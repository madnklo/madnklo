# Environment variables

ifeq ($(origin FFLAGS),undefined)
<<<<<<< HEAD
  FFLAGS= -O -w -fPIC
=======
  FFLAGS= -O -w -fbounds-check
>>>>>>> 4ddb0b44
  #FFLAGS+= -g -fbounds-check -ffpe-trap=invalid,zero,overflow,underflow,denormal -Wall
endif
FFLAGS+= -ffixed-line-length-132

# Set FC unless it's defined by an environment variable
ifeq ($(origin FC),default)
#  FC=gfortran
   FC=gfortran
endif

# Options: dynamic, lhapdf

UNAME := $(shell uname)

# Option dynamic

ifeq ($(UNAME), Darwin)
  dylibext=dylib
else
  dylibext=so  
endif

ifdef dynamic
  ifeq ($(UNAME), Darwin)
    libext=dylib
    FFLAGS+= -fno-common
    LDFLAGS += -bundle
    define CREATELIB
      $(FC) -dynamiclib -undefined dynamic_lookup -o $(1) $(2)
    endef
  else
    libext=so
    FFLAGS+= -fPIC
    LDFLAGS += -shared
    define CREATELIB
      $(FC) $(FFLAGS) $(LDFLAGS) -o $(1) $(2)
    endef
  endif
else
  libext=a
  define CREATELIB
    $(AR) cru $(1) $(2)
    ranlib $(1)
  endef
endif

# Option lhapdf

ifdef lhapdf
  alfas_functions=alfas_functions_lhapdf
  lhapdf=-lLHAPDF -lstdc++
else
  alfas_functions=alfas_functions
  lhapdf=
endif<|MERGE_RESOLUTION|>--- conflicted
+++ resolved
@@ -1,11 +1,7 @@
 # Environment variables
 
 ifeq ($(origin FFLAGS),undefined)
-<<<<<<< HEAD
-  FFLAGS= -O -w -fPIC
-=======
-  FFLAGS= -O -w -fbounds-check
->>>>>>> 4ddb0b44
+  FFLAGS= -O -w -fbounds-check -fPIC
   #FFLAGS+= -g -fbounds-check -ffpe-trap=invalid,zero,overflow,underflow,denormal -Wall
 endif
 FFLAGS+= -ffixed-line-length-132

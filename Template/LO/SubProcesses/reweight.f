--- conflicted
+++ resolved
@@ -1092,11 +1092,8 @@
       rewgt=1.0d0
       clustered=.false.
 
-<<<<<<< HEAD
-=======
       if(ickkw.le.0.and..not.use_syst) return
 
->>>>>>> 94fd1f7c
 c   Set mimimum kt scale, depending on highest mult or not
       if(hmult.or.ickkw.eq.1)then
         pt2min=0
@@ -1110,28 +1107,6 @@
       if (btest(mlevel,1)) then
          write(*,*) 'Set process number ',ipsel
       endif
-c     Set incoming particle identities
-      ipdgcl(1,igraphs(1),iproc)=idup(1,ipsel,iproc)
-      ipdgcl(2,igraphs(1),iproc)=idup(2,ipsel,iproc)
-      if (btest(mlevel,2)) then
-         write(*,*) 'Set particle identities: ',
-     $        1,ipdgcl(1,igraphs(1),iproc),
-     $        ' and ',
-     $        2,ipdgcl(2,igraphs(1),iproc)
-
-      endif
-      
-c     Store pdf information for systematics studies (initial)
-      if(use_syst)then
-         do j=1,2
-            n_pdfrw(j)=1
-            i_pdgpdf(1,j)=ipdgcl(j,igraphs(1),iproc)
-            s_xpdf(1,j)=xbk(ib(j))
-            s_qpdf(1,j)=sqrt(q2fact(j))
-         enddo
-      endif
-
-      if(ickkw.le.0) goto 100
 
 c     Set incoming particle identities
       ipdgcl(1,igraphs(1),iproc)=idup(1,ipsel,iproc)

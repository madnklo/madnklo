      SUBROUTINE SETCUTS
C**************************************************************************
C     SET THE CUTS 
C**************************************************************************
      IMPLICIT NONE
c
c     INCLUDE
c
      include 'genps.inc'
      include 'nexternal.inc'
      include 'coupl.inc'
      include 'run.inc'
      include 'cuts.inc'
c
c     Constants
c
      double precision zero
      parameter       (ZERO = 0d0)
      real*8 Pi
      parameter( Pi = 3.14159265358979323846d0 )
      integer    lun
      parameter (lun=22)
c
c     LOCAL
c
      integer i,j
      integer icollider,detail_level
      integer ncheck
      logical done,fopened
      logical from_decay(-(nexternal+3):nexternal)
C     
C     GLOBAL
C
c--masses and poles
      double precision pmass(nexternal)
      common/to_mass/  pmass
      DOUBLE PRECISION       qmass(2)
      COMMON/to_qmass/qmass
      double precision      spole(maxinvar),swidth(maxinvar),bwjac
      common/to_brietwigner/spole          ,swidth          ,bwjac

      double precision Smin
      common/to_smin/ Smin
c--cuts
      double precision etmin(nincoming+1:nexternal)
      double precision etamax(nincoming+1:nexternal)
      double precision emin(nincoming+1:nexternal)
      double precision r2min(nincoming+1:nexternal,nincoming+1:nexternal)
      double precision s_min(nexternal,nexternal)
      double precision etmax(nincoming+1:nexternal)
      double precision etamin(nincoming+1:nexternal)
      double precision emax(nincoming+1:nexternal)
      double precision r2max(nincoming+1:nexternal,nincoming+1:nexternal)
      double precision s_max(nexternal,nexternal)
      double precision ptll_min(nexternal,nexternal),ptll_max(nexternal,nexternal)
      double precision inclHtmin,inclHtmax
      common/to_cuts/  etmin, emin, etamax, r2min, s_min,
     $     etmax, emax, etamin, r2max, s_max, ptll_min, ptll_max, inclHtmin,inclHtmax

      double precision ptjmin4(4),ptjmax4(4),htjmin4(2:4),htjmax4(2:4)
      logical jetor
      common/to_jet_cuts/ ptjmin4,ptjmax4,htjmin4,htjmax4,jetor

      double precision ptlmin4(4),ptlmax4(4)
      common/to_lepton_cuts/ ptlmin4,ptlmax4

      double precision xqcutij(nexternal,nexternal),xqcuti(nexternal)
      common/to_xqcuts/xqcutij,xqcuti
c
c     les houches accord stuff to identify neutrinos
c
      include 'maxamps.inc'
      integer idup(nexternal,maxproc,maxsproc)
      integer mothup(2,nexternal)
      integer icolup(2,nexternal,maxflow,maxsproc)
      include 'leshouche.inc'
C
      LOGICAL  IS_A_J(NEXTERNAL),IS_A_L(NEXTERNAL)
      LOGICAL  IS_A_B(NEXTERNAL),IS_A_A(NEXTERNAL),IS_A_ONIUM(NEXTERNAL)
      LOGICAL  IS_A_NU(NEXTERNAL),IS_HEAVY(NEXTERNAL)
      logical  do_cuts(nexternal)
      COMMON /TO_SPECISA/IS_A_J,IS_A_A,IS_A_L,IS_A_B,IS_A_NU,IS_HEAVY,
     . IS_A_ONIUM, do_cuts 
c
c
c     reading parameters
      include 'run_config.inc'
      character*20 param(maxpara),value(maxpara)
      integer npara
c For checking the consistency of the grouping and the cuts defined here
      integer iproc
      logical equal
      LOGICAL  IS_A_J_SAVE(NEXTERNAL),IS_A_L_SAVE(NEXTERNAL)
     $     ,IS_A_B_SAVE(NEXTERNAL),IS_A_A_SAVE(NEXTERNAL)
     $     ,IS_A_ONIUM_SAVE(NEXTERNAL),IS_A_NU_SAVE(NEXTERNAL)
     $     ,IS_HEAVY_SAVE(NEXTERNAL),DO_CUTS_SAVE(NEXTERNAL)
      double precision r2min_save(nexternal,nexternal)
     $     ,r2max_save(nexternal,nexternal),s_min_save(nexternal
     $     ,nexternal),s_max_save(nexternal,nexternal)
     $     ,ptll_min_save(nexternal,nexternal),ptll_max_save(nexternal
     $     ,nexternal),etmin_save(nexternal),etmax_save(nexternal)
     $     ,emin_save(nexternal) ,emax_save(nexternal)
     $     ,etamin_save(nexternal),etamax_save(nexternal)
      save  IS_A_J_SAVE,IS_A_L_SAVE,IS_A_B_SAVE,IS_A_A_SAVE
     $     ,IS_A_ONIUM_SAVE,IS_A_NU_SAVE,IS_HEAVY_SAVE
     $     ,r2min_save,r2max_save,s_min_save,s_max_save,ptll_min_save
     $     ,ptll_max_save,etmin_save,etmax_save,emin_save,emax_save
     $     ,etamin_save,etamax_save
c
c     count the number of j/bjet/photon/lepton
c
      integer nb_j, nb_b, nb_a, nb_l
      double precision smin_p, smin_m ! local variable to compute smin
c
c     setup masses for the final-state particles
c
      include 'pmass.inc'

C-----
C  BEGIN CODE
C-----
c
c     read the cuts from the run_card.dat - this should already be done in main program
c
c      call setrun

c
c     No pdfs for decay processes - set here since here we know the nincoming
c     Also set stot here, and use mass of incoming particle for ren scale
c
         if(nincoming.eq.1)then
            lpp(1)=0
            lpp(2)=0
            ebeam(1)=pmass(1)/2d0
            ebeam(2)=pmass(1)/2d0
            scale=pmass(1)
            fixed_ren_scale=.true.
            fixed_fac_scale=.true.
            use_syst=.false.
         endif


c
c     set ptj and s_min if xqcut and ktscheme = 1, to improve
c     integration speed, and set drjj and drjl to 0.
c
        if(xqcut.gt.0) then
           if(auto_ptj_mjj.and.ptj.ge.0d0.and.ktscheme.eq.1)then
            ptj=xqcut
            write(*,*) 'Warning! ptj set to xqcut=',xqcut,
     $            ' to improve integration efficiency'
            write(*,*) 'Note that this might affect non-radiated jets,'
            write(*,*) 'e.g. from decays. Use cut_decays=F in run_card.'
          else if(ptj.gt.xqcut)then
            ptj=0d0
            write(*,*) 'Warning! ptj set to 0 since xqcut > 0 and'
            write(*,*) '         auto_ptj_mjj = F or ktscheme > 1'
          endif
          if(auto_ptj_mjj.and.mmjj.ge.0d0)then
            mmjj=xqcut
            write(*,*) 'Warning! mmjj set to xqcut=',xqcut,
     $            ' to improve integration efficiency'
            write(*,*) 'Note that this might affect non-radiated jets,'
            write(*,*) 'e.g. from decays. Use cut_decays=F in run_card.'
          else if(mmjj.gt.xqcut)then
c           In principle this should never happen since the banner.py
c           is expected to correct this already.
            mmjj=0d0
            write(*,*) 'Warning! mmjj set to 0 since xqcut > 0 and'
            write(*,*) '         auto_ptj_mjj = F'
          endif
          if(drjj.gt.0d0) then
            write(*,*) 'Warning! drjj > 0 with xqcut > 0, set to 0'
            drjj = 0d0
          endif
          if(drjl.gt.0d0) then
            write(*,*) 'Warning! drjl > 0 with xqcut > 0, set to 0'
            drjl = 0d0
          endif
        endif

c     Check which particles come from decays
      if(.not.cut_decays)
     $       call check_decay(from_decay)


      do iproc=1,maxsproc

c
c     check if I have to apply cuts on the particles
c
      do i=nincoming+1,nexternal
         do_cuts(i)=.true.
         if(.not.cut_decays.and.from_decay(i)) do_cuts(i)=.false.
         is_a_j(i)=.false.
         is_a_l(i)=.false.
         is_a_b(i)=.false.
         is_a_a(i)=.false.
         is_a_nu(i)=.false.


c-do not apply cuts to these
         if (pmass(i).gt.20d0)     do_cuts(i)=.false.  ! no cuts on top,W,Z,H
         if (abs(idup(i,1,iproc)).eq.12) do_cuts(i)=.false.  ! no cuts on ve ve~
         if (abs(idup(i,1,iproc)).eq.14) do_cuts(i)=.false.  ! no cuts on vm vm~
         if (abs(idup(i,1,iproc)).eq.16) do_cuts(i)=.false.  ! no cuts on vt vt~
c-flavor-jets
         if (abs(idup(i,1,iproc)).le.min(maxjetflavor,6)) then
              is_a_j(i)=.true.
c              write(*,*)'jet:ithe pdg is ',abs(idup(i,1,iproc)),' maxflavor=',maxjetflavor
         else if (abs(idup(i,1,iproc)).ge.maxjetflavor+1 .and. abs(idup(i,1,iproc)).le.5) then
              is_a_b(i)=.true.
c              write(*,*)'bjet:the pdg is ',abs(idup(i,1,iproc)),' maxflavor=',maxjetflavor
         endif

         if (abs(idup(i,1,iproc)).eq.21)  is_a_j(i)=.true. ! gluon is a jet
c-charged-leptons
         if (abs(idup(i,1,iproc)).eq.11)  is_a_l(i)=.true. ! e+  e-
         if (abs(idup(i,1,iproc)).eq.13)  is_a_l(i)=.true. ! mu+ mu-
         if (abs(idup(i,1,iproc)).eq.15)  is_a_l(i)=.true. ! ta+ ta-
c-b-quarks
c         if (abs(idup(i,1,iproc)).eq.5)   is_a_b(i)=.true. ! b b~
c-photon
         if (idup(i,1,iproc).eq.22)   is_a_a(i)=.true. ! photon
c-neutrino's for missing et
         if (abs(idup(i,1,iproc)).eq.12) is_a_nu(i)=.true.  ! no cuts on ve ve~
         if (abs(idup(i,1,iproc)).eq.14) is_a_nu(i)=.true.  ! no cuts on vm vm~
         if (abs(idup(i,1,iproc)).eq.16) is_a_nu(i)=.true.  ! no cuts on vt vt~
         if (pmass(i).gt.10d0)     is_heavy(i)=.true. ! heavy fs particle
c-onium
c         if (idup(i,1,iproc).eq.441)   is_a_onium(i)=.true. ! charmonium
c         if (idup(i,1,iproc).eq.10441)   is_a_onium(i)=.true. ! charmonium
c         if (idup(i,1,iproc).eq.100441)   is_a_onium(i)=.true. ! charmonium
c         if (idup(i,1,iproc).eq.443)   is_a_onium(i)=.true. ! charmonium
c         if (idup(i,1,iproc).eq.10443)   is_a_onium(i)=.true. ! charmonium
c         if (idup(i,1,iproc).eq.20443)   is_a_onium(i)=.true. ! charmonium
c         if (idup(i,1,iproc).eq.100443)   is_a_onium(i)=.true. ! charmonium
c         if (idup(i,1,iproc).eq.30443)   is_a_onium(i)=.true. ! charmonium
c         if (idup(i,1,iproc).eq.9000443)   is_a_onium(i)=.true. ! charmonium
c         if (idup(i,1,iproc).eq.9010443)   is_a_onium(i)=.true. ! charmonium
c         if (idup(i,1,iproc).eq.9020443)   is_a_onium(i)=.true. ! charmonium
c         if (idup(i,1,iproc).eq.445)   is_a_onium(i)=.true. ! charmonium
c         if (idup(i,1,iproc).eq.9000445)   is_a_onium(i)=.true. ! charmonium

c         if (idup(i,1,iproc).eq.551)   is_a_onium(i)=.true. ! bottomonium
c         if (idup(i,1,iproc).eq.10551)   is_a_onium(i)=.true. ! bottomonium
c         if (idup(i,1,iproc).eq.100551)   is_a_onium(i)=.true. ! bottomonium
c         if (idup(i,1,iproc).eq.110551)   is_a_onium(i)=.true. ! bottomonium
c         if (idup(i,1,iproc).eq.200551)   is_a_onium(i)=.true. ! bottomonium
c         if (idup(i,1,iproc).eq.210551)   is_a_onium(i)=.true. ! bottomonium
c         if (idup(i,1,iproc).eq.553)   is_a_onium(i)=.true. ! bottomonium
c         if (idup(i,1,iproc).eq.10553)   is_a_onium(i)=.true. ! bottomonium
c         if (idup(i,1,iproc).eq.20553)   is_a_onium(i)=.true. ! bottomonium
c         if (idup(i,1,iproc).eq.30553)   is_a_onium(i)=.true. ! bottomonium
c         if (idup(i,1,iproc).eq.100553)   is_a_onium(i)=.true. ! bottomonium
c         if (idup(i,1,iproc).eq.110553)   is_a_onium(i)=.true. ! bottomonium
c         if (idup(i,1,iproc).eq.120553)   is_a_onium(i)=.true. ! bottomonium
c         if (idup(i,1,iproc).eq.130553)   is_a_onium(i)=.true. ! bottomonium
c         if (idup(i,1,iproc).eq.200553)   is_a_onium(i)=.true. ! bottomonium
c         if (idup(i,1,iproc).eq.210553)   is_a_onium(i)=.true. ! bottomonium
c         if (idup(i,1,iproc).eq.220553)   is_a_onium(i)=.true. ! bottomonium
c         if (idup(i,1,iproc).eq.300553)   is_a_onium(i)=.true. ! bottomonium
c         if (idup(i,1,iproc).eq.9000553)   is_a_onium(i)=.true. ! bottomonium
c         if (idup(i,1,iproc).eq.9010553)   is_a_onium(i)=.true. ! bottomonium
c         if (idup(i,1,iproc).eq.555)   is_a_onium(i)=.true. ! bottomonium
c         if (idup(i,1,iproc).eq.10555)   is_a_onium(i)=.true. ! bottomonium
c         if (idup(i,1,iproc).eq.20555)   is_a_onium(i)=.true. ! bottomonium
c         if (idup(i,1,iproc).eq.100555)   is_a_onium(i)=.true. ! bottomonium
c         if (idup(i,1,iproc).eq.110555)   is_a_onium(i)=.true. ! bottomonium
c         if (idup(i,1,iproc).eq.200555)   is_a_onium(i)=.true. ! bottomonium
c         if (idup(i,1,iproc).eq.557)   is_a_onium(i)=.true. ! bottomonium
c         if (idup(i,1,iproc).eq.100557)   is_a_onium(i)=.true. ! bottomonium

c         if (idup(i,1,iproc).eq.541)   is_a_onium(i)=.true. ! Bc
c         if (idup(i,1,iproc).eq.10541)   is_a_onium(i)=.true. ! Bc
c         if (idup(i,1,iproc).eq.543)   is_a_onium(i)=.true. ! Bc
c         if (idup(i,1,iproc).eq.10543)   is_a_onium(i)=.true. ! Bc
c         if (idup(i,1,iproc).eq.20543)   is_a_onium(i)=.true. ! Bc
c         if (idup(i,1,iproc).eq.545)   is_a_onium(i)=.true. ! Bc
      enddo




c
c     et and eta cuts
c
      do i=nincoming+1,nexternal
         etmin(i)  = 0d0
         etmax(i)  = -1

         emin(i)   = 0d0
         emax(i)   = -1

         etamin(i) = 0d0
         etamax(i) = -1

         if(do_cuts(i)) then

c        JET
            if(is_a_j(i))then
                 etmin(i)=ptj
                 etmax(i)=ptjmax
                 emin(i)=ej
                 emax(i)=ejmax
                 etamax(i)=etaj
                 etamin(i)=etajmin
            endif
c        LEPTON
            if(is_a_l(i))then
                 etmin(i)=ptl
                 etmax(i)=ptlmax
                 emin(i)=el
                 emax(i)=elmax
                 etamax(i)=etal
                 etamin(i)=etalmin
            endif
c        BJET
            if(is_a_b(i))then
                 etmin(i)=ptb
                 etmax(i)=ptbmax
                 emin(i)=eb
                 emax(i)=ebmax
                 etamax(i)=etab
                 etamin(i)=etabmin
            endif
c        PHOTON
            if(is_a_a(i))then
<<<<<<< HEAD
                 etmin(i) = max(pta, ptgmin)
                 SMIN = SMIN + max(etmin(i),ea)
=======
                 etmin(i) = max(pta, ptgmin, ea)
>>>>>>> d5d8816b
                 etmax(i)=ptamax
                 emin(i)=ea
                 emax(i)=eamax
                 etamax(i)=etaa
                 etamin(i)=etaamin
            endif
c        QUARKONIUM
c            if(is_a_onium(i))then
c                 etmin(i)=ptonium
c                 SMIN = SMIN + max(0d0,ptonium**2
c                 etamax(i)=etaonium
c            endif
         endif
      enddo



c
c     delta r cut
c
      do i=nincoming+1,nexternal-1
         do j=i+1,nexternal
            r2min(j,i)=0d0
            r2max(j,i)=-1
            if(do_cuts(i).and.do_cuts(j)) then

               if(is_a_j(i).and.is_a_j(j)) r2min(j,i)=drjj
               if(is_a_b(i).and.is_a_b(j)) r2min(j,i)=drbb
               if(is_a_l(i).and.is_a_l(j)) r2min(j,i)=drll
               if(is_a_a(i).and.is_a_a(j)) r2min(j,i)=draa

               if((is_a_b(i).and.is_a_j(j)).or.
     &           (is_a_j(i).and.is_a_b(j))) r2min(j,i)=drbj
               if((is_a_a(i).and.is_a_j(j)).or.
     &           (is_a_j(i).and.is_a_a(j))) r2min(j,i)=draj
               if((is_a_l(i).and.is_a_j(j)).or.
     &           (is_a_j(i).and.is_a_l(j))) r2min(j,i)=drjl
               if((is_a_b(i).and.is_a_a(j)).or.
     &           (is_a_a(i).and.is_a_b(j))) r2min(j,i)=drab
               if((is_a_b(i).and.is_a_l(j)).or.
     &           (is_a_l(i).and.is_a_b(j))) r2min(j,i)=drbl
               if((is_a_l(i).and.is_a_a(j)).or.
     &           (is_a_a(i).and.is_a_l(j))) r2min(j,i)=dral

               if(is_a_j(i).and.is_a_j(j)) r2max(j,i)=drjjmax
               if(is_a_b(i).and.is_a_b(j)) r2max(j,i)=drbbmax
               if(is_a_l(i).and.is_a_l(j)) r2max(j,i)=drllmax
               if(is_a_a(i).and.is_a_a(j)) r2max(j,i)=draamax

               if((is_a_b(i).and.is_a_j(j)).or.
     &           (is_a_j(i).and.is_a_b(j))) r2max(j,i)=drbjmax
               if((is_a_a(i).and.is_a_j(j)).or.
     &           (is_a_j(i).and.is_a_a(j))) r2max(j,i)=drajmax
               if((is_a_l(i).and.is_a_j(j)).or.
     &           (is_a_j(i).and.is_a_l(j))) r2max(j,i)=drjlmax
               if((is_a_b(i).and.is_a_a(j)).or.
     &           (is_a_a(i).and.is_a_b(j))) r2max(j,i)=drabmax
               if((is_a_b(i).and.is_a_l(j)).or.
     &           (is_a_l(i).and.is_a_b(j))) r2max(j,i)=drblmax
               if((is_a_l(i).and.is_a_a(j)).or.
     &           (is_a_a(i).and.is_a_l(j))) r2max(j,i)=dralmax
 
            endif
         enddo
      enddo
c     
c     smin cut
c
      do i=nincoming+1,nexternal-1
         do j=i+1,nexternal
            s_min(j,i)=0.0d0**2
            s_max(j,i)=-1
            if(do_cuts(i).and.do_cuts(j)) then
               if(is_a_j(i).and.is_a_j(j)) s_min(j,i)=mmjj*dabs(mmjj)   
               if(is_a_a(i).and.is_a_a(j)) s_min(j,i)=mmaa*dabs(mmaa)  
               if( is_a_b(i).and.is_a_b(j) ) s_min(j,i)=mmbb*dabs(mmbb)     
               if((is_a_l(i).and.is_a_l(j)).and.
     &            (abs(idup(i,1,iproc)).eq.abs(idup(j,1,iproc))).and.
     &            (idup(i,1,iproc)*idup(j,1,iproc).lt.0)) 
     &            s_min(j,i)=mmll*dabs(mmll)  !only on l+l- pairs (same flavour) 

               if(is_a_j(i).and.is_a_j(j)) s_max(j,i)=mmjjmax*dabs(mmjjmax)   
               if(is_a_a(i).and.is_a_a(j)) s_max(j,i)=mmaamax*dabs(mmaamax)  
               if( is_a_b(i).and.is_a_b(j) ) s_max(j,i)=mmbbmax*dabs(mmbbmax)     
               if((is_a_l(i).and.is_a_l(j)).and.
     &            (abs(idup(i,1,iproc)).eq.abs(idup(j,1,iproc))).and.
     &            (idup(i,1,iproc)*idup(j,1,iproc).lt.0)) 
     &            s_max(j,i)=mmllmax*dabs(mmllmax)  !only on l+l- pairs (same flavour)
            endif
         enddo
      enddo      

c     
c     ptll cut (min and max)
c

      do i=nincoming+1,nexternal-1
         do j=i+1,nexternal
            ptll_min(j,i)=0.0d0**2
            ptll_max(j,i)=-1
            if(((is_a_l(i).and.is_a_l(j)).and.
     &           (abs(idup(i,1,iproc)).eq.abs(idup(j,1,iproc))).and.
     &           (idup(i,1,iproc)*idup(j,1,iproc).lt.0)) ! Leptons from same flavor but different charge
     &           .or.(is_a_nu(i).and.is_a_l(j))
     &           .or.(is_a_l(i).and.is_a_nu(j)) !a lepton and a neutrino
     &           .or.(is_a_nu(i).and.is_a_nu(j))) then ! two neutrinos 
               ptll_min(j,i)=ptllmin*dabs(ptllmin)
               ptll_max(j,i)=ptllmax*dabs(ptllmax)
            endif
         enddo
      enddo

c
c   EXTRA JET CUTS
c
      ptjmin4(1)=ptj1min
      ptjmin4(2)=ptj2min
      ptjmin4(3)=ptj3min
      ptjmin4(4)=ptj4min

      ptjmax4(1)=ptj1max
      ptjmax4(2)=ptj2max
      ptjmax4(3)=ptj3max
      ptjmax4(4)=ptj4max

      Htjmin4(2)=ht2min
      htjmin4(3)=ht3min
      htjmin4(4)=ht4min

      htjmax4(2)=ht2max
      htjmax4(3)=ht3max
      htjmax4(4)=ht4max
   
      inclHtmin=ihtmin
      inclHtmax=ihtmax

      jetor = cutuse.eq.0

c
c   EXTRA LEPTON CUTS
c
      ptlmin4(1)=ptl1min
      ptlmin4(2)=ptl2min
      ptlmin4(3)=ptl3min
      ptlmin4(4)=ptl4min

      ptlmax4(1)=ptl1max
      ptlmax4(2)=ptl2max
      ptlmax4(3)=ptl3max
      ptlmax4(4)=ptl4max


c
c     Compute Smin (for efficiency purpose)
c
      smin = 0d0
c     check for the jet
      smin_m = 0d0
      smin_p = 0d0
      nb_j = 0
      do i=nincoming+1,nexternal
          if (is_a_j(i)) then
              nb_j = nb_j + 1
              smin_m = smin_m - pmass(i)**2
              write(*,*) 'mmjj', mmjj, 'pmass', pmass(i)
              if (nb_j.eq.1) then
                  smin_p = smin_p + max(ej,ptj,xptj,0d0,
     &                                    max(ptj1min,ptj2min,ptj3min,ptj4min))
              elseif(nb_j.eq.2) then
                  smin_p = max(ht2min, smin_p + max(ej,ptj,0d0,
     &                                            max(ptj2min,ptj3min,ptj4min)))
              elseif(nb_j.eq.3) then
                  smin_p = max(ht3min, smin_p + max(ej,ptj,0d0,
     &                                                    max(ptj3min,ptj4min)))
              elseif(nb_j.eq.4) then
                  smin_p = max(ht4min, smin_p + max(ej,ptj,ptj4min,0d0))
              else
                  smin_p = smin_p + max(ej,ptj,0d0)
              endif
          endif
        enddo
      if (nb_j.gt.0)then
        smin_m = smin + nb_j*(nb_j-1)/2d0*mmjj**2
        smin = smin + max(smin_p**2, smin_m, htjmin**2)
        write(*,*) "so smin is", smin
      endif
c     check for the bjet
      smin_m = 0d0
      smin_p = 0d0
      nb_b = 0
      do i=nincoming+1,nexternal
          if (is_a_b(i)) then
              nb_b = nb_b + 1
              smin_m = smin_m - pmass(i)**2
              if (nb_b.eq.1) then
                  smin_p = smin_p + max(eb,ptb,xptb,0d0)
              else
                  smin_p = smin_p + max(eb,ptb,0d0)
              endif
          endif
      enddo
      if (nb_b.gt.0) then
        smin_m = smin + nb_b*(nb_b-1)/2d0*mmbb**2
        smin = smin + max(smin_p**2, smin_m, (ihtmin**2-htjmin**2))
      endif
c     check for the photon
      smin_m = 0d0
      smin_p = 0d0
      nb_a = 0
      do i=nincoming+1,nexternal
          if (is_a_a(i))then
              nb_a = nb_a + 1
              if (ptgmin.eq.0d0) then
                if (nb_a.eq.1) then
                    smin_p = smin_p + max(ea,pta,xpta,0d0)
                else
                    smin_p = smin_p + max(ea,pta,0d0)
                endif
              endif
          endif
      enddo
      if (nb_a.gt.0) then
        smin_m = nb_a*(nb_a-1)/2d0*mmaa**2
        smin = smin + max(smin_p**2, smin_m)
      endif
c     check for lepton
      smin_m = 0d0
      smin_p = 0d0
      nb_l = 0
      do i=nincoming+1,nexternal-1
          if (is_a_l(i))then
              nb_l = nb_l + 1
              smin_m = smin_m - pmass(i)**2
              if (nb_l.eq.1) then
                  smin_p = smin_p + max(el,ptl,xptl,0d0,
     &                                    max(ptl1min,ptl2min,ptl3min,ptl4min))
              elseif(nb_l.eq.2) then
                  smin_p = smin_p + max(el,ptl,0d0,max(ptl2min,ptl3min,ptl4min))
              elseif(nb_l.eq.3) then
                  smin_p = smin_p + max(el,ptl,0d0, max(ptj3min,ptl4min))
              elseif(nb_l.eq.4) then
                  smin_p = smin_p + max(el,ptl,ptl4min,0d0)
              else
                  smin_p = smin_p + max(el,ptl,0d0)
              endif
          endif
      enddo
      if (nb_l.gt.0)then
        smin_m = smin_m + nb_l*(nb_l-1)/2d0*mmll**2
        smin = smin + max(smin_p**2, smin_m, mmnl**2, ptllmin**2, misset**2)
      endif
c     ensure symmetry of s_min(i,j)
      do i=nincoming+1,nexternal-1
        do j=nincoming+1,nexternal-1
           if(j.lt.i)then
               s_min(i,j) = max(s_min(j,i),s_min(i,j))
            endif
        enddo
      enddo
      write(*,*) "Define smin to", smin

c Check that results are consistent among all the grouped subprocesses

      if (iproc.eq.1) then
         do i=nincoming+1,nexternal
            do_cuts_save(i)=do_cuts(i)
            is_a_j_save(i)=is_a_j(i)
            is_a_b_save(i)=is_a_b(i)
            is_a_l_save(i)=is_a_l(i)
            is_a_a_save(i)=is_a_a(i)
            is_a_nu_save(i)=is_a_nu(i)
            is_a_onium_save(i)=is_a_onium(i)
            is_heavy_save(i)=is_heavy(i) 
            etmin_save(i)=etmin(i)
            etmax_save(i)=etmax(i)
            emin_save(i)=emin(i)
            emax_save(i)=emax(i)
            etamin_save(i)=etamin(i)
            etamax_save(i)=etamax(i)
            if (i.eq.nexternal) cycle
            do j=i+1,nexternal
               r2min_save(j,i) = r2min(j,i)
               r2max_save(j,i) = r2max(j,i)
               s_min_save(j,i) = s_min(j,i)
               s_max_save(j,i) = s_max(j,i)
               ptll_min_save(j,i) = ptll_min(j,i)
               ptll_max_save(j,i) = ptll_max(j,i)
            enddo
         enddo
      else
         equal=.true.
         do i=nincoming+1,nexternal
            if (do_cuts_save(i).neqv.do_cuts(i)) equal=.false.
            if (is_a_j_save(i).neqv.is_a_j(i)) then
               if (ptjmin4(1).gt.0d0 .or. ptjmax4(1).ge.0d0) equal=.false.
               if (ptjmin4(2).gt.0d0 .or. ptjmax4(2).ge.0d0) equal=.false.
               if (ptjmin4(3).gt.0d0 .or. ptjmax4(3).ge.0d0) equal=.false.
               if (ptjmin4(4).gt.0d0 .or. ptjmax4(4).ge.0d0) equal=.false.
               if (Htjmin4(2).gt.0d0 .or. Htjmax4(2).ge.0d0) equal=.false.
               if (Htjmin4(3).gt.0d0 .or. Htjmax4(3).ge.0d0) equal=.false.
               if (Htjmin4(4).gt.0d0 .or. Htjmax4(4).ge.0d0) equal=.false.
               if (inclHtmin.gt.0d0 .or. inclHtmax.ge.0d0) equal=.false.
               if (htjmin.gt.0d0 .or. htjmax.ge.0d0) equal=.false.
               if (xptj.gt.0d0) equal=.false.
               if (xetamin.gt.0d0 .or. deltaeta.gt.0d0) equal=.false.
               if (ptgmin.ne.0d0) equal=.false.
               if (kt_durham.gt.0d0) equal=.false.
            endif
            if (is_a_b_save(i).neqv.is_a_b(i)) then
               if (inclHtmin.gt.0d0 .or. inclHtmax.ge.0d0) equal=.false.
               if (xptb.gt.0d0) equal=.false.
            endif
            if (is_a_a_save(i).neqv.is_a_a(i)) then
               if (xpta.gt.0d0) equal=.false.
               if (ptgmin.ne.0d0) equal=.false.
            endif
            if (is_a_l_save(i).neqv.is_a_l(i)) then
               if (ptlmin4(1).gt.0d0 .or. ptlmax4(1).ge.0d0) equal=.false.
               if (ptlmin4(2).gt.0d0 .or. ptlmax4(2).ge.0d0) equal=.false.
               if (ptlmin4(3).gt.0d0 .or. ptlmax4(3).ge.0d0) equal=.false.
               if (ptlmin4(4).gt.0d0 .or. ptlmax4(4).ge.0d0) equal=.false.
               if (mmnl.gt.0d0 .or. mmnlmax.ge.0d0) equal=.false.
               if (xptl.gt.0d0) equal=.false.
               if (ptgmin.ne.0d0 .and. isoEM) equal=.false.
            endif
            if (is_a_nu_save(i).neqv.is_a_nu(i)) then
               if (misset.gt.0d0 .or. missetmax.ge.0d0) equal=.false.
               if (mmnl.gt.0d0 .or. mmnlmax.ge.0d0) equal=.false.
            endif
            if (is_heavy_save(i).neqv.is_heavy(i)) then
               if (ptheavy.gt.0d0) equal=.false.
            endif
            if (etmin_save(i).ne.etmin(i)) equal=.false.
            if (etmax_save(i).ne.etmax(i)) equal=.false.
            if (emin_save(i).ne.emin(i)) equal=.false.
            if (emax_save(i).ne.emax(i)) equal=.false.
            if (etamin_save(i).ne.etamin(i)) equal=.false.
            if (etamax_save(i).ne.etamax(i)) equal=.false.
            if (i.eq.nexternal) cycle
            do j=i+1,nexternal
               if (r2min_save(j,i).ne.r2min(j,i)) equal=.false.
               if (r2max_save(j,i).ne.r2max(j,i)) equal=.false.
               if (s_min_save(j,i).ne.s_min(j,i)) equal=.false.
               if (s_max_save(j,i).ne.s_max(j,i)) equal=.false.
               if (ptll_min_save(j,i).ne.ptll_min(j,i)) equal=.false.
               if (ptll_max_save(j,i).ne.ptll_max(j,i)) equal=.false.
            enddo
         enddo
         if (.not.equal) then
            write (*,*) 'Grouping of subprocesses not'/
     $           /' consistent with setcuts.f. Either change'/
     $           /' your cuts and/or turn grouping of subprocesses off.'
            open(unit=26,file='../../../error',status='unknown')
            write(26,*) 'Error: grouping of subprocesses not'/
     $           /' consistent with setcuts.f. Either change'/
     $           /' your cuts and/or turn grouping of subprocesses off.'
            stop 1
         endif
      endif
      enddo




c
c    ERROR TRAPS 
c
        do i=nincoming+1,nexternal
           if(is_a_j(i).and.etmin(i).eq.0.and.emin(i).eq.0) then
              write (*,*) "Warning: pt or E min of a jet should in general be >0"
           endif
           if(is_a_a(i).and.etmin(i).eq.0.and.emin(i).eq.0) then
              write (*,*) "Warning: pt or E min of a gamma should in general be >0"
           endif
        enddo

c    count number of jets to see if special cuts are applicable or not

        ncheck=0
        do i=nincoming+1,nexternal
           if(is_a_j(i)) ncheck=ncheck+1
        enddo

        if(ncheck.eq.0.and. xptj .gt. 0d0) then
           write (*,*) "Warning: cuts on the jet will be ignored"
           xptj = 0d0
        endif

        if(ncheck.lt.2.and. xetamin .gt. 0 .and. deltaeta .gt.0) then
           write (*,*) "Warning: WBF cuts not will be ignored"
           xetamin = 0d0
           deltaeta =0d0
        endif

c    count number of photons to see if special cuts are applicable or not

        ncheck=0
        do i=nincoming+1,nexternal
           if(is_a_a(i)) ncheck=ncheck+1
        enddo

        if(ncheck.eq.0.and. xpta .gt. 0d0) then
           write (*,*) "Warning: cuts on the photon will be ignored"
           xpta =0d0
        endif

c    count number of b-quarks to see if special cuts are applicable or not

        Ncheck=0
        do i=nincoming+1,nexternal
           if(is_a_b(i)) ncheck=ncheck+1
        enddo

        if(ncheck.eq.0.and. xptb .gt. 0d0) then
           write (*,*) "Warning: cuts on the b-quarks will be ignored"
           xptb = 0d0
        endif

c    count number of leptons to see if special cuts are applicable or not

        ncheck=0
        do i=nincoming+1,nexternal
           if(is_a_l(i)) ncheck=ncheck+1
        enddo

        if(ncheck.eq.0.and. xptl .gt. 0d0) then
           write (*,*) "Warning: cuts on the lepton will be ignored"
           xptl = 0d0
        endif

c     set possible xqcut combinations (for better grid preparation)
        if(xqcut.gt.0)
     $       call setxqcuts(do_cuts)

c      call write_cuts()
      RETURN

      END


      subroutine setxqcuts(do_cuts)
c**************************************************
c     Set xqcuti and xqcutij between all particles
c     to allow for grid preparation based on xqcut
c**************************************************
      implicit none
      include 'genps.inc'
      include 'maxconfigs.inc'
      include 'nexternal.inc'
      include 'cuts.inc'

      logical  do_cuts(nexternal)

      double precision pmass(nexternal)
      common/to_mass/  pmass
      integer iforest(2,-max_branch:-1,lmaxconfigs)
      common/to_forest/ iforest
      integer mapconfig(0:lmaxconfigs), this_config
      common/to_mconfigs/mapconfig, this_config

      double precision xqcutij(nexternal,nexternal),xqcuti(nexternal)
      common/to_xqcuts/xqcutij,xqcuti

      
      integer i,j,k
      logical foundpartner
      include 'maxamps.inc'
      integer idup(nexternal,maxproc,maxsproc)
      integer mothup(2,nexternal)
      integer icolup(2,nexternal,maxflow,maxsproc)
      include 'leshouche.inc'

      do i=3,nexternal
         xqcuti(i)=0d0
         do j=3,nexternal
            xqcutij(i,j)=0d0
         enddo
      enddo

      do i=3,nexternal
         do j=1,mapconfig(0)
            foundpartner=.false.
            do k=-1,-(nexternal-3),-1
               if(iforest(1,k,j).eq.i.and.iforest(2,k,j).gt.2.or.
     $              iforest(2,k,j).eq.i.and.iforest(1,k,j).gt.2)then
                  foundpartner=.true.
                  if(iabs(idup(iforest(2,k,j),1,1)).le.maxjetflavor.or.
     $                 idup(iforest(2,k,j),1,1).eq.21.or.
     $                 iabs(idup(iforest(2,k,j),1,1)).le.maxjetflavor.or.
     $                 idup(iforest(2,k,j),1,1).eq.21)then
                     if (do_cuts(iforest(2,k,j)).and. do_cuts(iforest(1,k,j)))then
                        xqcutij(iforest(2,k,j),iforest(1,k,j))=xqcut
                        xqcutij(iforest(1,k,j),iforest(2,k,j))=xqcut
                     endif
                  endif
               endif
            enddo
            if(.not.foundpartner.and.(iabs(idup(i,1,1)).le.maxjetflavor.or.
     $           idup(i,1,1).eq.21).and.do_cuts(i)) xqcuti(i)=max(0d0,sqrt(xqcut**2-pmass(i)**2))
         enddo
      enddo

      end


c************************************************************************
c     Subroutine to check which external particles are from decays
c************************************************************************
      subroutine check_decay(from_decay)
      implicit none

      include 'nexternal.inc'
      include 'maxconfigs.inc'
      include 'genps.inc'
      include 'maxamps.inc'
c
c    Arguments
c
      logical from_decay(-(nexternal+3):nexternal)
c
c     Global
c
      integer iforest(2,-max_branch:-1,lmaxconfigs)
      common/to_forest/ iforest
      integer sprop(maxsproc,-max_branch:-1,lmaxconfigs)
      integer tprid(-max_branch:-1,lmaxconfigs)
      common/to_sprop/sprop,tprid
      integer gForceBW(-max_branch:-1,lmaxconfigs)  ! Forced BW
      include 'decayBW.inc'

c
c     Local
c
      integer i,j

      do i=-(nexternal-3),nexternal
         from_decay(i)=.false.
      enddo

c     Set who comes from decay based on forced BW
      do i=-(nexternal-3),-1
         if(tprid(i,1).eq.0.and.gForceBW(i,1).eq.1.or.
     $        from_decay(i)) then
            from_decay(i)=.true.
            from_decay(iforest(1,i,1))=.true.
            from_decay(iforest(2,i,1))=.true.
         endif
      enddo

      end<|MERGE_RESOLUTION|>--- conflicted
+++ resolved
@@ -326,12 +326,7 @@
             endif
 c        PHOTON
             if(is_a_a(i))then
-<<<<<<< HEAD
                  etmin(i) = max(pta, ptgmin)
-                 SMIN = SMIN + max(etmin(i),ea)
-=======
-                 etmin(i) = max(pta, ptgmin, ea)
->>>>>>> d5d8816b
                  etmax(i)=ptamax
                  emin(i)=ea
                  emax(i)=eamax

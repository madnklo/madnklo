#***********************************************************************
#                        MadGraph5_aMC@NLO                             *
#                                                                      *
#                      run_card.dat aMC@NLO                            *
#                                                                      *
#  This file is used to set the parameters of the run.                 *
#                                                                      *
#  Some notation/conventions:                                          *
#                                                                      *
#   Lines starting with a hash (#) are info or comments                *
#                                                                      *
#   mind the format:   value    = variable     ! comment               *
#***********************************************************************
#
#*******************                                                 
# Running parameters
#*******************                                                 
#
#***********************************************************************
# Tag name for the run (one word)                                      *
#***********************************************************************
  tag_1     = run_tag ! name of the run 
#***********************************************************************
# Number of events (and their normalization) and the required          *
# (relative) accuracy on the Xsec.                                     *
# These values are ignored for fixed order runs                        *
#***********************************************************************
 10000 = nevents ! Number of unweighted events requested 
    -1 = req_acc ! Required accuracy (-1=auto determined from nevents)
    -1 = nevt_job! Max number of events per job in event generation. 
                 !  (-1= no split).
average = event_norm ! Normalize events to sum or average to the X sect.
#***********************************************************************
# Number of points per itegration channel (ignored for aMC@NLO runs)   *
#***********************************************************************
 0.01   = req_acc_FO       ! Required accuracy (-1=ignored, and use the 
 	                   ! number of points and iter. below)
# These numbers are ignored except if req_acc_FO is equal to -1
 5000   = npoints_FO_grid  ! number of points to setup grids
 4      = niters_FO_grid   ! number of iter. to setup grids
 10000  = npoints_FO       ! number of points to compute Xsec
 6      = niters_FO        ! number of iter. to compute Xsec
#***********************************************************************
# Random number seed                                                   *
#***********************************************************************
     0    = iseed       ! rnd seed (0=assigned automatically=default))
#***********************************************************************
# Collider type and energy                                             *
#***********************************************************************
    1   = lpp1    ! beam 1 type (0 = no PDF)
    1   = lpp2    ! beam 2 type (0 = no PDF)
 4000   = ebeam1  ! beam 1 energy in GeV
 4000   = ebeam2  ! beam 2 energy in GeV
#***********************************************************************
# PDF choice: this automatically fixes also alpha_s(MZ) and its evol.  *
#***********************************************************************
 cteq6_m   = pdlabel   ! PDF set                                     
  21100    = lhaid     ! if pdlabel=lhapdf, this is the lhapdf number
#***********************************************************************
# Include the NLO Monte Carlo subtr. terms for the following parton    *
# shower (HERWIG6 | HERWIGPP | PYTHIA6Q | PYTHIA6PT | PYTHIA8)         *
# WARNING: PYTHIA6PT works only for processes without FSR!!!!          *
#***********************************************************************
  HERWIG6   = parton_shower
#***********************************************************************
# Renormalization and factorization scales                             *
# (Default functional form for the non-fixed scales is the sum of      *
# the transverse masses of all final state particles and partons. This *
# can be changed in SubProcesses/set_scales.f)                         *
#***********************************************************************
 F        = fixed_ren_scale  ! if .true. use fixed ren scale
 F        = fixed_fac_scale  ! if .true. use fixed fac scale
 91.188   = muR_ref_fixed    ! fixed ren reference scale 
 91.188   = muF1_ref_fixed   ! fixed fact reference scale for pdf1
 91.188   = muF2_ref_fixed   ! fixed fact reference scale for pdf2
#***********************************************************************
# Renormalization and factorization scales (advanced and NLO options)  *
#***********************************************************************
 F        = fixed_QES_scale  ! if .true. use fixed Ellis-Sexton scale
 91.188   = QES_ref_fixed    ! fixed Ellis-Sexton reference scale
 1        = muR_over_ref     ! ratio of current muR over reference muR
 1        = muF1_over_ref    ! ratio of current muF1 over reference muF1
 1        = muF2_over_ref    ! ratio of current muF2 over reference muF2
 1        = QES_over_ref     ! ratio of current QES over reference QES
#*********************************************************************** 
# Reweight flags to get scale dependence and PDF uncertainty           *
# For scale dependence: factor rw_scale_up/down around central scale   *
# For PDF uncertainty: use LHAPDF with supported set                   *
#***********************************************************************
 .true.   = reweight_scale   ! reweight to get scale dependence
  0.5     = rw_Rscale_down   ! lower bound for ren scale variations
  2.0     = rw_Rscale_up     ! upper bound for ren scale variations
  0.5     = rw_Fscale_down   ! lower bound for fact scale variations
  2.0     = rw_Fscale_up     ! upper bound for fact scale variations
 .false.  = reweight_PDF     ! reweight to get PDF uncertainty
  21101   = PDF_set_min      ! First of the error PDF sets 
  21140   = PDF_set_max      ! Last of the error PDF sets
#***********************************************************************
# Merging - WARNING! Applies merging only at the hard-event level.     *
# After showering an MLM-type merging should be applied as well.       *
# See http://amcatnlo.cern.ch/FxFx_merging.htm for more details.       *
#***********************************************************************
<<<<<<< HEAD
 0        = ickkw            ! 0 no merging, 3 FxFx merging, 4 UNLOPS
=======
 0        = ickkw            ! 0 no merging, 3 FxFx merging
>>>>>>> 7106aa69
#***********************************************************************
#
#***********************************************************************
# BW cutoff (M+/-bwcutoff*Gamma)                                       *
#***********************************************************************
 15  = bwcutoff
#***********************************************************************
# Cuts on the jets                                                     *
# When matching to a parton shower, these generation cuts should be    *
# considerably softer than the analysis cuts.                          *
# (more specific cuts can be specified in SubProcesses/cuts.f)         *
#***********************************************************************
   1  = jetalgo   ! FastJet jet algorithm (1=kT, 0=C/A, -1=anti-kT)
 0.7  = jetradius ! The radius parameter for the jet algorithm
  10  = ptj       ! Min jet transverse momentum
  -1  = etaj      ! Max jet abs(pseudo-rap) (a value .lt.0 means no cut)
#***********************************************************************
# Cuts on the charged leptons (e+, e-, mu+, mu-, tau+ and tau-)        *
# (more specific gen cuts can be specified in SubProcesses/cuts.f)     *
#***********************************************************************
   0  = ptl   ! Min lepton transverse momentum
  -1  = etal  ! Max lepton abs(pseudo-rap) (a value .lt.0 means no cut)
   0  = drll  ! Min distance between opposite sign lepton pairs
  30  = mll   ! Min inv. mass of all oppositely charged lepton pairs
#***********************************************************************
# Photon-isolation cuts, according to hep-ph/9801442                   *
# When ptgmin=0, all the other parameters are ignored                  *
#***********************************************************************
  20  = ptgmin    ! Min photon transverse momentum
  -1  = etagamma  ! Max photon abs(pseudo-rap)
 0.4  = R0gamma   ! Radius of isolation code
 1.0  = xn        ! n parameter of eq.(3.4) in hep-ph/9801442
 1.0  = epsgamma  ! epsilon_gamma parameter of eq.(3.4) in hep-ph/9801442
 .true.  = isoEM  ! isolate photons from EM energy (photons and leptons)
#***********************************************************************
# maximal pdg code for quark to be considered as a jet                 *
#***********************************************************************
 5 = maxjetflavor
#***********************************************************************<|MERGE_RESOLUTION|>--- conflicted
+++ resolved
@@ -100,11 +100,7 @@
 # After showering an MLM-type merging should be applied as well.       *
 # See http://amcatnlo.cern.ch/FxFx_merging.htm for more details.       *
 #***********************************************************************
-<<<<<<< HEAD
  0        = ickkw            ! 0 no merging, 3 FxFx merging, 4 UNLOPS
-=======
- 0        = ickkw            ! 0 no merging, 3 FxFx merging
->>>>>>> 7106aa69
 #***********************************************************************
 #
 #***********************************************************************

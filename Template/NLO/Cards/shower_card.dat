#***********************************************************************
#                        MadGraph5_aMC@NLO                             *
#                                                                      *
#                      shower_card.dat aMC@NLO                         *
#                                                                      *
#  This file is used to set the parameters for the shower.             *
#                                                                      *
#  Some notation/conventions:                                          *
#                                                                      *
#   Lines starting with a hash (#) are info or comments                *
#                                                                      *
#   mind the format:   variable    = value     # comment               *
#***********************************************************************
#
#****************
# Shower settings
#****************
#
<<<<<<< HEAD
nevents    = -1     # number of events to shower. If negative, shower all events
ue_enabled = F      # underlying event on (T)/ off (F) (is MSTP(81) 0/1 for PY6)
pdfcode    = 0      # pdf code: 0 = internal pdf, 1 = same as NLO, other = lhaglue
hadronize  = T      # hadronization on/off (is MSTP(111) 0/1 for PY6) 
maxprint   = 2      # maximum number of events to be printed in the log
maxerrs    = 0.1    # maximum tolerated fraction of errors
b_stable   = F      # b hadrons are stable
pi_stable  = T      # pi0's are stable
wp_stable  = F      # w+'s are stable
wm_stable  = F      # w-'s are stable
z_stable   = F      # z0's are stable
h_stable   = F      # Higgs bosons are stable
tap_stable = F      # tau+'s are stable
tam_stable = F      # tau-'s are stable
mup_stable = F      # mu+'s are stable
mum_stable = F      # mu-'s are stable
rnd_seed   = 0      # random seed (0 is default)
rnd_seed2  = 0      # 2nd random seed (only for HW6, 0 is default)
lambda_5   = -1     # lambda_5 value, -1 for default
b_mass     = -1     # b mass, -1 for default
is_4lep    = F      # true if it is 4 lepton production (only for PY6)
is_bbar    = F      # true if it is b-b~ production (only for HW6)
modbos_1   = 5      # dec mode for boson 1 (only for HW6, overridden by DM_ below)
modbos_2   = 5      # dec mode for boson 2 (only for HW6, overridden by DM_ below)
################################################################################
# FXFX MERGING PARAMETERS (ONLY FOR PY8)
Qcut       = -1.0   # Merging scale
njmax      = 0      # Maximal multiplicity in the merging
################################################################################
# DECAY CHANNELS
# Write down the decay channels for the resonances, to be performed by the shower.
# The syntax (for a two-body decay) is
# DM_I = M > D1 D2 @ BR @ ME
# where I = 1, ..., 99, M is the decaying resonance, D1, D2 are the decay products
# (up to D5 if  such a decay is supported by the shower), BR is the branching ratio
# (only used by the HERWIG6 shower, ignored otherwise) and ME is the type of matrix
# element to be used in the decay (only used by HERWIG6, ignored otherwise).
# BR's are correctly understood by HERWIG6 only if they add up to one and only if
# no more than three modes are required for a given resonance.
# ME corresponds to the third entry of subroutine HWMODK, see the relevant manual.
# Examples of syntax:
# Z -> e+ e- or mu+ mu- with BR = 0.5 each
# DM_1 = 23 > -11 11 @ 0.5d0 @ 100
# DM_2 = 23 > -13 13 @ 0.5d0 @ 100
# H -> tau+ tau- with BR = 1
# DM_3 = 25 > -15 15 @ 1.0d0 @ 0
# t -> nu_e e+ b @ 1d0
# DM_4 = 6 > 12 -11 5 @ 1d0 @ 100
# WARNING: for HERWIG6 the order of decay products in >2-body decays IS RELEVANT.
# WARNING: 1 -> n decays (with n > 2) are handled by PYTHIA6 and PYTHIA8 through
# a sequence of 1 -> 2 decays.
################################################################################
=======
#***********************************************************************
# Number of events, jobs, errors, and random seeds                     *
#***********************************************************************
nevents      = -1     # N evts to shower (< 0 = all)
nsplit_jobs  = 1      # N jobs to run in parallel (< 100!!)
combine_td   = T      # combine the topdrawer files if nsplit_jobs > 1
maxprint     = 2      # N evts to print in the log
maxerrs      = 0.1    # max fraction of errors
rnd_seed     = 0      # 1st random seed (0 = default)
rnd_seed2    = 0      # 2nd random seed (0 = default) !ONLY FOR HWERIG6!
#***********************************************************************
# PDFs and non-perturbative modelling                                  *
#***********************************************************************
pdfcode      = 0      # 0 = internal, 1 = same as NLO, other = lhaglue
ue_enabled   = F      # underlying event
hadronize    = T      # hadronisation on/off        !IGNORED BY HERWIG6!
lambda_5     = -1     # Lambda_5 (< 0 = default)    !IGNORED BY PYTHIA8!
#***********************************************************************
# Stable or unstable particles                                         *
#***********************************************************************
b_stable     = F      # set B hadrons stable
pi_stable    = T      # set pi0's stable
wp_stable    = F      # set w+'s stable
wm_stable    = F      # set w-'s stable
z_stable     = F      # set z0's stable
h_stable     = F      # set Higgs' stable
tap_stable   = F      # set tau+'s stable
tam_stable   = F      # set tau-'s stable
mup_stable   = F      # set mu+'s stable
mum_stable   = F      # set mu-'s stable
#***********************************************************************
# Mass of the b quark                                                  *
#***********************************************************************
b_mass       = -1     # if < 0 = read from SubProcesses/MCmasses_*.inc
#***********************************************************************
# Special settings                                                     *
#***********************************************************************
is_4lep      = F    # T if 4-lepton production        !ONLY FOR PYTHIA6!
is_bbar      = F    # T if bb~ production             !ONLY FOR HERWIG6!
#***********************************************************************
# Decay channels                                                       *
# Write down the decay channels for the resonances, to be performed by *
# the shower.                                                          *
# The syntax (for a two-body decay) is                                 *
# DM_I = M > D1 D2 @ BR @ ME                                           *
# where I < 100, M is the decaying resonance, D1, D2 are the decay     *
# products (up to D5 if such a decay is supported by the shower), BR   *
# is the branching ratio (only used by the HERWIG6 shower, ignored     *
# otherwise) and ME is the type of matrix element to be used in the    *
# decay (only used by HERWIG6, ignored otherwise).                     *
# BR's are correctly understood by HERWIG6 only if they add up to 1    *
# and only if no more than three modes are required for a given        *
# resonance.                                                           *
# ME corresponds to the third entry of subroutine HWMODK, see the      *
# relevant manual.                                                     *
#                                                                      *
# WARNING: in HERWIG6, the order of decay products in > 2-body decays  *
# IS RELEVANT.                                                         *
# WARNING: in PYTHIA6, turning hadronisation off disables top decays   *
# WARNING: in PYTHIA6 and PYTHIA8, 1 -> n decays (with n > 2) are      *
# handled through a sequence of 1 -> 2 decays.                         *
#                                                                      *
# Examples of syntax:                                                  *
# Z -> e+ e- or mu+ mu- with BR = 0.5 each                             *
# DM_1 = 23 > -11 11 @ 0.5d0 @ 100                                     *
# DM_2 = 23 > -13 13 @ 0.5d0 @ 100                                     *
# H -> tau+ tau- with BR = 1                                           *
# DM_3 = 25 > -15 15 @ 1.0d0 @ 0                                       *
# t -> nu_e e+ b @ 1d0                                                 *
# DM_4 = 6 > 12 -11 5 @ 1d0 @ 100                                      *
#***********************************************************************
>>>>>>> 503bb31e

#***********************************************************************
# Extra Libraries/analyses                                             *
# The following lines need to be changed if the user does not want to  *
# create a StdHEP/HepMC file, but to directly run an own analysis (to  *
# be placed in HWAnalyzer or analogous MCatNLO subfolders).            *
# Please use files in those folders as examples.                       *
#***********************************************************************
EXTRALIBS    = stdhep Fmcfio     # Extra-libraries (not LHAPDF) 
                                 # Default: "stdhep Fmcfio"
EXTRAPATHS   = ../lib            # Path to the extra-libraries
                                 # Default: "../lib"
INCLUDEPATHS =                   # Path to header files needed by c++
                                 # Dir names separated by white spaces
ANALYSE      =                   # User's analysis and histogramming
                                 # routines (please use .o as extension
                                 # and use spaces to separate files)

<|MERGE_RESOLUTION|>--- conflicted
+++ resolved
@@ -16,60 +16,6 @@
 # Shower settings
 #****************
 #
-<<<<<<< HEAD
-nevents    = -1     # number of events to shower. If negative, shower all events
-ue_enabled = F      # underlying event on (T)/ off (F) (is MSTP(81) 0/1 for PY6)
-pdfcode    = 0      # pdf code: 0 = internal pdf, 1 = same as NLO, other = lhaglue
-hadronize  = T      # hadronization on/off (is MSTP(111) 0/1 for PY6) 
-maxprint   = 2      # maximum number of events to be printed in the log
-maxerrs    = 0.1    # maximum tolerated fraction of errors
-b_stable   = F      # b hadrons are stable
-pi_stable  = T      # pi0's are stable
-wp_stable  = F      # w+'s are stable
-wm_stable  = F      # w-'s are stable
-z_stable   = F      # z0's are stable
-h_stable   = F      # Higgs bosons are stable
-tap_stable = F      # tau+'s are stable
-tam_stable = F      # tau-'s are stable
-mup_stable = F      # mu+'s are stable
-mum_stable = F      # mu-'s are stable
-rnd_seed   = 0      # random seed (0 is default)
-rnd_seed2  = 0      # 2nd random seed (only for HW6, 0 is default)
-lambda_5   = -1     # lambda_5 value, -1 for default
-b_mass     = -1     # b mass, -1 for default
-is_4lep    = F      # true if it is 4 lepton production (only for PY6)
-is_bbar    = F      # true if it is b-b~ production (only for HW6)
-modbos_1   = 5      # dec mode for boson 1 (only for HW6, overridden by DM_ below)
-modbos_2   = 5      # dec mode for boson 2 (only for HW6, overridden by DM_ below)
-################################################################################
-# FXFX MERGING PARAMETERS (ONLY FOR PY8)
-Qcut       = -1.0   # Merging scale
-njmax      = 0      # Maximal multiplicity in the merging
-################################################################################
-# DECAY CHANNELS
-# Write down the decay channels for the resonances, to be performed by the shower.
-# The syntax (for a two-body decay) is
-# DM_I = M > D1 D2 @ BR @ ME
-# where I = 1, ..., 99, M is the decaying resonance, D1, D2 are the decay products
-# (up to D5 if  such a decay is supported by the shower), BR is the branching ratio
-# (only used by the HERWIG6 shower, ignored otherwise) and ME is the type of matrix
-# element to be used in the decay (only used by HERWIG6, ignored otherwise).
-# BR's are correctly understood by HERWIG6 only if they add up to one and only if
-# no more than three modes are required for a given resonance.
-# ME corresponds to the third entry of subroutine HWMODK, see the relevant manual.
-# Examples of syntax:
-# Z -> e+ e- or mu+ mu- with BR = 0.5 each
-# DM_1 = 23 > -11 11 @ 0.5d0 @ 100
-# DM_2 = 23 > -13 13 @ 0.5d0 @ 100
-# H -> tau+ tau- with BR = 1
-# DM_3 = 25 > -15 15 @ 1.0d0 @ 0
-# t -> nu_e e+ b @ 1d0
-# DM_4 = 6 > 12 -11 5 @ 1d0 @ 100
-# WARNING: for HERWIG6 the order of decay products in >2-body decays IS RELEVANT.
-# WARNING: 1 -> n decays (with n > 2) are handled by PYTHIA6 and PYTHIA8 through
-# a sequence of 1 -> 2 decays.
-################################################################################
-=======
 #***********************************************************************
 # Number of events, jobs, errors, and random seeds                     *
 #***********************************************************************
@@ -110,6 +56,11 @@
 is_4lep      = F    # T if 4-lepton production        !ONLY FOR PYTHIA6!
 is_bbar      = F    # T if bb~ production             !ONLY FOR HERWIG6!
 #***********************************************************************
+# FxFx merging parameters !ONLY FOR PY8!
+#***********************************************************************
+Qcut       = -1.0   # Merging scale
+njmax      = 0      # Maximal multiplicity in the merging
+#***********************************************************************
 # Decay channels                                                       *
 # Write down the decay channels for the resonances, to be performed by *
 # the shower.                                                          *
@@ -141,9 +92,6 @@
 # t -> nu_e e+ b @ 1d0                                                 *
 # DM_4 = 6 > 12 -11 5 @ 1d0 @ 100                                      *
 #***********************************************************************
->>>>>>> 503bb31e
-
-#***********************************************************************
 # Extra Libraries/analyses                                             *
 # The following lines need to be changed if the user does not want to  *
 # create a StdHEP/HepMC file, but to directly run an own analysis (to  *

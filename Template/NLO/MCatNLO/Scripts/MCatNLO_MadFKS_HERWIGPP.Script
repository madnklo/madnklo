#!/bin/bash
# finds out architecture name, defines system files, and construct
# the relevant directory for run, if not present. If the architecture
# cannot be figured out, defines ./Run as working directory, and use 
# sun as system file -- it should work in most of the cases
function architecture {
PATH=".:""$PATH"
thisdir=`pwd`
homedir=$HOME
case `uname` in
Linux*) ARCHNAME=LinuxPP ; DBGFLAG='DEBUG=-ggdb' ; EXTRA='EXTRAOBJ=linux.o' ;
        EXMAKE=make ; CPOPT=pu ;;
OSF*)  ARCHNAME=AlphaPP ; DBGFLAG='DEBUG=-g' ; EXTRA='EXTRAOBJ=alpha.o' ;
       EXMAKE=gmake ; CPOPT=p ;;
Sun*) ARCHNAME=SunPP ; DBGFLAG='DEBUG=-g' ; EXTRA='EXTRAOBJ=sun.o' ;
      EXMAKE=gmake ; CPOPT=p ;;
Darwin*) ARCHNAME=DarwinPP ; DBGFLAG='DEBUG=-g' ; EXTRA='EXTRAOBJ=sun.o' ;
         EXMAKE=make ; CPOPT=p ;;
*) ARCHNAME=RunPP ; DBGFLAG='DEBUG=-g' ; EXTRA='EXTRAOBJ=sun.o' ;;
esac
#
}

# $? is the value of last executed command. A call to this function
# after a failure will cause the program to quit the script
function teststatus {
rc=$?
if [ 0 = $rc ]
then
:
else
echo $* did not succeed, exit status=$rc 
exit $rc
fi
}

# returns a string which identifies the target
# for the Makefile
function getSTRmake {
stringmake=MadFKS
}

# utility function for dothelinks
function stripextension {
echo $1 | sed "s/\..*\$//"
}

# utility function for dothelinks
function capitalize {
echo $1 | sed "y/abcdefghijklmnopqrstuvwxyz/ABCDEFGHIJKLMNOPQRSTUVWXYZ/"
}

# creates logical links for the PDF grid files. By P. Nason
function dothelinks {
if [ -d $PDFPATH ]
then
for i in ${PDFPATH}/*.dat ${PDFPATH}/*.tbl
do
if [ -f $i ]
then
name=`basename $i`
name=`stripextension $name`
case $name in
mrst200*) ;;
*mrs*|grpol|grvdm|lac1|pion[1-3]) name=`capitalize $name`;;
esac
if [ ! -L $thisdir/$name ] || [ ! $thisdir/$name -ef $i ]
then
ln -sf $i $thisdir/$name
fi
fi
done
for i in ${PDFPATH}/a02.*
do
if [ -f $i ]
then
name=`basename $i`
if [ ! -L $thisdir/$name ] || [ ! $thisdir/$name -ef $i ]
then
ln -sf $i $thisdir/$name
fi
fi
done
fi
}

# creates logical links for LHAPDF, and replaced PDF group name (unused
# by LHAPDF) with a LHAPDF-specific string
function linklhapdf {
case $LHAOFL in
FREEZE|freeze) PDFGROUP=LHAPDF ;;
EXTRAPOLATE|extrapolate) PDFGROUP=LHAEXT ;;
*) echo "no such option; failure in linklhapdf" ; exit 1 ;;
esac
}    

# converts pdg numbers to names, relevant for decays
function name {
# quarks
if [ $1 == 1 ] ; then echo 'd' ; fi
if [ $1 == 2 ] ; then echo 'u' ; fi
if [ $1 == 3 ] ; then echo 's' ; fi
if [ $1 == 4 ] ; then echo 'c' ; fi
if [ $1 == 5 ] ; then echo 'b' ; fi
if [ $1 == 6 ] ; then echo 't' ; fi
# antiquarks
if [ $1 == -1 ] ; then echo 'dbar' ; fi
if [ $1 == -2 ] ; then echo 'ubar' ; fi
if [ $1 == -3 ] ; then echo 'sbar' ; fi
if [ $1 == -4 ] ; then echo 'cbar' ; fi
if [ $1 == -5 ] ; then echo 'bbar' ; fi
if [ $1 == -6 ] ; then echo 'tbar' ; fi
# leptons
if [ $1 == 11 ] ; then echo 'e-' ; fi
if [ $1 == 12 ] ; then echo 'nu_e' ; fi
if [ $1 == 13 ] ; then echo 'mu-' ; fi
if [ $1 == 14 ] ; then echo 'nu_mu' ; fi
if [ $1 == 15 ] ; then echo 'tau-' ; fi
if [ $1 == 16 ] ; then echo 'nu_tau' ; fi
# antileptons
if [ $1 == -11 ] ; then echo 'e+' ; fi
if [ $1 == -12 ] ; then echo 'nu_ebar' ; fi
if [ $1 == -13 ] ; then echo 'mu+' ; fi
if [ $1 == -14 ] ; then echo 'nu_mubar' ; fi
if [ $1 == -15 ] ; then echo 'tau+' ; fi
if [ $1 == -16 ] ; then echo 'nu_taubar' ; fi
# bosons
if [ $1 == 21 ] ; then echo 'g' ; fi
if [ $1 == 22 ] ; then echo 'gamma' ; fi
if [ $1 == 23 ] ; then echo 'Z0' ; fi
if [ $1 == 24 ] ; then echo 'W+' ; fi
if [ $1 == -24 ] ; then echo 'W-' ; fi
if [ $1 == 25 ] ; then echo 'h0' ; fi
}

# creates the executable for NLO and MC; the entry of the function
# is either NLO or MC, depending on which executable one wants to obtain;
# PDFLIB or private PDF library is linked, depending on the value of
# the parameter UsedPdfLib, which is set by the function whichpdflib.
# Extra libraries are listed in the shell variable EXTRALIBS; do NOT
# remove the double quotes in the call to nameextralib, otherwise only
# the first library of the list is taken
function compile {
architecture

EVTDIR=`pwd`"/../Events"

if [ "$PDFCODE" -ne 0 ]
then
  HERPDF='EXTPDF'
  PDFLIBRARY='LHAPDF'
  UsedPdfLib='LHAPDF'
  cp -f $LHAPDFPATH"/lib/libLHAPDF.a" `pwd`"/../lib"
  LHALIBPATH=`pwd`"/../"
  LHALINK=DYNAMIC
  LHAOFL=FREEZE
  if [ "$PDFCODE" -gt 1 ]; then PDFSET=$PDFCODE; fi
  if [ "$PDFCODE" -lt -1 ]; then PDFSET=$((PDFCODE*-1)); fi
  linklhapdf
# convert PDF number to name reading PDFsets.index
  while read pdfline
  do 
    pdfinfo=($(echo ${pdfline}))
    if [ "$PDFSET" == "${pdfinfo[0]}" ]
    then
       PDFSETN="${pdfinfo[4]}"
    fi
  done < $LHAPDFPATH/share/lhapdf/PDFsets.index
elif [ "$PDFCODE" -eq 0 ]
then
  HERPDF='DEFAULT'
  PDFLIBRARY='THISLIB'
  UsedPdfLib='THISLIB'
# the following is dummy
  LHALINK=DYNAMIC
  LHAOFL=FREEZE
else
  echo 'Invalid PDFCODE' $PDFCODE
  exit 1
fi

whichpdflib $PDFLIBRARY
whichlhapdf $LHALINK
# stdhep is not used: do not look for libraries
IFS=' ' read -a exlibs <<< "${EXTRALIBS}"
for i in ${!exlibs[@]}
do
 if [[ "${exlibs[i]}" == "stdhep" || "${exlibs[i]}" == "Fmcfio" ]]
 then
   unset exlibs[$i]
 fi
done
EXTRALIBS="$(echo ${exlibs[@]})"
nameextralib "$EXTRALIBS"
pathextralib "$EXTRAPATHS"
pathextralibdyn "$EXTRAPATHS"
pathextraincl "$INCLUDEPATHS"
EXEC_NAME=
EXEC_NAMEF=
EXEC_NAMEFF=
if [ "$HWPPUTI" != "" ]; then HWPPUTIMAKE="HWPPUTI="$HWPPUTI; fi
HERWGMAKE="HERWIGVER="$HERWIGVER
LIBSMAKE="EXTRALIBS="$ExtraLibs
LIBSMAKEP="EXTRAPATHS="$ExtraPaths
INCLMAKE="INCLOPTION="$ExtraIncl
INCDIRMK="INCDIR="`pwd`"/include"
COMSRCMK="COMSRC="`pwd`"/srcCommon"
EVTDIR=`pwd`"/../Events"

if [ "$LD_LIBRARY_PATH" = "" ]
then
  LD_LIBRARY_PATH="$ExtraPathsDyn"
else
  if [ "$ExtraPathsDyn" != "" ]
  then
    LD_LIBRARY_PATH="$ExtraPathsDyn"":""$LD_LIBRARY_PATH"
  fi
fi
LIBSLHA="LHALIB="
case $1 in
NLO) echo "NLO must be computed with MadFKS"; exit 1 ;;
MC) if [ $UsedPdfLib = "PDFLIB" ]
     then
       EXEC_NAMEF="HWPP_EXE_DEFAULT"
     elif [ $UsedPdfLib = "THISLIB" ]
     then
       EXEC_NAMEF="HWPP_EXE_DEFAULT"
     elif [ $UsedPdfLib = "LHAPDF" ]
     then
       EXEC_NAMEF="HWPP_EXE_LHAPDF"
     else
       echo "fatal error in compile"; exit 1
     fi ;;
*) echo "do not know what to do in function compile" ; exit 1 ;;
esac
export LD_LIBRARY_PATH=$LD_LIBRARY_PATH:$HEPMCPATH/lib
if [ $1 = "NLO" ]
then
  getSTRmake
  EXEC_NAME=$stringmake$EXEC_NAMEF
elif [ $1 = "MC" ]
then
  EXEC_NAME="$EXEC_NAMEF"
fi
EXEC_NAMEFF="$EXEPREFIX""$EXEC_NAMEF"
rm -f $thisdir/$EXEC_NAMEFF
# new compilation step for HW++ mode
  # compile the analyzer & link it into the EXE directory
  # TODO: Stream via Inputs script
HWPPMAKE="HWPPPATH="$HWPPPATH" HEPMC="$HEPMCPATH
if [ "$HWPPUTI" != "" ]
then
  HWPPUTIMAKE="HWPPUTI="$HWPPUTI
  FORFILEMAKE="FORFILE="$HWPPUTI
  HWPPANALYZER=HepMCFortran
  if ! make -C $thisdir/HWPPAnalyzer $HWPPUTI $HWPPANALYZER.so $HWPPMAKE "$LIBSMAKE" "$LIBSMAKEP" "$INCLMAKE" "$FORFILEMAKE"
  then
    echo $HWPPANALYZER compilation did not succeed, exiting.
    exit -1 
  fi
  ln -sf $thisdir/HWPPAnalyzer/$HWPPANALYZER.so $thisdir
fi
  # link the HW++ executable into the EXE directoy
  # ln -sf $HWPPPATH/bin/Herwig++ $thisdir
  # link the stupid LHAPDF index, if necessary
  whichherpdf $HERPDF
  if [ $pdftype = 1 ]
  then
    mkdir -p $thisdir/PDF
    ln -sf $THEPEGPATH/share/ThePEG/PDFsets.index $thisdir/PDF/PDFsets.index
  fi

runfile="MCATNLO_"$MCMODE
  # create executable if eveything is ok
  echo "#!/bin/bash" > $thisdir/$EXEC_NAMEFF
  echo "./Herwig++ read MCATNLO_"$MCMODE"_input" >> $thisdir/$EXEC_NAMEFF
  echo "./Herwig++ run -N "$NEVTS_SHOWER" "$runfile".run" >> $thisdir/$EXEC_NAMEFF
  chmod +x $thisdir/$EXEC_NAMEFF
teststatus Compilation
}

# foolproof utility function, to be called by the user
function compileMC {
compile MC
}

# wrapper for the functions which run and compile MC codes
function runMC {
compile MC

#put MCMODE to upper case
MCMODE=`echo $MCMODE | tr '[a-z]' '[A-Z]' `
# Check correspondence between MCMODE and what written in the event file
if [ $MCMODE != "HERWIGPP" ]
then
  echo "Error! HERWIGPP Script called with MCMODE not equal to HERWIGPP"
  exit 1
fi


UMASSHW=$UMASS
DMASSHW=$DMASS
SMASSHW=$SMASS
CMASSHW=$CMASS
if (( $(bc <<< "$B_MASS <  0.0") )); then BMASSHW=$BMASS; fi
if (( $(bc <<< "$B_MASS >= 0.0") )); then BMASSHW=$B_MASS; fi
EMASSHW=$EMASS
MUMASSHW=$MUMASS
TAUMASSHW=$TAUMASS
GMASSHW=$GMASS

if [ $BEAM1 == 1 ]; then PART1="P"; elif [ $BEAM1 == -1 ]; then PART1="PBAR";
elif [ $BEAM1 == 0 ]; then PART1="E+"; elif [ $BEAM1 == 2 ]; then PART1="N";
elif [ $BEAM1 == -2 ]; then PART1="NBAR"; else echo "Unrecognized incoming beam 1";
exit 1; fi
if [ $BEAM2 == 1 ]; then PART2="P"; elif [ $BEAM2 == -1 ]; then PART2="PBAR";
elif [ $BEAM2 == 0 ]; then PART2="E-"; elif [ $BEAM2 == 2 ]; then PART2="N";
elif [ $BEAM2 == -2 ]; then PART2="NBAR"; else echo "Unrecognized incoming beam 2";
exit 1; fi
# Check the previous!

whichherpdf $HERPDF
if [ $pdftype = 1 ]
then
  whichpdflib $PDFLIBRARY
  if [ $UsedPdfLib = "THISLIB" ]
  then
    dothelinks
  elif [ $UsedPdfLib = "LHAPDF" ]
  then
    linklhapdf
  fi
fi
ERR_NUM_HWPP=$(echo "$ERR_FR_HWPP * $NEVTS_SHOWER" | bc)
ERR_NUM_HWPP=${ERR_NUM_HWPP/.*}
let "ERR_NUM_HWPP += 1"

echo " "
<<<<<<< HEAD
echo "*****   Now ready for showering" $NEVTS_SHOWER "events with $MC_TYPE "
=======
echo "*****   Now ready for showering" $NEVENTS "events with $MCMODE "
>>>>>>> 24dd96bc
echo " "
runMCMadFKS
teststatus runMC
}

# compiles and runs the MC
function runMCMadFKS {
ifile="MCATNLO_"$MCMODE"_input"
exefile="MCATNLO_"$MCMODE"_EXE"
if [ -f ./$ifile ]
then
\rm ./$ifile 
fi
mv $EXEC_NAMEFF $exefile

# create input file
cat <<EOF > ./$ifile
#
#  Create the Les Houches handler for MC@NLO
#

library LesHouches.so

# --------------------------------------------------------------------- #
# 1.) NECESSARY SETTINGS FOR RUNNING WITH MC@NLO EVENTS (DO NOT MODIFY)

set /Herwig/Shower/Evolver:HardVetoMode 1
set /Herwig/Shower/Evolver:HardVetoScaleSource 1
set /Herwig/Shower/Evolver:MECorrMode 0


# create the Handler & Reader
create ThePEG::LesHouchesFileReader /Herwig/EventHandlers/LHEReader
create ThePEG::LesHouchesEventHandler /Herwig/EventHandlers/LHEHandler 
insert /Herwig/EventHandlers/LHEHandler:LesHouchesReaders 0 /Herwig/EventHandlers/LHEReader

set /Herwig/EventHandlers/LHEReader:AllowedToReOpen 0
set /Herwig/EventHandlers/LHEReader:MomentumTreatment RescaleEnergy
set /Herwig/EventHandlers/LHEReader:WeightWarnings 0

set /Herwig/EventHandlers/LHEHandler:WeightOption VarNegWeight
set /Herwig/EventHandlers/LHEHandler:PartonExtractor /Herwig/Partons/QCDExtractor
set /Herwig/EventHandlers/LHEHandler:CascadeHandler /Herwig/Shower/ShowerHandler 
set /Herwig/EventHandlers/LHEHandler:HadronizationHandler /Herwig/Hadronization/ClusterHadHandler
set /Herwig/EventHandlers/LHEHandler:DecayHandler /Herwig/Decays/DecayHandler
insert /Herwig/EventHandlers/LHEHandler:PreCascadeHandlers 0 /Herwig/NewPhysics/DecayHandler

set /Herwig/Generators/LHCGenerator:EventHandler /Herwig/EventHandlers/LHEHandler
set /Herwig/Generators/LHCGenerator:NumberOfEvents $NEVTS_SHOWER
set /Herwig/Generators/LHCGenerator:RandomNumberGenerator:Seed $RNDEVSEED_HWPP
set /Herwig/Generators/LHCGenerator:PrintEvent $MAXPR_HWPP
set /Herwig/Generators/LHCGenerator:MaxErrors $ERR_NUM_HWPP 
set /Herwig/Generators/LHCGenerator:DebugLevel 1

EOF

whichherpdf $HERPDF
if [ $pdftype = 1 ]
then

cat <<EOF >> ./$ifile

# Define PDF from MCatNLO.inputs PDFSET number
mkdir /LHAPDF
create ThePEG::LHAPDF /LHAPDF/MCNLOPDF ThePEGLHAPDF.so

#set /LHAPDF/MCNLOPDF:PDFNumber $PDFSET
set /LHAPDF/MCNLOPDF:PDFName $PDFSETN
set /LHAPDF/MCNLOPDF:RemnantHandler /Herwig/Partons/HadronRemnants

set /Herwig/EventHandlers/LHEReader:PDFA /LHAPDF/MCNLOPDF
set /Herwig/EventHandlers/LHEReader:PDFB /LHAPDF/MCNLOPDF
set /Herwig/Particles/p+:PDF /LHAPDF/MCNLOPDF
set /Herwig/Particles/pbar-:PDF /LHAPDF/MCNLOPDF
set /Herwig/Shower/ShowerHandler:PDFA /LHAPDF/MCNLOPDF
set /Herwig/Shower/ShowerHandler:PDFB /LHAPDF/MCNLOPDF

EOF

else

cat <<EOF >> ./$ifile

# Use internal HW++ defualt PDF sets
set /Herwig/EventHandlers/LHEReader:PDFA /Herwig/Partons/MRST-NLO
set /Herwig/EventHandlers/LHEReader:PDFB /Herwig/Partons/MRST-NLO
set /Herwig/Particles/p+:PDF /Herwig/Partons/MRST-NLO
set /Herwig/Particles/pbar-:PDF /Herwig/Partons/MRST-NLO
set /Herwig/Shower/ShowerHandler:PDFA /Herwig/Partons/MRST-NLO
set /Herwig/Shower/ShowerHandler:PDFB /Herwig/Partons/MRST-NLO

EOF
fi

cat <<EOF >> ./$ifile 

# DEFINE THE INPUT EVENT FILE
set /Herwig/EventHandlers/LHEReader:FileName $SCRTCH$EVPREFIX

# --------------------------------------------------------------------- #
# 2.) DEFINE PHYSICS PARAMETERS FROM FILE <MCatNLO_MadFKS.inputs> (DO NOT MODIFY)

# TODO set the correct incoming particles

# set masses and widths
set /Herwig/Particles/e-:NominalMass $EMASSHW
set /Herwig/Particles/e+:NominalMass $EMASSHW
set /Herwig/Particles/mu-:NominalMass $MUMASSHW
set /Herwig/Particles/mu+:NominalMass $MUMASSHW
set /Herwig/Particles/tau-:NominalMass $TAUMASSHW
set /Herwig/Particles/tau+:NominalMass $TAUMASSHW
set /Herwig/Particles/W+:NominalMass $WMASS
set /Herwig/Particles/W-:NominalMass $WMASS
set /Herwig/Particles/Z0:NominalMass $ZMASS
set /Herwig/Particles/t:NominalMass $TMASS
set /Herwig/Particles/tbar:NominalMass $TMASS
set /Herwig/Particles/h0:NominalMass $HGGMASS
set /Herwig/Particles/b:NominalMass $BMASSHW
set /Herwig/Particles/bbar:NominalMass $BMASSHW
set /Herwig/Particles/W+:Width $WWIDTH
set /Herwig/Particles/W-:Width $WWIDTH
set /Herwig/Particles/Z0:Width $ZWIDTH
set /Herwig/Particles/t:Width $TWIDTH
set /Herwig/Particles/tbar:Width $TWIDTH
set /Herwig/Particles/h0:Width $HGGWIDTH
# --------------------------------------------------------------------- #
# 3.) ADDITIONAL SETTINGS

# SHOWER SETTINGS
set /Herwig/Shower/Evolver:IntrinsicPtGaussian 2.2*GeV
EOF

if ((`bc <<< "$LAMBDAHERW >= 0.0"`))
then
LAMBDAHERW=$(echo "$LAMBDAHERW * 1000" | bc)
cat<<EOF >> ./$ifile
#set /Herwig/Shower/AlphaQCD:NPAlphaS 5
#set /Herwig/Shower/AlphaQCD:Qmin 3.0*GeV
#set /Herwig/Shower/AlphaQCD:AlphaMaxNP 3

set /Herwig/Shower/AlphaQCD:InputOption LambdaQCD
set /Herwig/Shower/AlphaQCD:LambdaQCD  $LAMBDAHERW*MeV
set /Herwig/Shower/AlphaQCD:NumberOfLoops 2
#set /Herwig/EventHandlers/LHEReader:ShowerAlpha  AlphaQCD
EOF
fi

cat<<EOF >> ./$ifile
# CREATE AND APPLY CUTS
create ThePEG::Cuts /Herwig/Cuts/NoCuts 
set /Herwig/EventHandlers/LHEReader:Cuts /Herwig/Cuts/NoCuts
EOF

if [ $UE_HWPP = ".FALSE." ]
then
cat <<EOF >> ./$ifile
# Switching off MPI
set /Herwig/Shower/ShowerHandler:MPIHandler NULL

EOF
fi


if [ $HADRONIZE_HWPP = ".FALSE." ]
then
cat <<EOF >> ./$ifile
# Hadronization off 
set /Herwig/EventHandlers/LHEHandler:HadronizationHandler NULL
EOF
fi

cat <<EOF >> ./$ifile
# HERE YOU CAN TURN ON/OFF DECAY
# If DecayHandler is set equal to NULL, then set CheckQuark equal to 0, to 
# prevent a lot of warnings
#set /Herwig/EventHandlers/LHEHandler:DecayHandler NULL
#set /Herwig/Analysis/Basics:CheckQuark 0
EOF

arr=()
numDM=0
iDM=0
for i in {1..99}
do
 eval arr_elem='$'DM_$i
 if [ "$arr_elem" != "" ]
 then
  arr=("${arr[@]}" "$arr_elem")
 fi
done

numDM=${#arr[@]}
for DM in "${arr[@]}"
do
 DM=( $DM )
cat <<EOF >> ./$ifile
do /Herwig/Particles/$(name ${DM[0]}):SelectDecayModes none
EOF
done

for DM in "${arr[@]}"
do
 let "iDM+=1"
 DM=( $DM )
 num_of_part=$(echo ${#DM[@]})
 let "num_of_part-=6"

 if [ $num_of_part = 2 ]
 then
cat <<EOF >> ./$ifile
set /Herwig/Particles/$(name ${DM[0]})/$(name ${DM[0]})->$(name ${DM[2]}),$(name ${DM[3]});:OnOff On
EOF
 elif  [ $num_of_part = 3 ]
 then
cat <<EOF >> ./$ifile
set /Herwig/Particles/$(name ${DM[0]})/$(name ${DM[0]})->$(name ${DM[2]}),$(name ${DM[3]}),$(name ${DM[4]});:OnOff On
EOF
 elif  [ $num_of_part = 4 ]
 then
cat <<EOF >> ./$ifile
set /Herwig/Particles/$(name ${DM[0]})/$(name ${DM[0]})->$(name ${DM[2]}),$(name ${DM[3]}),$(name ${DM[4]}),$(name ${DM[5]});:OnOff On
EOF
 elif  [ $num_of_part = 5 ]
 then
cat <<EOF >> ./$ifile
set /Herwig/Particles/$(name ${DM[0]})/$(name ${DM[0]})->$(name ${DM[2]}),$(name ${DM[3]}),$(name ${DM[4]}),$(name ${DM[5]}),$(name ${DM[6]});:OnOff On
EOF
  fi
done


if [ $B_STABLE_HWPP = ".TRUE." ]
then
cat <<EOF >> ./$ifile

#
# Prevent particles from decaying
# Particle names can be found in Herwig++/src/default/mesons.in or similar
#

#511
set /Herwig/Particles/B0:Stable Stable
set /Herwig/Particles/Bbar0:Stable Stable
#521
set /Herwig/Particles/B+:Stable Stable
set /Herwig/Particles/B-:Stable Stable
#531
set /Herwig/Particles/B_s0:Stable Stable
set /Herwig/Particles/B_sbar0:Stable Stable
#541
set /Herwig/Particles/B_c+:Stable Stable
set /Herwig/Particles/B_c-:Stable Stable
#
#5112
set /Herwig/Particles/Sigma_b-:Stable Stable
set /Herwig/Particles/Sigma_bbar+:Stable Stable
#5122
set /Herwig/Particles/Lambda_b0:Stable Stable
set /Herwig/Particles/Lambda_bbar0:Stable Stable
#5132
set /Herwig/Particles/Xi_b-:Stable Stable
set /Herwig/Particles/Xi_bbar+:Stable Stable
#5222
set /Herwig/Particles/Sigma_b+:Stable Stable
set /Herwig/Particles/Sigma_bbar-:Stable Stable
#5232
set /Herwig/Particles/Xi_b0:Stable Stable
set /Herwig/Particles/Xi_bbar0:Stable Stable
#5332
set /Herwig/Particles/Omega_b-:Stable Stable
set /Herwig/Particles/Omega_bbar+:Stable Stable
#
#553
set /Herwig/Particles/Upsilon:Stable Stable

EOF
fi

if [ $PI_STABLE_HWPP = ".TRUE." ]
then
cat <<EOF >> ./$ifile

#
# Prevent particles from decaying
# Particle names can be found in Herwig++/src/default/mesons.in or similar
#

# pi0 
set /Herwig/Particles/pi0:Stable Stable

EOF
fi

if [ $WP_STABLE_HWPP = ".TRUE." ]
then
cat <<EOF >> ./$ifile

#
# Prevent particles from decaying
# Particle names can be found in Herwig++/src/default/mesons.in or similar
#

# W+ 
set /Herwig/Particles/W+:Stable Stable

EOF
fi

if [ $WM_STABLE_HWPP = ".TRUE." ]
then
cat <<EOF >> ./$ifile

#
# Prevent particles from decaying
# Particle names can be found in Herwig++/src/default/mesons.in or similar
#

# W- 
set /Herwig/Particles/W-:Stable Stable

EOF
fi

if [ $Z_STABLE_HWPP = ".TRUE." ]
then
cat <<EOF >> ./$ifile

#
# Prevent particles from decaying
# Particle names can be found in Herwig++/src/default/mesons.in or similar
#

# Z0 
set /Herwig/Particles/Z0:Stable Stable

EOF
fi

if [ $MUP_STABLE_HWPP = ".TRUE." ]
then
cat <<EOF >> ./$ifile

#
# Prevent particles from decaying
# Particle names can be found in Herwig++/src/default/mesons.in or similar
#

# mu+ 
set /Herwig/Particles/mu+:Stable Stable

EOF
fi

if [ $MUM_STABLE_HWPP = ".TRUE." ]
then
cat <<EOF >> ./$ifile

#
# Prevent particles from decaying
# Particle names can be found in Herwig++/src/default/mesons.in or similar
#

# mu- 
set /Herwig/Particles/mu-:Stable Stable

EOF
fi

if [ $TAUP_STABLE_HWPP = ".TRUE." ]
then
cat <<EOF >> ./$ifile

#
# Prevent particles from decaying
# Particle names can be found in Herwig++/src/default/mesons.in or similar
#

# tau+ 
set /Herwig/Particles/tau+:Stable Stable

EOF
fi

if [ $TAUM_STABLE_HWPP = ".TRUE." ]
then
cat <<EOF >> ./$ifile

#
# Prevent particles from decaying
# Particle names can be found in Herwig++/src/default/mesons.in or similar
#

# tau- 
set /Herwig/Particles/tau-:Stable Stable

EOF
fi

if [ $H_STABLE_HWPP = ".TRUE." ]
then
cat <<EOF >> ./$ifile

#
# Prevent particles from decaying
# Particle names can be found in ThePEG/PDT/EnumParticles.h
#

# Higgs 
set /Herwig/Particles/h0:Stable Stable

EOF
fi

cat <<EOF >> ./$ifile
# 4.) HW++ SETTINGS THAT ARE NOT ALLOWED TO BE TOUCHED BY THE USER

#Boost and reconstruction stuff
set /Herwig/Shower/KinematicsReconstructor:ReconstructionOption General
set /Herwig/Shower/KinematicsReconstructor:InitialInitialBoostOption LongTransBoost

# --------------------------------------------------------------------- #
# 5.) CREATE THE ANALYZER AND SAVE THE RUN (DO NOT MODIFY)

EOF

if [ "$HWPPUTI" != "" ]
then
cat <<EOF >> ./$ifile
create MCatNLO::$HWPPANALYZER $HWPPANALYZER $HWPPANALYZER.so
insert /Herwig/Generators/LHCGenerator:AnalysisHandlers 0 $HWPPANALYZER

EOF
else
cat <<EOF >> ./$ifile
#create MCatNLO::hepfortr hepfortr hepfortr.so
#insert /Herwig/Generators/LHCGenerator:AnalysisHandlers 0 hepfortr

#  Useful analysis handlers for HepMC related output
##################################################
# Schematic overview of an event (requires --with-hepmc to be set at configure time
# and the graphviz program 'dot' to produce a plot)
#create MCatNLO::$HWPPANALYZER $HWPPANALYZER $HWPPANALYZER.so
#insert /Herwig/Generators/LHCGenerator:AnalysisHandlers 0 $HWPPANALYZER
# insert LHCGenerator:AnalysisHandlers 0 /Herwig/Analysis/Plot
# A HepMC dump file (requires --with-hepmc to be set at configure time)
# insert LHCGenerator:AnalysisHandlers 0 /Herwig/Analysis/HepMCFile
insert /Herwig/Generators/LHCGenerator:AnalysisHandlers 0 /Herwig/Analysis/HepMCFile
set /Herwig/Analysis/HepMCFile:PrintEvent $NEVTS_SHOWER
set /Herwig/Analysis/HepMCFile:Format GenEvent
set /Herwig/Analysis/HepMCFile:Units GeV_mm

EOF
fi

cat <<EOF >> ./$ifile
saverun $runfile /Herwig/Generators/LHCGenerator
EOF

( cd . ;\
     $exefile )

mv $thisdir/MCATNLO_HERWIGPP.hepmc $thisdir/"$EVT_NAMEF".hepmc
}

# this function set the parameter pdftype according to the value 
# of HERPDF (the entry of this function) given in input
function whichherpdf {
case $1 in
DEFAULT|default) pdftype=0 ;;
EXTPDF|extpdf) pdftype=1 ;;
*) echo "error in whichherpdf: no such option" ; exit 1 ;;
esac
}

# checks that the value given to PDFLIBRAY in input is meaningful
function whichpdflib {
case $1 in
THISLIB|thislib) UsedPdfLib=THISLIB ;;
PDFLIB|pdflib) UsedPdfLib=PDFLIB ;;
LHAPDF|lhapdf) UsedPdfLib=LHAPDF ;;
*) echo "no such library for PDFS; failure in whichpdflib" ; exit 1 ;;
esac
}

# checks that the value given to LHALINK in input is meaningful
function whichlhapdf {
case $1 in
STATIC|static) UsedLhaPdf=lhasta ;;
DYNAMIC|dynamic) UsedLhaPdf=lhadyn ;;
*) echo "no such option for LHAPDF; failure in whichlhapdf" ; exit 1 ;;
esac
}

# prepends -l to library names
function nameextralib {
ExtraLibs="$1"
ilen1=${#ExtraLibs}
if [ $ilen1 -ne 0 ]
then
  ExtraLibs=`echo $ExtraLibs | sed "s/ / -l/g"`
  ExtraLibs="-l""$ExtraLibs"
fi
}

# prepends -L to library paths
function pathextralib {
ExtraPaths="$1"
ilen2=${#ExtraPaths}
if [ $ilen2 -ne 0 ]
then
  ExtraPaths=`echo $ExtraPaths | sed "s/ / -L/g"`
  ExtraPaths="-L""$ExtraPaths"
fi
}

# separate library names with columns
function pathextralibdyn {
ExtraPathsDyn="$1"
ilen3=${#ExtraPathsDyn}
if [ $ilen3 -ne 0 ]
then
  ExtraPathsDyn=`echo $ExtraPathsDyn | sed "s/ /:/g"`
fi
}

# prepends -I to include paths
function pathextraincl {
ExtraIncl="$1"
ilen4=${#ExtraIncl}
if [ $ilen4 -ne 0 ]
then
  ExtraIncl=`echo $ExtraIncl | sed "s/ / -I/g"`
  ExtraIncl="-I""$ExtraIncl"
fi
}<|MERGE_RESOLUTION|>--- conflicted
+++ resolved
@@ -336,11 +336,7 @@
 let "ERR_NUM_HWPP += 1"
 
 echo " "
-<<<<<<< HEAD
-echo "*****   Now ready for showering" $NEVTS_SHOWER "events with $MC_TYPE "
-=======
 echo "*****   Now ready for showering" $NEVENTS "events with $MCMODE "
->>>>>>> 24dd96bc
 echo " "
 runMCMadFKS
 teststatus runMC

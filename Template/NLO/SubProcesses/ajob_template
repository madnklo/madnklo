#!/bin/bash
script=ajob1.$1.$2.$3.$4
TAGTAGTAGTAGTAGTAGTAG for i in 1 ; do
    
    runnumber=0
    if [[ $1 == '0' ]]; then
        j=$2\_G$i
        if [[ ! -e $j ]]; then
            mkdir $j
        fi
        cd $j
        if [[ "$4" != "" ]]; then
            if [[ -e ../$4\_G$i ]]; then
                if [[ $1 == '0' ]]; then
                    cp -f ../$4\_G$i/*.sv1 . >/dev/null 2>&1
                    cp -f ../$4\_G$i/grid.MC_integer . >/dev/null 2>&1
                elif [[ $1 == '1' ]]; then
                    cp -f ../$4\_G$i/mint_grids . >/dev/null 2>&1
                    cp -f ../$4\_G$i/grid.MC_integer . >/dev/null 2>&1
                fi
            else
                echo "Cannot find directory ../$4\_G$i/" > log.txt
                exit
            fi
    	fi
    elif [[ $1 == '2' ]]; then
        j=G$2$i
        if [[ ! -e $j ]]; then
            mkdir $j
        fi
        cd $j
        if [[ "$4" != "" ]]; then
            if [[ "$4" == "H" ||"$4" == "S" || "$4" == "V" || "$4" == "B" || "$4" == "F" ]]; then
                if [[ -e ../G$4$i ]]; then
                    cp -f ../G$4$i/mint_grids ./preset_mint_grids
                    cp -f ../G$4$i/grid.MC_integer . >/dev/null 2>&1
                else
                    echo "Cannot find direcotry ../G$4$i/" > log.txt
                    exit
                fi
            else
                runnumber=$4
            fi
        fi
    fi
    
    
    if  [[ ! -e randinit ]] ; then
    	if [[ -e ../randinit ]] ; then
	    ln -sf ../randinit .
	else
	    ln -sf ../../randinit .
	fi
    fi
    if  [[ ! -e symfact.dat ]] ; then
    	if [[  -e ../symfact.dat ]] ; then
	    ln -sf ../symfact.dat .
	else
	    ln -sf ../../symfact.dat .    
	fi
    fi
    if  [[ ! -e MadLoopParams.dat ]] ; then
	if  [[ -e ../MadLoopParams.dat ]] ; then
	    ln -sf ../MadLoopParams.dat .
	fi
    fi
    if  [[ ! -e HelFilter.dat ]] ; then
    	if [[ -e ../HelFilter.dat ]] ; then
	    ln -sf ../HelFilter.dat .
	fi
    fi
    if  [[ ! -e LoopFilter.dat ]] ; then
    	if [[ -e ../LoopFilter.dat ]] ; then
	    ln -sf ../LoopFilter.dat .
	fi
    fi
    if  [[ ! -e ColorDenomFactors.dat ]] ; then
	if [[ -e ../ColorDenomFactors.dat ]] ; then
	    ln -sf ../ColorDenomFactors.dat .
	fi
    fi
    if  [[ ! -e HelConfigs.dat ]] ; then
	if  [[ -e ../HelConfigs.dat ]] ; then
	    ln -sf ../HelConfigs.dat .
	fi
    fi
    if  [[ ! -e ColorNumFactors.dat ]] ; then
	if  [[ -e ../ColorNumFactors.dat ]] ; then
	    ln -sf ../ColorNumFactors.dat .
	fi
    fi
    if  [[ ! -e FKS_params.dat ]] ; then
<<<<<<< HEAD
	if  [[ -e ../FKS_params.dat ]] ; then
	    ln -sf ../FKS_params.dat .
	fi
=======
	ln -sf ../FKS_params.dat .
>>>>>>> e235dd22
    fi
    if  [[ ! -e OLE_order.olc ]] ; then
	ln -sf ../OLE_order.olc .
    fi
    if  [[ ! -e param_card.dat ]] ; then
	if [[ -e ../../Cards/param_card.dat ]] ; then
	    ln -sf ../../Cards/param_card.dat .
	else
	    ln -sf ../../../Cards/param_card.dat .
	fi
    fi
    
#   check where is the basic file for the creation of input_app.txt
#       
    if [[ $1 == '0' ]]; then
 	if  [[  -e ../madin.$2 ]] ; then
 	    input_template=../madin.$2
 	else
 	    input_template=../../madin.$2
 	fi 
    elif [[ $1 == '2' ]]; then
    	if [[ $3 == '0' || $3 == '2' ]]; then
    	    if  [[  -e ../madinMMC_$2.2 ]] ; then
 		input_template=../madinMMC_$2.2
 	    else
 		input_template=../../madinMMC_$2.2
 	    fi
 	else
	    input_template=./madinM1
    	fi
    fi
    
    if [[ $1 == '0' ]]; then
        head -n 5 $input_template >& input_app.txt
        echo $i >> input_app.txt
        tail -n 4 $input_template >> input_app.txt
        T="$(date +%s)"
        ../madevent_vegas > log.txt <input_app.txt 2>&1
        status=$?
        T="$(($(date +%s)-T))"
        echo "Time in seconds: ${T}" >>log.txt
    elif [[ $1 == '2' ]]; then
        if [[ $runnumber != 0 ]]; then
            mv -f nevts__$runnumber nevts
            echo "$runnumber" >& moffset.dat
        fi
        if [[ $3 == '0' || $3 == '2' ]]; then
            head -n 6 $input_template > input_app.txt
            echo $i >> input_app.txt
            tail -n 3 $input_template >> input_app.txt
        elif [[ $3 == '1' ]]; then
            head -n 6 $input_template > input_app.txt
            echo $i >> input_app.txt
            tail -n 3 $input_template >> input_app.txt
        fi
        T="$(date +%s)"
        ../madevent_mintMC > log.txt <input_app.txt 2>&1
        status=$?
        T="$(($(date +%s)-T))"
        echo "Time in seconds: ${T}" >>log.txt
        cp -f log.txt log_MINT$3.txt
    fi
    if [[ $1 == '2' && $runnumber != 0 ]]; then
        mv events.lhe events_$runnumber.lhe
        mv log.txt log_MINT$3_$runnumber.txt
    fi
    cd ../
    exit $status
done
    
<|MERGE_RESOLUTION|>--- conflicted
+++ resolved
@@ -90,13 +90,9 @@
 	fi
     fi
     if  [[ ! -e FKS_params.dat ]] ; then
-<<<<<<< HEAD
 	if  [[ -e ../FKS_params.dat ]] ; then
 	    ln -sf ../FKS_params.dat .
 	fi
-=======
-	ln -sf ../FKS_params.dat .
->>>>>>> e235dd22
     fi
     if  [[ ! -e OLE_order.olc ]] ; then
 	ln -sf ../OLE_order.olc .

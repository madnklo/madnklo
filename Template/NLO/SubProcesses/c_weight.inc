--- conflicted
+++ resolved
@@ -4,11 +4,11 @@
       parameter (max_contr=128,max_wgt=256,max_iproc=100)
       logical H_event(max_contr)
       integer nFKS(max_contr),itype(max_contr),QCDpower(max_contr)
-<<<<<<< HEAD
-     $     ,pdg(nexternal,max_contr),parton_pdg_uborn(nexternal
-     $     ,max_iproc,max_contr),parton_pdg(nexternal,max_iproc
-     $     ,max_contr),icontr,iwgt,plot_id(max_contr),niproc(max_contr)
-     $     ,parton_pdf(nexternal,max_iproc,max_contr)
+     $     ,pdg(nexternal,max_contr),pdg_uborn(nexternal,max_contr)
+     $     ,parton_pdg_uborn(nexternal,max_iproc,max_contr)
+     $     ,parton_pdg(nexternal,max_iproc,max_contr),icontr,iwgt
+     $     ,plot_id(max_contr),niproc(max_contr),parton_pdf(nexternal
+     $     ,max_iproc,max_contr)
       double precision momenta(0:3,nexternal,max_contr),wgt(3,max_contr)
      &     ,bjx(2,max_contr),scales2(3,max_contr),g_strong(max_contr)
      &     ,wgts(max_wgt,max_contr),parton_iproc(max_iproc,max_contr)
@@ -16,16 +16,6 @@
      &     ,shower_scale(max_contr),unwgt(max_iproc,max_contr)
      &     ,unwgt_sum(max_contr)
       common /c_weights/momenta,wgt,wgts,plot_wgts,parton_iproc,bjx
-     &     ,scales2,g_strong,y_bst,shower_scale,unwgt,unwgt_sum
-     &     ,parton_pdg,nFKS,itype,QCDpower,pdg,parton_pdg_uborn,plot_id
-     &     ,niproc,icontr,iwgt,H_event
-=======
-     $     ,pdg(nexternal,max_contr),pdg_uborn(nexternal,max_contr)
-     $     ,icontr,iwgt,plot_id(max_contr)
-      double precision momenta(0:3,nexternal,max_contr),wgt(3,max_contr)
-     &     ,bjx(2,max_contr),scales2(3,max_contr),g_strong(max_contr)
-     &     ,wgts(max_wgt,max_contr),y_bst(max_contr),plot_wgts(max_wgt
-     &     ,max_contr)
-      common /c_weights/momenta,wgt,wgts,plot_wgts,bjx,scales2,g_strong
-     &     ,y_bst,nFKS,itype,QCDpower,pdg,pdg_uborn,plot_id,icontr,iwgt
->>>>>>> b8f0b9de
+     $     ,scales2,g_strong,y_bst,shower_scale,unwgt,unwgt_sum
+     $     ,parton_pdg,nFKS,itype,QCDpower,pdg,pdg_uborn
+     $     ,parton_pdg_uborn,plot_id,niproc,icontr,iwgt,H_event
      Program DRIVER
c**************************************************************************
c     This is the driver for the whole calculation
c**************************************************************************
      implicit none
C
C     CONSTANTS
C
      double precision zero
      parameter       (ZERO = 0d0)
      include 'nexternal.inc'
      include 'genps.inc'
      INTEGER    ITMAX,   NCALL

      common/citmax/itmax,ncall
      integer ncall_virt,ncall_novi
      character*4 abrv
      common /to_abrv/ abrv
C
C     LOCAL
C
      integer i,j,l,l1,l2,ndim,nevts
      integer npoints
      character*130 buf

      integer lunlhe
      parameter (lunlhe=98)
c
c     Global
c
      integer                                      nsteps
      character*40          result_file,where_file
      common /sample_status/result_file,where_file,nsteps
      integer ngroup
      common/to_group/ngroup
      data ngroup/0/
cc
      include 'run.inc'
      include 'coupl.inc'
      
      integer           iconfig
      common/to_configs/iconfig


      double precision twgt, maxwgt,swgt(maxevents)
      integer                             lun, nw
      common/to_unwgt/twgt, maxwgt, swgt, lun, nw

c Vegas stuff
      integer ipole
      common/tosigint/ndim,ipole

      real*8 sigintF
      external sigintF

      integer irestart
      logical savegrid

      external initplot
c Set plotKin=.true. to plot H and S event kinematics (integration steps)
c Set plotEv=.true. to use events for plotting (unweighting phase)
      logical plotEv,plotKin
      common/cEvKinplot/plotEv,plotKin

c For tests
      real*8 fksmaxwgt,xisave,ysave
      common/cfksmaxwgt/fksmaxwgt,xisave,ysave

      integer itotalpoints
      common/ctotalpoints/itotalpoints

      integer ivirtpoints,ivirtpointsExcept
      double precision  virtmax,virtmin,virtsum
      common/cvirt3test/virtmax,virtmin,virtsum,ivirtpoints,
     &     ivirtpointsExcept
      double precision total_wgt_sum,total_wgt_sum_max,
     &                 total_wgt_sum_min
      common/csum_of_wgts/total_wgt_sum,total_wgt_sum_max,
     &                 total_wgt_sum_min

      logical            flat_grid
      common/to_readgrid/flat_grid                !Tells if grid read from file

      integer i_momcmp_count
      double precision xratmax
      common/ccheckcnt/i_momcmp_count,xratmax

      double precision virtual_over_born
      common/c_vob/virtual_over_born
      double precision average_virtual,virtual_fraction
      common/c_avg_virt/average_virtual,virtual_fraction

      double precision weight
c For MINT:
      include "mint.inc"
      real* 8 xgrid(0:nintervals,ndimmax),ymax(nintervals,ndimmax)
     $     ,ymax_virt,ans(nintegrals),unc(nintegrals),chi2(nintegrals)
     $     ,x(ndimmax)
      integer ixi_i,iphi_i,iy_ij,vn
      integer ifold(ndimmax) 
      common /cifold/ifold
      integer ifold_energy,ifold_phi,ifold_yij
      common /cifoldnumbers/ifold_energy,ifold_phi,ifold_yij
      logical putonshell
      integer imode
      common /c_imode/imode
      logical unwgt
      double precision evtsgn
      common /c_unwgt/evtsgn,unwgt
      integer nvirt(nintervals_virt,ndimmax),nvirt_acc(nintervals_virt
     $     ,ndimmax)
      double precision ave_virt(nintervals_virt,ndimmax)
     $     ,ave_virt_acc(nintervals_virt,ndimmax)
     $     ,ave_born_acc(nintervals_virt ,ndimmax)
      common/c_ave_virt/ave_virt,ave_virt_acc,ave_born_acc,nvirt
     $     ,nvirt_acc
      double precision ran2
      external ran2

      logical SHsep
      logical Hevents
      common/SHevents/Hevents
      character*10 dum
c statistics for MadLoop      
      integer ntot,nsun,nsps,nups,neps,n100,nddp,nqdp,nini,n10,n1
      common/ups_stats/ntot,nsun,nsps,nups,neps,n100,nddp,nqdp,nini,n10,n1

c general MadFKS parameters
      include "FKSParams.inc"

C-----
C  BEGIN CODE
C-----  
c
c     Read general MadFKS parameters
c
      call FKSParamReader(paramFileName,.TRUE.,.FALSE.)
      average_virtual=0d0
      virtual_fraction=virt_fraction
c
c     Read process number
c
      ntot=0
      nsun=0
      nsps=0
      nups=0
      neps=0
      n100=0
      nddp=0
      nqdp=0
      nini=0
      n10=0
      n1=0
      
      open (unit=lun+1,file='../dname.mg',status='unknown',err=11)
      read (lun+1,'(a130)',err=11,end=11) buf
      l1=index(buf,'P')
      l2=index(buf,'_')
      if(l1.ne.0.and.l2.ne.0.and.l1.lt.l2-1)
     $     read(buf(l1+1:l2-1),*,err=11) ngroup
 11   print *,'Process in group number ',ngroup

      lun = 27
      twgt = -2d0            !determine wgt after first iteration
      open(unit=lun,status='scratch')
      nsteps=2
      call setrun                !Sets up run parameters
      call setpara('param_card.dat')   !Sets up couplings and masses
      call setcuts               !Sets up cuts and particle masses
      call printout              !Prints out a summary of paramaters
      call run_printout          !Prints out a summary of the run settings
      call initcluster
c     
c     Get user input
c
      write(*,*) "getting user params"
      call get_user_params(ncall,itmax,iconfig,imode,
     &     ixi_i,iphi_i,iy_ij,SHsep)
      if(imode.eq.0)then
        flat_grid=.true.
      else
        flat_grid=.false.
      endif
      ndim = 3*(nexternal-2)-4
      if (abs(lpp(1)) .ge. 1) ndim=ndim+1
      if (abs(lpp(2)) .ge. 1) ndim=ndim+1
c Don't proceed if muF1#muF2 (we need to work out the relevant formulae
c at the NLO)
      if( ( fixed_fac_scale .and.
     #       (muF1_over_ref*muF1_ref_fixed) .ne.
     #       (muF2_over_ref*muF2_ref_fixed) ) .or.
     #    ( (.not.fixed_fac_scale) .and.
     #      muF1_over_ref.ne.muF2_over_ref ) )then
        write(*,*)'NLO computations require muF1=muF2'
        stop
      endif
      write(*,*) "about to integrate ", ndim,ncall,itmax,iconfig
      itotalpoints=0
      ivirtpoints=0
      ivirtpointsExcept=0
      total_wgt_sum=0d0
      total_wgt_sum_max=0d0
      total_wgt_sum_min=0d0
      i_momcmp_count=0
      xratmax=0.d0
      unwgt=.false.
c Plots
      plotEv=.false.
      plotKin=.false.
      call addfil(dum)

c*************************************************************
c     setting of the grids
c*************************************************************
      if (imode.eq.-1.or.imode.eq.0) then
         if(imode.eq.0)then
c initialize grids
            do j=0,nintervals
               do i=1,ndimmax
                  xgrid(j,i)=0.d0
               enddo
            enddo
         else
c to restore grids:
            open (unit=12, file='preset_mint_grids',status='old')
            do j=0,nintervals
               read (12,*) (xgrid(j,i),i=1,ndim)
            enddo
            do j=1,nintervals_virt
               read (12,*) (ave_virt(j,i),i=1,ndim)
            enddo
            read (12,*) (ans(i),i=1,nintegrals)
            read (12,*) ifold_energy,ifold_phi,ifold_yij
            read (12,*) virtual_fraction,average_virtual
            close (12)
         endif
c
         if(plotKin)then
            open(unit=99,file='WARMUP.top',status='unknown')
            call initplot
         endif
c
         write (*,*) 'imode is ',imode
         call mint(sigintF,ndim,ncall,itmax,imode,xgrid,ymax,ymax_virt
     $        ,ans,unc,chi2)
         open(unit=58,file='res_0',status='unknown')
         write(58,*)'Final result [ABS]:',ans(1),' +/-',unc(1)
         write(58,*)'Final result:',ans(2),' +/-',unc(2)
         close(58)
<<<<<<< HEAD
         write(*,*)'Final result [ABS]:',resA,' +/-',errA
         write(*,*)'Final result:',resS,' +/-',errS
         write(*,*)'chi**2 per D.o.F.:',chi2
c write the results.dat file 
=======
         write(*,*)'Final result [ABS]:',ans(1),' +/-',unc(1)
         write(*,*)'Final result:',ans(2),' +/-',unc(2)
         write(*,*)'chi**2 per D.o.F.:',chi2(1)
>>>>>>> 25c6ccf7
         open(unit=58,file='results.dat',status='unknown')
         write(58,*) ans(1),unc(1),0d0,0,0,0,0,0d0,0d0,ans(2)
         close(58)
c
c to save grids:
         open (unit=12, file='mint_grids',status='unknown')
         do j=0,nintervals
            write (12,*) (xgrid(j,i),i=1,ndim)
         enddo
         do j=1,nintervals_virt
            write (12,*) (ave_virt(j,i),i=1,ndim)
         enddo
         write (12,*) (ans(i),i=1,nintegrals)
         write (12,*) ifold_energy,ifold_phi,ifold_yij
         write (12,*) virtual_fraction,average_virtual
         close (12)

c*************************************************************
c     computation of upper bounding envelope
c*************************************************************
      elseif(imode.eq.1) then
         if(plotKin)then
            open(unit=99,file='MADatNLO.top',status='unknown')
            call initplot
         endif
c to restore grids:
         open (unit=12, file='mint_grids',status='old')
         do j=0,nintervals
            read (12,*) (xgrid(j,i),i=1,ndim)
         enddo
         do j=1,nintervals_virt
            read (12,*) (ave_virt(j,i),i=1,ndim)
         enddo
         read (12,*) (ans(i),i=1,nintegrals)
         read (12,*) ifold_energy,ifold_phi,ifold_yij
         read (12,*) virtual_fraction,average_virtual
         close (12)

c Prepare the MINT folding
         do j=1,ndimmax
            if (j.le.ndim) then
               ifold(j)=1
            else
               ifold(j)=0
            endif
         enddo
         ifold(ifold_energy)=ixi_i
         ifold(ifold_phi)=iphi_i
         ifold(ifold_yij)=iy_ij
         
         write (*,*) 'imode is ',imode
         call mint(sigintF,ndim,ncall,itmax,imode,xgrid,ymax,ymax_virt
     $        ,ans,unc,chi2)
         open(unit=58,file='res_1',status='unknown')
         write(58,*)'Final result [ABS]:',ans(1)+ans(5),' +/-'
     $        ,sqrt(unc(1)**2+unc(5)**2)
         write(58,*)'Final result:',ans(2),' +/-',unc(2)
         close(58)
<<<<<<< HEAD

         write(*,*)'Final result [ABS]:',resA,' +/-',errA
         write(*,*)'Final result:',resS,' +/-',errS
         write(*,*)'chi**2 per D.o.F.:',chi2
c write the results.dat file 
         open(unit=58,file='results.dat',status='unknown')
         write(58,*)resA, errA, 0d0, 0, 0, 0, 0, 0d0 ,0d0, resS 
         close(58)
=======
         write(*,*)'Final result [ABS]:',ans(1)+ans(5),' +/-'
     $        ,sqrt(unc(1)**2+unc(5)**2)
         write(*,*)'Final result:',ans(2),' +/-',unc(2)
         write(*,*)'chi**2 per D.o.F.:',chi2(1)
>>>>>>> 25c6ccf7

c to save grids:
         open (unit=12, file='mint_grids_NLO',status='unknown')
         write (12,*) (xgrid(0,i),i=1,ndim)
         do j=1,nintervals
            write (12,*) (xgrid(j,i),i=1,ndim)
            write (12,*) (ymax(j,i),i=1,ndim)
         enddo
         do j=1,nintervals_virt
            write (12,*) (ave_virt(j,i),i=1,ndim)
         enddo
         write (12,*) ymax_virt
         write (12,*) (ifold(i),i=1,ndim)
         write (12,*) (ans(i),i=1,nintegrals)
         write (12,*) (unc(i),i=1,nintegrals)
         write (12,*) virtual_fraction,average_virtual
         close (12)


c*************************************************************
c     event generation
c*************************************************************
      elseif(imode.eq.2) then
c Mass-shell stuff. This is MC-dependent
         call fill_MC_mshell()
         putonshell=.true.
c$$$         putonshell=.false.
         unwgt=.true.
         open (unit=99,file='nevts',status='old',err=999)
         read (99,*) nevts
         close(99)
         write(*,*) 'Generating ', nevts, ' events'
         if(nevts.eq.0) then
            write (*,*)
     &           'No events needed for this channel...skipping it'
            stop
         endif
         ncall=nevts ! Update ncall with the number found in 'nevts'

c to restore grids:
         open (unit=12, file='mint_grids_NLO',status='unknown')
         read (12,*) (xgrid(0,i),i=1,ndim)
         do j=1,nintervals
            read (12,*) (xgrid(j,i),i=1,ndim)
            read (12,*) (ymax(j,i),i=1,ndim)
         enddo
         do j=1,nintervals_virt
            read (12,*) (ave_virt(j,i),i=1,ndim)
         enddo
         read (12,*) ymax_virt
         read (12,*) (ifold(i),i=1,ndim)
         read (12,*) (ans(i),i=1,nintegrals)
         read (12,*) (unc(i),i=1,nintegrals)
         read (12,*) virtual_fraction,average_virtual
         close (12)

c determine how many events for the virtual and how many for the no-virt
         ncall_virt=int(ans(5)/(ans(1)+ans(5)) * ncall)
         ncall_novi=ncall-ncall_virt

         write (*,*) "Generating virt :: novi approx.",ncall_virt
     $        ,ncall_novi

         if(plotEv)open(unit=99,file='hard-events.top',status='unknown')
         open(unit=lunlhe,file='events.lhe',status='unknown')

         call write_header_init(lunlhe,ncall,ans(2),ans(1)+ans(5),unc(2))
         if(plotEv)call initplot

         weight=(ans(1)+ans(5))/ncall

         write (*,*) 'imode is ',imode
         vn=-1
         call gen(sigintF,ndim,xgrid,ymax,ymax_virt,0,x,vn)
         do j=1,ncall
            if (ran2().lt.ans(5)/(ans(1)+ans(5))) then
               abrv='virt'
               vn=1
               call gen(sigintF,ndim,xgrid,ymax,ymax_virt,1,x,vn)
            else
               abrv='novi'
               vn=2
               call gen(sigintF,ndim,xgrid,ymax,ymax_virt,1,x,vn)
            endif
            call finalize_event(x,weight,lunlhe,plotEv,putonshell)
         enddo
         vn=-1
         call gen(sigintF,ndim,xgrid,ymax,ymax_virt,3,x,vn)
         write (*,*) 'Generation efficiencies:',x(1),x(4)
c Uncomment the next to lines to plot the integral from the PS points
c trown during event generation. This corresponds only to the cross
c section if these points are thrown flat, so not using the xmmm() stuff
c in mint.
c$$$         write (*,*) 'Integral from novi points computed',x(2),x(3)
c$$$         write (*,*) 'Integral from virt points computed',x(5),x(6)
         write (lunlhe,'(a)') "</LesHouchesEvents>"
         close(lunlhe)
      endif

      write(*,*)'Maximum weight found:',fksmaxwgt
      write(*,*)'Found for:',xisave,ysave

      if(i_momcmp_count.ne.0)then
        write(*,*)'     '
        write(*,*)'WARNING: genps_fks code 555555'
        write(*,*)i_momcmp_count,xratmax
      endif

      if(plotEv.or.plotKin)then
        call mclear
        call topout
        close(99)
      endif

      if (ntot.ne.0) then
         write(*,*) "Satistics from MadLoop:"
         write(*,*)
     &        "  Total points tried:                              ",ntot
         write(*,*)
     &        "  Stability unknown:                               ",nsun
         write(*,*)
     &        "  Stable PS point:                                 ",nsps
         write(*,*)
     &        "  Unstable PS point (and rescued):                 ",nups
         write(*,*)
     &        "  Exceptional PS point (unstable and not rescued): ",neps
         write(*,*)
     &        "  Double precision used:                           ",nddp
         write(*,*)
     &        "  Quadruple precision used:                        ",nqdp
         write(*,*)
     &        "  Initialization phase-space points:               ",nini
         write(*,*)
     &        "  Unknown return code (100):                       ",n100
         write(*,*)
     &        "  Unknown return code (10):                        ",n10
         write(*,*)
     &        "  Unknown return code (1):                         ",n1
      endif
      return
 999  write (*,*) 'nevts file not found'
      stop
      end

      subroutine get_user_params(ncall,itmax,iconfig,
     &     imode,ixi_i,iphi_i,iy_ij,SHsep)
c**********************************************************************
c     Routine to get user specified parameters for run
c**********************************************************************
      implicit none
c
c     Constants
c
      include 'nexternal.inc'
      include 'genps.inc'
      include 'mint.inc'
c
c     Arguments
c
      integer ncall,itmax,iconfig, jconfig
c
c     Local
c
      integer i, j
      double precision dconfig
c
c     Global
c
      integer           isum_hel
      logical                   multi_channel
      common/to_matrix/isum_hel, multi_channel
      logical fillh
      integer mc_hel,ihel
      double precision volh
      common/mc_int2/volh,mc_hel,ihel,fillh
      integer           use_cut
      common /to_weight/use_cut

      integer        lbw(0:nexternal)  !Use of B.W.
      common /to_BW/ lbw

      character*5 abrvinput
      character*4 abrv
      common /to_abrv/ abrv

      logical nbody
      common/cnbody/nbody
c
c To convert diagram number to configuration
c
      integer iforest(2,-max_branch:-1,lmaxconfigs)
      integer sprop(-max_branch:-1,lmaxconfigs)
      integer tprid(-max_branch:-1,lmaxconfigs)
      integer mapconfig(0:lmaxconfigs)
      include 'born_conf.inc'
c
c MC counterterm stuff
c
c alsf and besf are the parameters that control gfunsoft
      double precision alsf,besf
      common/cgfunsfp/alsf,besf
c alazi and beazi are the parameters that control gfunazi
      double precision alazi,beazi
      common/cgfunazi/alazi,beazi
      
      logical SHsep
      logical Hevents
      common/SHevents/Hevents
c
c MINT stuff
c
      integer imode,ixi_i,iphi_i,iy_ij

      logical usexinteg,mint
      common/cusexinteg/usexinteg,mint

c-----
c  Begin Code
c-----
      mint=.true.
      usexinteg=.false.
      write(*,'(a)') 'Enter number of events and iterations: '
      read(*,*) ncall,itmax
      write(*,*) 'Number of events and iterations ',ncall,itmax

      write(*,'(a)') 'Enter desired fractional accuracy: '
      read(*,*) accuracy
      write(*,*) 'Desired fractional accuracy: ',accuracy

      write(*,*)'Enter alpha, beta for G_soft'
      write(*,*)'  Enter alpha<0 to set G_soft=1 (no ME soft)'
      read(*,*)alsf,besf
      write (*,*) 'for G_soft: alpha=',alsf,', beta=',besf 

      write(*,*)'Enter alpha, beta for G_azi'
      write(*,*)'  Enter alpha>0 to set G_azi=0 (no azi corr)'
      read(*,*)alazi,beazi
      write (*,*) 'for G_azi: alpha=',alazi,', beta=',beazi

c$$$      write (*,*) "H-events (0), or S-events (1)"
c$$$      read (*,*) i
      i=2
      if (i.eq.0) then
         Hevents=.true.
         write (*,*) 'Doing the H-events'
         SHsep=.true.
      elseif (i.eq.1) then
         Hevents=.false.
         write (*,*) 'Doing the S-events'
         SHsep=.true.
      elseif (i.eq.2) then
         Hevents=.true.
         write (*,*) 'Doing the S and H events together'
         SHsep=.false.
      endif

c These should be ignored (but kept for 'historical reasons')      
      use_cut=2


      write(*,10) 'Suppress amplitude (0 no, 1 yes)? '
      read(*,*) i
      if (i .eq. 1) then
         multi_channel = .true.
         write(*,*) 'Using suppressed amplitude.'
      else
         multi_channel = .false.
         write(*,*) 'Using full amplitude.'
      endif

      write(*,10) 'Exact helicity sum (0 yes, n = number/event)? '
      read(*,*) i
      if (i .eq. 0) then
         mc_hel= 0
         write(*,*) 'Explicitly summing over helicities for virt'
      else
         mc_hel= i
         write(*,*) 'Summing over',i,' helicities/event for virt'
      endif
      isum_hel = 0

      write(*,10) 'Enter Configuration Number: '
      read(*,*) dconfig
      iconfig = int(dconfig)
      do i=1,mapconfig(0)
         if (iconfig.eq.mapconfig(i)) then
            iconfig=i
            exit
         endif
      enddo
      write(*,12) 'Running Configuration Number: ',iconfig

      write (*,'(a)') 'Enter running mode for MINT:'
      write (*,'(a)') '0 to set-up grids, 1 to integrate,'//
     &     ' 2 to generate events'
      read (*,*) imode
      write (*,*) 'MINT running mode:',imode
      if (imode.eq.2)then
         write (*,*) 'Generating events, doing only one iteration'
         itmax=1
      endif

      write (*,'(a)') 'Set the three folding parameters for MINT'
      write (*,'(a)') 'xi_i, phi_i, y_ij'
      read (*,*) ixi_i,iphi_i,iy_ij
      write (*,*)ixi_i,iphi_i,iy_ij


      abrvinput='     '
      write (*,*) "'all ', 'born', 'real', 'virt', 'novi' or 'grid'?"
      write (*,*) "Enter 'born0' or 'virt0' to perform"
      write (*,*) " a pure n-body integration (no S functions)"
      read(*,*) abrvinput
      if(abrvinput(5:5).eq.'0')then
         write (*,*) 'This option is no longer supported:',abrvinput
         stop
        nbody=.true.
      else
        nbody=.false.
      endif
      abrv=abrvinput(1:4)
      if(nbody.and.abrv.ne.'born'.and.abrv(1:2).ne.'vi'
     &     .and. abrv.ne.'grid')then
        write(*,*)'Error in driver: inconsistent input',abrvinput
        stop
      endif

      write (*,*) "doing the ",abrv," of this channel"
      if(nbody)then
        write (*,*) "integration Born/virtual with Sfunction=1"
      else
        write (*,*) "Normal integration (Sfunction != 1)"
      endif
c
c
c     Here I want to set up with B.W. we map and which we don't
c
      dconfig = dconfig-iconfig
      if (dconfig .eq. 0) then
         write(*,*) 'Not subdividing B.W.'
         lbw(0)=0
      else
         lbw(0)=1
         jconfig=dconfig*1000.1
         write(*,*) 'Using dconfig=',jconfig
         call DeCode(jconfig,lbw(1),3,nexternal)
         write(*,*) 'BW Setting ', (lbw(j),j=1,nexternal-2)
      endif
 10   format( a)
 12   format( a,i4)
      end
c     $E$ get_user_params $E$ ! tag for MadWeight
c     change this routine to read the input in a file
c






      function sigintF(xx,w,ifl,f)
c From dsample_fks
      implicit none
      include 'mint.inc'
      include 'nexternal.inc'
      include 'genps.inc'
      include 'nFKSconfigs.inc'
      include 'reweight_all.inc'
      include 'run.inc'
      integer ndim,ipole
      common/tosigint/ndim,ipole
      integer           iconfig
      common/to_configs/iconfig
      integer i,j,k
      integer ifl
      integer fold
      common /cfl/fold
      real*8 sigintF,xx(ndimmax),w
      integer ione
      parameter (ione=1)
      double precision wgt,dsigS,dsigH,f(nintegrals),lum,dlum
      external dlum
      logical unwgt
      double precision evtsgn
      common /c_unwgt/evtsgn,unwgt
      logical Hevents
      common/SHevents/Hevents
      double precision result1,result2,ran2,rnd
      external ran2
      double precision p(0:3,nexternal)
      double precision f_check
      double precision x(99),sigintF_without_w,f_abs_without_w
      common /c_sigint/ x,sigintF_without_w,f_abs_without_w
      double precision f1(2),result(0:fks_configs,2)
      save f1,result
      INTEGER NFKSPROCESS
      COMMON/C_NFKSPROCESS/NFKSPROCESS
      character*4 abrv
      common /to_abrv/ abrv
      logical nbody
      common/cnbody/nbody
      integer fks_j_from_i(nexternal,0:nexternal)
     &     ,particle_type(nexternal),pdg_type(nexternal)
      common /c_fks_inc/fks_j_from_i,particle_type,pdg_type
      integer i_fks,j_fks
      common/fks_indices/i_fks,j_fks
      logical firsttime
      integer sum
      parameter (sum=3)
      data firsttime /.true./
      logical foundB(2),j_fks_initial(fks_configs),found_ini1,found_ini2
     $     ,found_fnl,j_fks_initial_found,j_fks_final_found
      integer nFKSprocessBorn(2)
      save nFKSprocessBorn,foundB
      double precision vol1,sigintR,res,f_tot,rfract
      integer proc_map(0:fks_configs,0:fks_configs)
     $     ,i_fks_proc(fks_configs),j_fks_proc(fks_configs)
     $     ,nFKSprocess_all,i_fks_pdg_proc(fks_configs)
     $     ,j_fks_pdg_proc(fks_configs)
      integer itotalpoints
      common/ctotalpoints/itotalpoints
      INTEGER              IPROC
      DOUBLE PRECISION PD(0:MAXPROC)
      COMMON /SUBPROC/ PD, IPROC
      double precision unwgt_table(0:fks_configs,3,maxproc)
      common/c_unwgt_table/unwgt_table
      save proc_map
      double precision virtual_over_born
      common/c_vob/virtual_over_born
      logical fillh
      integer mc_hel,ihel
      double precision volh
      common/mc_int2/volh,mc_hel,ihel,fillh
      double precision double_check(nintegrals)
      save double_check
c Find the nFKSprocess for which we compute the Born-like contributions
      if (firsttime) then
         firsttime=.false.
         foundB(1)=.false.
         foundB(2)=.false.
         maxproc_save=0
         do nFKSprocess=1,fks_configs
            call fks_inc_chooser()
            if (PDG_type(i_fks).eq.21) then
               if (j_fks.le.nincoming) then
                  foundB(1)=.true.
                  nFKSprocessBorn(1)=nFKSprocess
               else
                  foundB(2)=.true.
                  nFKSprocessBorn(2)=nFKSprocess
               endif
            endif
c Set Bjorken x's to some random value before calling the dlum() function
            xbk(1)=0.5d0
            xbk(2)=0.5d0
            lum=dlum()
            maxproc_save=max(maxproc_save,IPROC)
            if (doreweight) then
               call reweight_settozero()
               call reweight_settozero_all(nFKSprocess*2,.true.)
               call reweight_settozero_all(nFKSprocess*2-1,.true.)
            endif
         enddo
         write (*,*) 'Total number of FKS directories is', fks_configs
         write (*,*) 'For the Born we use nFKSprocesses  #',
     &        nFKSprocessBorn
c For sum over identical FKS pairs, need to find the identical structures
         if (sum.eq.0) then
c MC over FKS directories (1 FKS directory per nbody PS point)
            proc_map(0,0)=fks_configs
            do i=1,fks_configs
               proc_map(i,0)=1
               proc_map(i,1)=i
            enddo
         elseif (sum.eq.1) then
c Sum over FKS directories (all FKS directories per nbody PS point)
            proc_map(0,0)=1
            proc_map(1,0)=fks_configs
            do i=1,fks_configs
               proc_map(1,i)=i
            enddo
         elseif (sum.eq.2) then
c Sum over all FKS pairs that have the same i_fks and j_fks
            proc_map(0,0)=0
            do i=1,fks_configs
               proc_map(i,0)=0
               i_fks_proc(i)=0
               j_fks_proc(i)=0
            enddo
            do nFKSprocess=1,fks_configs
               call fks_inc_chooser()
               i=1
               do while ( i.le.proc_map(0,0) )
                  if (i_fks.eq.i_fks_proc(i)
     &              .and. j_fks.eq.j_fks_proc(i) ) then
                     exit
                  endif
                  i=i+1
               enddo
               proc_map(i,0)=proc_map(i,0)+1
               proc_map(i,proc_map(i,0))=nFKSprocess
               if (i.gt.proc_map(0,0)) then
                  proc_map(0,0)=proc_map(0,0)+1
                  i_fks_proc(proc_map(0,0))=i_fks
                  j_fks_proc(proc_map(0,0))=j_fks
               endif
            enddo
         elseif (sum.eq.3) then
c MC over FKS pairs that have soft singularity
            proc_map(0,0)=0
            do i=1,fks_configs
               proc_map(i,0)=0
               i_fks_pdg_proc(i)=0
               j_fks_pdg_proc(i)=0
               j_fks_proc(i)=0
            enddo
c First find all the nFKSprocesses that have a soft singularity and put
c them in the process map
            do nFKSprocess=1,fks_configs
               call fks_inc_chooser()
               if (PDG_type(i_fks).eq.21) then
                  proc_map(0,0)=proc_map(0,0)+1
                  proc_map(proc_map(0,0),0)=proc_map(proc_map(0,0),0)+1
                  proc_map(proc_map(0,0),proc_map(proc_map(0,0),0))
     $                 =nFKSprocess
                  i_fks_pdg_proc(proc_map(0,0))=PDG_type(i_fks)
                  j_fks_pdg_proc(proc_map(0,0))=PDG_type(j_fks)
                  j_fks_proc(proc_map(0,0))=j_fks
               endif
            enddo
c Check to make sure that there is at most two initial and one final
c state all gluon
            found_ini1=.false.
            found_ini2=.false.
            found_fnl=.false.
            do i=1,proc_map(0,0)
               if (i_fks_pdg_proc(i).eq.21 .and. j_fks_proc(i).eq.1
     $              .and. .not.found_ini1) then
                  found_ini1=.true.
               elseif (i_fks_pdg_proc(i).eq.21 .and. j_fks_proc(i).eq.1
     $                 .and. found_ini1) then
                  write (*,*)'Initial state 1 g->gg already'/
     $                 /' found in driver_mintMC'
                  write (*,*) i_fks_pdg_proc
                  write (*,*) j_fks_pdg_proc
                  write (*,*) j_fks_proc
                  stop
               elseif (i_fks_pdg_proc(i).eq.21 .and. j_fks_proc(i).eq.2
     $                 .and. .not.found_ini2) then
                  found_ini2=.true.
               elseif (i_fks_pdg_proc(i).eq.21 .and. j_fks_proc(i).eq.2
     $                 .and. found_ini2) then
                  write (*,*)'Initial state 2 g->gg already'/
     $                 /' found in driver_mintMC'
                  write (*,*) i_fks_pdg_proc
                  write (*,*) j_fks_pdg_proc
                  write (*,*) j_fks_proc
                  stop
               elseif (i_fks_pdg_proc(i).eq.21 .and.
     $                 j_fks_pdg_proc(i).eq.21 .and.
     $                 j_fks_proc(i).gt.nincoming .and. .not.found_fnl)
     $                 then
                  found_fnl=.true.
               elseif (i_fks_pdg_proc(i).eq.21 .and.
     $                 j_fks_pdg_proc(i).eq.21 .and.
     $                 j_fks_proc(i).gt.nincoming .and. found_fnl) then
                  write (*,*)
     &              'Final state g->gg already found in driver_mintMC'
                  write (*,*) i_fks_pdg_proc
                  write (*,*) j_fks_pdg_proc
                  write (*,*) j_fks_proc
                  stop
               endif
            enddo
c Loop again, and identify the nFKSprocesses that do not have a soft
c singularity and put them together with the corresponding gluon to
c gluons splitting
            do nFKSprocess=1,fks_configs
               call fks_inc_chooser()
               if (PDG_type(i_fks).ne.21) then
                  if (j_fks.eq.1 .and. found_ini1) then
                     do i=1,proc_map(0,0)
                        if (i_fks_pdg_proc(i).eq.21 .and.
     $                       j_fks_proc(i).eq.1) then
                           proc_map(i,0)=proc_map(i,0)+1
                           proc_map(i,proc_map(i,0))=nFKSprocess
                           exit
                        endif
                     enddo
                  elseif (j_fks.eq.2 .and. found_ini2) then
                     do i=1,proc_map(0,0)
                        if (i_fks_pdg_proc(i).eq.21 .and.
     $                       j_fks_proc(i).eq.2) then
                           proc_map(i,0)=proc_map(i,0)+1
                           proc_map(i,proc_map(i,0))=nFKSprocess
                           exit
                        endif
                     enddo
                  elseif (j_fks.gt.nincoming .and. found_fnl) then
                     do i=1,proc_map(0,0)
                        if (i_fks_pdg_proc(i).eq.21 .and.
     $                       j_fks_pdg_proc(i).eq.21.and.
     $                       j_fks_proc(i).gt.nincoming) then
                           proc_map(i,0)=proc_map(i,0)+1
                           proc_map(i,proc_map(i,0))=nFKSprocess
                           exit
                        endif
                     enddo
                  else
                     write (*,*) 'Driver_mintMC: inconsistent process'
                     write (*,*) 'This process has nFKSprocesses'/
     $                    /' without soft singularities, but not a'/
     $                    /' corresponding g->gg splitting that has a'/
     $                    /' soft singularity.',found_ini1,found_ini2
     $                    ,found_fnl
                     do i=1,proc_map(0,0)
                        write (*,*) i,'-->',proc_map(i,0),':',
     &                       (proc_map(i,j),j=1,proc_map(i,0))
                     enddo
                     stop
                  endif
               endif
            enddo
         elseif(sum.eq.4) then
c Sum over all j_fks initial (final) state
            proc_map(0,0)=0
            do i=1,2
               proc_map(i,0)=0
            enddo
            j_fks_initial_found=.false.
            j_fks_final_found=.false.
            do nFKSprocess=1,fks_configs
               call fks_inc_chooser()
               if (j_fks.gt.nincoming) then
                  proc_map(1,0)=proc_map(1,0)+1
                  proc_map(1,proc_map(1,0))=nFKSprocess
               else
                  proc_map(2,0)=proc_map(2,0)+1
                  proc_map(2,proc_map(2,0))=nFKSprocess
               endif
            enddo
            if (proc_map(1,0).ne.0) proc_map(0,0)=proc_map(0,0)+1
            if (proc_map(2,0).ne.0) proc_map(0,0)=proc_map(0,0)+1
         else
            write (*,*) 'sum not know in driver_mintMC.f',sum
         endif
         write (*,*) 'FKS process map (sum=',sum,') :'
         do i=1,proc_map(0,0)
            write (*,*) i,'-->',proc_map(i,0),':',
     &           (proc_map(i,j),j=1,proc_map(i,0))
         enddo
c For the S-events, we can combine processes when they give identical
c processes at the Born. Make sure we check that we get indeed identical
c IRPOC's
         call find_iproc_map()
      endif

      fold=ifl
      if (ifl.eq.0) then
         do k=1,maxproc_save
            do j=1,3
               do i=0,fks_configs
                  unwgt_table(i,j,k)=0d0
               enddo
            enddo
         enddo
         f1(1)=0d0
         f1(2)=0d0
         virtual_over_born=0d0
         do i=0,fks_configs
            result(i,1)=0d0
            result(i,2)=0d0
         enddo
         dsigS=0d0
         dsigH=0d0
         do i=1,nintegrals
            f(i)=0d0
         enddo
      endif

      if (ifl.eq.0)then
         do i=1,nintegrals
            double_check(i)=0d0
         enddo
         do i=1,99
            if (abrv.eq.'grid'.or.abrv.eq.'born'.or.abrv(1:2).eq.'vi')
     &           then
               if(i.le.ndim-3)then
                  x(i)=xx(i)
               elseif(i.le.ndim) then
                  x(i)=ran2()   ! Choose them flat when not including real-emision
               else
                  x(i)=0.d0
               endif
            else
               if(i.le.ndim)then
                  x(i)=xx(i)
               else
                  x(i)=0.d0
               endif
            endif
         enddo
c
c Compute the Born-like contributions with nbody=.true.
c     
         call get_MC_integer(1,proc_map(0,0),proc_map(0,1),vol1)
         nFKSprocess=proc_map(proc_map(0,1),1) ! just pick the first
                                               ! because it only matters
                                               ! which parton is j_fks
         nFKSprocess_all=nFKSprocess
         call fks_inc_chooser()
         if (j_fks.le.nincoming) then
            if (.not.foundB(1)) then
               write(*,*) 'Trying to generate Born momenta with '/
     &              /'initial state j_fks, but there is no '/
     &              /'configuration with i_fks a gluon and j_fks '/
     &              /'initial state'
               stop
            endif
            nFKSprocess=nFKSprocessBorn(1)
         else
            if (.not.foundB(2)) then
               write(*,*) 'Trying to generate Born momenta with '/
     &              /'final state j_fks, but there is no configuration'/
     &              /' with i_fks a gluon and j_fks final state'
               stop
            endif
            nFKSprocess=nFKSprocessBorn(2)
         endif
         nbody=.true.
         fillh=.false. ! this is set to true in BinothLHA if doing MC over helicities
         nFKSprocess_used=nFKSprocess
         nFKSprocess_used_Born=nFKSprocess
         call fks_inc_chooser()
         call leshouche_inc_chooser()
c THIS CAN BE OPTIMIZED
         call setcuts
         call setfksfactor(iconfig)
         wgt=1d0
         call generate_momenta(ndim,iconfig,wgt,x,p)
         call dsigF(p,wgt,w,dsigS,dsigH)
         result(0,1)= w*dsigS
         result(0,2)= w*dsigH
         f1(1) = f1(1)+result(0,1)
         f1(2) = f1(2)+result(0,2)
         if (mc_hel.ne.0 .and. fillh) then
c Fill the importance sampling array
            call fill_MC_integer(2,ihel,(abs(f1(1))+abs(f1(2)))*volh)
         endif
c
c Compute the subtracted real-emission corrections either as an explicit
c sum or a Monte Carlo sum or a combination
c      
         if (.not.( abrv.eq.'born' .or. abrv.eq.'grid' .or.
     &        abrv(1:2).eq.'vi') ) then
            nbody=.false.
            if (sum.eq.1 .or. sum.eq.2) then
               write (*,*) 'This option # 1322 has not been implemented'
     $              ,sum
               stop
            endif
            sigintR=0d0
            do i=1,proc_map(proc_map(0,1),0)
               nFKSprocess=proc_map(proc_map(0,1),i)
               nFKSprocess_used=nFKSprocess
               call fks_inc_chooser()
               call leshouche_inc_chooser()
c THIS CAN BE OPTIMIZED
               call setcuts
               call setfksfactor(iconfig)
               wgt=1d0/vol1
c When sum=3, we can compute the nFKSprocesses without soft
c singularities fewer number of PS points, because their contribution is
c small. This should save some time, without degrading the uncertainty
c much. Do this by overwrite the 'wgt' variable
               if (sum.eq.3 .and. PDG_type(i_fks).ne.21) then
                  rnd=ran2()
                  rfract=1.0d0  ! fraction of PS points to include
                                ! them. This could be determined
                                ! dynamically, based on the relative
                                ! importance of this contribution.
                  if (rnd.gt.rfract) then
                     wgt=0d0    ! fks_singular will not compute anything
                  else
                     wgt=wgt/rfract
                  endif
               endif
               call generate_momenta(ndim,iconfig,wgt,x,p)
               call dsigF(p,wgt,w,dsigS,dsigH)
               sigintR = sigintR+(abs(dsigS)+abs(dsigH))*vol1*w
               result(nFKSprocess,1)= w*dsigS
               result(nFKSprocess,2)= w*dsigH
               f1(1) = f1(1)+result(nFKSprocess,1)
               f1(2) = f1(2)+result(nFKSprocess,2)
            enddo
            call fill_MC_integer(1,proc_map(0,1),sigintR)
         endif
         f(2)=f1(1)+f1(2)
         sigintF=f(2)
         unwgt=.false.
         call update_unwgt_table(unwgt_table,proc_map,unwgt,f)
         f_check=f(2)
         if (f_check.ne.0d0.or.sigintF.ne.0d0) then
            if (abs(sigintF-f_check)/max(abs(f_check),abs(sigintF))
     $           .gt.1d-1) then
               write (*,*) 'Error inaccuracy in unweight table 1'
     $              ,sigintF,f_check
               stop
            elseif (abs(sigintF-f_check)/max(abs(f_check),abs(sigintF))
     $           .gt.1d-4) then
               write (*,*) 'Warning inaccuracy in unweight table 1'
     $              ,sigintF,f_check
            endif
         endif
         if (f(1).ne.0d0) itotalpoints=itotalpoints+1
         do i=1,nintegrals
            double_check(i)=f(i)
         enddo
      elseif(ifl.eq.1) then
         write (*,*) 'Folding not implemented'
         stop
      elseif(ifl.eq.2) then
         unwgt=.true.
         call update_unwgt_table(unwgt_table,proc_map,unwgt,f)
         f_check=f(2)
         sigintF=f_check
c The following two are needed when writing events to do NLO/Born
c reweighting
         sigintF_without_w=sigintF/w
         f_abs_without_w=f(1)/w
c Double check the consistency. This check will fail when folding is
c used.
         do i=1,nintegrals
            if (double_check(i).ne.0d0) then
               if (abs(1d0-f(i)/double_check(i)).gt.1d-12) then
                  write (*,*) "Not consistent numbers in driver_mintMC"
                  write (*,*) f
                  write (*,*) double_check
                  stop 1
               endif
            elseif (f(i).ne.0d0) then
               write (*,*) "Not consistent numbers in driver_mintMC"
               write (*,*) f
               write (*,*) double_check
               stop 1
            endif
         enddo
      endif
      return
      end

      subroutine update_unwgt_table(unwgt_table,proc_map,unweight,f)
      implicit none
      include 'mint.inc'
      include 'nexternal.inc'
      include 'genps.inc'
      include 'nFKSconfigs.inc'
      include 'reweight_all.inc'
      include 'madfks_mcatnlo.inc'
      include 'run.inc'
      double precision unwgt_table(0:fks_configs,3,maxproc)
     $     ,f(nintegrals),dummy,dlum,f_abs_H,f_abs_S,f_V,f_B,f_V_abs,rnd
     $     ,ran2,current,f_abs_S_un,f_unwgt(fks_configs,maxproc),sum
     $     ,tot_sum,temp_shower_scale
      external ran2
      external dlum
      integer i,j,ii,jj,k,kk,is
     $     ,proc_map(0:fks_configs,0:fks_configs)
      logical unweight,firsttime
      data firsttime /.true./
      integer nFKSprocess_save,ifound,nFKSprocess_soft
      INTEGER NFKSPROCESS
      COMMON/C_NFKSPROCESS/NFKSPROCESS
      integer i_fks,j_fks
      common/fks_indices/i_fks,j_fks
      integer fks_j_from_i(nexternal,0:nexternal)
     &     ,particle_type(nexternal),pdg_type(nexternal)
      common /c_fks_inc/fks_j_from_i,particle_type,pdg_type
      logical Hevents
      common/SHevents/Hevents
      integer i_process
      common/c_addwrite/i_process
      logical unwgt
      double precision evtsgn_save,evtsgn_target
      double precision evtsgn
      common /c_unwgt/evtsgn,unwgt
      character*4 abrv
      common /to_abrv/ abrv
      integer iSorH_lhe,ifks_lhe(fks_configs) ,jfks_lhe(fks_configs)
     &     ,fksfather_lhe(fks_configs) ,ipartner_lhe(fks_configs)
      double precision scale1_lhe(fks_configs),scale2_lhe(fks_configs)
      common/cto_LHE1/iSorH_lhe,ifks_lhe,jfks_lhe,
     #                fksfather_lhe,ipartner_lhe
      common/cto_LHE2/scale1_lhe,scale2_lhe
      double precision SCALUP(fks_configs*2)
      common /cshowerscale/SCALUP
      integer iproc_save(fks_configs),eto(maxproc,fks_configs)
     $     ,etoi(maxproc,fks_configs),maxproc_found
      common/cproc_combination/iproc_save,eto,etoi,maxproc_found
      double precision virtual_over_born
      common/c_vob/virtual_over_born
      integer imode
      common /c_imode/imode
c Trivial check on the Born contribution
      do i=1,iproc_save(nFKSprocess_used_born)
         if (unwgt_table(0,2,i).ne.0d0) then
            write (*,*)
     &           'H-event contribution to the n-body should be zero',i
            stop
         endif
      enddo
      if (doreweight) then
         nScontributions=proc_map(proc_map(0,1),0)
      endif
c*******************************************************************
c Compute the total rate. This is simply the sum of all
c
      do i=1,nintegrals
         f(i)=0d0
      enddo
      if (.not.( abrv.eq.'born' .or. abrv.eq.'grid' .or.
     &     abrv(1:2).eq.'vi') ) then
c all the (n+1)-body contributions
         do i=1,proc_map(proc_map(0,1),0)
            nFKSprocess=proc_map(proc_map(0,1),i)
            do j=1,iproc_save(nFKSprocess)
               f(2) = f(2) + unwgt_table(nFKSprocess,1,j)+
     &              unwgt_table(nFKSprocess,2,j)
            enddo
         enddo
c and the n-body contributions
         do j=1,iproc_save(nFKSprocess_used_born)
            f(2)=f(2)+unwgt_table(0,1,j)+unwgt_table(0,2,j)
     $           +unwgt_table(0,3,j)
         enddo
c*******************************************************************
c Compute the abs of the total rate. Need to take ABS of all
c contributions separately, except when they give equal events
c (i.e. equal momenta, particle IDs, color info and shower starting
c scale, this might happen for S-events)
c     
         f_abs_H=0d0
         f_abs_S=0d0
         f_V=0d0
         f_B=0d0
         f_V_abs=0d0
c Nothing to combine for H-events, so need to sum them independently
         do i=1,proc_map(proc_map(0,1),0)
            nFKSprocess=proc_map(proc_map(0,1),i)
            do j=1,iproc_save(nFKSprocess)
               f_abs_H=f_abs_H+abs(unwgt_table(nFKSprocess,2,j))
            enddo
         enddo
         do i=1,fks_configs
            do j=1,maxproc_found
               f_unwgt(i,j)=0d0
            enddo
         enddo
c Add the Born and the S-events
c     loop over the processes combined in dlum():
         do i=1,maxproc_found
c     loop over the (n+1)-configurations contributing to the current
c     n-body:
            do k=1,proc_map(proc_map(0,1),0)
               nFKSprocess=proc_map(proc_map(0,1),k)
               if (proc_map(proc_map(0,1),0).gt.1) then
c We are here if more than 1 (n+1)-body is contributing to a given
c n-body process. In this case we can sum them before taking the abs()
c value for unweighting, but we need to do this for each process in
c dlum() ("iproc") separately
                  if (k.eq.1) then
                     do kk=2,proc_map(proc_map(0,1),0)
c Find the process with the soft singularity and treat that as the basic
c one to which we sum everything. Simply look for i_fks being a gluon.
                        call fks_inc_chooser()
                        if (PDG_type(i_fks).eq.21) then
c     this is the case if kk=1 would have been the correct one: here it
c     corresponds to k=1 (and nFKSprocess=proc_map(proc_map(0,1),k))
                           nFKSprocess_soft=nFKSprocess
                           exit
                        else
c     the loop over kk, sets nFKSprocess: check for which i_fks is a
c     gluon and use that one to define the iproc's to which we should
c     sum all the others
                           nFKSprocess=proc_map(proc_map(0,1),kk)
                           call fks_inc_chooser()
                           if (PDG_type(i_fks).eq.21) then
                              nFKSprocess_soft=nFKSprocess
                              exit
                           endif
                        endif
                        if (kk.eq.proc_map(proc_map(0,1),0)) then
c     we should have found the nFKSprocess_soft by now and exited the
c     loop over kk. If not the case, raise an error
                           write (*,*) 'ERROR: could not find '/
     $                          /'nFKSprocess_soft in driver_mintMC.f'
                           stop 1
                        endif
                     enddo
c     restore nFKSprocess to the one used before starting the kk loop.
                     nFKSprocess=proc_map(proc_map(0,1),k)
                  endif
c Add the n-body only once (simply do it when nFKSprocess is equal to
c nFKSprocess_soft)
                  if (nFKSprocess.eq.nFKSprocess_soft) then
                     do j=1,iproc_save(nFKSprocess_used_born)
                        if (eto(j,nFKSprocess_used_born).eq.i) then
c If when computing upper bounding envelope (imode.eq.1) do not include
c the virtual corrections, because a separate bound is computed for them
                           if (imode.eq.1) then
                              f_unwgt(nFKSprocess_soft,i) =
     $                             f_unwgt(nFKSprocess_soft,i) +
     $                             unwgt_table(0,1,i)+unwgt_table(0,2,i)
                           else
                              f_unwgt(nFKSprocess_soft,i) =
     $                             f_unwgt(nFKSprocess_soft,i) +
     $                             unwgt_table(0,1,i)+unwgt_table(0,2,i)
     $                             +unwgt_table(0,3,i)
                           endif
                           f_V=f_V+unwgt_table(0,3,i)
                           f_B=f_B+unwgt_table(1,3,i)
                           f_V_abs=f_V_abs+abs(unwgt_table(0,3,i))
                        endif
                     enddo
                  endif
c Add everything else
                  do j=1,iproc_save(nFKSprocess)
                     if (eto(j,nFKSprocess).eq.i) then
                        f_unwgt(nFKSprocess_soft,i)
     &                       =f_unwgt(nFKSprocess_soft,i)
     &                       +unwgt_table(nFKSprocess,1,j)
                     endif
                  enddo
               else
c Only one n+1-body configuration. First combine the n-body and then add
c the n+1-body to it
                  nFKSprocess_soft=nFKSprocess
                  do j=1,iproc_save(nFKSprocess_used_born)
                     if (eto(j,nFKSprocess_used_born).eq.i) then
c If when computing upper bounding envelope (imode.eq.1) do not include
c the virtual corrections, because a separate bound is computed for them
                        if (imode.eq.1) then
                           f_unwgt(nFKSprocess,i) =
     $                          f_unwgt(nFKSprocess,i)
     $                          +unwgt_table(0,1,i)+unwgt_table(0,2,i)
                        else
                           f_unwgt(nFKSprocess,i) =
     $                          f_unwgt(nFKSprocess,i)
     $                          +unwgt_table(0,1,i)+unwgt_table(0,2,i)
     $                          +unwgt_table(0,3,i)
                        endif
                        f_V=f_V+unwgt_table(0,3,i)
                        f_B=f_B+unwgt_table(1,3,i)
                        f_V_abs=f_V_abs+abs(unwgt_table(0,3,i))
                     endif
                  enddo
                  do j=1,iproc_save(nFKSprocess)
                     if (eto(j,nFKSprocess).eq.i) then
                        f_unwgt(nFKSprocess,i) = f_unwgt(nFKSprocess,i)
     $                       +unwgt_table(nFKSprocess,1,j)
                     endif
                  enddo
               endif
            enddo
c Sum here all together for the S-event contributions
            f_abs_S=f_abs_S+abs(f_unwgt(nFKSprocess_soft,i))
         enddo
         f(1)=f_abs_H+f_abs_S
         f(3)=f_V
         f(5)=f_V_abs
         f(4)=virtual_over_born
         f(6)=f_B
c absolute values of total rate are now filled (including the f_unwgt
c array for the S-event contributions)
c*******************************************************************
c Assign shower starting scale for S-events when combining FKS
c directories (take the weighted average):
         if (proc_map(proc_map(0,1),0).gt.1) then
            temp_shower_scale=0d0
            tot_sum=0d0
            do k=1,proc_map(proc_map(0,1),0)
               nFKSprocess=proc_map(proc_map(0,1),k)
               sum=0d0
               do i=1,iproc_save(nFKSprocess)
                  sum=sum+abs(unwgt_table(nFKSprocess,1,i))
               enddo
               tot_sum=tot_sum+sum
               temp_shower_scale=temp_shower_scale+
     &              SCALUP(nFKSprocess*2-1)*sum
               if (tot_sum.ne.0d0) then
                  SCALUP(nFKSprocess_soft*2-1) = temp_shower_scale
     &                 /tot_sum
               else
                  SCALUP(nFKSprocess_soft*2-1) = 
     &                 SCALUP(nFKSprocess_used_born*2-1)
               endif
            enddo
         endif
c*******************************************************************
         if (.not.unweight)then
c just return the (correct) absolute value
         else
c pick one at random and update reweight info and all that
            if (f(1).ne.0d0) then
c When there are large cancelations between the various contributions to
c the integral (so that the ABS integral is much larger than the
c integral itself), reduce the statistical fluctations beteen looping
c over many 'unweight configurations'. Pick the sign according 
               evtsgn_save=0d0
               evtsgn_target=0d0
               is=0
 200           continue
               do while (is.lt.max(min(nint((f(1))/abs(f(2))),20),1)
     $              .or.evtsgn_target.ne.0d0)
                  is=is+1
                  rnd=ran2()
                  if (rnd.le.f_abs_H/f(1)) then
                     Hevents=.true.
c Pick one of the nFKSprocesses and one of the IPROC's 
                     nFKSprocess=1
                     i_process=1
                     current=abs(unwgt_table(1,2,1))
                     rnd=ran2()
                     do while (current.lt.rnd*f_abs_H .and.
     $                    (i_process.le.iproc_save(nFKSprocess) .or.
     $                    nFKSprocess.le.fks_configs))
                        i_process=i_process+1
                        if (i_process.gt.iproc_save(nFKSprocess)) then
                           i_process=1
                           nFKSprocess=nFKSprocess+1
                        endif
                        current=current+abs(unwgt_table(nFKSprocess,2
     $                       ,i_process))
                     enddo
                     if (i_process.gt.iproc_save(nFKSprocess) .or.
     $                    nFKSprocess.gt.fks_configs) then
                        write (*,*) 'ERROR #4 in unweight table'
     $                       ,i_process,nFKSprocess
                        stop
                     endif
                     evtsgn=sign(1d0,unwgt_table(nFKSprocess,2
     $                    ,i_process))
                     evtsgn_save=evtsgn_save+evtsgn
                     if (doreweight) then
                        nFKSprocess_reweight(1)=nFKSprocess
                     endif
                     nFKSprocess_used=nFKSprocess
                  else
                     Hevents=.false.
c Pick one of the nFKSprocesses and IPROC's of the Born
                     nFKSprocess=nFKSprocess_soft
                     i_process=1
                     current=abs(f_unwgt(nFKSprocess,1))
                     rnd=ran2()
                     do while (current.lt.rnd*f_abs_S .and.
     $                    i_process.le.iproc_save(nFKSprocess))
                        i_process=i_process+1
                        current=current+abs(f_unwgt(nFKSprocess
     $                       ,i_process))
                     enddo
                     if (i_process.gt.iproc_save(nFKSprocess)) then
                        write (*,*) 'ERROR #4 in unweight table'
     $                       ,i_process,maxproc_found,nFKSprocess
     $                       ,iproc_save(nFKSprocess)
                        stop
                     endif
                     evtsgn=sign(1d0,f_unwgt(nFKSprocess,i_process))
                     evtsgn_save=evtsgn_save+evtsgn
c Set the i_process to one of the (n+1)-body configurations that leads
c to this Born configuration. Needed for add_write_info to work properly
                     i_process=etoi(i_process,nFKSprocess)
                     if (doreweight) then
c for the reweight info, do not write the ones that gave a zero
c contribution
                        j=0
                        do i=1,nScontributions
                           sum=0d0
                           do ii=1,iproc_save(proc_map(proc_map(0,1),i))
                              sum=sum+unwgt_table(proc_map(proc_map(0,1)
     $                             ,i),1,ii)
                           enddo
                           if (sum.ne.0d0) then
                              j=j+1
                              nFKSprocess_reweight(j)=
     $                             proc_map(proc_map(0,1),i)
                           endif
                        enddo
                        nScontributions=j
                     endif
                  endif
                  if (evtsgn.eq.evtsgn_target) return
               enddo
c Pick the sign randomly according to all the signs accumulated. 
               if (ran2().lt.0.5d0+0.5d0*evtsgn_save/is) then
                  evtsgn_target=1d0
               else
                  evtsgn_target=-1d0
               endif
c If the picked sign is not equal to the sign of the last 'unweight
c configuration', go pick and pick a new unweight configuration until
c you find one (and the return statement above is found).
               if (evtsgn_target.ne.evtsgn) goto 200
               return
            endif
         endif
      else  ! abrv='born' or 'grid' or 'vi*' (ie. doing only the nbody)
         nScontributions=0
         do i=1,maxproc_found
            f_unwgt(nFKSprocess_used_born,i)=0d0
         enddo
c and the n-body contributions
         do j=1,iproc_save(nFKSprocess_used_born)
            if (unwgt_table(0,2,j).ne.0d0) then
               write (*,*) 'Error #4 in unwgt_table',unwgt_table(0,2,j)
               stop
            endif
            f(2)=f(2)+unwgt_table(0,1,j)+unwgt_table(0,3,j)
         enddo
         f_abs_H=0d0
         f_abs_S=0d0
         f_V=0d0
         f_V_abs=0d0
         f_B=0d0
         f_V_abs=0d0
         do i=1,maxproc_found
            do j=1,iproc_save(nFKSprocess_used_born)
               if (eto(j,nFKSprocess_used_born).eq.i) then
c If when computing upper bounding envelope (imode.eq.1) do not include
c the virtual corrections, because a separate bound is computed for them
                  if (imode.eq.1) then
                     f_unwgt(nFKSprocess_used_born,i)=
     &                    f_unwgt(nFKSprocess_used_born,i)+
     &                    unwgt_table(0,1,i)
                  else
                     f_unwgt(nFKSprocess_used_born,i)=
     &                    f_unwgt(nFKSprocess_used_born,i)+
     &                    unwgt_table(0,1,i)+unwgt_table(0,3,i)
                  endif
                  f_V=f_V+unwgt_table(0,3,i)
                  f_B=f_B+unwgt_table(1,3,i)
                  f_V_abs=f_V_abs+abs(unwgt_table(0,3,i))
               endif
            enddo
            f_abs_S=f_abs_S+abs(f_unwgt(nFKSprocess_used_born,i))
         enddo
         if (.not.unweight)then
c just return the (correct) absolute value
            f(1)=f_abs_H+f_abs_S
            f(3)=f_V
            f(5)=f_V_abs
            f(4)=virtual_over_born
            f(6)=f_B
         else
c pick one at random and update reweight info and all that
            f(1)=f_abs_H+f_abs_S
            f(3)=f_V
            f(5)=f_V_abs
            f(4)=virtual_over_born
            f(6)=f_B
            Hevents=.false.
            if (f(1).ne.0d0) then
c When there are large cancelations between the various contributions to
c the integral (so that the ABS integral is much larger than the
c integral itself), reduce the statistical fluctations beteen looping
c over many 'unweight configurations'. Pick the sign according 
               evtsgn_save=0d0
               evtsgn_target=0d0
               is=0
 201           continue
               do while (is.lt.max(min(nint((f(1))/abs(f(2))),20),1) .or.
     $              evtsgn_target.ne.0d0)
                  is=is+1
                  rnd=ran2()
c Pick one of the IPROC's of the Born
                  i_process=1
                  current=abs(f_unwgt(nFKSprocess_used_born,1))
                  do while (current.lt.rnd*f_abs_S .and.
     $                 i_process.le.maxproc_found)
                     i_process=i_process+1
                     current=current+abs(f_unwgt(nFKSprocess_used_born
     &                    ,i_process))
                  enddo
                  if (i_process.gt.maxproc_found) then
                     write (*,*) 'ERROR #4 in unweight table',i_process 
                     stop
                  endif
                  evtsgn=sign(1d0,f_unwgt(nFKSprocess_used_born
     $                 ,i_process))
                  evtsgn_save=evtsgn_save + evtsgn
c Set the i_process to one of the (n+1)-body configurations that leads
c to this Born configuration. Needed for add_write_info to work properly
                  i_process=etoi(i_process,nFKSprocess_used_born)
                  if (evtsgn.eq.evtsgn_target) return
               enddo
c Pick the sign randomly according to all the signs accumulated. 
               if (ran2().lt.0.5d0+0.5d0*evtsgn_save/is) then
                  evtsgn_target=1d0
               else
                  evtsgn_target=-1d0
               endif
c If the picked sign is not equal to the sign of the last 'unweight
c configuration', go pick and pick a new unweight configuration until
c you find one (and the return statement above is found).
               if (evtsgn_target.ne.evtsgn) goto 201
               return
            endif
         endif
      endif
      return
      end<|MERGE_RESOLUTION|>--- conflicted
+++ resolved
@@ -184,7 +184,7 @@
       ndim = 3*(nexternal-2)-4
       if (abs(lpp(1)) .ge. 1) ndim=ndim+1
       if (abs(lpp(2)) .ge. 1) ndim=ndim+1
-c Don't proceed if muF1#muF2 (we need to work out the relevant formulae
+c Don''t proceed if muF1#muF2 (we need to work out the relevant formulae
 c at the NLO)
       if( ( fixed_fac_scale .and.
      #       (muF1_over_ref*muF1_ref_fixed) .ne.
@@ -247,16 +247,9 @@
          write(58,*)'Final result [ABS]:',ans(1),' +/-',unc(1)
          write(58,*)'Final result:',ans(2),' +/-',unc(2)
          close(58)
-<<<<<<< HEAD
-         write(*,*)'Final result [ABS]:',resA,' +/-',errA
-         write(*,*)'Final result:',resS,' +/-',errS
-         write(*,*)'chi**2 per D.o.F.:',chi2
-c write the results.dat file 
-=======
          write(*,*)'Final result [ABS]:',ans(1),' +/-',unc(1)
          write(*,*)'Final result:',ans(2),' +/-',unc(2)
          write(*,*)'chi**2 per D.o.F.:',chi2(1)
->>>>>>> 25c6ccf7
          open(unit=58,file='results.dat',status='unknown')
          write(58,*) ans(1),unc(1),0d0,0,0,0,0,0d0,0d0,ans(2)
          close(58)
@@ -315,21 +308,14 @@
      $        ,sqrt(unc(1)**2+unc(5)**2)
          write(58,*)'Final result:',ans(2),' +/-',unc(2)
          close(58)
-<<<<<<< HEAD
-
-         write(*,*)'Final result [ABS]:',resA,' +/-',errA
-         write(*,*)'Final result:',resS,' +/-',errS
-         write(*,*)'chi**2 per D.o.F.:',chi2
-c write the results.dat file 
-         open(unit=58,file='results.dat',status='unknown')
-         write(58,*)resA, errA, 0d0, 0, 0, 0, 0, 0d0 ,0d0, resS 
-         close(58)
-=======
          write(*,*)'Final result [ABS]:',ans(1)+ans(5),' +/-'
      $        ,sqrt(unc(1)**2+unc(5)**2)
          write(*,*)'Final result:',ans(2),' +/-',unc(2)
          write(*,*)'chi**2 per D.o.F.:',chi2(1)
->>>>>>> 25c6ccf7
+c write the results.dat file 
+         open(unit=58,file='results.dat',status='unknown')
+         write(58,*)ans(1)+ans(5), unc(2), 0d0, 0, 0, 0, 0, 0d0 ,0d0, ans(2) 
+         close(58)
 
 c to save grids:
          open (unit=12, file='mint_grids_NLO',status='unknown')

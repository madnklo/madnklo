      Program DRIVER
c**************************************************************************
c     This is the driver for the whole calculation
c**************************************************************************
      implicit none
C
C     CONSTANTS
C
      double precision zero
      parameter       (ZERO = 0d0)
      include 'nexternal.inc'
      include 'genps.inc'
      INTEGER    ITMAX,   NCALL

      common/citmax/itmax,ncall
C
C     LOCAL
C
      integer i,nconfigs,j,l,l1,l2,ndim,nevts
      double precision tot,mean,sigma,res_abs
      integer npoints
      double precision y,jac,s1,s2,xmin
      character*130 buf,string

      integer lunlhe
      parameter (lunlhe=98)
c
c     Global
c
      integer                                      nsteps
      character*40          result_file,where_file
      common /sample_status/result_file,where_file,nsteps
      integer           Minvar(maxdim,lmaxconfigs)
      common /to_invar/ Minvar
      real*8          dsigtot(10)
      common/to_dsig/ dsigtot
      integer ngroup
      common/to_group/ngroup
      data ngroup/0/
cc
      include 'run.inc'
      include 'coupl.inc'
      
      integer           iconfig
      common/to_configs/iconfig


      double precision twgt, maxwgt,swgt(maxevents)
      integer                             lun, nw
      common/to_unwgt/twgt, maxwgt, swgt, lun, nw

c Vegas stuff
      integer ipole
      common/tosigint/ndim,ipole

      real*8 sigintH,sigintS,sigintF,resA,errA,resS,errS,chi2
      external sigintH,sigintS,sigintF

      integer irestart
      character * 70 idstring
      logical savegrid

      external initplot
c Set plotKin=.true. to plot H and S event kinematics (integration steps)
c Set plotEv=.true. to use events for plotting (unweighting phase)
      logical plotEv,plotKin
      common/cEvKinplot/plotEv,plotKin

c For tests
      real*8 fksmaxwgt,xisave,ysave
      common/cfksmaxwgt/fksmaxwgt,xisave,ysave

      integer itotalpoints
      common/ctotalpoints/itotalpoints

      integer ivirtpoints,ivirtpointsExcept
      double precision  virtmax,virtmin,virtsum
      common/cvirt3test/virtmax,virtmin,virtsum,ivirtpoints,
     &     ivirtpointsExcept
      double precision total_wgt_sum,total_wgt_sum_max,
     &                 total_wgt_sum_min
      common/csum_of_wgts/total_wgt_sum,total_wgt_sum_max,
     &                 total_wgt_sum_min

      logical            flat_grid
      common/to_readgrid/flat_grid                !Tells if grid read from file

      double precision weight
c For MINT:
      include "mint.inc"
      real * 8 xgrid(0:nintervals,ndimmax),xint,ymax(nintervals,ndimmax)
      real * 8 x(ndimmax)
      integer ixi_i,iphi_i,iy_ij
      integer ifold(ndimmax) 
      common /cifold/ifold
      integer ifold_energy,ifold_phi,ifold_yij
      common /cifoldnumbers/ifold_energy,ifold_phi,ifold_yij
      logical putonshell
      integer imode
      logical unwgt
      double precision evtsgn
      common /c_unwgt/evtsgn,unwgt

      logical SHsep
      logical Hevents
      common/SHevents/Hevents
      character*10 dum
c statistics for MadLoop      
      integer ntot,nsun,nsps,nups,neps,n100,nddp,nqdp,nini,n10,n1
      common/ups_stats/ntot,nsun,nsps,nups,neps,n100,nddp,nqdp,nini,n10,n1

C-----
C  BEGIN CODE
C-----  
c
c     Read process number
c
      ntot=0
      nsun=0
      nsps=0
      nups=0
      neps=0
      n100=0
      nddp=0
      nqdp=0
      nini=0
      n10=0
      n1=0
      
      open (unit=lun+1,file='../dname.mg',status='unknown',err=11)
      read (lun+1,'(a130)',err=11,end=11) buf
      l1=index(buf,'P')
      l2=index(buf,'_')
      if(l1.ne.0.and.l2.ne.0.and.l1.lt.l2-1)
     $     read(buf(l1+1:l2-1),*,err=11) ngroup
 11   print *,'Process in group number ',ngroup

      lun = 27
      twgt = -2d0            !determine wgt after first iteration
      open(unit=lun,status='scratch')
      nsteps=2
      call setrun                !Sets up run parameters
      call setpara('param_card.dat')   !Sets up couplings and masses
      call setcuts               !Sets up cuts & particle masses
      call printout              !Prints out a summary of paramaters
      call run_printout          !Prints out a summary of the run settings
      nconfigs = 1
c     
c     Get user input
c
      write(*,*) "getting user params"
      call get_user_params(ncall,itmax,iconfig,imode,
     &     ixi_i,iphi_i,iy_ij,SHsep)
      if(imode.eq.0)then
        flat_grid=.true.
      else
        flat_grid=.false.
      endif
c$$$      call setfksfactor(iconfig)
      ndim = 3*(nexternal-2)-4
      if (abs(lpp(1)) .ge. 1) ndim=ndim+1
      if (abs(lpp(2)) .ge. 1) ndim=ndim+1

c Don't proceed if muF1#muF2 (we need to work out the relevant formulae
c at the NLO)
      if( ( fixed_fac_scale .and.
     #       (muF1_over_ref*muF1_ref_fixed) .ne.
     #       (muF2_over_ref*muF2_ref_fixed) ) .or.
     #    ( (.not.fixed_fac_scale) .and.
     #      muF1_over_ref.ne.muF2_over_ref ) )then
        write(*,*)'NLO computations require muF1=muF2'
        stop
      endif

      write(*,*) "about to integrate ", ndim,ncall,itmax,nconfigs

      itotalpoints=0
      ivirtpoints=0
      ivirtpointsExcept=0
      total_wgt_sum=0d0
      total_wgt_sum_max=0d0
      total_wgt_sum_min=0d0

      unwgt=.false.

c Plots
      plotEv=.false.
      plotKin=.false.

      call addfil(dum)
      if (imode.eq.-1.or.imode.eq.0) then
         if(imode.eq.0)then
            do j=0,nintervals
               do i=1,ndimmax
                  xgrid(j,i)=0.d0
               enddo
            enddo
         else
c to restore grids:
            open (unit=12, file='preset_mint_grids',status='old')
            do j=0,nintervals
               read (12,*) (xgrid(j,i),i=1,ndim)
            enddo
            read (12,*) xint
            read (12,*) ifold_energy,ifold_phi,ifold_yij
            close (12)
         endif
c
         if(plotKin)then
            open(unit=99,file='WARMUP.top',status='unknown')
            call initplot
         endif
c
         write (*,*) 'imode is ',imode
         if (Hevents.and.SHsep) then
            call mint(sigintH,ndim,ncall,itmax,imode,
     &           xgrid,xint,ymax,resA,errA,resS,errS,chi2)
         elseif(.not.SHsep) then
            call mint(sigintF,ndim,ncall,itmax,imode,
     &           xgrid,xint,ymax,resA,errA,resS,errS,chi2)
         else
            call mint(sigintS,ndim,ncall,itmax,imode,
     &           xgrid,xint,ymax,resA,errA,resS,errS,chi2)
         endif
         open(unit=58,file='res_0',status='unknown')
         write(58,*)'Final result [ABS]:',resA,' +/-',errA
         write(58,*)'Final result:',resS,' +/-',errS
         close(58)
         write(*,*)'Final result [ABS]:',resA,' +/-',errA
         write(*,*)'Final result:',resS,' +/-',errS
         write(*,*)'chi**2 per D.o.F.:',chi2
         open(unit=58,file='results.dat',status='unknown')
         write(58,*)resA, errA, 0d0, 0, 0, 0, 0, 0d0 ,0d0, resS 
         close(58)
      
c to save grids:
         open (unit=12, file='mint_grids',status='unknown')
         do j=0,nintervals
            write (12,*) (xgrid(j,i),i=1,ndim)
         enddo
         write (12,*) xint
         write (12,*) ifold_energy,ifold_phi,ifold_yij
         close (12)

      elseif(imode.eq.1) then
         if(plotKin)then
            open(unit=99,file='MADatNLO.top',status='unknown')
            call initplot
         endif

c to restore grids:
         open (unit=12, file='mint_grids',status='old')
         do j=0,nintervals
            read (12,*) (xgrid(j,i),i=1,ndim)
         enddo
         read (12,*) xint
         read (12,*) ifold_energy,ifold_phi,ifold_yij
         close (12)

c Prepare the MINT folding
         do j=1,ndimmax
            if (j.le.ndim) then
               ifold(j)=1
            else
               ifold(j)=0
            endif
         enddo
         ifold(ifold_energy)=ixi_i
         ifold(ifold_phi)=iphi_i
         ifold(ifold_yij)=iy_ij
         
         write (*,*) 'imode is ',imode
         if (Hevents.and.SHsep) then
            call mint(sigintH,ndim,ncall,itmax,imode,
     &           xgrid,xint,ymax,resA,errA,resS,errS,chi2)
         elseif (.not.SHsep) then
            call mint(sigintF,ndim,ncall,itmax,imode,
     &           xgrid,xint,ymax,resA,errA,resS,errS,chi2)
         else
            call mint(sigintS,ndim,ncall,itmax,imode,
     &           xgrid,xint,ymax,resA,errA,resS,errS,chi2)
         endif
         open(unit=58,file='res_1',status='unknown')
         write(58,*)'Final result [ABS]:',resA,' +/-',errA
         write(58,*)'Final result:',resS,' +/-',errS
         close(58)

         write(*,*)'Final result [ABS]:',resA,' +/-',errA
         write(*,*)'Final result:',resS,' +/-',errS
         write(*,*)'chi**2 per D.o.F.:',chi2

c to save grids:
         open (unit=12, file='mint_grids_NLO',status='unknown')
         write (12,*) (xgrid(0,i),i=1,ndim)
         do j=1,nintervals
            write (12,*) (xgrid(j,i),i=1,ndim)
            write (12,*) (ymax(j,i),i=1,ndim)
         enddo
         write (12,*) (ifold(i),i=1,ndim)
         write (12,*) resS,errS
         close (12)


c Event generation
      elseif(imode.eq.2) then

c Mass-shell stuff. This is MC-dependent
         call fill_MC_mshell()
         putonshell=.true.
c$$$         putonshell=.false.

         unwgt=.true.
         open (unit=99,file='nevts',status='old',err=999)
         read (99,*) nevts
         close(99)
         if(nevts.eq.0) then
            write (*,*)
     &           'No events needed for this channel...skipping it'
            stop
         endif
         ncall=nevts ! Update ncall with the number found in 'nevts'
         
c to restore grids:
         open (unit=12, file='mint_grids_NLO',status='unknown')
         read (12,*) (xgrid(0,i),i=1,ndim)
         do j=1,nintervals
            read (12,*) (xgrid(j,i),i=1,ndim)
            read (12,*) (ymax(j,i),i=1,ndim)
         enddo
         read (12,*) (ifold(i),i=1,ndim)
         read (12,*) resS,errS
         close (12)

         open(unit=58,file='res_1',status='old')
         read(58,'(a)')string
         read(string(index(string,':')+1:index(string,'+/-')-1),*) res_abs
         close(58)
   
         if(plotEv)open(unit=99,file='hard-events.top',status='unknown')
         open(unit=lunlhe,file='events.lhe',status='unknown')

         call write_header_init(lunlhe,ncall,resS,res_abs,errS)
         if(plotEv)call initplot
         open(unit=58,file='res_1',status='old')
         read(58,'(a)')string
         read(string(index(string,'[ABS]:')+6:index(string,'+/-')-1),*)
     &        res_abs
         close(58)

         weight=res_abs/(itmax*ncall)

         write (*,*) 'imode is ',imode
         if (Hevents.and.SHsep) then
            imode=0 
            call gen(sigintH,ndim,xgrid,ymax,imode,x) 
            imode=1 
            do j=1,ncall
               call gen(sigintH,ndim,xgrid,ymax,imode,x) 
               call finalize_event(x,weight,lunlhe,plotEv,putonshell)
            enddo 
            imode=3 
            call gen(sigintH,ndim,xgrid,ymax,imode,x) 
         elseif (.not.SHsep) then
            imode=0 
            call gen(sigintF,ndim,xgrid,ymax,imode,x) 
            imode=1 
            do j=1,ncall
               call gen(sigintF,ndim,xgrid,ymax,imode,x) 
               call finalize_event(x,weight,lunlhe,plotEv,putonshell)
            enddo 
            imode=3 
            call gen(sigintF,ndim,xgrid,ymax,imode,x) 
         else
            imode=0 
            call gen(sigintS,ndim,xgrid,ymax,imode,x) 
            imode=1 
            do j=1,ncall
               call gen(sigintS,ndim,xgrid,ymax,imode,x) 
               call finalize_event(x,weight,lunlhe,plotEv,putonshell)
            enddo 
            imode=3 
            call gen(sigintS,ndim,xgrid,ymax,imode,x) 
         endif
         write (*,*) 'Generation efficiency:',x(1)

         write (lunlhe,'(a)') "</LesHouchesEvents>"
         close(lunlhe)
      endif

      write(*,*)'Maximum weight found:',fksmaxwgt
      write(*,*)'Found for:',xisave,ysave

      if(plotEv.or.plotKin)then
        call mclear
        call topout
        close(99)
      endif

      if (ntot.ne.0) then
         write(*,*) "Satistics from MadLoop:"
         write(*,*)
     &        "  Total points tried:                              ",ntot
         write(*,*)
     &        "  Stability unknown:                               ",nsun
         write(*,*)
     &        "  Stable PS point:                                 ",nsps
         write(*,*)
     &        "  Unstable PS point (and rescued):                 ",nups
         write(*,*)
     &        "  Exceptional PS point (unstable and not rescued): ",neps
         write(*,*)
     &        "  Double precision used:                           ",nddp
         write(*,*)
     &        "  Quadruple precision used:                        ",nqdp
         write(*,*)
     &        "  Initialization phase-space points:               ",nini
         write(*,*)
     &        "  Unknown return code (100):                       ",n100
         write(*,*)
     &        "  Unknown return code (10):                        ",n10
         write(*,*)
     &        "  Unknown return code (1):                         ",n1
         return
      endif
 999  write (*,*) 'nevts file not found'
      stop
      end

      subroutine get_user_params(ncall,itmax,iconfig,
     &     imode,ixi_i,iphi_i,iy_ij,SHsep)
c**********************************************************************
c     Routine to get user specified parameters for run
c**********************************************************************
      implicit none
c
c     Constants
c
      include 'nexternal.inc'
      include 'genps.inc'
      include 'mint.inc'
c
c     Arguments
c
      integer ncall,itmax,iconfig, jconfig
c
c     Local
c
      integer i, j
      double precision dconfig
c
c     Global
c
      integer           isum_hel
      logical                   multi_channel
      common/to_matrix/isum_hel, multi_channel
      logical fillh
      integer mc_hel,ihel
      double precision volh
      common/mc_int2/volh,mc_hel,ihel,fillh
      integer           use_cut
      common /to_weight/use_cut

      integer        lbw(0:nexternal)  !Use of B.W.
      common /to_BW/ lbw

      character*5 abrvinput
      character*4 abrv
      common /to_abrv/ abrv

      logical nbody
      common/cnbody/nbody
c
c To convert diagram number to configuration
c
      integer iforest(2,-max_branch:-1,lmaxconfigs)
      integer sprop(-max_branch:-1,lmaxconfigs)
      integer tprid(-max_branch:-1,lmaxconfigs)
      integer mapconfig(0:lmaxconfigs)
      include 'born_conf.inc'
c
c MC counterterm stuff
c
c alsf and besf are the parameters that control gfunsoft
      double precision alsf,besf
      common/cgfunsfp/alsf,besf
c alazi and beazi are the parameters that control gfunazi
      double precision alazi,beazi
      common/cgfunazi/alazi,beazi
      
      logical SHsep
      logical Hevents
      common/SHevents/Hevents
c
c MINT stuff
c
      integer imode,ixi_i,iphi_i,iy_ij

      logical usexinteg,mint
      common/cusexinteg/usexinteg,mint

c-----
c  Begin Code
c-----
      mint=.true.
      usexinteg=.false.
      write(*,'(a)') 'Enter number of events and iterations: '
      read(*,*) ncall,itmax
      write(*,*) 'Number of events and iterations ',ncall,itmax

      write(*,'(a)') 'Enter desired fractional accuracy: '
      read(*,*) accuracy
      write(*,*) 'Desired fractional accuracy: ',accuracy

      write(*,*)'Enter alpha, beta for G_soft'
      write(*,*)'  Enter alpha<0 to set G_soft=1 (no ME soft)'
      read(*,*)alsf,besf
      write (*,*) 'for G_soft: alpha=',alsf,', beta=',besf 

      write(*,*)'Enter alpha, beta for G_azi'
      write(*,*)'  Enter alpha>0 to set G_azi=0 (no azi corr)'
      read(*,*)alazi,beazi
      write (*,*) 'for G_azi: alpha=',alazi,', beta=',beazi

c$$$      write (*,*) "H-events (0), or S-events (1)"
c$$$      read (*,*) i
      i=2
      if (i.eq.0) then
         Hevents=.true.
         write (*,*) 'Doing the H-events'
         SHsep=.true.
      elseif (i.eq.1) then
         Hevents=.false.
         write (*,*) 'Doing the S-events'
         SHsep=.true.
      elseif (i.eq.2) then
         Hevents=.true.
         write (*,*) 'Doing the S and H events together'
         SHsep=.false.
      endif

c These should be ignored (but kept for 'historical reasons')      
      use_cut=2


      write(*,10) 'Suppress amplitude (0 no, 1 yes)? '
      read(*,*) i
      if (i .eq. 1) then
         multi_channel = .true.
         write(*,*) 'Using suppressed amplitude.'
      else
         multi_channel = .false.
         write(*,*) 'Using full amplitude.'
      endif

      write(*,10) 'Exact helicity sum (0 yes, n = number/event)? '
      read(*,*) i
      if (i .eq. 0) then
         mc_hel= 0
         write(*,*) 'Explicitly summing over helicities for virt'
      else
         mc_hel= i
         write(*,*) 'Summing over',i,' helicities/event for virt'
      endif
      isum_hel = 0

      write(*,10) 'Enter Configuration Number: '
      read(*,*) dconfig
      iconfig = int(dconfig)
      do i=1,mapconfig(0)
         if (iconfig.eq.mapconfig(i)) then
            iconfig=i
            exit
         endif
      enddo
      write(*,12) 'Running Configuration Number: ',iconfig

      write (*,'(a)') 'Enter running mode for MINT:'
      write (*,'(a)') '0 to set-up grids, 1 to integrate,'//
     &     ' 2 to generate events'
      read (*,*) imode
      write (*,*) 'MINT running mode:',imode
      if (imode.eq.2)then
         write (*,*) 'Generating events, doing only one iteration'
         itmax=1
      endif

      write (*,'(a)') 'Set the three folding parameters for MINT'
      write (*,'(a)') 'xi_i, phi_i, y_ij'
      read (*,*) ixi_i,iphi_i,iy_ij
      write (*,*)ixi_i,iphi_i,iy_ij


      abrvinput='     '
      write (*,*) "'all ', 'born', 'real', 'virt', 'novi' or 'grid'?"
      write (*,*) "Enter 'born0' or 'virt0' to perform"
      write (*,*) " a pure n-body integration (no S functions)"
      read(*,*) abrvinput
      if(abrvinput(5:5).eq.'0')then
         write (*,*) 'This option is no longer supported:',abrvinput
         stop
        nbody=.true.
      else
        nbody=.false.
      endif
      abrv=abrvinput(1:4)
      if(nbody.and.abrv.ne.'born'.and.abrv(1:2).ne.'vi'
     &     .and. abrv.ne.'grid')then
        write(*,*)'Error in driver: inconsistent input',abrvinput
        stop
      endif

      write (*,*) "doing the ",abrv," of this channel"
      if(nbody)then
        write (*,*) "integration Born/virtual with Sfunction=1"
      else
        write (*,*) "Normal integration (Sfunction != 1)"
      endif
c
c
c     Here I want to set up with B.W. we map and which we don't
c
      dconfig = dconfig-iconfig
      if (dconfig .eq. 0) then
         write(*,*) 'Not subdividing B.W.'
         lbw(0)=0
      else
         lbw(0)=1
         jconfig=dconfig*1000.1
         write(*,*) 'Using dconfig=',jconfig
         call DeCode(jconfig,lbw(1),3,nexternal)
         write(*,*) 'BW Setting ', (lbw(j),j=1,nexternal-2)
      endif
 10   format( a)
 12   format( a,i4)
      end
c     $E$ get_user_params $E$ ! tag for MadWeight
c     change this routine to read the input in a file
c






      function sigintF(xx,w,ifl,f_abs)
c From dsample_fks
      implicit none
      include 'mint.inc'
      include 'nexternal.inc'
      include 'genps.inc'
      include 'nFKSconfigs.inc'
      include 'reweight_all.inc'
      include 'run.inc'
      integer ndim,ipole
      common/tosigint/ndim,ipole
      integer           iconfig
      common/to_configs/iconfig
      integer i,j,k
      integer ifl
      integer fold
      common /cfl/fold
      real*8 sigintF,xx(ndimmax),w
      integer ione
      parameter (ione=1)
      double precision wgt,dsigS,dsigH,f_abs,lum,dlum
      external dlum
      logical unwgt
      double precision evtsgn
      common /c_unwgt/evtsgn,unwgt
      logical Hevents
      common/SHevents/Hevents
      double precision result1,result2,ran2,rnd
      external ran2
      double precision p(0:3,nexternal)
      double precision f_check
      double precision x(99),sigintF_without_w,f_abs_without_w
      common /c_sigint/ x,sigintF_without_w,f_abs_without_w
      double precision f(2),result(0:fks_configs,2)
      save f,result
      INTEGER NFKSPROCESS
      COMMON/C_NFKSPROCESS/NFKSPROCESS
      character*4 abrv
      common /to_abrv/ abrv
      logical nbody
      common/cnbody/nbody
      integer fks_j_from_i(nexternal,0:nexternal)
     &     ,particle_type(nexternal),pdg_type(nexternal)
      common /c_fks_inc/fks_j_from_i,particle_type,pdg_type
      integer i_fks,j_fks
      common/fks_indices/i_fks,j_fks
      logical firsttime
      integer sum
      parameter (sum=3)
      data firsttime /.true./
      logical foundB(2),j_fks_initial(fks_configs),found_ini1,found_ini2
     $     ,found_fnl,j_fks_initial_found,j_fks_final_found
      integer nFKSprocessBorn(2)
      save nFKSprocessBorn,foundB
      double precision vol1,sigintR,res,f_tot,rfract
      integer proc_map(0:fks_configs,0:fks_configs)
     $     ,i_fks_proc(fks_configs),j_fks_proc(fks_configs)
     $     ,nFKSprocess_all,i_fks_pdg_proc(fks_configs)
     $     ,j_fks_pdg_proc(fks_configs)
      integer itotalpoints
      common/ctotalpoints/itotalpoints
      INTEGER              IPROC
      DOUBLE PRECISION PD(0:MAXPROC)
      COMMON /SUBPROC/ PD, IPROC
      double precision unwgt_table(0:fks_configs,2,maxproc)
      common/c_unwgt_table/unwgt_table
      integer maxproc_save
      save maxproc_save,proc_map
<<<<<<< HEAD
      logical fillh
      integer mc_hel,ihel
      double precision volh
      common/mc_int2/volh,mc_hel,ihel,fillh
=======
      
      integer xBW
      common /c_xBW/xBW

>>>>>>> 348f7c76
c
c Find the nFKSprocess for which we compute the Born-like contributions
      if (firsttime) then
         firsttime=.false.
         foundB(1)=.false.
         foundB(2)=.false.
         maxproc_save=0
         do nFKSprocess=1,fks_configs
            call fks_inc_chooser()
            if (PDG_type(i_fks).eq.21) then
               if (j_fks.le.nincoming) then
                  foundB(1)=.true.
                  nFKSprocessBorn(1)=nFKSprocess
               else
                  foundB(2)=.true.
                  nFKSprocessBorn(2)=nFKSprocess
               endif
            endif
            if (doreweight) then
               call reweight_settozero()
               call reweight_settozero_all(nFKSprocess*2,.true.)
               call reweight_settozero_all(nFKSprocess*2-1,.true.)
            endif
c Set Bjorken x's to some random value before calling the dlum() function
            xbk(1)=0.5d0
            xbk(2)=0.5d0
            lum=dlum()
            maxproc_save=max(maxproc_save,IPROC)
         enddo
         write (*,*) 'Total number of FKS directories is', fks_configs
         write (*,*) 'For the Born we use nFKSprocesses  #',
     &        nFKSprocessBorn
c For sum over identical FKS pairs, need to find the identical structures
         if (sum.eq.0) then
c MC over FKS directories (1 FKS directory per nbody PS point)
            proc_map(0,0)=fks_configs
            do i=1,fks_configs
               proc_map(i,0)=1
               proc_map(i,1)=i
            enddo
         elseif (sum.eq.1) then
c Sum over FKS directories (all FKS directories per nbody PS point)
            proc_map(0,0)=1
            proc_map(1,0)=fks_configs
            do i=1,fks_configs
               proc_map(1,i)=i
            enddo
         elseif (sum.eq.2) then
c Sum over all FKS pairs that have the same i_fks and j_fks
            proc_map(0,0)=0
            do i=1,fks_configs
               proc_map(i,0)=0
               i_fks_proc(i)=0
               j_fks_proc(i)=0
            enddo
            do nFKSprocess=1,fks_configs
               call fks_inc_chooser()
               i=1
               do while ( i.le.proc_map(0,0) )
                  if (i_fks.eq.i_fks_proc(i)
     &              .and. j_fks.eq.j_fks_proc(i) ) then
                     exit
                  endif
                  i=i+1
               enddo
               proc_map(i,0)=proc_map(i,0)+1
               proc_map(i,proc_map(i,0))=nFKSprocess
               if (i.gt.proc_map(0,0)) then
                  proc_map(0,0)=proc_map(0,0)+1
                  i_fks_proc(proc_map(0,0))=i_fks
                  j_fks_proc(proc_map(0,0))=j_fks
               endif
            enddo
         elseif (sum.eq.3) then
c MC over FKS pairs that have soft singularity
            proc_map(0,0)=0
            do i=1,fks_configs
               proc_map(i,0)=0
               i_fks_pdg_proc(i)=0
               j_fks_pdg_proc(i)=0
               j_fks_proc(i)=0
            enddo
c First find all the nFKSprocesses that have a soft singularity and put
c them in the process map
            do nFKSprocess=1,fks_configs
               call fks_inc_chooser()
               if (PDG_type(i_fks).eq.21) then
                  proc_map(0,0)=proc_map(0,0)+1
                  proc_map(proc_map(0,0),0)=proc_map(proc_map(0,0),0)+1
                  proc_map(proc_map(0,0),proc_map(proc_map(0,0),0))
     $                 =nFKSprocess
                  i_fks_pdg_proc(proc_map(0,0))=PDG_type(i_fks)
                  j_fks_pdg_proc(proc_map(0,0))=PDG_type(j_fks)
                  j_fks_proc(proc_map(0,0))=j_fks
               endif
            enddo
c Check to make sure that there is at most two initial and one final
c state all gluon
            found_ini1=.false.
            found_ini2=.false.
            found_fnl=.false.
            do i=1,proc_map(0,0)
               if (i_fks_pdg_proc(i).eq.21 .and. j_fks_proc(i).eq.1
     $              .and. .not.found_ini1) then
                  found_ini1=.true.
               elseif (i_fks_pdg_proc(i).eq.21 .and. j_fks_proc(i).eq.1
     $                 .and. found_ini1) then
                  write (*,*)'Initial state 1 g->gg already'/
     $                 /' found in driver_mintMC'
                  write (*,*) i_fks_pdg_proc
                  write (*,*) j_fks_pdg_proc
                  write (*,*) j_fks_proc
                  stop
               elseif (i_fks_pdg_proc(i).eq.21 .and. j_fks_proc(i).eq.2
     $                 .and. .not.found_ini2) then
                  found_ini2=.true.
               elseif (i_fks_pdg_proc(i).eq.21 .and. j_fks_proc(i).eq.2
     $                 .and. found_ini2) then
                  write (*,*)'Initial state 2 g->gg already'/
     $                 /' found in driver_mintMC'
                  write (*,*) i_fks_pdg_proc
                  write (*,*) j_fks_pdg_proc
                  write (*,*) j_fks_proc
                  stop
               elseif (i_fks_pdg_proc(i).eq.21 .and.
     $                 j_fks_pdg_proc(i).eq.21 .and.
     $                 j_fks_proc(i).gt.nincoming .and. .not.found_fnl)
     $                 then
                  found_fnl=.true.
               elseif (i_fks_pdg_proc(i).eq.21 .and.
     $                 j_fks_pdg_proc(i).eq.21 .and.
     $                 j_fks_proc(i).gt.nincoming .and. found_fnl) then
                  write (*,*)
     &              'Final state g->gg already found in driver_mintMC'
                  write (*,*) i_fks_pdg_proc
                  write (*,*) j_fks_pdg_proc
                  write (*,*) j_fks_proc
                  stop
               endif
            enddo
c Loop again, and identify the nFKSprocesses that do not have a soft
c singularity and put them together with the corresponding gluon to
c gluons splitting
            do nFKSprocess=1,fks_configs
               call fks_inc_chooser()
               if (PDG_type(i_fks).ne.21) then
                  if (j_fks.eq.1 .and. found_ini1) then
                     do i=1,proc_map(0,0)
                        if (i_fks_pdg_proc(i).eq.21 .and.
     $                       j_fks_proc(i).eq.1) then
                           proc_map(i,0)=proc_map(i,0)+1
                           proc_map(i,proc_map(i,0))=nFKSprocess
                           exit
                        endif
                     enddo
                  elseif (j_fks.eq.2 .and. found_ini2) then
                     do i=1,proc_map(0,0)
                        if (i_fks_pdg_proc(i).eq.21 .and.
     $                       j_fks_proc(i).eq.2) then
                           proc_map(i,0)=proc_map(i,0)+1
                           proc_map(i,proc_map(i,0))=nFKSprocess
                           exit
                        endif
                     enddo
                  elseif (j_fks.gt.nincoming .and. found_fnl) then
                     do i=1,proc_map(0,0)
                        if (i_fks_pdg_proc(i).eq.21 .and.
     $                       j_fks_pdg_proc(i).eq.21.and.
     $                       j_fks_proc(i).gt.nincoming) then
                           proc_map(i,0)=proc_map(i,0)+1
                           proc_map(i,proc_map(i,0))=nFKSprocess
                           exit
                        endif
                     enddo
                  else
                     write (*,*) 'Driver_mintMC: inconsistent process'
                     write (*,*) 'This process has nFKSprocesses'/
     $                    /' without soft singularities, but not a'/
     $                    /' corresponding g->gg splitting that has a'/
     $                    /' soft singularity.',found_ini1,found_ini2
     $                    ,found_fnl
                     do i=1,proc_map(0,0)
                        write (*,*) i,'-->',proc_map(i,0),':',
     &                       (proc_map(i,j),j=1,proc_map(i,0))
                     enddo
                     stop
                  endif
               endif
            enddo
         elseif(sum.eq.4) then
c Sum over all j_fks initial (final) state
            proc_map(0,0)=0
            do i=1,2
               proc_map(i,0)=0
            enddo
            j_fks_initial_found=.false.
            j_fks_final_found=.false.
            do nFKSprocess=1,fks_configs
               call fks_inc_chooser()
               if (j_fks.gt.nincoming) then
                  proc_map(1,0)=proc_map(1,0)+1
                  proc_map(1,proc_map(1,0))=nFKSprocess
               else
                  proc_map(2,0)=proc_map(2,0)+1
                  proc_map(2,proc_map(2,0))=nFKSprocess
               endif
            enddo
            if (proc_map(1,0).ne.0) proc_map(0,0)=proc_map(0,0)+1
            if (proc_map(2,0).ne.0) proc_map(0,0)=proc_map(0,0)+1
         else
            write (*,*) 'sum not know in driver_mintMC.f',sum
         endif
         write (*,*) 'FKS process map (sum=',sum,') :'
         do i=1,proc_map(0,0)
            write (*,*) i,'-->',proc_map(i,0),':',
     &           (proc_map(i,j),j=1,proc_map(i,0))
         enddo
      endif

      fold=ifl
      if (ifl.eq.0) then
         do k=1,maxproc_save
            do j=1,2
               do i=0,fks_configs
                  unwgt_table(i,j,k)=0d0
               enddo
            enddo
         enddo
         f(1)=0d0
         f(2)=0d0
         do i=0,fks_configs
            result(i,1)=0d0
            result(i,2)=0d0
         enddo
         dsigS=0d0
         dsigH=0d0
      endif

      if (ifl.eq.0)then
         do i=1,99
            if (abrv.eq.'grid'.or.abrv.eq.'born'.or.abrv(1:2).eq.'vi')
     &           then
               if(i.le.ndim-3)then
                  x(i)=xx(i)
               elseif(i.le.ndim) then
                  x(i)=ran2()   ! Choose them flat when not including real-emision
               else
                  x(i)=0.d0
               endif
            else
               if(i.le.ndim)then
                  x(i)=xx(i)
               else
                  x(i)=0.d0
               endif
            endif
         enddo
c
c Compute the Born-like contributions with nbody=.true.
c     
         call get_MC_integer(1,proc_map(0,0),proc_map(0,1),vol1)
         nFKSprocess=proc_map(proc_map(0,1),1) ! just pick the first
                                               ! because it only matters
                                               ! which parton is j_fks
         nFKSprocess_all=nFKSprocess
         call fks_inc_chooser()
         if (j_fks.le.nincoming) then
            if (.not.foundB(1)) then
               write(*,*) 'Trying to generate Born momenta with '/
     &              /'initial state j_fks, but there is no '/
     &              /'configuration with i_fks a gluon and j_fks '/
     &              /'initial state'
               stop
            endif
            nFKSprocess=nFKSprocessBorn(1)
         else
            if (.not.foundB(2)) then
               write(*,*) 'Trying to generate Born momenta with '/
     &              /'final state j_fks, but there is no configuration'/
     &              /' with i_fks a gluon and j_fks final state'
               stop
            endif
            nFKSprocess=nFKSprocessBorn(2)
         endif
         nbody=.true.
         fillh=.false. ! this is set to true in BinothLHA if doing MC over helicities
         nFKSprocess_used=nFKSprocess
         nFKSprocess_used_Born=nFKSprocess
         call fks_inc_chooser()
         call leshouche_inc_chooser()
c THIS CAN BE OPTIMIZED
         call setcuts
         call setfksfactor(iconfig)
         wgt=1d0
         call generate_momenta(ndim,iconfig,wgt,x,p)
         call dsigF(p,wgt,w,dsigS,dsigH)
         result(0,1)= w*dsigS
         result(0,2)= w*dsigH
         f(1) = f(1)+result(0,1)
         f(2) = f(2)+result(0,2)
         if (mc_hel.ne.0 .and. fillh) then
c Fill the importance sampling array
            call fill_MC_integer(2,ihel,(abs(f(1))+abs(f(2)))*volh)
         endif

c
c Compute the subtracted real-emission corrections either as an explicit
c sum or a Monte Carlo sum or a combination
c      
         if (.not.( abrv.eq.'born' .or. abrv.eq.'grid' .or.
     &        abrv(1:2).eq.'vi') ) then
            nbody=.false.
            if (sum.eq.1 .or. sum.eq.2) then
               write (*,*) 'This option # 1322 has not been implemented'
     $              ,sum
               stop
            endif
            sigintR=0d0
            do i=1,proc_map(proc_map(0,1),0)
               nFKSprocess=proc_map(proc_map(0,1),i)
               nFKSprocess_used=nFKSprocess
               call fks_inc_chooser()
               call leshouche_inc_chooser()
c THIS CAN BE OPTIMIZED
               call setcuts
               call setfksfactor(iconfig)
               wgt=1d0/vol1
c When sum=3, we can compute the nFKSprocesses without soft
c singularities fewer number of PS points, because their contribution is
c small. This should save some time, without degrading the uncertainty
c much. Do this by overwrite the 'wgt' variable
               if (sum.eq.3 .and. PDG_type(i_fks).ne.21) then
                  rnd=ran2()
                  rfract=1.0d0  ! fraction of PS points to include
                                ! them. This could be determined
                                ! dynamically, based on the relative
                                ! importance of this contribution.
                  if (rnd.gt.rfract) then
                     wgt=0d0    ! fks_singular will not compute anything
                  else
                     wgt=wgt/rfract
                  endif
               endif
               call generate_momenta(ndim,iconfig,wgt,x,p)
               call dsigF(p,wgt,w,dsigS,dsigH)
               sigintR = sigintR+(abs(dsigS)+abs(dsigH))*vol1*w
               result(nFKSprocess,1)= w*dsigS
               result(nFKSprocess,2)= w*dsigH
               f(1) = f(1)+result(nFKSprocess,1)
               f(2) = f(2)+result(nFKSprocess,2)
            enddo
            call fill_MC_integer(1,proc_map(0,1),sigintR)
         endif
         sigintF=f(1)+f(2)
         unwgt=.false.
         call update_unwgt_table(unwgt_table,proc_map,unwgt,f_check
     $        ,f_abs)
         if (f_check.ne.0d0.or.sigintF.ne.0d0) then
            if (abs(sigintF-f_check)/max(abs(f_check),abs(sigintF))
     $           .gt.1d-1) then
               write (*,*) 'Error inaccuracy in unweight table 1'
     $              ,sigintF,f_check
               stop
            elseif (abs(sigintF-f_check)/max(abs(f_check),abs(sigintF))
     $           .gt.1d-4) then
               write (*,*) 'Warning inaccuracy in unweight table 1'
     $              ,sigintF,f_check
            endif
         endif
         if (f_abs.ne.0d0) itotalpoints=itotalpoints+1
      elseif(ifl.eq.1) then
         write (*,*) 'Folding not implemented'
         stop
      elseif(ifl.eq.2) then
         unwgt=.true.
         call update_unwgt_table(unwgt_table,proc_map,unwgt,f_check
     $        ,f_abs)
c The following two are needed when writing events to do NLO/Born
c reweighting
         sigintF=f_check
         sigintF_without_w=sigintF/w
         f_abs_without_w=f_abs/w
      endif
      return
      end

     
      function sigintS(xx,w,ifl,f_abs)
      implicit none
      include 'mint.inc'
      integer ifl
      double precision xx(ndimmax),w,f_abs,sigintS
      write (*,*) 'Generation of separate S-events no longer supported'
      stop
      end

      function sigintH(xx,w,ifl,f_abs)
      implicit none
      include 'mint.inc'
      integer ifl
      double precision xx(ndimmax),w,f_abs,sigintH
      write (*,*) 'Generation of separate H-events no longer supported'
      stop
      end


      subroutine update_unwgt_table(unwgt_table,proc_map,unweight,f
     $     ,f_abs)
      implicit none
      include 'nexternal.inc'
      include 'genps.inc'
      include 'nFKSconfigs.inc'
      include 'reweight_all.inc'
      include 'madfks_mcatnlo.inc'
      include 'run.inc'
      double precision unwgt_table(0:fks_configs,2,maxproc),f,f_abs
     $     ,dummy,dlum,f_abs_H,f_abs_S,rnd,ran2,current,f_abs_S_un
     $     ,f_unwgt(fks_configs,maxproc),sum,tot_sum,temp_shower_scale
      external ran2
      external dlum
      integer maxproc_found,maxproc_found_first,iproc_save(fks_configs)
     $     ,i,j,ii,jj,k,kk,proc_map(0:fks_configs,0:fks_configs)
      save maxproc_found,iproc_save
      logical unweight,firsttime
      data firsttime /.true./
      integer nFKSprocess_save,ifound,nFKSprocess_soft
      integer id_current(nexternal,maxproc),id_first(nexternal,maxproc)
     &     ,nequal,equal_to(maxproc,fks_configs),eto(maxproc
     &     ,fks_configs),equal_to_inverse(maxproc,fks_configs)
     &     ,etoi(maxproc,fks_configs)
      save equal_to,equal_to_inverse,eto,etoi
      character*100 buff
      INTEGER              IPROC
      DOUBLE PRECISION PD(0:MAXPROC)
      COMMON /SUBPROC/ PD, IPROC
      INTEGER NFKSPROCESS
      COMMON/C_NFKSPROCESS/NFKSPROCESS
      integer i_fks,j_fks
      common/fks_indices/i_fks,j_fks
      integer maxflow
      parameter (maxflow=999)
      integer idup(nexternal,maxproc),mothup(2,nexternal,maxproc),
     &     icolup(2,nexternal,maxflow)
      common /c_leshouche_inc/idup,mothup,icolup
      integer fks_j_from_i(nexternal,0:nexternal)
     &     ,particle_type(nexternal),pdg_type(nexternal)
      common /c_fks_inc/fks_j_from_i,particle_type,pdg_type
      logical Hevents
      common/SHevents/Hevents
      integer i_process
      common/c_addwrite/i_process
      logical unwgt
      double precision evtsgn
      common /c_unwgt/evtsgn,unwgt
      character*4 abrv
      common /to_abrv/ abrv
      integer iSorH_lhe,ifks_lhe(fks_configs) ,jfks_lhe(fks_configs)
     &     ,fksfather_lhe(fks_configs) ,ipartner_lhe(fks_configs)
      double precision scale1_lhe(fks_configs),scale2_lhe(fks_configs)
      common/cto_LHE1/iSorH_lhe,ifks_lhe,jfks_lhe,
     #                fksfather_lhe,ipartner_lhe
      common/cto_LHE2/scale1_lhe,scale2_lhe
      double precision SCALUP(fks_configs*2)
      common /cshowerscale/SCALUP

c For the S-events, we can combine processes when they give identical
c processes at the Born. Make sure we check that we get indeed identical
c IRPOC's
      if (firsttime) then
         nFKSprocess_save=nFKSprocess
         do nFKSprocess=1,fks_configs
            call fks_inc_chooser()
            call leshouche_inc_chooser()
c Set Bjorken x's to some random value before calling the dlum() function
            xbk(1)=0.5d0
            xbk(2)=0.5d0
            dummy=dlum()
c 1. First map the IPROC's for this nFKSprocess to the underlying Born
c to get the unique IPROC's
            iproc_save(nFKSprocess)=iproc
            do j=1,iproc
               do i=1,nexternal-1
                  if (i.eq.min(j_fks,i_fks)) then
                     if (abs(idup(i_fks,j)).eq.abs(idup(j_fks,j))) then
                        id_current(i,j)=21
                     elseif(abs(particle_type(j_fks)).eq.3) then
                        id_current(i,j)=idup(j_fks,j)
                     elseif (abs(particle_type(i_fks)).eq.3) then
                        id_current(i,j)=-idup(i_fks,j)
                     else
                        write (*,*) 'Error #1 in unwgt_table'
                        stop
                     endif
                  elseif (i.lt.max(j_fks,i_fks)) then
                     id_current(i,j)=idup(i,j)
                  else
                     id_current(i,j)=idup(i+1,j)
                  endif
               enddo
c 1a. if IPROC not yet found, save it for checking. Also fill an array
c equal_to() that maps the IPROC to the set of unique IPROCs
               if (j.eq.1) then
                  maxproc_found=1
                  equal_to(j,nFKSprocess)=1
                  equal_to_inverse(1,nFKSprocess)=j
               elseif (j.gt.1) then
                  do jj=1,maxproc_found
                     nequal=0
                     do ii=1,nexternal-1
                        if (id_current(ii,j).eq.id_current(ii
     &                       ,equal_to_inverse(jj,nFKSprocess))) then
                           nequal=nequal+1
                        endif
                     enddo
                     if (nequal.eq.nexternal-1) then
                        equal_to(j,nFKSprocess)=jj
                        exit
                     endif
                  enddo
                  if (nequal.ne.nexternal-1) then
                     maxproc_found=maxproc_found+1
                     equal_to(j,nFKSprocess)=maxproc_found
                     equal_to_inverse(maxproc_found,nFKSprocess)=j
                  endif
               endif
            enddo
c 2. Now that we have the unique IPROCs for a given nFKSprocess, we need
c to check that they are equal among all nFKSprocesses.
            if (nFKSprocess.eq.1) then
               maxproc_found_first=maxproc_found
               do j=1,iproc
                  if (j.le.maxproc_found) then
                     do i=1,nexternal-1
                        id_first(i,j)=id_current(i,equal_to_inverse(j
     &                       ,nFKSprocess))
                     enddo
                     eto(j,nFKSprocess)=equal_to(j,nFKSprocess)
                     etoi(j,nFKSprocess)=equal_to_inverse(j,nFKSprocess)
                  else
                     eto(j,nFKSprocess)=equal_to(j,nFKSprocess)
                  endif
               enddo
            else
               if (maxproc_found.ne.maxproc_found_first) then
                  write (*,*) 'Number of unique IPROCs not identical'/
     $                 /' among nFKSprocesses',nFKSprocess,maxproc_found
     $                 ,maxproc_found_first
                  stop
               endif
c If order not equal: re-order them. This will fill the eto() and etoi()
c arrays which map the processes for a given FKS dir to the 1st FKS dir
               do j=1,iproc
                  do jj=1,maxproc_found
                     nequal=0
                     do ii=1,nexternal-1
                        if (id_current(ii,j) .eq. id_first(ii,jj)) then
                           nequal=nequal+1
                        endif
                     enddo
                     if (nequal.eq.nexternal-1) then
                        eto(j,nFKSprocess)=jj
                        etoi(jj,nFKSprocess)=j
                     endif
                  enddo
               enddo
c Should have the correct mapping now. Check that this is indeed the
c case.
               do j=1,maxproc_found
                  do i=1,nexternal-1
                     if (id_current(i,etoi(j,nFKSprocess)) .ne.
     &                    id_first(i,j)) then
                        write (*,*)'Particle IDs not equal (inverse)',j
     &                       ,nFKSprocess,maxproc_found,iproc
                        do jj=1,maxproc_found
                           write (*,*) jj,etoi(jj,nFKSprocess)
     &                          ,' current:', (id_current(ii,etoi(jj
     &                          ,nFKSprocess)),ii=1,nexternal-1)
                           write (*,*) jj,jj
     &                          ,' saved  :', (id_first(ii
     &                          ,jj),ii=1,nexternal-1)
                        enddo
                        stop
                     endif
                  enddo
               enddo
               do j=1,iproc
                  do i=1,nexternal-1
                     if (id_current(i,j) .ne. id_first(i,eto(j
     &                    ,nFKSprocess))) then
                        write (*,*)'Particle IDs not equal',j
     &                       ,nFKSprocess,maxproc_found,iproc
                        do jj=1,iproc
                           write (*,*) jj,jj ,' current:',
     &                          (id_current(ii,jj),ii=1 ,nexternal-1)
                           write (*,*) jj,jj,' saved  :', (id_first(ii
     &                          ,eto(jj,nFKSprocess)),ii=1,nexternal-1)
                        enddo
                        stop
                     endif
                  enddo
               enddo
            endif
c Print the map to the screen
            if (nFKSprocess.eq.1) 
     &       write (*,*) '================================'
            if (nFKSprocess.eq.1) write (*,*) 'process combination map '
     &           //'(specified per FKS dir):'
            write (buff(1:3),'(i3)') nFKSprocess
            write (buff(4:13),'(a)') ' map     '
            do j=1,iproc
               write (buff(10+4*j:13+4*j),'(i4)') eto(j,nFKSprocess)
            enddo
            write (*,'(a)') buff(1:13+4*iproc)
            write (buff(1:3),'(i3)') nFKSprocess
            write (buff(4:13),'(a)') ' inv. map'
            do j=1,maxproc_found
               write (buff(10+4*j:13+4*j),'(i4)') etoi(j,nFKSprocess)
            enddo
            write (*,'(a)') buff(1:13+4*maxproc_found)
            if (nFKSprocess.eq.fks_configs) 
     &       write (*,*) '================================'
         enddo
         if (maxproc_found.ne.iproc_save(nFKSprocess_used_born)) then
            write (*,*) 'ERROR #5 in unweight_table',maxproc_found
     $           ,nFKSprocess_used_born
     $           ,iproc_save(nFKSprocess_used_born)
            stop
         endif
c Restore nFKSprocess
         nFKSprocess=nFKSprocess_save
         call fks_inc_chooser()
         call leshouche_inc_chooser()
         firsttime=.false.
      endif
c Trivial check on the Born contribution
      do i=1,iproc_save(nFKSprocess_used_born)
         if (unwgt_table(0,2,i).ne.0d0) then
            write (*,*)
     &           'H-event contribution to the n-body should be zero',i
            stop
         endif
      enddo
      if (doreweight) then
         nScontributions=proc_map(proc_map(0,1),0)
      endif
c
c Compute the total rate. This is simply the sum of all
c
      if (.not.( abrv.eq.'born' .or. abrv.eq.'grid' .or.
     &     abrv(1:2).eq.'vi') ) then
         f=0d0
c all the (n+1)-body contributions
         do i=1,proc_map(proc_map(0,1),0)
            nFKSprocess=proc_map(proc_map(0,1),i)
            do j=1,iproc_save(nFKSprocess)
               f = f + unwgt_table(nFKSprocess,1,j)+
     &              unwgt_table(nFKSprocess,2,j)
            enddo
         enddo
c and the n-body contributions
         do j=1,iproc_save(nFKSprocess_used_born)
            f=f+unwgt_table(0,1,j)+unwgt_table(0,2,j)
         enddo
c
c Compute the abs of the total rate. Need to take ABS of all
c contributions separately, except when they give equal events
c (i.e. equal momenta, particle IDs, color info and shower starting
c scale, this might happen for S-events)
c     
         f_abs_H=0d0
         f_abs_S=0d0
c Nothing to combine for H-events, so need to sum them independently
         do i=1,proc_map(proc_map(0,1),0)
            nFKSprocess=proc_map(proc_map(0,1),i)
            do j=1,iproc_save(nFKSprocess)
               f_abs_H=f_abs_H+abs(unwgt_table(nFKSprocess,2,j))
            enddo
         enddo
         do i=1,fks_configs
            do j=1,maxproc_found
               f_unwgt(i,j)=0d0
            enddo
         enddo
c Add the Born and the S-events
         do i=1,maxproc_found
            do k=1,proc_map(proc_map(0,1),0)
               nFKSprocess=proc_map(proc_map(0,1),k)
               if (proc_map(proc_map(0,1),0).gt.1) then
                  if (k.eq.1) then
                     do kk=2,proc_map(proc_map(0,1),0)
c Find the process with the soft singularity and treat that as the
c basic one to which we sum everything
                        call fks_inc_chooser()
                        if (PDG_type(i_fks).eq.21) then
                           nFKSprocess_soft=nFKSprocess
                        else
                           nFKSprocess=proc_map(proc_map(0,1),kk)
                           call fks_inc_chooser()
                           if (PDG_type(i_fks).eq.21) then
                              nFKSprocess_soft=nFKSprocess
                           endif
                        endif
                     enddo
                  endif
                  nFKSprocess=proc_map(proc_map(0,1),k)
c Add the n-body only once
                  if (nFKSprocess.eq.nFKSprocess_soft) then
                     f_unwgt(nFKSprocess_soft,i) =
     &                    f_unwgt(nFKSprocess_soft,i) +
     &                    unwgt_table(0,1,i)+unwgt_table(0,2,i)
                  endif
c Add everything else
                  do j=1,iproc_save(nFKSprocess)
                     if (eto(j,nFKSprocess).eq.i) then
                        f_unwgt(nFKSprocess_soft,i)
     &                       =f_unwgt(nFKSprocess_soft,i)
     &                       +unwgt_table(nFKSprocess,1,j)
                     endif
                  enddo
               else
c Only one n+1-body configuration. Add it to the n-body
                  f_unwgt(nFKSprocess,i)=
     &                 unwgt_table(0,1,i)+unwgt_table(0,2,i)
                  do j=1,iproc_save(nFKSprocess)
                     if (eto(j,nFKSprocess).eq.i) then
                        f_unwgt(nFKSprocess,i)=f_unwgt(nFKSprocess,i)
     $                       +unwgt_table(nFKSprocess,1,j)
                     endif
                  enddo
               endif
            enddo
            if (proc_map(proc_map(0,1),0).gt.1)
     &                           nFKSprocess=nFKSprocess_soft
            f_abs_S=f_abs_S+abs(f_unwgt(nFKSprocess,i))
         enddo
c Assign shower starting scale for S-events when combining FKS
c directories (take the weighted average):
         if (proc_map(proc_map(0,1),0).gt.1) then
            temp_shower_scale=0d0
            tot_sum=0d0
            do k=1,proc_map(proc_map(0,1),0)
               nFKSprocess=proc_map(proc_map(0,1),k)
               sum=0d0
               do i=1,iproc_save(nFKSprocess)
                  sum=sum+abs(unwgt_table(nFKSprocess,1,i))
               enddo
               tot_sum=tot_sum+sum
               temp_shower_scale=temp_shower_scale+
     &              SCALUP(nFKSprocess*2-1)*sum
               if (tot_sum.ne.0d0) then
                  SCALUP(nFKSprocess_soft*2-1) = temp_shower_scale
     &                 /tot_sum
               else
                  SCALUP(nFKSprocess_soft*2-1) = 
     &                 SCALUP(nFKSprocess_used_born*2-1)
               endif
            enddo
         endif
         if (.not.unweight)then
c just return the (correct) absolute value
            f_abs=f_abs_H+f_abs_S
         else
c pick one at random and update reweight info and all that
            f_abs=f_abs_H+f_abs_S
            if (f_abs.ne.0d0) then
               rnd=ran2()
               if (rnd.le.f_abs_H/f_abs) then
                  Hevents=.true.
c Pick one of the nFKSprocesses and one of the IPROC's 
                  i_process=1
                  nFKSprocess=1
                  current=abs(unwgt_table(1,2,1))
                  rnd=ran2()
                  do while (current.lt.rnd*f_abs_H .and.
     $                 (i_process.le.iproc_save(nFKSprocess) .or.
     $                 nFKSprocess.le.fks_configs))
                     i_process=i_process+1
                     if (i_process.gt.iproc_save(nFKSprocess)) then
                        i_process=1
                        nFKSprocess=nFKSprocess+1
                     endif
                     current=current+abs(unwgt_table(nFKSprocess,2
     $                    ,i_process))
                  enddo
                  if (i_process.gt.iproc_save(nFKSprocess) .or.
     $                 nFKSprocess.gt.fks_configs) then
                     write (*,*) 'ERROR #4 in unweight table',i_process
     $                    ,nFKSprocess
                     stop
                  endif
                  evtsgn=sign(1d0,unwgt_table(nFKSprocess,2,i_process))
                  if (doreweight) then
                     nFKSprocess_reweight(1)=nFKSprocess
                  endif
                  nFKSprocess_used=nFKSprocess
               else
                  Hevents=.false.
c Pick one of the nFKSprocesses and IPROC's of the Born
                  i_process=1
                  nFKSprocess=1
                  current=abs(f_unwgt(1,1))
                  rnd=ran2()
                  do while (current.lt.rnd*f_abs_S .and.
     $                 (i_process.le.maxproc_found .or.
     $                 nFKSprocess.le.fks_configs))
                     i_process=i_process+1
                     if (i_process.gt.maxproc_found) then
                        i_process=1
                        nFKSprocess=nFKSprocess+1
                     endif
                     current=current+abs(f_unwgt(nFKSprocess,i_process))
                  enddo
                  if (i_process.gt.maxproc_found .or.
     $                 nFKSprocess.gt.fks_configs) then
                     write (*,*) 'ERROR #4 in unweight table',i_process
     $                    ,maxproc_found,nFKSprocess
                     stop
                  endif
                  evtsgn=sign(1d0,f_unwgt(nFKSprocess,i_process))
c Set the i_process to one of the (n+1)-body configurations that leads
c to this Born configuration. Needed for add_write_info to work properly
                  i_process=etoi(i_process,nFKSprocess)
                  if (doreweight) then
c for the reweight info, do not write the ones that gave a zero
c contribution
                     j=0
                     do i=1,nScontributions
                        sum=0d0
                        do ii=1,iproc_save(proc_map(proc_map(0,1),i))
                           sum=sum+unwgt_table(proc_map(proc_map(0,1),i)
     &                          ,1,ii)
                        enddo
                        if (sum.ne.0d0) then
                           j=j+1
                           nFKSprocess_reweight(j)=
     &                          proc_map(proc_map(0,1),i)
                        endif
                        nScontributions=j
                     enddo
                  endif
               endif
            endif
         endif
      else  ! abrv='born' or 'grid' or 'vi*' (ie. doing only the nbody)
         f=0d0
         nScontributions=0
c and the n-body contributions
         do j=1,iproc_save(nFKSprocess_used_born)
            if (unwgt_table(0,2,j).ne.0d0) then
               write (*,*) 'Error #4 in unwgt_table',unwgt_table(0,2,j)
               stop
            endif
            f=f+unwgt_table(0,1,j)
         enddo
         f_abs_H=0d0
         f_abs_S=0d0
         do i=1,maxproc_found
            do j=1,iproc_save(nFKSprocess_used_born)
               if (eto(j,nFKSprocess_used_born).eq.i) then
                  f_unwgt(nFKSprocess_used_born,i)=unwgt_table(0,1,i)
               endif
            enddo
            f_abs_S=f_abs_S+abs(f_unwgt(nFKSprocess_used_born,i))
         enddo
         if (.not.unweight)then
c just return the (correct) absolute value
            f_abs=f_abs_H+f_abs_S
         else
c pick one at random and update reweight info and all that
            f_abs=f_abs_H+f_abs_S
            Hevents=.false.
            if (f_abs.ne.0d0) then
               rnd=ran2()
c Pick one of the IPROC's of the Born
               i_process=1
               current=abs(f_unwgt(nFKSprocess_used_born,1))
               do while (current.lt.rnd*f_abs_S .and.
     $              i_process.le.maxproc_found)
                  i_process=i_process+1
                  current=current+abs(f_unwgt(nFKSprocess_used_born
     &                 ,i_process))
               enddo
               if (i_process.gt.maxproc_found) then
                  write (*,*) 'ERROR #4 in unweight table',i_process 
                  stop
               endif
               evtsgn=sign(1d0,f_unwgt(nFKSprocess_used_born,i_process))
c Set the i_process to one of the (n+1)-body configurations that leads
c to this Born configuration. Needed for add_write_info to work properly
               i_process=etoi(i_process
     &              ,nFKSprocess_used_born)
            endif
         endif
      endif
      return
      end<|MERGE_RESOLUTION|>--- conflicted
+++ resolved
@@ -710,17 +710,10 @@
       common/c_unwgt_table/unwgt_table
       integer maxproc_save
       save maxproc_save,proc_map
-<<<<<<< HEAD
       logical fillh
       integer mc_hel,ihel
       double precision volh
       common/mc_int2/volh,mc_hel,ihel,fillh
-=======
-      
-      integer xBW
-      common /c_xBW/xBW
-
->>>>>>> 348f7c76
 c
 c Find the nFKSprocess for which we compute the Born-like contributions
       if (firsttime) then

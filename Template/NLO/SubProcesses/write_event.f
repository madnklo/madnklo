--- conflicted
+++ resolved
@@ -246,16 +246,13 @@
          firsttime=.false.
       endif
       ievent=66
-<<<<<<< HEAD
-c$$$      scale = shower_scale
+c$$$      if (ickkw.ne.4) then
+c$$$         scale = shower_scale
+c$$$      else
+c$$$         scale = sqrt(muF12_current)
+c$$$      endif
       scale = mu_r
-=======
-      if (ickkw.ne.4) then
-         scale = shower_scale
-      else
-         scale = sqrt(muF12_current)
-      endif
->>>>>>> 2cc1ec11
+
       aqcd=g**2/(4d0*pi)
       aqed=gal(1)**2/(4d0*pi)
 

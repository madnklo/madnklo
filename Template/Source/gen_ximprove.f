      program gen_ximprove
c*****************************************************************************
c     Program to combine results from all of the different sub amplitudes 
c     and given total  cross section and error.
c*****************************************************************************
      implicit none
c
c     Constants
c
      character*(*) rfile
      parameter (rfile='results.dat')
      character*(*) symfile
      parameter (symfile='symfact.dat')

      include 'run_config.inc'
      include 'maxparticles.inc'
      include 'maxconfigs.inc'
c
c     global
c
      integer max_np,min_iter
      common/max_np/max_np,min_iter

c
c     local
c
      double precision xsec(lmaxconfigs), xerr(lmaxconfigs)
      double precision xerru(lmaxconfigs),xerrc(lmaxconfigs)
      double precision xmax(lmaxconfigs), eff(lmaxconfigs)
      double precision xlum(lmaxconfigs)
      double precision ysec, yerr, yeff, ymax
      double precision tsec, terr, teff, tmax, xi
      integer nw(lmaxconfigs), nevents(lmaxconfigs), maxit
      integer nunwgt(lmaxconfigs)
      character*80 fname, gname(lmaxconfigs)
      integer i,j,k,l,n,ipp
      double precision xtot,errtot,err_goal
      double precision errtotu,errtotc
      integer mfact(lmaxconfigs)
      logical parallel, gen_events
      character*20 param(maxpara),value(maxpara)
      integer npara, nreq, ngran, nhel_refine
      integer ij, kl, ioffset
      integer*8 iseed     !tjs 20/6/2012 to avoid integer overflow
      logical Gridpack,gridrun
      logical split_channels
      common /to_split/split_channels
      integer ncode,npos
      character*20 formstr
      logical file_exists
      character*30 filename

c-----
c  Begin Code
c-----
      call load_para(npara,param,value)
      call get_logical(npara,param,value," gridpack ",gridpack,.false.)
      call get_integer(npara,param,value," nhel ",nhel_refine,0)
c     If different card options set for nhel_refine and nhel_survey:
      call get_integer(npara,param,value," nhel_refine ",nhel_refine,
     $     1*nhel_refine)
      if (.not. Gridpack) then
         write(*,'(a,a)')'Enter fractional accuracy (<1)',
     &        ', or number events (>1), max processes per job',
     &        ', and whether to split channels (T/F)'
         read(*,*) err_goal, max_np, split_channels
         min_iter=3
         parallel = .false.
         if (err_goal .lt. 1) then
            write(*,'(a,f8.2,a)') 'Running for accuracy of ',
     $           err_goal*100,'%'
            gen_events=.false.         
         elseif (err_goal .gt. 1) then
            write(*,'(a,f9.0,a)') 'Generating ',err_goal,
     &           ' unweighted events.'
            gen_events=.true.         
            err_goal = err_goal * 1.2 !Extra factor to ensure works
         else
            write(*,*) 'Error, need non_zero goal'
            stop
         endif
      else
         gen_events=.true.
         split_channels=.false.
c        Allow all the way down to a single iteration for gridruns
         min_iter=1
         call get_integer(npara,param,value," gevents "  ,nreq  ,2000   )
         err_goal = 1.2*nreq ! extra factor to ensure works
         call get_int8(npara,param,value," gseed "  ,iseed  ,4321   )
         call get_integer(npara,param,value," ngran "  ,ngran  , -1)
         if (ngran.eq.-1) ngran = 1
         write(*,*) "Running on Grid to generate ",nreq," additional events"
         write(*,*) "   with granularity equal to ",ngran
c
c     TJS 3/13/2008
c     Modified to allow for more sequences
c     iseed can be between 0 and 30081*30081
c     before patern repeats
c     JA 11/2/2011: Check for ioffset, as in ntuple (ranmar.f)
c     TJS  20/6/2012 changed mod value to 30081 to avoid duplicate sequences
c
         call get_offset(ioffset)
         iseed = iseed * 31300       
         ij=1802 + mod(iseed,30081)      
         kl=9373 + (iseed/30081) + ioffset
c         write(*,'($a,i6,a3,i6)') 'Using random seed offsets',jconfig," : ",ioffset
c         write(*,*) ' with seed', iseed
         do while (ij .gt. 31328)
            ij = ij - 31328
         enddo
         do while (kl .gt. 30081)
            kl = kl - 30081
         enddo
         write(*,*) "Using random seeds",ij,kl
        call rmarin(ij,kl)         
      endif
      open(unit=15,file=symfile,status='old',err=999)
      errtot=0d0
      errtotu=0d0
      errtotc=0d0
      xtot = 0d0
      i = 0
c     ncode is number of digits needed for the bw coding
      ncode=int(dlog10(3d0)*(max_particles-3))+1
      do while (.true.)
         read(15,*,err=99,end=99) xi,j
         if (j .gt. 0) then
            i = i+1
            k = int(xi*(1+10**(-ncode)))
            npos=int(dlog10(dble(k)))+1
            if ( (xi-k) .eq. 0) then
c              Write with correct number of digits
               write(formstr,'(a,i1,a)') '(a,i',npos,',a,a)'
               write(fname, formstr) 'G',k,'/',rfile
            else               !Handle B.W.
c              Write with correct number of digits
               write(formstr,'(a,i1,a,i1,a)') '(a,f',npos+ncode+1,
     $                 '.',ncode,',a,a)'
               write(fname, formstr) 'G',xi,'/',rfile
            endif
c              write(*,*) 'log name ',fname
         endif
         if (j .gt. 0) then
            gname(i)=fname
            nevents(i)=0d0
            xsec(i)=0d0
            xerr(i)=0d0
            nw(i)  =0d0
            mfact(i)=j

c
c     Read in integration data from run
c
            open(unit=25,file=fname,status='old',err=95)
<<<<<<< HEAD
            read(25,*,err=95,end=95) xsec(i),xerru(i),xerrc(i),nevents(i),nw(i),maxit,
=======
            read(25,*,err=94,end=94) xsec(i),xerru(i),xerrc(i),nevents(i),nw(i),maxit,
>>>>>>> 2c4d2179
     &           nunwgt(i),xlum(i)
            if (xsec(i) .eq. 0d0) xlum(i)=1d99     !zero cross section
            xlum(i) = xlum(i)/1000   !convert to fb^-1 
            xerr(i)=sqrt(xerru(i)**2+xerrc(i)**2)
            if (.false.) then
c            maxit = 2
               tmax = -1d0
               terr = 0d0
               teff = 0d0
               tsec = 0d0
               do k=1,maxit
                  read(25,*,err=92) l,ysec,yerr,yeff,ymax
                  if (k .gt. 1) tmax = max(tmax,ymax)
                  tsec = tsec + ysec
                  terr = terr +yerr**2
                  teff = teff + yeff
               enddo
 92            maxit = k-1      !In case of error reading file
               xsec(i)=tsec/maxit
               xerr(i)=sqrt(terr)/maxit
               xmax(i)=tmax/xsec(i)
            endif
c            tmax
            xmax(i) = -1d0
            xsec(i) = xsec(i)*mfact(i)
            xerr(i) = xerr(i)*mfact(i)
            xerru(i) = xerru(i)*mfact(i)
            xerrc(i) = xerrc(i)*mfact(i)
            xlum(i) = xlum(i)/mfact(i)
            xtot = xtot+ xsec(i)
            eff(i)= xerr(i)*sqrt(real(nevents(i)))/(xsec(i)+1d-99)
            errtotu = errtotu+(xerru(i))**2
            errtotc = errtotc+(xerrc(i))
c            xtot = xtot+ xsec(i)*mfact(i)
c            eff(i)= xerr(i)*sqrt(real(nevents(i)))/xsec(i)
c            errtot = errtot+(mfact(i)*xerr(i))**2
            goto 95
 94         continue
c        There was an error reading an existing results.dat file
c        Stop generation with error message
            filename='../../error'
            INQUIRE(FILE="../../RunWeb", EXIST=file_exists)
            if(.not.file_exists) filename = '../' // filename
            open(unit=26,file=filename,status='unknown')
            write(26,*) 'Bad results.dat file for channel ',xi
 95         close(25)
c            write(*,*) i,maxit,xsec(i), eff(i)
         else
c            i=i-1   !This is for case w/ B.W. and optimization
         endif
      enddo
 99   close(15)
      errtot=sqrt(errtotc**2+errtotu)
      if ( .not. gen_events) then
         call write_bash(xsec,xerru,xerrc,xtot,mfact,err_goal,
     $        i,nevents,gname,nhel_refine)
      else
         open(unit=25,file='../results.dat',status='old',err=199)
         read(25,*) xtot
         write(*,'(a,e12.3)') 'Reading total xsection ',xtot
 199     close(25)
         if (gridpack) then
            call write_gen_grid(err_goal,dble(ngran),i,nevents,gname,
     $           xlum,xtot,mfact,xsec,nhel_refine)
         else
            call write_gen(err_goal,i,nevents,gname,xlum,xtot,mfact,
     $           xsec,xerr,nhel_refine)
         endif
      endif
      stop
 999  write(*,*) 'error'
      end


      subroutine write_bash(xsec,xerru,xerrc,xtot,
     $     mfact,err_goal,ng,jpoints,gn,nhel_refine)
c*****************************************************************************
c     Writes out bash commands for running each channel as needed.
c*****************************************************************************
      implicit none
c
c     Constants
c
      include 'run_config.inc'
      include 'maxconfigs.inc'

c      integer    max_np
c      parameter (max_np = 30)
c
c     global
c
      integer max_np,min_iter
      common/max_np/max_np,min_iter
c
c     Arguments
c
      double precision xsec(lmaxconfigs), xerru(lmaxconfigs),xerrc(lmaxconfigs)
      double precision err_goal,xtot
      integer mfact(lmaxconfigs),jpoints(lmaxconfigs),nhel_refine
      integer ng
      character*(80) gn(lmaxconfigs)
c
c     Local
c
      integer i,j,k, io(lmaxconfigs), npoints, ip, np
      double precision xt(lmaxconfigs),elimit
      double precision yerr,ysec,rerr
      logical fopened
c-----
c  Begin Code
c-----
      fopened = .false.
      k=0
      do j=1,ng
         if (mfact(j) .gt. 0) k=k+1
         io(j) = j
         xt(j)= sqrt((xerru(j)+xerrc(j)**2)*mfact(j))     !sort by error
      enddo
c
c     Let's redetermine err_goal based on luminosity
c
      write(*,*) 'Cross section pb',xtot
      write(*,*) 'Desired Goal',err_goal      
      write(*,*) 'Total Error',err_goal
c      elimit = err_goal*xtot/sqrt(real(k)) !Equal contributions from each
      elimit = err_goal*xtot/real(k) !Equal contributions from each

      call sort2(xt,io,ng)
      k=1
      xt(ng+1) = 0
      do while( xt(k) .gt. abs(elimit))  !abs is just in case elimit<0 by mistake
         k=k+1
      enddo
      k=k-1
      rerr=0d0
      do j=k+1,ng
c         rerr = rerr+xt(j)**2
         rerr = rerr+xt(j)
      enddo
      rerr=rerr**2
c      write(*,*) 'Number of diagrams to fix',k
c
c     Now readjust because most don't contribute
c
      elimit = sqrt((err_goal*xtot)**2 - rerr)/sqrt(real(k))

      
      np = max_np
      do i=1,k

c         yerr = xerr(io(i))*mfact(io(i))
         yerr = xt(i)
c         write(*,*) i,xt(i),elimit
         if (yerr .gt. elimit) then

         ysec = xsec(io(i)) + yerr
         npoints=(0.2d0)*jpoints(io(i))*(yerr/elimit)**2
         npoints = max(npoints,min_events)
         npoints = min(npoints,max_events)
c         np = np + 3*npoints
         np = np +1
         if (np .gt. max_np) then
            if (fopened) then
               call close_bash_file(26)
            endif
            fopened=.true.
            call open_bash_file(26)
c            np = 3*npoints
            np = 1
         endif

         ip = index(gn(io(i)),'/')
         write(*,*) 'Channel ',gn(io(i))(2:ip-1),
     $        yerr, jpoints(io(i)),npoints

         ip = index(gn(io(i)),'/')
         write(26,'(2a)') 'j=',gn(io(i))(1:ip-1)
c
c     Determine estimates for getting the desired accuracy
c

c
c     Now write the commands
c      
         write(26,20) 'if [[ ! -e $j ]]; then'
         write(26,25) 'mkdir $j'
         write(26,20) 'fi'
         write(26,20) 'cd $j'
         write(26,20) 'rm -f $k'
c         write(26,20) 'rm -f moffset.dat'

         write(26,'(5x,a,3i8,a)') 'echo "',npoints,max_iter,min_iter,
     $        '" >& input_sg.txt' 
         write(26,'(5x,a,f8.3,a)') 'echo "',max(elimit/ysec,0.001d0),
     $        '" >> input_sg.txt'
         write(26,'(5x,a)') 'echo "2" >> input_sg.txt'  !Grid
         write(26,'(5x,a)') 'echo "1" >> input_sg.txt'  !Suppress
         write(26,'(5x,a,i4,a)') 'echo "',nhel_refine,
     &        '"  >> input_sg.txt' !Helicity 
         write(26,'(5x,3a)')'echo "',gn(io(i))(2:ip-1),
     $        '" >>input_sg.txt'
         write(26,20) '../madevent >> $k <input_sg.txt'
         write(26,20) 'mv ftn26 ftn25'
c         write(26,20) 'rm ftn26'
         write(26,20) 'cat $k >> log.txt'
         write(26,20) 'cd ../'
      endif
      enddo  !Loop over diagrams
      if (fopened) then
         call close_bash_file(26)
      endif
      fopened=.false.
 15   format(a)
 20   format(5x,a)
 25   format(10x,a)
 999  close(26)
      end


      subroutine open_bash_file(lun)
c***********************************************************************
c     Opens bash file for looping including standard header info
c     which can be used with pbs, or stand alone
c***********************************************************************
      implicit none
c
c     Constants
c
      include 'run_config.inc'
c
c     Arguments
c
      integer lun
c
c     local
c
      character*30 fname
      integer ic, npos
      character*10 formstr

      data ic/0/
c-----
c  Begin Code
c-----
      ic=ic+1
      fname='ajob'
c     Write ic with correct number of digits
      npos=int(dlog10(dble(ic)))+1
      write(formstr,'(a,i1,a)') '(I',npos,')'
      write(fname(5:(5+npos-1)),formstr) ic

      write(*,*) 'Opening file ',fname
      open (unit=26, file = fname, status='unknown')
      write(26,15) '#!/bin/bash'
c      write(26,15) '#PBS -q ' // PBS_QUE
c      write(26,15) '#PBS -o /dev/null'
c      write(26,15) '#PBS -e /dev/null'
c      write(26,15) 'if [[ "$PBS_O_WORKDIR" != "" ]]; then' 
c      write(26,15) '    cd $PBS_O_WORKDIR'
c      write(26,15) 'fi'
      write(26,15) 'k=run1_app.log'
      write(lun,15) 'script=' // fname
c      write(lun,15) 'rm -f wait.$script >& /dev/null'
c      write(lun,15) 'touch run.$script'
 15   format(a)
      end

      subroutine close_bash_file(lun)
c***********************************************************************
c     Closes bash file
c***********************************************************************
      implicit none
c
c     Constants
c
c
c     Arguments
c
      integer lun
c
c     local
c
      character*30 fname
      integer ic

      data ic/0/
c-----
c  Begin Code
c-----

c      write(lun,'(a)') ')'
c
c     Now write the commands
c      
c      write(lun,20) 'j=G$i'
c      write(lun,20) 'if (! -e $j) then'
c      write(lun,25) 'mkdir $j'
c      write(lun,20) 'endif'
c      write(lun,20) 'cd $j'
c      write(lun,20) 'rm -f ftn25 ftn99'
c      write(lun,20) 'rm -f $k'
c      write(lun,20) 'cat ../input_app.txt >& input_app.txt'
c      write(lun,20) 'echo $i >> input_app.txt'
c      if (.false.) then
c         write(lun,20) 'cp ../../public.sh .'
c         write(lun,20) 'qsub -N $1$i public.sh >> ../../running_jobs'
c      else
c         write(lun,20) '../madevent > $k <input_app.txt'
c         write(lun,20) 'rm -f ftn25 ftn99'
c         write(lun,20) 'cp $k log.txt'
c      endif
c      write(lun,20) 'cd ../'
c      write(lun,15) 'end'
      write(lun,15) 'rm -f run.$script >&/dev/null'
      write(lun,15) 'touch done.$script >&/dev/null'
 15   format(a)
 20   format(5x,a)
 25   format(10x,a)
      close(lun)
      end



      subroutine write_gen(goal_lum,ng,jpoints,gn,xlum,xtot,mfact,xsec,
     $     xerr,nhel_refine)
c*****************************************************************************
c     Writes out scripts for achieving unweighted event goals
c*****************************************************************************
      implicit none
c
c     Constants
c
      include 'run_config.inc'
      include 'maxconfigs.inc'
c
c     global
c
      integer max_np,min_iter
      common/max_np/max_np,min_iter
c      integer    max_np     !now set in run_config.inc
c      parameter (max_np = 5)  !number of channels/job

c
c     Arguments
c
      double precision goal_lum, xlum(lmaxconfigs), xsec(lmaxconfigs),xtot
      double precision xerr(lmaxconfigs)
      integer jpoints(lmaxconfigs), mfact(lmaxconfigs)
      integer ng, np, nhel_refine
      character*(80) gn(lmaxconfigs)
c
c     Local
c
      integer i,j,k,kk, io(lmaxconfigs), npoints, ip, nfiles,ifile,npfile
      double precision xt(lmaxconfigs+1),elimit
      double precision yerr,ysec,rerr
      logical fopened
      character*26 cjobs
      integer mjobs,ijob,jc
      character*150 fname

      logical split_channels
      common /to_split/split_channels

      data cjobs/"abcdefghijklmnopqrstuvwxyz"/

c-----
c  Begin Code
c-----
      fopened=.false.
      write(*,*) 'Working on creating ', goal_lum, ' events.'
      goal_lum = goal_lum/(xtot*1000) !Goal luminosity in fb^-1
      write(*,*) 'Effective Luminosity', goal_lum, ' fb^-1.'
      k=0
      do j=1,ng
         io(j) = j
         xt(j)= goal_lum/(xlum(j)+1d-99)       !sort by events_needed/have.
         write(*,*) j,xlum(j),xt(j)
      enddo
c      write(*,*) 'Number of channels',ng,k

c    Reset multijob.dat for all channels
      do j=1,ng
        jc = index(gn(j),"/")
        fname = gn(j)(1:jc)// "multijob.dat"
        write(*,*) 'Resetting ' // fname
        open(unit=15,file=fname,status="unknown",err=10)
        write(15,*) 0
 10     close(15)
      enddo
c
c     Let's redetermine err_goal based on luminosity
c
      elimit = 1d0
      call sort2(xt,io,ng)
      k=1
      xt(ng+1) = 0
      do while( xt(k) .gt. abs(elimit)) !elimit should be >0
         write(*,*) 'Improving ',k,gn(io(k)),xt(k)
         k=k+1
      enddo
      kk=k
c     Check error for the rest of the channels - rerun if 
c     bigger than channel xsec and bigger than 1% of largest channel
      do while( kk .le. ng)
         if (xerr(io(kk)).gt.max(xsec(io(kk)),0.01*xsec(io(1)))) then
            write(*,*) 'Improving for error ',kk,gn(io(kk)),xt(kk),xsec(io(kk)),xerr(io(kk))
            io(k)=io(kk)
            xt(k)=xt(kk)
            k=k+1
         endif
         kk=kk+1
      enddo
      k=k-1
      write(*,*) 'Number of diagrams to fix',k
c
c     Now readjust because most don't contribute
c

c      np = max_np

c
c     Want to write channels so that heaviest one (with largest error)
c     gets grouped with least heavy channels. Complicated ordering for this
c     follows. np is the present process number.
c
      nfiles = k/max_np
      if(mod(k,max_np).gt.0) nfiles=nfiles+1
      ifile  = 0
      npfile = 0
      np = 1
      

      do i=1,k
         yerr = xt(np)
         npoints=0.2*jpoints(io(np))*(yerr/elimit)
         npoints = max(npoints,min_events)
         npoints = min(npoints,max_events)

         npfile=npfile+1
c         np = nfiles*npfile+1-ifile   !Fancy order for combining channels removed 12/6/2010 by tjs
         np = i
c
c     tjs 12/5/2010
c     Add loop to allow for multiple jobs on a single channel
c
         mjobs = (goal_lum*xsec(io(np))*1000 / MaxEventsPerJob + 0.9)
c         write(*,*) "Working on Channel ",i,io(np),xt(np), goal_lum*xsec(io(np))*1000 /maxeventsperjob
         if (mjobs .gt. 26)  then
            write(*,*) 'Error in gen_ximprove.f, too many events requested ',mjobs*maxeventsperjob
            mjobs=26
         endif
         if (mjobs .lt. 1 .or. .not. split_channels)  mjobs=1
c
c        write multijob.dat file for combine_runs.f 
c
         jc = index(gn(io(np)),"/")
         fname = gn(io(np))(1:jc)// "multijob.dat"
c            write(*,*) "Writing file ", fname
         open(unit=15,file=fname,status="unknown",err=11)
         if (mjobs .gt. 1) then
           write(15,*) mjobs
         else
           write(15,*) 0
         endif
 11      close(15)
         do ijob = 1, mjobs
c---
c tjs
c---
         if (npfile .gt. max_np .or. ifile.eq.0 .or. mjobs .gt. 1) then
            if (fopened) then
               call close_bash_file(26)
            endif
            fopened=.true.
            call open_bash_file(26)
            ifile=ifile+1
            npfile=1
c            if (ijob .eq. 1)  np = ifile !Only increment once / source channel
         endif
         ip = index(gn(io(np)),'/')
         write(*,*) 'Channel ',gn(io(np))(2:ip-1),
     $        yerr, jpoints(io(np)),npoints

         ip = index(gn(io(np)),'/')
         if (mjobs .gt. 1) then
            write(26,'(3a)') 'j=',gn(io(np))(1:ip-1),cjobs(ijob:ijob)
         else
            write(26,'(3a)') 'j=',gn(io(np))(1:ip-1)
         endif
c
c     Now write the commands
c      
         write(26,20) 'if [[ ! -e $j ]]; then'
         write(26,25) 'mkdir $j'
         write(26,20) 'fi'
         write(26,20) 'cd $j'
         write(26,20) 'rm -f $k'
         write(26,20) 'rm -f moffset.dat >& /dev/null'
         write(26,*) '     echo ',ijob, ' > moffset.dat'

c
c     
c
c
c     Now I'll add a check to make sure the grid has been
c     adjusted  (ftn99 or ftn25 exist)
c
         write(26,20) 'if  [[ -e ftn26 ]]; then'
         write(26,25) 'cp ftn26 ftn25'
         write(26,20) 'fi'

         write(26,20) 'if [[ ! -e ftn25 ]]; then'


         write(26,'(9x,a,3i8,a)') 'echo "',npoints,max_iter,min_iter,
     $        '" >& input_sg.txt' 
c
c     tjs 8/7/2007-JA 8/17/11 Allow stop when have enough luminocity
c
         write(*,*) "Cross section",i,io(np),xsec(io(np)),mfact(io(np))
         write(26,'(9x,a,e13.5,a)') 'echo "',-goal_lum*1000/mjobs,
     $        '" >> input_sg.txt'                       !Luminocity
         write(26,'(9x,a)') 'echo "2" >> input_sg.txt'  !Grid Adjustment
         write(26,'(9x,a)') 'echo "1" >> input_sg.txt'  !Suppression
         write(26,'(9x,a,i4,a)') 'echo "',nhel_refine,
     &        ' " >> input_sg.txt' !Helicity 0=exact
         write(26,'(9x,3a)')'echo "',gn(io(np))(2:ip-1),
     $        '" >>input_sg.txt'
         write(26,25) '../madevent >> $k <input_sg.txt'
         write(26,25) 'cat $k >> log.txt'
         write(26,25) 'if [[ -e ftn26 ]]; then'
         write(26,25) '     cp ftn26 ftn25'
         write(26,25) 'fi'
         write(26,20) 'else'

         write(26,25) 'rm -f $k'

         write(26,'(9x,a,3i8,a)') 'echo "',npoints,max_iter,min_iter,
     $        '" >& input_sg.txt' 
c
c tjs 8/7/2007-JA 8/17/11    Change to request luminocity not accuracy
c
         write(26,'(9x,a,e13.5,a)') 'echo "',-goal_lum*1000/mjobs,
     $        '" >> input_sg.txt'                       !Luminocity
c         write(26,'(9x,a,e12.3,a)') 'echo "',-goal_lum*mfact(io(np)),
c     $        '" >> input_sg.txt'
         write(26,'(9x,a)') 'echo "0" >> input_sg.txt'
         write(26,'(9x,a)') 'echo "1" >> input_sg.txt'

         write(26,'(9x,a,i4,a)') 'echo "',nhel_refine,
     &        ' " >> input_sg.txt' !Helicity 0=exact

         write(26,'(9x,3a)')'echo "',gn(io(np))(2:ip-1),
     $        '" >>input_sg.txt'


c         write(26,'(9x,a)') 'echo "1" >> input_sg.txt' !Helicity 0=exact

c         write(26,'(5x,3a)')'echo "',gn(io(np))(2:ip-1),
c     $        '" >>input_sg.txt'
c         write(26,20) 'cp ../../public_sg.sh .'
c         write(26,20) 'qsub -N $1$j public_sg.sh >> ../../running_jobs'
         write(26,25) 'if [[ -e ftn26 ]]; then'
         write(26,25) '     cp ftn26 ftn25'
         write(26,25) 'fi'
         write(26,25) '../madevent >> $k <input_sg.txt'
         write(26,25) 'cat $k >> log.txt'
         write(26,20) 'fi'
         write(26,20) 'cd ../'
c------
c  tjs  end loop over split process   
c------
      enddo  !(ijob, split channel)         

      enddo !(k  each channel)
      if (fopened) then
         call close_bash_file(26)
      endif
c      write(26,15) 'end'
 15   format(a)
 20   format(5x,a)
 25   format(10x,a)
 999  close(26)
      end


      subroutine write_gen_grid(goal_lum,ngran,ng,jpoints,gn,xlum,xtot,mfact,xsec,nhel_refine)
c*****************************************************************************
c     Writes out scripts for achieving unweighted event goals
c*****************************************************************************
      implicit none
c
c     Constants
c
      include 'run_config.inc'
      include 'maxconfigs.inc'
c
c   global
c
      integer max_np,min_iter
      common/max_np/max_np,min_iter
c
c     Arguments
c
      double precision goal_lum, xlum(lmaxconfigs), xsec(lmaxconfigs),xtot
      double precision ngran   !Granularity.... min # points from channel
      integer jpoints(lmaxconfigs), mfact(lmaxconfigs)
      integer ng, np, nhel_refine
      character*(80) gn(lmaxconfigs)
c
c     Local
c
      integer i,j,k, npoints, ip
      double precision xt(lmaxconfigs),elimit
      double precision yerr,ysec,rerr
      character*72 fname
      logical fopened
      double precision rvec
c-----
c  Begin Code
c-----

c      data ngran /10/
      fopened=.false.
c
c     These random #'s should be changed w/ run
c
c      ij=2134
c      kl = 4321
      rvec=0d0
      write(*,*) 'Working on creating ', goal_lum, ' events.'
      max_np = 1
      np = max_np   !Flag to open csh file
      do i=1,ng
         call ranmar(rvec)
         ip = index(gn(i),'/')
         fname = gn(i)(1:ip) // 'gscalefact.dat'
         open(unit=27,file=fname,status='unknown',err=91)
         if (goal_lum * xsec(i)/xtot  .ge. rvec*ngran ) then !need events
            write(*,*) 'Requesting events from ',gn(i)(1:ip-1),xsec(i),xtot/goal_lum
            if (xsec(i) .gt. xtot*ngran/goal_lum) then
               write(27,*) 1d0
            else
               write(27,*) xtot*ngran/xsec(i)/goal_lum
            endif
            npoints = goal_lum * xsec(i) / xtot
            if (npoints .lt. ngran) npoints = ngran
            np = np+1
            if (np .gt. max_np) then
               if (fopened) then
                  call close_bash_file(26)
               endif
               fopened=.true.
               call open_bash_file(26)
               np = 1
            endif
            ip = index(gn(i),'/')
            write(*,*) 'Channel ',gn(i)(2:ip-1), goal_lum * xsec(i) / xtot,
     $           npoints

            ip = index(gn(i),'/')
            write(26,'(2a)') 'j=',gn(i)(1:ip-1)
c
c           Now write the commands
c      
            write(26,20) 'if [[ ! -e $j ]]; then'
            write(26,25) 'mkdir $j'
            write(26,20) 'fi'
            write(26,20) 'cd $j'
            write(26,20) 'rm -f $k'
c
c     Now I'll add a check to make sure the grid has been
c     adjusted  (ftn99 or ftn25 exist)
c
            write(26,20) 'if  [[ -e ftn26 ]]; then'
            write(26,25) 'cp ftn26 ftn25'
            write(26,20) 'fi'

            write(26,20) 'if [[ ! -e ftn25 ]]; then'


            write(26,'(9x,a,3i8,a)') 'echo "',max(npoints,min_events),
     $           max_iter,min_iter,'" >& input_sg.txt' 
c
c     tjs 8/7/2007  Allow stop when have enough events
c
            write(*,*) "Cross section",i,xsec(i),mfact(i)
            write(26,'(9x,a,e13.5,a)') 'echo "',-npoints/xsec(i),
     $        '" >> input_sg.txt'                       !Luminocity
            write(26,'(9x,a)') 'echo "2" >> input_sg.txt' !Grid Adjustment
            write(26,'(9x,a)') 'echo "1" >> input_sg.txt' !Suppression
            write(26,'(9x,a,i4,a)') 'echo "',nhel_refine,
     &           ' " >> input_sg.txt' !Helicity 0=exact
            write(26,'(9x,3a)')'echo "',gn(i)(2:ip-1),
     $           '" >>input_sg.txt'
            write(26,25) '../madevent >> $k <input_sg.txt'
            write(26,25) 'cat $k >> log.txt'
            write(26,25) 'if [[ -e ftn26 ]]; then'
            write(26,25) '     cp ftn26 ftn25'
            write(26,25) 'fi'
            write(26,20) 'else'

            write(26,25) 'rm -f $k'
            
            write(26,'(9x,a,3i8,a)') 'echo "',max(npoints,min_events),
     $           max_iter,min_iter,'" >& input_sg.txt' 
c
c tjs 8/7/2007    Change to request events not accuracy
c
            write(26,'(9x,a,e13.5,a)') 'echo "',-npoints / xsec(i),
     $           '" >> input_sg.txt' ! Luminocity
            write(26,'(9x,a)') 'echo "0" >> input_sg.txt'
            write(26,'(9x,a)') 'echo "1" >> input_sg.txt'

            write(26,'(9x,a,i4,a)') 'echo "',nhel_refine,
     &           ' " >> input_sg.txt' !Helicity 0=exact

            write(26,'(9x,3a)')'echo "',gn(i)(2:ip-1),
     $           '" >>input_sg.txt'

            write(26,25) 'if [[ -e ftn26 ]]; then'
            write(26,25) '     cp ftn26 ftn25'
            write(26,25) 'fi'
            write(26,25) '../madevent >> $k <input_sg.txt'
            write(26,25) 'cat $k >> log.txt'
            write(26,20) 'fi'
            write(26,20) 'cd ../'
         else    !No events from this channel
            write(*,*) 'Skipping channel:',gn(i)(1:ip-1),xsec(i)*goal_lum/xtot,rvec
            write(27,*) 0d0
         endif
         close(27)
 91      cycle
      enddo
      call close_bash_file(26)
 15   format(a)
 20   format(5x,a)
 25   format(10x,a)
 999  close(26)
      close(27)
      end


      subroutine sort2(array,aux1,n)
      implicit none
! Arguments
      integer n
      integer aux1(n)
      double precision array(n)
!  Local Variables
      integer i,k
      double precision temp
      logical done

!-----------
! Begin Code
!-----------
      do i=n-1,1,-1
         done = .true.
         do k=1,i
            if (array(k) .lt. array(k+1)) then
               temp = array(k)
               array(k) = array(k+1)
               array(k+1) = temp
               temp = aux1(k)
               aux1(k) = aux1(k+1)
               aux1(k+1) = temp
               done = .false.
            end if
         end do
         if (done) return
      end do
      end 


      subroutine get_xsec_log(xsec,xerr,eff,xmax)
c*********************************************************************
c     Reads from output file, gets cross section and maxwgt from
c     first two iterations
c*********************************************************************
      implicit none
c
c     Arguments
c
      double precision xsec(2),xerr(2),eff(2),xmax(2)
c
c     Local
c     
      character*78 buff
      integer i
c-----
c  Begin Code
c-----
      xsec(1) = 0d0
      xerr(1) = 0d0
      xmax(1) = 0d0
      do while (.true.)
         read(25,'(a80)',err=99) buff
         if (buff(1:4) .eq. 'Iter') then
            read(buff(11:16),'(i5)') i
            if (i .eq. 1 .or. i .eq. 2) then
               read(buff(61:70),*) xmax(i)
               read(buff(21:33),*) xsec(i)
               xmax(i)=xmax(i)/xsec(i)
c               read(buff(48:59),*) xerr(i)
c               read(buff(48:59),*) xmax(i)
            endif
            read(25,'(a80)',err=99) buff
            read(buff(1:6),'(i5)') i
            if (i .eq. 1 .or. i .eq. 2) then
               read(buff(6:17),*) xsec(i)
               read(buff(20:31),*) xerr(i)
               read(buff(34:40),*) eff(i)               
            endif
            write(*,'(i4,4f12.3)') i,xsec(i),xerr(i),eff(i),xmax(i)
         endif
      enddo
 99   end



<|MERGE_RESOLUTION|>--- conflicted
+++ resolved
@@ -152,11 +152,7 @@
 c     Read in integration data from run
 c
             open(unit=25,file=fname,status='old',err=95)
-<<<<<<< HEAD
-            read(25,*,err=95,end=95) xsec(i),xerru(i),xerrc(i),nevents(i),nw(i),maxit,
-=======
             read(25,*,err=94,end=94) xsec(i),xerru(i),xerrc(i),nevents(i),nw(i),maxit,
->>>>>>> 2c4d2179
      &           nunwgt(i),xlum(i)
             if (xsec(i) .eq. 0d0) xlum(i)=1d99     !zero cross section
             xlum(i) = xlum(i)/1000   !convert to fb^-1 

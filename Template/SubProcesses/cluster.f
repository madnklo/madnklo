--- conflicted
+++ resolved
@@ -255,16 +255,15 @@
                   icmp(2)=ishft(1,nexternal)-1-icmp(1)
 c     Set pdg code for propagator
                   do l=1,2
-<<<<<<< HEAD
-                     if(sprop(k,ignum).ne.0)then
-                        ipdgcl(icmp(l),ignum)=sprop(k,ignum)
+                     if(sprop(1,k,ignum).ne.0)then
+                        ipdgcl(icmp(l),ignum)=sprop(1,k,ignum)
 c                       If this is radiation off heavy FS particle, set heavyrad to true
                         if(isjet(ipdgcl(ipids(i,1,ipnum),ignum)).and.
      $                       .not.isjet(ipdgcl(ipids(j,1,ipnum),ignum)).and.
-     $                       ipdgcl(ipids(j,1,ipnum),ignum).eq.sprop(k,ignum).or.
+     $                       ipdgcl(ipids(j,1,ipnum),ignum).eq.sprop(1,k,ignum).or.
      $                       isjet(ipdgcl(ipids(j,1,ipnum),ignum)).and.
      $                       .not.isjet(ipdgcl(ipids(i,1,ipnum),ignum)).and.
-     $                       ipdgcl(ipids(i,1,ipnum),ignum).eq.sprop(k,ignum))then
+     $                       ipdgcl(ipids(i,1,ipnum),ignum).eq.sprop(1,k,ignum))then
                            heavyrad(ignum) = .true.
                         endif
                      else if(tprid(k,ignum).ne.0)then
@@ -272,11 +271,6 @@
                      else
                         ipdgcl(icmp(l),ignum)=ipdgcl(2,ignum)
                      endif
-=======
-                     ipdgcl(icmp(l),ignum)=sprop(1,k,ignum)
-                     if(ipdgcl(icmp(l),ignum).eq.0)
-     $                    ipdgcl(icmp(l),ignum)=tprid(k,ignum)
->>>>>>> e7f3fee8
 c                  write(*,*) 'add table entry for (',ipids(i,1,ipnum),
 c     &                 ',',ipids(j,1,ipnum),',',icmp,')','pdg: ',
 c     $                 ipdgcl(icmp,ignum)

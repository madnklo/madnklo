--- conflicted
+++ resolved
@@ -1,14 +1,12 @@
 Update notes for MadGraph 5 (in reverse time order)
 
-<<<<<<< HEAD
-1.4.9 (XX/XX/12)  JA: Added set option "temp_dir" in madevent interface to
+1.4.8.5 (XX/XX/12)  JA: Added set option "temp_dir" in madevent interface to
                       allow running event generation without using central
                       disk access for the integration channels. Still need
                       access to central disk for copying, event combination,
                       running Pythia/PGS/Delphes etc.
-=======
+
 1.4.8.4 (29/08/12) OM: Fix a web problem which creates generations to run twice on the web.
->>>>>>> b2c709f2
 
 1.4.8.3 (21/08/12) JA: Ensure that the correct seed is written also in the .lhe
                        file header.

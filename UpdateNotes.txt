Update notes for MadGraph5_aMC@NLO (in reverse time order)


2.5.0(XX/XX/XX)
        OM: Possibility to define plugin to either
            - Define new type of output
            - Define new type of cluster
            - modify the command interface
            See more information on: https://cp3.irmp.ucl.ac.be/projects/madgraph/wiki/Plugin
        VH+OM: Adding an official interface to PY8 for the parton-shower
        VH: extend install command to install: lhapdf/pythia8
        VH+SP: extend support for CKKWL
	OM: Adding the run_card options "event_norm" for the LO run_card (same meaning as NLO one)
        OM: Adding the possiblity of having detailled help at the time of the edition of the cards.
            help mass / help mt / help nevents provided some information on the parameters.

<<<<<<< HEAD
2.4.3 (xx/xx/xx)
=======

2.4.3 (01/08/16)
>>>>>>> 02458037
        OM: Reduce the amount of log file/output generated for LO run (output can use up to three times less output).
        OM: For the LO combination of events (unweighting) pass to the method previously used for loop-induced.
            This method is faster and requires less I/O operation.
            This fully remove the need of the file events.lhe.gz which is not created anymore (further reduce the ouput size)
        OM: Optimise the code in order to be able to run scan with more than 2k steps.
        OM: Optimise the lhe_parser module (use for the unweighting/re-weighing/...) around 20% faster than before.
<<<<<<< HEAD
        
=======
        OM: Fix a bug in MadSpin where the cross-section reported in the <init> block of the LHEF
            was wrongly assigned when multiple process were present in the LHEF and that different Brancing ratio
            were associated to each of those processes.
	RF: For NLO process generation, fix a problem with turning on PDF reweighting with sets that have only a
	    single member. Also, allow for reweighting with up to 25 PDF sets (and their error members) for a single run.
        OM: Fixing bug allowing to specify a UFO model by his full path for NLO computation (thanks Zachary Marschal).
        OM: Fixing bug in LO re-weighting in case of helicity by helicity re-weighting. Now the events is boost back in 
            the center of mass frame to ensure consistency with the helicity definition.
>>>>>>> 02458037

2.4.2 (10/06/16)
        OM: fix a compilation problem for non standard gfortran system
        OM: reduce the need of lhapdf for standard LO run. (was making some run to test due to missing dependencies)

2.4.1 (10/06/16)
        OM: Fix a bug in fix target experiment with PDF on the particle at rest.
            The cross-section was correct but the z-boost was not performed correctly.
        OM: Fix various bug in MadSpin
        OM: Fix some bug in MLM merging, where chcluster was forced to True (introduced in 2.2.0)
        OM: Allow to specify a path for a custom directory where to look for model via the environment 
            variable PYTHONPATH. Note this used AFTER the standard ./models directory

2.4.0 (12/05/16)
        OM: Allowing the proper NLO reweighting for NLO sample
	RF: For NLO processes allow for multiple PDF and scales reweighting, directy by inputting lists
	    in the run_card.dat.
        VH: Interfaced MadLoop to Samurai and Ninja (the latter is now the default)
        HS: Turn IREGI to off by default
        MZ: new NLO generation mode. It is more efficient from the memory and CPU point of 
            view, in particular for high-multiplicity processes. 
            Many thanks to Josh Bendavid for his fundamental contribution for this.
            The mode can be enabled with
            > set low_mem_multicore_nlo_generation True
            before generating the process.
        OM: Adding the possibility to use new syntax for tree-level processes:
            QED==2 and QCD>2: The first allows to select exactly a power of the coupling (at amplitude level
            While the second ask for a minimum value.   
        RF: In the PDF uncertainty for fixed-order NLO runs, variations of alphaS were not included.
        OM: In MLM matching, fix a bug where the alpha_s reweighting was not fully applied on some events. 
            (This was leading to effects smaller than the theoretical uncertainty)
        OM: Fixing the problem of using lhapdf6 on Mac
        MZ: Faster interface for LHAPDF6
        OM: Add support of epsilon_ijk in MadSpin
        OM: Fix multiple problem with multiparticles in MadSpin
        OM: Improve spinmode=None in MadSpin
        OM: Update the TopEffTh model
        MZ: Fix problem with slurm cluster
        OM: Improve scan functionalities
        PT: New way of handling Pythia8 decays
	RF: Fixed a bug that resulted in wrong event weights for NLO processes when requiring
            a very small number of events (introduced in 2.3.3)
        OM: Allow to keep the reweight information in the final lhe file for future computation 
        MZ: updated FJcore to version 3.1.3 (was 3.0.5)

2.3.3 (15/10/15)
	OM: Having two mode for "output pythia8" one (default) for pythia8.2 and one for pythia8.1 (with --version=8.1)
    OM: Allow new syntax for the param_card: instead of an entry you can enter scan:[val1, val2,...]
        To perform a scan on this parameter.
    OM: Having two mode for "output pythia8" one (default) for pythia8.2 and one for pythia8.1 (with --version=8.1)
    OM: Allow new syntax for the param_card: instead of an entry you can enter "scan:[val1, val2,...]"
        To perform a scan on this parameter.
    OM: Having two mode for "output pythia8" one (default) for pythia8.2 and one for pythia8.1 (with --version=8.1)
	RF: Rewriting of job-control for NLO processes. Better accuracy estimates for FO processes
	RF: Fix for factorisation scale setting in FxFx merging when very large difference in scale in the
 	    non-QCD part of a process. 
	RF: Better discarding of numerical instabilities in the real-emission matrix elements. Only of interested for
	    processes which have jets at Born level, but do not require generation cut (like t-channel single-top). 
	RF: Added an option to the run_card to allow for easier variation of the shower starting scale (NLO only).
	RF: Fixed a problem in the setting of the flavour map used for runs with iAPPL >= 1. 
	RF: Allow for decay processes to compute (partial) decay widths at NLO accuracy (fixed order only).
    OM: (SysCalc interface) Allow to bypass the pdf reweighting/alpsfact reweighting
    MZ: fixed bug related to slurm clusters
	OM: remove the addmasses.py script of running by default on gridpack mode. 
            if you want to have it running, you just have to rename the file madevent/bin/internal/addmasses_optional.py to
 	    madevent/bin/internal/addmasses_optional.py and it will work as before. (Do not work with SysCalc tag)
        OM: make the code compatible with "python -tt" option

2.3.2.2 (06/09/15)
    VH: Finalized the MG5aMC-GoSam interface

2.3.2(20/08/15)   
        OM: Improve reweighting module. (https://cp3.irmp.ucl.ac.be/projects/madgraph/wiki/Reweight)
            New Capabilities: 
             - allow to reweight by loop-induced processes
             - allow to change model 
             - allow to change process definition
             - allow to unweight the sample to have an idea of the statistical power.
             - allow to perform some crude reweighting on NLO sample (reweighting by LO matrix element). NLO
               accuracy is not preserved (in general) for such computation.
            New dependencies:
	     - require the f2py module (part of numpy)
	OM: change the kt-durham cut (at LO) such that particle comming from decay are not impacted if cut_decays
            is on False.
        VH: Fixed the check in helas wavefunction appearance order in an helas diagrams. It failed in cases
	    where additional wf were created during the fix of fermion flow in presence of majorana fermions.         
	RF: Fixed a bug in the aMCFast/ApplGrid interfaced introduced in the previous version.
        OM: Fix a crash when using mssm-no_b_mass model (due to the SLHA1-SLHA2 conversion)
        OM: Fix a bug in the add_time_of_flight function (not called by default) where the displaced vertex information
            was written in second and not in mm as it should. Note that this function can now be run on the flight
	    by adding the following line in the run_card: "  1e-2 = time_of_flight #threshold for the displaced vertex" 
	RF: Small fix that leads to an improvement in the phase-space generation for NLO processes
        OM: Fix a crash introduce in 2.3.0 when running sequentially in the same directory (thanks Gauthier)
        OM: Improve aloha in the case of some expression reduces to pure float.
        OM: In MadSpin, allow to specify cut for the 1>N decay in spinmode=none.
	RF: Fixed a bug that gave bogus results for NLO runs when using an internal PDF which is not
            NNPDF (like for the old cteq_6m, etc).
	RF: Fixed a bug in the PDF combination in the HwU histograms: there was no consistent use if Hessian
            and Gaussian approaches for MSTW/CTEQ and NNPDF, respectively.
        OM: Fixed a small bug in EWdim6 which was removing a coupling in AZHH interaction.
        OM: improve customize_model function to avoid problem with unity coupling.
	RF: Improved the treatment of the bottom Yukawa. Thanks Marius Wiesemann. 

2.3.1  
     OM+VH: Automation of event generation for loop-induced processes.
		OM: Automatic change of the p/j definition to include the b particle if the model has a massless b.
	RF: Reduce the collision energy for the soft and collinear tests: for 100TeV collider many were failing
	    due to numerical instabilities. 
        OM: Fixing bug associate to the epsilon_ijk structure
        OM+VH: Various bug fixing for the loop-induced processes
        OM: Fix a crash in MadWidth which occurs for some 4 body decay
        PT: Fixed a bug concerning the use of Herwig++ with LHAPDF. Bug was introduced in 2.3.0.beta
	OM: Fix a crash in ALOHA for form-factor in presence of fermion flow violation

2.3.0.beta(10/04/15) OM+VH: Adding the possibility to compute cross-section/generate events for loop-induced process
		JB+OM: Addign matchbox output for matching in the Matchbox framework
                OM+VH: Change the handling of the run_card.
                      - The default value depends now of your running process
                      - cut_decays is now on False by default
                      - nhel can only take 0/1 value. 1 is a real MC over helicity (with importance sampling)
                      - use_syst is set on by default (but for matching where it is keep off)                    
                      - New options added: dynamical_scale_choice, it can take the following value
		            -1 : MadGraph5_aMC@NLO default (different for LO/NLO/ ickkw mode) same as previous version. 
                             0 : Tag reserved for user define dynamical scale (need to be added in setscales.f).
                             1 : Total transverse energy of the event.
                             2 : sum of the transverse mass 
                             3 : sum of the transverse mass divide by 2 
			     4 : \sqrt(s), partonic energy 
                OM: Cuts are also applied for 1>N processes (but the default run_card doesn't have any cut).         
                PT: Set command available for shower_card parameters
                OM: New MultiCore class with better thread support
                RF: Fixed a bug in the aMCfast/APPLGrid interface introduced in version 2.2.3
		RF: Fixed a bug in the setting of the integration grids (LO process generation) for the minimum
		    energy needed for photons. The bug did not lead to any bias in event generation.
		RF: Re-factoring of the structure of the code for NLO+PS computations.
		RF+VH: Replaced the default topdrawer histograms with HwU histograms for f(N)LO runs
                    and allow it also for aMC@NLO runs.
		RF+VB: Allow for variable bin-sizes in MG5_aMC+aMCfast+ApplGrid runs.
                MZ+RF: Added 'LOonly' asNLO mode to export processes without any real and virtuals 
                       (useful e.g. for higher multiplicities when merging)
		RF: Added support for the computation of NLO+NNLL jet veto cross sections
		RF: Fixed a bug in the Pythia8 interface: FxFx was not correctly initialized and all
                    events were incorrectly kept (introduced in v.2.2.3)
                OM: Improve the function "print_result" (in the running interface)
                    add an option --format=short allowing to print the result in a multi-column format
                OM: Possibility to not transfer pdf file to the node for each job. 
                       This is done via a new option (cluster_local_path) which should contain the pdf set.
                       This path is intented to point to a node specific filesystem.
                    New way to submit job on cluster without writting the command file on the disk.
                OM: Allowing MadSpin to have a mode without full spin-correlation but handling three (and more) 
                    body decay. (set spinmode=none).
                OM+PA: Fixing various bug in MadSpin.

2.2.3(10/02/15) RF: Re-factoring of the structure of the code for fNLO computations.
                OM: Fix a bug in MadWeight (correlated param_card was not creating the correct input file)
		RF: When requiring more than 1M events for (N)LO+PS runs, do not go to higher precision than 0.001
                    for the grids and cross section (can be overwritten with the req_acc run_card parameter).
		RF: Make sure that reweight info (for PDF and scale uncertainties) also works for UNLOPS events.
		RF: When setting the B's stable in the shower_card, also set the eta_b (PDG=551) stable.
		OM: Change the Breit-Wigner splitting for the multi-channel integration, use the bwcutoff instead of
                    the hardcoded value 5.
                MZ: Fix to bug 1406000 (segfault appearing when doing FxFx merging). Thanks to Josh Bendavid for
                    having reported it
                MZ: Fix to a bug occurring when generating event in the "split" mode: the required output was 
                    not correctly specified
                OM: The built-in pdf "nn23lo" and "nn23lo1" where associate to the wrong lhapdfid in the lhef file
                    This was creating bias in using SysCalc. (Thanks Alexis)
                OM: Fix a bug in the LO re-weighing  module which was removing the 
                    SysCalc weight from the lhe file (thanks Shin-Shan)
                Team: Fixes to different small bugs / improvement in the error and warning messages
		RF: For aMC runs, If a NAN is found, the code now skips that PS point and continues instead of
		    leading to NAN.
                RF: For fNLO runs the virtuals were included twice in the setting of the integration grids. 
                    This was not leading to any bias in previous version of the code.

2.2.2(06/11/14) OM: Correct a bug in the integration grid (introduces in 2.1.2). This was biasing the cross-section of 
                    processes like a a > mu+ mu- in the Effective Photon Approximation by three order of magnitude.
                    For LHC processes no sizeable effect have been observe so far.
                MZ: some informations for aMC@NLO runs which were before passed via include files are
                    now read at runtime. The size of executables as well as compilation time / memory usage
                    is reduced for complicated processes
                RF: Fix crash #1377187 (check that cuts were consistent with the grouping was too restrictive) 
		RF: For NLO running: added 'strip' to the makefiles to reduce executable sizes (removes symbol info)
		Stefano Carrazza (by RF): fix for the photon PDF for the internal NNPDF sets
		RF: Improved the check on the consistency of the cuts and the grouping of subprocesse (LO running)
                PT: enabled PYTHIA8.2
                OM: restore the usage of external gzip library for file larger than 4Gb which were crashing with
                    the python gzip library
                OM: Fixing the default card for Delphes
                OM: Improve support of lsf cluster (thanks Josh) 
                OM: Adding support for the UFO file functions.py (which was ignored before)
                OM: Reduce the amount of RAM used by MadSpin in gridpack mode.
                OM: discard in MadWidth partial width lower than \Lambda_QCD for colored particle.

2.2.1(25/09/14) OM: Fix a bug preventing the generation of events at LO due to a wrong treatment of 
                      the color-flow.

2.2.0(24/09/14) VH: General mixed order corrections in MadLoop (only), including QCD/EW/QED and 
                    the UFO@NLO model 'loop_qcd_qed_sm'.
                VH: Re-design of both the tree and MadLoop matrix elements output to compute
                    contributions of different coupling order combinations independently from one another.
                VH+HS: Tensor integral reduction as implemented in PJFry and IREGI readily available
                    and interfaced to MadLoop's output.
                VH: Re-structuring of MadLoop's standalone output so as to easily create a single dynamic 
                    library including many processes at once. Useful for interfacing MadLoop to other MC's
                    and already working with Sherpa.
                VH+HS: This branch contains all the fixes for proper treatment of the latest BSM@NLO models 
                    produced by FeynRules@NLO. In particular, the fixed related to the presence of majorana 
                    particles in loop ME's.
                RF: Corrected the behaviour of the pdfcode parameter in the shower_card for NLO+PS runs.
                PT: Redesigned shower_card.dat and eliminated modbos options for Herwig6          
                RF: Change the SPINUP information in the NLO LHEF from 0 to 9 (i.e. sum over helicities)
                RF: Fixed a bug in the check on the determination of the conflicting BWs.
		RF: Added the aMCfast+APPLgrid interface (arXiv:1406.7693 [hep-ph])
                PT: Redesigned shower_card.dat and eliminated modbos options for Herwig6          
                RF: Change the SPINUP information in the NLO LHEF from 0 to 9 (i.e. sum over helicities)
                RF: Fixed a bug in the check on the determination of the conflicting BWs.
                MZ: enabled LHAPDF6 interface 
                OM: Fixed a crash in some HEFT merging case.
                OM: Fix various compatibility problem created by the LHEFv3 version (Thanks to S. Brochet)
                OM: Fix a bug for MadSpin in gridpack mode
                OM: Add a routine to check the validity of LHE file (check_event command)
                OM: Fix bug for UFO model with custom propagators
                OM: Fix Bug in the computation of cross-section in presence of negative contribution 
                OM: Change colorflow information of LHE file in presence of two epsilon_ijk
                    since PY8 was not able to handle such flow in that format.
                OM: Add the function print_result for aMC@(n)LO run.
                OM: Add some shortcut in the card edition 
                    set ebeam 500 # edit both beams
                    set lpp 0     # edit both lpp1 and lpp2
                    set lhc 14    # configure for LHC 14TeV
                    set ilc 1000  # configure for ilc 1TeV
                    set fixed_scale 100 # set all scale to fixed and at 100GeV
		    set showerkt T # set showerkt on T in the shower card
 		    set qcut 20    # set the qctu to 20 in the shower card 
                OM: Fix a bug in the card edition mode which was sometimes returning to default value
                    which were edited by hand and not via the set command.
                Seoyoung Kim (by OM): Implementation of the htcaas (super-)cluster support.
		Juan Rojo (by RF): extended the 3 internal NNPDF sets for scales relevant for a 100TeV collider.
                OM: Fix a problem with the creation of DJR plot with root 6
                OM: allow the set the width to Auto in NLO computation (width computated at LO accuracy)
                OM: Adding the possibility to have automatic plot after the parton shower for Herwig6/Pythia6.
                    This require MadAnalysis and the pythia-pgs package. 

2.1.2(03/07/14) OM: Fix a bug in ALOHA in presence of customized propagator (Thanks Saurabh)
                OM: Fixing some compilation issue with MadWeight (Thanks A. Pin)
                OM: Fixing a bug preventing MadWidth to run due to the model prefixing (depending
                    on the way it was called)
                OM: Fixing a bug in MadSpin in the mssm model
		RF: Added the invariant mass and DeltaR cuts for *same flavour* opposite sign lepton
                    pairs to the run_card for NLO-type generations.
		RF: Added FxFx and UNLOPS merging with Pythia8
		RF: Prevent an infinite loop in MadSpin by forcing the correct sign to the invariants
		RF: Catch a possible error related to grouping subprocesses and setcuts
		OM: Fix an error when using the "customize_model" command
                S. Mrenna (by OM): Fix the include file in pythia8 output to be compliant with the latest
                    PY8 version
		RF: Added a string with functional form for the scales to the event file banner (NLO only)
                S. Brochet (by OM): Fix a bug in MadSpin with the writting of the mother ID in the LHE file.
                    Force the tag in the banner to always have the same case
                    increase momenta precision for the LHE file written by MadSpin 
                    (thanks a lot to S. Brochet for all those patch)
                PT: Integrated Jimmy's underlying event for Herwig6
                OM: improve "add model" functionality allow to force particle identification.
                PT: Bug fix in the normalisation of topdrawer plots for option 'sum' (as opposed to 'average')
		RF: Fixed a bug related to the random seed when the code was not recompiled for a new run.
                OM: Fixed a bug in MadEvent(LO) run, the generated sample were bias in presence of 
                    negative cross-section. A negative cross-section is possible only if you use a NLO PDF 
                    and/or if you edit the matrix.f by hand to have a non-definite positive matrix-element.
		OM: When importing a model, check that there is not more than 1 parameter with the same name.
                PT: Subsantial recoding of montecarlocounter.f and of a subroutine in fks_singular.f. Will help 
                    future extensions like EW NLO+PS matching and numerical derivatives      
                OM: Fixing a wrong assignement in the color flow in presence of epsilon_ijk color structure.
                    Those events were rejected by Pythia8 due to this wrong color-flow.
                MZ: Added the possibility to run the shower on a cluster, possibly splitting the lhe file 
                MZ: The c++ compiler can be specified as an option in the interface. On MACOSX, clang should
                    work now
                OM: MadEvent output is now LHEFv3 fully compliant. A parameter in the run_tag (lhe_version) 
                    allows to return LHEF version 2 format for retro-compatibility.

2.1.1(31/03/14) OM: Change the way the UFO model is handle by adding a prefix (mdl_) to all model variable.
                    This avoid any potential name conflict with other part of the code. This feature can be
                    bypassed by using the option --noprefix when importing the model.
                OM: New command "add model XXX" supported. This command creates a new UFO model from two UFO model.
                    The main interest stand in the command "add model hgg_plugin", which add the effective operator
                    h g g to the original UFO model. The model is written on disk for edition/future reference.
		RF: Reduced the calls to fastjet and skipped the computation of the reweight coeffients when
 		    they are not needed.
                OM: Fixed a bug for LO processes where the MMLL cut was not applied to the event sample.
                PA: Fix a bug in MadSpin to avoid numerical instabitities when extracting t-channel invariants
                    from the production event file (see modification in driver.f, search for 'MODIF March 5, 2014') 
                OM: Better determination of which particles are in representation 3/3bar since FR is ambiguous on that point.
                    Now the determination also looks for 3 -3 1 interactions to check if that help.
                OM: Fix a bug(crash) in MW linked to the permutation pre-selection module.
		RF: Better comments in the code for user-defined cuts in the ./SubProcesses/cuts.f function.
                    Also the maxjetflavor parameter in the run_card is now actually working.
                OM: Update SysCalc to:
                      - Fix a bug that some file where sometimes truncated.
                      - Allow for independant scale variation for the factorization/renormalization scale.
                RF+OM: Improve the handling of conflicting Breit-Wigners at NLO
		RF: Print the scale and PDF uncertainties for fNLO runs in the summary at the end of the run

2.1.0(21/02/14) MADWEIGHT RELEASE:
                ------------------
                
                OM+PA: First Official release of MadWeight inside MG5_aMC
                      Main update:
                        - ISR corrections
                        - possibility to use narrow-width approximation
                        - introducing a module for the pre-selection of the parton-jet assignment.
                        - extended formalism for the transfer function (more generic)
                        - possibility to evaluate the weights for multiple choices of transfer function 
      			  on the same phase-space point. The phase-space is optimized for the first set of 
                          parameters.
		      Speed update:
                        - More efficient way to group the computation for identical process with different final state.
                        - Possibility to Monte-Carlo over the permutation.
                        - More efficient way to choose between the various change of variable.
                        - Possibility to use mint (not compatible with all of the options)
			- Possibility to use sobol for the generation of PS point (sometimes faster than pure 
                          random point generator.

                MadEvent/aMC@NLO UPDATE/BUG FIXING:
 		-----------------------------------

                OM: Fix critical bug (returns wrong cross-section/width) for processes where the center of mass 
                    energy of the beam is lower than 1 GeV. So this has no impact for LHC-collider phenomenology.
                    This can also impact computation of decay-width if the mass of that particle is below 1 GeV.
		RF: Critical bug fixed (introduced in 2.0.2) for fixed order NLO runs that could
		    give the wrong cross section when the phase-space generation is inefficient
                    (like in the case for conflicting Breit-Wigners). This bug did not affect runs
                    with matching to the parton shower.
                OM: Fix a bug leading to a crash with some decay syntax. i.e., p p > t t~, (t > w+ b), (t~ >w- b~)
                OM: Fix format of LHE output for 1>N events when the <init> and mother information were wrongly set 
                    to LHC default. Specific support of this option will be part of pythia8 (8.185 and later)
                OM: Fix the syntax for the custom propagator to follow the description of arXiv:1308.1668 
                OM: Allow to call ASperGe on the flight if ASperGe module is include in the UFO model.
                    just type "asperge" at the moment where the code propose you to edit the param_card.

                MADSPIN UPDATE:
                ---------------
                OM: Allow to use another model for the decay than the one used for the production of events.
                    You are responsible of the consistency of the model in that case.
                PA: Include hellicity information for the events generated by MadSpin.
                OM: Fix a bug in MadSpin preventing the gridpack to run with NLO processes.

2.0.2(07/02/14) RF: Suppressed the writing of the 'ERROR in OneLOop dilog2_r' messages (introduced in the 
                    previous version)
                OM: Fix the bug that the shower_card.dat was wrongly identified as a pythia_card.
                OM: add one MadSpin option allowing to control the number of simultaneous open files.
                OM: Fix a bug in eps preventing evince preventing label to be displayed on page 2 and following
                    Thanks to Gauthier Durieux for the fix.
                OM: Fix a bug(crash) for p p > w+ w- j j introduce in 2.0.0 due to some jet sometimes tagged as QCD
                    and sometimes not (which was making the automatic scale computation to crash)
                OM: Change the way to writte the <init> line of the lhe file to take into account
                    - process with more that 100 subprocesses (note that you need to hack the pythia-pgs
                      package to deal with such large number of sub-process
                    - deal with pdf identification number bigger than 1 million.  
                OM: Fixed a bug preventing the Madevent to detect external module (pythia-pgs, syscalc,...)
                    Bug #1271216 (thanks Iwamoto)
                PT: PYTHIA8 scale and pdf variations

2.0.1(20/01/14) OM: Fix a bug in h > l+ l- l+ l- for group_subproceses =False (decay only). A follow up of 
                    the bug fix in 2.0.0
                RF: Replaced the Error#10 in the generation of the phase-space (for NLO) to a Warning#10.
                    In rare cases this error stopped the code, while this was not needed.
                RF: When using non-optimized loop output, the code now also works fine.
                OM: Modification of the code to allow the code to run on our servers
                VH: Improve the timing routine of the NLO code (displayed in debug mode)
                VH: FIX the import of old UFO model (those without the all_orders attribute).
                OM: Add a functionalities for restrict_model if a file paramcard_RESTRICTNAME.dat
                    exists, then this file is use as default param_card for that restriction.
                HS: Updated CutTools to v1.9.2

2.0.0(14/12/13)    CHANGE IN DEFAULT:
                   ------------------
                      OM: Change the Higgs mass to 125 GeV for most of the model (but the susy/v4 one).
                      OM: Change the default energy of collision to 13 TeV.
                      RF: Default renormalisation and factorisation scales are now set to H_T/2. (for aMC only)

                   MadEvent Update:
                   ----------------
                      OM+SF+RF: Add Frixione Photon isolation (also for aMC)
                      OM: Implementation of the reweight module for Leading Order matrix-element
                      JA+OM+AK: Store parameters needed for systematics studies.
                          This can be turned on with the use_syst parameter in
                          run_card.dat.
                          This output can be used to generate event weights for
                          a variety of variational parameters, including scalefact,
                          alpsfact, PDF choice, and matching scale. Note that this require
                          pythia-pgs v2.2 for matching scale.
                      OM+JA+Chia: Implement MadWidth (automatic/smart computation of the widths)
                      OM: Support for Form-Factor defined in the UFO model. and support for model
                          parameter presence inside the Lorentz expression.
                      OM: Support for a arbitrary functions.f file present inside the UFO model. 
                      JA: Included <clustering> tag in matched .lhe output, to be 
                          used together with Pythia 8 CKKW-L matching. This can be 
                          turned off with the clusinfo flag in run_card.dat.
                      JA: New treatment of matching for diagrams that have no
                          corresponding lower-multiplicity diagrams. Jets that
                          are not classified as shower-type emission jets are
                          flagged in the cluster scale info at the end of the event,
                          which is recognized by the Pythia interface in Pythia-PGS
                          package v. 2.2. For such jets, xqcut does not apply. This
                          allows for consistent matching e.g. of p p > w+ b b~ in 
                          the 4-flavor scheme. Note that auto_ptj_mjj must be set to
                          .false. for this to work properly.
                      OM: Change model restriction behavior: two widths with identical are not merged anymore.
                      S.Prestel(via OM): implement KT Durham cut. (thanks to Z. Marshall)
                      OM: Improved check for unresponsive of PBS cluster (thanks J. Mc Fayden)
                      OM: Implement a maximum number (2500) of jobs which can be submitted at the same time
                          by the PBS cluster. This number is currently not editable via configuration file.
                     
                   MadEvent Bug Fixing:
                   --------------------
                      OM: Fix a bug for h > l+ l- l+ l- (introduce in 1.5.9) where the phase-space parametrization 
                          fails to cover the full phase-space. This bugs occurs only if two identical particles decays
                          in identical particles and if both of those particles can't be on-shell simultaneously. 
                      OM: Fix a bug for multi_run sample in presence of negative weights (possible if NLO pdf)
                          The negative weights were not propagated to the merged sample. 
                          (thanks to Sebastien Brochet for the fix)
	         
                   aMC@NLO Update:       ! FIRST OFFICIAL RELEASE WITH NLO CAPABILITIES !
                   ---------------
                       PT: MC@NLO matching to PYTHIA8 available.
                       RF: Added FxFx merging
                       RF: Use MC over helicities for the MadLoop virtual corrections.
                       RF: Using "virtual tricks" to reduce the number of PS points for which to include
                           the virtual corrections, leading to a speed up of the code.
                       OM+SF+RF: Add Frixione Photon isolation (also in MadEvent)
                       PA+OM: Fast version of MadSpin implemented (PS generation in Fortran).
		       OM: Allow to have MadSpin in "gridpack mode" (same cards/same decay). 
                           Add in the madspin_card "set ms_dir PATH". If the path didn't exist MS will
                           create the gridpack on that path, otherwise it will reuse the information 
                           (diagram generated, maximum weight of each channel, branching ratio,...)
                           This allow to bypass all the initialization steps BUT is valid only for the 
                           exact same event generation.
                       VH: Fixed set_run.f which incorrectly sets a default value for ptl, drll and
                           etal making the code insensitive to the values set in the run_card.dat 
                       VH: Fixed a bug in MadLoop that doubled the computing time for quad precision
                       VH+RF: Added MadLoop stability information to the log files (and run summary
                           in DEBUG mode).
                       RF: Fixed a stability problem in the reweighting to get PDF and scale uncertainties.
                       VH+RF: Improved the Binoth LHA interface
                       RF: Improved the multi-channeling for processes with more amplitudes than diagrams.
                       RF: Added a new parameter in the run_card to set the required accuracy for fixed 
                           order runs.
                       SF+RF: Improved handling of fixed order analysis

                    From beta3 (13/02/13):
                       OM: Merge with 1.5.7+1.5.8 (See information below)
                       OM: Allow the customize_model to be scriptable in a 
                           friendly way.
                       RF: Event normalization is now Les Houches compliant (the weights
		           of the events should average to the total rate). The old normalization
                           can still be chosen by setting the flag 'sum = event_norm' in the run_card.
		       RF: Fixes a bug related to the mass of the tau that was not consistently 
 		           taking into account in the phase-space set-up.
		       VH: Fixed the incorrect implementation of the four gluons R2 in the loop_sm UFO.
		       VH: Fixed the UV renormalization for the SM with massive c quarks.
                       RF: The PDF uncertainty for NNPDF is now also correctly given in the run summary
                       RF: Some improvements in the test_MC and test_ME when matrix elements are
                           numerically very large
                       OM+RF: Added the running at LO to the 'launch questions'
                       OM: Allow "check" command to use a event file.
                           This will use the related param_card and the first
                           event compatible with the requested process.
                       RF: Improved the phase-space generation in the case of competing resonances

                    From beta2 (23/12/12):
                       MG5 Team: Include 1.5.4+1.5.5+1.5.6 modifications
                       MadSpin Team: Include MadSpin
                       VH: Fix computation in the Feynman gauge for the loops
                       RF: automatic computation of the NLO uncertainties
                       OM: NLO can now be runned with no central disk
                       MZ: change the format of number (using e and not d)
                       MZ: compilation and tests are possible in multicore
                       RF: allow to precise either uncertainty or number of events
                           for aMC@NLO/NLO
                       OM: ./bin/mg5 cmd.cmd is now working for NLO process

                    From beta1 (31/10/12):
                       aMCatNLO Team: First public (beta) version of aMCatNLO.
                         In order to learn aMCatNLO, please do "tutorial aMCatNLO"
                         Please also visit: http://amcatnlo.cern.ch/list.htm for more
                         information.

1.5.15 (11/12/13) OM: Fix the auto-update function in order to allow to pass to 2.0.0

1.5.14 (27/11/13) OM: Add warning about the fact that newprocess_mg5 is going to be remove in MG5_aMC_V2.0.0
                  OM: Improved cluster submision/re-submition control. 

1.5.13 (04/11/13) OM: Implement a function which check if jobs submitted to cluster are correctly runned.
                      In case of failure, you can re-submitted the failing jobs automatically. The maximal 
                      number of re-submission for a job can be parametrize (default 1) and how long you have to
                      wait before this resubmission [to avoid slow filesystem problem, i.e. condor](default 300s)
                      Supported cluster for this function: condor, lsf, pbs
                  OM: Fix a problem when more than 10k diagrams are present for a given subprocesses.
                      (tt~+4jets).
                  BF: Change nmssm model (The couplings orders were not correctly assigned for some triple 
                      Higgs interactions) 
                  OM: use evince by default to open eps file instead of gv.
		  OM: Fix a problem with the set command for the card edition for the mssm model.
                  OM: Update EWdim6 paper according to the snowmass paper. (3 more operator)
                      The default model is restricted in order to exclude those operators. In order
                      to have those you have to use import model EWdim6-full
                  OM: Fix bug #1243189, impossible to load v4 model if a local directory has the name of
                      the models (which is present in the models directory)
                  OM: Fix a bug in the complex mass scheme in the reading of the param_card (it was clearly stated)
                  OM: Improve numerical stability of the phase-space point generation. (thanks Z. Surujon)

1.5.12 (21/08/13) OM: Improve phase-space integration for processes with strong MMJJ cut. Cases where
                      the cross-section were slightly (~4%) under-evaluated due to such strong cut.
                  OM: Add a command print_results in the madevent interface. This command print the 
                      cross-section/number of events/... 
                  OM: change the way prompt color is handle (no systematic reset). Which provides better
                      result when the log is printed to a file. (thanks Bae Taegil) 
                  OM: Fix Bug #1199514: Wrong assignment of mass in the lhe events file if the initial 
                      state has one massive and one massless particles. (Thanks Wojciech Kotlarski)
                  OM: Fix a compilation problem for SLC6 for the installation of pythia-pgs
                  OM: Fix a crash linked to bug #1209113.
                  OM: Fix a crash if python is not a valid executation (Bug #1211777)
		  OM: Fix a bug in the edition of the run_card if some parameters were missing in the cards
                      (Bug #1183334)

1.5.11 (21/06/13) OM: Fix CRITICAL bug (returning wrong cross-section) for processes with more than
                      one W decaying leptonically. For such processes the lepton cuts were also used
                      on the neutrino particle reducing the cross-section. This bug was present only
                      for group_subprocesses=True (the default)
                  OM: Fix Bug #1184213: crash in presence of GIM mechanism (occur on some 
                      LINUX computer only)
                  OM: The compilation of madevent is now performed by the number of core specify
                      in the configuration file. Same for pythia, ...
                  OM: Improve support for Read-Only system
                  OM: Fix a bug with the detection of the compiler when user specifiy a specific
                      compiler.
                  OM: Fix a problem that MG5 fails to compute the cross-section/width after that 
                      a first computation fails to integrate due to a wrong mass spectrum. 
                  OM: Fix a wrong output (impossible to compile) for pythia in presence of photon/gluon
                      propagator (introduce in 1.5.8)
                  OM: Allow to have UFO model with "goldstone" attribute instead of "GoldstoneBoson", since
                      FR change convention in order to match the UFO paper.

1.5.10 (16/05/13) OM: Fix Bug #1170417: fix crash for conjugate routine in presence of 
                      massless propagator. (introduce in 1.5.9)
                  OM: Fix question #226810: checking that patch program exists before
                      trying to update MG5 code.
                  OM: Fix Bug #1171049: an error in the order of wavefunctions 
                      making the code to crash (introduce in 1.5.7)
		  OM: Allow to use an additional syntax for the set command.
                      set gauge = Feynman is now valid. (Was not valid before due to the '=')
                  OM: Fix By Arian Abrahantes. Fix SGE cluster which was not working when
                      running full simulation (PGS/Delphes).
                  OM: adding txxxxx.cc (Thanks to Aurelijus Rinkevicius for having 
                      written the routine) 
                  OM: Fix Bug #1177442. This crash occurs only for very large model. 
                      None of the model shipped with MG5 are impacted.
                  OM: Fix Question #228315. On some filesystem, some of the executable 
                      loose the permission to be executable. Recover those errors 
                      automatically.
                  OM: Modify the diagram enhancement technique. When more diagram have 
                      the same propagator structure we still combine them but we now include
                      the interference term in the enhancement technique for those diagrams.
                      This fix a crash for some multi-jet process in presence of non diagonal
                      ckm matrices.

1.5.9 (01/04/13)  JA: Fix bug in identification of symmetric diagrams, which could
                      give the wrong propagators included in event files for certain
                      processes (such as p p > z z j, z > l+ l-). Apart from the 
                      propagators (with status 2) in the event file, this bug didn't
                      affect any other results (such as distributions).
                  JA: Fix problem in gensym which made some decay chain processes
                      slower than they should be. Thanks Eric Mintun for reporting.
                  JA: Fix problem in event clustering (introduced in v. 1.5.8)
                      which made events from some processes fail Pythia running.
                  JA: Fixed bug #1156474, Pythia 8 C++ matrix element output for 
                      decay chain processes such as p p > z j, z > j j.
                      (Bug #1156474)
                  JA + OM: Automatically remove libpdf and libgeneric before survey,
                      so everything works automatically when switching between
                      built-in PDFs and LHAPDF.
                  JA: Allow syntax / to remove particles in the define command.
                      Example: define q = p / g
                  JA: Added fat warning if any decay process in a decay chain
                      includes a particle decaying to itself (as is the case
                      if you do w+ > all all, since you include w+ > w+ a).
                  JA: Forbid running newprocess_mg5 from a process directory
                      that has already been generated, to avoid confusion.
                  OM: Fix lxplus server issue (Bug #1159929)
                  OM: Fix an issue when MG5 directory is on a read only disk 
                      (Bug #1160629)
                  OM: Fix a bug which prevent to have the pythia matching plot/cross-section
                      in some particular case.
                  OM: Support of new UFO convention allowing to define custom propagator.
                      (Both in MG5 and ALOHA)
                  OM: Change ALOHA default propagator to have a specific expression for the
                      massless case allowing to speed up matrix element computation with 
                      photon/gluon.
                  OM: Correct the default spin 3/2 propagator (wrong incoming/outcoming 
                      definition)
                  ML (by OM): Adding support of the SLURM cluster. Thanks to 
                      Matthew Low for the implementation.
                  OM: Fixing the standalone_cpp output for the mssm model. (only model impacted)
                      Thanks to Silvan S Kuttimalai for reporting. 
                  OM: Fix Bug #1162512: Wrong line splitting in cpp when some name were very long.
                      (shorten the name + fix the splitting)

1.5.8 (05/03/13)  OM: Fix critical bug introduce in 1.5.0. ALOHA was wrongly written
                      HELAS routine for expression containing expression square. 
                      (like P(-1,1)**2). None of the default model of MG5 (like sm/mssm)
                      have such type of expression. More information in bug report #1132996
                      (Thanks Gezim) 		
                  OM+JA: install Delphes now installs Delphes 3 
                      [added command install Delphes2 to install Delphes 2]
                  OM: Add command in MadEvent interface: add_time_of_flight
                      This command modifies the lhe events file by adding the time of 
                      flight information in the lhe events. To run this you need to do
                      $> ./bin/madevent
                      MGME> generate_events --laststep=parton -f 
                      MGME> add_time_of_flight
		      MGME> pythia    [if needed]
                  OM: Fix bug in pythia8 output for process using decay chains syntax.
                      See bug #1099790.
                  CDe+OM: Update EWdim6 model
                  OM: Fix a bug preventing model customized via the "customize_model"
                      command to use the automatic width computation.
                  OM: Change model restriction behavior: a value of 1 for a width is 
                      not treated as a restriction rule.
                  OM: Fix incomplete restriction of the MSSM model leading to inefficient
                      process merging (and larger-than-necessary files) for the MSSM.
                  OM: Correct bug #1107603 (problem with condor cluster for submission 
                      associated to a large number of jobs). Thanks Sanjay.
                  JA: Fix one part of the problem in bug #1123974: take into 
                      account invariant mass cuts mmXX above the peak range in 
                      s-channel resonances in the phase space integration,
                      to make sure such channels find events even for narrow
                      invariant mass cut ranges. Please note the discussion in 
                      that bug report for other types of channels however.
                  JA: Fixed bug #1139303: matrix elements for identical 
                      decay chain processes with different propagators (such as 
                      p p > w+, w+ > e+ ve and p p > w-,  w- > vm~ mu-) 
                      are now no longer combined, to ensure that resonances are
                      correctly represented in event file.
                  OM: Support lhapdf set which contains photon (See bug #1131995).
                  RF+JA: Reuse last two PDF calls also for LHAPDF PDFs, clarify code
                      for reuse of PDFs in pdg2pdf.f and pdg2pdf_lhapdf.f
                  OM: Update the default delphes card to latest Delphes version. This 
                      default card is automatically overwritten by the default Delphes
                      card when running "install Delphes".
                  JA: Make sure cuts are only checked once per event - this can save
                      a lot of time for multiparton event generation.
                  OM: Fix Bug #1142042 (crash in gridpack).

1.5.7 (15/01/13)  OM+JA: Fixed crash linked to model_v4 for processes containing wwww or
                      zzww interactions. (See bug #1095603. Thanks to Tim Lu) 
                  OM: Fix a bug affecting 2>1 process when the final states particles is 
                      (outcoming fermion) introduced in version 1.5.0. (Thanks to 
                      B. Fuks) 
                  OM: Fix a problem of fermion flow for v4 model (thanks to A. Abrahantes) 
                  OM+DBF: Change the automatically the electroweak-scheme when passing to 
                      complex-mass scheme: the mass of the W is the an external parameter
                      and Gf is an internal parameter fixed by LO gauge relation. 
                  OM+DBF: Remove the model sm_mw of the model database. 
                  OM: Fix problem in the ./bin/mg5 file command when some question are 
                      present in the file.
                  OM: Extend support for ~ and ${vars} in path.
                  OM: Fix a crash in multi_run for more than 300 successive runs.
                      (Thanks to Diptimoy)
                  OM: Allow to choose the center of mass energy for the check command.
                  OM: small change in the pbs cluster submission (see question #218824)
                  OM: Adding possibility to check gauge/lorentz/...for  2>1 processes.                    

1.5.6 (20/12/12)  JA: Replaced error with warning when there are decay processes
                      without corresponding core processes final state (see 
                      Question #216037). If you get this warning, please check
                      carefully the process list and diagrams to make sure you
                      have the processes you were expecting.
                  JA: Included option to set the highest flavor for alpha_s reweighting
                      (useful for 4-flavor matching with massive b:s). Note that
                      this does not affect the choice of factorization scale.
                  JA: Fixed Bug #1089199, where decay processes with symmetric 
                      diagrams were missing a symmetry factor. 
                      Note that this only affects decay processes (A > B C ..) 
                      with multiple identical particles in the final state and 
                      some propagators not able to go on the mass shell.
                  JA: Updated the restriction cards for the sm model to set 
                      Yukawa couplings equal to the corresponding masses
                      (in order to avoid stupid gauge check failures).


1.5.5 (18/11/12)  JA: Fixed Bug #1078168, giving asymmetries in X+gamma generation
                      (e.g. Z+gamma) when ickkw=1 and pdfwgt=T. Thanks Irakli!
                  JA: Ensure that t-channel single top gives non-zero cross section
                      even if maxjetflavor=4 (note that if run with matching,
                      maxjetflavor=5 is necessary for correct PDF reweighting).
                  OM: Fixed Bug #1077877. Aloha crashing for pseudo-scalar, 3 bosons 
                      interactions (introduces in 1.5.4)
                  OM: Fix Bug for the command "check gauge". The test of comparing
                      results between the two gauge (unitary and Feynman) was not 
                      changing the gauge correctly.
                  OM: Improvment in LSF cluster support (see bug #1071765) Thanks to
                      Brian Dorney.

1.5.4 (11/11/12)  JA: Fixed bug in combine_runs.py (introduced in v. 1.5.0) for
                      processes with 5 final-state particles, which might prevent
                      matching to Pythia to work properly (thanks Priscila).
                  OM: Fix Bug #1076043, error in kinematics for e- p collisions,
 		      thanks to Uta Klein (introduced in 1.5.0).
                  JA: Fix Bug #1075525, combination of decay processes for 
                      particle and antiparticle (e.g. w+ > all all and 
                      w- > all all), thanks Pierre.
                  OM: Fix a compilation crash due to aloha (thanks Tim T)
                  JA: Fixed dynamical scale settings for e- p collisions.
                  JA: Fixed running LHAPDF on a cluster with cluster_temp_path.
                  JA: Ensure that the seed is stored in the banner even when Pythia
                      is run (this was broken in v. 1.5.0).
                  JA: Improved and clarified phase space presetting for processes
                      with competing BWs.

1.5.3 (01/11/12)  OM: Fix a crash in the gridpack mode (Thanks Baris Altunkaynak)
                  OM: Fix a crash occuring on cluster with no central disk (only
                      condor by default) for some complicated process.
                  OM: If launch command is typed before any output command, 
                      "output madevent" is run automatically.
                  OM: Fix bug preventing to set width to Auto in the mssm model.
                  OM: Allow "set width PID VALUE" as an additional possibility to
                      answer edit card function.
                  OM: Improve ME5_debug file (include now the content of the 
                      proc_card as well).

1.5.2 (11/10/12)  OM: Fix Bug for mssm model. The param_card was not read properly
                      for this model. (introduce in 1.5.0)
                  OM: If the code is run with an input file (./bin/mg5 cmd.cmd)
                      All question not answered in the file will be answered by the 
                      default value. Running with piping data is not affected by this.
                      i.e. running ./bin/mg5 cmd.cmd < answer_to_question 
                       or echo 'answer_to_question' | ./bin/mg5 cmd.cmd      
                      are not affected by this change and will work as expected.
                  OM: Fixing a bug preventing to use the "set MH 125" command in a
                      script file.
                  JA: Fixed a bug in format of results.dat file for impossible
                      configurations in processes with conflicting BWs.
                  OM: Adding command "launch" in madevent interface which is the
                      exact equivalent to the launch command in the MG5 interface
                      in madevent output.
                  OM: Secure the auto-update, since we receive some report of incomplete
                      version file information.

1.5.1 (06/10/12)  JA: Fixed symmetry factors in non-grouped MadEvent mode
                      (bug introduced in v. 1.5.0).
                  JA: Fixed phase space integration problem with multibody 
                      decay processes (thanks Kentarou for finding this!).
                  OM: Fix that standalone output was not reading correctly the param_card
                      (introduce in 1.5.0)
                  OM: Fix a crash when trying to load heft
                  OM: Fix the case when the UFO model contains one mass which 
                      has the same name as another parameter up to the case.
                  OM: Fix a bug for result lower than 1e-100 those one are now 
                      consider as zero.
                  OM: Fix a bug present in the param_card create by width computation 
                      computation where the qnumbers data were written as a float 
                      (makes Pythia 6 crash).

1.5.0 (28/09/12)  OM: Allow MG5 to run in complex mass scheme mode
                      (mg5> set complex_mass True)
                  OM: Allow MG5 to run in feynman Gauge
                      (mg5> set gauge Feynman)
                  OM: Add a new command: 'customize_model' which allow (for a
                      selection of model) to fine tune the model to your need.
                  FR team: add a file decays.py in the UFO format, this files 
                      contains the analytical expression for one to two decays
       		  OM: implement a function for computing the 1 to 2 width on 
                      the fly. (requires MG5 installed on the computer, not only
                      the process directory)
                  OM: The question asking for the edition of the param_card/run_card
                      now accepts a command "set" to change values in those cards
                      without opening an editor. This allow simple implemetation 
                      of scanning. (Thanks G. Durieux to have push me to do it)
                  OM: Support UFO model with spin 3/2
                  OM + CDe: Support four fermion interactions. Fermion flow 
                       violation/Majorana are not yet allowed in four fermion 
                       interactions.
                  OM + PdA: Allow Large Extra Dimension Model (LED) to run in the
                      MG5 framework.
                  OM: Add auto-detection if MG5 is up-to-date and propose to
                      apply a patch if not.
                  OM: MadEvent changes automatically the compiler according to 
                      the value present in the configuration file.
                  OM: Aloha modifications: faster to create routines and more 
                      optimized routines (up to 40% faster than previous version).
                  OM: Aloha now supports Lorentz expression with denominator.
                  OM: Improve error message when Source didn't compile properly.
                  OM: The numerical evaluation of the matrix element requires now 
                      less memory than before (madevent and standalone output)
                  OM: Fix a series of bugs with the madevent command 'remove' and 
                      'run_banner'                    
                  JA: Ensure identical results for identical seeds also with
                      multiple runs in the same directory. Note that identical runs
                      with previous versions can't be guaranteed (but different
                      seeds are guaranteed to give statistically independent runs).
                      Save the results.dat files from all runs.
                  JA: Amended kinematics to correctly deal with the case of
                      massive beams, as well as fixed-target proton collisions.
                  JA: Changed default in the run_card.dat to use -1 as "no cut"
                      for the max-type cuts (etaj, ptjmax, etc.).
                  JA: Added support for negative weights in matrix elements
                      (as required for interference-only terms) and PDFs.
                  JA: Avoid creating directories for integration channels
                      that can not give events based on BW settings
                      (further improvement compared to v. 1.4.8).
                  JA: Optimize phase space integration when there are resonances
                      with mass above ECM.
                  JA: Fixed issue in replace.pl script with more than 9 particles
                      in an event.
                  JA+OM: Allow cluster run to run everything on a local (node) disk.
                      This is done fully automatically for condor cluster.
                      For the other clusters, the user should set the variable
                      "cluster_temp_path" pointing to a directory (usefull only if 
                      the directory is on the node filesystem). This still requires
                      access to central disk for copying, event combination,
                      running Pythia/PGS/Delphes etc.
                  OM: Replace fortran script combine_runs by a python script. 
                      This script allows to be more stable when running on clusters 
                      with slow filesystem response (bugs #1050269 and #1028844)
                  JA: Ensure that process mirroring is turned off for decay
                      processes of type A > B C...

1.4.8.4 (29/08/12) OM: Fix a web problem which creates generations to run twice on the web.

1.4.8.3 (21/08/12) JA: Ensure that the correct seed is written also in the .lhe
                       file header.
                   JA: Stop run in presence of empty results.dat files 
                       (which can happen if there are problems with disk access
                       in a cluster run).
                   JA: Allow reading up to 5M weighted events in combine_events.

1.4.8.2 (30/07/12) OM: Allow AE(1,1), AE(2,2) to not be present in SLAH1 card
                       (1.4.8 crashes if they were not define in the param_card)
                   OM: Add a button Stop-job for the cluster and make nicer output 
                       when the user press Ctrl-C during the job.

1.4.8 (24/07/12)  JA: Cancel running of integration channels where the BW
                      structure makes it impossible to get any events. This
                      can significantly speed up event generation for processes
                      with conflicting BWs.
                  JA: Minor modification of integration grid presetting in
                      myamp.f, due to the above point.
                  JA: Raise exception if a decay process has decaying particles
                      that are not present in the corresponding core process
                      (this might help avoid syntax mistakes).
                  JA: Fixed subprocess group combination also for the case
                      when different process flags @N are given to different
                      decays of the same core process (sorry, this was missed
                      in v. 1.4.7).
                  JA: Fixed crash for process p p > w+ w+ j j t t~ when all 
                      w and t/t~ are decayed (bug #1017912, thanks to Nicolas
                      Deutschmann).
                  JA: Fixed array dimension for diagrams with a single s-channel
                      propagator (caused crash for certain compilers, bug #1022415
                      thanks Sho Iwamoto).
                  JA: Fixed crash for identical decay chains for particle-anti- 
                      particle when only one of the two is decayed, introduced 
                      in v. 1.4.7 (thanks John Lee).
                  OM: Ensure that matching plots are replaced correctly when
                      Pythia is run reusing a tag name.
                  OM: Improved check for YE/AE, YU/AU, YD/AD for first two
                      generations in SLHA1<->2 converter (thanks Abhishek).

1.4.7 (25/06/12)  JA: Change the random seed treatment to ensure that the original 
                      seed is stored in the banner (this was broken in v. 1.4.0).
                      If a non-zero seed is given in the run_card, this seed
                      is used as starting value for the SubProcesses/randinit file,
                      while the seed in the run_card is set to 0.
                      This way, the seed for a multi_run is automatically
                      updated in the same way as for individual runs.
                  TS + JA: Fix problem with duplicate random seeds above 64000.
                      Now, random seeds up to 30081*30081 can safely be used.
                  JA: Turn off automatic checking for minimal coupling orders
                      in decay processes A > B C ...
                  JA: Ensure that automatic coupling order determination works
                      also for effective theories with multiple orders in an
                      interaction (thanks Claude and Gizem Ozturk).
                  JA: Optimize phase space integration and event generation
                      for decay processes with very squeezed mass spectrum.
                  JA: Ensure that identical matrix elements in different process 
                      definitions are combined also when using the decay chain 
                      formalism (thanks to Zhen Liu for pointing this out).
                  BF+JA: Updated the NMSSM model to the latest FR version.
                  OM: Change EW_dim6 to remove all interactions which don't 
                      impact three boson scattering.
                  JA: Fixed problem in matrix element combination which allowed
                      non-identical matrix elements to be combined in certain
                      complicated processes (such as p p > l vl l vl l vl),
                      resulting in lines with Z > e+ mu- in the event file
                      (bug #1015032, thanks Johannes E for reporting).
                  JA: Fixed minor typo in myamp.f.
                  OM: Fixed minor behavior restriction of multi_run (thanks to
                      Joachim Kopp).
                  OM: Improved condor cluster support when the cluster is 
                      unresponsive (should avoid some crashes on the web).
                  JA: Fixed support for color sextets in addmothers.f
                      (thanks Nicolas Deutschmann for reporting).          
                  JA: Make sure that also the SubProcesses directories are 
                      cleaned when running bin/compile in a gridpack.
                  JA: Removed the confusing makefile in Template and replace it
                      with scripts to create madevent.tar.gz and gridpack.tar.gz.
                  
1.4.6 (16/05/12)  JA: Added cuts on lepton pt for each of the 4 hardest leptons
                  OM: Allow bin/madevent script to be run with a single line command
                      example ./bin/madevent multi_run 10 
                  OM: Adding the 4 higgs interactions in the standard model UFO model
                  JA: Added new restriction card for the sm model with massive
                      muon and electron, and non-zero tau decay width
                  JA: Ensure assignment of colors to intermediate propagators
                      works also in fermion flow- and color flow-violating 
                      RPV processes (thanks Brock Tweedie for finding this).
                  JA: Fix crash for certain fermion flow violating decay chains
                      (introduced in v. 1.3.27) (again thanks to Brock Tweedie).
                  JA: Fix crash for decay chains with multiple decays involving 
                      the same particles (thanks Steve Blanchet for reporting)
                  JA+OM: Fix crash for Pythia8 output with multiparticle vertices
                      (thanks to Moritz Huck for reporting this.)
                  OM: Fixing ALOHA output for C++/python.
                  OM: Fix a crash occuring when trying to create an output on 
                      an existing directory (thanks Celine)

1.4.5 (11/04/12)  OM: Change the seed automatically in multi_run. (Even if the seed
                      was set to a non automatic value in the card.)
                  OM: correct a minor bug #975647 (SLAH convention problem) 
                      Thanks to Sho Iwamoto
                  OM: Improve cluster support (more secure and complete version)
                  JA: Increased the number of events tested for non-zero helicity
                      configurations (needed for goldstino processes).
                  OM: Add a command to remove the file RunWeb which were not always
                      deleted correctly
                  OM+JA: Correct the display of number of events and error for Pythia 
                     in the html files.
                  OM: Changed the way the stdout/stderr are treated on the cluster
                      since some cluster cann't support to have the same output file
                      for both. (thanks abhishek)

1.4.4 (29/03/12)  OM: Added a command: "output aloha" which allows to creates a 
                      subset (or all) of the aloha routines linked to the
                      current model
                  OM: allow to choose the duration of the timer for the questions.
                      (via ./input/mg5_configuration.txt)
                  OM: Allow UFO model where G is not defined.
                  OM: allow to use ~,~user, ${var} in the path. Improve support
                      for path containing spaces.
                  JA: Fixed LHAPDF functionality which was broken in v. 1.4.0
                  JA: Allow non-equal mixing angles in mssm restrict cards
                      (as needed for cards from some spectrum generators)
                  JA: Fixed script addmasses.py for complicated events such as
                      p p > t t~ + jets with decays of t and t~.
                  JA: Added GE cluster to the list in cluster.py.
                  JA: Allow up to 1M events in a single run. Note that the 
                      unweighting (combine events) step gets quite slow with
                      so many events. Also note that if Pythia is run, still
                      maximum 50k events is recommended in a single run. 
                  OM: Fix problem linked to filesystem which makes new files
                      non executables by default. (bug #958616)
                  JA: Fixed buffer overflow in gen_ximprove when number of
                      configs > number of diagrams due to competing resonances
                      (introduced in v. 1.4.3).

1.4.3 (08/03/12)  JA: Reintroduced the possibility to completely forbid
                      s-channel diagrams, using the $$ notation. Note that
                      this should be used with great care, since the result
                      is in general not gauge-invariant. It is in general
                      better to use the $ notation, forbidding only onshell
                      s-channel particles (the inverse of decay chains).
                  JA: Automatically ensure that ptj and mmjj are below xqcut
                      when xqcut > 0, since ptj or mmjj > xqcut ruins matching.
                  OM: Add LSF to the list of supported cluster (thanks to Alexis).
                  OM: change the param_card reader for the restrict file.
                      This allow to restrict model with 3 lha id (or more)
                      (thanks to Eduardo Ponton).
                  OM: forbids to run 'generate events' with python 2.4.
                  OM: Include the configuration file in the .tar.gz created on 
                      the web (thanks to Simon) .
                  OM: Fix a Mac specific problem for edition of Delphes card.
                      (thanks to Sho Iwamoto).
                  OM: ALOHA modifications:
                       - Change sign convention for Epsilon (matching FR choices)
                       - For Fermion vertex forces that _1 always returns the  
                         incoming fermion and _2 returns the outcoming fermion. 
                         (This modifies conjugate routine output)
                       - Change the order of argument for conjugate routine
                         to expect IO order of fermion in all cases.
                       Note that the two last modifications matches MG5 conventions
                       and that those modifications correct bugs for interactions
                       a) subject to conjugate routine (i.e. if the model has 
                          majorana)                       
                       b) containing fermion momentum dependencies in the Lorentz
                          structure  
                       All model included by default in MG5 (in particular sm/mssm)
                       were not affected by those mismatch of conventions.
                       (Thanks to Benjamin fuks) 
                  OM: make acceptance test more silent.  
                  OM: return the correct error message when a compilation occur. 
                  OM: some code re-factoring.

1.4.2 (16/02/12) JA: Ensure that matching works properly with > 9 final state
                      particles (by increasing a buffer size in event output)
                 OM: add a command "import banner" in order to run a full run
                      from a given banner.
                 OM: Fix the Bug #921487, fixing a problem with home made model
                      In the definition of Particle/Anti-Particle. (Thanks Ben)
                 OM: Fix a formatting problem in me5_configuration.txt 
                      (Bug #930101) Thanks to Arian
                 OM: allow to run ./bin/mg5 BANNER_PATH and
                      ./bin/mg5 PROC_CARD_V4_PATH
                 OM: Various small fixes concerning the stability of the html 
                      output.
                 OM: Changes the server to download td since cp3wks05 has an 
                      harddisk failures.

1.4.1 (06/02/12) OM: Fix the fermion flow check which was wrongly failing on 
                      some model  (Thanks to Benjamin)
                 OM: Improve run organization efficiency (which speeds up the 
                      code on cluster) (Thanks to Johan)
                 OM: More secure html output (Thanks to Simon)

1.4.0 (04/02/12) OM: New user interface for the madevent run. Type:
                      1) (from madevent output) ./bin/madevent
                      2) (from MG5 command line) launch [MADEVENT_PATH] -i
                      This interface replaces various script like refine, 
                      survey, combine, run_..., rm_run, ...
                      The script generate_events still exists but now calls
                       ./bin/madevent. 
                 OM: For MSSM model, convert param_card to SLAH1. This card is
                      converted to SLAH2 during the MadEvent run since the UFO 
                      model uses SLAH2. This allows to use Pythia 6,
                      as well as having a coherent definition for the flavor.
                 JA+OM: For decay width computations, the launch command in 
                      addition to compute the width, creates a new param_card 
                      with the width set to the associated values, and with the 
                      Branching ratio associated (usefull for pythia). 
                 NOTE: This param_card makes sense for future run ONLY if all 
                      relevant decay are generated.
                 EXAMPLE: (after launch bin/mg5):
                       import model sm-full
                       generate t > b w+
                       define all = p b b~ l+ l- ta+ ta- vl vl~
                       add process w+ > all all
                       add process z > all all
                       define v = z w+ w-
                       add process h > all all
                       add process h > v v, v > all all
                       output
                       launch
                 OM: change output pythia8 syntax: If a path is specified this 
                      is considered as the output directory.
                 OM: Change the path of the madevent output files. This allows 
                      to run pythia/pgs/delphes mulitple times for the same set 
                      of events (with different pythia/... parameters).
                 OM: Madevent output is now insensitive to the relative path
                      to pythia-pgs, delphes, ... In consequence you don't need
                      anymore to have your directory at the same level as 
                      Template directory. 
                 OM: MadEvent checks that the param_card is coherent with the 
                      restriction used during the model generation. 
                 OM: Model restrictions will now also force opposite number to 
                      match (helpfull for constraining to rotation matrix).  
                 OM: Change the import command. It's now allowed to omit the 
                      type of import. The type is guessed automaticaly. 
                      This is NOT allowed on the web.
                 OM: Add a check that the fermion flow is coherent with the 
                      Lorentz structure associates to the vertex.
                 OM: Add a check that the color representation is coherent. 
                      This allow to detect/fix various problem linked
                      to some new models created by FR and SARAH.
                 OM: Change the default fortran compiler to gfortran.
                 OM: Add the possibility to force which fortran compiler will
                      be used, either via the configuration file or via the set 
                      command.
                 OM: Add the possibility to bypass the automatic opening of 
                      the web browser (via the configuration file: 
                      ./input/mg5_configuration.txt )
                 OM: add 'save options' command to save the current configuration 
                      in the configuration file. 
                 OM: Change the scheme of questions when running madevent and 
                      allow to specify in the command interface if you
                      want to run pythia/pgs/...
                      Allow to put the answers to the questions in the 
                      proc_card.dat.
                 OM: Add options for the display command:
                      a) display options: return the current option value. 
                        i.e. those set via the set command and/or via the 
                        configuration file
                      b) display variable NAME: return the current string 
                        representation of NAME and/or self.NAME .
                      c) display coupling_order: return the coupling orders with
                        their associated weight (for automatic order restriction)
                      d) display couplings now returns the list of all couplings
                        with the associated expression
                      e) display interactions [PART1] [PART2] [PART3] ...
                         display all interactions containing the particles set
                         in arguments 
                 OM: New Python script for the creation of the various html pages.
                      This Requires less disk access for the generation of the files.
                 OM: Modify error treatment, especially for Invalid commands
                      and Configuration problems.
                 JA: Ensure that we get zero cross section if we have
                      non-parton initial states with proton/antiproton beams
                 OM: Improve cluster support. MadEvent now supports PBS/Condor/SGE
                      Thanks to Arian Abrahantes for the SGE implementation.
                 OM: Improve auto-completion (better output/dealing with multi line/...)
                 OM: Improve the parallel suite and change the release script to run
                      some of the parallel tests. This ensures even higher stability 
                      of the  code for the future releases.
                 JA: Changed the way gridpacks work: Set granularity to 1
                      (so randomly select channels only if they should generate 
                      less than 1 event), but allowing channels to run down to a single
                      iteration. This removes all old problems with increased
                      variance for small channels in the gridpacks, while giving 
                      even faster event generation.

                 Thanks to Johan Alwall, Sho Iwamoto for all the important 
                 testing/bug reports.


1.3.33 (01/01/12) JA: Revisited colors for propagators in addmothers.f
                      to ensure that propagators in color flow
                      violating processes get the correct color
                      from initial state particles (thanks to
                      Michele Gabusi for forcing me to do this).

1.3.32 (21/12/11) JA: Fixed a bug in the PDF reweighting routine,
                      which caused skewed eta distributions for
                      matched samples with pdfwgt=T. Thanks to Giulio
                      Lenzi for finding this.
 
1.3.31 (29/11/11) OM: Fix a bug an overflow in RAMBO (affects standalone 
                     output only)
                  PdA (via OM): Change RS model (add a width to the spin2)
                  OM: Fix a bug in the cuts associate to  allowed mass of all 
                      neutrinos+leptons (thanks to Brock Tweedie for finding it)
                  OM: Remove some limitation in the name for the particles


1.3.30 (18/11/11) OM: Fix a bug for the instalation of pythia-pgs on a 64 bit
                      UNIX machine.
                  OM: If ROOTSYS is define but root in the PATH, add it 
                      automatically in create_matching_plots.sh
                     This is require for the UIUC cluster.

1.3.29 (16/11/11) OM: Fixed particle identities in the Feynman diagram drawing
                  JA: Fixed bug in pdf reweighting when external LHAPDF is used.
                  OM+JA: Simplify the compilation of pythia-pgs package.


1.3.28 (14/11/11) OM+JA: Fix special case when Lorentz structure combining
                      two different Majorana particles depends on the
                      incoming/outgoing status of the Majorana particles
                      (needed for MSSM with Goldstino).
                  JA: Fixed problem with colors in addmothers.f for complicated
                      multiparticle vertices and simplified color treatment 
                      (thanks to Gauthier Durieux for pointing this out).
                  JA: Further improved gridpack parameters
                  OM: Update the parallel test (now testing against MG5 1.3.3)
                  OM: Include some parallel test in the release script.


1.3.27 (05/11/11) JA: Fix bug in mirrored amplitudes (sometimes
                      amplitudes that should not be flagged as
                      mirrored were flagged as mirrored). Thanks
                      Marco Zaro for reporting this!
                  JA: Fix another problem getting enough events in
                      gridpack mode (it was not completely fixed in
                      v. 1.3.24). Thanks Alexis!
                  JA: Added "!" comments for all parameters in the default
                      run_card, since apparently this is still needed
                      for g77 to correctly read the parameters.
 
1.3.26 (31/10/11) JA: Fix color setting in MadEvent event file for
                      multiparticle vertices, which was not taken into
                      account in the upgrade in v. 1.3.18
                  OM: Fixed mmnl cut (inv. mass of all leptons and neutrinos)
                      which was never active.
                  OM: Fix td install in Linux were a chmod was missing

1.3.25 (27/10/11) JA: Ensure that the correct intermediate resonance
                      is always written in the event file, even when we
                      have resonances with identical properties.
                  OM: Fix the bug forcing to quit the web browser in order to
                      have MG5 continuing to run.
                  OM: Change the tutorial in order to allow open index.html
                      after the output command. 

1.3.24 (22/10/11) JA: Fix problem with getting enough events in gridpack
                      mode (this was broken in v. 1.3.11 when we moved
                      from events to luminocity in refine). Thanks to
                      Alexis Kalogeropoulos.

1.3.23 (19/10/11) JA: Allow user to set scales using setscales.f again 
                      (this was broken in v. 1.3.18). Thanks to Arindam Das.
                  JA: Ensure that the error message is displayed if the
                     "make" command is not installed on the system.
 
1.3.22 (12/10/11) JA: Fixed another bug (also introduced in 1.3.18), which 
                      could give the wrong ordering between the s-channel 
                      propagators for certain multiprocess cases (this
                      also lead to a hard stop, so don't worry, if you get 
                      your events, the bug doesn't affect you). Sorry about
                      that, this is what happens when you add a lot of
                      new functionality...

1.3.21 (12/10/11) OM: Add a new command: install.
                      This allow to install quite easily different package
                      devellop for Madgraph/MadEvent. The list of available
                      package are pythia-pgs/MadAnalysis/ExRootAnalysis/Delphes
                  OM: Adding TopEffth Model
                  OM: Improve display particles and autocompletion in
                      presence of nonpropagating particles
                  OM: Fix Aloha bug linked to four fermion operator
                  PA: fix the problem of degenerate color basis in the
                      diquark sextet model
                  JA: Fixed bug in cluster.f that created a hard stop,
                      introduced in 1.3.18.

1.3.20 (09/10/11) JA: Fixed bug in myamp.f that created a hard stop
                      error for certain cases with many processes with
                      different propagators in the same subprocess dir.

1.3.19 (06/10/11) JA: Fixed problem with SubProcesses makefile on Linux,
                      introduced in 1.3.18.

1.3.18 (04/10/11) JA: Use model information to determine color of particles
                      for reweighting and propagator color info.
                  JA: Changed the definition of "forbidden s-channels"
                      denoted by "$" to exclude on-shell s-channels while
                      keeping all diagrams (i.e., complemetary to the decay
                      chain formalism). This reduces the problems with 
                      gauge invariance compared to previously.
                      "Onshell" is as usual defined by the "bwcutoff" flag 
                      in the run_card.dat.
                  JA: Enable proper 4-flavor matching (such as gg>hbb~+jets)
                      Note that you need the Pythia/PGS package v. 2.1.9 or 
                      later to use with 4F matching.
                      Changes include: alpha_s reweighting also for b vertices,
                      new scale treatment (mu_F for pp>hbb~ is (pT_b^max*m_Th)),
                      no clustering of gluons to final-state massive particles
                      in MadEvent.
                  JA: Ensure that factorization scale settings and matching works
                      also in singlet t-channel exchange processes like
                      single top and VBF. The dynamic factorization
                      scale is given by the pT of the scattered quark
                      (on each side of the event).
                Note: You need the Pythia/PGS package v. 2.1.10 or later
                      to use with VBF matching, to ensure that both radiated
                      and scattered partons are treated correctly
                      - scattered partons need to be excluded from the matching,
                      since their pT can be below QCUT. An even better
                      treatment would require to individually shower and match
                      the two sides in Pythia, which is not presently possible.
                Note: In the matched 4-flavor process p p > t b~ j $ w+ w- t~ +
                      p p > t b~ j j $ w+ w- t~, there is an admixture
                      of t-channel single top (with up to 1 radiated jet) 
                      and s-channel single top (with up to 2 radiated jets). 
                      In this case, the automatic determination of maximum 
                      multiplicity sample doesn't work (since max in the file 
                      will be 2 jets, but for t-channel max is 1 jet).
                      So MAXJETS=1 must be specified in the pythia_card.dat.
                  JA: Fixed pdf reweighting for matching, which due to a mistake
                      had never been activated.
                  JA: Improved phase space integration presetting further by 
                      taking into account special cuts like xpt, ht etc.
                  JA: Introduce new convention for invariant mass cuts
                      - if max < min, exclude intermediate range
                      (allows to exclude W/Z dijet resonances in VBF processes)

1.3.17 (30/09/11) OM: Fix a crash created by ALOHA when it tries to create the full
                      set of ALOHA routines (pythia8 output only).

1.3.16 (11/09/11) JA: Fixed the problem from 1.3.12.

1.3.15 (09/09/11) OM: remove the fix of 1.3.12
                      (No events in output for some given processes)

1.3.14 (08/09/11) OM: Fix a bug in the RS model introduced in 1.3.8

1.3.13 (05/09/11) JA: Fixed bug with cut_decays=F which removed cuts also for
                      non-decay products in certain channels if there is
                      a forced decay present. Note that this does not affect
                      xqcut, only pt, minv and eta cuts.
                  JA: If non-zero phase space cutoff, don't use minimum of
                      1 GeV (this allows to go to e.g. 2m_e invariant mass for
                      \gamma* > e+ e-).

1.3.12 (01/09/11) JA: Fixed problem with decay chains when different decays
                      result in identical final states, such as
                      p p > go go, (go > b1/b1~ b/b~, b1/b1~ > b/b~ n1)
                      (only one of the decay chains was chosen, instead of
                      all 3 combinations (b1,b1), (b1,b1~), (b1~,b1~))
                  JA: Allow for overall orders also with grouped subprocesses
                  JA: Ensure that only leading color flows are included in event
                      output (so no singlet flows from color octets).
                  JA: Fixed small bug in fermion flow determination for multifermion
                      vertices.

1.3.11 (26/08/11) JA: Improved precision of "survey" by allowing 4th and 5th 
                      iteration if accuracy after 3 iterations < 10%.
                  JA: Subdivide BW in phase space integration for conflicting BWs 
                      also for forced decays, to improve generation with large
                      bwcutoff in e.g. W+ W- production with decays.
                  JA: Do refine using luminocity instead of number of events,
                      to work with badly determined channels.
                  JA: Don't use BW for shat if mass > sqrt(s).
                  JA: Fixed insertion of colors for octet resonances decaying to 
                      octet+singlet (thanks Bogdan for finding this)

1.3.10 (23/08/11) OM: Update ALOHA version
                  OM: increase waiting time for jobs to write physically the results on
                      the disks (in ordre to reduce trouble on the cluster).

1.3.9 (01/08/11)  OM: Add a new model DY_SM (arXiv:1107.5830). Thanks to Neil 
                      for the generation of the model 

1.3.8 (25/07/11)  JA: Replace the SM and HEFT models with latest versions using
                      the Wolfenstein parameterization for the CKM matrix.
                  JA: Implemented reading of the new UFO information about
                      coupling orders (order hierarchy and expansion_order).
                  JA: New "coupling order" specification WEIGHTED which checks
                      for  sum of coupling orders weighted by their hierarchy.
                  JA: Implemented optimal coupling orders for processes from any
                      model if no coupling orders specified.

1.3.7 (21/07/11)  JA: Fix makefiles for some v4 models that were forgotten
                      in v. 1.3.5

1.3.6 (18/07/11)  OM: Ensure that the new makefiles work on the web

1.3.5 (14/07/11): JA: New organization of make files, ensure that compilation works 
                      for all modes (with/without LHAPDF, static/dynamic, 
                      regular/gridpack) for both Linux and Mac OS X (be careful with 
                      dynamic libraries on Mac OS X though, since it seems that 
                      common blocks might not work properly)
                  JA: Fixed proper error messages and clean stop for compilation 
                      errors during MadEvent run.

1.3.4 (05/07/11): OM: More informative error message when a compilation error occurs

1.3.3 (29/06/11): JA: Fixed diagram symmetry for case when there are
                      no 3-vertex-only diagrams
                  JA (by OM): More informative error when trying to generate invalid 
                      pythia8 process

1.3.2 (14/06/11): OM: Fix fortran output when a model is case sensitive 
                        (Bug if a coupling was depending of a case sensitive parameter)
                  SdV: Remove a annoying print in the new cuts (added in 1.3.0)
                  OM: Fix a compilation problem in the standalone cpp output

1.3.1 (02/06/11): JA: Fixed missing file bug with the introduction of
                      inclusive HT cut

1.3.0 (02/06/11): JA: Allow for grouped subprocesses also for MG4 models
                  JA: Improved multiprocess diagram generation to reuse
                      diagrams for crossed processes
                  JA: Automatic optimization of order of particles in
                      multiparticle labels for optimal multiprocess generation
                  JA: Improved efficiency of identification of identical
                      matrix elements
                  JA: Improved identification of diagrams with identical
                      divergency structure for grouped subprocesses
                  JA: Included more fine-grained run options in the
                      run_card, including helicity summation options,
                      whether or not to set ptj and mjj automatically
                      based on xqcut, etc.
                  JA: Fixed some minor array limit and arithmetics warnings
                      for extreme decay and decay chain processes.
                  SdV: Added cuts on H_T(all jets, light and b)
                  OM: Fixed minor bug related to cluster option in launch

1.2.4 (15/05/11): JA: Fixed long-standing bug in DECAY relating to
                      the cross section info in <init> block, and
                      fixed parameter reading for MG5 SM model.

1.2.3 (11/05/11): JA: Fixed problem with scale choice in processes with mixed 
                      QED/QCD orders, e.g. p p > t t~ QED=2. Note that this fix
                      doesn't work for p p > t t~ j j QED=4 which should still
                      be avoided.
                  JA: Added the ptllmin/max options in the default run_card.dat

1.2.2 (09/05/11): OM: fix ALOHA symmetries creating not gauge invariant result 
                      for scalar octet

1.2.1 (08/05/11): OM: reduce the quantity of RAM use by matrix.f
                  OM: support speed of psyco if this python module is installed
                  OM: fix a minor bug in the model parsing
                  OM: add the check of valid model.pkl also for v4 model
                  OM: add a check that UpdatesNotes is up-to-date when
                      making a release
                  JA: Fixed problem in phase space generation for
                      s-channel mass > s_tot

1.2.0 (05/05/11): OM: minor fixes on check charge conjugation
                  OM: add a check on the path for the validity of the model.pkl
                  JA: Fixed problem with combine_runs on certain compilers

1.1.2 (03/05/11): OM+JA: Fixed problem for models with multiple
                      interactions for the same set of particles,
                      introduced in v. 1.1.1
 
1.1.1 (02/05/11): JA: Replaced (slow) diagram symmetry determination by
                      evaluation with fast identification based on diagram tags.
                  JA: Replacing the "p=-p" id=0 vertex produced by diagram 
                      generation algorithm already in the diagram generation,
                      simplifying drawing, helas objects and color.
                  JA: Fixed compiler warnings for unary operator.
                  JA: Always set all coupling orders for diagrams
                      (needed for NLO implementations).
                  OM: Improved and more elegant "open" implementation for
                      the user interface.
                  OM: minor fixes related to checking the gauge

1.1.0 (21/04/11): JA: Removed hard limit on number of external particles in 
                      MadEvent, allowing for unlimited length decay chains there
                      (up to 14 final state particles successfully integrated).
                  JA: Improved helicity selection and automatic full helicity 
                      sum if needed. Optimization of run parameters.
                  JA: New flag in run_card.dat to decide whether basic cuts
                      are applied to decay products or not.
                  OM: Merged ALOHA calls for different lorentz structures 
                      with the same color structures, increasing the speed and 
                      efficiency of matrix element evaluations.
                  OM: Added new "open" command in command line interface,
                      allowing to open standard file types directly.
                      Automatically open crossx.html at launch.
                  JA: Fixed MadEvent bugs for multiparton processes with 
                      conflicting decays and some faulty array limits.
                  JA: Suppressed scary but irrelevant warnings for compiling 
                      2->1 and 1->2 processes in MadEvent.
                  JA: Pythia 8 output further optimized.
                  JA, OM: Several minor fixes relating to user interface etc.

1.0.0 (12/04/11): Official release of MadGraph 5. Some of the features:
                  - Complete FeynRules compatibility through the UFO interface
                  - Automatic writing of HELAS routines for any model in
                    Fortran, C++ or Python through ALOHA
                  - Matrix element output in Fortran, C++ or Python
                  - Output formats: MadEvent, Pythia 8, Standalone (Fortran/C++)
                  - Support for spin 0, 1/2, 1, 2 particles
                  - Support for color 1, 3, 6, 8
                  - Revamped MadEvent with improved subprocess directory 
                    organization and vastly increased speed and stability
                  - Unlimited length decay chains (up to 12 final state
                    particles tested with MadEvent, see v. 1.0.1)
                  - Process checks for new model implementations
                  - ...and much more (see paper "MadGraph 5: Going Beyond")<|MERGE_RESOLUTION|>--- conflicted
+++ resolved
@@ -1,34 +1,25 @@
 Update notes for MadGraph5_aMC@NLO (in reverse time order)
 
-
 2.5.0(XX/XX/XX)
-        OM: Possibility to define plugin to either
+        VH+OM: Adding an official interface to PY8 for the parton-shower
+        VH: extend install command to install: lhapdf/pythia8
+        VH+SP: extend support for CKKWL
+		OM: Adding the run_card options "event_norm" for the LO run_card (same meaning as NLO one)
+        OM: Adding the possiblity of having detailled help at the time of the edition of the cards.
+            help mass / help mt / help nevents provided some information on the parameters.
+		OM: Possibility to define plugin to either
             - Define new type of output
             - Define new type of cluster
             - modify the command interface
             See more information on: https://cp3.irmp.ucl.ac.be/projects/madgraph/wiki/Plugin
-        VH+OM: Adding an official interface to PY8 for the parton-shower
-        VH: extend install command to install: lhapdf/pythia8
-        VH+SP: extend support for CKKWL
-	OM: Adding the run_card options "event_norm" for the LO run_card (same meaning as NLO one)
-        OM: Adding the possiblity of having detailled help at the time of the edition of the cards.
-            help mass / help mt / help nevents provided some information on the parameters.
-
-<<<<<<< HEAD
-2.4.3 (xx/xx/xx)
-=======
 
 2.4.3 (01/08/16)
->>>>>>> 02458037
         OM: Reduce the amount of log file/output generated for LO run (output can use up to three times less output).
         OM: For the LO combination of events (unweighting) pass to the method previously used for loop-induced.
             This method is faster and requires less I/O operation.
             This fully remove the need of the file events.lhe.gz which is not created anymore (further reduce the ouput size)
         OM: Optimise the code in order to be able to run scan with more than 2k steps.
         OM: Optimise the lhe_parser module (use for the unweighting/re-weighing/...) around 20% faster than before.
-<<<<<<< HEAD
-        
-=======
         OM: Fix a bug in MadSpin where the cross-section reported in the <init> block of the LHEF
             was wrongly assigned when multiple process were present in the LHEF and that different Brancing ratio
             were associated to each of those processes.
@@ -37,7 +28,6 @@
         OM: Fixing bug allowing to specify a UFO model by his full path for NLO computation (thanks Zachary Marschal).
         OM: Fixing bug in LO re-weighting in case of helicity by helicity re-weighting. Now the events is boost back in 
             the center of mass frame to ensure consistency with the helicity definition.
->>>>>>> 02458037
 
 2.4.2 (10/06/16)
         OM: fix a compilation problem for non standard gfortran system

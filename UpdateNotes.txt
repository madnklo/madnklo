Update notes for MadGraph5_aMC@NLO (in reverse time order)

2.2.2(XX/XX/XX) RF: Fix bug #1377187
		RF: For NLO running: added 'strip' to the makefiles to reduce executable sizes (removes symbol info)
		Stefano Carrazza (by RF): fix for the photon PDF for the internal NNPDF sets
		RF: Improved the check on the consistency of the cuts and the grouping of subprocesse (LO running)


2.2.1(25/09/14) OM: Fix a bug preventing the generation of events at LO due to a wrong treatment of 
                      the color-flow.
<<<<<<< HEAD
		          RF: Fix bug #1377187
                PT: enabled PYTHIA8.2
=======
		
>>>>>>> 77dda828

2.2.0(24/09/14) VH: General mixed order corrections in MadLoop (only), including QCD/EW/QED and 
                    the UFO@NLO model 'loop_qcd_qed_sm'.
                VH: Re-design of both the tree and MadLoop matrix elements output to compute
                    contributions of different coupling order combinations independently from one another.
                VH+HS: Tensor integral reduction as implemented in PJFry and IREGI readily available
                    and interfaced to MadLoop's output.
                VH: Re-structuring of MadLoop's standalone output so as to easily create a single dynamic 
                    library including many processes at once. Useful for interfacing MadLoop to other MC's
                    and already working with Sherpa.
                VH+HS: This branch contains all the fixes for proper treatment of the latest BSM@NLO models 
                    produced by FeynRules@NLO. In particular, the fixed related to the presence of majorana 
                    particles in loop ME's.
                RF: Corrected the behaviour of the pdfcode parameter in the shower_card for NLO+PS runs.
                PT: Redesigned shower_card.dat and eliminated modbos options for Herwig6          
                RF: Change the SPINUP information in the NLO LHEF from 0 to 9 (i.e. sum over helicities)
                RF: Fixed a bug in the check on the determination of the conflicting BWs.
		RF: Added the aMCfast+APPLgrid interface (arXiv:1406.7693 [hep-ph])
                PT: Redesigned shower_card.dat and eliminated modbos options for Herwig6          
                RF: Change the SPINUP information in the NLO LHEF from 0 to 9 (i.e. sum over helicities)
                RF: Fixed a bug in the check on the determination of the conflicting BWs.
                MZ: enabled LHAPDF6 interface 
                OM: Fixed a crash in some HEFT merging case.
                OM: Fix various compatibility problem created by the LHEFv3 version (Thanks to S. Brochet)
                OM: Fix a bug for MadSpin in gridpack mode
                OM: Add a routine to check the validity of LHE file (check_event command)
                OM: Fix bug for UFO model with custom propagators
                OM: Fix Bug in the computation of cross-section in presence of negative contribution 
                OM: Change colorflow information of LHE file in presence of two epsilon_ijk
                    since PY8 was not able to handle such flow in that format.
                OM: Add the function print_result for aMC@(n)LO run.
                OM: Add some shortcut in the card edition 
                    set ebeam 500 # edit both beams
                    set lpp 0     # edit both lpp1 and lpp2
                    set lhc 14    # configure for LHC 14TeV
                    set ilc 1000  # configure for ilc 1TeV
                    set fixed_scale 100 # set all scale to fixed and at 100GeV
		    set showerkt T # set showerkt on T in the shower card
 		    set qcut 20    # set the qctu to 20 in the shower card 
                OM: Fix a bug in the card edition mode which was sometimes returning to default value
                    which were edited by hand and not via the set command.
                Seoyoung Kim (by OM): Implementation of the htcaas (super-)cluster support.
		Juan Rojo (by RF): extended the 3 internal NNPDF sets for scales relevant for a 100TeV collider.
                OM: Fix a problem with the creation of DJR plot with root 6
                OM: allow the set the width to Auto in NLO computation (width computated at LO accuracy)
                OM: Adding the possibility to have automatic plot after the parton shower for Herwig6/Pythia6.
                    This require MadAnalysis and the pythia-pgs package. 

2.1.2(03/07/14) OM: Fix a bug in ALOHA in presence of customized propagator (Thanks Saurabh)
                OM: Fixing some compilation issue with MadWeight (Thanks A. Pin)
                OM: Fixing a bug preventing MadWidth to run due to the model prefixing (depending
                    on the way it was called)
                OM: Fixing a bug in MadSpin in the mssm model
		RF: Added the invariant mass and DeltaR cuts for *same flavour* opposite sign lepton
                    pairs to the run_card for NLO-type generations.
		RF: Added FxFx and UNLOPS merging with Pythia8
		RF: Prevent an infinite loop in MadSpin by forcing the correct sign to the invariants
		RF: Catch a possible error related to grouping subprocesses and setcuts
		OM: Fix an error when using the "customize_model" command
                S. Mrenna (by OM): Fix the include file in pythia8 output to be compliant with the latest
                    PY8 version
		RF: Added a string with functional form for the scales to the event file banner (NLO only)
                S. Brochet (by OM): Fix a bug in MadSpin with the writting of the mother ID in the LHE file.
                    Force the tag in the banner to always have the same case
                    increase momenta precision for the LHE file written by MadSpin 
                    (thanks a lot to S. Brochet for all those patch)
                PT: Integrated Jimmy's underlying event for Herwig6
                OM: improve "add model" functionality allow to force particle identification.
                PT: Bug fix in the normalisation of topdrawer plots for option 'sum' (as opposed to 'average')
		RF: Fixed a bug related to the random seed when the code was not recompiled for a new run.
                OM: Fixed a bug in MadEvent(LO) run, the generated sample were bias in presence of 
                    negative cross-section. A negative cross-section is possible only if you use a NLO PDF 
                    and/or if you edit the matrix.f by hand to have a non-definite positive matrix-element.
		OM: When importing a model, check that there is not more than 1 parameter with the same name.
                PT: Subsantial recoding of montecarlocounter.f and of a subroutine in fks_singular.f. Will help 
                    future extensions like EW NLO+PS matching and numerical derivatives      
                OM: Fixing a wrong assignement in the color flow in presence of epsilon_ijk color structure.
                    Those events were rejected by Pythia8 due to this wrong color-flow.
                MZ: Added the possibility to run the shower on a cluster, possibly splitting the lhe file 
                MZ: The c++ compiler can be specified as an option in the interface. On MACOSX, clang should
                    work now
                OM: MadEvent output is now LHEFv3 fully compliant. A parameter in the run_tag (lhe_version) 
                    allows to return LHEF version 2 format for retro-compatibility.

2.1.1(31/03/14) OM: Change the way the UFO model is handle by adding a prefix (mdl_) to all model variable.
                    This avoid any potential name conflict with other part of the code. This feature can be
                    bypassed by using the option --noprefix when importing the model.
                OM: New command "add model XXX" supported. This command creates a new UFO model from two UFO model.
                    The main interest stand in the command "add model hgg_plugin", which add the effective operator
                    h g g to the original UFO model. The model is written on disk for edition/future reference.
		RF: Reduced the calls to fastjet and skipped the computation of the reweight coeffients when
 		    they are not needed.
                OM: Fixed a bug for LO processes where the MMLL cut was not applied to the event sample.
                PA: Fix a bug in MadSpin to avoid numerical instabitities when extracting t-channel invariants
                    from the production event file (see modification in driver.f, search for 'MODIF March 5, 2014') 
                OM: Better determination of which particles are in representation 3/3bar since FR is ambiguous on that point.
                    Now the determination also looks for 3 -3 1 interactions to check if that help.
                OM: Fix a bug(crash) in MW linked to the permutation pre-selection module.
		RF: Better comments in the code for user-defined cuts in the ./SubProcesses/cuts.f function.
                    Also the maxjetflavor parameter in the run_card is now actually working.
                OM: Update SysCalc to:
                      - Fix a bug that some file where sometimes truncated.
                      - Allow for independant scale variation for the factorization/renormalization scale.
                RF+OM: Improve the handling of conflicting Breit-Wigners at NLO
		RF: Print the scale and PDF uncertainties for fNLO runs in the summary at the end of the run

2.1.0(21/02/14) MADWEIGHT RELEASE:
                ------------------
                
                OM+PA: First Official release of MadWeight inside MG5_aMC
                      Main update:
                        - ISR corrections
                        - possibility to use narrow-width approximation
                        - introducing a module for the pre-selection of the parton-jet assignment.
                        - extended formalism for the transfer function (more generic)
                        - possibility to evaluate the weights for multiple choices of transfer function 
      			  on the same phase-space point. The phase-space is optimized for the first set of 
                          parameters.
		      Speed update:
                        - More efficient way to group the computation for identical process with different final state.
                        - Possibility to Monte-Carlo over the permutation.
                        - More efficient way to choose between the various change of variable.
                        - Possibility to use mint (not compatible with all of the options)
			- Possibility to use sobol for the generation of PS point (sometimes faster than pure 
                          random point generator.

                MadEvent/aMC@NLO UPDATE/BUG FIXING:
 		-----------------------------------

                OM: Fix critical bug (returns wrong cross-section/width) for processes where the center of mass 
                    energy of the beam is lower than 1 GeV. So this has no impact for LHC-collider phenomenology.
                    This can also impact computation of decay-width if the mass of that particle is below 1 GeV.
		RF: Critical bug fixed (introduced in 2.0.2) for fixed order NLO runs that could
		    give the wrong cross section when the phase-space generation is inefficient
                    (like in the case for conflicting Breit-Wigners). This bug did not affect runs
                    with matching to the parton shower.
                OM: Fix a bug leading to a crash with some decay syntax. i.e., p p > t t~, (t > w+ b), (t~ >w- b~)
                OM: Fix format of LHE output for 1>N events when the <init> and mother information were wrongly set 
                    to LHC default. Specific support of this option will be part of pythia8 (8.185 and later)
                OM: Fix the syntax for the custom propagator to follow the description of arXiv:1308.1668 
                OM: Allow to call ASperGe on the flight if ASperGe module is include in the UFO model.
                    just type "asperge" at the moment where the code propose you to edit the param_card.

                MADSPIN UPDATE:
                ---------------
                OM: Allow to use another model for the decay than the one used for the production of events.
                    You are responsible of the consistency of the model in that case.
                PA: Include hellicity information for the events generated by MadSpin.
                OM: Fix a bug in MadSpin preventing the gridpack to run with NLO processes.

2.0.2(07/02/14) RF: Suppressed the writing of the 'ERROR in OneLOop dilog2_r' messages (introduced in the 
                    previous version)
                OM: Fix the bug that the shower_card.dat was wrongly identified as a pythia_card.
                OM: add one MadSpin option allowing to control the number of simultaneous open files.
                OM: Fix a bug in eps preventing evince preventing label to be displayed on page 2 and following
                    Thanks to Gauthier Durieux for the fix.
                OM: Fix a bug(crash) for p p > w+ w- j j introduce in 2.0.0 due to some jet sometimes tagged as QCD
                    and sometimes not (which was making the automatic scale computation to crash)
                OM: Change the way to writte the <init> line of the lhe file to take into account
                    - process with more that 100 subprocesses (note that you need to hack the pythia-pgs
                      package to deal with such large number of sub-process
                    - deal with pdf identification number bigger than 1 million.  
                OM: Fixed a bug preventing the Madevent to detect external module (pythia-pgs, syscalc,...)
                    Bug #1271216 (thanks Iwamoto)
                PT: PYTHIA8 scale and pdf variations

2.0.1(20/01/14) OM: Fix a bug in h > l+ l- l+ l- for group_subproceses =False (decay only). A follow up of 
                    the bug fix in 2.0.0
                RF: Replaced the Error#10 in the generation of the phase-space (for NLO) to a Warning#10.
                    In rare cases this error stopped the code, while this was not needed.
                RF: When using non-optimized loop output, the code now also works fine.
                OM: Modification of the code to allow the code to run on our servers
                VH: Improve the timing routine of the NLO code (displayed in debug mode)
                VH: FIX the import of old UFO model (those without the all_orders attribute).
                OM: Add a functionalities for restrict_model if a file paramcard_RESTRICTNAME.dat
                    exists, then this file is use as default param_card for that restriction.
                HS: Updated CutTools to v1.9.2

2.0.0(14/12/13)    CHANGE IN DEFAULT:
                   ------------------
                      OM: Change the Higgs mass to 125 GeV for most of the model (but the susy/v4 one).
                      OM: Change the default energy of collision to 13 TeV.
                      RF: Default renormalisation and factorisation scales are now set to H_T/2. (for aMC only)

                   MadEvent Update:
                   ----------------
                      OM+SF+RF: Add Frixione Photon isolation (also for aMC)
                      OM: Implementation of the reweight module for Leading Order matrix-element
                      JA+OM+AK: Store parameters needed for systematics studies.
                          This can be turned on with the use_syst parameter in
                          run_card.dat.
                          This output can be used to generate event weights for
                          a variety of variational parameters, including scalefact,
                          alpsfact, PDF choice, and matching scale. Note that this require
                          pythia-pgs v2.2 for matching scale.
                      OM+JA+Chia: Implement MadWidth (automatic/smart computation of the widths)
                      OM: Support for Form-Factor defined in the UFO model. and support for model
                          parameter presence inside the Lorentz expression.
                      OM: Support for a arbitrary functions.f file present inside the UFO model. 
                      JA: Included <clustering> tag in matched .lhe output, to be 
                          used together with Pythia 8 CKKW-L matching. This can be 
                          turned off with the clusinfo flag in run_card.dat.
                      JA: New treatment of matching for diagrams that have no
                          corresponding lower-multiplicity diagrams. Jets that
                          are not classified as shower-type emission jets are
                          flagged in the cluster scale info at the end of the event,
                          which is recognized by the Pythia interface in Pythia-PGS
                          package v. 2.2. For such jets, xqcut does not apply. This
                          allows for consistent matching e.g. of p p > w+ b b~ in 
                          the 4-flavor scheme. Note that auto_ptj_mjj must be set to
                          .false. for this to work properly.
                      OM: Change model restriction behavior: two widths with identical are not merged anymore.
                      S.Prestel(via OM): implement KT Durham cut. (thanks to Z. Marshall)
                      OM: Improved check for unresponsive of PBS cluster (thanks J. Mc Fayden)
                      OM: Implement a maximum number (2500) of jobs which can be submitted at the same time
                          by the PBS cluster. This number is currently not editable via configuration file.
                     
                   MadEvent Bug Fixing:
                   --------------------
                      OM: Fix a bug for h > l+ l- l+ l- (introduce in 1.5.9) where the phase-space parametrization 
                          fails to cover the full phase-space. This bugs occurs only if two identical particles decays
                          in identical particles and if both of those particles can't be on-shell simultaneously. 
                      OM: Fix a bug for multi_run sample in presence of negative weights (possible if NLO pdf)
                          The negative weights were not propagated to the merged sample. 
                          (thanks to Sebastien Brochet for the fix)
	         
                   aMC@NLO Update:       ! FIRST OFFICIAL RELEASE WITH NLO CAPABILITIES !
                   ---------------
                       PT: MC@NLO matching to PYTHIA8 available.
                       RF: Added FxFx merging
                       RF: Use MC over helicities for the MadLoop virtual corrections.
                       RF: Using "virtual tricks" to reduce the number of PS points for which to include
                           the virtual corrections, leading to a speed up of the code.
                       OM+SF+RF: Add Frixione Photon isolation (also in MadEvent)
                       PA+OM: Fast version of MadSpin implemented (PS generation in Fortran).
		       OM: Allow to have MadSpin in "gridpack mode" (same cards/same decay). 
                           Add in the madspin_card "set ms_dir PATH". If the path didn't exist MS will
                           create the gridpack on that path, otherwise it will reuse the information 
                           (diagram generated, maximum weight of each channel, branching ratio,...)
                           This allow to bypass all the initialization steps BUT is valid only for the 
                           exact same event generation.
                       VH: Fixed set_run.f which incorrectly sets a default value for ptl, drll and
                           etal making the code insensitive to the values set in the run_card.dat 
                       VH: Fixed a bug in MadLoop that doubled the computing time for quad precision
                       VH+RF: Added MadLoop stability information to the log files (and run summary
                           in DEBUG mode).
                       RF: Fixed a stability problem in the reweighting to get PDF and scale uncertainties.
                       VH+RF: Improved the Binoth LHA interface
                       RF: Improved the multi-channeling for processes with more amplitudes than diagrams.
                       RF: Added a new parameter in the run_card to set the required accuracy for fixed 
                           order runs.
                       SF+RF: Improved handling of fixed order analysis

                    From beta3 (13/02/13):
                       OM: Merge with 1.5.7+1.5.8 (See information below)
                       OM: Allow the customize_model to be scriptable in a 
                           friendly way.
                       RF: Event normalization is now Les Houches compliant (the weights
		           of the events should average to the total rate). The old normalization
                           can still be chosen by setting the flag 'sum = event_norm' in the run_card.
		       RF: Fixes a bug related to the mass of the tau that was not consistently 
 		           taking into account in the phase-space set-up.
		       VH: Fixed the incorrect implementation of the four gluons R2 in the loop_sm UFO.
		       VH: Fixed the UV renormalization for the SM with massive c quarks.
                       RF: The PDF uncertainty for NNPDF is now also correctly given in the run summary
                       RF: Some improvements in the test_MC and test_ME when matrix elements are
                           numerically very large
                       OM+RF: Added the running at LO to the 'launch questions'
                       OM: Allow "check" command to use a event file.
                           This will use the related param_card and the first
                           event compatible with the requested process.
                       RF: Improved the phase-space generation in the case of competing resonances

                    From beta2 (23/12/12):
                       MG5 Team: Include 1.5.4+1.5.5+1.5.6 modifications
                       MadSpin Team: Include MadSpin
                       VH: Fix computation in the Feynman gauge for the loops
                       RF: automatic computation of the NLO uncertainties
                       OM: NLO can now be runned with no central disk
                       MZ: change the format of number (using e and not d)
                       MZ: compilation and tests are possible in multicore
                       RF: allow to precise either uncertainty or number of events
                           for aMC@NLO/NLO
                       OM: ./bin/mg5 cmd.cmd is now working for NLO process

                    From beta1 (31/10/12):
                       aMCatNLO Team: First public (beta) version of aMCatNLO.
                         In order to learn aMCatNLO, please do "tutorial aMCatNLO"
                         Please also visit: http://amcatnlo.cern.ch/list.htm for more
                         information.

1.5.15 (11/12/13) OM: Fix the auto-update function in order to allow to pass to 2.0.0

1.5.14 (27/11/13) OM: Add warning about the fact that newprocess_mg5 is going to be remove in MG5_aMC_V2.0.0
                  OM: Improved cluster submision/re-submition control. 

1.5.13 (04/11/13) OM: Implement a function which check if jobs submitted to cluster are correctly runned.
                      In case of failure, you can re-submitted the failing jobs automatically. The maximal 
                      number of re-submission for a job can be parametrize (default 1) and how long you have to
                      wait before this resubmission [to avoid slow filesystem problem, i.e. condor](default 300s)
                      Supported cluster for this function: condor, lsf, pbs
                  OM: Fix a problem when more than 10k diagrams are present for a given subprocesses.
                      (tt~+4jets).
                  BF: Change nmssm model (The couplings orders were not correctly assigned for some triple 
                      Higgs interactions) 
                  OM: use evince by default to open eps file instead of gv.
		  OM: Fix a problem with the set command for the card edition for the mssm model.
                  OM: Update EWdim6 paper according to the snowmass paper. (3 more operator)
                      The default model is restricted in order to exclude those operators. In order
                      to have those you have to use import model EWdim6-full
                  OM: Fix bug #1243189, impossible to load v4 model if a local directory has the name of
                      the models (which is present in the models directory)
                  OM: Fix a bug in the complex mass scheme in the reading of the param_card (it was clearly stated)
                  OM: Improve numerical stability of the phase-space point generation. (thanks Z. Surujon)

1.5.12 (21/08/13) OM: Improve phase-space integration for processes with strong MMJJ cut. Cases where
                      the cross-section were slightly (~4%) under-evaluated due to such strong cut.
                  OM: Add a command print_results in the madevent interface. This command print the 
                      cross-section/number of events/... 
                  OM: change the way prompt color is handle (no systematic reset). Which provides better
                      result when the log is printed to a file. (thanks Bae Taegil) 
                  OM: Fix Bug #1199514: Wrong assignment of mass in the lhe events file if the initial 
                      state has one massive and one massless particles. (Thanks Wojciech Kotlarski)
                  OM: Fix a compilation problem for SLC6 for the installation of pythia-pgs
                  OM: Fix a crash linked to bug #1209113.
                  OM: Fix a crash if python is not a valid executation (Bug #1211777)
		  OM: Fix a bug in the edition of the run_card if some parameters were missing in the cards
                      (Bug #1183334)

1.5.11 (21/06/13) OM: Fix CRITICAL bug (returning wrong cross-section) for processes with more than
                      one W decaying leptonically. For such processes the lepton cuts were also used
                      on the neutrino particle reducing the cross-section. This bug was present only
                      for group_subprocesses=True (the default)
                  OM: Fix Bug #1184213: crash in presence of GIM mechanism (occur on some 
                      LINUX computer only)
                  OM: The compilation of madevent is now performed by the number of core specify
                      in the configuration file. Same for pythia, ...
                  OM: Improve support for Read-Only system
                  OM: Fix a bug with the detection of the compiler when user specifiy a specific
                      compiler.
                  OM: Fix a problem that MG5 fails to compute the cross-section/width after that 
                      a first computation fails to integrate due to a wrong mass spectrum. 
                  OM: Fix a wrong output (impossible to compile) for pythia in presence of photon/gluon
                      propagator (introduce in 1.5.8)
                  OM: Allow to have UFO model with "goldstone" attribute instead of "GoldstoneBoson", since
                      FR change convention in order to match the UFO paper.

1.5.10 (16/05/13) OM: Fix Bug #1170417: fix crash for conjugate routine in presence of 
                      massless propagator. (introduce in 1.5.9)
                  OM: Fix question #226810: checking that patch program exists before
                      trying to update MG5 code.
                  OM: Fix Bug #1171049: an error in the order of wavefunctions 
                      making the code to crash (introduce in 1.5.7)
		  OM: Allow to use an additional syntax for the set command.
                      set gauge = Feynman is now valid. (Was not valid before due to the '=')
                  OM: Fix By Arian Abrahantes. Fix SGE cluster which was not working when
                      running full simulation (PGS/Delphes).
                  OM: adding txxxxx.cc (Thanks to Aurelijus Rinkevicius for having 
                      written the routine) 
                  OM: Fix Bug #1177442. This crash occurs only for very large model. 
                      None of the model shipped with MG5 are impacted.
                  OM: Fix Question #228315. On some filesystem, some of the executable 
                      loose the permission to be executable. Recover those errors 
                      automatically.
                  OM: Modify the diagram enhancement technique. When more diagram have 
                      the same propagator structure we still combine them but we now include
                      the interference term in the enhancement technique for those diagrams.
                      This fix a crash for some multi-jet process in presence of non diagonal
                      ckm matrices.

1.5.9 (01/04/13)  JA: Fix bug in identification of symmetric diagrams, which could
                      give the wrong propagators included in event files for certain
                      processes (such as p p > z z j, z > l+ l-). Apart from the 
                      propagators (with status 2) in the event file, this bug didn't
                      affect any other results (such as distributions).
                  JA: Fix problem in gensym which made some decay chain processes
                      slower than they should be. Thanks Eric Mintun for reporting.
                  JA: Fix problem in event clustering (introduced in v. 1.5.8)
                      which made events from some processes fail Pythia running.
                  JA: Fixed bug #1156474, Pythia 8 C++ matrix element output for 
                      decay chain processes such as p p > z j, z > j j.
                      (Bug #1156474)
                  JA + OM: Automatically remove libpdf and libgeneric before survey,
                      so everything works automatically when switching between
                      built-in PDFs and LHAPDF.
                  JA: Allow syntax / to remove particles in the define command.
                      Example: define q = p / g
                  JA: Added fat warning if any decay process in a decay chain
                      includes a particle decaying to itself (as is the case
                      if you do w+ > all all, since you include w+ > w+ a).
                  JA: Forbid running newprocess_mg5 from a process directory
                      that has already been generated, to avoid confusion.
                  OM: Fix lxplus server issue (Bug #1159929)
                  OM: Fix an issue when MG5 directory is on a read only disk 
                      (Bug #1160629)
                  OM: Fix a bug which prevent to have the pythia matching plot/cross-section
                      in some particular case.
                  OM: Support of new UFO convention allowing to define custom propagator.
                      (Both in MG5 and ALOHA)
                  OM: Change ALOHA default propagator to have a specific expression for the
                      massless case allowing to speed up matrix element computation with 
                      photon/gluon.
                  OM: Correct the default spin 3/2 propagator (wrong incoming/outcoming 
                      definition)
                  ML (by OM): Adding support of the SLURM cluster. Thanks to 
                      Matthew Low for the implementation.
                  OM: Fixing the standalone_cpp output for the mssm model. (only model impacted)
                      Thanks to Silvan S Kuttimalai for reporting. 
                  OM: Fix Bug #1162512: Wrong line splitting in cpp when some name were very long.
                      (shorten the name + fix the splitting)

1.5.8 (05/03/13)  OM: Fix critical bug introduce in 1.5.0. ALOHA was wrongly written
                      HELAS routine for expression containing expression square. 
                      (like P(-1,1)**2). None of the default model of MG5 (like sm/mssm)
                      have such type of expression. More information in bug report #1132996
                      (Thanks Gezim) 		
                  OM+JA: install Delphes now installs Delphes 3 
                      [added command install Delphes2 to install Delphes 2]
                  OM: Add command in MadEvent interface: add_time_of_flight
                      This command modifies the lhe events file by adding the time of 
                      flight information in the lhe events. To run this you need to do
                      $> ./bin/madevent
                      MGME> generate_events --laststep=parton -f 
                      MGME> add_time_of_flight
		      MGME> pythia    [if needed]
                  OM: Fix bug in pythia8 output for process using decay chains syntax.
                      See bug #1099790.
                  CDe+OM: Update EWdim6 model
                  OM: Fix a bug preventing model customized via the "customize_model"
                      command to use the automatic width computation.
                  OM: Change model restriction behavior: a value of 1 for a width is 
                      not treated as a restriction rule.
                  OM: Fix incomplete restriction of the MSSM model leading to inefficient
                      process merging (and larger-than-necessary files) for the MSSM.
                  OM: Correct bug #1107603 (problem with condor cluster for submission 
                      associated to a large number of jobs). Thanks Sanjay.
                  JA: Fix one part of the problem in bug #1123974: take into 
                      account invariant mass cuts mmXX above the peak range in 
                      s-channel resonances in the phase space integration,
                      to make sure such channels find events even for narrow
                      invariant mass cut ranges. Please note the discussion in 
                      that bug report for other types of channels however.
                  JA: Fixed bug #1139303: matrix elements for identical 
                      decay chain processes with different propagators (such as 
                      p p > w+, w+ > e+ ve and p p > w-,  w- > vm~ mu-) 
                      are now no longer combined, to ensure that resonances are
                      correctly represented in event file.
                  OM: Support lhapdf set which contains photon (See bug #1131995).
                  RF+JA: Reuse last two PDF calls also for LHAPDF PDFs, clarify code
                      for reuse of PDFs in pdg2pdf.f and pdg2pdf_lhapdf.f
                  OM: Update the default delphes card to latest Delphes version. This 
                      default card is automatically overwritten by the default Delphes
                      card when running "install Delphes".
                  JA: Make sure cuts are only checked once per event - this can save
                      a lot of time for multiparton event generation.
                  OM: Fix Bug #1142042 (crash in gridpack).

1.5.7 (15/01/13)  OM+JA: Fixed crash linked to model_v4 for processes containing wwww or
                      zzww interactions. (See bug #1095603. Thanks to Tim Lu) 
                  OM: Fix a bug affecting 2>1 process when the final states particles is 
                      (outcoming fermion) introduced in version 1.5.0. (Thanks to 
                      B. Fuks) 
                  OM: Fix a problem of fermion flow for v4 model (thanks to A. Abrahantes) 
                  OM+DBF: Change the automatically the electroweak-scheme when passing to 
                      complex-mass scheme: the mass of the W is the an external parameter
                      and Gf is an internal parameter fixed by LO gauge relation. 
                  OM+DBF: Remove the model sm_mw of the model database. 
                  OM: Fix problem in the ./bin/mg5 file command when some question are 
                      present in the file.
                  OM: Extend support for ~ and ${vars} in path.
                  OM: Fix a crash in multi_run for more than 300 successive runs.
                      (Thanks to Diptimoy)
                  OM: Allow to choose the center of mass energy for the check command.
                  OM: small change in the pbs cluster submission (see question #218824)
                  OM: Adding possibility to check gauge/lorentz/...for  2>1 processes.                    

1.5.6 (20/12/12)  JA: Replaced error with warning when there are decay processes
                      without corresponding core processes final state (see 
                      Question #216037). If you get this warning, please check
                      carefully the process list and diagrams to make sure you
                      have the processes you were expecting.
                  JA: Included option to set the highest flavor for alpha_s reweighting
                      (useful for 4-flavor matching with massive b:s). Note that
                      this does not affect the choice of factorization scale.
                  JA: Fixed Bug #1089199, where decay processes with symmetric 
                      diagrams were missing a symmetry factor. 
                      Note that this only affects decay processes (A > B C ..) 
                      with multiple identical particles in the final state and 
                      some propagators not able to go on the mass shell.
                  JA: Updated the restriction cards for the sm model to set 
                      Yukawa couplings equal to the corresponding masses
                      (in order to avoid stupid gauge check failures).


1.5.5 (18/11/12)  JA: Fixed Bug #1078168, giving asymmetries in X+gamma generation
                      (e.g. Z+gamma) when ickkw=1 and pdfwgt=T. Thanks Irakli!
                  JA: Ensure that t-channel single top gives non-zero cross section
                      even if maxjetflavor=4 (note that if run with matching,
                      maxjetflavor=5 is necessary for correct PDF reweighting).
                  OM: Fixed Bug #1077877. Aloha crashing for pseudo-scalar, 3 bosons 
                      interactions (introduces in 1.5.4)
                  OM: Fix Bug for the command "check gauge". The test of comparing
                      results between the two gauge (unitary and Feynman) was not 
                      changing the gauge correctly.
                  OM: Improvment in LSF cluster support (see bug #1071765) Thanks to
                      Brian Dorney.

1.5.4 (11/11/12)  JA: Fixed bug in combine_runs.py (introduced in v. 1.5.0) for
                      processes with 5 final-state particles, which might prevent
                      matching to Pythia to work properly (thanks Priscila).
                  OM: Fix Bug #1076043, error in kinematics for e- p collisions,
 		      thanks to Uta Klein (introduced in 1.5.0).
                  JA: Fix Bug #1075525, combination of decay processes for 
                      particle and antiparticle (e.g. w+ > all all and 
                      w- > all all), thanks Pierre.
                  OM: Fix a compilation crash due to aloha (thanks Tim T)
                  JA: Fixed dynamical scale settings for e- p collisions.
                  JA: Fixed running LHAPDF on a cluster with cluster_temp_path.
                  JA: Ensure that the seed is stored in the banner even when Pythia
                      is run (this was broken in v. 1.5.0).
                  JA: Improved and clarified phase space presetting for processes
                      with competing BWs.

1.5.3 (01/11/12)  OM: Fix a crash in the gridpack mode (Thanks Baris Altunkaynak)
                  OM: Fix a crash occuring on cluster with no central disk (only
                      condor by default) for some complicated process.
                  OM: If launch command is typed before any output command, 
                      "output madevent" is run automatically.
                  OM: Fix bug preventing to set width to Auto in the mssm model.
                  OM: Allow "set width PID VALUE" as an additional possibility to
                      answer edit card function.
                  OM: Improve ME5_debug file (include now the content of the 
                      proc_card as well).

1.5.2 (11/10/12)  OM: Fix Bug for mssm model. The param_card was not read properly
                      for this model. (introduce in 1.5.0)
                  OM: If the code is run with an input file (./bin/mg5 cmd.cmd)
                      All question not answered in the file will be answered by the 
                      default value. Running with piping data is not affected by this.
                      i.e. running ./bin/mg5 cmd.cmd < answer_to_question 
                       or echo 'answer_to_question' | ./bin/mg5 cmd.cmd      
                      are not affected by this change and will work as expected.
                  OM: Fixing a bug preventing to use the "set MH 125" command in a
                      script file.
                  JA: Fixed a bug in format of results.dat file for impossible
                      configurations in processes with conflicting BWs.
                  OM: Adding command "launch" in madevent interface which is the
                      exact equivalent to the launch command in the MG5 interface
                      in madevent output.
                  OM: Secure the auto-update, since we receive some report of incomplete
                      version file information.

1.5.1 (06/10/12)  JA: Fixed symmetry factors in non-grouped MadEvent mode
                      (bug introduced in v. 1.5.0).
                  JA: Fixed phase space integration problem with multibody 
                      decay processes (thanks Kentarou for finding this!).
                  OM: Fix that standalone output was not reading correctly the param_card
                      (introduce in 1.5.0)
                  OM: Fix a crash when trying to load heft
                  OM: Fix the case when the UFO model contains one mass which 
                      has the same name as another parameter up to the case.
                  OM: Fix a bug for result lower than 1e-100 those one are now 
                      consider as zero.
                  OM: Fix a bug present in the param_card create by width computation 
                      computation where the qnumbers data were written as a float 
                      (makes Pythia 6 crash).

1.5.0 (28/09/12)  OM: Allow MG5 to run in complex mass scheme mode
                      (mg5> set complex_mass True)
                  OM: Allow MG5 to run in feynman Gauge
                      (mg5> set gauge Feynman)
                  OM: Add a new command: 'customize_model' which allow (for a
                      selection of model) to fine tune the model to your need.
                  FR team: add a file decays.py in the UFO format, this files 
                      contains the analytical expression for one to two decays
       		  OM: implement a function for computing the 1 to 2 width on 
                      the fly. (requires MG5 installed on the computer, not only
                      the process directory)
                  OM: The question asking for the edition of the param_card/run_card
                      now accepts a command "set" to change values in those cards
                      without opening an editor. This allow simple implemetation 
                      of scanning. (Thanks G. Durieux to have push me to do it)
                  OM: Support UFO model with spin 3/2
                  OM + CDe: Support four fermion interactions. Fermion flow 
                       violation/Majorana are not yet allowed in four fermion 
                       interactions.
                  OM + PdA: Allow Large Extra Dimension Model (LED) to run in the
                      MG5 framework.
                  OM: Add auto-detection if MG5 is up-to-date and propose to
                      apply a patch if not.
                  OM: MadEvent changes automatically the compiler according to 
                      the value present in the configuration file.
                  OM: Aloha modifications: faster to create routines and more 
                      optimized routines (up to 40% faster than previous version).
                  OM: Aloha now supports Lorentz expression with denominator.
                  OM: Improve error message when Source didn't compile properly.
                  OM: The numerical evaluation of the matrix element requires now 
                      less memory than before (madevent and standalone output)
                  OM: Fix a series of bugs with the madevent command 'remove' and 
                      'run_banner'                    
                  JA: Ensure identical results for identical seeds also with
                      multiple runs in the same directory. Note that identical runs
                      with previous versions can't be guaranteed (but different
                      seeds are guaranteed to give statistically independent runs).
                      Save the results.dat files from all runs.
                  JA: Amended kinematics to correctly deal with the case of
                      massive beams, as well as fixed-target proton collisions.
                  JA: Changed default in the run_card.dat to use -1 as "no cut"
                      for the max-type cuts (etaj, ptjmax, etc.).
                  JA: Added support for negative weights in matrix elements
                      (as required for interference-only terms) and PDFs.
                  JA: Avoid creating directories for integration channels
                      that can not give events based on BW settings
                      (further improvement compared to v. 1.4.8).
                  JA: Optimize phase space integration when there are resonances
                      with mass above ECM.
                  JA: Fixed issue in replace.pl script with more than 9 particles
                      in an event.
                  JA+OM: Allow cluster run to run everything on a local (node) disk.
                      This is done fully automatically for condor cluster.
                      For the other clusters, the user should set the variable
                      "cluster_temp_path" pointing to a directory (usefull only if 
                      the directory is on the node filesystem). This still requires
                      access to central disk for copying, event combination,
                      running Pythia/PGS/Delphes etc.
                  OM: Replace fortran script combine_runs by a python script. 
                      This script allows to be more stable when running on clusters 
                      with slow filesystem response (bugs #1050269 and #1028844)
                  JA: Ensure that process mirroring is turned off for decay
                      processes of type A > B C...

1.4.8.4 (29/08/12) OM: Fix a web problem which creates generations to run twice on the web.

1.4.8.3 (21/08/12) JA: Ensure that the correct seed is written also in the .lhe
                       file header.
                   JA: Stop run in presence of empty results.dat files 
                       (which can happen if there are problems with disk access
                       in a cluster run).
                   JA: Allow reading up to 5M weighted events in combine_events.

1.4.8.2 (30/07/12) OM: Allow AE(1,1), AE(2,2) to not be present in SLAH1 card
                       (1.4.8 crashes if they were not define in the param_card)
                   OM: Add a button Stop-job for the cluster and make nicer output 
                       when the user press Ctrl-C during the job.

1.4.8 (24/07/12)  JA: Cancel running of integration channels where the BW
                      structure makes it impossible to get any events. This
                      can significantly speed up event generation for processes
                      with conflicting BWs.
                  JA: Minor modification of integration grid presetting in
                      myamp.f, due to the above point.
                  JA: Raise exception if a decay process has decaying particles
                      that are not present in the corresponding core process
                      (this might help avoid syntax mistakes).
                  JA: Fixed subprocess group combination also for the case
                      when different process flags @N are given to different
                      decays of the same core process (sorry, this was missed
                      in v. 1.4.7).
                  JA: Fixed crash for process p p > w+ w+ j j t t~ when all 
                      w and t/t~ are decayed (bug #1017912, thanks to Nicolas
                      Deutschmann).
                  JA: Fixed array dimension for diagrams with a single s-channel
                      propagator (caused crash for certain compilers, bug #1022415
                      thanks Sho Iwamoto).
                  JA: Fixed crash for identical decay chains for particle-anti- 
                      particle when only one of the two is decayed, introduced 
                      in v. 1.4.7 (thanks John Lee).
                  OM: Ensure that matching plots are replaced correctly when
                      Pythia is run reusing a tag name.
                  OM: Improved check for YE/AE, YU/AU, YD/AD for first two
                      generations in SLHA1<->2 converter (thanks Abhishek).

1.4.7 (25/06/12)  JA: Change the random seed treatment to ensure that the original 
                      seed is stored in the banner (this was broken in v. 1.4.0).
                      If a non-zero seed is given in the run_card, this seed
                      is used as starting value for the SubProcesses/randinit file,
                      while the seed in the run_card is set to 0.
                      This way, the seed for a multi_run is automatically
                      updated in the same way as for individual runs.
                  TS + JA: Fix problem with duplicate random seeds above 64000.
                      Now, random seeds up to 30081*30081 can safely be used.
                  JA: Turn off automatic checking for minimal coupling orders
                      in decay processes A > B C ...
                  JA: Ensure that automatic coupling order determination works
                      also for effective theories with multiple orders in an
                      interaction (thanks Claude and Gizem Ozturk).
                  JA: Optimize phase space integration and event generation
                      for decay processes with very squeezed mass spectrum.
                  JA: Ensure that identical matrix elements in different process 
                      definitions are combined also when using the decay chain 
                      formalism (thanks to Zhen Liu for pointing this out).
                  BF+JA: Updated the NMSSM model to the latest FR version.
                  OM: Change EW_dim6 to remove all interactions which don't 
                      impact three boson scattering.
                  JA: Fixed problem in matrix element combination which allowed
                      non-identical matrix elements to be combined in certain
                      complicated processes (such as p p > l vl l vl l vl),
                      resulting in lines with Z > e+ mu- in the event file
                      (bug #1015032, thanks Johannes E for reporting).
                  JA: Fixed minor typo in myamp.f.
                  OM: Fixed minor behavior restriction of multi_run (thanks to
                      Joachim Kopp).
                  OM: Improved condor cluster support when the cluster is 
                      unresponsive (should avoid some crashes on the web).
                  JA: Fixed support for color sextets in addmothers.f
                      (thanks Nicolas Deutschmann for reporting).          
                  JA: Make sure that also the SubProcesses directories are 
                      cleaned when running bin/compile in a gridpack.
                  JA: Removed the confusing makefile in Template and replace it
                      with scripts to create madevent.tar.gz and gridpack.tar.gz.
                  
1.4.6 (16/05/12)  JA: Added cuts on lepton pt for each of the 4 hardest leptons
                  OM: Allow bin/madevent script to be run with a single line command
                      example ./bin/madevent multi_run 10 
                  OM: Adding the 4 higgs interactions in the standard model UFO model
                  JA: Added new restriction card for the sm model with massive
                      muon and electron, and non-zero tau decay width
                  JA: Ensure assignment of colors to intermediate propagators
                      works also in fermion flow- and color flow-violating 
                      RPV processes (thanks Brock Tweedie for finding this).
                  JA: Fix crash for certain fermion flow violating decay chains
                      (introduced in v. 1.3.27) (again thanks to Brock Tweedie).
                  JA: Fix crash for decay chains with multiple decays involving 
                      the same particles (thanks Steve Blanchet for reporting)
                  JA+OM: Fix crash for Pythia8 output with multiparticle vertices
                      (thanks to Moritz Huck for reporting this.)
                  OM: Fixing ALOHA output for C++/python.
                  OM: Fix a crash occuring when trying to create an output on 
                      an existing directory (thanks Celine)

1.4.5 (11/04/12)  OM: Change the seed automatically in multi_run. (Even if the seed
                      was set to a non automatic value in the card.)
                  OM: correct a minor bug #975647 (SLAH convention problem) 
                      Thanks to Sho Iwamoto
                  OM: Improve cluster support (more secure and complete version)
                  JA: Increased the number of events tested for non-zero helicity
                      configurations (needed for goldstino processes).
                  OM: Add a command to remove the file RunWeb which were not always
                      deleted correctly
                  OM+JA: Correct the display of number of events and error for Pythia 
                     in the html files.
                  OM: Changed the way the stdout/stderr are treated on the cluster
                      since some cluster cann't support to have the same output file
                      for both. (thanks abhishek)

1.4.4 (29/03/12)  OM: Added a command: "output aloha" which allows to creates a 
                      subset (or all) of the aloha routines linked to the
                      current model
                  OM: allow to choose the duration of the timer for the questions.
                      (via ./input/mg5_configuration.txt)
                  OM: Allow UFO model where G is not defined.
                  OM: allow to use ~,~user, ${var} in the path. Improve support
                      for path containing spaces.
                  JA: Fixed LHAPDF functionality which was broken in v. 1.4.0
                  JA: Allow non-equal mixing angles in mssm restrict cards
                      (as needed for cards from some spectrum generators)
                  JA: Fixed script addmasses.py for complicated events such as
                      p p > t t~ + jets with decays of t and t~.
                  JA: Added GE cluster to the list in cluster.py.
                  JA: Allow up to 1M events in a single run. Note that the 
                      unweighting (combine events) step gets quite slow with
                      so many events. Also note that if Pythia is run, still
                      maximum 50k events is recommended in a single run. 
                  OM: Fix problem linked to filesystem which makes new files
                      non executables by default. (bug #958616)
                  JA: Fixed buffer overflow in gen_ximprove when number of
                      configs > number of diagrams due to competing resonances
                      (introduced in v. 1.4.3).

1.4.3 (08/03/12)  JA: Reintroduced the possibility to completely forbid
                      s-channel diagrams, using the $$ notation. Note that
                      this should be used with great care, since the result
                      is in general not gauge-invariant. It is in general
                      better to use the $ notation, forbidding only onshell
                      s-channel particles (the inverse of decay chains).
                  JA: Automatically ensure that ptj and mmjj are below xqcut
                      when xqcut > 0, since ptj or mmjj > xqcut ruins matching.
                  OM: Add LSF to the list of supported cluster (thanks to Alexis).
                  OM: change the param_card reader for the restrict file.
                      This allow to restrict model with 3 lha id (or more)
                      (thanks to Eduardo Ponton).
                  OM: forbids to run 'generate events' with python 2.4.
                  OM: Include the configuration file in the .tar.gz created on 
                      the web (thanks to Simon) .
                  OM: Fix a Mac specific problem for edition of Delphes card.
                      (thanks to Sho Iwamoto).
                  OM: ALOHA modifications:
                       - Change sign convention for Epsilon (matching FR choices)
                       - For Fermion vertex forces that _1 always returns the  
                         incoming fermion and _2 returns the outcoming fermion. 
                         (This modifies conjugate routine output)
                       - Change the order of argument for conjugate routine
                         to expect IO order of fermion in all cases.
                       Note that the two last modifications matches MG5 conventions
                       and that those modifications correct bugs for interactions
                       a) subject to conjugate routine (i.e. if the model has 
                          majorana)                       
                       b) containing fermion momentum dependencies in the Lorentz
                          structure  
                       All model included by default in MG5 (in particular sm/mssm)
                       were not affected by those mismatch of conventions.
                       (Thanks to Benjamin fuks) 
                  OM: make acceptance test more silent.  
                  OM: return the correct error message when a compilation occur. 
                  OM: some code re-factoring.

1.4.2 (16/02/12) JA: Ensure that matching works properly with > 9 final state
                      particles (by increasing a buffer size in event output)
                 OM: add a command "import banner" in order to run a full run
                      from a given banner.
                 OM: Fix the Bug #921487, fixing a problem with home made model
                      In the definition of Particle/Anti-Particle. (Thanks Ben)
                 OM: Fix a formatting problem in me5_configuration.txt 
                      (Bug #930101) Thanks to Arian
                 OM: allow to run ./bin/mg5 BANNER_PATH and
                      ./bin/mg5 PROC_CARD_V4_PATH
                 OM: Various small fixes concerning the stability of the html 
                      output.
                 OM: Changes the server to download td since cp3wks05 has an 
                      harddisk failures.

1.4.1 (06/02/12) OM: Fix the fermion flow check which was wrongly failing on 
                      some model  (Thanks to Benjamin)
                 OM: Improve run organization efficiency (which speeds up the 
                      code on cluster) (Thanks to Johan)
                 OM: More secure html output (Thanks to Simon)

1.4.0 (04/02/12) OM: New user interface for the madevent run. Type:
                      1) (from madevent output) ./bin/madevent
                      2) (from MG5 command line) launch [MADEVENT_PATH] -i
                      This interface replaces various script like refine, 
                      survey, combine, run_..., rm_run, ...
                      The script generate_events still exists but now calls
                       ./bin/madevent. 
                 OM: For MSSM model, convert param_card to SLAH1. This card is
                      converted to SLAH2 during the MadEvent run since the UFO 
                      model uses SLAH2. This allows to use Pythia 6,
                      as well as having a coherent definition for the flavor.
                 JA+OM: For decay width computations, the launch command in 
                      addition to compute the width, creates a new param_card 
                      with the width set to the associated values, and with the 
                      Branching ratio associated (usefull for pythia). 
                 NOTE: This param_card makes sense for future run ONLY if all 
                      relevant decay are generated.
                 EXAMPLE: (after launch bin/mg5):
                       import model sm-full
                       generate t > b w+
                       define all = p b b~ l+ l- ta+ ta- vl vl~
                       add process w+ > all all
                       add process z > all all
                       define v = z w+ w-
                       add process h > all all
                       add process h > v v, v > all all
                       output
                       launch
                 OM: change output pythia8 syntax: If a path is specified this 
                      is considered as the output directory.
                 OM: Change the path of the madevent output files. This allows 
                      to run pythia/pgs/delphes mulitple times for the same set 
                      of events (with different pythia/... parameters).
                 OM: Madevent output is now insensitive to the relative path
                      to pythia-pgs, delphes, ... In consequence you don't need
                      anymore to have your directory at the same level as 
                      Template directory. 
                 OM: MadEvent checks that the param_card is coherent with the 
                      restriction used during the model generation. 
                 OM: Model restrictions will now also force opposite number to 
                      match (helpfull for constraining to rotation matrix).  
                 OM: Change the import command. It's now allowed to omit the 
                      type of import. The type is guessed automaticaly. 
                      This is NOT allowed on the web.
                 OM: Add a check that the fermion flow is coherent with the 
                      Lorentz structure associates to the vertex.
                 OM: Add a check that the color representation is coherent. 
                      This allow to detect/fix various problem linked
                      to some new models created by FR and SARAH.
                 OM: Change the default fortran compiler to gfortran.
                 OM: Add the possibility to force which fortran compiler will
                      be used, either via the configuration file or via the set 
                      command.
                 OM: Add the possibility to bypass the automatic opening of 
                      the web browser (via the configuration file: 
                      ./input/mg5_configuration.txt )
                 OM: add 'save options' command to save the current configuration 
                      in the configuration file. 
                 OM: Change the scheme of questions when running madevent and 
                      allow to specify in the command interface if you
                      want to run pythia/pgs/...
                      Allow to put the answers to the questions in the 
                      proc_card.dat.
                 OM: Add options for the display command:
                      a) display options: return the current option value. 
                        i.e. those set via the set command and/or via the 
                        configuration file
                      b) display variable NAME: return the current string 
                        representation of NAME and/or self.NAME .
                      c) display coupling_order: return the coupling orders with
                        their associated weight (for automatic order restriction)
                      d) display couplings now returns the list of all couplings
                        with the associated expression
                      e) display interactions [PART1] [PART2] [PART3] ...
                         display all interactions containing the particles set
                         in arguments 
                 OM: New Python script for the creation of the various html pages.
                      This Requires less disk access for the generation of the files.
                 OM: Modify error treatment, especially for Invalid commands
                      and Configuration problems.
                 JA: Ensure that we get zero cross section if we have
                      non-parton initial states with proton/antiproton beams
                 OM: Improve cluster support. MadEvent now supports PBS/Condor/SGE
                      Thanks to Arian Abrahantes for the SGE implementation.
                 OM: Improve auto-completion (better output/dealing with multi line/...)
                 OM: Improve the parallel suite and change the release script to run
                      some of the parallel tests. This ensures even higher stability 
                      of the  code for the future releases.
                 JA: Changed the way gridpacks work: Set granularity to 1
                      (so randomly select channels only if they should generate 
                      less than 1 event), but allowing channels to run down to a single
                      iteration. This removes all old problems with increased
                      variance for small channels in the gridpacks, while giving 
                      even faster event generation.

                 Thanks to Johan Alwall, Sho Iwamoto for all the important 
                 testing/bug reports.


1.3.33 (01/01/12) JA: Revisited colors for propagators in addmothers.f
                      to ensure that propagators in color flow
                      violating processes get the correct color
                      from initial state particles (thanks to
                      Michele Gabusi for forcing me to do this).

1.3.32 (21/12/11) JA: Fixed a bug in the PDF reweighting routine,
                      which caused skewed eta distributions for
                      matched samples with pdfwgt=T. Thanks to Giulio
                      Lenzi for finding this.
 
1.3.31 (29/11/11) OM: Fix a bug an overflow in RAMBO (affects standalone 
                     output only)
                  PdA (via OM): Change RS model (add a width to the spin2)
                  OM: Fix a bug in the cuts associate to  allowed mass of all 
                      neutrinos+leptons (thanks to Brock Tweedie for finding it)
                  OM: Remove some limitation in the name for the particles


1.3.30 (18/11/11) OM: Fix a bug for the instalation of pythia-pgs on a 64 bit
                      UNIX machine.
                  OM: If ROOTSYS is define but root in the PATH, add it 
                      automatically in create_matching_plots.sh
                     This is require for the UIUC cluster.

1.3.29 (16/11/11) OM: Fixed particle identities in the Feynman diagram drawing
                  JA: Fixed bug in pdf reweighting when external LHAPDF is used.
                  OM+JA: Simplify the compilation of pythia-pgs package.


1.3.28 (14/11/11) OM+JA: Fix special case when Lorentz structure combining
                      two different Majorana particles depends on the
                      incoming/outgoing status of the Majorana particles
                      (needed for MSSM with Goldstino).
                  JA: Fixed problem with colors in addmothers.f for complicated
                      multiparticle vertices and simplified color treatment 
                      (thanks to Gauthier Durieux for pointing this out).
                  JA: Further improved gridpack parameters
                  OM: Update the parallel test (now testing against MG5 1.3.3)
                  OM: Include some parallel test in the release script.


1.3.27 (05/11/11) JA: Fix bug in mirrored amplitudes (sometimes
                      amplitudes that should not be flagged as
                      mirrored were flagged as mirrored). Thanks
                      Marco Zaro for reporting this!
                  JA: Fix another problem getting enough events in
                      gridpack mode (it was not completely fixed in
                      v. 1.3.24). Thanks Alexis!
                  JA: Added "!" comments for all parameters in the default
                      run_card, since apparently this is still needed
                      for g77 to correctly read the parameters.
 
1.3.26 (31/10/11) JA: Fix color setting in MadEvent event file for
                      multiparticle vertices, which was not taken into
                      account in the upgrade in v. 1.3.18
                  OM: Fixed mmnl cut (inv. mass of all leptons and neutrinos)
                      which was never active.
                  OM: Fix td install in Linux were a chmod was missing

1.3.25 (27/10/11) JA: Ensure that the correct intermediate resonance
                      is always written in the event file, even when we
                      have resonances with identical properties.
                  OM: Fix the bug forcing to quit the web browser in order to
                      have MG5 continuing to run.
                  OM: Change the tutorial in order to allow open index.html
                      after the output command. 

1.3.24 (22/10/11) JA: Fix problem with getting enough events in gridpack
                      mode (this was broken in v. 1.3.11 when we moved
                      from events to luminocity in refine). Thanks to
                      Alexis Kalogeropoulos.

1.3.23 (19/10/11) JA: Allow user to set scales using setscales.f again 
                      (this was broken in v. 1.3.18). Thanks to Arindam Das.
                  JA: Ensure that the error message is displayed if the
                     "make" command is not installed on the system.
 
1.3.22 (12/10/11) JA: Fixed another bug (also introduced in 1.3.18), which 
                      could give the wrong ordering between the s-channel 
                      propagators for certain multiprocess cases (this
                      also lead to a hard stop, so don't worry, if you get 
                      your events, the bug doesn't affect you). Sorry about
                      that, this is what happens when you add a lot of
                      new functionality...

1.3.21 (12/10/11) OM: Add a new command: install.
                      This allow to install quite easily different package
                      devellop for Madgraph/MadEvent. The list of available
                      package are pythia-pgs/MadAnalysis/ExRootAnalysis/Delphes
                  OM: Adding TopEffth Model
                  OM: Improve display particles and autocompletion in
                      presence of nonpropagating particles
                  OM: Fix Aloha bug linked to four fermion operator
                  PA: fix the problem of degenerate color basis in the
                      diquark sextet model
                  JA: Fixed bug in cluster.f that created a hard stop,
                      introduced in 1.3.18.

1.3.20 (09/10/11) JA: Fixed bug in myamp.f that created a hard stop
                      error for certain cases with many processes with
                      different propagators in the same subprocess dir.

1.3.19 (06/10/11) JA: Fixed problem with SubProcesses makefile on Linux,
                      introduced in 1.3.18.

1.3.18 (04/10/11) JA: Use model information to determine color of particles
                      for reweighting and propagator color info.
                  JA: Changed the definition of "forbidden s-channels"
                      denoted by "$" to exclude on-shell s-channels while
                      keeping all diagrams (i.e., complemetary to the decay
                      chain formalism). This reduces the problems with 
                      gauge invariance compared to previously.
                      "Onshell" is as usual defined by the "bwcutoff" flag 
                      in the run_card.dat.
                  JA: Enable proper 4-flavor matching (such as gg>hbb~+jets)
                      Note that you need the Pythia/PGS package v. 2.1.9 or 
                      later to use with 4F matching.
                      Changes include: alpha_s reweighting also for b vertices,
                      new scale treatment (mu_F for pp>hbb~ is (pT_b^max*m_Th)),
                      no clustering of gluons to final-state massive particles
                      in MadEvent.
                  JA: Ensure that factorization scale settings and matching works
                      also in singlet t-channel exchange processes like
                      single top and VBF. The dynamic factorization
                      scale is given by the pT of the scattered quark
                      (on each side of the event).
                Note: You need the Pythia/PGS package v. 2.1.10 or later
                      to use with VBF matching, to ensure that both radiated
                      and scattered partons are treated correctly
                      - scattered partons need to be excluded from the matching,
                      since their pT can be below QCUT. An even better
                      treatment would require to individually shower and match
                      the two sides in Pythia, which is not presently possible.
                Note: In the matched 4-flavor process p p > t b~ j $ w+ w- t~ +
                      p p > t b~ j j $ w+ w- t~, there is an admixture
                      of t-channel single top (with up to 1 radiated jet) 
                      and s-channel single top (with up to 2 radiated jets). 
                      In this case, the automatic determination of maximum 
                      multiplicity sample doesn't work (since max in the file 
                      will be 2 jets, but for t-channel max is 1 jet).
                      So MAXJETS=1 must be specified in the pythia_card.dat.
                  JA: Fixed pdf reweighting for matching, which due to a mistake
                      had never been activated.
                  JA: Improved phase space integration presetting further by 
                      taking into account special cuts like xpt, ht etc.
                  JA: Introduce new convention for invariant mass cuts
                      - if max < min, exclude intermediate range
                      (allows to exclude W/Z dijet resonances in VBF processes)

1.3.17 (30/09/11) OM: Fix a crash created by ALOHA when it tries to create the full
                      set of ALOHA routines (pythia8 output only).

1.3.16 (11/09/11) JA: Fixed the problem from 1.3.12.

1.3.15 (09/09/11) OM: remove the fix of 1.3.12
                      (No events in output for some given processes)

1.3.14 (08/09/11) OM: Fix a bug in the RS model introduced in 1.3.8

1.3.13 (05/09/11) JA: Fixed bug with cut_decays=F which removed cuts also for
                      non-decay products in certain channels if there is
                      a forced decay present. Note that this does not affect
                      xqcut, only pt, minv and eta cuts.
                  JA: If non-zero phase space cutoff, don't use minimum of
                      1 GeV (this allows to go to e.g. 2m_e invariant mass for
                      \gamma* > e+ e-).

1.3.12 (01/09/11) JA: Fixed problem with decay chains when different decays
                      result in identical final states, such as
                      p p > go go, (go > b1/b1~ b/b~, b1/b1~ > b/b~ n1)
                      (only one of the decay chains was chosen, instead of
                      all 3 combinations (b1,b1), (b1,b1~), (b1~,b1~))
                  JA: Allow for overall orders also with grouped subprocesses
                  JA: Ensure that only leading color flows are included in event
                      output (so no singlet flows from color octets).
                  JA: Fixed small bug in fermion flow determination for multifermion
                      vertices.

1.3.11 (26/08/11) JA: Improved precision of "survey" by allowing 4th and 5th 
                      iteration if accuracy after 3 iterations < 10%.
                  JA: Subdivide BW in phase space integration for conflicting BWs 
                      also for forced decays, to improve generation with large
                      bwcutoff in e.g. W+ W- production with decays.
                  JA: Do refine using luminocity instead of number of events,
                      to work with badly determined channels.
                  JA: Don't use BW for shat if mass > sqrt(s).
                  JA: Fixed insertion of colors for octet resonances decaying to 
                      octet+singlet (thanks Bogdan for finding this)

1.3.10 (23/08/11) OM: Update ALOHA version
                  OM: increase waiting time for jobs to write physically the results on
                      the disks (in ordre to reduce trouble on the cluster).

1.3.9 (01/08/11)  OM: Add a new model DY_SM (arXiv:1107.5830). Thanks to Neil 
                      for the generation of the model 

1.3.8 (25/07/11)  JA: Replace the SM and HEFT models with latest versions using
                      the Wolfenstein parameterization for the CKM matrix.
                  JA: Implemented reading of the new UFO information about
                      coupling orders (order hierarchy and expansion_order).
                  JA: New "coupling order" specification WEIGHTED which checks
                      for  sum of coupling orders weighted by their hierarchy.
                  JA: Implemented optimal coupling orders for processes from any
                      model if no coupling orders specified.

1.3.7 (21/07/11)  JA: Fix makefiles for some v4 models that were forgotten
                      in v. 1.3.5

1.3.6 (18/07/11)  OM: Ensure that the new makefiles work on the web

1.3.5 (14/07/11): JA: New organization of make files, ensure that compilation works 
                      for all modes (with/without LHAPDF, static/dynamic, 
                      regular/gridpack) for both Linux and Mac OS X (be careful with 
                      dynamic libraries on Mac OS X though, since it seems that 
                      common blocks might not work properly)
                  JA: Fixed proper error messages and clean stop for compilation 
                      errors during MadEvent run.

1.3.4 (05/07/11): OM: More informative error message when a compilation error occurs

1.3.3 (29/06/11): JA: Fixed diagram symmetry for case when there are
                      no 3-vertex-only diagrams
                  JA (by OM): More informative error when trying to generate invalid 
                      pythia8 process

1.3.2 (14/06/11): OM: Fix fortran output when a model is case sensitive 
                        (Bug if a coupling was depending of a case sensitive parameter)
                  SdV: Remove a annoying print in the new cuts (added in 1.3.0)
                  OM: Fix a compilation problem in the standalone cpp output

1.3.1 (02/06/11): JA: Fixed missing file bug with the introduction of
                      inclusive HT cut

1.3.0 (02/06/11): JA: Allow for grouped subprocesses also for MG4 models
                  JA: Improved multiprocess diagram generation to reuse
                      diagrams for crossed processes
                  JA: Automatic optimization of order of particles in
                      multiparticle labels for optimal multiprocess generation
                  JA: Improved efficiency of identification of identical
                      matrix elements
                  JA: Improved identification of diagrams with identical
                      divergency structure for grouped subprocesses
                  JA: Included more fine-grained run options in the
                      run_card, including helicity summation options,
                      whether or not to set ptj and mjj automatically
                      based on xqcut, etc.
                  JA: Fixed some minor array limit and arithmetics warnings
                      for extreme decay and decay chain processes.
                  SdV: Added cuts on H_T(all jets, light and b)
                  OM: Fixed minor bug related to cluster option in launch

1.2.4 (15/05/11): JA: Fixed long-standing bug in DECAY relating to
                      the cross section info in <init> block, and
                      fixed parameter reading for MG5 SM model.

1.2.3 (11/05/11): JA: Fixed problem with scale choice in processes with mixed 
                      QED/QCD orders, e.g. p p > t t~ QED=2. Note that this fix
                      doesn't work for p p > t t~ j j QED=4 which should still
                      be avoided.
                  JA: Added the ptllmin/max options in the default run_card.dat

1.2.2 (09/05/11): OM: fix ALOHA symmetries creating not gauge invariant result 
                      for scalar octet

1.2.1 (08/05/11): OM: reduce the quantity of RAM use by matrix.f
                  OM: support speed of psyco if this python module is installed
                  OM: fix a minor bug in the model parsing
                  OM: add the check of valid model.pkl also for v4 model
                  OM: add a check that UpdatesNotes is up-to-date when
                      making a release
                  JA: Fixed problem in phase space generation for
                      s-channel mass > s_tot

1.2.0 (05/05/11): OM: minor fixes on check charge conjugation
                  OM: add a check on the path for the validity of the model.pkl
                  JA: Fixed problem with combine_runs on certain compilers

1.1.2 (03/05/11): OM+JA: Fixed problem for models with multiple
                      interactions for the same set of particles,
                      introduced in v. 1.1.1
 
1.1.1 (02/05/11): JA: Replaced (slow) diagram symmetry determination by
                      evaluation with fast identification based on diagram tags.
                  JA: Replacing the "p=-p" id=0 vertex produced by diagram 
                      generation algorithm already in the diagram generation,
                      simplifying drawing, helas objects and color.
                  JA: Fixed compiler warnings for unary operator.
                  JA: Always set all coupling orders for diagrams
                      (needed for NLO implementations).
                  OM: Improved and more elegant "open" implementation for
                      the user interface.
                  OM: minor fixes related to checking the gauge

1.1.0 (21/04/11): JA: Removed hard limit on number of external particles in 
                      MadEvent, allowing for unlimited length decay chains there
                      (up to 14 final state particles successfully integrated).
                  JA: Improved helicity selection and automatic full helicity 
                      sum if needed. Optimization of run parameters.
                  JA: New flag in run_card.dat to decide whether basic cuts
                      are applied to decay products or not.
                  OM: Merged ALOHA calls for different lorentz structures 
                      with the same color structures, increasing the speed and 
                      efficiency of matrix element evaluations.
                  OM: Added new "open" command in command line interface,
                      allowing to open standard file types directly.
                      Automatically open crossx.html at launch.
                  JA: Fixed MadEvent bugs for multiparton processes with 
                      conflicting decays and some faulty array limits.
                  JA: Suppressed scary but irrelevant warnings for compiling 
                      2->1 and 1->2 processes in MadEvent.
                  JA: Pythia 8 output further optimized.
                  JA, OM: Several minor fixes relating to user interface etc.

1.0.0 (12/04/11): Official release of MadGraph 5. Some of the features:
                  - Complete FeynRules compatibility through the UFO interface
                  - Automatic writing of HELAS routines for any model in
                    Fortran, C++ or Python through ALOHA
                  - Matrix element output in Fortran, C++ or Python
                  - Output formats: MadEvent, Pythia 8, Standalone (Fortran/C++)
                  - Support for spin 0, 1/2, 1, 2 particles
                  - Support for color 1, 3, 6, 8
                  - Revamped MadEvent with improved subprocess directory 
                    organization and vastly increased speed and stability
                  - Unlimited length decay chains (up to 12 final state
                    particles tested with MadEvent, see v. 1.0.1)
                  - Process checks for new model implementations
                  - ...and much more (see paper "MadGraph 5: Going Beyond")<|MERGE_RESOLUTION|>--- conflicted
+++ resolved
@@ -4,16 +4,11 @@
 		RF: For NLO running: added 'strip' to the makefiles to reduce executable sizes (removes symbol info)
 		Stefano Carrazza (by RF): fix for the photon PDF for the internal NNPDF sets
 		RF: Improved the check on the consistency of the cuts and the grouping of subprocesse (LO running)
+                PT: enabled PYTHIA8.2
 
 
 2.2.1(25/09/14) OM: Fix a bug preventing the generation of events at LO due to a wrong treatment of 
                       the color-flow.
-<<<<<<< HEAD
-		          RF: Fix bug #1377187
-                PT: enabled PYTHIA8.2
-=======
-		
->>>>>>> 77dda828
 
 2.2.0(24/09/14) VH: General mixed order corrections in MadLoop (only), including QCD/EW/QED and 
                     the UFO@NLO model 'loop_qcd_qed_sm'.

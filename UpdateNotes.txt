--- conflicted
+++ resolved
@@ -11,19 +11,16 @@
        		  OM: implement a function for computing the 1 to 2 width on 
                       the fly. (requires that MG5 install on the computer 
                       not only the output directory)
-<<<<<<< HEAD
+                  OM: The question asking for the edition of the param_card/run_card
+		      accepts now a command set to change one value of those cards
+		      whithout opening an editor. This allow simple implemetation 
+                      of scanning. (Thanks G. Durieux to have push me to do it)
                   OM: Support UFO model with spin 3/2
                   OM + CDe: Support four fermion interactions fermion flow 
                        violation/majorana are not yet allowed in fourfermion 
 		       interactions.
                   OM + PdA: Allow Large Extra Dimension Model (LED) to run in the
                       MG5 framework.
-=======
-                  OM: The question asking for the edition of the param_card/run_card
-		      accepts now a command set to change one value of those cards
-		      whithout opening an editor. This allow simple implemetation 
-                      of scanning. (Thanks G. Durieux to have push me to do it)
->>>>>>> dccfd3f1
                   OM: Add auto-detection if MG5 is up-to-date and propose to
                       apply the various patch if not.
                   OM: MadEvent change automatically the compiler according to 

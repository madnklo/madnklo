Update notes for MadGraph 5 (in reverse time order)

<<<<<<< HEAD
2.0.0.beta4(xx/xx/xx) OM: Merge with 1.5.9 (See informtation below)
                      VH: Fixed set_run.f which incorrectly sets a default value for ptl, drll and
                           etal making the code insensitive to the values set in the run_card.dat 
                      VH: Fixed a bug in MadLoop that doubled the computing time for quad precision
		      RF: Possibility to use MC over helicities (for the MadLoop virtual corrections
                           only). Turned off by default.
		      VH+RF: Added MadLoop stability information to the log files (and run summary
                           in DEBUG mode).
                      RF: Fixed a stability problem in the reweighting to get PDF and scale uncertainties.
                      OM+SF+RF: Add Frixione Jet isolation

2.0.0.beta3(13/02/13) OM: Merge with 1.5.7+1.5.8 (See information below)
                      OM: Allow the customize_model to be scriptable in a 
                          friendly way.
                      RF: Event normalization is now Les Houches compliant (the weights
		          of the events should average to the total rate). The old normalization
			  can still be chosen by setting the flag 'sum = event_norm' in the run_card.
		      RF: Fixes a bug related to the mass of the tau that was not consistently 
 		          taking into account in the phase-space set-up.
		      VH: Fixed the incorrect implementation of the four gluons R2 in the loop_sm UFO.
		      VH: Fixed the UV renormalization for the SM with massive c quarks.
			  RF: The PDF uncertainty for NNPDF is now also correctly given in the run summary
		      RF: Some improvements in the test_MC and test_ME when matrix elements are
                          numerically very large
		      OM+RF: Added the running at LO to the 'launch questions'
                      OM: Allow "check" command to use a event file.
                          This will use the related param_card and the first
                          event compatible with the requested process.
		      RF: Improved the phase-space generation in the case of competing resonances

2.0.0.beta2(23/12/12) MG5 Team: Include 1.5.4+1.5.5+1.5.6 modifications
                      MadSpin Team: Include MadSpin
                      VH: Fix computation in the Feynman gauge for the loops
                      RF: automatic computation of the NLO uncertainties
                      OM: NLO can now be runned with no central disk
                      MZ: change the format of number (using e and not d)
                      MZ: compilation and tests are possible in multicore
                      RF: allow to precise either uncertainty or number of events
                          for aMC@NLO/NLO
                      OM: ./bin/mg5 cmd.cmd is now working for NLO process

2.0.0.beta1(31/10/12) aMCatNLO Team: First public (beta) version of aMCatNLO.
                        In order to learn aMCatNLO, please do "tutorial aMCatNLO"
                        Please also visit: http://amcatnlo.cern.ch/list.htm for more
                        information.
=======
1.5.11 (21/06/13) OM: Fix CRITICAL bug (returning wrong cross-section) for processes with more than
                      one W decaying leptonically. For such processes the lepton cuts were also used
                      on the neutrino particle reducing the cross-section. This bug was present only
                      for group_subprocesses=True (the default)
                  OM: Fix Bug #1184213: crash in presence of JIL mechanism (occur on some 
                      LINUX computer only)
                  OM: The compilation of madevent is now performed by the number of core specify
                      in the configuration file. Same for pythia, ...
                  OM: Improve support for Read-Only system
                  OM: Fix a bug with the detection of the compiler when user specifiy a specific
                      compiler.
                  OM: Fix a problem that MG5 fails to compute the cross-section/width after that 
                      a first computation fails to integrate due to a wrong mass spectrum. 
                  OM: Fix a wrong output (impossible to compile) for pythia in presence of photon/gluon
                      propagator (introduce in 1.5.8)
                  OM: Allow to have UFO model with "goldstone" attribute instead of "GoldstoneBoson", since
                      FR change convention in order to match the UFO paper.

1.5.10 (16/05/13) OM: Fix Bug #1170417: fix crash for conjugate routine in presence of 
                      massless propagator. (introduce in 1.5.9)
                  OM: Fix question #226810: checking that patch program exists before
                      trying to update MG5 code.
                  OM: Fix Bug #1171049: an error in the order of wavefunctions 
                      making the code to crash (introduce in 1.5.7)
		  OM: Allow to use an additional syntax for the set command.
                      set gauge = Feynman is now valid. (Was not valid before due to the '=')
                  OM: Fix By Arian Abrahantes. Fix SGE cluster which was not working when
                      running full simulation (PGS/Delphes).
                  OM: adding txxxxx.cc (Thanks to Aurelijus Rinkevicius for having 
                      written the routine) 
                  OM: Fix Bug #1177442. This crash occurs only for very large model. 
                      None of the model shipped with MG5 are impacted.
                  OM: Fix Question #228315. On some filesystem, some of the executable 
                      loose the permission to be executable. Recover those errors 
                      automatically.
                  OM: Modify the diagram enhancement technique. When more diagram have 
                      the same propagator structure we still combine them but we now include
                      the interference term in the enhancement technique for those diagrams.
                      This fix a crash for some multi-jet process in presence of non diagonal
                      ckm matrices.
>>>>>>> f9c40b31

1.5.9 (01/04/13)  JA: Fix bug in identification of symmetric diagrams, which could
                      give the wrong propagators included in event files for certain
                      processes (such as p p > z z j, z > l+ l-). Apart from the 
                      propagators (with status 2) in the event file, this bug didn't
                      affect any other results (such as distributions).
                  JA: Fix problem in gensym which made some decay chain processes
                      slower than they should be. Thanks Eric Mintun for reporting.
                  JA: Fix problem in event clustering (introduced in v. 1.5.8)
                      which made events from some processes fail Pythia running.
                  JA: Fixed bug #1156474, Pythia 8 C++ matrix element output for 
                      decay chain processes such as p p > z j, z > j j.
                      (Bug #1156474)
                  JA + OM: Automatically remove libpdf and libgeneric before survey,
                      so everything works automatically when switching between
                      built-in PDFs and LHAPDF.
                  JA: Allow syntax / to remove particles in the define command.
                      Example: define q = p / g
                  JA: Added fat warning if any decay process in a decay chain
                      includes a particle decaying to itself (as is the case
                      if you do w+ > all all, since you include w+ > w+ a).
                  JA: Forbid running newprocess_mg5 from a process directory
                      that has already been generated, to avoid confusion.
                  OM: Fix lxplus server issue (Bug #1159929)
                  OM: Fix an issue when MG5 directory is on a read only disk 
                      (Bug #1160629)
                  OM: Fix a bug which prevent to have the pythia matching plot/cross-section
                      in some particular case.
                  OM: Support of new UFO convention allowing to define custom propagator.
                      (Both in MG5 and ALOHA)
                  OM: Change ALOHA default propagator to have a specific expression for the
                      massless case allowing to speed up matrix element computation with 
                      photon/gluon.
                  OM: Correct the default spin 3/2 propagator (wrong incoming/outcoming 
                      definition)
                  ML (by OM): Adding support of the SLURM cluster. Thanks to 
                      Matthew Low for the implementation.
                  OM: Fixing the standalone_cpp output for the mssm model. (only model impacted)
                      Thanks to Silvan S Kuttimalai for reporting. 
                  OM: Fix Bug #1162512: Wrong line splitting in cpp when some name were very long.
                      (shorten the name + fix the splitting)

1.5.8 (05/03/13)  OM: Fix critical bug introduce in 1.5.0. ALOHA was wrongly written
                      HELAS routine for expression containing expression square. 
                      (like P(-1,1)**2). None of the default model of MG5 (like sm/mssm)
                      have such type of expression. More information in bug report #1132996
                      (Thanks Gezim) 		
                  OM+JA: install Delphes now installs Delphes 3 
                      [added command install Delphes2 to install Delphes 2]
                  OM: Add command in MadEvent interface: add_time_of_flight
                      This command modifies the lhe events file by adding the time of 
                      flight information in the lhe events. To run this you need to do
                      $> ./bin/madevent
                      MGME> generate_events --laststep=parton -f 
                      MGME> add_time_of_flight
		      MGME> pythia    [if needed]
                  OM: Fix bug in pythia8 output for process using decay chains syntax.
                      See bug #1099790.
                  CDe+OM: Update EWdim6 model
                  OM: Fix a bug preventing model customized via the "customize_model"
                      command to use the automatic width computation.
                  OM: Change model restriction behavior: a value of 1 for a width is 
                      not treated as a restriction rule.
                  OM: Fix incomplete restriction of the MSSM model leading to inefficient
                      process merging (and larger-than-necessary files) for the MSSM.
                  OM: Correct bug #1107603 (problem with condor cluster for submission 
                      associated to a large number of jobs). Thanks Sanjay.
                  JA: Fix one part of the problem in bug #1123974: take into 
                      account invariant mass cuts mmXX above the peak range in 
                      s-channel resonances in the phase space integration,
                      to make sure such channels find events even for narrow
                      invariant mass cut ranges. Please note the discussion in 
                      that bug report for other types of channels however.
                  JA: Fixed bug #1139303: matrix elements for identical 
                      decay chain processes with different propagators (such as 
                      p p > w+, w+ > e+ ve and p p > w-,  w- > vm~ mu-) 
                      are now no longer combined, to ensure that resonances are
                      correctly represented in event file.
                  OM: Support lhapdf set which contains photon (See bug #1131995).
                  RF+JA: Reuse last two PDF calls also for LHAPDF PDFs, clarify code
                      for reuse of PDFs in pdg2pdf.f and pdg2pdf_lhapdf.f
                  OM: Update the default delphes card to latest Delphes version. This 
                      default card is automatically overwritten by the default Delphes
                      card when running "install Delphes".
                  JA: Make sure cuts are only checked once per event - this can save
                      a lot of time for multiparton event generation.
                  OM: Fix Bug #1142042 (crash in gridpack).

1.5.7 (15/01/13)  OM+JA: Fixed crash linked to model_v4 for processes containing wwww or
                      zzww interactions. (See bug #1095603. Thanks to Tim Lu) 
                  OM: Fix a bug affecting 2>1 process when the final states particles is 
                      (outcoming fermion) introduced in version 1.5.0. (Thanks to 
                      B. Fuks) 
                  OM: Fix a problem of fermion flow for v4 model (thanks to A. Abrahantes) 
                  OM+DBF: Change the automatically the electroweak-scheme when passing to 
                      complex-mass scheme: the mass of the W is the an external parameter
                      and Gf is an internal parameter fixed by LO gauge relation. 
                  OM+DBF: Remove the model sm_mw of the model database. 
                  OM: Fix problem in the ./bin/mg5 file command when some question are 
                      present in the file.
                  OM: Extend support for ~ and ${vars} in path.
                  OM: Fix a crash in multi_run for more than 300 successive runs.
                      (Thanks to Diptimoy)
                  OM: Allow to choose the center of mass energy for the check command.
                  OM: small change in the pbs cluster submission (see question #218824)
                  OM: Adding possibility to check gauge/lorentz/...for  2>1 processes.                    

1.5.6 (20/12/12)  JA: Replaced error with warning when there are decay processes
                      without corresponding core processes final state (see 
                      Question #216037). If you get this warning, please check
                      carefully the process list and diagrams to make sure you
                      have the processes you were expecting.
                  JA: Included option to set the highest flavor for alpha_s reweighting
                      (useful for 4-flavor matching with massive b:s). Note that
                      this does not affect the choice of factorization scale.
                  JA: Fixed Bug #1089199, where decay processes with symmetric 
                      diagrams were missing a symmetry factor. 
                      Note that this only affects decay processes (A > B C ..) 
                      with multiple identical particles in the final state and 
                      some propagators not able to go on the mass shell.
                  JA: Updated the restriction cards for the sm model to set 
                      Yukawa couplings equal to the corresponding masses
                      (in order to avoid stupid gauge check failures).


1.5.5 (18/11/12)  JA: Fixed Bug #1078168, giving asymmetries in X+gamma generation
                      (e.g. Z+gamma) when ickkw=1 and pdfwgt=T. Thanks Irakli!
                  JA: Ensure that t-channel single top gives non-zero cross section
                      even if maxjetflavor=4 (note that if run with matching,
                      maxjetflavor=5 is necessary for correct PDF reweighting).
                  OM: Fixed Bug #1077877. Aloha crashing for pseudo-scalar, 3 bosons 
                      interactions (introduces in 1.5.4)
                  OM: Fix Bug for the command "check gauge". The test of comparing
                      results between the two gauge (unitary and Feynman) was not 
                      changing the gauge correctly.
                  OM: Improvment in LSF cluster support (see bug #1071765) Thanks to
                      Brian Dorney.

1.5.4 (11/11/12)  JA: Fixed bug in combine_runs.py (introduced in v. 1.5.0) for
                      processes with 5 final-state particles, which might prevent
                      matching to Pythia to work properly (thanks Priscila).
                  OM: Fix Bug #1076043, error in kinematics for e- p collisions,
 		      thanks to Uta Klein (introduced in 1.5.0).
                  JA: Fix Bug #1075525, combination of decay processes for 
                      particle and antiparticle (e.g. w+ > all all and 
                      w- > all all), thanks Pierre.
                  OM: Fix a compilation crash due to aloha (thanks Tim T)
                  JA: Fixed dynamical scale settings for e- p collisions.
                  JA: Fixed running LHAPDF on a cluster with cluster_temp_path.
                  JA: Ensure that the seed is stored in the banner even when Pythia
                      is run (this was broken in v. 1.5.0).
                  JA: Improved and clarified phase space presetting for processes
                      with competing BWs.

1.5.3 (01/11/12)  OM: Fix a crash in the gridpack mode (Thanks Baris Altunkaynak)
                  OM: Fix a crash occuring on cluster with no central disk (only
                      condor by default) for some complicated process.
                  OM: If launch command is typed before any output command, 
                      "output madevent" is run automatically.
                  OM: Fix bug preventing to set width to Auto in the mssm model.
                  OM: Allow "set width PID VALUE" as an additional possibility to
                      answer edit card function.
                  OM: Improve ME5_debug file (include now the content of the 
                      proc_card as well).

1.5.2 (11/10/12)  OM: Fix Bug for mssm model. The param_card was not read properly
                      for this model. (introduce in 1.5.0)
                  OM: If the code is run with an input file (./bin/mg5 cmd.cmd)
                      All question not answered in the file will be answered by the 
                      default value. Running with piping data is not affected by this.
                      i.e. running ./bin/mg5 cmd.cmd < answer_to_question 
                       or echo 'answer_to_question' | ./bin/mg5 cmd.cmd      
                      are not affected by this change and will work as expected.
                  OM: Fixing a bug preventing to use the "set MH 125" command in a
                      script file.
                  JA: Fixed a bug in format of results.dat file for impossible
                      configurations in processes with conflicting BWs.
                  OM: Adding command "launch" in madevent interface which is the
                      exact equivalent to the launch command in the MG5 interface
                      in madevent output.
                  OM: Secure the auto-update, since we receive some report of incomplete
                      version file information.

1.5.1 (06/10/12)  JA: Fixed symmetry factors in non-grouped MadEvent mode
                      (bug introduced in v. 1.5.0).
                  JA: Fixed phase space integration problem with multibody 
                      decay processes (thanks Kentarou for finding this!).
                  OM: Fix that standalone output was not reading correctly the param_card
                      (introduce in 1.5.0)
                  OM: Fix a crash when trying to load heft
                  OM: Fix the case when the UFO model contains one mass which 
                      has the same name as another parameter up to the case.
                  OM: Fix a bug for result lower than 1e-100 those one are now 
                      consider as zero.
                  OM: Fix a bug present in the param_card create by width computation 
                      computation where the qnumbers data were written as a float 
                      (makes Pythia 6 crash).

1.5.0 (28/09/12)  OM: Allow MG5 to run in complex mass scheme mode
                      (mg5> set complex_mass True)
                  OM: Allow MG5 to run in feynman Gauge
                      (mg5> set gauge Feynman)
                  OM: Add a new command: 'customize_model' which allow (for a
                      selection of model) to fine tune the model to your need.
                  FR team: add a file decays.py in the UFO format, this files 
                      contains the analytical expression for one to two decays
       		  OM: implement a function for computing the 1 to 2 width on 
                      the fly. (requires MG5 installed on the computer, not only
                      the process directory)
                  OM: The question asking for the edition of the param_card/run_card
                      now accepts a command "set" to change values in those cards
                      without opening an editor. This allow simple implemetation 
                      of scanning. (Thanks G. Durieux to have push me to do it)
                  OM: Support UFO model with spin 3/2
                  OM + CDe: Support four fermion interactions. Fermion flow 
                       violation/Majorana are not yet allowed in four fermion 
                       interactions.
                  OM + PdA: Allow Large Extra Dimension Model (LED) to run in the
                      MG5 framework.
                  OM: Add auto-detection if MG5 is up-to-date and propose to
                      apply a patch if not.
                  OM: MadEvent changes automatically the compiler according to 
                      the value present in the configuration file.
                  OM: Aloha modifications: faster to create routines and more 
                      optimized routines (up to 40% faster than previous version).
                  OM: Aloha now supports Lorentz expression with denominator.
                  OM: Improve error message when Source didn't compile properly.
                  OM: The numerical evaluation of the matrix element requires now 
                      less memory than before (madevent and standalone output)
                  OM: Fix a series of bugs with the madevent command 'remove' and 
                      'run_banner'                    
                  JA: Ensure identical results for identical seeds also with
                      multiple runs in the same directory. Note that identical runs
                      with previous versions can't be guaranteed (but different
                      seeds are guaranteed to give statistically independent runs).
                      Save the results.dat files from all runs.
                  JA: Amended kinematics to correctly deal with the case of
                      massive beams, as well as fixed-target proton collisions.
                  JA: Changed default in the run_card.dat to use -1 as "no cut"
                      for the max-type cuts (etaj, ptjmax, etc.).
                  JA: Added support for negative weights in matrix elements
                      (as required for interference-only terms) and PDFs.
                  JA: Avoid creating directories for integration channels
                      that can not give events based on BW settings
                      (further improvement compared to v. 1.4.8).
                  JA: Optimize phase space integration when there are resonances
                      with mass above ECM.
                  JA: Fixed issue in replace.pl script with more than 9 particles
                      in an event.
                  JA+OM: Allow cluster run to run everything on a local (node) disk.
                      This is done fully automatically for condor cluster.
                      For the other clusters, the user should set the variable
                      "cluster_temp_path" pointing to a directory (usefull only if 
                      the directory is on the node filesystem). This still requires
                      access to central disk for copying, event combination,
                      running Pythia/PGS/Delphes etc.
                  OM: Replace fortran script combine_runs by a python script. 
                      This script allows to be more stable when running on clusters 
                      with slow filesystem response (bugs #1050269 and #1028844)
                  JA: Ensure that process mirroring is turned off for decay
                      processes of type A > B C...

1.4.8.4 (29/08/12) OM: Fix a web problem which creates generations to run twice on the web.

1.4.8.3 (21/08/12) JA: Ensure that the correct seed is written also in the .lhe
                       file header.
                   JA: Stop run in presence of empty results.dat files 
                       (which can happen if there are problems with disk access
                       in a cluster run).
                   JA: Allow reading up to 5M weighted events in combine_events.

1.4.8.2 (30/07/12) OM: Allow AE(1,1), AE(2,2) to not be present in SLAH1 card
                       (1.4.8 crashes if they were not define in the param_card)
                   OM: Add a button Stop-job for the cluster and make nicer output 
                       when the user press Ctrl-C during the job.

1.4.8 (24/07/12)  JA: Cancel running of integration channels where the BW
                      structure makes it impossible to get any events. This
                      can significantly speed up event generation for processes
                      with conflicting BWs.
                  JA: Minor modification of integration grid presetting in
                      myamp.f, due to the above point.
                  JA: Raise exception if a decay process has decaying particles
                      that are not present in the corresponding core process
                      (this might help avoid syntax mistakes).
                  JA: Fixed subprocess group combination also for the case
                      when different process flags @N are given to different
                      decays of the same core process (sorry, this was missed
                      in v. 1.4.7).
                  JA: Fixed crash for process p p > w+ w+ j j t t~ when all 
                      w and t/t~ are decayed (bug #1017912, thanks to Nicolas
                      Deutschmann).
                  JA: Fixed array dimension for diagrams with a single s-channel
                      propagator (caused crash for certain compilers, bug #1022415
                      thanks Sho Iwamoto).
                  JA: Fixed crash for identical decay chains for particle-anti- 
                      particle when only one of the two is decayed, introduced 
                      in v. 1.4.7 (thanks John Lee).
                  OM: Ensure that matching plots are replaced correctly when
                      Pythia is run reusing a tag name.
                  OM: Improved check for YE/AE, YU/AU, YD/AD for first two
                      generations in SLHA1<->2 converter (thanks Abhishek).

1.4.7 (25/06/12)  JA: Change the random seed treatment to ensure that the original 
                      seed is stored in the banner (this was broken in v. 1.4.0).
                      If a non-zero seed is given in the run_card, this seed
                      is used as starting value for the SubProcesses/randinit file,
                      while the seed in the run_card is set to 0.
                      This way, the seed for a multi_run is automatically
                      updated in the same way as for individual runs.
                  TS + JA: Fix problem with duplicate random seeds above 64000.
                      Now, random seeds up to 30081*30081 can safely be used.
                  JA: Turn off automatic checking for minimal coupling orders
                      in decay processes A > B C ...
                  JA: Ensure that automatic coupling order determination works
                      also for effective theories with multiple orders in an
                      interaction (thanks Claude and Gizem Ozturk).
                  JA: Optimize phase space integration and event generation
                      for decay processes with very squeezed mass spectrum.
                  JA: Ensure that identical matrix elements in different process 
                      definitions are combined also when using the decay chain 
                      formalism (thanks to Zhen Liu for pointing this out).
                  BF+JA: Updated the NMSSM model to the latest FR version.
                  OM: Change EW_dim6 to remove all interactions which don't 
                      impact three boson scattering.
                  JA: Fixed problem in matrix element combination which allowed
                      non-identical matrix elements to be combined in certain
                      complicated processes (such as p p > l vl l vl l vl),
                      resulting in lines with Z > e+ mu- in the event file
                      (bug #1015032, thanks Johannes E for reporting).
                  JA: Fixed minor typo in myamp.f.
                  OM: Fixed minor behavior restriction of multi_run (thanks to
                      Joachim Kopp).
                  OM: Improved condor cluster support when the cluster is 
                      unresponsive (should avoid some crashes on the web).
                  JA: Fixed support for color sextets in addmothers.f
                      (thanks Nicolas Deutschmann for reporting).          
                  JA: Make sure that also the SubProcesses directories are 
                      cleaned when running bin/compile in a gridpack.
                  JA: Removed the confusing makefile in Template and replace it
                      with scripts to create madevent.tar.gz and gridpack.tar.gz.
                  
1.4.6 (16/05/12)  JA: Added cuts on lepton pt for each of the 4 hardest leptons
                  OM: Allow bin/madevent script to be run with a single line command
                      example ./bin/madevent multi_run 10 
                  OM: Adding the 4 higgs interactions in the standard model UFO model
                  JA: Added new restriction card for the sm model with massive
                      muon and electron, and non-zero tau decay width
                  JA: Ensure assignment of colors to intermediate propagators
                      works also in fermion flow- and color flow-violating 
                      RPV processes (thanks Brock Tweedie for finding this).
                  JA: Fix crash for certain fermion flow violating decay chains
                      (introduced in v. 1.3.27) (again thanks to Brock Tweedie).
                  JA: Fix crash for decay chains with multiple decays involving 
                      the same particles (thanks Steve Blanchet for reporting)
                  JA+OM: Fix crash for Pythia8 output with multiparticle vertices
                      (thanks to Moritz Huck for reporting this.)
                  OM: Fixing ALOHA output for C++/python.
                  OM: Fix a crash occuring when trying to create an output on 
                      an existing directory (thanks Celine)

1.4.5 (11/04/12)  OM: Change the seed automatically in multi_run. (Even if the seed
                      was set to a non automatic value in the card.)
                  OM: correct a minor bug #975647 (SLAH convention problem) 
                      Thanks to Sho Iwamoto
                  OM: Improve cluster support (more secure and complete version)
                  JA: Increased the number of events tested for non-zero helicity
                      configurations (needed for goldstino processes).
                  OM: Add a command to remove the file RunWeb which were not always
                      deleted correctly
                  OM+JA: Correct the display of number of events and error for Pythia 
                     in the html files.
                  OM: Changed the way the stdout/stderr are treated on the cluster
                      since some cluster cann't support to have the same output file
                      for both. (thanks abhishek)

1.4.4 (29/03/12)  OM: Added a command: "output aloha" which allows to creates a 
                      subset (or all) of the aloha routines linked to the
                      current model
                  OM: allow to choose the duration of the timer for the questions.
                      (via ./input/mg5_configuration.txt)
                  OM: Allow UFO model where G is not defined.
                  OM: allow to use ~,~user, ${var} in the path. Improve support
                      for path containing spaces.
                  JA: Fixed LHAPDF functionality which was broken in v. 1.4.0
                  JA: Allow non-equal mixing angles in mssm restrict cards
                      (as needed for cards from some spectrum generators)
                  JA: Fixed script addmasses.py for complicated events such as
                      p p > t t~ + jets with decays of t and t~.
                  JA: Added GE cluster to the list in cluster.py.
                  JA: Allow up to 1M events in a single run. Note that the 
                      unweighting (combine events) step gets quite slow with
                      so many events. Also note that if Pythia is run, still
                      maximum 50k events is recommended in a single run. 
                  OM: Fix problem linked to filesystem which makes new files
                      non executables by default. (bug #958616)
                  JA: Fixed buffer overflow in gen_ximprove when number of
                      configs > number of diagrams due to competing resonances
                      (introduced in v. 1.4.3).

1.4.3 (08/03/12)  JA: Reintroduced the possibility to completely forbid
                      s-channel diagrams, using the $$ notation. Note that
                      this should be used with great care, since the result
                      is in general not gauge-invariant. It is in general
                      better to use the $ notation, forbidding only onshell
                      s-channel particles (the inverse of decay chains).
                  JA: Automatically ensure that ptj and mmjj are below xqcut
                      when xqcut > 0, since ptj or mmjj > xqcut ruins matching.
                  OM: Add LSF to the list of supported cluster (thanks to Alexis).
                  OM: change the param_card reader for the restrict file.
                      This allow to restrict model with 3 lha id (or more)
                      (thanks to Eduardo Ponton).
                  OM: forbids to run 'generate events' with python 2.4.
                  OM: Include the configuration file in the .tar.gz created on 
                      the web (thanks to Simon) .
                  OM: Fix a Mac specific problem for edition of Delphes card.
                      (thanks to Sho Iwamoto).
                  OM: ALOHA modifications:
                       - Change sign convention for Epsilon (matching FR choices)
                       - For Fermion vertex forces that _1 always returns the  
                         incoming fermion and _2 returns the outcoming fermion. 
                         (This modifies conjugate routine output)
                       - Change the order of argument for conjugate routine
                         to expect IO order of fermion in all cases.
                       Note that the two last modifications matches MG5 conventions
                       and that those modifications correct bugs for interactions
                       a) subject to conjugate routine (i.e. if the model has 
                          majorana)                       
                       b) containing fermion momentum dependencies in the Lorentz
                          structure  
                       All model included by default in MG5 (in particular sm/mssm)
                       were not affected by those mismatch of conventions.
                       (Thanks to Benjamin fuks) 
                  OM: make acceptance test more silent.  
                  OM: return the correct error message when a compilation occur. 
                  OM: some code re-factoring.

1.4.2 (16/02/12) JA: Ensure that matching works properly with > 9 final state
                      particles (by increasing a buffer size in event output)
                 OM: add a command "import banner" in order to run a full run
                      from a given banner.
                 OM: Fix the Bug #921487, fixing a problem with home made model
                      In the definition of Particle/Anti-Particle. (Thanks Ben)
                 OM: Fix a formatting problem in me5_configuration.txt 
                      (Bug #930101) Thanks to Arian
                 OM: allow to run ./bin/mg5 BANNER_PATH and
                      ./bin/mg5 PROC_CARD_V4_PATH
                 OM: Various small fixes concerning the stability of the html 
                      output.
                 OM: Changes the server to download td since cp3wks05 has an 
                      harddisk failures.

1.4.1 (06/02/12) OM: Fix the fermion flow check which was wrongly failing on 
                      some model  (Thanks to Benjamin)
                 OM: Improve run organization efficiency (which speeds up the 
                      code on cluster) (Thanks to Johan)
                 OM: More secure html output (Thanks to Simon)

1.4.0 (04/02/12) OM: New user interface for the madevent run. Type:
                      1) (from madevent output) ./bin/madevent
                      2) (from MG5 command line) launch [MADEVENT_PATH] -i
                      This interface replaces various script like refine, 
                      survey, combine, run_..., rm_run, ...
                      The script generate_events still exists but now calls
                       ./bin/madevent. 
                 OM: For MSSM model, convert param_card to SLAH1. This card is
                      converted to SLAH2 during the MadEvent run since the UFO 
                      model uses SLAH2. This allows to use Pythia 6,
                      as well as having a coherent definition for the flavor.
                 JA+OM: For decay width computations, the launch command in 
                      addition to compute the width, creates a new param_card 
                      with the width set to the associated values, and with the 
                      Branching ratio associated (usefull for pythia). 
                 NOTE: This param_card makes sense for future run ONLY if all 
                      relevant decay are generated.
                 EXAMPLE: (after launch bin/mg5):
                       import model sm-full
                       generate t > b w+
                       define all = p b b~ l+ l- ta+ ta- vl vl~
                       add process w+ > all all
                       add process z > all all
                       define v = z w+ w-
                       add process h > all all
                       add process h > v v, v > all all
                       output
                       launch
                 OM: change output pythia8 syntax: If a path is specified this 
                      is considered as the output directory.
                 OM: Change the path of the madevent output files. This allows 
                      to run pythia/pgs/delphes mulitple times for the same set 
                      of events (with different pythia/... parameters).
                 OM: Madevent output is now insensitive to the relative path
                      to pythia-pgs, delphes, ... In consequence you don't need
                      anymore to have your directory at the same level as 
                      Template directory. 
                 OM: MadEvent checks that the param_card is coherent with the 
                      restriction used during the model generation. 
                 OM: Model restrictions will now also force opposite number to 
                      match (helpfull for constraining to rotation matrix).  
                 OM: Change the import command. It's now allowed to omit the 
                      type of import. The type is guessed automaticaly. 
                      This is NOT allowed on the web.
                 OM: Add a check that the fermion flow is coherent with the 
                      Lorentz structure associates to the vertex.
                 OM: Add a check that the color representation is coherent. 
                      This allow to detect/fix various problem linked
                      to some new models created by FR and SARAH.
                 OM: Change the default fortran compiler to gfortran.
                 OM: Add the possibility to force which fortran compiler will
                      be used, either via the configuration file or via the set 
                      command.
                 OM: Add the possibility to bypass the automatic opening of 
                      the web browser (via the configuration file: 
                      ./input/mg5_configuration.txt )
                 OM: add 'save options' command to save the current configuration 
                      in the configuration file. 
                 OM: Change the scheme of questions when running madevent and 
                      allow to specify in the command interface if you
                      want to run pythia/pgs/...
                      Allow to put the answers to the questions in the 
                      proc_card.dat.
                 OM: Add options for the display command:
                      a) display options: return the current option value. 
                        i.e. those set via the set command and/or via the 
                        configuration file
                      b) display variable NAME: return the current string 
                        representation of NAME and/or self.NAME .
                      c) display coupling_order: return the coupling orders with
                        their associated weight (for automatic order restriction)
                      d) display couplings now returns the list of all couplings
                        with the associated expression
                      e) display interactions [PART1] [PART2] [PART3] ...
                         display all interactions containing the particles set
                         in arguments 
                 OM: New Python script for the creation of the various html pages.
                      This Requires less disk access for the generation of the files.
                 OM: Modify error treatment, especially for Invalid commands
                      and Configuration problems.
                 JA: Ensure that we get zero cross section if we have
                      non-parton initial states with proton/antiproton beams
                 OM: Improve cluster support. MadEvent now supports PBS/Condor/SGE
                      Thanks to Arian Abrahantes for the SGE implementation.
                 OM: Improve auto-completion (better output/dealing with multi line/...)
                 OM: Improve the parallel suite and change the release script to run
                      some of the parallel tests. This ensures even higher stability 
                      of the  code for the future releases.
                 JA: Changed the way gridpacks work: Set granularity to 1
                      (so randomly select channels only if they should generate 
                      less than 1 event), but allowing channels to run down to a single
                      iteration. This removes all old problems with increased
                      variance for small channels in the gridpacks, while giving 
                      even faster event generation.

                 Thanks to Johan Alwall, Sho Iwamoto for all the important 
                 testing/bug reports.


1.3.33 (01/01/12) JA: Revisited colors for propagators in addmothers.f
                      to ensure that propagators in color flow
                      violating processes get the correct color
                      from initial state particles (thanks to
                      Michele Gabusi for forcing me to do this).

1.3.32 (21/12/11) JA: Fixed a bug in the PDF reweighting routine,
                      which caused skewed eta distributions for
                      matched samples with pdfwgt=T. Thanks to Giulio
                      Lenzi for finding this.
 
1.3.31 (29/11/11) OM: Fix a bug an overflow in RAMBO (affects standalone 
                     output only)
                  PdA (via OM): Change RS model (add a width to the spin2)
                  OM: Fix a bug in the cuts associate to  allowed mass of all 
                      neutrinos+leptons (thanks to Brock Tweedie for finding it)
                  OM: Remove some limitation in the name for the particles


1.3.30 (18/11/11) OM: Fix a bug for the instalation of pythia-pgs on a 64 bit
                      UNIX machine.
                  OM: If ROOTSYS is define but root in the PATH, add it 
                      automatically in create_matching_plots.sh
                     This is require for the UIUC cluster.

1.3.29 (16/11/11) OM: Fixed particle identities in the Feynman diagram drawing
                  JA: Fixed bug in pdf reweighting when external LHAPDF is used.
                  OM+JA: Simplify the compilation of pythia-pgs package.


1.3.28 (14/11/11) OM+JA: Fix special case when Lorentz structure combining
                      two different Majorana particles depends on the
                      incoming/outgoing status of the Majorana particles
                      (needed for MSSM with Goldstino).
                  JA: Fixed problem with colors in addmothers.f for complicated
                      multiparticle vertices and simplified color treatment 
                      (thanks to Gauthier Durieux for pointing this out).
                  JA: Further improved gridpack parameters
                  OM: Update the parallel test (now testing against MG5 1.3.3)
                  OM: Include some parallel test in the release script.


1.3.27 (05/11/11) JA: Fix bug in mirrored amplitudes (sometimes
                      amplitudes that should not be flagged as
                      mirrored were flagged as mirrored). Thanks
                      Marco Zaro for reporting this!
                  JA: Fix another problem getting enough events in
                      gridpack mode (it was not completely fixed in
                      v. 1.3.24). Thanks Alexis!
                  JA: Added "!" comments for all parameters in the default
                      run_card, since apparently this is still needed
                      for g77 to correctly read the parameters.
 
1.3.26 (31/10/11) JA: Fix color setting in MadEvent event file for
                      multiparticle vertices, which was not taken into
                      account in the upgrade in v. 1.3.18
                  OM: Fixed mmnl cut (inv. mass of all leptons and neutrinos)
                      which was never active.
                  OM: Fix td install in Linux were a chmod was missing

1.3.25 (27/10/11) JA: Ensure that the correct intermediate resonance
                      is always written in the event file, even when we
                      have resonances with identical properties.
                  OM: Fix the bug forcing to quit the web browser in order to
                      have MG5 continuing to run.
                  OM: Change the tutorial in order to allow open index.html
                      after the output command. 

1.3.24 (22/10/11) JA: Fix problem with getting enough events in gridpack
                      mode (this was broken in v. 1.3.11 when we moved
                      from events to luminocity in refine). Thanks to
                      Alexis Kalogeropoulos.

1.3.23 (19/10/11) JA: Allow user to set scales using setscales.f again 
                      (this was broken in v. 1.3.18). Thanks to Arindam Das.
                  JA: Ensure that the error message is displayed if the
                     "make" command is not installed on the system.
 
1.3.22 (12/10/11) JA: Fixed another bug (also introduced in 1.3.18), which 
                      could give the wrong ordering between the s-channel 
                      propagators for certain multiprocess cases (this
                      also lead to a hard stop, so don't worry, if you get 
                      your events, the bug doesn't affect you). Sorry about
                      that, this is what happens when you add a lot of
                      new functionality...

1.3.21 (12/10/11) OM: Add a new command: install.
                      This allow to install quite easily different package
                      devellop for Madgraph/MadEvent. The list of available
                      package are pythia-pgs/MadAnalysis/ExRootAnalysis/Delphes
                  OM: Adding TopEffth Model
                  OM: Improve display particles and autocompletion in
                      presence of nonpropagating particles
                  OM: Fix Aloha bug linked to four fermion operator
                  PA: fix the problem of degenerate color basis in the
                      diquark sextet model
                  JA: Fixed bug in cluster.f that created a hard stop,
                      introduced in 1.3.18.

1.3.20 (09/10/11) JA: Fixed bug in myamp.f that created a hard stop
                      error for certain cases with many processes with
                      different propagators in the same subprocess dir.

1.3.19 (06/10/11) JA: Fixed problem with SubProcesses makefile on Linux,
                      introduced in 1.3.18.

1.3.18 (04/10/11) JA: Use model information to determine color of particles
                      for reweighting and propagator color info.
                  JA: Changed the definition of "forbidden s-channels"
                      denoted by "$" to exclude on-shell s-channels while
                      keeping all diagrams (i.e., complemetary to the decay
                      chain formalism). This reduces the problems with 
                      gauge invariance compared to previously.
                      "Onshell" is as usual defined by the "bwcutoff" flag 
                      in the run_card.dat.
                  JA: Enable proper 4-flavor matching (such as gg>hbb~+jets)
                      Note that you need the Pythia/PGS package v. 2.1.9 or 
                      later to use with 4F matching.
                      Changes include: alpha_s reweighting also for b vertices,
                      new scale treatment (mu_F for pp>hbb~ is (pT_b^max*m_Th)),
                      no clustering of gluons to final-state massive particles
                      in MadEvent.
                  JA: Ensure that factorization scale settings and matching works
                      also in singlet t-channel exchange processes like
                      single top and VBF. The dynamic factorization
                      scale is given by the pT of the scattered quark
                      (on each side of the event).
                Note: You need the Pythia/PGS package v. 2.1.10 or later
                      to use with VBF matching, to ensure that both radiated
                      and scattered partons are treated correctly
                      - scattered partons need to be excluded from the matching,
                      since their pT can be below QCUT. An even better
                      treatment would require to individually shower and match
                      the two sides in Pythia, which is not presently possible.
                Note: In the matched 4-flavor process p p > t b~ j $ w+ w- t~ +
                      p p > t b~ j j $ w+ w- t~, there is an admixture
                      of t-channel single top (with up to 1 radiated jet) 
                      and s-channel single top (with up to 2 radiated jets). 
                      In this case, the automatic determination of maximum 
                      multiplicity sample doesn't work (since max in the file 
                      will be 2 jets, but for t-channel max is 1 jet).
                      So MAXJETS=1 must be specified in the pythia_card.dat.
                  JA: Fixed pdf reweighting for matching, which due to a mistake
                      had never been activated.
                  JA: Improved phase space integration presetting further by 
                      taking into account special cuts like xpt, ht etc.
                  JA: Introduce new convention for invariant mass cuts
                      - if max < min, exclude intermediate range
                      (allows to exclude W/Z dijet resonances in VBF processes)

1.3.17 (30/09/11) OM: Fix a crash created by ALOHA when it tries to create the full
                      set of ALOHA routines (pythia8 output only).

1.3.16 (11/09/11) JA: Fixed the problem from 1.3.12.

1.3.15 (09/09/11) OM: remove the fix of 1.3.12
                      (No events in output for some given processes)

1.3.14 (08/09/11) OM: Fix a bug in the RS model introduced in 1.3.8

1.3.13 (05/09/11) JA: Fixed bug with cut_decays=F which removed cuts also for
                      non-decay products in certain channels if there is
                      a forced decay present. Note that this does not affect
                      xqcut, only pt, minv and eta cuts.
                  JA: If non-zero phase space cutoff, don't use minimum of
                      1 GeV (this allows to go to e.g. 2m_e invariant mass for
                      \gamma* > e+ e-).

1.3.12 (01/09/11) JA: Fixed problem with decay chains when different decays
                      result in identical final states, such as
                      p p > go go, (go > b1/b1~ b/b~, b1/b1~ > b/b~ n1)
                      (only one of the decay chains was chosen, instead of
                      all 3 combinations (b1,b1), (b1,b1~), (b1~,b1~))
                  JA: Allow for overall orders also with grouped subprocesses
                  JA: Ensure that only leading color flows are included in event
                      output (so no singlet flows from color octets).
                  JA: Fixed small bug in fermion flow determination for multifermion
                      vertices.

1.3.11 (26/08/11) JA: Improved precision of "survey" by allowing 4th and 5th 
                      iteration if accuracy after 3 iterations < 10%.
                  JA: Subdivide BW in phase space integration for conflicting BWs 
                      also for forced decays, to improve generation with large
                      bwcutoff in e.g. W+ W- production with decays.
                  JA: Do refine using luminocity instead of number of events,
                      to work with badly determined channels.
                  JA: Don't use BW for shat if mass > sqrt(s).
                  JA: Fixed insertion of colors for octet resonances decaying to 
                      octet+singlet (thanks Bogdan for finding this)

1.3.10 (23/08/11) OM: Update ALOHA version
                  OM: increase waiting time for jobs to write physically the results on
                      the disks (in ordre to reduce trouble on the cluster).

1.3.9 (01/08/11)  OM: Add a new model DY_SM (arXiv:1107.5830). Thanks to Neil 
                      for the generation of the model 

1.3.8 (25/07/11)  JA: Replace the SM and HEFT models with latest versions using
                      the Wolfenstein parameterization for the CKM matrix.
                  JA: Implemented reading of the new UFO information about
                      coupling orders (order hierarchy and expansion_order).
                  JA: New "coupling order" specification WEIGHTED which checks
                      for  sum of coupling orders weighted by their hierarchy.
                  JA: Implemented optimal coupling orders for processes from any
                      model if no coupling orders specified.

1.3.7 (21/07/11)  JA: Fix makefiles for some v4 models that were forgotten
                      in v. 1.3.5

1.3.6 (18/07/11)  OM: Ensure that the new makefiles work on the web

1.3.5 (14/07/11): JA: New organization of make files, ensure that compilation works 
                      for all modes (with/without LHAPDF, static/dynamic, 
                      regular/gridpack) for both Linux and Mac OS X (be careful with 
                      dynamic libraries on Mac OS X though, since it seems that 
                      common blocks might not work properly)
                  JA: Fixed proper error messages and clean stop for compilation 
                      errors during MadEvent run.

1.3.4 (05/07/11): OM: More informative error message when a compilation error occurs

1.3.3 (29/06/11): JA: Fixed diagram symmetry for case when there are
                      no 3-vertex-only diagrams
                  JA (by OM): More informative error when trying to generate invalid 
                      pythia8 process

1.3.2 (14/06/11): OM: Fix fortran output when a model is case sensitive 
                        (Bug if a coupling was depending of a case sensitive parameter)
                  SdV: Remove a annoying print in the new cuts (added in 1.3.0)
                  OM: Fix a compilation problem in the standalone cpp output

1.3.1 (02/06/11): JA: Fixed missing file bug with the introduction of
                      inclusive HT cut

1.3.0 (02/06/11): JA: Allow for grouped subprocesses also for MG4 models
                  JA: Improved multiprocess diagram generation to reuse
                      diagrams for crossed processes
                  JA: Automatic optimization of order of particles in
                      multiparticle labels for optimal multiprocess generation
                  JA: Improved efficiency of identification of identical
                      matrix elements
                  JA: Improved identification of diagrams with identical
                      divergency structure for grouped subprocesses
                  JA: Included more fine-grained run options in the
                      run_card, including helicity summation options,
                      whether or not to set ptj and mjj automatically
                      based on xqcut, etc.
                  JA: Fixed some minor array limit and arithmetics warnings
                      for extreme decay and decay chain processes.
                  SdV: Added cuts on H_T(all jets, light and b)
                  OM: Fixed minor bug related to cluster option in launch

1.2.4 (15/05/11): JA: Fixed long-standing bug in DECAY relating to
                      the cross section info in <init> block, and
                      fixed parameter reading for MG5 SM model.

1.2.3 (11/05/11): JA: Fixed problem with scale choice in processes with mixed 
                      QED/QCD orders, e.g. p p > t t~ QED=2. Note that this fix
                      doesn't work for p p > t t~ j j QED=4 which should still
                      be avoided.
                  JA: Added the ptllmin/max options in the default run_card.dat

1.2.2 (09/05/11): OM: fix ALOHA symmetries creating not gauge invariant result 
                      for scalar octet

1.2.1 (08/05/11): OM: reduce the quantity of RAM use by matrix.f
                  OM: support speed of psyco if this python module is installed
                  OM: fix a minor bug in the model parsing
                  OM: add the check of valid model.pkl also for v4 model
                  OM: add a check that UpdatesNotes is up-to-date when
                      making a release
                  JA: Fixed problem in phase space generation for
                      s-channel mass > s_tot

1.2.0 (05/05/11): OM: minor fixes on check charge conjugation
                  OM: add a check on the path for the validity of the model.pkl
                  JA: Fixed problem with combine_runs on certain compilers

1.1.2 (03/05/11): OM+JA: Fixed problem for models with multiple
                      interactions for the same set of particles,
                      introduced in v. 1.1.1
 
1.1.1 (02/05/11): JA: Replaced (slow) diagram symmetry determination by
                      evaluation with fast identification based on diagram tags.
                  JA: Replacing the "p=-p" id=0 vertex produced by diagram 
                      generation algorithm already in the diagram generation,
                      simplifying drawing, helas objects and color.
                  JA: Fixed compiler warnings for unary operator.
                  JA: Always set all coupling orders for diagrams
                      (needed for NLO implementations).
                  OM: Improved and more elegant "open" implementation for
                      the user interface.
                  OM: minor fixes related to checking the gauge

1.1.0 (21/04/11): JA: Removed hard limit on number of external particles in 
                      MadEvent, allowing for unlimited length decay chains there
                      (up to 14 final state particles successfully integrated).
                  JA: Improved helicity selection and automatic full helicity 
                      sum if needed. Optimization of run parameters.
                  JA: New flag in run_card.dat to decide whether basic cuts
                      are applied to decay products or not.
                  OM: Merged ALOHA calls for different lorentz structures 
                      with the same color structures, increasing the speed and 
                      efficiency of matrix element evaluations.
                  OM: Added new "open" command in command line interface,
                      allowing to open standard file types directly.
                      Automatically open crossx.html at launch.
                  JA: Fixed MadEvent bugs for multiparton processes with 
                      conflicting decays and some faulty array limits.
                  JA: Suppressed scary but irrelevant warnings for compiling 
                      2->1 and 1->2 processes in MadEvent.
                  JA: Pythia 8 output further optimized.
                  JA, OM: Several minor fixes relating to user interface etc.

1.0.0 (12/04/11): Official release of MadGraph 5. Some of the features:
                  - Complete FeynRules compatibility through the UFO interface
                  - Automatic writing of HELAS routines for any model in
                    Fortran, C++ or Python through ALOHA
                  - Matrix element output in Fortran, C++ or Python
                  - Output formats: MadEvent, Pythia 8, Standalone (Fortran/C++)
                  - Support for spin 0, 1/2, 1, 2 particles
                  - Support for color 1, 3, 6, 8
                  - Revamped MadEvent with improved subprocess directory 
                    organization and vastly increased speed and stability
                  - Unlimited length decay chains (up to 12 final state
                    particles tested with MadEvent, see v. 1.0.1)
                  - Process checks for new model implementations
                  - ...and much more (see paper "MadGraph 5: Going Beyond")<|MERGE_RESOLUTION|>--- conflicted
+++ resolved
@@ -1,7 +1,7 @@
 Update notes for MadGraph 5 (in reverse time order)
 
-<<<<<<< HEAD
-2.0.0.beta4(xx/xx/xx) OM: Merge with 1.5.9 (See informtation below)
+
+2.0.0.beta4(xx/xx/xx) OM: Merge with 1.5.9-11 (See informtation below)
                       VH: Fixed set_run.f which incorrectly sets a default value for ptl, drll and
                            etal making the code insensitive to the values set in the run_card.dat 
                       VH: Fixed a bug in MadLoop that doubled the computing time for quad precision
@@ -46,7 +46,7 @@
                         In order to learn aMCatNLO, please do "tutorial aMCatNLO"
                         Please also visit: http://amcatnlo.cern.ch/list.htm for more
                         information.
-=======
+
 1.5.11 (21/06/13) OM: Fix CRITICAL bug (returning wrong cross-section) for processes with more than
                       one W decaying leptonically. For such processes the lepton cuts were also used
                       on the neutrino particle reducing the cross-section. This bug was present only
@@ -87,7 +87,6 @@
                       the interference term in the enhancement technique for those diagrams.
                       This fix a crash for some multi-jet process in presence of non diagonal
                       ckm matrices.
->>>>>>> f9c40b31
 
 1.5.9 (01/04/13)  JA: Fix bug in identification of symmetric diagrams, which could
                       give the wrong propagators included in event files for certain

--- conflicted
+++ resolved
@@ -1,6 +1,5 @@
 Update notes for MadGraph 5 (in reverse time order)
 
-<<<<<<< HEAD
 1.4.7 (XX/06/12)  JA: Change the random seed treatment to ensure that the original 
                       seed is stored in the banner (this was broken in v. 1.4.0).
                       If a non-zero seed is given in the run_card, this seed
@@ -12,6 +11,8 @@
                       Now, random seeds up to 30081*30081 can safely be used.
                   JA: Turn off automatic checking for minimal coupling
                       hierarchy in decay processes A > B C ...
+                  OM: Change EW_dim6 to remove all interactions which doesn't 
+                      impact three boson scatering
                   JA: Optimize phase space integration and event generation
                       for decay processes with very squeezed mass spectrum.
                   JA: Ensure that identical matrix element in different process 
@@ -27,7 +28,7 @@
                   OM: fixed minor behavior restriction of multi_run (Thanks to
                       Joachim Kopp)
                   OM: Improved condor cluster support when the cluster is 
-                      unresponsive (should avoid some crashes)
+                      unresponsive (should avoid some crashes on the web)
                   JA: Fixed support for color sextets in addmothers.f
                       (thanks Nicolas Deutschmann for reporting).          
                   JA: Make sure that also the SubProcesses directories are 
@@ -37,21 +38,8 @@
                   
 1.4.6 (16/05/12)  JA: Added cuts on lepton pt for each of the 4 hardest leptons
                   OM: allow bin/madevent script to be run with a single line command:
-		      example ./bin/madevent multi_run 10 
-		  OM: Adding the 4 higgs interactions in the standard model UFO model
-=======
-
-Web Fix Only (Will be include in 1.4.7):
-                  OM: Change EW_dim6 to remove all interactions which doesn't 
-                      impact three boson scatering
-                  OM: Fix the problem on multi-run which fails in 1.4.6
-                      after a given number of run.
-
-1.4.6 (XX/04/12)  JA: Added cuts on lepton pt for each of the 4 hardest leptons
-                  OM: allow bin/madevent script to be feeded by a single line command:
-                      example ./bin/madevent multi_run 10 
-                  OM: Adding the 4 higgs interactions in the standard model UFO model
->>>>>>> 456303ee
+		              example ./bin/madevent multi_run 10 
+		          OM: Adding the 4 higgs interactions in the standard model UFO model
                   JA: Added new restriction card for the sm model with massive
                       muon and electron, and non-zero tau decay width
                   JA: Ensure assignment of colors to intermediate propagators

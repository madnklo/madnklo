Update notes for MadGraph5_aMC@NLO (in reverse time order)

2.3.0(XX/XX/XX) OM+VH: Adding the possibility to compute cross-section for loop-induced process
		JB+OM: Addign matchbox output for matching in the Matchbox framework
                OM: New MultiCore class with better thread support
                OM+VH: Change the handling of the run_card.
                      - The default value depends now of your running process
                      - cut_decays is now on False by default
                      - nhel can only take 0/1 value. 1 is a real MC over helicity (with importance sampling)
                      - use_syst is set on by default (but for matching)                      
                OM: Cuts are also applied for 1>N processes (but the default run_card doesn't have any cut).     
                RF: Fixed a bug in the aMCfast/APPLGrid interface introduced in version 2.2.3
		RF: Fixed a bug in the setting of the integration grids (LO process generation) for the minimum
		    energy needed for photons. The bug did not lead to any bias in event generation.
<<<<<<< HEAD
                PT: Set command available for shower_card parameters
=======
		RF: Re-factoring of the structure of the code for NLO+PS computations.
		RF+VH: Replaced the default topdrawer histograms with HwU histograms for f(N)LO runs only
		RF+VB: Allow for variable bin-sizes in MG5_aMC+aMCfast+ApplGrid runs.
>>>>>>> 1ca3f3d8

2.2.3(10/02/15) RF: Re-factoring of the structure of the code for fNLO computations.
                OM: Fix a bug in MadWeight (correlated param_card was not creating the correct input file)
		RF: When requiring more than 1M events for (N)LO+PS runs, do not go to higher precision than 0.001
                    for the grids and cross section (can be overwritten with the req_acc run_card parameter).
		RF: Make sure that reweight info (for PDF and scale uncertainties) also works for UNLOPS events.
		RF: When setting the B's stable in the shower_card, also set the eta_b (PDG=551) stable.
		OM: Change the Breit-Wigner splitting for the multi-channel integration, use the bwcutoff instead of
                    the hardcoded value 5.
                MZ: Fix to bug 1406000 (segfault appearing when doing FxFx merging). Thanks to Josh Bendavid for
                    having reported it
                MZ: Fix to a bug occurring when generating event in the "split" mode: the required output was 
                    not correctly specified
                OM: The built-in pdf "nn23lo" and "nn23lo1" where associate to the wrong lhapdfid in the lhef file
                    This was creating bias in using SysCalc. (Thanks Alexis)
                OM: Fix a bug in the LO re-weighing  module which was removing the 
                    SysCalc weight from the lhe file (thanks Shin-Shan)
                Team: Fixes to different small bugs / improvement in the error and warning messages
		RF: For aMC runs, If a NAN is found, the code now skips that PS point and continues instead of
		    leading to NAN.
                RF: For fNLO runs the virtuals were included twice in the setting of the integration grids. 
                    This was not leading to any bias in previous version of the code.

2.2.2(06/11/14) OM: Correct a bug in the integration grid (introduces in 2.1.2). This was biasing the cross-section of 
                    processes like a a > mu+ mu- in the Effective Photon Approximation by three order of magnitude.
                    For LHC processes no sizeable effect have been observe so far.
                MZ: some informations for aMC@NLO runs which were before passed via include files are
                    now read at runtime. The size of executables as well as compilation time / memory usage
                    is reduced for complicated processes
                RF: Fix crash #1377187 (check that cuts were consistent with the grouping was too restrictive) 
		RF: For NLO running: added 'strip' to the makefiles to reduce executable sizes (removes symbol info)
		Stefano Carrazza (by RF): fix for the photon PDF for the internal NNPDF sets
		RF: Improved the check on the consistency of the cuts and the grouping of subprocesse (LO running)
                PT: enabled PYTHIA8.2
                OM: restore the usage of external gzip library for file larger than 4Gb which were crashing with
                    the python gzip library
                OM: Fixing the default card for Delphes
                OM: Improve support of lsf cluster (thanks Josh) 
                OM: Adding support for the UFO file functions.py (which was ignored before)
                OM: Reduce the amount of RAM used by MadSpin in gridpack mode.
                OM: discard in MadWidth partial width lower than \Lambda_QCD for colored particle.

2.2.1(25/09/14) OM: Fix a bug preventing the generation of events at LO due to a wrong treatment of 
                      the color-flow.

2.2.0(24/09/14) VH: General mixed order corrections in MadLoop (only), including QCD/EW/QED and 
                    the UFO@NLO model 'loop_qcd_qed_sm'.
                VH: Re-design of both the tree and MadLoop matrix elements output to compute
                    contributions of different coupling order combinations independently from one another.
                VH+HS: Tensor integral reduction as implemented in PJFry and IREGI readily available
                    and interfaced to MadLoop's output.
                VH: Re-structuring of MadLoop's standalone output so as to easily create a single dynamic 
                    library including many processes at once. Useful for interfacing MadLoop to other MC's
                    and already working with Sherpa.
                VH+HS: This branch contains all the fixes for proper treatment of the latest BSM@NLO models 
                    produced by FeynRules@NLO. In particular, the fixed related to the presence of majorana 
                    particles in loop ME's.
                RF: Corrected the behaviour of the pdfcode parameter in the shower_card for NLO+PS runs.
                PT: Redesigned shower_card.dat and eliminated modbos options for Herwig6          
                RF: Change the SPINUP information in the NLO LHEF from 0 to 9 (i.e. sum over helicities)
                RF: Fixed a bug in the check on the determination of the conflicting BWs.
		RF: Added the aMCfast+APPLgrid interface (arXiv:1406.7693 [hep-ph])
                PT: Redesigned shower_card.dat and eliminated modbos options for Herwig6          
                RF: Change the SPINUP information in the NLO LHEF from 0 to 9 (i.e. sum over helicities)
                RF: Fixed a bug in the check on the determination of the conflicting BWs.
                MZ: enabled LHAPDF6 interface 
                OM: Fixed a crash in some HEFT merging case.
                OM: Fix various compatibility problem created by the LHEFv3 version (Thanks to S. Brochet)
                OM: Fix a bug for MadSpin in gridpack mode
                OM: Add a routine to check the validity of LHE file (check_event command)
                OM: Fix bug for UFO model with custom propagators
                OM: Fix Bug in the computation of cross-section in presence of negative contribution 
                OM: Change colorflow information of LHE file in presence of two epsilon_ijk
                    since PY8 was not able to handle such flow in that format.
                OM: Add the function print_result for aMC@(n)LO run.
                OM: Add some shortcut in the card edition 
                    set ebeam 500 # edit both beams
                    set lpp 0     # edit both lpp1 and lpp2
                    set lhc 14    # configure for LHC 14TeV
                    set ilc 1000  # configure for ilc 1TeV
                    set fixed_scale 100 # set all scale to fixed and at 100GeV
		    set showerkt T # set showerkt on T in the shower card
 		    set qcut 20    # set the qctu to 20 in the shower card 
                OM: Fix a bug in the card edition mode which was sometimes returning to default value
                    which were edited by hand and not via the set command.
                Seoyoung Kim (by OM): Implementation of the htcaas (super-)cluster support.
		Juan Rojo (by RF): extended the 3 internal NNPDF sets for scales relevant for a 100TeV collider.
                OM: Fix a problem with the creation of DJR plot with root 6
                OM: allow the set the width to Auto in NLO computation (width computated at LO accuracy)
                OM: Adding the possibility to have automatic plot after the parton shower for Herwig6/Pythia6.
                    This require MadAnalysis and the pythia-pgs package. 

2.1.2(03/07/14) OM: Fix a bug in ALOHA in presence of customized propagator (Thanks Saurabh)
                OM: Fixing some compilation issue with MadWeight (Thanks A. Pin)
                OM: Fixing a bug preventing MadWidth to run due to the model prefixing (depending
                    on the way it was called)
                OM: Fixing a bug in MadSpin in the mssm model
		RF: Added the invariant mass and DeltaR cuts for *same flavour* opposite sign lepton
                    pairs to the run_card for NLO-type generations.
		RF: Added FxFx and UNLOPS merging with Pythia8
		RF: Prevent an infinite loop in MadSpin by forcing the correct sign to the invariants
		RF: Catch a possible error related to grouping subprocesses and setcuts
		OM: Fix an error when using the "customize_model" command
                S. Mrenna (by OM): Fix the include file in pythia8 output to be compliant with the latest
                    PY8 version
		RF: Added a string with functional form for the scales to the event file banner (NLO only)
                S. Brochet (by OM): Fix a bug in MadSpin with the writting of the mother ID in the LHE file.
                    Force the tag in the banner to always have the same case
                    increase momenta precision for the LHE file written by MadSpin 
                    (thanks a lot to S. Brochet for all those patch)
                PT: Integrated Jimmy's underlying event for Herwig6
                OM: improve "add model" functionality allow to force particle identification.
                PT: Bug fix in the normalisation of topdrawer plots for option 'sum' (as opposed to 'average')
		RF: Fixed a bug related to the random seed when the code was not recompiled for a new run.
                OM: Fixed a bug in MadEvent(LO) run, the generated sample were bias in presence of 
                    negative cross-section. A negative cross-section is possible only if you use a NLO PDF 
                    and/or if you edit the matrix.f by hand to have a non-definite positive matrix-element.
		OM: When importing a model, check that there is not more than 1 parameter with the same name.
                PT: Subsantial recoding of montecarlocounter.f and of a subroutine in fks_singular.f. Will help 
                    future extensions like EW NLO+PS matching and numerical derivatives      
                OM: Fixing a wrong assignement in the color flow in presence of epsilon_ijk color structure.
                    Those events were rejected by Pythia8 due to this wrong color-flow.
                MZ: Added the possibility to run the shower on a cluster, possibly splitting the lhe file 
                MZ: The c++ compiler can be specified as an option in the interface. On MACOSX, clang should
                    work now
                OM: MadEvent output is now LHEFv3 fully compliant. A parameter in the run_tag (lhe_version) 
                    allows to return LHEF version 2 format for retro-compatibility.

2.1.1(31/03/14) OM: Change the way the UFO model is handle by adding a prefix (mdl_) to all model variable.
                    This avoid any potential name conflict with other part of the code. This feature can be
                    bypassed by using the option --noprefix when importing the model.
                OM: New command "add model XXX" supported. This command creates a new UFO model from two UFO model.
                    The main interest stand in the command "add model hgg_plugin", which add the effective operator
                    h g g to the original UFO model. The model is written on disk for edition/future reference.
		RF: Reduced the calls to fastjet and skipped the computation of the reweight coeffients when
 		    they are not needed.
                OM: Fixed a bug for LO processes where the MMLL cut was not applied to the event sample.
                PA: Fix a bug in MadSpin to avoid numerical instabitities when extracting t-channel invariants
                    from the production event file (see modification in driver.f, search for 'MODIF March 5, 2014') 
                OM: Better determination of which particles are in representation 3/3bar since FR is ambiguous on that point.
                    Now the determination also looks for 3 -3 1 interactions to check if that help.
                OM: Fix a bug(crash) in MW linked to the permutation pre-selection module.
		RF: Better comments in the code for user-defined cuts in the ./SubProcesses/cuts.f function.
                    Also the maxjetflavor parameter in the run_card is now actually working.
                OM: Update SysCalc to:
                      - Fix a bug that some file where sometimes truncated.
                      - Allow for independant scale variation for the factorization/renormalization scale.
                RF+OM: Improve the handling of conflicting Breit-Wigners at NLO
		RF: Print the scale and PDF uncertainties for fNLO runs in the summary at the end of the run

2.1.0(21/02/14) MADWEIGHT RELEASE:
                ------------------
                
                OM+PA: First Official release of MadWeight inside MG5_aMC
                      Main update:
                        - ISR corrections
                        - possibility to use narrow-width approximation
                        - introducing a module for the pre-selection of the parton-jet assignment.
                        - extended formalism for the transfer function (more generic)
                        - possibility to evaluate the weights for multiple choices of transfer function 
      			  on the same phase-space point. The phase-space is optimized for the first set of 
                          parameters.
		      Speed update:
                        - More efficient way to group the computation for identical process with different final state.
                        - Possibility to Monte-Carlo over the permutation.
                        - More efficient way to choose between the various change of variable.
                        - Possibility to use mint (not compatible with all of the options)
			- Possibility to use sobol for the generation of PS point (sometimes faster than pure 
                          random point generator.

                MadEvent/aMC@NLO UPDATE/BUG FIXING:
 		-----------------------------------

                OM: Fix critical bug (returns wrong cross-section/width) for processes where the center of mass 
                    energy of the beam is lower than 1 GeV. So this has no impact for LHC-collider phenomenology.
                    This can also impact computation of decay-width if the mass of that particle is below 1 GeV.
		RF: Critical bug fixed (introduced in 2.0.2) for fixed order NLO runs that could
		    give the wrong cross section when the phase-space generation is inefficient
                    (like in the case for conflicting Breit-Wigners). This bug did not affect runs
                    with matching to the parton shower.
                OM: Fix a bug leading to a crash with some decay syntax. i.e., p p > t t~, (t > w+ b), (t~ >w- b~)
                OM: Fix format of LHE output for 1>N events when the <init> and mother information were wrongly set 
                    to LHC default. Specific support of this option will be part of pythia8 (8.185 and later)
                OM: Fix the syntax for the custom propagator to follow the description of arXiv:1308.1668 
                OM: Allow to call ASperGe on the flight if ASperGe module is include in the UFO model.
                    just type "asperge" at the moment where the code propose you to edit the param_card.

                MADSPIN UPDATE:
                ---------------
                OM: Allow to use another model for the decay than the one used for the production of events.
                    You are responsible of the consistency of the model in that case.
                PA: Include hellicity information for the events generated by MadSpin.
                OM: Fix a bug in MadSpin preventing the gridpack to run with NLO processes.

2.0.2(07/02/14) RF: Suppressed the writing of the 'ERROR in OneLOop dilog2_r' messages (introduced in the 
                    previous version)
                OM: Fix the bug that the shower_card.dat was wrongly identified as a pythia_card.
                OM: add one MadSpin option allowing to control the number of simultaneous open files.
                OM: Fix a bug in eps preventing evince preventing label to be displayed on page 2 and following
                    Thanks to Gauthier Durieux for the fix.
                OM: Fix a bug(crash) for p p > w+ w- j j introduce in 2.0.0 due to some jet sometimes tagged as QCD
                    and sometimes not (which was making the automatic scale computation to crash)
                OM: Change the way to writte the <init> line of the lhe file to take into account
                    - process with more that 100 subprocesses (note that you need to hack the pythia-pgs
                      package to deal with such large number of sub-process
                    - deal with pdf identification number bigger than 1 million.  
                OM: Fixed a bug preventing the Madevent to detect external module (pythia-pgs, syscalc,...)
                    Bug #1271216 (thanks Iwamoto)
                PT: PYTHIA8 scale and pdf variations

2.0.1(20/01/14) OM: Fix a bug in h > l+ l- l+ l- for group_subproceses =False (decay only). A follow up of 
                    the bug fix in 2.0.0
                RF: Replaced the Error#10 in the generation of the phase-space (for NLO) to a Warning#10.
                    In rare cases this error stopped the code, while this was not needed.
                RF: When using non-optimized loop output, the code now also works fine.
                OM: Modification of the code to allow the code to run on our servers
                VH: Improve the timing routine of the NLO code (displayed in debug mode)
                VH: FIX the import of old UFO model (those without the all_orders attribute).
                OM: Add a functionalities for restrict_model if a file paramcard_RESTRICTNAME.dat
                    exists, then this file is use as default param_card for that restriction.
                HS: Updated CutTools to v1.9.2

2.0.0(14/12/13)    CHANGE IN DEFAULT:
                   ------------------
                      OM: Change the Higgs mass to 125 GeV for most of the model (but the susy/v4 one).
                      OM: Change the default energy of collision to 13 TeV.
                      RF: Default renormalisation and factorisation scales are now set to H_T/2. (for aMC only)

                   MadEvent Update:
                   ----------------
                      OM+SF+RF: Add Frixione Photon isolation (also for aMC)
                      OM: Implementation of the reweight module for Leading Order matrix-element
                      JA+OM+AK: Store parameters needed for systematics studies.
                          This can be turned on with the use_syst parameter in
                          run_card.dat.
                          This output can be used to generate event weights for
                          a variety of variational parameters, including scalefact,
                          alpsfact, PDF choice, and matching scale. Note that this require
                          pythia-pgs v2.2 for matching scale.
                      OM+JA+Chia: Implement MadWidth (automatic/smart computation of the widths)
                      OM: Support for Form-Factor defined in the UFO model. and support for model
                          parameter presence inside the Lorentz expression.
                      OM: Support for a arbitrary functions.f file present inside the UFO model. 
                      JA: Included <clustering> tag in matched .lhe output, to be 
                          used together with Pythia 8 CKKW-L matching. This can be 
                          turned off with the clusinfo flag in run_card.dat.
                      JA: New treatment of matching for diagrams that have no
                          corresponding lower-multiplicity diagrams. Jets that
                          are not classified as shower-type emission jets are
                          flagged in the cluster scale info at the end of the event,
                          which is recognized by the Pythia interface in Pythia-PGS
                          package v. 2.2. For such jets, xqcut does not apply. This
                          allows for consistent matching e.g. of p p > w+ b b~ in 
                          the 4-flavor scheme. Note that auto_ptj_mjj must be set to
                          .false. for this to work properly.
                      OM: Change model restriction behavior: two widths with identical are not merged anymore.
                      S.Prestel(via OM): implement KT Durham cut. (thanks to Z. Marshall)
                      OM: Improved check for unresponsive of PBS cluster (thanks J. Mc Fayden)
                      OM: Implement a maximum number (2500) of jobs which can be submitted at the same time
                          by the PBS cluster. This number is currently not editable via configuration file.
                     
                   MadEvent Bug Fixing:
                   --------------------
                      OM: Fix a bug for h > l+ l- l+ l- (introduce in 1.5.9) where the phase-space parametrization 
                          fails to cover the full phase-space. This bugs occurs only if two identical particles decays
                          in identical particles and if both of those particles can't be on-shell simultaneously. 
                      OM: Fix a bug for multi_run sample in presence of negative weights (possible if NLO pdf)
                          The negative weights were not propagated to the merged sample. 
                          (thanks to Sebastien Brochet for the fix)
	         
                   aMC@NLO Update:       ! FIRST OFFICIAL RELEASE WITH NLO CAPABILITIES !
                   ---------------
                       PT: MC@NLO matching to PYTHIA8 available.
                       RF: Added FxFx merging
                       RF: Use MC over helicities for the MadLoop virtual corrections.
                       RF: Using "virtual tricks" to reduce the number of PS points for which to include
                           the virtual corrections, leading to a speed up of the code.
                       OM+SF+RF: Add Frixione Photon isolation (also in MadEvent)
                       PA+OM: Fast version of MadSpin implemented (PS generation in Fortran).
		       OM: Allow to have MadSpin in "gridpack mode" (same cards/same decay). 
                           Add in the madspin_card "set ms_dir PATH". If the path didn't exist MS will
                           create the gridpack on that path, otherwise it will reuse the information 
                           (diagram generated, maximum weight of each channel, branching ratio,...)
                           This allow to bypass all the initialization steps BUT is valid only for the 
                           exact same event generation.
                       VH: Fixed set_run.f which incorrectly sets a default value for ptl, drll and
                           etal making the code insensitive to the values set in the run_card.dat 
                       VH: Fixed a bug in MadLoop that doubled the computing time for quad precision
                       VH+RF: Added MadLoop stability information to the log files (and run summary
                           in DEBUG mode).
                       RF: Fixed a stability problem in the reweighting to get PDF and scale uncertainties.
                       VH+RF: Improved the Binoth LHA interface
                       RF: Improved the multi-channeling for processes with more amplitudes than diagrams.
                       RF: Added a new parameter in the run_card to set the required accuracy for fixed 
                           order runs.
                       SF+RF: Improved handling of fixed order analysis

                    From beta3 (13/02/13):
                       OM: Merge with 1.5.7+1.5.8 (See information below)
                       OM: Allow the customize_model to be scriptable in a 
                           friendly way.
                       RF: Event normalization is now Les Houches compliant (the weights
		           of the events should average to the total rate). The old normalization
                           can still be chosen by setting the flag 'sum = event_norm' in the run_card.
		       RF: Fixes a bug related to the mass of the tau that was not consistently 
 		           taking into account in the phase-space set-up.
		       VH: Fixed the incorrect implementation of the four gluons R2 in the loop_sm UFO.
		       VH: Fixed the UV renormalization for the SM with massive c quarks.
                       RF: The PDF uncertainty for NNPDF is now also correctly given in the run summary
                       RF: Some improvements in the test_MC and test_ME when matrix elements are
                           numerically very large
                       OM+RF: Added the running at LO to the 'launch questions'
                       OM: Allow "check" command to use a event file.
                           This will use the related param_card and the first
                           event compatible with the requested process.
                       RF: Improved the phase-space generation in the case of competing resonances

                    From beta2 (23/12/12):
                       MG5 Team: Include 1.5.4+1.5.5+1.5.6 modifications
                       MadSpin Team: Include MadSpin
                       VH: Fix computation in the Feynman gauge for the loops
                       RF: automatic computation of the NLO uncertainties
                       OM: NLO can now be runned with no central disk
                       MZ: change the format of number (using e and not d)
                       MZ: compilation and tests are possible in multicore
                       RF: allow to precise either uncertainty or number of events
                           for aMC@NLO/NLO
                       OM: ./bin/mg5 cmd.cmd is now working for NLO process

                    From beta1 (31/10/12):
                       aMCatNLO Team: First public (beta) version of aMCatNLO.
                         In order to learn aMCatNLO, please do "tutorial aMCatNLO"
                         Please also visit: http://amcatnlo.cern.ch/list.htm for more
                         information.

1.5.15 (11/12/13) OM: Fix the auto-update function in order to allow to pass to 2.0.0

1.5.14 (27/11/13) OM: Add warning about the fact that newprocess_mg5 is going to be remove in MG5_aMC_V2.0.0
                  OM: Improved cluster submision/re-submition control. 

1.5.13 (04/11/13) OM: Implement a function which check if jobs submitted to cluster are correctly runned.
                      In case of failure, you can re-submitted the failing jobs automatically. The maximal 
                      number of re-submission for a job can be parametrize (default 1) and how long you have to
                      wait before this resubmission [to avoid slow filesystem problem, i.e. condor](default 300s)
                      Supported cluster for this function: condor, lsf, pbs
                  OM: Fix a problem when more than 10k diagrams are present for a given subprocesses.
                      (tt~+4jets).
                  BF: Change nmssm model (The couplings orders were not correctly assigned for some triple 
                      Higgs interactions) 
                  OM: use evince by default to open eps file instead of gv.
		  OM: Fix a problem with the set command for the card edition for the mssm model.
                  OM: Update EWdim6 paper according to the snowmass paper. (3 more operator)
                      The default model is restricted in order to exclude those operators. In order
                      to have those you have to use import model EWdim6-full
                  OM: Fix bug #1243189, impossible to load v4 model if a local directory has the name of
                      the models (which is present in the models directory)
                  OM: Fix a bug in the complex mass scheme in the reading of the param_card (it was clearly stated)
                  OM: Improve numerical stability of the phase-space point generation. (thanks Z. Surujon)

1.5.12 (21/08/13) OM: Improve phase-space integration for processes with strong MMJJ cut. Cases where
                      the cross-section were slightly (~4%) under-evaluated due to such strong cut.
                  OM: Add a command print_results in the madevent interface. This command print the 
                      cross-section/number of events/... 
                  OM: change the way prompt color is handle (no systematic reset). Which provides better
                      result when the log is printed to a file. (thanks Bae Taegil) 
                  OM: Fix Bug #1199514: Wrong assignment of mass in the lhe events file if the initial 
                      state has one massive and one massless particles. (Thanks Wojciech Kotlarski)
                  OM: Fix a compilation problem for SLC6 for the installation of pythia-pgs
                  OM: Fix a crash linked to bug #1209113.
                  OM: Fix a crash if python is not a valid executation (Bug #1211777)
		  OM: Fix a bug in the edition of the run_card if some parameters were missing in the cards
                      (Bug #1183334)

1.5.11 (21/06/13) OM: Fix CRITICAL bug (returning wrong cross-section) for processes with more than
                      one W decaying leptonically. For such processes the lepton cuts were also used
                      on the neutrino particle reducing the cross-section. This bug was present only
                      for group_subprocesses=True (the default)
                  OM: Fix Bug #1184213: crash in presence of GIM mechanism (occur on some 
                      LINUX computer only)
                  OM: The compilation of madevent is now performed by the number of core specify
                      in the configuration file. Same for pythia, ...
                  OM: Improve support for Read-Only system
                  OM: Fix a bug with the detection of the compiler when user specifiy a specific
                      compiler.
                  OM: Fix a problem that MG5 fails to compute the cross-section/width after that 
                      a first computation fails to integrate due to a wrong mass spectrum. 
                  OM: Fix a wrong output (impossible to compile) for pythia in presence of photon/gluon
                      propagator (introduce in 1.5.8)
                  OM: Allow to have UFO model with "goldstone" attribute instead of "GoldstoneBoson", since
                      FR change convention in order to match the UFO paper.

1.5.10 (16/05/13) OM: Fix Bug #1170417: fix crash for conjugate routine in presence of 
                      massless propagator. (introduce in 1.5.9)
                  OM: Fix question #226810: checking that patch program exists before
                      trying to update MG5 code.
                  OM: Fix Bug #1171049: an error in the order of wavefunctions 
                      making the code to crash (introduce in 1.5.7)
		  OM: Allow to use an additional syntax for the set command.
                      set gauge = Feynman is now valid. (Was not valid before due to the '=')
                  OM: Fix By Arian Abrahantes. Fix SGE cluster which was not working when
                      running full simulation (PGS/Delphes).
                  OM: adding txxxxx.cc (Thanks to Aurelijus Rinkevicius for having 
                      written the routine) 
                  OM: Fix Bug #1177442. This crash occurs only for very large model. 
                      None of the model shipped with MG5 are impacted.
                  OM: Fix Question #228315. On some filesystem, some of the executable 
                      loose the permission to be executable. Recover those errors 
                      automatically.
                  OM: Modify the diagram enhancement technique. When more diagram have 
                      the same propagator structure we still combine them but we now include
                      the interference term in the enhancement technique for those diagrams.
                      This fix a crash for some multi-jet process in presence of non diagonal
                      ckm matrices.

1.5.9 (01/04/13)  JA: Fix bug in identification of symmetric diagrams, which could
                      give the wrong propagators included in event files for certain
                      processes (such as p p > z z j, z > l+ l-). Apart from the 
                      propagators (with status 2) in the event file, this bug didn't
                      affect any other results (such as distributions).
                  JA: Fix problem in gensym which made some decay chain processes
                      slower than they should be. Thanks Eric Mintun for reporting.
                  JA: Fix problem in event clustering (introduced in v. 1.5.8)
                      which made events from some processes fail Pythia running.
                  JA: Fixed bug #1156474, Pythia 8 C++ matrix element output for 
                      decay chain processes such as p p > z j, z > j j.
                      (Bug #1156474)
                  JA + OM: Automatically remove libpdf and libgeneric before survey,
                      so everything works automatically when switching between
                      built-in PDFs and LHAPDF.
                  JA: Allow syntax / to remove particles in the define command.
                      Example: define q = p / g
                  JA: Added fat warning if any decay process in a decay chain
                      includes a particle decaying to itself (as is the case
                      if you do w+ > all all, since you include w+ > w+ a).
                  JA: Forbid running newprocess_mg5 from a process directory
                      that has already been generated, to avoid confusion.
                  OM: Fix lxplus server issue (Bug #1159929)
                  OM: Fix an issue when MG5 directory is on a read only disk 
                      (Bug #1160629)
                  OM: Fix a bug which prevent to have the pythia matching plot/cross-section
                      in some particular case.
                  OM: Support of new UFO convention allowing to define custom propagator.
                      (Both in MG5 and ALOHA)
                  OM: Change ALOHA default propagator to have a specific expression for the
                      massless case allowing to speed up matrix element computation with 
                      photon/gluon.
                  OM: Correct the default spin 3/2 propagator (wrong incoming/outcoming 
                      definition)
                  ML (by OM): Adding support of the SLURM cluster. Thanks to 
                      Matthew Low for the implementation.
                  OM: Fixing the standalone_cpp output for the mssm model. (only model impacted)
                      Thanks to Silvan S Kuttimalai for reporting. 
                  OM: Fix Bug #1162512: Wrong line splitting in cpp when some name were very long.
                      (shorten the name + fix the splitting)

1.5.8 (05/03/13)  OM: Fix critical bug introduce in 1.5.0. ALOHA was wrongly written
                      HELAS routine for expression containing expression square. 
                      (like P(-1,1)**2). None of the default model of MG5 (like sm/mssm)
                      have such type of expression. More information in bug report #1132996
                      (Thanks Gezim) 		
                  OM+JA: install Delphes now installs Delphes 3 
                      [added command install Delphes2 to install Delphes 2]
                  OM: Add command in MadEvent interface: add_time_of_flight
                      This command modifies the lhe events file by adding the time of 
                      flight information in the lhe events. To run this you need to do
                      $> ./bin/madevent
                      MGME> generate_events --laststep=parton -f 
                      MGME> add_time_of_flight
		      MGME> pythia    [if needed]
                  OM: Fix bug in pythia8 output for process using decay chains syntax.
                      See bug #1099790.
                  CDe+OM: Update EWdim6 model
                  OM: Fix a bug preventing model customized via the "customize_model"
                      command to use the automatic width computation.
                  OM: Change model restriction behavior: a value of 1 for a width is 
                      not treated as a restriction rule.
                  OM: Fix incomplete restriction of the MSSM model leading to inefficient
                      process merging (and larger-than-necessary files) for the MSSM.
                  OM: Correct bug #1107603 (problem with condor cluster for submission 
                      associated to a large number of jobs). Thanks Sanjay.
                  JA: Fix one part of the problem in bug #1123974: take into 
                      account invariant mass cuts mmXX above the peak range in 
                      s-channel resonances in the phase space integration,
                      to make sure such channels find events even for narrow
                      invariant mass cut ranges. Please note the discussion in 
                      that bug report for other types of channels however.
                  JA: Fixed bug #1139303: matrix elements for identical 
                      decay chain processes with different propagators (such as 
                      p p > w+, w+ > e+ ve and p p > w-,  w- > vm~ mu-) 
                      are now no longer combined, to ensure that resonances are
                      correctly represented in event file.
                  OM: Support lhapdf set which contains photon (See bug #1131995).
                  RF+JA: Reuse last two PDF calls also for LHAPDF PDFs, clarify code
                      for reuse of PDFs in pdg2pdf.f and pdg2pdf_lhapdf.f
                  OM: Update the default delphes card to latest Delphes version. This 
                      default card is automatically overwritten by the default Delphes
                      card when running "install Delphes".
                  JA: Make sure cuts are only checked once per event - this can save
                      a lot of time for multiparton event generation.
                  OM: Fix Bug #1142042 (crash in gridpack).

1.5.7 (15/01/13)  OM+JA: Fixed crash linked to model_v4 for processes containing wwww or
                      zzww interactions. (See bug #1095603. Thanks to Tim Lu) 
                  OM: Fix a bug affecting 2>1 process when the final states particles is 
                      (outcoming fermion) introduced in version 1.5.0. (Thanks to 
                      B. Fuks) 
                  OM: Fix a problem of fermion flow for v4 model (thanks to A. Abrahantes) 
                  OM+DBF: Change the automatically the electroweak-scheme when passing to 
                      complex-mass scheme: the mass of the W is the an external parameter
                      and Gf is an internal parameter fixed by LO gauge relation. 
                  OM+DBF: Remove the model sm_mw of the model database. 
                  OM: Fix problem in the ./bin/mg5 file command when some question are 
                      present in the file.
                  OM: Extend support for ~ and ${vars} in path.
                  OM: Fix a crash in multi_run for more than 300 successive runs.
                      (Thanks to Diptimoy)
                  OM: Allow to choose the center of mass energy for the check command.
                  OM: small change in the pbs cluster submission (see question #218824)
                  OM: Adding possibility to check gauge/lorentz/...for  2>1 processes.                    

1.5.6 (20/12/12)  JA: Replaced error with warning when there are decay processes
                      without corresponding core processes final state (see 
                      Question #216037). If you get this warning, please check
                      carefully the process list and diagrams to make sure you
                      have the processes you were expecting.
                  JA: Included option to set the highest flavor for alpha_s reweighting
                      (useful for 4-flavor matching with massive b:s). Note that
                      this does not affect the choice of factorization scale.
                  JA: Fixed Bug #1089199, where decay processes with symmetric 
                      diagrams were missing a symmetry factor. 
                      Note that this only affects decay processes (A > B C ..) 
                      with multiple identical particles in the final state and 
                      some propagators not able to go on the mass shell.
                  JA: Updated the restriction cards for the sm model to set 
                      Yukawa couplings equal to the corresponding masses
                      (in order to avoid stupid gauge check failures).


1.5.5 (18/11/12)  JA: Fixed Bug #1078168, giving asymmetries in X+gamma generation
                      (e.g. Z+gamma) when ickkw=1 and pdfwgt=T. Thanks Irakli!
                  JA: Ensure that t-channel single top gives non-zero cross section
                      even if maxjetflavor=4 (note that if run with matching,
                      maxjetflavor=5 is necessary for correct PDF reweighting).
                  OM: Fixed Bug #1077877. Aloha crashing for pseudo-scalar, 3 bosons 
                      interactions (introduces in 1.5.4)
                  OM: Fix Bug for the command "check gauge". The test of comparing
                      results between the two gauge (unitary and Feynman) was not 
                      changing the gauge correctly.
                  OM: Improvment in LSF cluster support (see bug #1071765) Thanks to
                      Brian Dorney.

1.5.4 (11/11/12)  JA: Fixed bug in combine_runs.py (introduced in v. 1.5.0) for
                      processes with 5 final-state particles, which might prevent
                      matching to Pythia to work properly (thanks Priscila).
                  OM: Fix Bug #1076043, error in kinematics for e- p collisions,
 		      thanks to Uta Klein (introduced in 1.5.0).
                  JA: Fix Bug #1075525, combination of decay processes for 
                      particle and antiparticle (e.g. w+ > all all and 
                      w- > all all), thanks Pierre.
                  OM: Fix a compilation crash due to aloha (thanks Tim T)
                  JA: Fixed dynamical scale settings for e- p collisions.
                  JA: Fixed running LHAPDF on a cluster with cluster_temp_path.
                  JA: Ensure that the seed is stored in the banner even when Pythia
                      is run (this was broken in v. 1.5.0).
                  JA: Improved and clarified phase space presetting for processes
                      with competing BWs.

1.5.3 (01/11/12)  OM: Fix a crash in the gridpack mode (Thanks Baris Altunkaynak)
                  OM: Fix a crash occuring on cluster with no central disk (only
                      condor by default) for some complicated process.
                  OM: If launch command is typed before any output command, 
                      "output madevent" is run automatically.
                  OM: Fix bug preventing to set width to Auto in the mssm model.
                  OM: Allow "set width PID VALUE" as an additional possibility to
                      answer edit card function.
                  OM: Improve ME5_debug file (include now the content of the 
                      proc_card as well).

1.5.2 (11/10/12)  OM: Fix Bug for mssm model. The param_card was not read properly
                      for this model. (introduce in 1.5.0)
                  OM: If the code is run with an input file (./bin/mg5 cmd.cmd)
                      All question not answered in the file will be answered by the 
                      default value. Running with piping data is not affected by this.
                      i.e. running ./bin/mg5 cmd.cmd < answer_to_question 
                       or echo 'answer_to_question' | ./bin/mg5 cmd.cmd      
                      are not affected by this change and will work as expected.
                  OM: Fixing a bug preventing to use the "set MH 125" command in a
                      script file.
                  JA: Fixed a bug in format of results.dat file for impossible
                      configurations in processes with conflicting BWs.
                  OM: Adding command "launch" in madevent interface which is the
                      exact equivalent to the launch command in the MG5 interface
                      in madevent output.
                  OM: Secure the auto-update, since we receive some report of incomplete
                      version file information.

1.5.1 (06/10/12)  JA: Fixed symmetry factors in non-grouped MadEvent mode
                      (bug introduced in v. 1.5.0).
                  JA: Fixed phase space integration problem with multibody 
                      decay processes (thanks Kentarou for finding this!).
                  OM: Fix that standalone output was not reading correctly the param_card
                      (introduce in 1.5.0)
                  OM: Fix a crash when trying to load heft
                  OM: Fix the case when the UFO model contains one mass which 
                      has the same name as another parameter up to the case.
                  OM: Fix a bug for result lower than 1e-100 those one are now 
                      consider as zero.
                  OM: Fix a bug present in the param_card create by width computation 
                      computation where the qnumbers data were written as a float 
                      (makes Pythia 6 crash).

1.5.0 (28/09/12)  OM: Allow MG5 to run in complex mass scheme mode
                      (mg5> set complex_mass True)
                  OM: Allow MG5 to run in feynman Gauge
                      (mg5> set gauge Feynman)
                  OM: Add a new command: 'customize_model' which allow (for a
                      selection of model) to fine tune the model to your need.
                  FR team: add a file decays.py in the UFO format, this files 
                      contains the analytical expression for one to two decays
       		  OM: implement a function for computing the 1 to 2 width on 
                      the fly. (requires MG5 installed on the computer, not only
                      the process directory)
                  OM: The question asking for the edition of the param_card/run_card
                      now accepts a command "set" to change values in those cards
                      without opening an editor. This allow simple implemetation 
                      of scanning. (Thanks G. Durieux to have push me to do it)
                  OM: Support UFO model with spin 3/2
                  OM + CDe: Support four fermion interactions. Fermion flow 
                       violation/Majorana are not yet allowed in four fermion 
                       interactions.
                  OM + PdA: Allow Large Extra Dimension Model (LED) to run in the
                      MG5 framework.
                  OM: Add auto-detection if MG5 is up-to-date and propose to
                      apply a patch if not.
                  OM: MadEvent changes automatically the compiler according to 
                      the value present in the configuration file.
                  OM: Aloha modifications: faster to create routines and more 
                      optimized routines (up to 40% faster than previous version).
                  OM: Aloha now supports Lorentz expression with denominator.
                  OM: Improve error message when Source didn't compile properly.
                  OM: The numerical evaluation of the matrix element requires now 
                      less memory than before (madevent and standalone output)
                  OM: Fix a series of bugs with the madevent command 'remove' and 
                      'run_banner'                    
                  JA: Ensure identical results for identical seeds also with
                      multiple runs in the same directory. Note that identical runs
                      with previous versions can't be guaranteed (but different
                      seeds are guaranteed to give statistically independent runs).
                      Save the results.dat files from all runs.
                  JA: Amended kinematics to correctly deal with the case of
                      massive beams, as well as fixed-target proton collisions.
                  JA: Changed default in the run_card.dat to use -1 as "no cut"
                      for the max-type cuts (etaj, ptjmax, etc.).
                  JA: Added support for negative weights in matrix elements
                      (as required for interference-only terms) and PDFs.
                  JA: Avoid creating directories for integration channels
                      that can not give events based on BW settings
                      (further improvement compared to v. 1.4.8).
                  JA: Optimize phase space integration when there are resonances
                      with mass above ECM.
                  JA: Fixed issue in replace.pl script with more than 9 particles
                      in an event.
                  JA+OM: Allow cluster run to run everything on a local (node) disk.
                      This is done fully automatically for condor cluster.
                      For the other clusters, the user should set the variable
                      "cluster_temp_path" pointing to a directory (usefull only if 
                      the directory is on the node filesystem). This still requires
                      access to central disk for copying, event combination,
                      running Pythia/PGS/Delphes etc.
                  OM: Replace fortran script combine_runs by a python script. 
                      This script allows to be more stable when running on clusters 
                      with slow filesystem response (bugs #1050269 and #1028844)
                  JA: Ensure that process mirroring is turned off for decay
                      processes of type A > B C...

1.4.8.4 (29/08/12) OM: Fix a web problem which creates generations to run twice on the web.

1.4.8.3 (21/08/12) JA: Ensure that the correct seed is written also in the .lhe
                       file header.
                   JA: Stop run in presence of empty results.dat files 
                       (which can happen if there are problems with disk access
                       in a cluster run).
                   JA: Allow reading up to 5M weighted events in combine_events.

1.4.8.2 (30/07/12) OM: Allow AE(1,1), AE(2,2) to not be present in SLAH1 card
                       (1.4.8 crashes if they were not define in the param_card)
                   OM: Add a button Stop-job for the cluster and make nicer output 
                       when the user press Ctrl-C during the job.

1.4.8 (24/07/12)  JA: Cancel running of integration channels where the BW
                      structure makes it impossible to get any events. This
                      can significantly speed up event generation for processes
                      with conflicting BWs.
                  JA: Minor modification of integration grid presetting in
                      myamp.f, due to the above point.
                  JA: Raise exception if a decay process has decaying particles
                      that are not present in the corresponding core process
                      (this might help avoid syntax mistakes).
                  JA: Fixed subprocess group combination also for the case
                      when different process flags @N are given to different
                      decays of the same core process (sorry, this was missed
                      in v. 1.4.7).
                  JA: Fixed crash for process p p > w+ w+ j j t t~ when all 
                      w and t/t~ are decayed (bug #1017912, thanks to Nicolas
                      Deutschmann).
                  JA: Fixed array dimension for diagrams with a single s-channel
                      propagator (caused crash for certain compilers, bug #1022415
                      thanks Sho Iwamoto).
                  JA: Fixed crash for identical decay chains for particle-anti- 
                      particle when only one of the two is decayed, introduced 
                      in v. 1.4.7 (thanks John Lee).
                  OM: Ensure that matching plots are replaced correctly when
                      Pythia is run reusing a tag name.
                  OM: Improved check for YE/AE, YU/AU, YD/AD for first two
                      generations in SLHA1<->2 converter (thanks Abhishek).

1.4.7 (25/06/12)  JA: Change the random seed treatment to ensure that the original 
                      seed is stored in the banner (this was broken in v. 1.4.0).
                      If a non-zero seed is given in the run_card, this seed
                      is used as starting value for the SubProcesses/randinit file,
                      while the seed in the run_card is set to 0.
                      This way, the seed for a multi_run is automatically
                      updated in the same way as for individual runs.
                  TS + JA: Fix problem with duplicate random seeds above 64000.
                      Now, random seeds up to 30081*30081 can safely be used.
                  JA: Turn off automatic checking for minimal coupling orders
                      in decay processes A > B C ...
                  JA: Ensure that automatic coupling order determination works
                      also for effective theories with multiple orders in an
                      interaction (thanks Claude and Gizem Ozturk).
                  JA: Optimize phase space integration and event generation
                      for decay processes with very squeezed mass spectrum.
                  JA: Ensure that identical matrix elements in different process 
                      definitions are combined also when using the decay chain 
                      formalism (thanks to Zhen Liu for pointing this out).
                  BF+JA: Updated the NMSSM model to the latest FR version.
                  OM: Change EW_dim6 to remove all interactions which don't 
                      impact three boson scattering.
                  JA: Fixed problem in matrix element combination which allowed
                      non-identical matrix elements to be combined in certain
                      complicated processes (such as p p > l vl l vl l vl),
                      resulting in lines with Z > e+ mu- in the event file
                      (bug #1015032, thanks Johannes E for reporting).
                  JA: Fixed minor typo in myamp.f.
                  OM: Fixed minor behavior restriction of multi_run (thanks to
                      Joachim Kopp).
                  OM: Improved condor cluster support when the cluster is 
                      unresponsive (should avoid some crashes on the web).
                  JA: Fixed support for color sextets in addmothers.f
                      (thanks Nicolas Deutschmann for reporting).          
                  JA: Make sure that also the SubProcesses directories are 
                      cleaned when running bin/compile in a gridpack.
                  JA: Removed the confusing makefile in Template and replace it
                      with scripts to create madevent.tar.gz and gridpack.tar.gz.
                  
1.4.6 (16/05/12)  JA: Added cuts on lepton pt for each of the 4 hardest leptons
                  OM: Allow bin/madevent script to be run with a single line command
                      example ./bin/madevent multi_run 10 
                  OM: Adding the 4 higgs interactions in the standard model UFO model
                  JA: Added new restriction card for the sm model with massive
                      muon and electron, and non-zero tau decay width
                  JA: Ensure assignment of colors to intermediate propagators
                      works also in fermion flow- and color flow-violating 
                      RPV processes (thanks Brock Tweedie for finding this).
                  JA: Fix crash for certain fermion flow violating decay chains
                      (introduced in v. 1.3.27) (again thanks to Brock Tweedie).
                  JA: Fix crash for decay chains with multiple decays involving 
                      the same particles (thanks Steve Blanchet for reporting)
                  JA+OM: Fix crash for Pythia8 output with multiparticle vertices
                      (thanks to Moritz Huck for reporting this.)
                  OM: Fixing ALOHA output for C++/python.
                  OM: Fix a crash occuring when trying to create an output on 
                      an existing directory (thanks Celine)

1.4.5 (11/04/12)  OM: Change the seed automatically in multi_run. (Even if the seed
                      was set to a non automatic value in the card.)
                  OM: correct a minor bug #975647 (SLAH convention problem) 
                      Thanks to Sho Iwamoto
                  OM: Improve cluster support (more secure and complete version)
                  JA: Increased the number of events tested for non-zero helicity
                      configurations (needed for goldstino processes).
                  OM: Add a command to remove the file RunWeb which were not always
                      deleted correctly
                  OM+JA: Correct the display of number of events and error for Pythia 
                     in the html files.
                  OM: Changed the way the stdout/stderr are treated on the cluster
                      since some cluster cann't support to have the same output file
                      for both. (thanks abhishek)

1.4.4 (29/03/12)  OM: Added a command: "output aloha" which allows to creates a 
                      subset (or all) of the aloha routines linked to the
                      current model
                  OM: allow to choose the duration of the timer for the questions.
                      (via ./input/mg5_configuration.txt)
                  OM: Allow UFO model where G is not defined.
                  OM: allow to use ~,~user, ${var} in the path. Improve support
                      for path containing spaces.
                  JA: Fixed LHAPDF functionality which was broken in v. 1.4.0
                  JA: Allow non-equal mixing angles in mssm restrict cards
                      (as needed for cards from some spectrum generators)
                  JA: Fixed script addmasses.py for complicated events such as
                      p p > t t~ + jets with decays of t and t~.
                  JA: Added GE cluster to the list in cluster.py.
                  JA: Allow up to 1M events in a single run. Note that the 
                      unweighting (combine events) step gets quite slow with
                      so many events. Also note that if Pythia is run, still
                      maximum 50k events is recommended in a single run. 
                  OM: Fix problem linked to filesystem which makes new files
                      non executables by default. (bug #958616)
                  JA: Fixed buffer overflow in gen_ximprove when number of
                      configs > number of diagrams due to competing resonances
                      (introduced in v. 1.4.3).

1.4.3 (08/03/12)  JA: Reintroduced the possibility to completely forbid
                      s-channel diagrams, using the $$ notation. Note that
                      this should be used with great care, since the result
                      is in general not gauge-invariant. It is in general
                      better to use the $ notation, forbidding only onshell
                      s-channel particles (the inverse of decay chains).
                  JA: Automatically ensure that ptj and mmjj are below xqcut
                      when xqcut > 0, since ptj or mmjj > xqcut ruins matching.
                  OM: Add LSF to the list of supported cluster (thanks to Alexis).
                  OM: change the param_card reader for the restrict file.
                      This allow to restrict model with 3 lha id (or more)
                      (thanks to Eduardo Ponton).
                  OM: forbids to run 'generate events' with python 2.4.
                  OM: Include the configuration file in the .tar.gz created on 
                      the web (thanks to Simon) .
                  OM: Fix a Mac specific problem for edition of Delphes card.
                      (thanks to Sho Iwamoto).
                  OM: ALOHA modifications:
                       - Change sign convention for Epsilon (matching FR choices)
                       - For Fermion vertex forces that _1 always returns the  
                         incoming fermion and _2 returns the outcoming fermion. 
                         (This modifies conjugate routine output)
                       - Change the order of argument for conjugate routine
                         to expect IO order of fermion in all cases.
                       Note that the two last modifications matches MG5 conventions
                       and that those modifications correct bugs for interactions
                       a) subject to conjugate routine (i.e. if the model has 
                          majorana)                       
                       b) containing fermion momentum dependencies in the Lorentz
                          structure  
                       All model included by default in MG5 (in particular sm/mssm)
                       were not affected by those mismatch of conventions.
                       (Thanks to Benjamin fuks) 
                  OM: make acceptance test more silent.  
                  OM: return the correct error message when a compilation occur. 
                  OM: some code re-factoring.

1.4.2 (16/02/12) JA: Ensure that matching works properly with > 9 final state
                      particles (by increasing a buffer size in event output)
                 OM: add a command "import banner" in order to run a full run
                      from a given banner.
                 OM: Fix the Bug #921487, fixing a problem with home made model
                      In the definition of Particle/Anti-Particle. (Thanks Ben)
                 OM: Fix a formatting problem in me5_configuration.txt 
                      (Bug #930101) Thanks to Arian
                 OM: allow to run ./bin/mg5 BANNER_PATH and
                      ./bin/mg5 PROC_CARD_V4_PATH
                 OM: Various small fixes concerning the stability of the html 
                      output.
                 OM: Changes the server to download td since cp3wks05 has an 
                      harddisk failures.

1.4.1 (06/02/12) OM: Fix the fermion flow check which was wrongly failing on 
                      some model  (Thanks to Benjamin)
                 OM: Improve run organization efficiency (which speeds up the 
                      code on cluster) (Thanks to Johan)
                 OM: More secure html output (Thanks to Simon)

1.4.0 (04/02/12) OM: New user interface for the madevent run. Type:
                      1) (from madevent output) ./bin/madevent
                      2) (from MG5 command line) launch [MADEVENT_PATH] -i
                      This interface replaces various script like refine, 
                      survey, combine, run_..., rm_run, ...
                      The script generate_events still exists but now calls
                       ./bin/madevent. 
                 OM: For MSSM model, convert param_card to SLAH1. This card is
                      converted to SLAH2 during the MadEvent run since the UFO 
                      model uses SLAH2. This allows to use Pythia 6,
                      as well as having a coherent definition for the flavor.
                 JA+OM: For decay width computations, the launch command in 
                      addition to compute the width, creates a new param_card 
                      with the width set to the associated values, and with the 
                      Branching ratio associated (usefull for pythia). 
                 NOTE: This param_card makes sense for future run ONLY if all 
                      relevant decay are generated.
                 EXAMPLE: (after launch bin/mg5):
                       import model sm-full
                       generate t > b w+
                       define all = p b b~ l+ l- ta+ ta- vl vl~
                       add process w+ > all all
                       add process z > all all
                       define v = z w+ w-
                       add process h > all all
                       add process h > v v, v > all all
                       output
                       launch
                 OM: change output pythia8 syntax: If a path is specified this 
                      is considered as the output directory.
                 OM: Change the path of the madevent output files. This allows 
                      to run pythia/pgs/delphes mulitple times for the same set 
                      of events (with different pythia/... parameters).
                 OM: Madevent output is now insensitive to the relative path
                      to pythia-pgs, delphes, ... In consequence you don't need
                      anymore to have your directory at the same level as 
                      Template directory. 
                 OM: MadEvent checks that the param_card is coherent with the 
                      restriction used during the model generation. 
                 OM: Model restrictions will now also force opposite number to 
                      match (helpfull for constraining to rotation matrix).  
                 OM: Change the import command. It's now allowed to omit the 
                      type of import. The type is guessed automaticaly. 
                      This is NOT allowed on the web.
                 OM: Add a check that the fermion flow is coherent with the 
                      Lorentz structure associates to the vertex.
                 OM: Add a check that the color representation is coherent. 
                      This allow to detect/fix various problem linked
                      to some new models created by FR and SARAH.
                 OM: Change the default fortran compiler to gfortran.
                 OM: Add the possibility to force which fortran compiler will
                      be used, either via the configuration file or via the set 
                      command.
                 OM: Add the possibility to bypass the automatic opening of 
                      the web browser (via the configuration file: 
                      ./input/mg5_configuration.txt )
                 OM: add 'save options' command to save the current configuration 
                      in the configuration file. 
                 OM: Change the scheme of questions when running madevent and 
                      allow to specify in the command interface if you
                      want to run pythia/pgs/...
                      Allow to put the answers to the questions in the 
                      proc_card.dat.
                 OM: Add options for the display command:
                      a) display options: return the current option value. 
                        i.e. those set via the set command and/or via the 
                        configuration file
                      b) display variable NAME: return the current string 
                        representation of NAME and/or self.NAME .
                      c) display coupling_order: return the coupling orders with
                        their associated weight (for automatic order restriction)
                      d) display couplings now returns the list of all couplings
                        with the associated expression
                      e) display interactions [PART1] [PART2] [PART3] ...
                         display all interactions containing the particles set
                         in arguments 
                 OM: New Python script for the creation of the various html pages.
                      This Requires less disk access for the generation of the files.
                 OM: Modify error treatment, especially for Invalid commands
                      and Configuration problems.
                 JA: Ensure that we get zero cross section if we have
                      non-parton initial states with proton/antiproton beams
                 OM: Improve cluster support. MadEvent now supports PBS/Condor/SGE
                      Thanks to Arian Abrahantes for the SGE implementation.
                 OM: Improve auto-completion (better output/dealing with multi line/...)
                 OM: Improve the parallel suite and change the release script to run
                      some of the parallel tests. This ensures even higher stability 
                      of the  code for the future releases.
                 JA: Changed the way gridpacks work: Set granularity to 1
                      (so randomly select channels only if they should generate 
                      less than 1 event), but allowing channels to run down to a single
                      iteration. This removes all old problems with increased
                      variance for small channels in the gridpacks, while giving 
                      even faster event generation.

                 Thanks to Johan Alwall, Sho Iwamoto for all the important 
                 testing/bug reports.


1.3.33 (01/01/12) JA: Revisited colors for propagators in addmothers.f
                      to ensure that propagators in color flow
                      violating processes get the correct color
                      from initial state particles (thanks to
                      Michele Gabusi for forcing me to do this).

1.3.32 (21/12/11) JA: Fixed a bug in the PDF reweighting routine,
                      which caused skewed eta distributions for
                      matched samples with pdfwgt=T. Thanks to Giulio
                      Lenzi for finding this.
 
1.3.31 (29/11/11) OM: Fix a bug an overflow in RAMBO (affects standalone 
                     output only)
                  PdA (via OM): Change RS model (add a width to the spin2)
                  OM: Fix a bug in the cuts associate to  allowed mass of all 
                      neutrinos+leptons (thanks to Brock Tweedie for finding it)
                  OM: Remove some limitation in the name for the particles


1.3.30 (18/11/11) OM: Fix a bug for the instalation of pythia-pgs on a 64 bit
                      UNIX machine.
                  OM: If ROOTSYS is define but root in the PATH, add it 
                      automatically in create_matching_plots.sh
                     This is require for the UIUC cluster.

1.3.29 (16/11/11) OM: Fixed particle identities in the Feynman diagram drawing
                  JA: Fixed bug in pdf reweighting when external LHAPDF is used.
                  OM+JA: Simplify the compilation of pythia-pgs package.


1.3.28 (14/11/11) OM+JA: Fix special case when Lorentz structure combining
                      two different Majorana particles depends on the
                      incoming/outgoing status of the Majorana particles
                      (needed for MSSM with Goldstino).
                  JA: Fixed problem with colors in addmothers.f for complicated
                      multiparticle vertices and simplified color treatment 
                      (thanks to Gauthier Durieux for pointing this out).
                  JA: Further improved gridpack parameters
                  OM: Update the parallel test (now testing against MG5 1.3.3)
                  OM: Include some parallel test in the release script.


1.3.27 (05/11/11) JA: Fix bug in mirrored amplitudes (sometimes
                      amplitudes that should not be flagged as
                      mirrored were flagged as mirrored). Thanks
                      Marco Zaro for reporting this!
                  JA: Fix another problem getting enough events in
                      gridpack mode (it was not completely fixed in
                      v. 1.3.24). Thanks Alexis!
                  JA: Added "!" comments for all parameters in the default
                      run_card, since apparently this is still needed
                      for g77 to correctly read the parameters.
 
1.3.26 (31/10/11) JA: Fix color setting in MadEvent event file for
                      multiparticle vertices, which was not taken into
                      account in the upgrade in v. 1.3.18
                  OM: Fixed mmnl cut (inv. mass of all leptons and neutrinos)
                      which was never active.
                  OM: Fix td install in Linux were a chmod was missing

1.3.25 (27/10/11) JA: Ensure that the correct intermediate resonance
                      is always written in the event file, even when we
                      have resonances with identical properties.
                  OM: Fix the bug forcing to quit the web browser in order to
                      have MG5 continuing to run.
                  OM: Change the tutorial in order to allow open index.html
                      after the output command. 

1.3.24 (22/10/11) JA: Fix problem with getting enough events in gridpack
                      mode (this was broken in v. 1.3.11 when we moved
                      from events to luminocity in refine). Thanks to
                      Alexis Kalogeropoulos.

1.3.23 (19/10/11) JA: Allow user to set scales using setscales.f again 
                      (this was broken in v. 1.3.18). Thanks to Arindam Das.
                  JA: Ensure that the error message is displayed if the
                     "make" command is not installed on the system.
 
1.3.22 (12/10/11) JA: Fixed another bug (also introduced in 1.3.18), which 
                      could give the wrong ordering between the s-channel 
                      propagators for certain multiprocess cases (this
                      also lead to a hard stop, so don't worry, if you get 
                      your events, the bug doesn't affect you). Sorry about
                      that, this is what happens when you add a lot of
                      new functionality...

1.3.21 (12/10/11) OM: Add a new command: install.
                      This allow to install quite easily different package
                      devellop for Madgraph/MadEvent. The list of available
                      package are pythia-pgs/MadAnalysis/ExRootAnalysis/Delphes
                  OM: Adding TopEffth Model
                  OM: Improve display particles and autocompletion in
                      presence of nonpropagating particles
                  OM: Fix Aloha bug linked to four fermion operator
                  PA: fix the problem of degenerate color basis in the
                      diquark sextet model
                  JA: Fixed bug in cluster.f that created a hard stop,
                      introduced in 1.3.18.

1.3.20 (09/10/11) JA: Fixed bug in myamp.f that created a hard stop
                      error for certain cases with many processes with
                      different propagators in the same subprocess dir.

1.3.19 (06/10/11) JA: Fixed problem with SubProcesses makefile on Linux,
                      introduced in 1.3.18.

1.3.18 (04/10/11) JA: Use model information to determine color of particles
                      for reweighting and propagator color info.
                  JA: Changed the definition of "forbidden s-channels"
                      denoted by "$" to exclude on-shell s-channels while
                      keeping all diagrams (i.e., complemetary to the decay
                      chain formalism). This reduces the problems with 
                      gauge invariance compared to previously.
                      "Onshell" is as usual defined by the "bwcutoff" flag 
                      in the run_card.dat.
                  JA: Enable proper 4-flavor matching (such as gg>hbb~+jets)
                      Note that you need the Pythia/PGS package v. 2.1.9 or 
                      later to use with 4F matching.
                      Changes include: alpha_s reweighting also for b vertices,
                      new scale treatment (mu_F for pp>hbb~ is (pT_b^max*m_Th)),
                      no clustering of gluons to final-state massive particles
                      in MadEvent.
                  JA: Ensure that factorization scale settings and matching works
                      also in singlet t-channel exchange processes like
                      single top and VBF. The dynamic factorization
                      scale is given by the pT of the scattered quark
                      (on each side of the event).
                Note: You need the Pythia/PGS package v. 2.1.10 or later
                      to use with VBF matching, to ensure that both radiated
                      and scattered partons are treated correctly
                      - scattered partons need to be excluded from the matching,
                      since their pT can be below QCUT. An even better
                      treatment would require to individually shower and match
                      the two sides in Pythia, which is not presently possible.
                Note: In the matched 4-flavor process p p > t b~ j $ w+ w- t~ +
                      p p > t b~ j j $ w+ w- t~, there is an admixture
                      of t-channel single top (with up to 1 radiated jet) 
                      and s-channel single top (with up to 2 radiated jets). 
                      In this case, the automatic determination of maximum 
                      multiplicity sample doesn't work (since max in the file 
                      will be 2 jets, but for t-channel max is 1 jet).
                      So MAXJETS=1 must be specified in the pythia_card.dat.
                  JA: Fixed pdf reweighting for matching, which due to a mistake
                      had never been activated.
                  JA: Improved phase space integration presetting further by 
                      taking into account special cuts like xpt, ht etc.
                  JA: Introduce new convention for invariant mass cuts
                      - if max < min, exclude intermediate range
                      (allows to exclude W/Z dijet resonances in VBF processes)

1.3.17 (30/09/11) OM: Fix a crash created by ALOHA when it tries to create the full
                      set of ALOHA routines (pythia8 output only).

1.3.16 (11/09/11) JA: Fixed the problem from 1.3.12.

1.3.15 (09/09/11) OM: remove the fix of 1.3.12
                      (No events in output for some given processes)

1.3.14 (08/09/11) OM: Fix a bug in the RS model introduced in 1.3.8

1.3.13 (05/09/11) JA: Fixed bug with cut_decays=F which removed cuts also for
                      non-decay products in certain channels if there is
                      a forced decay present. Note that this does not affect
                      xqcut, only pt, minv and eta cuts.
                  JA: If non-zero phase space cutoff, don't use minimum of
                      1 GeV (this allows to go to e.g. 2m_e invariant mass for
                      \gamma* > e+ e-).

1.3.12 (01/09/11) JA: Fixed problem with decay chains when different decays
                      result in identical final states, such as
                      p p > go go, (go > b1/b1~ b/b~, b1/b1~ > b/b~ n1)
                      (only one of the decay chains was chosen, instead of
                      all 3 combinations (b1,b1), (b1,b1~), (b1~,b1~))
                  JA: Allow for overall orders also with grouped subprocesses
                  JA: Ensure that only leading color flows are included in event
                      output (so no singlet flows from color octets).
                  JA: Fixed small bug in fermion flow determination for multifermion
                      vertices.

1.3.11 (26/08/11) JA: Improved precision of "survey" by allowing 4th and 5th 
                      iteration if accuracy after 3 iterations < 10%.
                  JA: Subdivide BW in phase space integration for conflicting BWs 
                      also for forced decays, to improve generation with large
                      bwcutoff in e.g. W+ W- production with decays.
                  JA: Do refine using luminocity instead of number of events,
                      to work with badly determined channels.
                  JA: Don't use BW for shat if mass > sqrt(s).
                  JA: Fixed insertion of colors for octet resonances decaying to 
                      octet+singlet (thanks Bogdan for finding this)

1.3.10 (23/08/11) OM: Update ALOHA version
                  OM: increase waiting time for jobs to write physically the results on
                      the disks (in ordre to reduce trouble on the cluster).

1.3.9 (01/08/11)  OM: Add a new model DY_SM (arXiv:1107.5830). Thanks to Neil 
                      for the generation of the model 

1.3.8 (25/07/11)  JA: Replace the SM and HEFT models with latest versions using
                      the Wolfenstein parameterization for the CKM matrix.
                  JA: Implemented reading of the new UFO information about
                      coupling orders (order hierarchy and expansion_order).
                  JA: New "coupling order" specification WEIGHTED which checks
                      for  sum of coupling orders weighted by their hierarchy.
                  JA: Implemented optimal coupling orders for processes from any
                      model if no coupling orders specified.

1.3.7 (21/07/11)  JA: Fix makefiles for some v4 models that were forgotten
                      in v. 1.3.5

1.3.6 (18/07/11)  OM: Ensure that the new makefiles work on the web

1.3.5 (14/07/11): JA: New organization of make files, ensure that compilation works 
                      for all modes (with/without LHAPDF, static/dynamic, 
                      regular/gridpack) for both Linux and Mac OS X (be careful with 
                      dynamic libraries on Mac OS X though, since it seems that 
                      common blocks might not work properly)
                  JA: Fixed proper error messages and clean stop for compilation 
                      errors during MadEvent run.

1.3.4 (05/07/11): OM: More informative error message when a compilation error occurs

1.3.3 (29/06/11): JA: Fixed diagram symmetry for case when there are
                      no 3-vertex-only diagrams
                  JA (by OM): More informative error when trying to generate invalid 
                      pythia8 process

1.3.2 (14/06/11): OM: Fix fortran output when a model is case sensitive 
                        (Bug if a coupling was depending of a case sensitive parameter)
                  SdV: Remove a annoying print in the new cuts (added in 1.3.0)
                  OM: Fix a compilation problem in the standalone cpp output

1.3.1 (02/06/11): JA: Fixed missing file bug with the introduction of
                      inclusive HT cut

1.3.0 (02/06/11): JA: Allow for grouped subprocesses also for MG4 models
                  JA: Improved multiprocess diagram generation to reuse
                      diagrams for crossed processes
                  JA: Automatic optimization of order of particles in
                      multiparticle labels for optimal multiprocess generation
                  JA: Improved efficiency of identification of identical
                      matrix elements
                  JA: Improved identification of diagrams with identical
                      divergency structure for grouped subprocesses
                  JA: Included more fine-grained run options in the
                      run_card, including helicity summation options,
                      whether or not to set ptj and mjj automatically
                      based on xqcut, etc.
                  JA: Fixed some minor array limit and arithmetics warnings
                      for extreme decay and decay chain processes.
                  SdV: Added cuts on H_T(all jets, light and b)
                  OM: Fixed minor bug related to cluster option in launch

1.2.4 (15/05/11): JA: Fixed long-standing bug in DECAY relating to
                      the cross section info in <init> block, and
                      fixed parameter reading for MG5 SM model.

1.2.3 (11/05/11): JA: Fixed problem with scale choice in processes with mixed 
                      QED/QCD orders, e.g. p p > t t~ QED=2. Note that this fix
                      doesn't work for p p > t t~ j j QED=4 which should still
                      be avoided.
                  JA: Added the ptllmin/max options in the default run_card.dat

1.2.2 (09/05/11): OM: fix ALOHA symmetries creating not gauge invariant result 
                      for scalar octet

1.2.1 (08/05/11): OM: reduce the quantity of RAM use by matrix.f
                  OM: support speed of psyco if this python module is installed
                  OM: fix a minor bug in the model parsing
                  OM: add the check of valid model.pkl also for v4 model
                  OM: add a check that UpdatesNotes is up-to-date when
                      making a release
                  JA: Fixed problem in phase space generation for
                      s-channel mass > s_tot

1.2.0 (05/05/11): OM: minor fixes on check charge conjugation
                  OM: add a check on the path for the validity of the model.pkl
                  JA: Fixed problem with combine_runs on certain compilers

1.1.2 (03/05/11): OM+JA: Fixed problem for models with multiple
                      interactions for the same set of particles,
                      introduced in v. 1.1.1
 
1.1.1 (02/05/11): JA: Replaced (slow) diagram symmetry determination by
                      evaluation with fast identification based on diagram tags.
                  JA: Replacing the "p=-p" id=0 vertex produced by diagram 
                      generation algorithm already in the diagram generation,
                      simplifying drawing, helas objects and color.
                  JA: Fixed compiler warnings for unary operator.
                  JA: Always set all coupling orders for diagrams
                      (needed for NLO implementations).
                  OM: Improved and more elegant "open" implementation for
                      the user interface.
                  OM: minor fixes related to checking the gauge

1.1.0 (21/04/11): JA: Removed hard limit on number of external particles in 
                      MadEvent, allowing for unlimited length decay chains there
                      (up to 14 final state particles successfully integrated).
                  JA: Improved helicity selection and automatic full helicity 
                      sum if needed. Optimization of run parameters.
                  JA: New flag in run_card.dat to decide whether basic cuts
                      are applied to decay products or not.
                  OM: Merged ALOHA calls for different lorentz structures 
                      with the same color structures, increasing the speed and 
                      efficiency of matrix element evaluations.
                  OM: Added new "open" command in command line interface,
                      allowing to open standard file types directly.
                      Automatically open crossx.html at launch.
                  JA: Fixed MadEvent bugs for multiparton processes with 
                      conflicting decays and some faulty array limits.
                  JA: Suppressed scary but irrelevant warnings for compiling 
                      2->1 and 1->2 processes in MadEvent.
                  JA: Pythia 8 output further optimized.
                  JA, OM: Several minor fixes relating to user interface etc.

1.0.0 (12/04/11): Official release of MadGraph 5. Some of the features:
                  - Complete FeynRules compatibility through the UFO interface
                  - Automatic writing of HELAS routines for any model in
                    Fortran, C++ or Python through ALOHA
                  - Matrix element output in Fortran, C++ or Python
                  - Output formats: MadEvent, Pythia 8, Standalone (Fortran/C++)
                  - Support for spin 0, 1/2, 1, 2 particles
                  - Support for color 1, 3, 6, 8
                  - Revamped MadEvent with improved subprocess directory 
                    organization and vastly increased speed and stability
                  - Unlimited length decay chains (up to 12 final state
                    particles tested with MadEvent, see v. 1.0.1)
                  - Process checks for new model implementations
                  - ...and much more (see paper "MadGraph 5: Going Beyond")<|MERGE_RESOLUTION|>--- conflicted
+++ resolved
@@ -12,13 +12,10 @@
                 RF: Fixed a bug in the aMCfast/APPLGrid interface introduced in version 2.2.3
 		RF: Fixed a bug in the setting of the integration grids (LO process generation) for the minimum
 		    energy needed for photons. The bug did not lead to any bias in event generation.
-<<<<<<< HEAD
                 PT: Set command available for shower_card parameters
-=======
 		RF: Re-factoring of the structure of the code for NLO+PS computations.
 		RF+VH: Replaced the default topdrawer histograms with HwU histograms for f(N)LO runs only
 		RF+VB: Allow for variable bin-sizes in MG5_aMC+aMCfast+ApplGrid runs.
->>>>>>> 1ca3f3d8
 
 2.2.3(10/02/15) RF: Re-factoring of the structure of the code for fNLO computations.
                 OM: Fix a bug in MadWeight (correlated param_card was not creating the correct input file)

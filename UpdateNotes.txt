Update notes for MadGraph 5 (in reverse time order)

<<<<<<< HEAD
1.5.0   (XX/XX/XX) JA: Avoid creating directories for integration channels
                       that can not give events based on BW settings
                       (further improvement compared to v. 1.4.8).

1.4.8.4 (29/08/12) OM: Fix a web problem which creates generations to run twice on the web.
=======
1.5.0 (XX/XX/XX)  OM: Allow MG5 to run in complex mass scheme mode
                      (mg5> set complex_mass True)
                  OM: Allow MG5 to run in feynman Gauge
                      (mg5> set gauge Feynman)
                  OM: Add anew command: 'customize_model' which allow (for a
                      selection of model) to fine tune the model to your need.
                  OM: Support UFO model with spin 3/2.
                  FR team: add a file decays.py in the UFO format, this files 
                      contains the analytical expression for one to two decays
       		  OM: implement a function for computing the 1 to 2 width on 
                      the fly. (requires that MG5 install on the computer 
                      not only the output directory)
                  OM: Add auto-detection if MG5 is up-to-date and propose to
                      apply the various patch if not.
                  OM: MadEvent change automatically the compiler according to 
                      the value present in the configuration file.
                  OM: Aloha modifications: faster to create routine and those 
                      ones are more optimized and therefore can be evaluated up
                      to 40% faster than previous version.
                  OM: Aloha now supports lorentz expression with denominator.
                  OM: Improve error message when Source didn't compile properly.    
                  OM: The numerical evaluation of the matrix element requires now 
                      less memory than before (madevent and standalone output)
                  OM + PdA: Allow Large Extra Dimension Model (LED) to run in the
                      MG5 framework.
                  OM: Fix a series of bug with the madevent command 'remove' and 
                      'run_banner'                    
                  JA: Ensure identical results for identical seeds also with
                      multiple runs in the same directory. Note that identical runs
                      from previous versions can't be guaranteed (but different
                      seeds are guaranteed to give statistically independent runs).
                      Save the results.dat files from all runs.
                   JA: Amended kinematics to correctly deal with the case of
                       massive beams, as well as fixed-target proton collisions.
                   JA: Changed default in the run_card.dat to use -1 as "no cut"
                       for the max-type cuts (etaj, ptjmax, etc.).
                   JA: Added support for negative weights in matrix elements
                       (as required for interference-only terms) and PDFs.

1.4.8.4 (29/08/12) OM: Fix a web problem which creates generations to run twice 
                       on the web.
>>>>>>> 25b6bb2f

1.4.8.3 (21/08/12) JA: Ensure that the correct seed is written also in the .lhe
                       file header.
                   JA: Stop run in presence of empty results.dat files 
                       (which can happen if there are problems with disk access
                       in a cluster run).
                   JA: Allow reading up to 5M weighted events in combine_events.

1.4.8.2 (30/07/12) OM: Allow AE(1,1), AE(2,2) to not be present in SLAH1 card
                       (1.4.8 crashes if they were not define in the param_card)
                   OM: Add a button Stop-job for the cluster and make nicer output 
                       when the user press Ctrl-C during the job.

1.4.8 (24/07/12)  JA: Cancel running of integration channels where the BW
                      structure makes it impossible to get any events. This
                      can significantly speed up event generation for processes
                      with conflicting BWs.
                  JA: Minor modification of integration grid presetting in
                      myamp.f, due to the above point.
                  JA: Raise exception if a decay process has decaying particles
                      that are not present in the corresponding core process
                      (this might help avoid syntax mistakes).
                  JA: Fixed subprocess group combination also for the case
                      when different process flags @N are given to different
                      decays of the same core process (sorry, this was missed
                      in v. 1.4.7).
                  JA: Fixed crash for process p p > w+ w+ j j t t~ when all 
                      w and t/t~ are decayed (bug #1017912, thanks to Nicolas
                      Deutschmann).
                  JA: Fixed array dimension for diagrams with a single s-channel
                      propagator (caused crash for certain compilers, bug #1022415
                      thanks Sho Iwamoto).
                  JA: Fixed crash for identical decay chains for particle-anti- 
                      particle when only one of the two is decayed, introduced 
                      in v. 1.4.7 (thanks John Lee).
                  OM: Ensure that matching plots are replaced correctly when
                      Pythia is run reusing a tag name.
                  OM: Improved check for YE/AE, YU/AU, YD/AD for first two
                      generations in SLHA1<->2 converter (thanks Abhishek).

1.4.7 (25/06/12)  JA: Change the random seed treatment to ensure that the original 
                      seed is stored in the banner (this was broken in v. 1.4.0).
                      If a non-zero seed is given in the run_card, this seed
                      is used as starting value for the SubProcesses/randinit file,
                      while the seed in the run_card is set to 0.
                      This way, the seed for a multi_run is automatically
                      updated in the same way as for individual runs.
                  TS + JA: Fix problem with duplicate random seeds above 64000.
                      Now, random seeds up to 30081*30081 can safely be used.
                  JA: Turn off automatic checking for minimal coupling orders
                      in decay processes A > B C ...
                  JA: Ensure that automatic coupling order determination works
                      also for effective theories with multiple orders in an
                      interaction (thanks Claude and Gizem Ozturk).
                  JA: Optimize phase space integration and event generation
                      for decay processes with very squeezed mass spectrum.
                  JA: Ensure that identical matrix elements in different process 
                      definitions are combined also when using the decay chain 
                      formalism (thanks to Zhen Liu for pointing this out).
                  BF+JA: Updated the NMSSM model to the latest FR version.
                  OM: Change EW_dim6 to remove all interactions which don't 
                      impact three boson scattering.
                  JA: Fixed problem in matrix element combination which allowed
                      non-identical matrix elements to be combined in certain
                      complicated processes (such as p p > l vl l vl l vl),
                      resulting in lines with Z > e+ mu- in the event file
                      (bug #1015032, thanks Johannes E for reporting).
                  JA: Fixed minor typo in myamp.f.
                  OM: Fixed minor behavior restriction of multi_run (thanks to
                      Joachim Kopp).
                  OM: Improved condor cluster support when the cluster is 
                      unresponsive (should avoid some crashes on the web).
                  JA: Fixed support for color sextets in addmothers.f
                      (thanks Nicolas Deutschmann for reporting).          
                  JA: Make sure that also the SubProcesses directories are 
                      cleaned when running bin/compile in a gridpack.
                  JA: Removed the confusing makefile in Template and replace it
                      with scripts to create madevent.tar.gz and gridpack.tar.gz.
                  
1.4.6 (16/05/12)  JA: Added cuts on lepton pt for each of the 4 hardest leptons
                  OM: Allow bin/madevent script to be run with a single line command
                      example ./bin/madevent multi_run 10 
                  OM: Adding the 4 higgs interactions in the standard model UFO model
                  JA: Added new restriction card for the sm model with massive
                      muon and electron, and non-zero tau decay width
                  JA: Ensure assignment of colors to intermediate propagators
                      works also in fermion flow- and color flow-violating 
                      RPV processes (thanks Brock Tweedie for finding this).
                  JA: Fix crash for certain fermion flow violating decay chains
                      (introduced in v. 1.3.27) (again thanks to Brock Tweedie).
                  JA: Fix crash for decay chains with multiple decays involving 
                      the same particles (thanks Steve Blanchet for reporting)
                  JA+OM: Fix crash for Pythia8 output with multiparticle vertices
                      (thanks to Moritz Huck for reporting this.)
                  OM: Fixing ALOHA output for C++/python.
                  OM: Fix a crash occuring when trying to create an output on 
                      an existing directory (thanks Celine)

1.4.5 (11/04/12)  OM: Change the seed automatically in multi_run. (Even if the seed
                      was set to a non automatic value in the card.)
                  OM: correct a minor bug #975647 (SLAH convention problem) 
                      Thanks to Sho Iwamoto
                  OM: Improve cluster support (more secure and complete version)
                  JA: Increased the number of events tested for non-zero helicity
                      configurations (needed for goldstino processes).
                  OM: Add a command to remove the file RunWeb which were not always
                      deleted correctly
                  OM+JA: Correct the display of number of events and error for Pythia 
                     in the html files.
                  OM: Changed the way the stdout/stderr are treated on the cluster
                      since some cluster cann't support to have the same output file
                      for both. (thanks abhishek)

1.4.4 (29/03/12)  OM: Added a command: "output aloha" which allows to creates a 
                      subset (or all) of the aloha routines linked to the
                      current model
                  OM: allow to choose the duration of the timer for the questions.
                      (via ./input/mg5_configuration.txt)
                  OM: Allow UFO model where G is not defined.
                  OM: allow to use ~,~user, ${var} in the path. Improve support
                      for path containing spaces.
                  JA: Fixed LHAPDF functionality which was broken in v. 1.4.0
                  JA: Allow non-equal mixing angles in mssm restrict cards
                      (as needed for cards from some spectrum generators)
                  JA: Fixed script addmasses.py for complicated events such as
                      p p > t t~ + jets with decays of t and t~.
                  JA: Added GE cluster to the list in cluster.py.
                  JA: Allow up to 1M events in a single run. Note that the 
                      unweighting (combine events) step gets quite slow with
                      so many events. Also note that if Pythia is run, still
                      maximum 50k events is recommended in a single run. 
                  OM: Fix problem linked to filesystem which makes new files
                      non executables by default. (bug #958616)
                  JA: Fixed buffer overflow in gen_ximprove when number of
                      configs > number of diagrams due to competing resonances
                      (introduced in v. 1.4.3).

1.4.3 (08/03/12)  JA: Reintroduced the possibility to completely forbid
                      s-channel diagrams, using the $$ notation. Note that
                      this should be used with great care, since the result
                      is in general not gauge-invariant. It is in general
                      better to use the $ notation, forbidding only onshell
                      s-channel particles (the inverse of decay chains).
                  JA: Automatically ensure that ptj and mmjj are below xqcut
                      when xqcut > 0, since ptj or mmjj > xqcut ruins matching.
                  OM: Add LSF to the list of supported cluster (thanks to Alexis).
                  OM: change the param_card reader for the restrict file.
                      This allow to restrict model with 3 lha id (or more)
                      (thanks to Eduardo Ponton).
                  OM: forbids to run 'generate events' with python 2.4.
                  OM: Include the configuration file in the .tar.gz created on 
                      the web (thanks to Simon) .
                  OM: Fix a Mac specific problem for edition of Delphes card.
                      (thanks to Sho Iwamoto).
                  OM: ALOHA modifications:
                       - Change sign convention for Epsilon (matching FR choices)
                       - For Fermion vertex forces that _1 always returns the  
                         incoming fermion and _2 returns the outcoming fermion. 
                         (This modifies conjugate routine output)
                       - Change the order of argument for conjugate routine
                         to expect IO order of fermion in all cases.
                       Note that the two last modifications matches MG5 conventions
                       and that those modifications correct bugs for interactions
                       a) subject to conjugate routine (i.e. if the model has 
                          majorana)                       
                       b) containing fermion momentum dependencies in the Lorentz
                          structure  
                       All model included by default in MG5 (in particular sm/mssm)
                       were not affected by those mismatch of conventions.
                       (Thanks to Benjamin fuks) 
                  OM: make acceptance test more silent.  
                  OM: return the correct error message when a compilation occur. 
                  OM: some code re-factoring.

1.4.2 (16/02/12) JA: Ensure that matching works properly with > 9 final state
                      particles (by increasing a buffer size in event output)
                 OM: add a command "import banner" in order to run a full run
                      from a given banner.
                 OM: Fix the Bug #921487, fixing a problem with home made model
                      In the definition of Particle/Anti-Particle. (Thanks Ben)
                 OM: Fix a formatting problem in me5_configuration.txt 
                      (Bug #930101) Thanks to Arian
                 OM: allow to run ./bin/mg5 BANNER_PATH and
                      ./bin/mg5 PROC_CARD_V4_PATH
                 OM: Various small fixes concerning the stability of the html 
                      output.
                 OM: Changes the server to download td since cp3wks05 has an 
                      harddisk failures.

1.4.1 (06/02/12) OM: Fix the fermion flow check which was wrongly failing on 
                      some model  (Thanks to Benjamin)
                 OM: Improve run organization efficiency (which speeds up the 
                      code on cluster) (Thanks to Johan)
                 OM: More secure html output (Thanks to Simon)

1.4.0 (04/02/12) OM: New user interface for the madevent run. Type:
                      1) (from madevent output) ./bin/madevent
                      2) (from MG5 command line) launch [MADEVENT_PATH] -i
                      This interface replaces various script like refine, 
                      survey, combine, run_..., rm_run, ...
                      The script generate_events still exists but now calls
                       ./bin/madevent. 
                 OM: For MSSM model, convert param_card to SLAH1. This card is
                      converted to SLAH2 during the MadEvent run since the UFO 
                      model uses SLAH2. This allows to use Pythia 6,
                      as well as having a coherent definition for the flavor.
                 JA+OM: For decay width computations, the launch command in 
                      addition to compute the width, creates a new param_card 
                      with the width set to the associated values, and with the 
                      Branching ratio associated (usefull for pythia). 
                 NOTE: This param_card makes sense for future run ONLY if all 
                      relevant decay are generated.
                 EXAMPLE: (after launch bin/mg5):
                       import model sm-full
                       generate t > b w+
                       define all = p b b~ l+ l- ta+ ta- vl vl~
                       add process w+ > all all
                       add process z > all all
                       define v = z w+ w-
                       add process h > all all
                       add process h > v v, v > all all
                       output
                       launch
                 OM: change output pythia8 syntax: If a path is specified this 
                      is considered as the output directory.
                 OM: Change the path of the madevent output files. This allows 
                      to run pythia/pgs/delphes mulitple times for the same set 
                      of events (with different pythia/... parameters).
                 OM: Madevent output is now insensitive to the relative path
                      to pythia-pgs, delphes, ... In consequence you don't need
                      anymore to have your directory at the same level as 
                      Template directory. 
                 OM: MadEvent checks that the param_card is coherent with the 
                      restriction used during the model generation. 
                 OM: Model restrictions will now also force opposite number to 
                      match (helpfull for constraining to rotation matrix).  
                 OM: Change the import command. It's now allowed to omit the 
                      type of import. The type is guessed automaticaly. 
                      This is NOT allowed on the web.
                 OM: Add a check that the fermion flow is coherent with the 
                      Lorentz structure associates to the vertex.
                 OM: Add a check that the color representation is coherent. 
                      This allow to detect/fix various problem linked
                      to some new models created by FR and SARAH.
                 OM: Change the default fortran compiler to gfortran.
                 OM: Add the possibility to force which fortran compiler will
                      be used, either via the configuration file or via the set 
                      command.
                 OM: Add the possibility to bypass the automatic opening of 
                      the web browser (via the configuration file: 
                      ./input/mg5_configuration.txt )
                 OM: add 'save options' command to save the current configuration 
                      in the configuration file. 
                 OM: Change the scheme of questions when running madevent and 
                      allow to specify in the command interface if you
                      want to run pythia/pgs/...
                      Allow to put the answers to the questions in the 
                      proc_card.dat.
                 OM: Add options for the display command:
                      a) display options: return the current option value. 
                        i.e. those set via the set command and/or via the 
                        configuration file
                      b) display variable NAME: return the current string 
                        representation of NAME and/or self.NAME .
                      c) display coupling_order: return the coupling orders with
                        their associated weight (for automatic order restriction)
                      d) display couplings now returns the list of all couplings
                        with the associated expression
                      e) display interactions [PART1] [PART2] [PART3] ...
                         display all interactions containing the particles set
                         in arguments 
                 OM: New Python script for the creation of the various html pages.
                      This Requires less disk access for the generation of the files.
                 OM: Modify error treatment, especially for Invalid commands
                      and Configuration problems.
                 JA: Ensure that we get zero cross section if we have
                      non-parton initial states with proton/antiproton beams
                 OM: Improve cluster support. MadEvent now supports PBS/Condor/SGE
                      Thanks to Arian Abrahantes for the SGE implementation.
                 OM: Improve auto-completion (better output/dealing with multi line/...)
                 OM: Improve the parallel suite and change the release script to run
                      some of the parallel tests. This ensures even higher stability 
                      of the  code for the future releases.
                 JA: Changed the way gridpacks work: Set granularity to 1
                      (so randomly select channels only if they should generate 
                      less than 1 event), but allowing channels to run down to a single
                      iteration. This removes all old problems with increased
                      variance for small channels in the gridpacks, while giving 
                      even faster event generation.

                 Thanks to Johan Alwall, Sho Iwamoto for all the important 
                 testing/bug reports.


1.3.33 (01/01/12) JA: Revisited colors for propagators in addmothers.f
                      to ensure that propagators in color flow
                      violating processes get the correct color
                      from initial state particles (thanks to
                      Michele Gabusi for forcing me to do this).

1.3.32 (21/12/11) JA: Fixed a bug in the PDF reweighting routine,
                      which caused skewed eta distributions for
                      matched samples with pdfwgt=T. Thanks to Giulio
                      Lenzi for finding this.
 
1.3.31 (29/11/11) OM: Fix a bug an overflow in RAMBO (affects standalone 
                     output only)
                  PdA (via OM): Change RS model (add a width to the spin2)
                  OM: Fix a bug in the cuts associate to  allowed mass of all 
                      neutrinos+leptons (thanks to Brock Tweedie for finding it)
                  OM: Remove some limitation in the name for the particles


1.3.30 (18/11/11) OM: Fix a bug for the instalation of pythia-pgs on a 64 bit
                      UNIX machine.
                  OM: If ROOTSYS is define but root in the PATH, add it 
                      automatically in create_matching_plots.sh
                     This is require for the UIUC cluster.

1.3.29 (16/11/11) OM: Fixed particle identities in the Feynman diagram drawing
                  JA: Fixed bug in pdf reweighting when external LHAPDF is used.
                  OM+JA: Simplify the compilation of pythia-pgs package.


1.3.28 (14/11/11) OM+JA: Fix special case when Lorentz structure combining
                      two different Majorana particles depends on the
                      incoming/outgoing status of the Majorana particles
                      (needed for MSSM with Goldstino).
                  JA: Fixed problem with colors in addmothers.f for complicated
                      multiparticle vertices and simplified color treatment 
                      (thanks to Gauthier Durieux for pointing this out).
                  JA: Further improved gridpack parameters
                  OM: Update the parallel test (now testing against MG5 1.3.3)
                  OM: Include some parallel test in the release script.


1.3.27 (05/11/11) JA: Fix bug in mirrored amplitudes (sometimes
                      amplitudes that should not be flagged as
                      mirrored were flagged as mirrored). Thanks
                      Marco Zaro for reporting this!
                  JA: Fix another problem getting enough events in
                      gridpack mode (it was not completely fixed in
                      v. 1.3.24). Thanks Alexis!
                  JA: Added "!" comments for all parameters in the default
                      run_card, since apparently this is still needed
                      for g77 to correctly read the parameters.
 
1.3.26 (31/10/11) JA: Fix color setting in MadEvent event file for
                      multiparticle vertices, which was not taken into
                      account in the upgrade in v. 1.3.18
                  OM: Fixed mmnl cut (inv. mass of all leptons and neutrinos)
                      which was never active.
                  OM: Fix td install in Linux were a chmod was missing

1.3.25 (27/10/11) JA: Ensure that the correct intermediate resonance
                      is always written in the event file, even when we
                      have resonances with identical properties.
                  OM: Fix the bug forcing to quit the web browser in order to
                      have MG5 continuing to run.
                  OM: Change the tutorial in order to allow open index.html
                      after the output command. 

1.3.24 (22/10/11) JA: Fix problem with getting enough events in gridpack
                      mode (this was broken in v. 1.3.11 when we moved
                      from events to luminocity in refine). Thanks to
                      Alexis Kalogeropoulos.

1.3.23 (19/10/11) JA: Allow user to set scales using setscales.f again 
                      (this was broken in v. 1.3.18). Thanks to Arindam Das.
                  JA: Ensure that the error message is displayed if the
                     "make" command is not installed on the system.
 
1.3.22 (12/10/11) JA: Fixed another bug (also introduced in 1.3.18), which 
                      could give the wrong ordering between the s-channel 
                      propagators for certain multiprocess cases (this
                      also lead to a hard stop, so don't worry, if you get 
                      your events, the bug doesn't affect you). Sorry about
                      that, this is what happens when you add a lot of
                      new functionality...

1.3.21 (12/10/11) OM: Add a new command: install.
                      This allow to install quite easily different package
                      devellop for Madgraph/MadEvent. The list of available
                      package are pythia-pgs/MadAnalysis/ExRootAnalysis/Delphes
                  OM: Adding TopEffth Model
                  OM: Improve display particles and autocompletion in
                      presence of nonpropagating particles
                  OM: Fix Aloha bug linked to four fermion operator
                  PA: fix the problem of degenerate color basis in the
                      diquark sextet model
                  JA: Fixed bug in cluster.f that created a hard stop,
                      introduced in 1.3.18.

1.3.20 (09/10/11) JA: Fixed bug in myamp.f that created a hard stop
                      error for certain cases with many processes with
                      different propagators in the same subprocess dir.

1.3.19 (06/10/11) JA: Fixed problem with SubProcesses makefile on Linux,
                      introduced in 1.3.18.

1.3.18 (04/10/11) JA: Use model information to determine color of particles
                      for reweighting and propagator color info.
                  JA: Changed the definition of "forbidden s-channels"
                      denoted by "$" to exclude on-shell s-channels while
                      keeping all diagrams (i.e., complemetary to the decay
                      chain formalism). This reduces the problems with 
                      gauge invariance compared to previously.
                      "Onshell" is as usual defined by the "bwcutoff" flag 
                      in the run_card.dat.
                  JA: Enable proper 4-flavor matching (such as gg>hbb~+jets)
                      Note that you need the Pythia/PGS package v. 2.1.9 or 
                      later to use with 4F matching.
                      Changes include: alpha_s reweighting also for b vertices,
                      new scale treatment (mu_F for pp>hbb~ is (pT_b^max*m_Th)),
                      no clustering of gluons to final-state massive particles
                      in MadEvent.
                  JA: Ensure that factorization scale settings and matching works
                      also in singlet t-channel exchange processes like
                      single top and VBF. The dynamic factorization
                      scale is given by the pT of the scattered quark
                      (on each side of the event).
                Note: You need the Pythia/PGS package v. 2.1.10 or later
                      to use with VBF matching, to ensure that both radiated
                      and scattered partons are treated correctly
                      - scattered partons need to be excluded from the matching,
                      since their pT can be below QCUT. An even better
                      treatment would require to individually shower and match
                      the two sides in Pythia, which is not presently possible.
                Note: In the matched 4-flavor process p p > t b~ j $ w+ w- t~ +
                      p p > t b~ j j $ w+ w- t~, there is an admixture
                      of t-channel single top (with up to 1 radiated jet) 
                      and s-channel single top (with up to 2 radiated jets). 
                      In this case, the automatic determination of maximum 
                      multiplicity sample doesn't work (since max in the file 
                      will be 2 jets, but for t-channel max is 1 jet).
                      So MAXJETS=1 must be specified in the pythia_card.dat.
                  JA: Fixed pdf reweighting for matching, which due to a mistake
                      had never been activated.
                  JA: Improved phase space integration presetting further by 
                      taking into account special cuts like xpt, ht etc.
                  JA: Introduce new convention for invariant mass cuts
                      - if max < min, exclude intermediate range
                      (allows to exclude W/Z dijet resonances in VBF processes)

1.3.17 (30/09/11) OM: Fix a crash created by ALOHA when it tries to create the full
                      set of ALOHA routines (pythia8 output only).

1.3.16 (11/09/11) JA: Fixed the problem from 1.3.12.

1.3.15 (09/09/11) OM: remove the fix of 1.3.12
                      (No events in output for some given processes)

1.3.14 (08/09/11) OM: Fix a bug in the RS model introduced in 1.3.8

1.3.13 (05/09/11) JA: Fixed bug with cut_decays=F which removed cuts also for
                      non-decay products in certain channels if there is
                      a forced decay present. Note that this does not affect
                      xqcut, only pt, minv and eta cuts.
                  JA: If non-zero phase space cutoff, don't use minimum of
                      1 GeV (this allows to go to e.g. 2m_e invariant mass for
                      \gamma* > e+ e-).

1.3.12 (01/09/11) JA: Fixed problem with decay chains when different decays
                      result in identical final states, such as
                      p p > go go, (go > b1/b1~ b/b~, b1/b1~ > b/b~ n1)
                      (only one of the decay chains was chosen, instead of
                      all 3 combinations (b1,b1), (b1,b1~), (b1~,b1~))
                  JA: Allow for overall orders also with grouped subprocesses
                  JA: Ensure that only leading color flows are included in event
                      output (so no singlet flows from color octets).
                  JA: Fixed small bug in fermion flow determination for multifermion
                      vertices.

1.3.11 (26/08/11) JA: Improved precision of "survey" by allowing 4th and 5th 
                      iteration if accuracy after 3 iterations < 10%.
                  JA: Subdivide BW in phase space integration for conflicting BWs 
                      also for forced decays, to improve generation with large
                      bwcutoff in e.g. W+ W- production with decays.
                  JA: Do refine using luminocity instead of number of events,
                      to work with badly determined channels.
                  JA: Don't use BW for shat if mass > sqrt(s).
                  JA: Fixed insertion of colors for octet resonances decaying to 
                      octet+singlet (thanks Bogdan for finding this)

1.3.10 (23/08/11) OM: Update ALOHA version
                  OM: increase waiting time for jobs to write physically the results on
                      the disks (in ordre to reduce trouble on the cluster).

1.3.9 (01/08/11)  OM: Add a new model DY_SM (arXiv:1107.5830). Thanks to Neil 
                      for the generation of the model 

1.3.8 (25/07/11)  JA: Replace the SM and HEFT models with latest versions using
                      the Wolfenstein parameterization for the CKM matrix.
                  JA: Implemented reading of the new UFO information about
                      coupling orders (order hierarchy and expansion_order).
                  JA: New "coupling order" specification WEIGHTED which checks
                      for  sum of coupling orders weighted by their hierarchy.
                  JA: Implemented optimal coupling orders for processes from any
                      model if no coupling orders specified.

1.3.7 (21/07/11)  JA: Fix makefiles for some v4 models that were forgotten
                      in v. 1.3.5

1.3.6 (18/07/11)  OM: Ensure that the new makefiles work on the web

1.3.5 (14/07/11): JA: New organization of make files, ensure that compilation works 
                      for all modes (with/without LHAPDF, static/dynamic, 
                      regular/gridpack) for both Linux and Mac OS X (be careful with 
                      dynamic libraries on Mac OS X though, since it seems that 
                      common blocks might not work properly)
                  JA: Fixed proper error messages and clean stop for compilation 
                      errors during MadEvent run.

1.3.4 (05/07/11): OM: More informative error message when a compilation error occurs

1.3.3 (29/06/11): JA: Fixed diagram symmetry for case when there are
                      no 3-vertex-only diagrams
                  JA (by OM): More informative error when trying to generate invalid 
                      pythia8 process

1.3.2 (14/06/11): OM: Fix fortran output when a model is case sensitive 
                        (Bug if a coupling was depending of a case sensitive parameter)
                  SdV: Remove a annoying print in the new cuts (added in 1.3.0)
                  OM: Fix a compilation problem in the standalone cpp output

1.3.1 (02/06/11): JA: Fixed missing file bug with the introduction of
                      inclusive HT cut

1.3.0 (02/06/11): JA: Allow for grouped subprocesses also for MG4 models
                  JA: Improved multiprocess diagram generation to reuse
                      diagrams for crossed processes
                  JA: Automatic optimization of order of particles in
                      multiparticle labels for optimal multiprocess generation
                  JA: Improved efficiency of identification of identical
                      matrix elements
                  JA: Improved identification of diagrams with identical
                      divergency structure for grouped subprocesses
                  JA: Included more fine-grained run options in the
                      run_card, including helicity summation options,
                      whether or not to set ptj and mjj automatically
                      based on xqcut, etc.
                  JA: Fixed some minor array limit and arithmetics warnings
                      for extreme decay and decay chain processes.
                  SdV: Added cuts on H_T(all jets, light and b)
                  OM: Fixed minor bug related to cluster option in launch

1.2.4 (15/05/11): JA: Fixed long-standing bug in DECAY relating to
                      the cross section info in <init> block, and
                      fixed parameter reading for MG5 SM model.

1.2.3 (11/05/11): JA: Fixed problem with scale choice in processes with mixed 
                      QED/QCD orders, e.g. p p > t t~ QED=2. Note that this fix
                      doesn't work for p p > t t~ j j QED=4 which should still
                      be avoided.
                  JA: Added the ptllmin/max options in the default run_card.dat

1.2.2 (09/05/11): OM: fix ALOHA symmetries creating not gauge invariant result 
                      for scalar octet

1.2.1 (08/05/11): OM: reduce the quantity of RAM use by matrix.f
                  OM: support speed of psyco if this python module is installed
                  OM: fix a minor bug in the model parsing
                  OM: add the check of valid model.pkl also for v4 model
                  OM: add a check that UpdatesNotes is up-to-date when
                      making a release
                  JA: Fixed problem in phase space generation for
                      s-channel mass > s_tot

1.2.0 (05/05/11): OM: minor fixes on check charge conjugation
                  OM: add a check on the path for the validity of the model.pkl
                  JA: Fixed problem with combine_runs on certain compilers

1.1.2 (03/05/11): OM+JA: Fixed problem for models with multiple
                      interactions for the same set of particles,
                      introduced in v. 1.1.1
 
1.1.1 (02/05/11): JA: Replaced (slow) diagram symmetry determination by
                      evaluation with fast identification based on diagram tags.
                  JA: Replacing the "p=-p" id=0 vertex produced by diagram 
                      generation algorithm already in the diagram generation,
                      simplifying drawing, helas objects and color.
                  JA: Fixed compiler warnings for unary operator.
                  JA: Always set all coupling orders for diagrams
                      (needed for NLO implementations).
                  OM: Improved and more elegant "open" implementation for
                      the user interface.
                  OM: minor fixes related to checking the gauge

1.1.0 (21/04/11): JA: Removed hard limit on number of external particles in 
                      MadEvent, allowing for unlimited length decay chains there
                      (up to 14 final state particles successfully integrated).
                  JA: Improved helicity selection and automatic full helicity 
                      sum if needed. Optimization of run parameters.
                  JA: New flag in run_card.dat to decide whether basic cuts
                      are applied to decay products or not.
                  OM: Merged ALOHA calls for different lorentz structures 
                      with the same color structures, increasing the speed and 
                      efficiency of matrix element evaluations.
                  OM: Added new "open" command in command line interface,
                      allowing to open standard file types directly.
                      Automatically open crossx.html at launch.
                  JA: Fixed MadEvent bugs for multiparton processes with 
                      conflicting decays and some faulty array limits.
                  JA: Suppressed scary but irrelevant warnings for compiling 
                      2->1 and 1->2 processes in MadEvent.
                  JA: Pythia 8 output further optimized.
                  JA, OM: Several minor fixes relating to user interface etc.

1.0.0 (12/04/11): Official release of MadGraph 5. Some of the features:
                  - Complete FeynRules compatibility through the UFO interface
                  - Automatic writing of HELAS routines for any model in
                    Fortran, C++ or Python through ALOHA
                  - Matrix element output in Fortran, C++ or Python
                  - Output formats: MadEvent, Pythia 8, Standalone (Fortran/C++)
                  - Support for spin 0, 1/2, 1, 2 particles
                  - Support for color 1, 3, 6, 8
                  - Revamped MadEvent with improved subprocess directory 
                    organization and vastly increased speed and stability
                  - Unlimited length decay chains (up to 12 final state
                    particles tested with MadEvent, see v. 1.0.1)
                  - Process checks for new model implementations
                  - ...and much more (see paper "MadGraph 5: Going Beyond")<|MERGE_RESOLUTION|>--- conflicted
+++ resolved
@@ -1,12 +1,5 @@
 Update notes for MadGraph 5 (in reverse time order)
 
-<<<<<<< HEAD
-1.5.0   (XX/XX/XX) JA: Avoid creating directories for integration channels
-                       that can not give events based on BW settings
-                       (further improvement compared to v. 1.4.8).
-
-1.4.8.4 (29/08/12) OM: Fix a web problem which creates generations to run twice on the web.
-=======
 1.5.0 (XX/XX/XX)  OM: Allow MG5 to run in complex mass scheme mode
                       (mg5> set complex_mass True)
                   OM: Allow MG5 to run in feynman Gauge
@@ -45,10 +38,12 @@
                        for the max-type cuts (etaj, ptjmax, etc.).
                    JA: Added support for negative weights in matrix elements
                        (as required for interference-only terms) and PDFs.
+                   JA: Avoid creating directories for integration channels
+                       that can not give events based on BW settings
+                       (further improvement compared to v. 1.4.8).
 
 1.4.8.4 (29/08/12) OM: Fix a web problem which creates generations to run twice 
                        on the web.
->>>>>>> 25b6bb2f
 
 1.4.8.3 (21/08/12) JA: Ensure that the correct seed is written also in the .lhe
                        file header.

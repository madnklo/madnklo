Update notes for MadGraph 5 (in reverse time order)

<<<<<<< HEAD
2.0.0.beta4(xx/xx/xx) OM: Merge with 1.5.9-13 (See information below)
                      VH: Fixed set_run.f which incorrectly sets a default value for ptl, drll and
                           etal making the code insensitive to the values set in the run_card.dat 
                      VH: Fixed a bug in MadLoop that doubled the computing time for quad precision
		      RF: Use MC over helicities for the MadLoop virtual corrections.
		      VH+RF: Added MadLoop stability information to the log files (and run summary
                           in DEBUG mode).
                      RF: Fixed a stability problem in the reweighting to get PDF and scale uncertainties.
                      OM+SF+RF: Add Frixione Photon isolation
                      PA+OM: Fast version of MadSpin implemented (PS generation in Fortran).
		      VH+RF: Improved the Binoth LHA interface
		      RF: Improved the multi-channeling for processes with more amplitudes than diagrams.
		      OM: Implementation of the rewieght module for Leading Order matrix-element

2.0.0.beta3(13/02/13) OM: Merge with 1.5.7+1.5.8 (See information below)
                      OM: Allow the customize_model to be scriptable in a 
                          friendly way.
                      RF: Event normalization is now Les Houches compliant (the weights
		          of the events should average to the total rate). The old normalization
			  can still be chosen by setting the flag 'sum = event_norm' in the run_card.
		      RF: Fixes a bug related to the mass of the tau that was not consistently 
 		          taking into account in the phase-space set-up.
		      VH: Fixed the incorrect implementation of the four gluons R2 in the loop_sm UFO.
		      VH: Fixed the UV renormalization for the SM with massive c quarks.
			  RF: The PDF uncertainty for NNPDF is now also correctly given in the run summary
		      RF: Some improvements in the test_MC and test_ME when matrix elements are
                          numerically very large
		      OM+RF: Added the running at LO to the 'launch questions'
                      OM: Allow "check" command to use a event file.
                          This will use the related param_card and the first
                          event compatible with the requested process.
		      RF: Improved the phase-space generation in the case of competing resonances

2.0.0.beta2(23/12/12) MG5 Team: Include 1.5.4+1.5.5+1.5.6 modifications
                      MadSpin Team: Include MadSpin
                      VH: Fix computation in the Feynman gauge for the loops
                      RF: automatic computation of the NLO uncertainties
                      OM: NLO can now be runned with no central disk
                      MZ: change the format of number (using e and not d)
                      MZ: compilation and tests are possible in multicore
                      RF: allow to precise either uncertainty or number of events
                          for aMC@NLO/NLO
                      OM: ./bin/mg5 cmd.cmd is now working for NLO process

2.0.0.beta1(31/10/12) aMCatNLO Team: First public (beta) version of aMCatNLO.
                        In order to learn aMCatNLO, please do "tutorial aMCatNLO"
                        Please also visit: http://amcatnlo.cern.ch/list.htm for more
                        information.


1.6.0 (XX/XX/XX)  JA+OM+AK: Store parameters needed for systematics studies.
                      This can be turned on with the use_syst parameter in
                      run_card.dat.
                      This output can be used to generate event weights for
                      a variety of variational parameters, including scalefact,
                      alpsfact, PDF choice, and matching scale. Note that this require
                      pythia-pgs v2.2 for matching scale.
                  OM+JA+Chia: Implement MadDecay (automatic/smart computation of the widths)
                  OM: Support for formfactor defined in the UFO model. and support for model
                      parameter presence inside the Lorentz expression.
                  JA: Included <clustering> tag in matched .lhe output, to be 
                      used together with Pythia 8 CKKW-L matching. This can be 
                      turned off with the clusinfo flag in run_card.dat.
                  JA: New treatment of matching for diagrams that have no
                      corresponding lower-multiplicity diagrams. Jets that
                      are not classified as shower-type emission jets are
                      flagged in the cluster scale info at the end of the event,
                      which is recognized by the Pythia interface in Pythia-PGS
                      package v. 2.2. For such jets, xqcut does not apply. This
                      allows for consistent matching e.g. of p p > w+ b b~ in 
                      the 4-flavor scheme. Note that auto_ptj_mjj must be set to
                      .false. for this to work properly.
                  OM: Change model restriction behavior: two widths with identical are not merged anymore.
                  S.Pretzel(via OM): implement KT Durham cut. (thanks to Z. Marshall)
		  OM: Improved check for unresponsive of PBS cluster (thanks J. Mc Fayden)
                  OM: implement a maximum number (2500) of jobs which can be submitted at the same time
                      by the PBS cluster. This number is currently not editable via configuration file.

=======
1.5.14 (26/11/13) OM: Add warning about the fact that newprocess_mg5 is going to be remove in MG5_aMC_V2.0.0
                  OM: Improved cluster submision/re-submition control. 
>>>>>>> b124e4d1

1.5.13 (04/11/13) OM: Implement a function which check if jobs submitted to cluster are correctly runned.
                      In case of failure, you can re-submitted the failing jobs automatically. The maximal 
                      number of re-submission for a job can be parametrize (default 1) and how long you have to
                      wait before this resubmission [to avoid slow filesystem problem, i.e. condor](default 300s)
                      Supported cluster for this function: condor, lsf, pbs
                  OM: Fix a problem when more than 10k diagrams are present for a given subprocesses.
                      (tt~+4jets).
                  BF: Change nmssm model (The couplings orders were not correctly assigned for some triple 
                      Higgs interactions) 
                  OM: use evince by default to open eps file instead of gv.
		  OM: Fix a problem with the set command for the card edition for the mssm model.
                  OM: Update EWdim6 paper according to the snowmass paper. (3 more operator)
                      The default model is restricted in order to exclude those operators. In order
                      to have those you have to use import model EWdim6-full
                  OM: Fix bug #1243189, impossible to load v4 model if a local directory has the name of
                      the models (which is present in the models directory)
                  OM: Fix a bug in the complex mass scheme in the reading of the param_card (it was clearly stated)
                  OM: Improve numerical stability of the phase-space point generation. (thanks Z. Surujon)

1.5.12 (21/08/13) OM: Improve phase-space integration for processes with strong MMJJ cut. Cases where
                      the cross-section were slightly (~4%) under-evaluated due to such strong cut.
                  OM: Add a command print_results in the madevent interface. This command print the 
                      cross-section/number of events/... 
                  OM: change the way prompt color is handle (no systematic reset). Which provides better
                      result when the log is printed to a file. (thanks Bae Taegil) 
                  OM: Fix Bug #1199514: Wrong assignment of mass in the lhe events file if the initial 
                      state has one massive and one massless particles. (Thanks Wojciech Kotlarski)
                  OM: Fix a compilation problem for SLC6 for the installation of pythia-pgs
                  OM: Fix a crash linked to bug #1209113.
                  OM: Fix a crash if python is not a valid executation (Bug #1211777)
		  OM: Fix a bug in the edition of the run_card if some parameters were missing in the cards
                      (Bug #1183334)

1.5.11 (21/06/13) OM: Fix CRITICAL bug (returning wrong cross-section) for processes with more than
                      one W decaying leptonically. For such processes the lepton cuts were also used
                      on the neutrino particle reducing the cross-section. This bug was present only
                      for group_subprocesses=True (the default)
                  OM: Fix Bug #1184213: crash in presence of JIL mechanism (occur on some 
                      LINUX computer only)
                  OM: The compilation of madevent is now performed by the number of core specify
                      in the configuration file. Same for pythia, ...
                  OM: Improve support for Read-Only system
                  OM: Fix a bug with the detection of the compiler when user specifiy a specific
                      compiler.
                  OM: Fix a problem that MG5 fails to compute the cross-section/width after that 
                      a first computation fails to integrate due to a wrong mass spectrum. 
                  OM: Fix a wrong output (impossible to compile) for pythia in presence of photon/gluon
                      propagator (introduce in 1.5.8)
                  OM: Allow to have UFO model with "goldstone" attribute instead of "GoldstoneBoson", since
                      FR change convention in order to match the UFO paper.

1.5.10 (16/05/13) OM: Fix Bug #1170417: fix crash for conjugate routine in presence of 
                      massless propagator. (introduce in 1.5.9)
                  OM: Fix question #226810: checking that patch program exists before
                      trying to update MG5 code.
                  OM: Fix Bug #1171049: an error in the order of wavefunctions 
                      making the code to crash (introduce in 1.5.7)
		  OM: Allow to use an additional syntax for the set command.
                      set gauge = Feynman is now valid. (Was not valid before due to the '=')
                  OM: Fix By Arian Abrahantes. Fix SGE cluster which was not working when
                      running full simulation (PGS/Delphes).
                  OM: adding txxxxx.cc (Thanks to Aurelijus Rinkevicius for having 
                      written the routine) 
                  OM: Fix Bug #1177442. This crash occurs only for very large model. 
                      None of the model shipped with MG5 are impacted.
                  OM: Fix Question #228315. On some filesystem, some of the executable 
                      loose the permission to be executable. Recover those errors 
                      automatically.
                  OM: Modify the diagram enhancement technique. When more diagram have 
                      the same propagator structure we still combine them but we now include
                      the interference term in the enhancement technique for those diagrams.
                      This fix a crash for some multi-jet process in presence of non diagonal
                      ckm matrices.

1.5.9 (01/04/13)  JA: Fix bug in identification of symmetric diagrams, which could
                      give the wrong propagators included in event files for certain
                      processes (such as p p > z z j, z > l+ l-). Apart from the 
                      propagators (with status 2) in the event file, this bug didn't
                      affect any other results (such as distributions).
                  JA: Fix problem in gensym which made some decay chain processes
                      slower than they should be. Thanks Eric Mintun for reporting.
                  JA: Fix problem in event clustering (introduced in v. 1.5.8)
                      which made events from some processes fail Pythia running.
                  JA: Fixed bug #1156474, Pythia 8 C++ matrix element output for 
                      decay chain processes such as p p > z j, z > j j.
                      (Bug #1156474)
                  JA + OM: Automatically remove libpdf and libgeneric before survey,
                      so everything works automatically when switching between
                      built-in PDFs and LHAPDF.
                  JA: Allow syntax / to remove particles in the define command.
                      Example: define q = p / g
                  JA: Added fat warning if any decay process in a decay chain
                      includes a particle decaying to itself (as is the case
                      if you do w+ > all all, since you include w+ > w+ a).
                  JA: Forbid running newprocess_mg5 from a process directory
                      that has already been generated, to avoid confusion.
                  OM: Fix lxplus server issue (Bug #1159929)
                  OM: Fix an issue when MG5 directory is on a read only disk 
                      (Bug #1160629)
                  OM: Fix a bug which prevent to have the pythia matching plot/cross-section
                      in some particular case.
                  OM: Support of new UFO convention allowing to define custom propagator.
                      (Both in MG5 and ALOHA)
                  OM: Change ALOHA default propagator to have a specific expression for the
                      massless case allowing to speed up matrix element computation with 
                      photon/gluon.
                  OM: Correct the default spin 3/2 propagator (wrong incoming/outcoming 
                      definition)
                  ML (by OM): Adding support of the SLURM cluster. Thanks to 
                      Matthew Low for the implementation.
                  OM: Fixing the standalone_cpp output for the mssm model. (only model impacted)
                      Thanks to Silvan S Kuttimalai for reporting. 
                  OM: Fix Bug #1162512: Wrong line splitting in cpp when some name were very long.
                      (shorten the name + fix the splitting)

1.5.8 (05/03/13)  OM: Fix critical bug introduce in 1.5.0. ALOHA was wrongly written
                      HELAS routine for expression containing expression square. 
                      (like P(-1,1)**2). None of the default model of MG5 (like sm/mssm)
                      have such type of expression. More information in bug report #1132996
                      (Thanks Gezim) 		
                  OM+JA: install Delphes now installs Delphes 3 
                      [added command install Delphes2 to install Delphes 2]
                  OM: Add command in MadEvent interface: add_time_of_flight
                      This command modifies the lhe events file by adding the time of 
                      flight information in the lhe events. To run this you need to do
                      $> ./bin/madevent
                      MGME> generate_events --laststep=parton -f 
                      MGME> add_time_of_flight
		      MGME> pythia    [if needed]
                  OM: Fix bug in pythia8 output for process using decay chains syntax.
                      See bug #1099790.
                  CDe+OM: Update EWdim6 model
                  OM: Fix a bug preventing model customized via the "customize_model"
                      command to use the automatic width computation.
                  OM: Change model restriction behavior: a value of 1 for a width is 
                      not treated as a restriction rule.
                  OM: Fix incomplete restriction of the MSSM model leading to inefficient
                      process merging (and larger-than-necessary files) for the MSSM.
                  OM: Correct bug #1107603 (problem with condor cluster for submission 
                      associated to a large number of jobs). Thanks Sanjay.
                  JA: Fix one part of the problem in bug #1123974: take into 
                      account invariant mass cuts mmXX above the peak range in 
                      s-channel resonances in the phase space integration,
                      to make sure such channels find events even for narrow
                      invariant mass cut ranges. Please note the discussion in 
                      that bug report for other types of channels however.
                  JA: Fixed bug #1139303: matrix elements for identical 
                      decay chain processes with different propagators (such as 
                      p p > w+, w+ > e+ ve and p p > w-,  w- > vm~ mu-) 
                      are now no longer combined, to ensure that resonances are
                      correctly represented in event file.
                  OM: Support lhapdf set which contains photon (See bug #1131995).
                  RF+JA: Reuse last two PDF calls also for LHAPDF PDFs, clarify code
                      for reuse of PDFs in pdg2pdf.f and pdg2pdf_lhapdf.f
                  OM: Update the default delphes card to latest Delphes version. This 
                      default card is automatically overwritten by the default Delphes
                      card when running "install Delphes".
                  JA: Make sure cuts are only checked once per event - this can save
                      a lot of time for multiparton event generation.
                  OM: Fix Bug #1142042 (crash in gridpack).

1.5.7 (15/01/13)  OM+JA: Fixed crash linked to model_v4 for processes containing wwww or
                      zzww interactions. (See bug #1095603. Thanks to Tim Lu) 
                  OM: Fix a bug affecting 2>1 process when the final states particles is 
                      (outcoming fermion) introduced in version 1.5.0. (Thanks to 
                      B. Fuks) 
                  OM: Fix a problem of fermion flow for v4 model (thanks to A. Abrahantes) 
                  OM+DBF: Change the automatically the electroweak-scheme when passing to 
                      complex-mass scheme: the mass of the W is the an external parameter
                      and Gf is an internal parameter fixed by LO gauge relation. 
                  OM+DBF: Remove the model sm_mw of the model database. 
                  OM: Fix problem in the ./bin/mg5 file command when some question are 
                      present in the file.
                  OM: Extend support for ~ and ${vars} in path.
                  OM: Fix a crash in multi_run for more than 300 successive runs.
                      (Thanks to Diptimoy)
                  OM: Allow to choose the center of mass energy for the check command.
                  OM: small change in the pbs cluster submission (see question #218824)
                  OM: Adding possibility to check gauge/lorentz/...for  2>1 processes.                    

1.5.6 (20/12/12)  JA: Replaced error with warning when there are decay processes
                      without corresponding core processes final state (see 
                      Question #216037). If you get this warning, please check
                      carefully the process list and diagrams to make sure you
                      have the processes you were expecting.
                  JA: Included option to set the highest flavor for alpha_s reweighting
                      (useful for 4-flavor matching with massive b:s). Note that
                      this does not affect the choice of factorization scale.
                  JA: Fixed Bug #1089199, where decay processes with symmetric 
                      diagrams were missing a symmetry factor. 
                      Note that this only affects decay processes (A > B C ..) 
                      with multiple identical particles in the final state and 
                      some propagators not able to go on the mass shell.
                  JA: Updated the restriction cards for the sm model to set 
                      Yukawa couplings equal to the corresponding masses
                      (in order to avoid stupid gauge check failures).


1.5.5 (18/11/12)  JA: Fixed Bug #1078168, giving asymmetries in X+gamma generation
                      (e.g. Z+gamma) when ickkw=1 and pdfwgt=T. Thanks Irakli!
                  JA: Ensure that t-channel single top gives non-zero cross section
                      even if maxjetflavor=4 (note that if run with matching,
                      maxjetflavor=5 is necessary for correct PDF reweighting).
                  OM: Fixed Bug #1077877. Aloha crashing for pseudo-scalar, 3 bosons 
                      interactions (introduces in 1.5.4)
                  OM: Fix Bug for the command "check gauge". The test of comparing
                      results between the two gauge (unitary and Feynman) was not 
                      changing the gauge correctly.
                  OM: Improvment in LSF cluster support (see bug #1071765) Thanks to
                      Brian Dorney.

1.5.4 (11/11/12)  JA: Fixed bug in combine_runs.py (introduced in v. 1.5.0) for
                      processes with 5 final-state particles, which might prevent
                      matching to Pythia to work properly (thanks Priscila).
                  OM: Fix Bug #1076043, error in kinematics for e- p collisions,
 		      thanks to Uta Klein (introduced in 1.5.0).
                  JA: Fix Bug #1075525, combination of decay processes for 
                      particle and antiparticle (e.g. w+ > all all and 
                      w- > all all), thanks Pierre.
                  OM: Fix a compilation crash due to aloha (thanks Tim T)
                  JA: Fixed dynamical scale settings for e- p collisions.
                  JA: Fixed running LHAPDF on a cluster with cluster_temp_path.
                  JA: Ensure that the seed is stored in the banner even when Pythia
                      is run (this was broken in v. 1.5.0).
                  JA: Improved and clarified phase space presetting for processes
                      with competing BWs.

1.5.3 (01/11/12)  OM: Fix a crash in the gridpack mode (Thanks Baris Altunkaynak)
                  OM: Fix a crash occuring on cluster with no central disk (only
                      condor by default) for some complicated process.
                  OM: If launch command is typed before any output command, 
                      "output madevent" is run automatically.
                  OM: Fix bug preventing to set width to Auto in the mssm model.
                  OM: Allow "set width PID VALUE" as an additional possibility to
                      answer edit card function.
                  OM: Improve ME5_debug file (include now the content of the 
                      proc_card as well).

1.5.2 (11/10/12)  OM: Fix Bug for mssm model. The param_card was not read properly
                      for this model. (introduce in 1.5.0)
                  OM: If the code is run with an input file (./bin/mg5 cmd.cmd)
                      All question not answered in the file will be answered by the 
                      default value. Running with piping data is not affected by this.
                      i.e. running ./bin/mg5 cmd.cmd < answer_to_question 
                       or echo 'answer_to_question' | ./bin/mg5 cmd.cmd      
                      are not affected by this change and will work as expected.
                  OM: Fixing a bug preventing to use the "set MH 125" command in a
                      script file.
                  JA: Fixed a bug in format of results.dat file for impossible
                      configurations in processes with conflicting BWs.
                  OM: Adding command "launch" in madevent interface which is the
                      exact equivalent to the launch command in the MG5 interface
                      in madevent output.
                  OM: Secure the auto-update, since we receive some report of incomplete
                      version file information.

1.5.1 (06/10/12)  JA: Fixed symmetry factors in non-grouped MadEvent mode
                      (bug introduced in v. 1.5.0).
                  JA: Fixed phase space integration problem with multibody 
                      decay processes (thanks Kentarou for finding this!).
                  OM: Fix that standalone output was not reading correctly the param_card
                      (introduce in 1.5.0)
                  OM: Fix a crash when trying to load heft
                  OM: Fix the case when the UFO model contains one mass which 
                      has the same name as another parameter up to the case.
                  OM: Fix a bug for result lower than 1e-100 those one are now 
                      consider as zero.
                  OM: Fix a bug present in the param_card create by width computation 
                      computation where the qnumbers data were written as a float 
                      (makes Pythia 6 crash).

1.5.0 (28/09/12)  OM: Allow MG5 to run in complex mass scheme mode
                      (mg5> set complex_mass True)
                  OM: Allow MG5 to run in feynman Gauge
                      (mg5> set gauge Feynman)
                  OM: Add a new command: 'customize_model' which allow (for a
                      selection of model) to fine tune the model to your need.
                  FR team: add a file decays.py in the UFO format, this files 
                      contains the analytical expression for one to two decays
       		  OM: implement a function for computing the 1 to 2 width on 
                      the fly. (requires MG5 installed on the computer, not only
                      the process directory)
                  OM: The question asking for the edition of the param_card/run_card
                      now accepts a command "set" to change values in those cards
                      without opening an editor. This allow simple implemetation 
                      of scanning. (Thanks G. Durieux to have push me to do it)
                  OM: Support UFO model with spin 3/2
                  OM + CDe: Support four fermion interactions. Fermion flow 
                       violation/Majorana are not yet allowed in four fermion 
                       interactions.
                  OM + PdA: Allow Large Extra Dimension Model (LED) to run in the
                      MG5 framework.
                  OM: Add auto-detection if MG5 is up-to-date and propose to
                      apply a patch if not.
                  OM: MadEvent changes automatically the compiler according to 
                      the value present in the configuration file.
                  OM: Aloha modifications: faster to create routines and more 
                      optimized routines (up to 40% faster than previous version).
                  OM: Aloha now supports Lorentz expression with denominator.
                  OM: Improve error message when Source didn't compile properly.
                  OM: The numerical evaluation of the matrix element requires now 
                      less memory than before (madevent and standalone output)
                  OM: Fix a series of bugs with the madevent command 'remove' and 
                      'run_banner'                    
                  JA: Ensure identical results for identical seeds also with
                      multiple runs in the same directory. Note that identical runs
                      with previous versions can't be guaranteed (but different
                      seeds are guaranteed to give statistically independent runs).
                      Save the results.dat files from all runs.
                  JA: Amended kinematics to correctly deal with the case of
                      massive beams, as well as fixed-target proton collisions.
                  JA: Changed default in the run_card.dat to use -1 as "no cut"
                      for the max-type cuts (etaj, ptjmax, etc.).
                  JA: Added support for negative weights in matrix elements
                      (as required for interference-only terms) and PDFs.
                  JA: Avoid creating directories for integration channels
                      that can not give events based on BW settings
                      (further improvement compared to v. 1.4.8).
                  JA: Optimize phase space integration when there are resonances
                      with mass above ECM.
                  JA: Fixed issue in replace.pl script with more than 9 particles
                      in an event.
                  JA+OM: Allow cluster run to run everything on a local (node) disk.
                      This is done fully automatically for condor cluster.
                      For the other clusters, the user should set the variable
                      "cluster_temp_path" pointing to a directory (usefull only if 
                      the directory is on the node filesystem). This still requires
                      access to central disk for copying, event combination,
                      running Pythia/PGS/Delphes etc.
                  OM: Replace fortran script combine_runs by a python script. 
                      This script allows to be more stable when running on clusters 
                      with slow filesystem response (bugs #1050269 and #1028844)
                  JA: Ensure that process mirroring is turned off for decay
                      processes of type A > B C...

1.4.8.4 (29/08/12) OM: Fix a web problem which creates generations to run twice on the web.

1.4.8.3 (21/08/12) JA: Ensure that the correct seed is written also in the .lhe
                       file header.
                   JA: Stop run in presence of empty results.dat files 
                       (which can happen if there are problems with disk access
                       in a cluster run).
                   JA: Allow reading up to 5M weighted events in combine_events.

1.4.8.2 (30/07/12) OM: Allow AE(1,1), AE(2,2) to not be present in SLAH1 card
                       (1.4.8 crashes if they were not define in the param_card)
                   OM: Add a button Stop-job for the cluster and make nicer output 
                       when the user press Ctrl-C during the job.

1.4.8 (24/07/12)  JA: Cancel running of integration channels where the BW
                      structure makes it impossible to get any events. This
                      can significantly speed up event generation for processes
                      with conflicting BWs.
                  JA: Minor modification of integration grid presetting in
                      myamp.f, due to the above point.
                  JA: Raise exception if a decay process has decaying particles
                      that are not present in the corresponding core process
                      (this might help avoid syntax mistakes).
                  JA: Fixed subprocess group combination also for the case
                      when different process flags @N are given to different
                      decays of the same core process (sorry, this was missed
                      in v. 1.4.7).
                  JA: Fixed crash for process p p > w+ w+ j j t t~ when all 
                      w and t/t~ are decayed (bug #1017912, thanks to Nicolas
                      Deutschmann).
                  JA: Fixed array dimension for diagrams with a single s-channel
                      propagator (caused crash for certain compilers, bug #1022415
                      thanks Sho Iwamoto).
                  JA: Fixed crash for identical decay chains for particle-anti- 
                      particle when only one of the two is decayed, introduced 
                      in v. 1.4.7 (thanks John Lee).
                  OM: Ensure that matching plots are replaced correctly when
                      Pythia is run reusing a tag name.
                  OM: Improved check for YE/AE, YU/AU, YD/AD for first two
                      generations in SLHA1<->2 converter (thanks Abhishek).

1.4.7 (25/06/12)  JA: Change the random seed treatment to ensure that the original 
                      seed is stored in the banner (this was broken in v. 1.4.0).
                      If a non-zero seed is given in the run_card, this seed
                      is used as starting value for the SubProcesses/randinit file,
                      while the seed in the run_card is set to 0.
                      This way, the seed for a multi_run is automatically
                      updated in the same way as for individual runs.
                  TS + JA: Fix problem with duplicate random seeds above 64000.
                      Now, random seeds up to 30081*30081 can safely be used.
                  JA: Turn off automatic checking for minimal coupling orders
                      in decay processes A > B C ...
                  JA: Ensure that automatic coupling order determination works
                      also for effective theories with multiple orders in an
                      interaction (thanks Claude and Gizem Ozturk).
                  JA: Optimize phase space integration and event generation
                      for decay processes with very squeezed mass spectrum.
                  JA: Ensure that identical matrix elements in different process 
                      definitions are combined also when using the decay chain 
                      formalism (thanks to Zhen Liu for pointing this out).
                  BF+JA: Updated the NMSSM model to the latest FR version.
                  OM: Change EW_dim6 to remove all interactions which don't 
                      impact three boson scattering.
                  JA: Fixed problem in matrix element combination which allowed
                      non-identical matrix elements to be combined in certain
                      complicated processes (such as p p > l vl l vl l vl),
                      resulting in lines with Z > e+ mu- in the event file
                      (bug #1015032, thanks Johannes E for reporting).
                  JA: Fixed minor typo in myamp.f.
                  OM: Fixed minor behavior restriction of multi_run (thanks to
                      Joachim Kopp).
                  OM: Improved condor cluster support when the cluster is 
                      unresponsive (should avoid some crashes on the web).
                  JA: Fixed support for color sextets in addmothers.f
                      (thanks Nicolas Deutschmann for reporting).          
                  JA: Make sure that also the SubProcesses directories are 
                      cleaned when running bin/compile in a gridpack.
                  JA: Removed the confusing makefile in Template and replace it
                      with scripts to create madevent.tar.gz and gridpack.tar.gz.
                  
1.4.6 (16/05/12)  JA: Added cuts on lepton pt for each of the 4 hardest leptons
                  OM: Allow bin/madevent script to be run with a single line command
                      example ./bin/madevent multi_run 10 
                  OM: Adding the 4 higgs interactions in the standard model UFO model
                  JA: Added new restriction card for the sm model with massive
                      muon and electron, and non-zero tau decay width
                  JA: Ensure assignment of colors to intermediate propagators
                      works also in fermion flow- and color flow-violating 
                      RPV processes (thanks Brock Tweedie for finding this).
                  JA: Fix crash for certain fermion flow violating decay chains
                      (introduced in v. 1.3.27) (again thanks to Brock Tweedie).
                  JA: Fix crash for decay chains with multiple decays involving 
                      the same particles (thanks Steve Blanchet for reporting)
                  JA+OM: Fix crash for Pythia8 output with multiparticle vertices
                      (thanks to Moritz Huck for reporting this.)
                  OM: Fixing ALOHA output for C++/python.
                  OM: Fix a crash occuring when trying to create an output on 
                      an existing directory (thanks Celine)

1.4.5 (11/04/12)  OM: Change the seed automatically in multi_run. (Even if the seed
                      was set to a non automatic value in the card.)
                  OM: correct a minor bug #975647 (SLAH convention problem) 
                      Thanks to Sho Iwamoto
                  OM: Improve cluster support (more secure and complete version)
                  JA: Increased the number of events tested for non-zero helicity
                      configurations (needed for goldstino processes).
                  OM: Add a command to remove the file RunWeb which were not always
                      deleted correctly
                  OM+JA: Correct the display of number of events and error for Pythia 
                     in the html files.
                  OM: Changed the way the stdout/stderr are treated on the cluster
                      since some cluster cann't support to have the same output file
                      for both. (thanks abhishek)

1.4.4 (29/03/12)  OM: Added a command: "output aloha" which allows to creates a 
                      subset (or all) of the aloha routines linked to the
                      current model
                  OM: allow to choose the duration of the timer for the questions.
                      (via ./input/mg5_configuration.txt)
                  OM: Allow UFO model where G is not defined.
                  OM: allow to use ~,~user, ${var} in the path. Improve support
                      for path containing spaces.
                  JA: Fixed LHAPDF functionality which was broken in v. 1.4.0
                  JA: Allow non-equal mixing angles in mssm restrict cards
                      (as needed for cards from some spectrum generators)
                  JA: Fixed script addmasses.py for complicated events such as
                      p p > t t~ + jets with decays of t and t~.
                  JA: Added GE cluster to the list in cluster.py.
                  JA: Allow up to 1M events in a single run. Note that the 
                      unweighting (combine events) step gets quite slow with
                      so many events. Also note that if Pythia is run, still
                      maximum 50k events is recommended in a single run. 
                  OM: Fix problem linked to filesystem which makes new files
                      non executables by default. (bug #958616)
                  JA: Fixed buffer overflow in gen_ximprove when number of
                      configs > number of diagrams due to competing resonances
                      (introduced in v. 1.4.3).

1.4.3 (08/03/12)  JA: Reintroduced the possibility to completely forbid
                      s-channel diagrams, using the $$ notation. Note that
                      this should be used with great care, since the result
                      is in general not gauge-invariant. It is in general
                      better to use the $ notation, forbidding only onshell
                      s-channel particles (the inverse of decay chains).
                  JA: Automatically ensure that ptj and mmjj are below xqcut
                      when xqcut > 0, since ptj or mmjj > xqcut ruins matching.
                  OM: Add LSF to the list of supported cluster (thanks to Alexis).
                  OM: change the param_card reader for the restrict file.
                      This allow to restrict model with 3 lha id (or more)
                      (thanks to Eduardo Ponton).
                  OM: forbids to run 'generate events' with python 2.4.
                  OM: Include the configuration file in the .tar.gz created on 
                      the web (thanks to Simon) .
                  OM: Fix a Mac specific problem for edition of Delphes card.
                      (thanks to Sho Iwamoto).
                  OM: ALOHA modifications:
                       - Change sign convention for Epsilon (matching FR choices)
                       - For Fermion vertex forces that _1 always returns the  
                         incoming fermion and _2 returns the outcoming fermion. 
                         (This modifies conjugate routine output)
                       - Change the order of argument for conjugate routine
                         to expect IO order of fermion in all cases.
                       Note that the two last modifications matches MG5 conventions
                       and that those modifications correct bugs for interactions
                       a) subject to conjugate routine (i.e. if the model has 
                          majorana)                       
                       b) containing fermion momentum dependencies in the Lorentz
                          structure  
                       All model included by default in MG5 (in particular sm/mssm)
                       were not affected by those mismatch of conventions.
                       (Thanks to Benjamin fuks) 
                  OM: make acceptance test more silent.  
                  OM: return the correct error message when a compilation occur. 
                  OM: some code re-factoring.

1.4.2 (16/02/12) JA: Ensure that matching works properly with > 9 final state
                      particles (by increasing a buffer size in event output)
                 OM: add a command "import banner" in order to run a full run
                      from a given banner.
                 OM: Fix the Bug #921487, fixing a problem with home made model
                      In the definition of Particle/Anti-Particle. (Thanks Ben)
                 OM: Fix a formatting problem in me5_configuration.txt 
                      (Bug #930101) Thanks to Arian
                 OM: allow to run ./bin/mg5 BANNER_PATH and
                      ./bin/mg5 PROC_CARD_V4_PATH
                 OM: Various small fixes concerning the stability of the html 
                      output.
                 OM: Changes the server to download td since cp3wks05 has an 
                      harddisk failures.

1.4.1 (06/02/12) OM: Fix the fermion flow check which was wrongly failing on 
                      some model  (Thanks to Benjamin)
                 OM: Improve run organization efficiency (which speeds up the 
                      code on cluster) (Thanks to Johan)
                 OM: More secure html output (Thanks to Simon)

1.4.0 (04/02/12) OM: New user interface for the madevent run. Type:
                      1) (from madevent output) ./bin/madevent
                      2) (from MG5 command line) launch [MADEVENT_PATH] -i
                      This interface replaces various script like refine, 
                      survey, combine, run_..., rm_run, ...
                      The script generate_events still exists but now calls
                       ./bin/madevent. 
                 OM: For MSSM model, convert param_card to SLAH1. This card is
                      converted to SLAH2 during the MadEvent run since the UFO 
                      model uses SLAH2. This allows to use Pythia 6,
                      as well as having a coherent definition for the flavor.
                 JA+OM: For decay width computations, the launch command in 
                      addition to compute the width, creates a new param_card 
                      with the width set to the associated values, and with the 
                      Branching ratio associated (usefull for pythia). 
                 NOTE: This param_card makes sense for future run ONLY if all 
                      relevant decay are generated.
                 EXAMPLE: (after launch bin/mg5):
                       import model sm-full
                       generate t > b w+
                       define all = p b b~ l+ l- ta+ ta- vl vl~
                       add process w+ > all all
                       add process z > all all
                       define v = z w+ w-
                       add process h > all all
                       add process h > v v, v > all all
                       output
                       launch
                 OM: change output pythia8 syntax: If a path is specified this 
                      is considered as the output directory.
                 OM: Change the path of the madevent output files. This allows 
                      to run pythia/pgs/delphes mulitple times for the same set 
                      of events (with different pythia/... parameters).
                 OM: Madevent output is now insensitive to the relative path
                      to pythia-pgs, delphes, ... In consequence you don't need
                      anymore to have your directory at the same level as 
                      Template directory. 
                 OM: MadEvent checks that the param_card is coherent with the 
                      restriction used during the model generation. 
                 OM: Model restrictions will now also force opposite number to 
                      match (helpfull for constraining to rotation matrix).  
                 OM: Change the import command. It's now allowed to omit the 
                      type of import. The type is guessed automaticaly. 
                      This is NOT allowed on the web.
                 OM: Add a check that the fermion flow is coherent with the 
                      Lorentz structure associates to the vertex.
                 OM: Add a check that the color representation is coherent. 
                      This allow to detect/fix various problem linked
                      to some new models created by FR and SARAH.
                 OM: Change the default fortran compiler to gfortran.
                 OM: Add the possibility to force which fortran compiler will
                      be used, either via the configuration file or via the set 
                      command.
                 OM: Add the possibility to bypass the automatic opening of 
                      the web browser (via the configuration file: 
                      ./input/mg5_configuration.txt )
                 OM: add 'save options' command to save the current configuration 
                      in the configuration file. 
                 OM: Change the scheme of questions when running madevent and 
                      allow to specify in the command interface if you
                      want to run pythia/pgs/...
                      Allow to put the answers to the questions in the 
                      proc_card.dat.
                 OM: Add options for the display command:
                      a) display options: return the current option value. 
                        i.e. those set via the set command and/or via the 
                        configuration file
                      b) display variable NAME: return the current string 
                        representation of NAME and/or self.NAME .
                      c) display coupling_order: return the coupling orders with
                        their associated weight (for automatic order restriction)
                      d) display couplings now returns the list of all couplings
                        with the associated expression
                      e) display interactions [PART1] [PART2] [PART3] ...
                         display all interactions containing the particles set
                         in arguments 
                 OM: New Python script for the creation of the various html pages.
                      This Requires less disk access for the generation of the files.
                 OM: Modify error treatment, especially for Invalid commands
                      and Configuration problems.
                 JA: Ensure that we get zero cross section if we have
                      non-parton initial states with proton/antiproton beams
                 OM: Improve cluster support. MadEvent now supports PBS/Condor/SGE
                      Thanks to Arian Abrahantes for the SGE implementation.
                 OM: Improve auto-completion (better output/dealing with multi line/...)
                 OM: Improve the parallel suite and change the release script to run
                      some of the parallel tests. This ensures even higher stability 
                      of the  code for the future releases.
                 JA: Changed the way gridpacks work: Set granularity to 1
                      (so randomly select channels only if they should generate 
                      less than 1 event), but allowing channels to run down to a single
                      iteration. This removes all old problems with increased
                      variance for small channels in the gridpacks, while giving 
                      even faster event generation.

                 Thanks to Johan Alwall, Sho Iwamoto for all the important 
                 testing/bug reports.


1.3.33 (01/01/12) JA: Revisited colors for propagators in addmothers.f
                      to ensure that propagators in color flow
                      violating processes get the correct color
                      from initial state particles (thanks to
                      Michele Gabusi for forcing me to do this).

1.3.32 (21/12/11) JA: Fixed a bug in the PDF reweighting routine,
                      which caused skewed eta distributions for
                      matched samples with pdfwgt=T. Thanks to Giulio
                      Lenzi for finding this.
 
1.3.31 (29/11/11) OM: Fix a bug an overflow in RAMBO (affects standalone 
                     output only)
                  PdA (via OM): Change RS model (add a width to the spin2)
                  OM: Fix a bug in the cuts associate to  allowed mass of all 
                      neutrinos+leptons (thanks to Brock Tweedie for finding it)
                  OM: Remove some limitation in the name for the particles


1.3.30 (18/11/11) OM: Fix a bug for the instalation of pythia-pgs on a 64 bit
                      UNIX machine.
                  OM: If ROOTSYS is define but root in the PATH, add it 
                      automatically in create_matching_plots.sh
                     This is require for the UIUC cluster.

1.3.29 (16/11/11) OM: Fixed particle identities in the Feynman diagram drawing
                  JA: Fixed bug in pdf reweighting when external LHAPDF is used.
                  OM+JA: Simplify the compilation of pythia-pgs package.


1.3.28 (14/11/11) OM+JA: Fix special case when Lorentz structure combining
                      two different Majorana particles depends on the
                      incoming/outgoing status of the Majorana particles
                      (needed for MSSM with Goldstino).
                  JA: Fixed problem with colors in addmothers.f for complicated
                      multiparticle vertices and simplified color treatment 
                      (thanks to Gauthier Durieux for pointing this out).
                  JA: Further improved gridpack parameters
                  OM: Update the parallel test (now testing against MG5 1.3.3)
                  OM: Include some parallel test in the release script.


1.3.27 (05/11/11) JA: Fix bug in mirrored amplitudes (sometimes
                      amplitudes that should not be flagged as
                      mirrored were flagged as mirrored). Thanks
                      Marco Zaro for reporting this!
                  JA: Fix another problem getting enough events in
                      gridpack mode (it was not completely fixed in
                      v. 1.3.24). Thanks Alexis!
                  JA: Added "!" comments for all parameters in the default
                      run_card, since apparently this is still needed
                      for g77 to correctly read the parameters.
 
1.3.26 (31/10/11) JA: Fix color setting in MadEvent event file for
                      multiparticle vertices, which was not taken into
                      account in the upgrade in v. 1.3.18
                  OM: Fixed mmnl cut (inv. mass of all leptons and neutrinos)
                      which was never active.
                  OM: Fix td install in Linux were a chmod was missing

1.3.25 (27/10/11) JA: Ensure that the correct intermediate resonance
                      is always written in the event file, even when we
                      have resonances with identical properties.
                  OM: Fix the bug forcing to quit the web browser in order to
                      have MG5 continuing to run.
                  OM: Change the tutorial in order to allow open index.html
                      after the output command. 

1.3.24 (22/10/11) JA: Fix problem with getting enough events in gridpack
                      mode (this was broken in v. 1.3.11 when we moved
                      from events to luminocity in refine). Thanks to
                      Alexis Kalogeropoulos.

1.3.23 (19/10/11) JA: Allow user to set scales using setscales.f again 
                      (this was broken in v. 1.3.18). Thanks to Arindam Das.
                  JA: Ensure that the error message is displayed if the
                     "make" command is not installed on the system.
 
1.3.22 (12/10/11) JA: Fixed another bug (also introduced in 1.3.18), which 
                      could give the wrong ordering between the s-channel 
                      propagators for certain multiprocess cases (this
                      also lead to a hard stop, so don't worry, if you get 
                      your events, the bug doesn't affect you). Sorry about
                      that, this is what happens when you add a lot of
                      new functionality...

1.3.21 (12/10/11) OM: Add a new command: install.
                      This allow to install quite easily different package
                      devellop for Madgraph/MadEvent. The list of available
                      package are pythia-pgs/MadAnalysis/ExRootAnalysis/Delphes
                  OM: Adding TopEffth Model
                  OM: Improve display particles and autocompletion in
                      presence of nonpropagating particles
                  OM: Fix Aloha bug linked to four fermion operator
                  PA: fix the problem of degenerate color basis in the
                      diquark sextet model
                  JA: Fixed bug in cluster.f that created a hard stop,
                      introduced in 1.3.18.

1.3.20 (09/10/11) JA: Fixed bug in myamp.f that created a hard stop
                      error for certain cases with many processes with
                      different propagators in the same subprocess dir.

1.3.19 (06/10/11) JA: Fixed problem with SubProcesses makefile on Linux,
                      introduced in 1.3.18.

1.3.18 (04/10/11) JA: Use model information to determine color of particles
                      for reweighting and propagator color info.
                  JA: Changed the definition of "forbidden s-channels"
                      denoted by "$" to exclude on-shell s-channels while
                      keeping all diagrams (i.e., complemetary to the decay
                      chain formalism). This reduces the problems with 
                      gauge invariance compared to previously.
                      "Onshell" is as usual defined by the "bwcutoff" flag 
                      in the run_card.dat.
                  JA: Enable proper 4-flavor matching (such as gg>hbb~+jets)
                      Note that you need the Pythia/PGS package v. 2.1.9 or 
                      later to use with 4F matching.
                      Changes include: alpha_s reweighting also for b vertices,
                      new scale treatment (mu_F for pp>hbb~ is (pT_b^max*m_Th)),
                      no clustering of gluons to final-state massive particles
                      in MadEvent.
                  JA: Ensure that factorization scale settings and matching works
                      also in singlet t-channel exchange processes like
                      single top and VBF. The dynamic factorization
                      scale is given by the pT of the scattered quark
                      (on each side of the event).
                Note: You need the Pythia/PGS package v. 2.1.10 or later
                      to use with VBF matching, to ensure that both radiated
                      and scattered partons are treated correctly
                      - scattered partons need to be excluded from the matching,
                      since their pT can be below QCUT. An even better
                      treatment would require to individually shower and match
                      the two sides in Pythia, which is not presently possible.
                Note: In the matched 4-flavor process p p > t b~ j $ w+ w- t~ +
                      p p > t b~ j j $ w+ w- t~, there is an admixture
                      of t-channel single top (with up to 1 radiated jet) 
                      and s-channel single top (with up to 2 radiated jets). 
                      In this case, the automatic determination of maximum 
                      multiplicity sample doesn't work (since max in the file 
                      will be 2 jets, but for t-channel max is 1 jet).
                      So MAXJETS=1 must be specified in the pythia_card.dat.
                  JA: Fixed pdf reweighting for matching, which due to a mistake
                      had never been activated.
                  JA: Improved phase space integration presetting further by 
                      taking into account special cuts like xpt, ht etc.
                  JA: Introduce new convention for invariant mass cuts
                      - if max < min, exclude intermediate range
                      (allows to exclude W/Z dijet resonances in VBF processes)

1.3.17 (30/09/11) OM: Fix a crash created by ALOHA when it tries to create the full
                      set of ALOHA routines (pythia8 output only).

1.3.16 (11/09/11) JA: Fixed the problem from 1.3.12.

1.3.15 (09/09/11) OM: remove the fix of 1.3.12
                      (No events in output for some given processes)

1.3.14 (08/09/11) OM: Fix a bug in the RS model introduced in 1.3.8

1.3.13 (05/09/11) JA: Fixed bug with cut_decays=F which removed cuts also for
                      non-decay products in certain channels if there is
                      a forced decay present. Note that this does not affect
                      xqcut, only pt, minv and eta cuts.
                  JA: If non-zero phase space cutoff, don't use minimum of
                      1 GeV (this allows to go to e.g. 2m_e invariant mass for
                      \gamma* > e+ e-).

1.3.12 (01/09/11) JA: Fixed problem with decay chains when different decays
                      result in identical final states, such as
                      p p > go go, (go > b1/b1~ b/b~, b1/b1~ > b/b~ n1)
                      (only one of the decay chains was chosen, instead of
                      all 3 combinations (b1,b1), (b1,b1~), (b1~,b1~))
                  JA: Allow for overall orders also with grouped subprocesses
                  JA: Ensure that only leading color flows are included in event
                      output (so no singlet flows from color octets).
                  JA: Fixed small bug in fermion flow determination for multifermion
                      vertices.

1.3.11 (26/08/11) JA: Improved precision of "survey" by allowing 4th and 5th 
                      iteration if accuracy after 3 iterations < 10%.
                  JA: Subdivide BW in phase space integration for conflicting BWs 
                      also for forced decays, to improve generation with large
                      bwcutoff in e.g. W+ W- production with decays.
                  JA: Do refine using luminocity instead of number of events,
                      to work with badly determined channels.
                  JA: Don't use BW for shat if mass > sqrt(s).
                  JA: Fixed insertion of colors for octet resonances decaying to 
                      octet+singlet (thanks Bogdan for finding this)

1.3.10 (23/08/11) OM: Update ALOHA version
                  OM: increase waiting time for jobs to write physically the results on
                      the disks (in ordre to reduce trouble on the cluster).

1.3.9 (01/08/11)  OM: Add a new model DY_SM (arXiv:1107.5830). Thanks to Neil 
                      for the generation of the model 

1.3.8 (25/07/11)  JA: Replace the SM and HEFT models with latest versions using
                      the Wolfenstein parameterization for the CKM matrix.
                  JA: Implemented reading of the new UFO information about
                      coupling orders (order hierarchy and expansion_order).
                  JA: New "coupling order" specification WEIGHTED which checks
                      for  sum of coupling orders weighted by their hierarchy.
                  JA: Implemented optimal coupling orders for processes from any
                      model if no coupling orders specified.

1.3.7 (21/07/11)  JA: Fix makefiles for some v4 models that were forgotten
                      in v. 1.3.5

1.3.6 (18/07/11)  OM: Ensure that the new makefiles work on the web

1.3.5 (14/07/11): JA: New organization of make files, ensure that compilation works 
                      for all modes (with/without LHAPDF, static/dynamic, 
                      regular/gridpack) for both Linux and Mac OS X (be careful with 
                      dynamic libraries on Mac OS X though, since it seems that 
                      common blocks might not work properly)
                  JA: Fixed proper error messages and clean stop for compilation 
                      errors during MadEvent run.

1.3.4 (05/07/11): OM: More informative error message when a compilation error occurs

1.3.3 (29/06/11): JA: Fixed diagram symmetry for case when there are
                      no 3-vertex-only diagrams
                  JA (by OM): More informative error when trying to generate invalid 
                      pythia8 process

1.3.2 (14/06/11): OM: Fix fortran output when a model is case sensitive 
                        (Bug if a coupling was depending of a case sensitive parameter)
                  SdV: Remove a annoying print in the new cuts (added in 1.3.0)
                  OM: Fix a compilation problem in the standalone cpp output

1.3.1 (02/06/11): JA: Fixed missing file bug with the introduction of
                      inclusive HT cut

1.3.0 (02/06/11): JA: Allow for grouped subprocesses also for MG4 models
                  JA: Improved multiprocess diagram generation to reuse
                      diagrams for crossed processes
                  JA: Automatic optimization of order of particles in
                      multiparticle labels for optimal multiprocess generation
                  JA: Improved efficiency of identification of identical
                      matrix elements
                  JA: Improved identification of diagrams with identical
                      divergency structure for grouped subprocesses
                  JA: Included more fine-grained run options in the
                      run_card, including helicity summation options,
                      whether or not to set ptj and mjj automatically
                      based on xqcut, etc.
                  JA: Fixed some minor array limit and arithmetics warnings
                      for extreme decay and decay chain processes.
                  SdV: Added cuts on H_T(all jets, light and b)
                  OM: Fixed minor bug related to cluster option in launch

1.2.4 (15/05/11): JA: Fixed long-standing bug in DECAY relating to
                      the cross section info in <init> block, and
                      fixed parameter reading for MG5 SM model.

1.2.3 (11/05/11): JA: Fixed problem with scale choice in processes with mixed 
                      QED/QCD orders, e.g. p p > t t~ QED=2. Note that this fix
                      doesn't work for p p > t t~ j j QED=4 which should still
                      be avoided.
                  JA: Added the ptllmin/max options in the default run_card.dat

1.2.2 (09/05/11): OM: fix ALOHA symmetries creating not gauge invariant result 
                      for scalar octet

1.2.1 (08/05/11): OM: reduce the quantity of RAM use by matrix.f
                  OM: support speed of psyco if this python module is installed
                  OM: fix a minor bug in the model parsing
                  OM: add the check of valid model.pkl also for v4 model
                  OM: add a check that UpdatesNotes is up-to-date when
                      making a release
                  JA: Fixed problem in phase space generation for
                      s-channel mass > s_tot

1.2.0 (05/05/11): OM: minor fixes on check charge conjugation
                  OM: add a check on the path for the validity of the model.pkl
                  JA: Fixed problem with combine_runs on certain compilers

1.1.2 (03/05/11): OM+JA: Fixed problem for models with multiple
                      interactions for the same set of particles,
                      introduced in v. 1.1.1
 
1.1.1 (02/05/11): JA: Replaced (slow) diagram symmetry determination by
                      evaluation with fast identification based on diagram tags.
                  JA: Replacing the "p=-p" id=0 vertex produced by diagram 
                      generation algorithm already in the diagram generation,
                      simplifying drawing, helas objects and color.
                  JA: Fixed compiler warnings for unary operator.
                  JA: Always set all coupling orders for diagrams
                      (needed for NLO implementations).
                  OM: Improved and more elegant "open" implementation for
                      the user interface.
                  OM: minor fixes related to checking the gauge

1.1.0 (21/04/11): JA: Removed hard limit on number of external particles in 
                      MadEvent, allowing for unlimited length decay chains there
                      (up to 14 final state particles successfully integrated).
                  JA: Improved helicity selection and automatic full helicity 
                      sum if needed. Optimization of run parameters.
                  JA: New flag in run_card.dat to decide whether basic cuts
                      are applied to decay products or not.
                  OM: Merged ALOHA calls for different lorentz structures 
                      with the same color structures, increasing the speed and 
                      efficiency of matrix element evaluations.
                  OM: Added new "open" command in command line interface,
                      allowing to open standard file types directly.
                      Automatically open crossx.html at launch.
                  JA: Fixed MadEvent bugs for multiparton processes with 
                      conflicting decays and some faulty array limits.
                  JA: Suppressed scary but irrelevant warnings for compiling 
                      2->1 and 1->2 processes in MadEvent.
                  JA: Pythia 8 output further optimized.
                  JA, OM: Several minor fixes relating to user interface etc.

1.0.0 (12/04/11): Official release of MadGraph 5. Some of the features:
                  - Complete FeynRules compatibility through the UFO interface
                  - Automatic writing of HELAS routines for any model in
                    Fortran, C++ or Python through ALOHA
                  - Matrix element output in Fortran, C++ or Python
                  - Output formats: MadEvent, Pythia 8, Standalone (Fortran/C++)
                  - Support for spin 0, 1/2, 1, 2 particles
                  - Support for color 1, 3, 6, 8
                  - Revamped MadEvent with improved subprocess directory 
                    organization and vastly increased speed and stability
                  - Unlimited length decay chains (up to 12 final state
                    particles tested with MadEvent, see v. 1.0.1)
                  - Process checks for new model implementations
                  - ...and much more (see paper "MadGraph 5: Going Beyond")<|MERGE_RESOLUTION|>--- conflicted
+++ resolved
@@ -1,7 +1,7 @@
 Update notes for MadGraph 5 (in reverse time order)
 
-<<<<<<< HEAD
-2.0.0.beta4(xx/xx/xx) OM: Merge with 1.5.9-13 (See information below)
+
+2.0.0(xx/xx/xx)       OM: Merge with 1.5.9-14 (See information below)
                       VH: Fixed set_run.f which incorrectly sets a default value for ptl, drll and
                            etal making the code insensitive to the values set in the run_card.dat 
                       VH: Fixed a bug in MadLoop that doubled the computing time for quad precision
@@ -13,7 +13,34 @@
                       PA+OM: Fast version of MadSpin implemented (PS generation in Fortran).
 		      VH+RF: Improved the Binoth LHA interface
 		      RF: Improved the multi-channeling for processes with more amplitudes than diagrams.
-		      OM: Implementation of the rewieght module for Leading Order matrix-element
+		      OM: Implementation of the reweight module for Leading Order matrix-element
+                      JA+OM+AK: Store parameters needed for systematics studies.
+                         This can be turned on with the use_syst parameter in
+                         run_card.dat.
+                         This output can be used to generate event weights for
+                         a variety of variational parameters, including scalefact,
+                         alpsfact, PDF choice, and matching scale. Note that this require
+                         pythia-pgs v2.2 for matching scale.
+                     OM+JA+Chia: Implement MadWidth (automatic/smart computation of the widths)
+                     OM: Support for formfactor defined in the UFO model. and support for model
+                         parameter presence inside the Lorentz expression.
+                     JA: Included <clustering> tag in matched .lhe output, to be 
+                         used together with Pythia 8 CKKW-L matching. This can be 
+                         turned off with the clusinfo flag in run_card.dat.
+                     JA: New treatment of matching for diagrams that have no
+                         corresponding lower-multiplicity diagrams. Jets that
+                         are not classified as shower-type emission jets are
+                         flagged in the cluster scale info at the end of the event,
+                         which is recognized by the Pythia interface in Pythia-PGS
+                         package v. 2.2. For such jets, xqcut does not apply. This
+                         allows for consistent matching e.g. of p p > w+ b b~ in 
+                         the 4-flavor scheme. Note that auto_ptj_mjj must be set to
+                         .false. for this to work properly.
+                     OM: Change model restriction behavior: two widths with identical are not merged anymore.
+                     S.Pretzel(via OM): implement KT Durham cut. (thanks to Z. Marshall)
+		     OM: Improved check for unresponsive of PBS cluster (thanks J. Mc Fayden)
+                     OM: implement a maximum number (2500) of jobs which can be submitted at the same time
+                         by the PBS cluster. This number is currently not editable via configuration file.
 
 2.0.0.beta3(13/02/13) OM: Merge with 1.5.7+1.5.8 (See information below)
                       OM: Allow the customize_model to be scriptable in a 
@@ -50,39 +77,8 @@
                         Please also visit: http://amcatnlo.cern.ch/list.htm for more
                         information.
 
-
-1.6.0 (XX/XX/XX)  JA+OM+AK: Store parameters needed for systematics studies.
-                      This can be turned on with the use_syst parameter in
-                      run_card.dat.
-                      This output can be used to generate event weights for
-                      a variety of variational parameters, including scalefact,
-                      alpsfact, PDF choice, and matching scale. Note that this require
-                      pythia-pgs v2.2 for matching scale.
-                  OM+JA+Chia: Implement MadDecay (automatic/smart computation of the widths)
-                  OM: Support for formfactor defined in the UFO model. and support for model
-                      parameter presence inside the Lorentz expression.
-                  JA: Included <clustering> tag in matched .lhe output, to be 
-                      used together with Pythia 8 CKKW-L matching. This can be 
-                      turned off with the clusinfo flag in run_card.dat.
-                  JA: New treatment of matching for diagrams that have no
-                      corresponding lower-multiplicity diagrams. Jets that
-                      are not classified as shower-type emission jets are
-                      flagged in the cluster scale info at the end of the event,
-                      which is recognized by the Pythia interface in Pythia-PGS
-                      package v. 2.2. For such jets, xqcut does not apply. This
-                      allows for consistent matching e.g. of p p > w+ b b~ in 
-                      the 4-flavor scheme. Note that auto_ptj_mjj must be set to
-                      .false. for this to work properly.
-                  OM: Change model restriction behavior: two widths with identical are not merged anymore.
-                  S.Pretzel(via OM): implement KT Durham cut. (thanks to Z. Marshall)
-		  OM: Improved check for unresponsive of PBS cluster (thanks J. Mc Fayden)
-                  OM: implement a maximum number (2500) of jobs which can be submitted at the same time
-                      by the PBS cluster. This number is currently not editable via configuration file.
-
-=======
 1.5.14 (26/11/13) OM: Add warning about the fact that newprocess_mg5 is going to be remove in MG5_aMC_V2.0.0
                   OM: Improved cluster submision/re-submition control. 
->>>>>>> b124e4d1
 
 1.5.13 (04/11/13) OM: Implement a function which check if jobs submitted to cluster are correctly runned.
                       In case of failure, you can re-submitted the failing jobs automatically. The maximal 

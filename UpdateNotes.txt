Update notes for MadGraph 5 (in reverse time order)

<<<<<<< HEAD

2.0.0.beta4(xx/xx/xx) OM: Merge with 1.5.9-11 (See informtation below)
                      VH: Fixed set_run.f which incorrectly sets a default value for ptl, drll and
                           etal making the code insensitive to the values set in the run_card.dat 
                      VH: Fixed a bug in MadLoop that doubled the computing time for quad precision
		      RF: Use MC over helicities for the MadLoop virtual corrections.
		      VH+RF: Added MadLoop stability information to the log files (and run summary
                           in DEBUG mode).
                      RF: Fixed a stability problem in the reweighting to get PDF and scale uncertainties.
                      OM+SF+RF: Add Frixione Photon isolation

2.0.0.beta3(13/02/13) OM: Merge with 1.5.7+1.5.8 (See information below)
                      OM: Allow the customize_model to be scriptable in a 
                          friendly way.
                      RF: Event normalization is now Les Houches compliant (the weights
		          of the events should average to the total rate). The old normalization
			  can still be chosen by setting the flag 'sum = event_norm' in the run_card.
		      RF: Fixes a bug related to the mass of the tau that was not consistently 
 		          taking into account in the phase-space set-up.
		      VH: Fixed the incorrect implementation of the four gluons R2 in the loop_sm UFO.
		      VH: Fixed the UV renormalization for the SM with massive c quarks.
			  RF: The PDF uncertainty for NNPDF is now also correctly given in the run summary
		      RF: Some improvements in the test_MC and test_ME when matrix elements are
                          numerically very large
		      OM+RF: Added the running at LO to the 'launch questions'
                      OM: Allow "check" command to use a event file.
                          This will use the related param_card and the first
                          event compatible with the requested process.
		      RF: Improved the phase-space generation in the case of competing resonances

2.0.0.beta2(23/12/12) MG5 Team: Include 1.5.4+1.5.5+1.5.6 modifications
                      MadSpin Team: Include MadSpin
                      VH: Fix computation in the Feynman gauge for the loops
                      RF: automatic computation of the NLO uncertainties
                      OM: NLO can now be runned with no central disk
                      MZ: change the format of number (using e and not d)
                      MZ: compilation and tests are possible in multicore
                      RF: allow to precise either uncertainty or number of events
                          for aMC@NLO/NLO
                      OM: ./bin/mg5 cmd.cmd is now working for NLO process

2.0.0.beta1(31/10/12) aMCatNLO Team: First public (beta) version of aMCatNLO.
                        In order to learn aMCatNLO, please do "tutorial aMCatNLO"
                        Please also visit: http://amcatnlo.cern.ch/list.htm for more
                        information.
=======
1.5.12 (XX/07/13) OM: Improve phase-space integration for processes with strong MMJJ cut. Cases where
                      the cross-section were slightly (~4%) under-evaluated due to such strong cut.
                  OM: Add a command print_results in the madevent interface. This command print the 
                      cross-section/number of events/... 
                  OM: change the way prompt color is handle (no systematic reset). Which provides better
                      result when the log is printed to a file. (thanks Bae Taegil) 
                  OM: Fix Bug #1199514: Wrong assignment of mass in the lhe events file if the initial 
                      state has one massive and one massless particles. (Thanks Wojciech Kotlarski)
                  OM: Fix a compilation problem for SLC6 for the installation of pythia-pgs
                  OM: Fix a crash linked to bug #1209113.
                  OM: Fix a crash if python is not a valid executation (Bug #1211777)
		  OM: Fix a bug in the edition of the run_card if some parameters were missing in the cards
                      (Bug #1183334)
>>>>>>> e9e2fdd1

1.5.11 (21/06/13) OM: Fix CRITICAL bug (returning wrong cross-section) for processes with more than
                      one W decaying leptonically. For such processes the lepton cuts were also used
                      on the neutrino particle reducing the cross-section. This bug was present only
                      for group_subprocesses=True (the default)
                  OM: Fix Bug #1184213: crash in presence of JIL mechanism (occur on some 
                      LINUX computer only)
                  OM: The compilation of madevent is now performed by the number of core specify
                      in the configuration file. Same for pythia, ...
                  OM: Improve support for Read-Only system
                  OM: Fix a bug with the detection of the compiler when user specifiy a specific
                      compiler.
                  OM: Fix a problem that MG5 fails to compute the cross-section/width after that 
                      a first computation fails to integrate due to a wrong mass spectrum. 
                  OM: Fix a wrong output (impossible to compile) for pythia in presence of photon/gluon
                      propagator (introduce in 1.5.8)
                  OM: Allow to have UFO model with "goldstone" attribute instead of "GoldstoneBoson", since
                      FR change convention in order to match the UFO paper.

1.5.10 (16/05/13) OM: Fix Bug #1170417: fix crash for conjugate routine in presence of 
                      massless propagator. (introduce in 1.5.9)
                  OM: Fix question #226810: checking that patch program exists before
                      trying to update MG5 code.
                  OM: Fix Bug #1171049: an error in the order of wavefunctions 
                      making the code to crash (introduce in 1.5.7)
		  OM: Allow to use an additional syntax for the set command.
                      set gauge = Feynman is now valid. (Was not valid before due to the '=')
                  OM: Fix By Arian Abrahantes. Fix SGE cluster which was not working when
                      running full simulation (PGS/Delphes).
                  OM: adding txxxxx.cc (Thanks to Aurelijus Rinkevicius for having 
                      written the routine) 
                  OM: Fix Bug #1177442. This crash occurs only for very large model. 
                      None of the model shipped with MG5 are impacted.
                  OM: Fix Question #228315. On some filesystem, some of the executable 
                      loose the permission to be executable. Recover those errors 
                      automatically.
                  OM: Modify the diagram enhancement technique. When more diagram have 
                      the same propagator structure we still combine them but we now include
                      the interference term in the enhancement technique for those diagrams.
                      This fix a crash for some multi-jet process in presence of non diagonal
                      ckm matrices.

1.5.9 (01/04/13)  JA: Fix bug in identification of symmetric diagrams, which could
                      give the wrong propagators included in event files for certain
                      processes (such as p p > z z j, z > l+ l-). Apart from the 
                      propagators (with status 2) in the event file, this bug didn't
                      affect any other results (such as distributions).
                  JA: Fix problem in gensym which made some decay chain processes
                      slower than they should be. Thanks Eric Mintun for reporting.
                  JA: Fix problem in event clustering (introduced in v. 1.5.8)
                      which made events from some processes fail Pythia running.
                  JA: Fixed bug #1156474, Pythia 8 C++ matrix element output for 
                      decay chain processes such as p p > z j, z > j j.
                      (Bug #1156474)
                  JA + OM: Automatically remove libpdf and libgeneric before survey,
                      so everything works automatically when switching between
                      built-in PDFs and LHAPDF.
                  JA: Allow syntax / to remove particles in the define command.
                      Example: define q = p / g
                  JA: Added fat warning if any decay process in a decay chain
                      includes a particle decaying to itself (as is the case
                      if you do w+ > all all, since you include w+ > w+ a).
                  JA: Forbid running newprocess_mg5 from a process directory
                      that has already been generated, to avoid confusion.
                  OM: Fix lxplus server issue (Bug #1159929)
                  OM: Fix an issue when MG5 directory is on a read only disk 
                      (Bug #1160629)
                  OM: Fix a bug which prevent to have the pythia matching plot/cross-section
                      in some particular case.
                  OM: Support of new UFO convention allowing to define custom propagator.
                      (Both in MG5 and ALOHA)
                  OM: Change ALOHA default propagator to have a specific expression for the
                      massless case allowing to speed up matrix element computation with 
                      photon/gluon.
                  OM: Correct the default spin 3/2 propagator (wrong incoming/outcoming 
                      definition)
                  ML (by OM): Adding support of the SLURM cluster. Thanks to 
                      Matthew Low for the implementation.
                  OM: Fixing the standalone_cpp output for the mssm model. (only model impacted)
                      Thanks to Silvan S Kuttimalai for reporting. 
                  OM: Fix Bug #1162512: Wrong line splitting in cpp when some name were very long.
                      (shorten the name + fix the splitting)

1.5.8 (05/03/13)  OM: Fix critical bug introduce in 1.5.0. ALOHA was wrongly written
                      HELAS routine for expression containing expression square. 
                      (like P(-1,1)**2). None of the default model of MG5 (like sm/mssm)
                      have such type of expression. More information in bug report #1132996
                      (Thanks Gezim) 		
                  OM+JA: install Delphes now installs Delphes 3 
                      [added command install Delphes2 to install Delphes 2]
                  OM: Add command in MadEvent interface: add_time_of_flight
                      This command modifies the lhe events file by adding the time of 
                      flight information in the lhe events. To run this you need to do
                      $> ./bin/madevent
                      MGME> generate_events --laststep=parton -f 
                      MGME> add_time_of_flight
		      MGME> pythia    [if needed]
                  OM: Fix bug in pythia8 output for process using decay chains syntax.
                      See bug #1099790.
                  CDe+OM: Update EWdim6 model
                  OM: Fix a bug preventing model customized via the "customize_model"
                      command to use the automatic width computation.
                  OM: Change model restriction behavior: a value of 1 for a width is 
                      not treated as a restriction rule.
                  OM: Fix incomplete restriction of the MSSM model leading to inefficient
                      process merging (and larger-than-necessary files) for the MSSM.
                  OM: Correct bug #1107603 (problem with condor cluster for submission 
                      associated to a large number of jobs). Thanks Sanjay.
                  JA: Fix one part of the problem in bug #1123974: take into 
                      account invariant mass cuts mmXX above the peak range in 
                      s-channel resonances in the phase space integration,
                      to make sure such channels find events even for narrow
                      invariant mass cut ranges. Please note the discussion in 
                      that bug report for other types of channels however.
                  JA: Fixed bug #1139303: matrix elements for identical 
                      decay chain processes with different propagators (such as 
                      p p > w+, w+ > e+ ve and p p > w-,  w- > vm~ mu-) 
                      are now no longer combined, to ensure that resonances are
                      correctly represented in event file.
                  OM: Support lhapdf set which contains photon (See bug #1131995).
                  RF+JA: Reuse last two PDF calls also for LHAPDF PDFs, clarify code
                      for reuse of PDFs in pdg2pdf.f and pdg2pdf_lhapdf.f
                  OM: Update the default delphes card to latest Delphes version. This 
                      default card is automatically overwritten by the default Delphes
                      card when running "install Delphes".
                  JA: Make sure cuts are only checked once per event - this can save
                      a lot of time for multiparton event generation.
                  OM: Fix Bug #1142042 (crash in gridpack).

1.5.7 (15/01/13)  OM+JA: Fixed crash linked to model_v4 for processes containing wwww or
                      zzww interactions. (See bug #1095603. Thanks to Tim Lu) 
                  OM: Fix a bug affecting 2>1 process when the final states particles is 
                      (outcoming fermion) introduced in version 1.5.0. (Thanks to 
                      B. Fuks) 
                  OM: Fix a problem of fermion flow for v4 model (thanks to A. Abrahantes) 
                  OM+DBF: Change the automatically the electroweak-scheme when passing to 
                      complex-mass scheme: the mass of the W is the an external parameter
                      and Gf is an internal parameter fixed by LO gauge relation. 
                  OM+DBF: Remove the model sm_mw of the model database. 
                  OM: Fix problem in the ./bin/mg5 file command when some question are 
                      present in the file.
                  OM: Extend support for ~ and ${vars} in path.
                  OM: Fix a crash in multi_run for more than 300 successive runs.
                      (Thanks to Diptimoy)
                  OM: Allow to choose the center of mass energy for the check command.
                  OM: small change in the pbs cluster submission (see question #218824)
                  OM: Adding possibility to check gauge/lorentz/...for  2>1 processes.                    

1.5.6 (20/12/12)  JA: Replaced error with warning when there are decay processes
                      without corresponding core processes final state (see 
                      Question #216037). If you get this warning, please check
                      carefully the process list and diagrams to make sure you
                      have the processes you were expecting.
                  JA: Included option to set the highest flavor for alpha_s reweighting
                      (useful for 4-flavor matching with massive b:s). Note that
                      this does not affect the choice of factorization scale.
                  JA: Fixed Bug #1089199, where decay processes with symmetric 
                      diagrams were missing a symmetry factor. 
                      Note that this only affects decay processes (A > B C ..) 
                      with multiple identical particles in the final state and 
                      some propagators not able to go on the mass shell.
                  JA: Updated the restriction cards for the sm model to set 
                      Yukawa couplings equal to the corresponding masses
                      (in order to avoid stupid gauge check failures).


1.5.5 (18/11/12)  JA: Fixed Bug #1078168, giving asymmetries in X+gamma generation
                      (e.g. Z+gamma) when ickkw=1 and pdfwgt=T. Thanks Irakli!
                  JA: Ensure that t-channel single top gives non-zero cross section
                      even if maxjetflavor=4 (note that if run with matching,
                      maxjetflavor=5 is necessary for correct PDF reweighting).
                  OM: Fixed Bug #1077877. Aloha crashing for pseudo-scalar, 3 bosons 
                      interactions (introduces in 1.5.4)
                  OM: Fix Bug for the command "check gauge". The test of comparing
                      results between the two gauge (unitary and Feynman) was not 
                      changing the gauge correctly.
                  OM: Improvment in LSF cluster support (see bug #1071765) Thanks to
                      Brian Dorney.

1.5.4 (11/11/12)  JA: Fixed bug in combine_runs.py (introduced in v. 1.5.0) for
                      processes with 5 final-state particles, which might prevent
                      matching to Pythia to work properly (thanks Priscila).
                  OM: Fix Bug #1076043, error in kinematics for e- p collisions,
 		      thanks to Uta Klein (introduced in 1.5.0).
                  JA: Fix Bug #1075525, combination of decay processes for 
                      particle and antiparticle (e.g. w+ > all all and 
                      w- > all all), thanks Pierre.
                  OM: Fix a compilation crash due to aloha (thanks Tim T)
                  JA: Fixed dynamical scale settings for e- p collisions.
                  JA: Fixed running LHAPDF on a cluster with cluster_temp_path.
                  JA: Ensure that the seed is stored in the banner even when Pythia
                      is run (this was broken in v. 1.5.0).
                  JA: Improved and clarified phase space presetting for processes
                      with competing BWs.

1.5.3 (01/11/12)  OM: Fix a crash in the gridpack mode (Thanks Baris Altunkaynak)
                  OM: Fix a crash occuring on cluster with no central disk (only
                      condor by default) for some complicated process.
                  OM: If launch command is typed before any output command, 
                      "output madevent" is run automatically.
                  OM: Fix bug preventing to set width to Auto in the mssm model.
                  OM: Allow "set width PID VALUE" as an additional possibility to
                      answer edit card function.
                  OM: Improve ME5_debug file (include now the content of the 
                      proc_card as well).

1.5.2 (11/10/12)  OM: Fix Bug for mssm model. The param_card was not read properly
                      for this model. (introduce in 1.5.0)
                  OM: If the code is run with an input file (./bin/mg5 cmd.cmd)
                      All question not answered in the file will be answered by the 
                      default value. Running with piping data is not affected by this.
                      i.e. running ./bin/mg5 cmd.cmd < answer_to_question 
                       or echo 'answer_to_question' | ./bin/mg5 cmd.cmd      
                      are not affected by this change and will work as expected.
                  OM: Fixing a bug preventing to use the "set MH 125" command in a
                      script file.
                  JA: Fixed a bug in format of results.dat file for impossible
                      configurations in processes with conflicting BWs.
                  OM: Adding command "launch" in madevent interface which is the
                      exact equivalent to the launch command in the MG5 interface
                      in madevent output.
                  OM: Secure the auto-update, since we receive some report of incomplete
                      version file information.

1.5.1 (06/10/12)  JA: Fixed symmetry factors in non-grouped MadEvent mode
                      (bug introduced in v. 1.5.0).
                  JA: Fixed phase space integration problem with multibody 
                      decay processes (thanks Kentarou for finding this!).
                  OM: Fix that standalone output was not reading correctly the param_card
                      (introduce in 1.5.0)
                  OM: Fix a crash when trying to load heft
                  OM: Fix the case when the UFO model contains one mass which 
                      has the same name as another parameter up to the case.
                  OM: Fix a bug for result lower than 1e-100 those one are now 
                      consider as zero.
                  OM: Fix a bug present in the param_card create by width computation 
                      computation where the qnumbers data were written as a float 
                      (makes Pythia 6 crash).

1.5.0 (28/09/12)  OM: Allow MG5 to run in complex mass scheme mode
                      (mg5> set complex_mass True)
                  OM: Allow MG5 to run in feynman Gauge
                      (mg5> set gauge Feynman)
                  OM: Add a new command: 'customize_model' which allow (for a
                      selection of model) to fine tune the model to your need.
                  FR team: add a file decays.py in the UFO format, this files 
                      contains the analytical expression for one to two decays
       		  OM: implement a function for computing the 1 to 2 width on 
                      the fly. (requires MG5 installed on the computer, not only
                      the process directory)
                  OM: The question asking for the edition of the param_card/run_card
                      now accepts a command "set" to change values in those cards
                      without opening an editor. This allow simple implemetation 
                      of scanning. (Thanks G. Durieux to have push me to do it)
                  OM: Support UFO model with spin 3/2
                  OM + CDe: Support four fermion interactions. Fermion flow 
                       violation/Majorana are not yet allowed in four fermion 
                       interactions.
                  OM + PdA: Allow Large Extra Dimension Model (LED) to run in the
                      MG5 framework.
                  OM: Add auto-detection if MG5 is up-to-date and propose to
                      apply a patch if not.
                  OM: MadEvent changes automatically the compiler according to 
                      the value present in the configuration file.
                  OM: Aloha modifications: faster to create routines and more 
                      optimized routines (up to 40% faster than previous version).
                  OM: Aloha now supports Lorentz expression with denominator.
                  OM: Improve error message when Source didn't compile properly.
                  OM: The numerical evaluation of the matrix element requires now 
                      less memory than before (madevent and standalone output)
                  OM: Fix a series of bugs with the madevent command 'remove' and 
                      'run_banner'                    
                  JA: Ensure identical results for identical seeds also with
                      multiple runs in the same directory. Note that identical runs
                      with previous versions can't be guaranteed (but different
                      seeds are guaranteed to give statistically independent runs).
                      Save the results.dat files from all runs.
                  JA: Amended kinematics to correctly deal with the case of
                      massive beams, as well as fixed-target proton collisions.
                  JA: Changed default in the run_card.dat to use -1 as "no cut"
                      for the max-type cuts (etaj, ptjmax, etc.).
                  JA: Added support for negative weights in matrix elements
                      (as required for interference-only terms) and PDFs.
                  JA: Avoid creating directories for integration channels
                      that can not give events based on BW settings
                      (further improvement compared to v. 1.4.8).
                  JA: Optimize phase space integration when there are resonances
                      with mass above ECM.
                  JA: Fixed issue in replace.pl script with more than 9 particles
                      in an event.
                  JA+OM: Allow cluster run to run everything on a local (node) disk.
                      This is done fully automatically for condor cluster.
                      For the other clusters, the user should set the variable
                      "cluster_temp_path" pointing to a directory (usefull only if 
                      the directory is on the node filesystem). This still requires
                      access to central disk for copying, event combination,
                      running Pythia/PGS/Delphes etc.
                  OM: Replace fortran script combine_runs by a python script. 
                      This script allows to be more stable when running on clusters 
                      with slow filesystem response (bugs #1050269 and #1028844)
                  JA: Ensure that process mirroring is turned off for decay
                      processes of type A > B C...

1.4.8.4 (29/08/12) OM: Fix a web problem which creates generations to run twice on the web.

1.4.8.3 (21/08/12) JA: Ensure that the correct seed is written also in the .lhe
                       file header.
                   JA: Stop run in presence of empty results.dat files 
                       (which can happen if there are problems with disk access
                       in a cluster run).
                   JA: Allow reading up to 5M weighted events in combine_events.

1.4.8.2 (30/07/12) OM: Allow AE(1,1), AE(2,2) to not be present in SLAH1 card
                       (1.4.8 crashes if they were not define in the param_card)
                   OM: Add a button Stop-job for the cluster and make nicer output 
                       when the user press Ctrl-C during the job.

1.4.8 (24/07/12)  JA: Cancel running of integration channels where the BW
                      structure makes it impossible to get any events. This
                      can significantly speed up event generation for processes
                      with conflicting BWs.
                  JA: Minor modification of integration grid presetting in
                      myamp.f, due to the above point.
                  JA: Raise exception if a decay process has decaying particles
                      that are not present in the corresponding core process
                      (this might help avoid syntax mistakes).
                  JA: Fixed subprocess group combination also for the case
                      when different process flags @N are given to different
                      decays of the same core process (sorry, this was missed
                      in v. 1.4.7).
                  JA: Fixed crash for process p p > w+ w+ j j t t~ when all 
                      w and t/t~ are decayed (bug #1017912, thanks to Nicolas
                      Deutschmann).
                  JA: Fixed array dimension for diagrams with a single s-channel
                      propagator (caused crash for certain compilers, bug #1022415
                      thanks Sho Iwamoto).
                  JA: Fixed crash for identical decay chains for particle-anti- 
                      particle when only one of the two is decayed, introduced 
                      in v. 1.4.7 (thanks John Lee).
                  OM: Ensure that matching plots are replaced correctly when
                      Pythia is run reusing a tag name.
                  OM: Improved check for YE/AE, YU/AU, YD/AD for first two
                      generations in SLHA1<->2 converter (thanks Abhishek).

1.4.7 (25/06/12)  JA: Change the random seed treatment to ensure that the original 
                      seed is stored in the banner (this was broken in v. 1.4.0).
                      If a non-zero seed is given in the run_card, this seed
                      is used as starting value for the SubProcesses/randinit file,
                      while the seed in the run_card is set to 0.
                      This way, the seed for a multi_run is automatically
                      updated in the same way as for individual runs.
                  TS + JA: Fix problem with duplicate random seeds above 64000.
                      Now, random seeds up to 30081*30081 can safely be used.
                  JA: Turn off automatic checking for minimal coupling orders
                      in decay processes A > B C ...
                  JA: Ensure that automatic coupling order determination works
                      also for effective theories with multiple orders in an
                      interaction (thanks Claude and Gizem Ozturk).
                  JA: Optimize phase space integration and event generation
                      for decay processes with very squeezed mass spectrum.
                  JA: Ensure that identical matrix elements in different process 
                      definitions are combined also when using the decay chain 
                      formalism (thanks to Zhen Liu for pointing this out).
                  BF+JA: Updated the NMSSM model to the latest FR version.
                  OM: Change EW_dim6 to remove all interactions which don't 
                      impact three boson scattering.
                  JA: Fixed problem in matrix element combination which allowed
                      non-identical matrix elements to be combined in certain
                      complicated processes (such as p p > l vl l vl l vl),
                      resulting in lines with Z > e+ mu- in the event file
                      (bug #1015032, thanks Johannes E for reporting).
                  JA: Fixed minor typo in myamp.f.
                  OM: Fixed minor behavior restriction of multi_run (thanks to
                      Joachim Kopp).
                  OM: Improved condor cluster support when the cluster is 
                      unresponsive (should avoid some crashes on the web).
                  JA: Fixed support for color sextets in addmothers.f
                      (thanks Nicolas Deutschmann for reporting).          
                  JA: Make sure that also the SubProcesses directories are 
                      cleaned when running bin/compile in a gridpack.
                  JA: Removed the confusing makefile in Template and replace it
                      with scripts to create madevent.tar.gz and gridpack.tar.gz.
                  
1.4.6 (16/05/12)  JA: Added cuts on lepton pt for each of the 4 hardest leptons
                  OM: Allow bin/madevent script to be run with a single line command
                      example ./bin/madevent multi_run 10 
                  OM: Adding the 4 higgs interactions in the standard model UFO model
                  JA: Added new restriction card for the sm model with massive
                      muon and electron, and non-zero tau decay width
                  JA: Ensure assignment of colors to intermediate propagators
                      works also in fermion flow- and color flow-violating 
                      RPV processes (thanks Brock Tweedie for finding this).
                  JA: Fix crash for certain fermion flow violating decay chains
                      (introduced in v. 1.3.27) (again thanks to Brock Tweedie).
                  JA: Fix crash for decay chains with multiple decays involving 
                      the same particles (thanks Steve Blanchet for reporting)
                  JA+OM: Fix crash for Pythia8 output with multiparticle vertices
                      (thanks to Moritz Huck for reporting this.)
                  OM: Fixing ALOHA output for C++/python.
                  OM: Fix a crash occuring when trying to create an output on 
                      an existing directory (thanks Celine)

1.4.5 (11/04/12)  OM: Change the seed automatically in multi_run. (Even if the seed
                      was set to a non automatic value in the card.)
                  OM: correct a minor bug #975647 (SLAH convention problem) 
                      Thanks to Sho Iwamoto
                  OM: Improve cluster support (more secure and complete version)
                  JA: Increased the number of events tested for non-zero helicity
                      configurations (needed for goldstino processes).
                  OM: Add a command to remove the file RunWeb which were not always
                      deleted correctly
                  OM+JA: Correct the display of number of events and error for Pythia 
                     in the html files.
                  OM: Changed the way the stdout/stderr are treated on the cluster
                      since some cluster cann't support to have the same output file
                      for both. (thanks abhishek)

1.4.4 (29/03/12)  OM: Added a command: "output aloha" which allows to creates a 
                      subset (or all) of the aloha routines linked to the
                      current model
                  OM: allow to choose the duration of the timer for the questions.
                      (via ./input/mg5_configuration.txt)
                  OM: Allow UFO model where G is not defined.
                  OM: allow to use ~,~user, ${var} in the path. Improve support
                      for path containing spaces.
                  JA: Fixed LHAPDF functionality which was broken in v. 1.4.0
                  JA: Allow non-equal mixing angles in mssm restrict cards
                      (as needed for cards from some spectrum generators)
                  JA: Fixed script addmasses.py for complicated events such as
                      p p > t t~ + jets with decays of t and t~.
                  JA: Added GE cluster to the list in cluster.py.
                  JA: Allow up to 1M events in a single run. Note that the 
                      unweighting (combine events) step gets quite slow with
                      so many events. Also note that if Pythia is run, still
                      maximum 50k events is recommended in a single run. 
                  OM: Fix problem linked to filesystem which makes new files
                      non executables by default. (bug #958616)
                  JA: Fixed buffer overflow in gen_ximprove when number of
                      configs > number of diagrams due to competing resonances
                      (introduced in v. 1.4.3).

1.4.3 (08/03/12)  JA: Reintroduced the possibility to completely forbid
                      s-channel diagrams, using the $$ notation. Note that
                      this should be used with great care, since the result
                      is in general not gauge-invariant. It is in general
                      better to use the $ notation, forbidding only onshell
                      s-channel particles (the inverse of decay chains).
                  JA: Automatically ensure that ptj and mmjj are below xqcut
                      when xqcut > 0, since ptj or mmjj > xqcut ruins matching.
                  OM: Add LSF to the list of supported cluster (thanks to Alexis).
                  OM: change the param_card reader for the restrict file.
                      This allow to restrict model with 3 lha id (or more)
                      (thanks to Eduardo Ponton).
                  OM: forbids to run 'generate events' with python 2.4.
                  OM: Include the configuration file in the .tar.gz created on 
                      the web (thanks to Simon) .
                  OM: Fix a Mac specific problem for edition of Delphes card.
                      (thanks to Sho Iwamoto).
                  OM: ALOHA modifications:
                       - Change sign convention for Epsilon (matching FR choices)
                       - For Fermion vertex forces that _1 always returns the  
                         incoming fermion and _2 returns the outcoming fermion. 
                         (This modifies conjugate routine output)
                       - Change the order of argument for conjugate routine
                         to expect IO order of fermion in all cases.
                       Note that the two last modifications matches MG5 conventions
                       and that those modifications correct bugs for interactions
                       a) subject to conjugate routine (i.e. if the model has 
                          majorana)                       
                       b) containing fermion momentum dependencies in the Lorentz
                          structure  
                       All model included by default in MG5 (in particular sm/mssm)
                       were not affected by those mismatch of conventions.
                       (Thanks to Benjamin fuks) 
                  OM: make acceptance test more silent.  
                  OM: return the correct error message when a compilation occur. 
                  OM: some code re-factoring.

1.4.2 (16/02/12) JA: Ensure that matching works properly with > 9 final state
                      particles (by increasing a buffer size in event output)
                 OM: add a command "import banner" in order to run a full run
                      from a given banner.
                 OM: Fix the Bug #921487, fixing a problem with home made model
                      In the definition of Particle/Anti-Particle. (Thanks Ben)
                 OM: Fix a formatting problem in me5_configuration.txt 
                      (Bug #930101) Thanks to Arian
                 OM: allow to run ./bin/mg5 BANNER_PATH and
                      ./bin/mg5 PROC_CARD_V4_PATH
                 OM: Various small fixes concerning the stability of the html 
                      output.
                 OM: Changes the server to download td since cp3wks05 has an 
                      harddisk failures.

1.4.1 (06/02/12) OM: Fix the fermion flow check which was wrongly failing on 
                      some model  (Thanks to Benjamin)
                 OM: Improve run organization efficiency (which speeds up the 
                      code on cluster) (Thanks to Johan)
                 OM: More secure html output (Thanks to Simon)

1.4.0 (04/02/12) OM: New user interface for the madevent run. Type:
                      1) (from madevent output) ./bin/madevent
                      2) (from MG5 command line) launch [MADEVENT_PATH] -i
                      This interface replaces various script like refine, 
                      survey, combine, run_..., rm_run, ...
                      The script generate_events still exists but now calls
                       ./bin/madevent. 
                 OM: For MSSM model, convert param_card to SLAH1. This card is
                      converted to SLAH2 during the MadEvent run since the UFO 
                      model uses SLAH2. This allows to use Pythia 6,
                      as well as having a coherent definition for the flavor.
                 JA+OM: For decay width computations, the launch command in 
                      addition to compute the width, creates a new param_card 
                      with the width set to the associated values, and with the 
                      Branching ratio associated (usefull for pythia). 
                 NOTE: This param_card makes sense for future run ONLY if all 
                      relevant decay are generated.
                 EXAMPLE: (after launch bin/mg5):
                       import model sm-full
                       generate t > b w+
                       define all = p b b~ l+ l- ta+ ta- vl vl~
                       add process w+ > all all
                       add process z > all all
                       define v = z w+ w-
                       add process h > all all
                       add process h > v v, v > all all
                       output
                       launch
                 OM: change output pythia8 syntax: If a path is specified this 
                      is considered as the output directory.
                 OM: Change the path of the madevent output files. This allows 
                      to run pythia/pgs/delphes mulitple times for the same set 
                      of events (with different pythia/... parameters).
                 OM: Madevent output is now insensitive to the relative path
                      to pythia-pgs, delphes, ... In consequence you don't need
                      anymore to have your directory at the same level as 
                      Template directory. 
                 OM: MadEvent checks that the param_card is coherent with the 
                      restriction used during the model generation. 
                 OM: Model restrictions will now also force opposite number to 
                      match (helpfull for constraining to rotation matrix).  
                 OM: Change the import command. It's now allowed to omit the 
                      type of import. The type is guessed automaticaly. 
                      This is NOT allowed on the web.
                 OM: Add a check that the fermion flow is coherent with the 
                      Lorentz structure associates to the vertex.
                 OM: Add a check that the color representation is coherent. 
                      This allow to detect/fix various problem linked
                      to some new models created by FR and SARAH.
                 OM: Change the default fortran compiler to gfortran.
                 OM: Add the possibility to force which fortran compiler will
                      be used, either via the configuration file or via the set 
                      command.
                 OM: Add the possibility to bypass the automatic opening of 
                      the web browser (via the configuration file: 
                      ./input/mg5_configuration.txt )
                 OM: add 'save options' command to save the current configuration 
                      in the configuration file. 
                 OM: Change the scheme of questions when running madevent and 
                      allow to specify in the command interface if you
                      want to run pythia/pgs/...
                      Allow to put the answers to the questions in the 
                      proc_card.dat.
                 OM: Add options for the display command:
                      a) display options: return the current option value. 
                        i.e. those set via the set command and/or via the 
                        configuration file
                      b) display variable NAME: return the current string 
                        representation of NAME and/or self.NAME .
                      c) display coupling_order: return the coupling orders with
                        their associated weight (for automatic order restriction)
                      d) display couplings now returns the list of all couplings
                        with the associated expression
                      e) display interactions [PART1] [PART2] [PART3] ...
                         display all interactions containing the particles set
                         in arguments 
                 OM: New Python script for the creation of the various html pages.
                      This Requires less disk access for the generation of the files.
                 OM: Modify error treatment, especially for Invalid commands
                      and Configuration problems.
                 JA: Ensure that we get zero cross section if we have
                      non-parton initial states with proton/antiproton beams
                 OM: Improve cluster support. MadEvent now supports PBS/Condor/SGE
                      Thanks to Arian Abrahantes for the SGE implementation.
                 OM: Improve auto-completion (better output/dealing with multi line/...)
                 OM: Improve the parallel suite and change the release script to run
                      some of the parallel tests. This ensures even higher stability 
                      of the  code for the future releases.
                 JA: Changed the way gridpacks work: Set granularity to 1
                      (so randomly select channels only if they should generate 
                      less than 1 event), but allowing channels to run down to a single
                      iteration. This removes all old problems with increased
                      variance for small channels in the gridpacks, while giving 
                      even faster event generation.

                 Thanks to Johan Alwall, Sho Iwamoto for all the important 
                 testing/bug reports.


1.3.33 (01/01/12) JA: Revisited colors for propagators in addmothers.f
                      to ensure that propagators in color flow
                      violating processes get the correct color
                      from initial state particles (thanks to
                      Michele Gabusi for forcing me to do this).

1.3.32 (21/12/11) JA: Fixed a bug in the PDF reweighting routine,
                      which caused skewed eta distributions for
                      matched samples with pdfwgt=T. Thanks to Giulio
                      Lenzi for finding this.
 
1.3.31 (29/11/11) OM: Fix a bug an overflow in RAMBO (affects standalone 
                     output only)
                  PdA (via OM): Change RS model (add a width to the spin2)
                  OM: Fix a bug in the cuts associate to  allowed mass of all 
                      neutrinos+leptons (thanks to Brock Tweedie for finding it)
                  OM: Remove some limitation in the name for the particles


1.3.30 (18/11/11) OM: Fix a bug for the instalation of pythia-pgs on a 64 bit
                      UNIX machine.
                  OM: If ROOTSYS is define but root in the PATH, add it 
                      automatically in create_matching_plots.sh
                     This is require for the UIUC cluster.

1.3.29 (16/11/11) OM: Fixed particle identities in the Feynman diagram drawing
                  JA: Fixed bug in pdf reweighting when external LHAPDF is used.
                  OM+JA: Simplify the compilation of pythia-pgs package.


1.3.28 (14/11/11) OM+JA: Fix special case when Lorentz structure combining
                      two different Majorana particles depends on the
                      incoming/outgoing status of the Majorana particles
                      (needed for MSSM with Goldstino).
                  JA: Fixed problem with colors in addmothers.f for complicated
                      multiparticle vertices and simplified color treatment 
                      (thanks to Gauthier Durieux for pointing this out).
                  JA: Further improved gridpack parameters
                  OM: Update the parallel test (now testing against MG5 1.3.3)
                  OM: Include some parallel test in the release script.


1.3.27 (05/11/11) JA: Fix bug in mirrored amplitudes (sometimes
                      amplitudes that should not be flagged as
                      mirrored were flagged as mirrored). Thanks
                      Marco Zaro for reporting this!
                  JA: Fix another problem getting enough events in
                      gridpack mode (it was not completely fixed in
                      v. 1.3.24). Thanks Alexis!
                  JA: Added "!" comments for all parameters in the default
                      run_card, since apparently this is still needed
                      for g77 to correctly read the parameters.
 
1.3.26 (31/10/11) JA: Fix color setting in MadEvent event file for
                      multiparticle vertices, which was not taken into
                      account in the upgrade in v. 1.3.18
                  OM: Fixed mmnl cut (inv. mass of all leptons and neutrinos)
                      which was never active.
                  OM: Fix td install in Linux were a chmod was missing

1.3.25 (27/10/11) JA: Ensure that the correct intermediate resonance
                      is always written in the event file, even when we
                      have resonances with identical properties.
                  OM: Fix the bug forcing to quit the web browser in order to
                      have MG5 continuing to run.
                  OM: Change the tutorial in order to allow open index.html
                      after the output command. 

1.3.24 (22/10/11) JA: Fix problem with getting enough events in gridpack
                      mode (this was broken in v. 1.3.11 when we moved
                      from events to luminocity in refine). Thanks to
                      Alexis Kalogeropoulos.

1.3.23 (19/10/11) JA: Allow user to set scales using setscales.f again 
                      (this was broken in v. 1.3.18). Thanks to Arindam Das.
                  JA: Ensure that the error message is displayed if the
                     "make" command is not installed on the system.
 
1.3.22 (12/10/11) JA: Fixed another bug (also introduced in 1.3.18), which 
                      could give the wrong ordering between the s-channel 
                      propagators for certain multiprocess cases (this
                      also lead to a hard stop, so don't worry, if you get 
                      your events, the bug doesn't affect you). Sorry about
                      that, this is what happens when you add a lot of
                      new functionality...

1.3.21 (12/10/11) OM: Add a new command: install.
                      This allow to install quite easily different package
                      devellop for Madgraph/MadEvent. The list of available
                      package are pythia-pgs/MadAnalysis/ExRootAnalysis/Delphes
                  OM: Adding TopEffth Model
                  OM: Improve display particles and autocompletion in
                      presence of nonpropagating particles
                  OM: Fix Aloha bug linked to four fermion operator
                  PA: fix the problem of degenerate color basis in the
                      diquark sextet model
                  JA: Fixed bug in cluster.f that created a hard stop,
                      introduced in 1.3.18.

1.3.20 (09/10/11) JA: Fixed bug in myamp.f that created a hard stop
                      error for certain cases with many processes with
                      different propagators in the same subprocess dir.

1.3.19 (06/10/11) JA: Fixed problem with SubProcesses makefile on Linux,
                      introduced in 1.3.18.

1.3.18 (04/10/11) JA: Use model information to determine color of particles
                      for reweighting and propagator color info.
                  JA: Changed the definition of "forbidden s-channels"
                      denoted by "$" to exclude on-shell s-channels while
                      keeping all diagrams (i.e., complemetary to the decay
                      chain formalism). This reduces the problems with 
                      gauge invariance compared to previously.
                      "Onshell" is as usual defined by the "bwcutoff" flag 
                      in the run_card.dat.
                  JA: Enable proper 4-flavor matching (such as gg>hbb~+jets)
                      Note that you need the Pythia/PGS package v. 2.1.9 or 
                      later to use with 4F matching.
                      Changes include: alpha_s reweighting also for b vertices,
                      new scale treatment (mu_F for pp>hbb~ is (pT_b^max*m_Th)),
                      no clustering of gluons to final-state massive particles
                      in MadEvent.
                  JA: Ensure that factorization scale settings and matching works
                      also in singlet t-channel exchange processes like
                      single top and VBF. The dynamic factorization
                      scale is given by the pT of the scattered quark
                      (on each side of the event).
                Note: You need the Pythia/PGS package v. 2.1.10 or later
                      to use with VBF matching, to ensure that both radiated
                      and scattered partons are treated correctly
                      - scattered partons need to be excluded from the matching,
                      since their pT can be below QCUT. An even better
                      treatment would require to individually shower and match
                      the two sides in Pythia, which is not presently possible.
                Note: In the matched 4-flavor process p p > t b~ j $ w+ w- t~ +
                      p p > t b~ j j $ w+ w- t~, there is an admixture
                      of t-channel single top (with up to 1 radiated jet) 
                      and s-channel single top (with up to 2 radiated jets). 
                      In this case, the automatic determination of maximum 
                      multiplicity sample doesn't work (since max in the file 
                      will be 2 jets, but for t-channel max is 1 jet).
                      So MAXJETS=1 must be specified in the pythia_card.dat.
                  JA: Fixed pdf reweighting for matching, which due to a mistake
                      had never been activated.
                  JA: Improved phase space integration presetting further by 
                      taking into account special cuts like xpt, ht etc.
                  JA: Introduce new convention for invariant mass cuts
                      - if max < min, exclude intermediate range
                      (allows to exclude W/Z dijet resonances in VBF processes)

1.3.17 (30/09/11) OM: Fix a crash created by ALOHA when it tries to create the full
                      set of ALOHA routines (pythia8 output only).

1.3.16 (11/09/11) JA: Fixed the problem from 1.3.12.

1.3.15 (09/09/11) OM: remove the fix of 1.3.12
                      (No events in output for some given processes)

1.3.14 (08/09/11) OM: Fix a bug in the RS model introduced in 1.3.8

1.3.13 (05/09/11) JA: Fixed bug with cut_decays=F which removed cuts also for
                      non-decay products in certain channels if there is
                      a forced decay present. Note that this does not affect
                      xqcut, only pt, minv and eta cuts.
                  JA: If non-zero phase space cutoff, don't use minimum of
                      1 GeV (this allows to go to e.g. 2m_e invariant mass for
                      \gamma* > e+ e-).

1.3.12 (01/09/11) JA: Fixed problem with decay chains when different decays
                      result in identical final states, such as
                      p p > go go, (go > b1/b1~ b/b~, b1/b1~ > b/b~ n1)
                      (only one of the decay chains was chosen, instead of
                      all 3 combinations (b1,b1), (b1,b1~), (b1~,b1~))
                  JA: Allow for overall orders also with grouped subprocesses
                  JA: Ensure that only leading color flows are included in event
                      output (so no singlet flows from color octets).
                  JA: Fixed small bug in fermion flow determination for multifermion
                      vertices.

1.3.11 (26/08/11) JA: Improved precision of "survey" by allowing 4th and 5th 
                      iteration if accuracy after 3 iterations < 10%.
                  JA: Subdivide BW in phase space integration for conflicting BWs 
                      also for forced decays, to improve generation with large
                      bwcutoff in e.g. W+ W- production with decays.
                  JA: Do refine using luminocity instead of number of events,
                      to work with badly determined channels.
                  JA: Don't use BW for shat if mass > sqrt(s).
                  JA: Fixed insertion of colors for octet resonances decaying to 
                      octet+singlet (thanks Bogdan for finding this)

1.3.10 (23/08/11) OM: Update ALOHA version
                  OM: increase waiting time for jobs to write physically the results on
                      the disks (in ordre to reduce trouble on the cluster).

1.3.9 (01/08/11)  OM: Add a new model DY_SM (arXiv:1107.5830). Thanks to Neil 
                      for the generation of the model 

1.3.8 (25/07/11)  JA: Replace the SM and HEFT models with latest versions using
                      the Wolfenstein parameterization for the CKM matrix.
                  JA: Implemented reading of the new UFO information about
                      coupling orders (order hierarchy and expansion_order).
                  JA: New "coupling order" specification WEIGHTED which checks
                      for  sum of coupling orders weighted by their hierarchy.
                  JA: Implemented optimal coupling orders for processes from any
                      model if no coupling orders specified.

1.3.7 (21/07/11)  JA: Fix makefiles for some v4 models that were forgotten
                      in v. 1.3.5

1.3.6 (18/07/11)  OM: Ensure that the new makefiles work on the web

1.3.5 (14/07/11): JA: New organization of make files, ensure that compilation works 
                      for all modes (with/without LHAPDF, static/dynamic, 
                      regular/gridpack) for both Linux and Mac OS X (be careful with 
                      dynamic libraries on Mac OS X though, since it seems that 
                      common blocks might not work properly)
                  JA: Fixed proper error messages and clean stop for compilation 
                      errors during MadEvent run.

1.3.4 (05/07/11): OM: More informative error message when a compilation error occurs

1.3.3 (29/06/11): JA: Fixed diagram symmetry for case when there are
                      no 3-vertex-only diagrams
                  JA (by OM): More informative error when trying to generate invalid 
                      pythia8 process

1.3.2 (14/06/11): OM: Fix fortran output when a model is case sensitive 
                        (Bug if a coupling was depending of a case sensitive parameter)
                  SdV: Remove a annoying print in the new cuts (added in 1.3.0)
                  OM: Fix a compilation problem in the standalone cpp output

1.3.1 (02/06/11): JA: Fixed missing file bug with the introduction of
                      inclusive HT cut

1.3.0 (02/06/11): JA: Allow for grouped subprocesses also for MG4 models
                  JA: Improved multiprocess diagram generation to reuse
                      diagrams for crossed processes
                  JA: Automatic optimization of order of particles in
                      multiparticle labels for optimal multiprocess generation
                  JA: Improved efficiency of identification of identical
                      matrix elements
                  JA: Improved identification of diagrams with identical
                      divergency structure for grouped subprocesses
                  JA: Included more fine-grained run options in the
                      run_card, including helicity summation options,
                      whether or not to set ptj and mjj automatically
                      based on xqcut, etc.
                  JA: Fixed some minor array limit and arithmetics warnings
                      for extreme decay and decay chain processes.
                  SdV: Added cuts on H_T(all jets, light and b)
                  OM: Fixed minor bug related to cluster option in launch

1.2.4 (15/05/11): JA: Fixed long-standing bug in DECAY relating to
                      the cross section info in <init> block, and
                      fixed parameter reading for MG5 SM model.

1.2.3 (11/05/11): JA: Fixed problem with scale choice in processes with mixed 
                      QED/QCD orders, e.g. p p > t t~ QED=2. Note that this fix
                      doesn't work for p p > t t~ j j QED=4 which should still
                      be avoided.
                  JA: Added the ptllmin/max options in the default run_card.dat

1.2.2 (09/05/11): OM: fix ALOHA symmetries creating not gauge invariant result 
                      for scalar octet

1.2.1 (08/05/11): OM: reduce the quantity of RAM use by matrix.f
                  OM: support speed of psyco if this python module is installed
                  OM: fix a minor bug in the model parsing
                  OM: add the check of valid model.pkl also for v4 model
                  OM: add a check that UpdatesNotes is up-to-date when
                      making a release
                  JA: Fixed problem in phase space generation for
                      s-channel mass > s_tot

1.2.0 (05/05/11): OM: minor fixes on check charge conjugation
                  OM: add a check on the path for the validity of the model.pkl
                  JA: Fixed problem with combine_runs on certain compilers

1.1.2 (03/05/11): OM+JA: Fixed problem for models with multiple
                      interactions for the same set of particles,
                      introduced in v. 1.1.1
 
1.1.1 (02/05/11): JA: Replaced (slow) diagram symmetry determination by
                      evaluation with fast identification based on diagram tags.
                  JA: Replacing the "p=-p" id=0 vertex produced by diagram 
                      generation algorithm already in the diagram generation,
                      simplifying drawing, helas objects and color.
                  JA: Fixed compiler warnings for unary operator.
                  JA: Always set all coupling orders for diagrams
                      (needed for NLO implementations).
                  OM: Improved and more elegant "open" implementation for
                      the user interface.
                  OM: minor fixes related to checking the gauge

1.1.0 (21/04/11): JA: Removed hard limit on number of external particles in 
                      MadEvent, allowing for unlimited length decay chains there
                      (up to 14 final state particles successfully integrated).
                  JA: Improved helicity selection and automatic full helicity 
                      sum if needed. Optimization of run parameters.
                  JA: New flag in run_card.dat to decide whether basic cuts
                      are applied to decay products or not.
                  OM: Merged ALOHA calls for different lorentz structures 
                      with the same color structures, increasing the speed and 
                      efficiency of matrix element evaluations.
                  OM: Added new "open" command in command line interface,
                      allowing to open standard file types directly.
                      Automatically open crossx.html at launch.
                  JA: Fixed MadEvent bugs for multiparton processes with 
                      conflicting decays and some faulty array limits.
                  JA: Suppressed scary but irrelevant warnings for compiling 
                      2->1 and 1->2 processes in MadEvent.
                  JA: Pythia 8 output further optimized.
                  JA, OM: Several minor fixes relating to user interface etc.

1.0.0 (12/04/11): Official release of MadGraph 5. Some of the features:
                  - Complete FeynRules compatibility through the UFO interface
                  - Automatic writing of HELAS routines for any model in
                    Fortran, C++ or Python through ALOHA
                  - Matrix element output in Fortran, C++ or Python
                  - Output formats: MadEvent, Pythia 8, Standalone (Fortran/C++)
                  - Support for spin 0, 1/2, 1, 2 particles
                  - Support for color 1, 3, 6, 8
                  - Revamped MadEvent with improved subprocess directory 
                    organization and vastly increased speed and stability
                  - Unlimited length decay chains (up to 12 final state
                    particles tested with MadEvent, see v. 1.0.1)
                  - Process checks for new model implementations
                  - ...and much more (see paper "MadGraph 5: Going Beyond")<|MERGE_RESOLUTION|>--- conflicted
+++ resolved
@@ -1,8 +1,7 @@
 Update notes for MadGraph 5 (in reverse time order)
 
-<<<<<<< HEAD
-
-2.0.0.beta4(xx/xx/xx) OM: Merge with 1.5.9-11 (See informtation below)
+
+2.0.0.beta4(xx/xx/xx) OM: Merge with 1.5.9-12 (See informtation below)
                       VH: Fixed set_run.f which incorrectly sets a default value for ptl, drll and
                            etal making the code insensitive to the values set in the run_card.dat 
                       VH: Fixed a bug in MadLoop that doubled the computing time for quad precision
@@ -46,8 +45,8 @@
                         In order to learn aMCatNLO, please do "tutorial aMCatNLO"
                         Please also visit: http://amcatnlo.cern.ch/list.htm for more
                         information.
-=======
-1.5.12 (XX/07/13) OM: Improve phase-space integration for processes with strong MMJJ cut. Cases where
+
+1.5.12 (21/08/13) OM: Improve phase-space integration for processes with strong MMJJ cut. Cases where
                       the cross-section were slightly (~4%) under-evaluated due to such strong cut.
                   OM: Add a command print_results in the madevent interface. This command print the 
                       cross-section/number of events/... 
@@ -60,7 +59,6 @@
                   OM: Fix a crash if python is not a valid executation (Bug #1211777)
 		  OM: Fix a bug in the edition of the run_card if some parameters were missing in the cards
                       (Bug #1183334)
->>>>>>> e9e2fdd1
 
 1.5.11 (21/06/13) OM: Fix CRITICAL bug (returning wrong cross-section) for processes with more than
                       one W decaying leptonically. For such processes the lepton cuts were also used

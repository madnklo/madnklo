--- conflicted
+++ resolved
@@ -33,15 +33,7 @@
                       seeds are guaranteed to give statistically independent runs).
                       Save the results.dat files from all runs.
                   JA: Amended kinematics to correctly deal with the case of
-<<<<<<< HEAD
                        massive beams, as well as fixed-target proton collisions.
-                  JA: Changed default in the run_card.dat to use -1 as "no cut"
-                       for the max-type cuts (etaj, ptjmax, etc.).
-                  JA: Added support for negative weights in matrix elements
-                       (as required for interference-only terms) and PDFs.
-=======
-                      massive beams, as well as fixed-target proton collisions.
-                      Note that ebeam is total beam energy (including mass).
                   JA: Changed default in the run_card.dat to use -1 as "no cut"
                       for the max-type cuts (etaj, ptjmax, etc.).
                   JA: Added support for negative weights in matrix elements
@@ -50,7 +42,7 @@
                       that can not give events based on BW settings
                       (further improvement compared to v. 1.4.8).
                   JA: Fix problem when there are resonances with mass above ECM.
->>>>>>> e4cb9dd0
+
 
 1.4.8.4 (29/08/12) OM: Fix a web problem which creates generations to run twice 
                        on the web.

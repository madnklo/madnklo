--- conflicted
+++ resolved
@@ -1,11 +1,10 @@
 Update notes for MadGraph 5 (in reverse time order)
 
-<<<<<<< HEAD
 2.0.0.beta1(31/10/12) aMCatNLO Team: First public (beta) version of aMCatNLO.
                         In order to learn aMCatNLO, please do "tutorial aMCatNLO"
                         Please also visit: http://amcatnlo.cern.ch/list.htm for more
                         information.
-=======
+
 1.5.3 (01/11/12)  OM: Fix a crash in the gridpack mode (Thanks Baris Altunkaynak)
                   OM: Fix a crash occuring on cluster with no central disk (only
                       condor by default) for some complicated process.
@@ -16,7 +15,6 @@
                       answer edit card function.
                   OM: Improve ME5_debug file (include now the content of the 
                       proc_card as well).
->>>>>>> 222d7d98
 
 1.5.2 (11/10/12)  OM: Fix Bug for mssm model. The param_card was not read properly
                       for this model. (introduce in 1.5.0)

Update notes for MadGraph 5 (in reverse time order)

<<<<<<< HEAD

1.3.19 (03/10/11) OM: Add a new command: install. This allow to install quite easily 
       		      different package devellop for Madgraph/MadEvent. The list of 
 		      available package are pythia-pgs/MadAnalysis/ExRootAnalysis/Delphes
                  OM: Adding TopEffth Model
                  OM: Improve display particles and autocompletion in presence of nonpropagating particles
                  OM: Fix Aloha bug linked to four fermion operator
=======
1.3.19 (06/10/11) JA: Fixed problem with SubProcesses makefile on Linux,
                      introduced in 1.3.18.
>>>>>>> 78d975e0

1.3.18 (04/10/11) JA: Use model information to determine color of particles
                      for reweighting and propagator color info.
                  JA: Changed the definition of "forbidden s-channels"
                      denoted by "$" to exclude on-shell s-channels while
                      keeping all diagrams (i.e., complemetary to the decay
                      chain formalism). This reduces the problems with 
                      gauge invariance compared to previously.
                      "Onshell" is as usual defined by the "bwcutoff" flag 
                      in the run_card.dat.
                  JA: Enable proper 4-flavor matching (such as gg>hbb~+jets)
                      Note that you need the Pythia/PGS package v. 2.1.9 or 
                      later to use with 4F matching.
                      Changes include: alpha_s reweighting also for b vertices,
                      new scale treatment (mu_F for pp>hbb~ is (pT_b^max*m_Th)),
                      no clustering of gluons to final-state massive particles
                      in MadEvent.
		  JA: Ensure that factorization scale settings and matching works
                      also in singlet t-channel exchange processes like
                      single top and VBF. The dynamic factorization
                      scale is given by the pT of the scattered quark
                      (on each side of the event).
                Note: You need the Pythia/PGS package v. 2.1.10 or later
                      to use with VBF matching, to ensure that both radiated
                      and scattered partons are treated correctly
                      - scattered partons need to be excluded from the matching,
                      since their pT can be below QCUT. An even better
                      treatment would require to individually shower and match
                      the two sides in Pythia, which is not presently possible.
                Note: In the matched 4-flavor process p p > t b~ j $ w+ w- t~ +
                      p p > t b~ j j $ w+ w- t~, there is an admixture
                      of t-channel single top (with up to 1 radiated jet) 
                      and s-channel single top (with up to 2 radiated jets). 
                      In this case, the automatic determination of maximum 
                      multiplicity sample doesn't work (since max in the file 
                      will be 2 jets, but for t-channel max is 1 jet).
                      So MAXJETS=1 must be specified in the pythia_card.dat.
                  JA: Fixed pdf reweighting for matching, which due to a mistake
                      had never been activated.
                  JA: Improved phase space integration presetting further by 
                      taking into account special cuts like xpt, ht etc.
                  JA: Introduce new convention for invariant mass cuts
                      - if max < min, exclude intermediate range
                      (allows to exclude W/Z dijet resonances in VBF processes)

1.3.17 (30/09/11) OM: Fix a crash created by ALOHA when it tries to create the full
                      set of ALOHA routines (pythia8 output only).

1.3.16 (11/09/11) JA: Fixed the problem from 1.3.12.

1.3.15 (09/09/11) OM: remove the fix of 1.3.12
                      (No events in output for some given processes)

1.3.14 (08/09/11) OM: Fix a bug in the RS model introduced in 1.3.8

1.3.13 (05/09/11) JA: Fixed bug with cut_decays=F which removed cuts also for
                      non-decay products in certain channels if there is
                      a forced decay present. Note that this does not affect
                      xqcut, only pt, minv and eta cuts.
                  JA: If non-zero phase space cutoff, don't use minimum of
                      1 GeV (this allows to go to e.g. 2m_e invariant mass for
                      \gamma* > e+ e-).

1.3.12 (01/09/11) JA: Fixed problem with decay chains when different decays
                      result in identical final states, such as
                      p p > go go, (go > b1/b1~ b/b~, b1/b1~ > b/b~ n1)
		      (only one of the decay chains was chosen, instead of
                      all 3 combinations (b1,b1), (b1,b1~), (b1~,b1~))
                  JA: Allow for overall orders also with grouped subprocesses
                  JA: Ensure that only leading color flows are included in event
                      output (so no singlet flows from color octets).
                  JA: Fixed small bug in fermion flow determination for multifermion
                      vertices.

1.3.11 (26/08/11) JA: Improved precision of "survey" by allowing 4th and 5th 
                      iteration if accuracy after 3 iterations < 10%.
                  JA: Subdivide BW in phase space integration for conflicting BWs 
                      also for forced decays, to improve generation with large
                      bwcutoff in e.g. W+ W- production with decays.
                  JA: Do refine using luminocity instead of number of events,
                      to work with badly determined channels.
                  JA: Don't use BW for shat if mass > sqrt(s).
                  JA: Fixed insertion of colors for octet resonances decaying to 
                      octet+singlet (thanks Bogdan for finding this)

1.3.10 (23/08/11) OM: Update ALOHA version
                  OM: increase waiting time for jobs to write physically the results on
                      the disks (in ordre to reduce trouble on the cluster).

1.3.9 (01/08/11)  OM: Add a new model DY_SM (arXiv:1107.5830). Thanks to Neil
                      for the generation of the model 

1.3.8 (25/07/11)  JA: Replace the SM and HEFT models with latest versions using
                      the Wolfenstein parameterization for the CKM matrix.
                  JA: Implemented reading of the new UFO information about
                      coupling orders (order hierarchy and expansion_order).
                  JA: New "coupling order" specification WEIGHTED which checks
                      for  sum of coupling orders weighted by their hierarchy.
                  JA: Implemented optimal coupling orders for processes from any
                      model if no coupling orders specified.

1.3.7 (21/07/11)  JA: Fix makefiles for some v4 models that were forgotten
                      in v. 1.3.5

1.3.6 (18/07/11)  OM: Ensure that the new makefiles work on the web

1.3.5 (14/07/11): JA: New organization of make files, ensure that compilation works 
                      for all modes (with/without LHAPDF, static/dynamic, 
                      regular/gridpack) for both Linux and Mac OS X (be careful with 
                      dynamic libraries on Mac OS X though, since it seems that 
                      common blocks might not work properly)
                  JA: Fixed proper error messages and clean stop for compilation 
                      errors during MadEvent run.

1.3.4 (05/07/11): OM: More informative error message when a compilation error occurs

1.3.3 (29/06/11): JA: Fixed diagram symmetry for case when there are
                      no 3-vertex-only diagrams
                  JA (by OM): More informative error when trying to generate invalid 
                      pythia8 process

1.3.2 (14/06/11): OM: Fix fortran output when a model is case sensitive 
      		      (Bug if a coupling was depending of a case sensitive parameter)
                  SdV: Remove a annoying print in the new cuts (added in 1.3.0)
		  OM: Fix a compilation problem in the standalone cpp output

1.3.1 (02/06/11): JA: Fixed missing file bug with the introduction of
                      inclusive HT cut

1.3.0 (02/06/11): JA: Allow for grouped subprocesses also for MG4 models
                  JA: Improved multiprocess diagram generation to reuse
                      diagrams for crossed processes
                  JA: Automatic optimization of order of particles in
                      multiparticle labels for optimal multiprocess generation
                  JA: Improved efficiency of identification of identical
                      matrix elements
                  JA: Improved identification of diagrams with identical
                      divergency structure for grouped subprocesses
                  JA: Included more fine-grained run options in the
                      run_card, including helicity summation options,
                      whether or not to set ptj and mjj automatically
                      based on xqcut, etc.
                  JA: Fixed some minor array limit and arithmetics warnings
                      for extreme decay and decay chain processes.
                  SdV: Added cuts on H_T(all jets, light and b)
                  OM: Fixed minor bug related to cluster option in launch

1.2.4 (15/05/11): JA: Fixed long-standing bug in DECAY relating to
                      the cross section info in <init> block, and
                      fixed parameter reading for MG5 SM model.

1.2.3 (11/05/11): JA: Fixed problem with scale choice in processes with mixed 
                      QED/QCD orders, e.g. p p > t t~ QED=2. Note that this fix
                      doesn't work for p p > t t~ j j QED=4 which should still
                      be avoided.
		  JA: Added the ptllmin/max options in the default run_card.dat

1.2.2 (09/05/11): OM: fix ALOHA symmetries creating not gauge invariant result 
                      for scalar octet

1.2.1 (08/05/11): OM: reduce the quantity of RAM use by matrix.f
      	          OM: support speed of psyco if this python module is installed
                  OM: fix a minor bug in the model parsing
                  OM: add the check of valid model.pkl also for v4 model
                  OM: add a check that UpdatesNotes is up-to-date when
                      making a release
                  JA: Fixed problem in phase space generation for
                      s-channel mass > s_tot

1.2.0 (05/05/11): OM: minor fixes on check charge conjugation
                  OM: add a check on the path for the validity of the model.pkl
                  JA: Fixed problem with combine_runs on certain compilers

1.1.2 (03/05/11): OM+JA: Fixed problem for models with multiple
                      interactions for the same set of particles,
                      introduced in v. 1.1.1
 
1.1.1 (02/05/11): JA: Replaced (slow) diagram symmetry determination by
                      evaluation with fast identification based on diagram tags.
                  JA: Replacing the "p=-p" id=0 vertex produced by diagram 
                      generation algorithm already in the diagram generation,
                      simplifying drawing, helas objects and color.
                  JA: Fixed compiler warnings for unary operator.
                  JA: Always set all coupling orders for diagrams
                      (needed for NLO implementations).
                  OM: Improved and more elegant "open" implementation for
                      the user interface.
                  OM: minor fixes related to checking the gauge

1.1.0 (21/04/11): JA: Removed hard limit on number of external particles in 
                      MadEvent, allowing for unlimited length decay chains there
                      (up to 14 final state particles successfully integrated).
                  JA: Improved helicity selection and automatic full helicity 
                      sum if needed. Optimization of run parameters.
                  JA: New flag in run_card.dat to decide whether basic cuts
                      are applied to decay products or not.
                  OM: Merged ALOHA calls for different lorentz structures 
                      with the same color structures, increasing the speed and 
                      efficiency of matrix element evaluations.
                  OM: Added new "open" command in command line interface,
                      allowing to open standard file types directly.
                      Automatically open crossx.html at launch.
                  JA: Fixed MadEvent bugs for multiparton processes with 
                      conflicting decays and some faulty array limits.
                  JA: Suppressed scary but irrelevant warnings for compiling 
                      2->1 and 1->2 processes in MadEvent.
                  JA: Pythia 8 output further optimized.
                  JA, OM: Several minor fixes relating to user interface etc.

1.0.0 (12/04/11): Official release of MadGraph 5. Some of the features:
                  - Complete FeynRules compatibility through the UFO interface
                  - Automatic writing of HELAS routines for any model in
                    Fortran, C++ or Python through ALOHA
                  - Matrix element output in Fortran, C++ or Python
                  - Output formats: MadEvent, Pythia 8, Standalone (Fortran/C++)
                  - Support for spin 0, 1/2, 1, 2 particles
                  - Support for color 1, 3, 6, 8
                  - Revamped MadEvent with improved subprocess directory 
                    organization and vastly increased speed and stability
                  - Unlimited length decay chains (up to 12 final state
                    particles tested with MadEvent, see v. 1.0.1)
                  - Process checks for new model implementations
                  - ...and much more (see paper "MadGraph 5: Going Beyond")<|MERGE_RESOLUTION|>--- conflicted
+++ resolved
@@ -1,17 +1,16 @@
 Update notes for MadGraph 5 (in reverse time order)
 
-<<<<<<< HEAD
-
-1.3.19 (03/10/11) OM: Add a new command: install. This allow to install quite easily 
-       		      different package devellop for Madgraph/MadEvent. The list of 
- 		      available package are pythia-pgs/MadAnalysis/ExRootAnalysis/Delphes
+1.3.20 (07/10/11) OM: Add a new command: install. 
+                      This allow to install quite easily different package 
+                      devellop for Madgraph/MadEvent. The list of available 
+		      package are pythia-pgs/MadAnalysis/ExRootAnalysis/Delphes
                   OM: Adding TopEffth Model
-                  OM: Improve display particles and autocompletion in presence of nonpropagating particles
+                  OM: Improve display particles and autocompletion in presence
+  		      of nonpropagating particles
                   OM: Fix Aloha bug linked to four fermion operator
-=======
+
 1.3.19 (06/10/11) JA: Fixed problem with SubProcesses makefile on Linux,
                       introduced in 1.3.18.
->>>>>>> 78d975e0
 
 1.3.18 (04/10/11) JA: Use model information to determine color of particles
                       for reweighting and propagator color info.

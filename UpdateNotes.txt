--- conflicted
+++ resolved
@@ -20,17 +20,13 @@
                 MZ+RF: Added 'LOonly' asNLO mode to export processes without any real and virtuals 
                        (useful e.g. for higher multiplicities when merging)
 		RF: Added support for the computation of NLO+NNLL jet veto cross sections
-<<<<<<< HEAD
 		RF: Fixed a bug in the Pythia8 interface: FxFx was not correctly initialized and all
                     events were incorrectly kept (introduced in v.2.2.3)
                 OM: Improve the function "print_result" (in the running interface)
                     add an option --format=short allowing to print the result in a multi-column format
-=======
                 OM: Possibility to not transfer pdf file to the node for each job. 
                        This is done via a new option (cluster_local_path) which should contain the pdf set.
                        This path is intented to point to a node specific filesystem.
-
->>>>>>> fb54e4c7
 
 2.2.3(10/02/15) RF: Re-factoring of the structure of the code for fNLO computations.
                 OM: Fix a bug in MadWeight (correlated param_card was not creating the correct input file)

Update notes for MadGraph5_aMC@NLO (in reverse time order)

2.3.0(XX/XX/XX) OM+VH: Adding the possibility to compute cross-section for loop-induced process
		JB+OM: Addign matchbox output for matching in the Matchbox framework
                OM: New MultiCore class with better thread support
                OM+VH: Change the handling of the run_card.
                      - The default value depends now of your running process
                      - cut_decays is now on False by default
                      - nhel can only take 0/1 value. 1 is a real MC over helicity (with importance sampling)
                      - use_syst is set on by default (but for matching)                      
                OM: Cuts are also applied for 1>N processes (but the default run_card doesn't have any cut).     
                RF: Fixed a bug in the aMCfast/APPLGrid interface introduced in version 2.2.3
		RF: Fixed a bug in the setting of the integration grids (LO process generation) for the minimum
		    energy needed for photons. The bug did not lead to any bias in event generation.
                PT: Set command available for shower_card parameters
		RF: Re-factoring of the structure of the code for NLO+PS computations.
		RF+VH: Replaced the default topdrawer histograms with HwU histograms for f(N)LO runs
                    and allow it also for aMC@NLO runs.
		RF+VB: Allow for variable bin-sizes in MG5_aMC+aMCfast+ApplGrid runs.
<<<<<<< HEAD
                MZ+RF: Added 'LOonly' asNLO mode to export processes without any real and virtuals 
                       (useful e.g. for higher multiplicities when merging)
=======
		RF: Added support for the computation of NLO+NNLL jet veto cross sections
>>>>>>> 378b1236

2.2.3(10/02/15) RF: Re-factoring of the structure of the code for fNLO computations.
                OM: Fix a bug in MadWeight (correlated param_card was not creating the correct input file)
		RF: When requiring more than 1M events for (N)LO+PS runs, do not go to higher precision than 0.001
                    for the grids and cross section (can be overwritten with the req_acc run_card parameter).
		RF: Make sure that reweight info (for PDF and scale uncertainties) also works for UNLOPS events.
		RF: When setting the B's stable in the shower_card, also set the eta_b (PDG=551) stable.
		OM: Change the Breit-Wigner splitting for the multi-channel integration, use the bwcutoff instead of
                    the hardcoded value 5.
                MZ: Fix to bug 1406000 (segfault appearing when doing FxFx merging). Thanks to Josh Bendavid for
                    having reported it
                MZ: Fix to a bug occurring when generating event in the "split" mode: the required output was 
                    not correctly specified
                OM: The built-in pdf "nn23lo" and "nn23lo1" where associate to the wrong lhapdfid in the lhef file
                    This was creating bias in using SysCalc. (Thanks Alexis)
                OM: Fix a bug in the LO re-weighing  module which was removing the 
                    SysCalc weight from the lhe file (thanks Shin-Shan)
                Team: Fixes to different small bugs / improvement in the error and warning messages
		RF: For aMC runs, If a NAN is found, the code now skips that PS point and continues instead of
		    leading to NAN.
                RF: For fNLO runs the virtuals were included twice in the setting of the integration grids. 
                    This was not leading to any bias in previous version of the code.

2.2.2(06/11/14) OM: Correct a bug in the integration grid (introduces in 2.1.2). This was biasing the cross-section of 
                    processes like a a > mu+ mu- in the Effective Photon Approximation by three order of magnitude.
                    For LHC processes no sizeable effect have been observe so far.
                MZ: some informations for aMC@NLO runs which were before passed via include files are
                    now read at runtime. The size of executables as well as compilation time / memory usage
                    is reduced for complicated processes
                RF: Fix crash #1377187 (check that cuts were consistent with the grouping was too restrictive) 
		RF: For NLO running: added 'strip' to the makefiles to reduce executable sizes (removes symbol info)
		Stefano Carrazza (by RF): fix for the photon PDF for the internal NNPDF sets
		RF: Improved the check on the consistency of the cuts and the grouping of subprocesse (LO running)
                PT: enabled PYTHIA8.2
                OM: restore the usage of external gzip library for file larger than 4Gb which were crashing with
                    the python gzip library
                OM: Fixing the default card for Delphes
                OM: Improve support of lsf cluster (thanks Josh) 
                OM: Adding support for the UFO file functions.py (which was ignored before)
                OM: Reduce the amount of RAM used by MadSpin in gridpack mode.
                OM: discard in MadWidth partial width lower than \Lambda_QCD for colored particle.

2.2.1(25/09/14) OM: Fix a bug preventing the generation of events at LO due to a wrong treatment of 
                      the color-flow.

2.2.0(24/09/14) VH: General mixed order corrections in MadLoop (only), including QCD/EW/QED and 
                    the UFO@NLO model 'loop_qcd_qed_sm'.
                VH: Re-design of both the tree and MadLoop matrix elements output to compute
                    contributions of different coupling order combinations independently from one another.
                VH+HS: Tensor integral reduction as implemented in PJFry and IREGI readily available
                    and interfaced to MadLoop's output.
                VH: Re-structuring of MadLoop's standalone output so as to easily create a single dynamic 
                    library including many processes at once. Useful for interfacing MadLoop to other MC's
                    and already working with Sherpa.
                VH+HS: This branch contains all the fixes for proper treatment of the latest BSM@NLO models 
                    produced by FeynRules@NLO. In particular, the fixed related to the presence of majorana 
                    particles in loop ME's.
                RF: Corrected the behaviour of the pdfcode parameter in the shower_card for NLO+PS runs.
                PT: Redesigned shower_card.dat and eliminated modbos options for Herwig6          
                RF: Change the SPINUP information in the NLO LHEF from 0 to 9 (i.e. sum over helicities)
                RF: Fixed a bug in the check on the determination of the conflicting BWs.
		RF: Added the aMCfast+APPLgrid interface (arXiv:1406.7693 [hep-ph])
                PT: Redesigned shower_card.dat and eliminated modbos options for Herwig6          
                RF: Change the SPINUP information in the NLO LHEF from 0 to 9 (i.e. sum over helicities)
                RF: Fixed a bug in the check on the determination of the conflicting BWs.
                MZ: enabled LHAPDF6 interface 
                OM: Fixed a crash in some HEFT merging case.
                OM: Fix various compatibility problem created by the LHEFv3 version (Thanks to S. Brochet)
                OM: Fix a bug for MadSpin in gridpack mode
                OM: Add a routine to check the validity of LHE file (check_event command)
                OM: Fix bug for UFO model with custom propagators
                OM: Fix Bug in the computation of cross-section in presence of negative contribution 
                OM: Change colorflow information of LHE file in presence of two epsilon_ijk
                    since PY8 was not able to handle such flow in that format.
                OM: Add the function print_result for aMC@(n)LO run.
                OM: Add some shortcut in the card edition 
                    set ebeam 500 # edit both beams
                    set lpp 0     # edit both lpp1 and lpp2
                    set lhc 14    # configure for LHC 14TeV
                    set ilc 1000  # configure for ilc 1TeV
                    set fixed_scale 100 # set all scale to fixed and at 100GeV
		    set showerkt T # set showerkt on T in the shower card
 		    set qcut 20    # set the qctu to 20 in the shower card 
                OM: Fix a bug in the card edition mode which was sometimes returning to default value
                    which were edited by hand and not via the set command.
                Seoyoung Kim (by OM): Implementation of the htcaas (super-)cluster support.
		Juan Rojo (by RF): extended the 3 internal NNPDF sets for scales relevant for a 100TeV collider.
                OM: Fix a problem with the creation of DJR plot with root 6
                OM: allow the set the width to Auto in NLO computation (width computated at LO accuracy)
                OM: Adding the possibility to have automatic plot after the parton shower for Herwig6/Pythia6.
                    This require MadAnalysis and the pythia-pgs package. 

2.1.2(03/07/14) OM: Fix a bug in ALOHA in presence of customized propagator (Thanks Saurabh)
                OM: Fixing some compilation issue with MadWeight (Thanks A. Pin)
                OM: Fixing a bug preventing MadWidth to run due to the model prefixing (depending
                    on the way it was called)
                OM: Fixing a bug in MadSpin in the mssm model
		RF: Added the invariant mass and DeltaR cuts for *same flavour* opposite sign lepton
                    pairs to the run_card for NLO-type generations.
		RF: Added FxFx and UNLOPS merging with Pythia8
		RF: Prevent an infinite loop in MadSpin by forcing the correct sign to the invariants
		RF: Catch a possible error related to grouping subprocesses and setcuts
		OM: Fix an error when using the "customize_model" command
                S. Mrenna (by OM): Fix the include file in pythia8 output to be compliant with the latest
                    PY8 version
		RF: Added a string with functional form for the scales to the event file banner (NLO only)
                S. Brochet (by OM): Fix a bug in MadSpin with the writting of the mother ID in the LHE file.
                    Force the tag in the banner to always have the same case
                    increase momenta precision for the LHE file written by MadSpin 
                    (thanks a lot to S. Brochet for all those patch)
                PT: Integrated Jimmy's underlying event for Herwig6
                OM: improve "add model" functionality allow to force particle identification.
                PT: Bug fix in the normalisation of topdrawer plots for option 'sum' (as opposed to 'average')
		RF: Fixed a bug related to the random seed when the code was not recompiled for a new run.
                OM: Fixed a bug in MadEvent(LO) run, the generated sample were bias in presence of 
                    negative cross-section. A negative cross-section is possible only if you use a NLO PDF 
                    and/or if you edit the matrix.f by hand to have a non-definite positive matrix-element.
		OM: When importing a model, check that there is not more than 1 parameter with the same name.
                PT: Subsantial recoding of montecarlocounter.f and of a subroutine in fks_singular.f. Will help 
                    future extensions like EW NLO+PS matching and numerical derivatives      
                OM: Fixing a wrong assignement in the color flow in presence of epsilon_ijk color structure.
                    Those events were rejected by Pythia8 due to this wrong color-flow.
                MZ: Added the possibility to run the shower on a cluster, possibly splitting the lhe file 
                MZ: The c++ compiler can be specified as an option in the interface. On MACOSX, clang should
                    work now
                OM: MadEvent output is now LHEFv3 fully compliant. A parameter in the run_tag (lhe_version) 
                    allows to return LHEF version 2 format for retro-compatibility.

2.1.1(31/03/14) OM: Change the way the UFO model is handle by adding a prefix (mdl_) to all model variable.
                    This avoid any potential name conflict with other part of the code. This feature can be
                    bypassed by using the option --noprefix when importing the model.
                OM: New command "add model XXX" supported. This command creates a new UFO model from two UFO model.
                    The main interest stand in the command "add model hgg_plugin", which add the effective operator
                    h g g to the original UFO model. The model is written on disk for edition/future reference.
		RF: Reduced the calls to fastjet and skipped the computation of the reweight coeffients when
 		    they are not needed.
                OM: Fixed a bug for LO processes where the MMLL cut was not applied to the event sample.
                PA: Fix a bug in MadSpin to avoid numerical instabitities when extracting t-channel invariants
                    from the production event file (see modification in driver.f, search for 'MODIF March 5, 2014') 
                OM: Better determination of which particles are in representation 3/3bar since FR is ambiguous on that point.
                    Now the determination also looks for 3 -3 1 interactions to check if that help.
                OM: Fix a bug(crash) in MW linked to the permutation pre-selection module.
		RF: Better comments in the code for user-defined cuts in the ./SubProcesses/cuts.f function.
                    Also the maxjetflavor parameter in the run_card is now actually working.
                OM: Update SysCalc to:
                      - Fix a bug that some file where sometimes truncated.
                      - Allow for independant scale variation for the factorization/renormalization scale.
                RF+OM: Improve the handling of conflicting Breit-Wigners at NLO
		RF: Print the scale and PDF uncertainties for fNLO runs in the summary at the end of the run

2.1.0(21/02/14) MADWEIGHT RELEASE:
                ------------------
                
                OM+PA: First Official release of MadWeight inside MG5_aMC
                      Main update:
                        - ISR corrections
                        - possibility to use narrow-width approximation
                        - introducing a module for the pre-selection of the parton-jet assignment.
                        - extended formalism for the transfer function (more generic)
                        - possibility to evaluate the weights for multiple choices of transfer function 
      			  on the same phase-space point. The phase-space is optimized for the first set of 
                          parameters.
		      Speed update:
                        - More efficient way to group the computation for identical process with different final state.
                        - Possibility to Monte-Carlo over the permutation.
                        - More efficient way to choose between the various change of variable.
                        - Possibility to use mint (not compatible with all of the options)
			- Possibility to use sobol for the generation of PS point (sometimes faster than pure 
                          random point generator.

                MadEvent/aMC@NLO UPDATE/BUG FIXING:
 		-----------------------------------

                OM: Fix critical bug (returns wrong cross-section/width) for processes where the center of mass 
                    energy of the beam is lower than 1 GeV. So this has no impact for LHC-collider phenomenology.
                    This can also impact computation of decay-width if the mass of that particle is below 1 GeV.
		RF: Critical bug fixed (introduced in 2.0.2) for fixed order NLO runs that could
		    give the wrong cross section when the phase-space generation is inefficient
                    (like in the case for conflicting Breit-Wigners). This bug did not affect runs
                    with matching to the parton shower.
                OM: Fix a bug leading to a crash with some decay syntax. i.e., p p > t t~, (t > w+ b), (t~ >w- b~)
                OM: Fix format of LHE output for 1>N events when the <init> and mother information were wrongly set 
                    to LHC default. Specific support of this option will be part of pythia8 (8.185 and later)
                OM: Fix the syntax for the custom propagator to follow the description of arXiv:1308.1668 
                OM: Allow to call ASperGe on the flight if ASperGe module is include in the UFO model.
                    just type "asperge" at the moment where the code propose you to edit the param_card.

                MADSPIN UPDATE:
                ---------------
                OM: Allow to use another model for the decay than the one used for the production of events.
                    You are responsible of the consistency of the model in that case.
                PA: Include hellicity information for the events generated by MadSpin.
                OM: Fix a bug in MadSpin preventing the gridpack to run with NLO processes.

2.0.2(07/02/14) RF: Suppressed the writing of the 'ERROR in OneLOop dilog2_r' messages (introduced in the 
                    previous version)
                OM: Fix the bug that the shower_card.dat was wrongly identified as a pythia_card.
                OM: add one MadSpin option allowing to control the number of simultaneous open files.
                OM: Fix a bug in eps preventing evince preventing label to be displayed on page 2 and following
                    Thanks to Gauthier Durieux for the fix.
                OM: Fix a bug(crash) for p p > w+ w- j j introduce in 2.0.0 due to some jet sometimes tagged as QCD
                    and sometimes not (which was making the automatic scale computation to crash)
                OM: Change the way to writte the <init> line of the lhe file to take into account
                    - process with more that 100 subprocesses (note that you need to hack the pythia-pgs
                      package to deal with such large number of sub-process
                    - deal with pdf identification number bigger than 1 million.  
                OM: Fixed a bug preventing the Madevent to detect external module (pythia-pgs, syscalc,...)
                    Bug #1271216 (thanks Iwamoto)
                PT: PYTHIA8 scale and pdf variations

2.0.1(20/01/14) OM: Fix a bug in h > l+ l- l+ l- for group_subproceses =False (decay only). A follow up of 
                    the bug fix in 2.0.0
                RF: Replaced the Error#10 in the generation of the phase-space (for NLO) to a Warning#10.
                    In rare cases this error stopped the code, while this was not needed.
                RF: When using non-optimized loop output, the code now also works fine.
                OM: Modification of the code to allow the code to run on our servers
                VH: Improve the timing routine of the NLO code (displayed in debug mode)
                VH: FIX the import of old UFO model (those without the all_orders attribute).
                OM: Add a functionalities for restrict_model if a file paramcard_RESTRICTNAME.dat
                    exists, then this file is use as default param_card for that restriction.
                HS: Updated CutTools to v1.9.2

2.0.0(14/12/13)    CHANGE IN DEFAULT:
                   ------------------
                      OM: Change the Higgs mass to 125 GeV for most of the model (but the susy/v4 one).
                      OM: Change the default energy of collision to 13 TeV.
                      RF: Default renormalisation and factorisation scales are now set to H_T/2. (for aMC only)

                   MadEvent Update:
                   ----------------
                      OM+SF+RF: Add Frixione Photon isolation (also for aMC)
                      OM: Implementation of the reweight module for Leading Order matrix-element
                      JA+OM+AK: Store parameters needed for systematics studies.
                          This can be turned on with the use_syst parameter in
                          run_card.dat.
                          This output can be used to generate event weights for
                          a variety of variational parameters, including scalefact,
                          alpsfact, PDF choice, and matching scale. Note that this require
                          pythia-pgs v2.2 for matching scale.
                      OM+JA+Chia: Implement MadWidth (automatic/smart computation of the widths)
                      OM: Support for Form-Factor defined in the UFO model. and support for model
                          parameter presence inside the Lorentz expression.
                      OM: Support for a arbitrary functions.f file present inside the UFO model. 
                      JA: Included <clustering> tag in matched .lhe output, to be 
                          used together with Pythia 8 CKKW-L matching. This can be 
                          turned off with the clusinfo flag in run_card.dat.
                      JA: New treatment of matching for diagrams that have no
                          corresponding lower-multiplicity diagrams. Jets that
                          are not classified as shower-type emission jets are
                          flagged in the cluster scale info at the end of the event,
                          which is recognized by the Pythia interface in Pythia-PGS
                          package v. 2.2. For such jets, xqcut does not apply. This
                          allows for consistent matching e.g. of p p > w+ b b~ in 
                          the 4-flavor scheme. Note that auto_ptj_mjj must be set to
                          .false. for this to work properly.
                      OM: Change model restriction behavior: two widths with identical are not merged anymore.
                      S.Prestel(via OM): implement KT Durham cut. (thanks to Z. Marshall)
                      OM: Improved check for unresponsive of PBS cluster (thanks J. Mc Fayden)
                      OM: Implement a maximum number (2500) of jobs which can be submitted at the same time
                          by the PBS cluster. This number is currently not editable via configuration file.
                     
                   MadEvent Bug Fixing:
                   --------------------
                      OM: Fix a bug for h > l+ l- l+ l- (introduce in 1.5.9) where the phase-space parametrization 
                          fails to cover the full phase-space. This bugs occurs only if two identical particles decays
                          in identical particles and if both of those particles can't be on-shell simultaneously. 
                      OM: Fix a bug for multi_run sample in presence of negative weights (possible if NLO pdf)
                          The negative weights were not propagated to the merged sample. 
                          (thanks to Sebastien Brochet for the fix)
	         
                   aMC@NLO Update:       ! FIRST OFFICIAL RELEASE WITH NLO CAPABILITIES !
                   ---------------
                       PT: MC@NLO matching to PYTHIA8 available.
                       RF: Added FxFx merging
                       RF: Use MC over helicities for the MadLoop virtual corrections.
                       RF: Using "virtual tricks" to reduce the number of PS points for which to include
                           the virtual corrections, leading to a speed up of the code.
                       OM+SF+RF: Add Frixione Photon isolation (also in MadEvent)
                       PA+OM: Fast version of MadSpin implemented (PS generation in Fortran).
		       OM: Allow to have MadSpin in "gridpack mode" (same cards/same decay). 
                           Add in the madspin_card "set ms_dir PATH". If the path didn't exist MS will
                           create the gridpack on that path, otherwise it will reuse the information 
                           (diagram generated, maximum weight of each channel, branching ratio,...)
                           This allow to bypass all the initialization steps BUT is valid only for the 
                           exact same event generation.
                       VH: Fixed set_run.f which incorrectly sets a default value for ptl, drll and
                           etal making the code insensitive to the values set in the run_card.dat 
                       VH: Fixed a bug in MadLoop that doubled the computing time for quad precision
                       VH+RF: Added MadLoop stability information to the log files (and run summary
                           in DEBUG mode).
                       RF: Fixed a stability problem in the reweighting to get PDF and scale uncertainties.
                       VH+RF: Improved the Binoth LHA interface
                       RF: Improved the multi-channeling for processes with more amplitudes than diagrams.
                       RF: Added a new parameter in the run_card to set the required accuracy for fixed 
                           order runs.
                       SF+RF: Improved handling of fixed order analysis

                    From beta3 (13/02/13):
                       OM: Merge with 1.5.7+1.5.8 (See information below)
                       OM: Allow the customize_model to be scriptable in a 
                           friendly way.
                       RF: Event normalization is now Les Houches compliant (the weights
		           of the events should average to the total rate). The old normalization
                           can still be chosen by setting the flag 'sum = event_norm' in the run_card.
		       RF: Fixes a bug related to the mass of the tau that was not consistently 
 		           taking into account in the phase-space set-up.
		       VH: Fixed the incorrect implementation of the four gluons R2 in the loop_sm UFO.
		       VH: Fixed the UV renormalization for the SM with massive c quarks.
                       RF: The PDF uncertainty for NNPDF is now also correctly given in the run summary
                       RF: Some improvements in the test_MC and test_ME when matrix elements are
                           numerically very large
                       OM+RF: Added the running at LO to the 'launch questions'
                       OM: Allow "check" command to use a event file.
                           This will use the related param_card and the first
                           event compatible with the requested process.
                       RF: Improved the phase-space generation in the case of competing resonances

                    From beta2 (23/12/12):
                       MG5 Team: Include 1.5.4+1.5.5+1.5.6 modifications
                       MadSpin Team: Include MadSpin
                       VH: Fix computation in the Feynman gauge for the loops
                       RF: automatic computation of the NLO uncertainties
                       OM: NLO can now be runned with no central disk
                       MZ: change the format of number (using e and not d)
                       MZ: compilation and tests are possible in multicore
                       RF: allow to precise either uncertainty or number of events
                           for aMC@NLO/NLO
                       OM: ./bin/mg5 cmd.cmd is now working for NLO process

                    From beta1 (31/10/12):
                       aMCatNLO Team: First public (beta) version of aMCatNLO.
                         In order to learn aMCatNLO, please do "tutorial aMCatNLO"
                         Please also visit: http://amcatnlo.cern.ch/list.htm for more
                         information.

1.5.15 (11/12/13) OM: Fix the auto-update function in order to allow to pass to 2.0.0

1.5.14 (27/11/13) OM: Add warning about the fact that newprocess_mg5 is going to be remove in MG5_aMC_V2.0.0
                  OM: Improved cluster submision/re-submition control. 

1.5.13 (04/11/13) OM: Implement a function which check if jobs submitted to cluster are correctly runned.
                      In case of failure, you can re-submitted the failing jobs automatically. The maximal 
                      number of re-submission for a job can be parametrize (default 1) and how long you have to
                      wait before this resubmission [to avoid slow filesystem problem, i.e. condor](default 300s)
                      Supported cluster for this function: condor, lsf, pbs
                  OM: Fix a problem when more than 10k diagrams are present for a given subprocesses.
                      (tt~+4jets).
                  BF: Change nmssm model (The couplings orders were not correctly assigned for some triple 
                      Higgs interactions) 
                  OM: use evince by default to open eps file instead of gv.
		  OM: Fix a problem with the set command for the card edition for the mssm model.
                  OM: Update EWdim6 paper according to the snowmass paper. (3 more operator)
                      The default model is restricted in order to exclude those operators. In order
                      to have those you have to use import model EWdim6-full
                  OM: Fix bug #1243189, impossible to load v4 model if a local directory has the name of
                      the models (which is present in the models directory)
                  OM: Fix a bug in the complex mass scheme in the reading of the param_card (it was clearly stated)
                  OM: Improve numerical stability of the phase-space point generation. (thanks Z. Surujon)

1.5.12 (21/08/13) OM: Improve phase-space integration for processes with strong MMJJ cut. Cases where
                      the cross-section were slightly (~4%) under-evaluated due to such strong cut.
                  OM: Add a command print_results in the madevent interface. This command print the 
                      cross-section/number of events/... 
                  OM: change the way prompt color is handle (no systematic reset). Which provides better
                      result when the log is printed to a file. (thanks Bae Taegil) 
                  OM: Fix Bug #1199514: Wrong assignment of mass in the lhe events file if the initial 
                      state has one massive and one massless particles. (Thanks Wojciech Kotlarski)
                  OM: Fix a compilation problem for SLC6 for the installation of pythia-pgs
                  OM: Fix a crash linked to bug #1209113.
                  OM: Fix a crash if python is not a valid executation (Bug #1211777)
		  OM: Fix a bug in the edition of the run_card if some parameters were missing in the cards
                      (Bug #1183334)

1.5.11 (21/06/13) OM: Fix CRITICAL bug (returning wrong cross-section) for processes with more than
                      one W decaying leptonically. For such processes the lepton cuts were also used
                      on the neutrino particle reducing the cross-section. This bug was present only
                      for group_subprocesses=True (the default)
                  OM: Fix Bug #1184213: crash in presence of GIM mechanism (occur on some 
                      LINUX computer only)
                  OM: The compilation of madevent is now performed by the number of core specify
                      in the configuration file. Same for pythia, ...
                  OM: Improve support for Read-Only system
                  OM: Fix a bug with the detection of the compiler when user specifiy a specific
                      compiler.
                  OM: Fix a problem that MG5 fails to compute the cross-section/width after that 
                      a first computation fails to integrate due to a wrong mass spectrum. 
                  OM: Fix a wrong output (impossible to compile) for pythia in presence of photon/gluon
                      propagator (introduce in 1.5.8)
                  OM: Allow to have UFO model with "goldstone" attribute instead of "GoldstoneBoson", since
                      FR change convention in order to match the UFO paper.

1.5.10 (16/05/13) OM: Fix Bug #1170417: fix crash for conjugate routine in presence of 
                      massless propagator. (introduce in 1.5.9)
                  OM: Fix question #226810: checking that patch program exists before
                      trying to update MG5 code.
                  OM: Fix Bug #1171049: an error in the order of wavefunctions 
                      making the code to crash (introduce in 1.5.7)
		  OM: Allow to use an additional syntax for the set command.
                      set gauge = Feynman is now valid. (Was not valid before due to the '=')
                  OM: Fix By Arian Abrahantes. Fix SGE cluster which was not working when
                      running full simulation (PGS/Delphes).
                  OM: adding txxxxx.cc (Thanks to Aurelijus Rinkevicius for having 
                      written the routine) 
                  OM: Fix Bug #1177442. This crash occurs only for very large model. 
                      None of the model shipped with MG5 are impacted.
                  OM: Fix Question #228315. On some filesystem, some of the executable 
                      loose the permission to be executable. Recover those errors 
                      automatically.
                  OM: Modify the diagram enhancement technique. When more diagram have 
                      the same propagator structure we still combine them but we now include
                      the interference term in the enhancement technique for those diagrams.
                      This fix a crash for some multi-jet process in presence of non diagonal
                      ckm matrices.

1.5.9 (01/04/13)  JA: Fix bug in identification of symmetric diagrams, which could
                      give the wrong propagators included in event files for certain
                      processes (such as p p > z z j, z > l+ l-). Apart from the 
                      propagators (with status 2) in the event file, this bug didn't
                      affect any other results (such as distributions).
                  JA: Fix problem in gensym which made some decay chain processes
                      slower than they should be. Thanks Eric Mintun for reporting.
                  JA: Fix problem in event clustering (introduced in v. 1.5.8)
                      which made events from some processes fail Pythia running.
                  JA: Fixed bug #1156474, Pythia 8 C++ matrix element output for 
                      decay chain processes such as p p > z j, z > j j.
                      (Bug #1156474)
                  JA + OM: Automatically remove libpdf and libgeneric before survey,
                      so everything works automatically when switching between
                      built-in PDFs and LHAPDF.
                  JA: Allow syntax / to remove particles in the define command.
                      Example: define q = p / g
                  JA: Added fat warning if any decay process in a decay chain
                      includes a particle decaying to itself (as is the case
                      if you do w+ > all all, since you include w+ > w+ a).
                  JA: Forbid running newprocess_mg5 from a process directory
                      that has already been generated, to avoid confusion.
                  OM: Fix lxplus server issue (Bug #1159929)
                  OM: Fix an issue when MG5 directory is on a read only disk 
                      (Bug #1160629)
                  OM: Fix a bug which prevent to have the pythia matching plot/cross-section
                      in some particular case.
                  OM: Support of new UFO convention allowing to define custom propagator.
                      (Both in MG5 and ALOHA)
                  OM: Change ALOHA default propagator to have a specific expression for the
                      massless case allowing to speed up matrix element computation with 
                      photon/gluon.
                  OM: Correct the default spin 3/2 propagator (wrong incoming/outcoming 
                      definition)
                  ML (by OM): Adding support of the SLURM cluster. Thanks to 
                      Matthew Low for the implementation.
                  OM: Fixing the standalone_cpp output for the mssm model. (only model impacted)
                      Thanks to Silvan S Kuttimalai for reporting. 
                  OM: Fix Bug #1162512: Wrong line splitting in cpp when some name were very long.
                      (shorten the name + fix the splitting)

1.5.8 (05/03/13)  OM: Fix critical bug introduce in 1.5.0. ALOHA was wrongly written
                      HELAS routine for expression containing expression square. 
                      (like P(-1,1)**2). None of the default model of MG5 (like sm/mssm)
                      have such type of expression. More information in bug report #1132996
                      (Thanks Gezim) 		
                  OM+JA: install Delphes now installs Delphes 3 
                      [added command install Delphes2 to install Delphes 2]
                  OM: Add command in MadEvent interface: add_time_of_flight
                      This command modifies the lhe events file by adding the time of 
                      flight information in the lhe events. To run this you need to do
                      $> ./bin/madevent
                      MGME> generate_events --laststep=parton -f 
                      MGME> add_time_of_flight
		      MGME> pythia    [if needed]
                  OM: Fix bug in pythia8 output for process using decay chains syntax.
                      See bug #1099790.
                  CDe+OM: Update EWdim6 model
                  OM: Fix a bug preventing model customized via the "customize_model"
                      command to use the automatic width computation.
                  OM: Change model restriction behavior: a value of 1 for a width is 
                      not treated as a restriction rule.
                  OM: Fix incomplete restriction of the MSSM model leading to inefficient
                      process merging (and larger-than-necessary files) for the MSSM.
                  OM: Correct bug #1107603 (problem with condor cluster for submission 
                      associated to a large number of jobs). Thanks Sanjay.
                  JA: Fix one part of the problem in bug #1123974: take into 
                      account invariant mass cuts mmXX above the peak range in 
                      s-channel resonances in the phase space integration,
                      to make sure such channels find events even for narrow
                      invariant mass cut ranges. Please note the discussion in 
                      that bug report for other types of channels however.
                  JA: Fixed bug #1139303: matrix elements for identical 
                      decay chain processes with different propagators (such as 
                      p p > w+, w+ > e+ ve and p p > w-,  w- > vm~ mu-) 
                      are now no longer combined, to ensure that resonances are
                      correctly represented in event file.
                  OM: Support lhapdf set which contains photon (See bug #1131995).
                  RF+JA: Reuse last two PDF calls also for LHAPDF PDFs, clarify code
                      for reuse of PDFs in pdg2pdf.f and pdg2pdf_lhapdf.f
                  OM: Update the default delphes card to latest Delphes version. This 
                      default card is automatically overwritten by the default Delphes
                      card when running "install Delphes".
                  JA: Make sure cuts are only checked once per event - this can save
                      a lot of time for multiparton event generation.
                  OM: Fix Bug #1142042 (crash in gridpack).

1.5.7 (15/01/13)  OM+JA: Fixed crash linked to model_v4 for processes containing wwww or
                      zzww interactions. (See bug #1095603. Thanks to Tim Lu) 
                  OM: Fix a bug affecting 2>1 process when the final states particles is 
                      (outcoming fermion) introduced in version 1.5.0. (Thanks to 
                      B. Fuks) 
                  OM: Fix a problem of fermion flow for v4 model (thanks to A. Abrahantes) 
                  OM+DBF: Change the automatically the electroweak-scheme when passing to 
                      complex-mass scheme: the mass of the W is the an external parameter
                      and Gf is an internal parameter fixed by LO gauge relation. 
                  OM+DBF: Remove the model sm_mw of the model database. 
                  OM: Fix problem in the ./bin/mg5 file command when some question are 
                      present in the file.
                  OM: Extend support for ~ and ${vars} in path.
                  OM: Fix a crash in multi_run for more than 300 successive runs.
                      (Thanks to Diptimoy)
                  OM: Allow to choose the center of mass energy for the check command.
                  OM: small change in the pbs cluster submission (see question #218824)
                  OM: Adding possibility to check gauge/lorentz/...for  2>1 processes.                    

1.5.6 (20/12/12)  JA: Replaced error with warning when there are decay processes
                      without corresponding core processes final state (see 
                      Question #216037). If you get this warning, please check
                      carefully the process list and diagrams to make sure you
                      have the processes you were expecting.
                  JA: Included option to set the highest flavor for alpha_s reweighting
                      (useful for 4-flavor matching with massive b:s). Note that
                      this does not affect the choice of factorization scale.
                  JA: Fixed Bug #1089199, where decay processes with symmetric 
                      diagrams were missing a symmetry factor. 
                      Note that this only affects decay processes (A > B C ..) 
                      with multiple identical particles in the final state and 
                      some propagators not able to go on the mass shell.
                  JA: Updated the restriction cards for the sm model to set 
                      Yukawa couplings equal to the corresponding masses
                      (in order to avoid stupid gauge check failures).


1.5.5 (18/11/12)  JA: Fixed Bug #1078168, giving asymmetries in X+gamma generation
                      (e.g. Z+gamma) when ickkw=1 and pdfwgt=T. Thanks Irakli!
                  JA: Ensure that t-channel single top gives non-zero cross section
                      even if maxjetflavor=4 (note that if run with matching,
                      maxjetflavor=5 is necessary for correct PDF reweighting).
                  OM: Fixed Bug #1077877. Aloha crashing for pseudo-scalar, 3 bosons 
                      interactions (introduces in 1.5.4)
                  OM: Fix Bug for the command "check gauge". The test of comparing
                      results between the two gauge (unitary and Feynman) was not 
                      changing the gauge correctly.
                  OM: Improvment in LSF cluster support (see bug #1071765) Thanks to
                      Brian Dorney.

1.5.4 (11/11/12)  JA: Fixed bug in combine_runs.py (introduced in v. 1.5.0) for
                      processes with 5 final-state particles, which might prevent
                      matching to Pythia to work properly (thanks Priscila).
                  OM: Fix Bug #1076043, error in kinematics for e- p collisions,
 		      thanks to Uta Klein (introduced in 1.5.0).
                  JA: Fix Bug #1075525, combination of decay processes for 
                      particle and antiparticle (e.g. w+ > all all and 
                      w- > all all), thanks Pierre.
                  OM: Fix a compilation crash due to aloha (thanks Tim T)
                  JA: Fixed dynamical scale settings for e- p collisions.
                  JA: Fixed running LHAPDF on a cluster with cluster_temp_path.
                  JA: Ensure that the seed is stored in the banner even when Pythia
                      is run (this was broken in v. 1.5.0).
                  JA: Improved and clarified phase space presetting for processes
                      with competing BWs.

1.5.3 (01/11/12)  OM: Fix a crash in the gridpack mode (Thanks Baris Altunkaynak)
                  OM: Fix a crash occuring on cluster with no central disk (only
                      condor by default) for some complicated process.
                  OM: If launch command is typed before any output command, 
                      "output madevent" is run automatically.
                  OM: Fix bug preventing to set width to Auto in the mssm model.
                  OM: Allow "set width PID VALUE" as an additional possibility to
                      answer edit card function.
                  OM: Improve ME5_debug file (include now the content of the 
                      proc_card as well).

1.5.2 (11/10/12)  OM: Fix Bug for mssm model. The param_card was not read properly
                      for this model. (introduce in 1.5.0)
                  OM: If the code is run with an input file (./bin/mg5 cmd.cmd)
                      All question not answered in the file will be answered by the 
                      default value. Running with piping data is not affected by this.
                      i.e. running ./bin/mg5 cmd.cmd < answer_to_question 
                       or echo 'answer_to_question' | ./bin/mg5 cmd.cmd      
                      are not affected by this change and will work as expected.
                  OM: Fixing a bug preventing to use the "set MH 125" command in a
                      script file.
                  JA: Fixed a bug in format of results.dat file for impossible
                      configurations in processes with conflicting BWs.
                  OM: Adding command "launch" in madevent interface which is the
                      exact equivalent to the launch command in the MG5 interface
                      in madevent output.
                  OM: Secure the auto-update, since we receive some report of incomplete
                      version file information.

1.5.1 (06/10/12)  JA: Fixed symmetry factors in non-grouped MadEvent mode
                      (bug introduced in v. 1.5.0).
                  JA: Fixed phase space integration problem with multibody 
                      decay processes (thanks Kentarou for finding this!).
                  OM: Fix that standalone output was not reading correctly the param_card
                      (introduce in 1.5.0)
                  OM: Fix a crash when trying to load heft
                  OM: Fix the case when the UFO model contains one mass which 
                      has the same name as another parameter up to the case.
                  OM: Fix a bug for result lower than 1e-100 those one are now 
                      consider as zero.
                  OM: Fix a bug present in the param_card create by width computation 
                      computation where the qnumbers data were written as a float 
                      (makes Pythia 6 crash).

1.5.0 (28/09/12)  OM: Allow MG5 to run in complex mass scheme mode
                      (mg5> set complex_mass True)
                  OM: Allow MG5 to run in feynman Gauge
                      (mg5> set gauge Feynman)
                  OM: Add a new command: 'customize_model' which allow (for a
                      selection of model) to fine tune the model to your need.
                  FR team: add a file decays.py in the UFO format, this files 
                      contains the analytical expression for one to two decays
       		  OM: implement a function for computing the 1 to 2 width on 
                      the fly. (requires MG5 installed on the computer, not only
                      the process directory)
                  OM: The question asking for the edition of the param_card/run_card
                      now accepts a command "set" to change values in those cards
                      without opening an editor. This allow simple implemetation 
                      of scanning. (Thanks G. Durieux to have push me to do it)
                  OM: Support UFO model with spin 3/2
                  OM + CDe: Support four fermion interactions. Fermion flow 
                       violation/Majorana are not yet allowed in four fermion 
                       interactions.
                  OM + PdA: Allow Large Extra Dimension Model (LED) to run in the
                      MG5 framework.
                  OM: Add auto-detection if MG5 is up-to-date and propose to
                      apply a patch if not.
                  OM: MadEvent changes automatically the compiler according to 
                      the value present in the configuration file.
                  OM: Aloha modifications: faster to create routines and more 
                      optimized routines (up to 40% faster than previous version).
                  OM: Aloha now supports Lorentz expression with denominator.
                  OM: Improve error message when Source didn't compile properly.
                  OM: The numerical evaluation of the matrix element requires now 
                      less memory than before (madevent and standalone output)
                  OM: Fix a series of bugs with the madevent command 'remove' and 
                      'run_banner'                    
                  JA: Ensure identical results for identical seeds also with
                      multiple runs in the same directory. Note that identical runs
                      with previous versions can't be guaranteed (but different
                      seeds are guaranteed to give statistically independent runs).
                      Save the results.dat files from all runs.
                  JA: Amended kinematics to correctly deal with the case of
                      massive beams, as well as fixed-target proton collisions.
                  JA: Changed default in the run_card.dat to use -1 as "no cut"
                      for the max-type cuts (etaj, ptjmax, etc.).
                  JA: Added support for negative weights in matrix elements
                      (as required for interference-only terms) and PDFs.
                  JA: Avoid creating directories for integration channels
                      that can not give events based on BW settings
                      (further improvement compared to v. 1.4.8).
                  JA: Optimize phase space integration when there are resonances
                      with mass above ECM.
                  JA: Fixed issue in replace.pl script with more than 9 particles
                      in an event.
                  JA+OM: Allow cluster run to run everything on a local (node) disk.
                      This is done fully automatically for condor cluster.
                      For the other clusters, the user should set the variable
                      "cluster_temp_path" pointing to a directory (usefull only if 
                      the directory is on the node filesystem). This still requires
                      access to central disk for copying, event combination,
                      running Pythia/PGS/Delphes etc.
                  OM: Replace fortran script combine_runs by a python script. 
                      This script allows to be more stable when running on clusters 
                      with slow filesystem response (bugs #1050269 and #1028844)
                  JA: Ensure that process mirroring is turned off for decay
                      processes of type A > B C...

1.4.8.4 (29/08/12) OM: Fix a web problem which creates generations to run twice on the web.

1.4.8.3 (21/08/12) JA: Ensure that the correct seed is written also in the .lhe
                       file header.
                   JA: Stop run in presence of empty results.dat files 
                       (which can happen if there are problems with disk access
                       in a cluster run).
                   JA: Allow reading up to 5M weighted events in combine_events.

1.4.8.2 (30/07/12) OM: Allow AE(1,1), AE(2,2) to not be present in SLAH1 card
                       (1.4.8 crashes if they were not define in the param_card)
                   OM: Add a button Stop-job for the cluster and make nicer output 
                       when the user press Ctrl-C during the job.

1.4.8 (24/07/12)  JA: Cancel running of integration channels where the BW
                      structure makes it impossible to get any events. This
                      can significantly speed up event generation for processes
                      with conflicting BWs.
                  JA: Minor modification of integration grid presetting in
                      myamp.f, due to the above point.
                  JA: Raise exception if a decay process has decaying particles
                      that are not present in the corresponding core process
                      (this might help avoid syntax mistakes).
                  JA: Fixed subprocess group combination also for the case
                      when different process flags @N are given to different
                      decays of the same core process (sorry, this was missed
                      in v. 1.4.7).
                  JA: Fixed crash for process p p > w+ w+ j j t t~ when all 
                      w and t/t~ are decayed (bug #1017912, thanks to Nicolas
                      Deutschmann).
                  JA: Fixed array dimension for diagrams with a single s-channel
                      propagator (caused crash for certain compilers, bug #1022415
                      thanks Sho Iwamoto).
                  JA: Fixed crash for identical decay chains for particle-anti- 
                      particle when only one of the two is decayed, introduced 
                      in v. 1.4.7 (thanks John Lee).
                  OM: Ensure that matching plots are replaced correctly when
                      Pythia is run reusing a tag name.
                  OM: Improved check for YE/AE, YU/AU, YD/AD for first two
                      generations in SLHA1<->2 converter (thanks Abhishek).

1.4.7 (25/06/12)  JA: Change the random seed treatment to ensure that the original 
                      seed is stored in the banner (this was broken in v. 1.4.0).
                      If a non-zero seed is given in the run_card, this seed
                      is used as starting value for the SubProcesses/randinit file,
                      while the seed in the run_card is set to 0.
                      This way, the seed for a multi_run is automatically
                      updated in the same way as for individual runs.
                  TS + JA: Fix problem with duplicate random seeds above 64000.
                      Now, random seeds up to 30081*30081 can safely be used.
                  JA: Turn off automatic checking for minimal coupling orders
                      in decay processes A > B C ...
                  JA: Ensure that automatic coupling order determination works
                      also for effective theories with multiple orders in an
                      interaction (thanks Claude and Gizem Ozturk).
                  JA: Optimize phase space integration and event generation
                      for decay processes with very squeezed mass spectrum.
                  JA: Ensure that identical matrix elements in different process 
                      definitions are combined also when using the decay chain 
                      formalism (thanks to Zhen Liu for pointing this out).
                  BF+JA: Updated the NMSSM model to the latest FR version.
                  OM: Change EW_dim6 to remove all interactions which don't 
                      impact three boson scattering.
                  JA: Fixed problem in matrix element combination which allowed
                      non-identical matrix elements to be combined in certain
                      complicated processes (such as p p > l vl l vl l vl),
                      resulting in lines with Z > e+ mu- in the event file
                      (bug #1015032, thanks Johannes E for reporting).
                  JA: Fixed minor typo in myamp.f.
                  OM: Fixed minor behavior restriction of multi_run (thanks to
                      Joachim Kopp).
                  OM: Improved condor cluster support when the cluster is 
                      unresponsive (should avoid some crashes on the web).
                  JA: Fixed support for color sextets in addmothers.f
                      (thanks Nicolas Deutschmann for reporting).          
                  JA: Make sure that also the SubProcesses directories are 
                      cleaned when running bin/compile in a gridpack.
                  JA: Removed the confusing makefile in Template and replace it
                      with scripts to create madevent.tar.gz and gridpack.tar.gz.
                  
1.4.6 (16/05/12)  JA: Added cuts on lepton pt for each of the 4 hardest leptons
                  OM: Allow bin/madevent script to be run with a single line command
                      example ./bin/madevent multi_run 10 
                  OM: Adding the 4 higgs interactions in the standard model UFO model
                  JA: Added new restriction card for the sm model with massive
                      muon and electron, and non-zero tau decay width
                  JA: Ensure assignment of colors to intermediate propagators
                      works also in fermion flow- and color flow-violating 
                      RPV processes (thanks Brock Tweedie for finding this).
                  JA: Fix crash for certain fermion flow violating decay chains
                      (introduced in v. 1.3.27) (again thanks to Brock Tweedie).
                  JA: Fix crash for decay chains with multiple decays involving 
                      the same particles (thanks Steve Blanchet for reporting)
                  JA+OM: Fix crash for Pythia8 output with multiparticle vertices
                      (thanks to Moritz Huck for reporting this.)
                  OM: Fixing ALOHA output for C++/python.
                  OM: Fix a crash occuring when trying to create an output on 
                      an existing directory (thanks Celine)

1.4.5 (11/04/12)  OM: Change the seed automatically in multi_run. (Even if the seed
                      was set to a non automatic value in the card.)
                  OM: correct a minor bug #975647 (SLAH convention problem) 
                      Thanks to Sho Iwamoto
                  OM: Improve cluster support (more secure and complete version)
                  JA: Increased the number of events tested for non-zero helicity
                      configurations (needed for goldstino processes).
                  OM: Add a command to remove the file RunWeb which were not always
                      deleted correctly
                  OM+JA: Correct the display of number of events and error for Pythia 
                     in the html files.
                  OM: Changed the way the stdout/stderr are treated on the cluster
                      since some cluster cann't support to have the same output file
                      for both. (thanks abhishek)

1.4.4 (29/03/12)  OM: Added a command: "output aloha" which allows to creates a 
                      subset (or all) of the aloha routines linked to the
                      current model
                  OM: allow to choose the duration of the timer for the questions.
                      (via ./input/mg5_configuration.txt)
                  OM: Allow UFO model where G is not defined.
                  OM: allow to use ~,~user, ${var} in the path. Improve support
                      for path containing spaces.
                  JA: Fixed LHAPDF functionality which was broken in v. 1.4.0
                  JA: Allow non-equal mixing angles in mssm restrict cards
                      (as needed for cards from some spectrum generators)
                  JA: Fixed script addmasses.py for complicated events such as
                      p p > t t~ + jets with decays of t and t~.
                  JA: Added GE cluster to the list in cluster.py.
                  JA: Allow up to 1M events in a single run. Note that the 
                      unweighting (combine events) step gets quite slow with
                      so many events. Also note that if Pythia is run, still
                      maximum 50k events is recommended in a single run. 
                  OM: Fix problem linked to filesystem which makes new files
                      non executables by default. (bug #958616)
                  JA: Fixed buffer overflow in gen_ximprove when number of
                      configs > number of diagrams due to competing resonances
                      (introduced in v. 1.4.3).

1.4.3 (08/03/12)  JA: Reintroduced the possibility to completely forbid
                      s-channel diagrams, using the $$ notation. Note that
                      this should be used with great care, since the result
                      is in general not gauge-invariant. It is in general
                      better to use the $ notation, forbidding only onshell
                      s-channel particles (the inverse of decay chains).
                  JA: Automatically ensure that ptj and mmjj are below xqcut
                      when xqcut > 0, since ptj or mmjj > xqcut ruins matching.
                  OM: Add LSF to the list of supported cluster (thanks to Alexis).
                  OM: change the param_card reader for the restrict file.
                      This allow to restrict model with 3 lha id (or more)
                      (thanks to Eduardo Ponton).
                  OM: forbids to run 'generate events' with python 2.4.
                  OM: Include the configuration file in the .tar.gz created on 
                      the web (thanks to Simon) .
                  OM: Fix a Mac specific problem for edition of Delphes card.
                      (thanks to Sho Iwamoto).
                  OM: ALOHA modifications:
                       - Change sign convention for Epsilon (matching FR choices)
                       - For Fermion vertex forces that _1 always returns the  
                         incoming fermion and _2 returns the outcoming fermion. 
                         (This modifies conjugate routine output)
                       - Change the order of argument for conjugate routine
                         to expect IO order of fermion in all cases.
                       Note that the two last modifications matches MG5 conventions
                       and that those modifications correct bugs for interactions
                       a) subject to conjugate routine (i.e. if the model has 
                          majorana)                       
                       b) containing fermion momentum dependencies in the Lorentz
                          structure  
                       All model included by default in MG5 (in particular sm/mssm)
                       were not affected by those mismatch of conventions.
                       (Thanks to Benjamin fuks) 
                  OM: make acceptance test more silent.  
                  OM: return the correct error message when a compilation occur. 
                  OM: some code re-factoring.

1.4.2 (16/02/12) JA: Ensure that matching works properly with > 9 final state
                      particles (by increasing a buffer size in event output)
                 OM: add a command "import banner" in order to run a full run
                      from a given banner.
                 OM: Fix the Bug #921487, fixing a problem with home made model
                      In the definition of Particle/Anti-Particle. (Thanks Ben)
                 OM: Fix a formatting problem in me5_configuration.txt 
                      (Bug #930101) Thanks to Arian
                 OM: allow to run ./bin/mg5 BANNER_PATH and
                      ./bin/mg5 PROC_CARD_V4_PATH
                 OM: Various small fixes concerning the stability of the html 
                      output.
                 OM: Changes the server to download td since cp3wks05 has an 
                      harddisk failures.

1.4.1 (06/02/12) OM: Fix the fermion flow check which was wrongly failing on 
                      some model  (Thanks to Benjamin)
                 OM: Improve run organization efficiency (which speeds up the 
                      code on cluster) (Thanks to Johan)
                 OM: More secure html output (Thanks to Simon)

1.4.0 (04/02/12) OM: New user interface for the madevent run. Type:
                      1) (from madevent output) ./bin/madevent
                      2) (from MG5 command line) launch [MADEVENT_PATH] -i
                      This interface replaces various script like refine, 
                      survey, combine, run_..., rm_run, ...
                      The script generate_events still exists but now calls
                       ./bin/madevent. 
                 OM: For MSSM model, convert param_card to SLAH1. This card is
                      converted to SLAH2 during the MadEvent run since the UFO 
                      model uses SLAH2. This allows to use Pythia 6,
                      as well as having a coherent definition for the flavor.
                 JA+OM: For decay width computations, the launch command in 
                      addition to compute the width, creates a new param_card 
                      with the width set to the associated values, and with the 
                      Branching ratio associated (usefull for pythia). 
                 NOTE: This param_card makes sense for future run ONLY if all 
                      relevant decay are generated.
                 EXAMPLE: (after launch bin/mg5):
                       import model sm-full
                       generate t > b w+
                       define all = p b b~ l+ l- ta+ ta- vl vl~
                       add process w+ > all all
                       add process z > all all
                       define v = z w+ w-
                       add process h > all all
                       add process h > v v, v > all all
                       output
                       launch
                 OM: change output pythia8 syntax: If a path is specified this 
                      is considered as the output directory.
                 OM: Change the path of the madevent output files. This allows 
                      to run pythia/pgs/delphes mulitple times for the same set 
                      of events (with different pythia/... parameters).
                 OM: Madevent output is now insensitive to the relative path
                      to pythia-pgs, delphes, ... In consequence you don't need
                      anymore to have your directory at the same level as 
                      Template directory. 
                 OM: MadEvent checks that the param_card is coherent with the 
                      restriction used during the model generation. 
                 OM: Model restrictions will now also force opposite number to 
                      match (helpfull for constraining to rotation matrix).  
                 OM: Change the import command. It's now allowed to omit the 
                      type of import. The type is guessed automaticaly. 
                      This is NOT allowed on the web.
                 OM: Add a check that the fermion flow is coherent with the 
                      Lorentz structure associates to the vertex.
                 OM: Add a check that the color representation is coherent. 
                      This allow to detect/fix various problem linked
                      to some new models created by FR and SARAH.
                 OM: Change the default fortran compiler to gfortran.
                 OM: Add the possibility to force which fortran compiler will
                      be used, either via the configuration file or via the set 
                      command.
                 OM: Add the possibility to bypass the automatic opening of 
                      the web browser (via the configuration file: 
                      ./input/mg5_configuration.txt )
                 OM: add 'save options' command to save the current configuration 
                      in the configuration file. 
                 OM: Change the scheme of questions when running madevent and 
                      allow to specify in the command interface if you
                      want to run pythia/pgs/...
                      Allow to put the answers to the questions in the 
                      proc_card.dat.
                 OM: Add options for the display command:
                      a) display options: return the current option value. 
                        i.e. those set via the set command and/or via the 
                        configuration file
                      b) display variable NAME: return the current string 
                        representation of NAME and/or self.NAME .
                      c) display coupling_order: return the coupling orders with
                        their associated weight (for automatic order restriction)
                      d) display couplings now returns the list of all couplings
                        with the associated expression
                      e) display interactions [PART1] [PART2] [PART3] ...
                         display all interactions containing the particles set
                         in arguments 
                 OM: New Python script for the creation of the various html pages.
                      This Requires less disk access for the generation of the files.
                 OM: Modify error treatment, especially for Invalid commands
                      and Configuration problems.
                 JA: Ensure that we get zero cross section if we have
                      non-parton initial states with proton/antiproton beams
                 OM: Improve cluster support. MadEvent now supports PBS/Condor/SGE
                      Thanks to Arian Abrahantes for the SGE implementation.
                 OM: Improve auto-completion (better output/dealing with multi line/...)
                 OM: Improve the parallel suite and change the release script to run
                      some of the parallel tests. This ensures even higher stability 
                      of the  code for the future releases.
                 JA: Changed the way gridpacks work: Set granularity to 1
                      (so randomly select channels only if they should generate 
                      less than 1 event), but allowing channels to run down to a single
                      iteration. This removes all old problems with increased
                      variance for small channels in the gridpacks, while giving 
                      even faster event generation.

                 Thanks to Johan Alwall, Sho Iwamoto for all the important 
                 testing/bug reports.


1.3.33 (01/01/12) JA: Revisited colors for propagators in addmothers.f
                      to ensure that propagators in color flow
                      violating processes get the correct color
                      from initial state particles (thanks to
                      Michele Gabusi for forcing me to do this).

1.3.32 (21/12/11) JA: Fixed a bug in the PDF reweighting routine,
                      which caused skewed eta distributions for
                      matched samples with pdfwgt=T. Thanks to Giulio
                      Lenzi for finding this.
 
1.3.31 (29/11/11) OM: Fix a bug an overflow in RAMBO (affects standalone 
                     output only)
                  PdA (via OM): Change RS model (add a width to the spin2)
                  OM: Fix a bug in the cuts associate to  allowed mass of all 
                      neutrinos+leptons (thanks to Brock Tweedie for finding it)
                  OM: Remove some limitation in the name for the particles


1.3.30 (18/11/11) OM: Fix a bug for the instalation of pythia-pgs on a 64 bit
                      UNIX machine.
                  OM: If ROOTSYS is define but root in the PATH, add it 
                      automatically in create_matching_plots.sh
                     This is require for the UIUC cluster.

1.3.29 (16/11/11) OM: Fixed particle identities in the Feynman diagram drawing
                  JA: Fixed bug in pdf reweighting when external LHAPDF is used.
                  OM+JA: Simplify the compilation of pythia-pgs package.


1.3.28 (14/11/11) OM+JA: Fix special case when Lorentz structure combining
                      two different Majorana particles depends on the
                      incoming/outgoing status of the Majorana particles
                      (needed for MSSM with Goldstino).
                  JA: Fixed problem with colors in addmothers.f for complicated
                      multiparticle vertices and simplified color treatment 
                      (thanks to Gauthier Durieux for pointing this out).
                  JA: Further improved gridpack parameters
                  OM: Update the parallel test (now testing against MG5 1.3.3)
                  OM: Include some parallel test in the release script.


1.3.27 (05/11/11) JA: Fix bug in mirrored amplitudes (sometimes
                      amplitudes that should not be flagged as
                      mirrored were flagged as mirrored). Thanks
                      Marco Zaro for reporting this!
                  JA: Fix another problem getting enough events in
                      gridpack mode (it was not completely fixed in
                      v. 1.3.24). Thanks Alexis!
                  JA: Added "!" comments for all parameters in the default
                      run_card, since apparently this is still needed
                      for g77 to correctly read the parameters.
 
1.3.26 (31/10/11) JA: Fix color setting in MadEvent event file for
                      multiparticle vertices, which was not taken into
                      account in the upgrade in v. 1.3.18
                  OM: Fixed mmnl cut (inv. mass of all leptons and neutrinos)
                      which was never active.
                  OM: Fix td install in Linux were a chmod was missing

1.3.25 (27/10/11) JA: Ensure that the correct intermediate resonance
                      is always written in the event file, even when we
                      have resonances with identical properties.
                  OM: Fix the bug forcing to quit the web browser in order to
                      have MG5 continuing to run.
                  OM: Change the tutorial in order to allow open index.html
                      after the output command. 

1.3.24 (22/10/11) JA: Fix problem with getting enough events in gridpack
                      mode (this was broken in v. 1.3.11 when we moved
                      from events to luminocity in refine). Thanks to
                      Alexis Kalogeropoulos.

1.3.23 (19/10/11) JA: Allow user to set scales using setscales.f again 
                      (this was broken in v. 1.3.18). Thanks to Arindam Das.
                  JA: Ensure that the error message is displayed if the
                     "make" command is not installed on the system.
 
1.3.22 (12/10/11) JA: Fixed another bug (also introduced in 1.3.18), which 
                      could give the wrong ordering between the s-channel 
                      propagators for certain multiprocess cases (this
                      also lead to a hard stop, so don't worry, if you get 
                      your events, the bug doesn't affect you). Sorry about
                      that, this is what happens when you add a lot of
                      new functionality...

1.3.21 (12/10/11) OM: Add a new command: install.
                      This allow to install quite easily different package
                      devellop for Madgraph/MadEvent. The list of available
                      package are pythia-pgs/MadAnalysis/ExRootAnalysis/Delphes
                  OM: Adding TopEffth Model
                  OM: Improve display particles and autocompletion in
                      presence of nonpropagating particles
                  OM: Fix Aloha bug linked to four fermion operator
                  PA: fix the problem of degenerate color basis in the
                      diquark sextet model
                  JA: Fixed bug in cluster.f that created a hard stop,
                      introduced in 1.3.18.

1.3.20 (09/10/11) JA: Fixed bug in myamp.f that created a hard stop
                      error for certain cases with many processes with
                      different propagators in the same subprocess dir.

1.3.19 (06/10/11) JA: Fixed problem with SubProcesses makefile on Linux,
                      introduced in 1.3.18.

1.3.18 (04/10/11) JA: Use model information to determine color of particles
                      for reweighting and propagator color info.
                  JA: Changed the definition of "forbidden s-channels"
                      denoted by "$" to exclude on-shell s-channels while
                      keeping all diagrams (i.e., complemetary to the decay
                      chain formalism). This reduces the problems with 
                      gauge invariance compared to previously.
                      "Onshell" is as usual defined by the "bwcutoff" flag 
                      in the run_card.dat.
                  JA: Enable proper 4-flavor matching (such as gg>hbb~+jets)
                      Note that you need the Pythia/PGS package v. 2.1.9 or 
                      later to use with 4F matching.
                      Changes include: alpha_s reweighting also for b vertices,
                      new scale treatment (mu_F for pp>hbb~ is (pT_b^max*m_Th)),
                      no clustering of gluons to final-state massive particles
                      in MadEvent.
                  JA: Ensure that factorization scale settings and matching works
                      also in singlet t-channel exchange processes like
                      single top and VBF. The dynamic factorization
                      scale is given by the pT of the scattered quark
                      (on each side of the event).
                Note: You need the Pythia/PGS package v. 2.1.10 or later
                      to use with VBF matching, to ensure that both radiated
                      and scattered partons are treated correctly
                      - scattered partons need to be excluded from the matching,
                      since their pT can be below QCUT. An even better
                      treatment would require to individually shower and match
                      the two sides in Pythia, which is not presently possible.
                Note: In the matched 4-flavor process p p > t b~ j $ w+ w- t~ +
                      p p > t b~ j j $ w+ w- t~, there is an admixture
                      of t-channel single top (with up to 1 radiated jet) 
                      and s-channel single top (with up to 2 radiated jets). 
                      In this case, the automatic determination of maximum 
                      multiplicity sample doesn't work (since max in the file 
                      will be 2 jets, but for t-channel max is 1 jet).
                      So MAXJETS=1 must be specified in the pythia_card.dat.
                  JA: Fixed pdf reweighting for matching, which due to a mistake
                      had never been activated.
                  JA: Improved phase space integration presetting further by 
                      taking into account special cuts like xpt, ht etc.
                  JA: Introduce new convention for invariant mass cuts
                      - if max < min, exclude intermediate range
                      (allows to exclude W/Z dijet resonances in VBF processes)

1.3.17 (30/09/11) OM: Fix a crash created by ALOHA when it tries to create the full
                      set of ALOHA routines (pythia8 output only).

1.3.16 (11/09/11) JA: Fixed the problem from 1.3.12.

1.3.15 (09/09/11) OM: remove the fix of 1.3.12
                      (No events in output for some given processes)

1.3.14 (08/09/11) OM: Fix a bug in the RS model introduced in 1.3.8

1.3.13 (05/09/11) JA: Fixed bug with cut_decays=F which removed cuts also for
                      non-decay products in certain channels if there is
                      a forced decay present. Note that this does not affect
                      xqcut, only pt, minv and eta cuts.
                  JA: If non-zero phase space cutoff, don't use minimum of
                      1 GeV (this allows to go to e.g. 2m_e invariant mass for
                      \gamma* > e+ e-).

1.3.12 (01/09/11) JA: Fixed problem with decay chains when different decays
                      result in identical final states, such as
                      p p > go go, (go > b1/b1~ b/b~, b1/b1~ > b/b~ n1)
                      (only one of the decay chains was chosen, instead of
                      all 3 combinations (b1,b1), (b1,b1~), (b1~,b1~))
                  JA: Allow for overall orders also with grouped subprocesses
                  JA: Ensure that only leading color flows are included in event
                      output (so no singlet flows from color octets).
                  JA: Fixed small bug in fermion flow determination for multifermion
                      vertices.

1.3.11 (26/08/11) JA: Improved precision of "survey" by allowing 4th and 5th 
                      iteration if accuracy after 3 iterations < 10%.
                  JA: Subdivide BW in phase space integration for conflicting BWs 
                      also for forced decays, to improve generation with large
                      bwcutoff in e.g. W+ W- production with decays.
                  JA: Do refine using luminocity instead of number of events,
                      to work with badly determined channels.
                  JA: Don't use BW for shat if mass > sqrt(s).
                  JA: Fixed insertion of colors for octet resonances decaying to 
                      octet+singlet (thanks Bogdan for finding this)

1.3.10 (23/08/11) OM: Update ALOHA version
                  OM: increase waiting time for jobs to write physically the results on
                      the disks (in ordre to reduce trouble on the cluster).

1.3.9 (01/08/11)  OM: Add a new model DY_SM (arXiv:1107.5830). Thanks to Neil 
                      for the generation of the model 

1.3.8 (25/07/11)  JA: Replace the SM and HEFT models with latest versions using
                      the Wolfenstein parameterization for the CKM matrix.
                  JA: Implemented reading of the new UFO information about
                      coupling orders (order hierarchy and expansion_order).
                  JA: New "coupling order" specification WEIGHTED which checks
                      for  sum of coupling orders weighted by their hierarchy.
                  JA: Implemented optimal coupling orders for processes from any
                      model if no coupling orders specified.

1.3.7 (21/07/11)  JA: Fix makefiles for some v4 models that were forgotten
                      in v. 1.3.5

1.3.6 (18/07/11)  OM: Ensure that the new makefiles work on the web

1.3.5 (14/07/11): JA: New organization of make files, ensure that compilation works 
                      for all modes (with/without LHAPDF, static/dynamic, 
                      regular/gridpack) for both Linux and Mac OS X (be careful with 
                      dynamic libraries on Mac OS X though, since it seems that 
                      common blocks might not work properly)
                  JA: Fixed proper error messages and clean stop for compilation 
                      errors during MadEvent run.

1.3.4 (05/07/11): OM: More informative error message when a compilation error occurs

1.3.3 (29/06/11): JA: Fixed diagram symmetry for case when there are
                      no 3-vertex-only diagrams
                  JA (by OM): More informative error when trying to generate invalid 
                      pythia8 process

1.3.2 (14/06/11): OM: Fix fortran output when a model is case sensitive 
                        (Bug if a coupling was depending of a case sensitive parameter)
                  SdV: Remove a annoying print in the new cuts (added in 1.3.0)
                  OM: Fix a compilation problem in the standalone cpp output

1.3.1 (02/06/11): JA: Fixed missing file bug with the introduction of
                      inclusive HT cut

1.3.0 (02/06/11): JA: Allow for grouped subprocesses also for MG4 models
                  JA: Improved multiprocess diagram generation to reuse
                      diagrams for crossed processes
                  JA: Automatic optimization of order of particles in
                      multiparticle labels for optimal multiprocess generation
                  JA: Improved efficiency of identification of identical
                      matrix elements
                  JA: Improved identification of diagrams with identical
                      divergency structure for grouped subprocesses
                  JA: Included more fine-grained run options in the
                      run_card, including helicity summation options,
                      whether or not to set ptj and mjj automatically
                      based on xqcut, etc.
                  JA: Fixed some minor array limit and arithmetics warnings
                      for extreme decay and decay chain processes.
                  SdV: Added cuts on H_T(all jets, light and b)
                  OM: Fixed minor bug related to cluster option in launch

1.2.4 (15/05/11): JA: Fixed long-standing bug in DECAY relating to
                      the cross section info in <init> block, and
                      fixed parameter reading for MG5 SM model.

1.2.3 (11/05/11): JA: Fixed problem with scale choice in processes with mixed 
                      QED/QCD orders, e.g. p p > t t~ QED=2. Note that this fix
                      doesn't work for p p > t t~ j j QED=4 which should still
                      be avoided.
                  JA: Added the ptllmin/max options in the default run_card.dat

1.2.2 (09/05/11): OM: fix ALOHA symmetries creating not gauge invariant result 
                      for scalar octet

1.2.1 (08/05/11): OM: reduce the quantity of RAM use by matrix.f
                  OM: support speed of psyco if this python module is installed
                  OM: fix a minor bug in the model parsing
                  OM: add the check of valid model.pkl also for v4 model
                  OM: add a check that UpdatesNotes is up-to-date when
                      making a release
                  JA: Fixed problem in phase space generation for
                      s-channel mass > s_tot

1.2.0 (05/05/11): OM: minor fixes on check charge conjugation
                  OM: add a check on the path for the validity of the model.pkl
                  JA: Fixed problem with combine_runs on certain compilers

1.1.2 (03/05/11): OM+JA: Fixed problem for models with multiple
                      interactions for the same set of particles,
                      introduced in v. 1.1.1
 
1.1.1 (02/05/11): JA: Replaced (slow) diagram symmetry determination by
                      evaluation with fast identification based on diagram tags.
                  JA: Replacing the "p=-p" id=0 vertex produced by diagram 
                      generation algorithm already in the diagram generation,
                      simplifying drawing, helas objects and color.
                  JA: Fixed compiler warnings for unary operator.
                  JA: Always set all coupling orders for diagrams
                      (needed for NLO implementations).
                  OM: Improved and more elegant "open" implementation for
                      the user interface.
                  OM: minor fixes related to checking the gauge

1.1.0 (21/04/11): JA: Removed hard limit on number of external particles in 
                      MadEvent, allowing for unlimited length decay chains there
                      (up to 14 final state particles successfully integrated).
                  JA: Improved helicity selection and automatic full helicity 
                      sum if needed. Optimization of run parameters.
                  JA: New flag in run_card.dat to decide whether basic cuts
                      are applied to decay products or not.
                  OM: Merged ALOHA calls for different lorentz structures 
                      with the same color structures, increasing the speed and 
                      efficiency of matrix element evaluations.
                  OM: Added new "open" command in command line interface,
                      allowing to open standard file types directly.
                      Automatically open crossx.html at launch.
                  JA: Fixed MadEvent bugs for multiparton processes with 
                      conflicting decays and some faulty array limits.
                  JA: Suppressed scary but irrelevant warnings for compiling 
                      2->1 and 1->2 processes in MadEvent.
                  JA: Pythia 8 output further optimized.
                  JA, OM: Several minor fixes relating to user interface etc.

1.0.0 (12/04/11): Official release of MadGraph 5. Some of the features:
                  - Complete FeynRules compatibility through the UFO interface
                  - Automatic writing of HELAS routines for any model in
                    Fortran, C++ or Python through ALOHA
                  - Matrix element output in Fortran, C++ or Python
                  - Output formats: MadEvent, Pythia 8, Standalone (Fortran/C++)
                  - Support for spin 0, 1/2, 1, 2 particles
                  - Support for color 1, 3, 6, 8
                  - Revamped MadEvent with improved subprocess directory 
                    organization and vastly increased speed and stability
                  - Unlimited length decay chains (up to 12 final state
                    particles tested with MadEvent, see v. 1.0.1)
                  - Process checks for new model implementations
                  - ...and much more (see paper "MadGraph 5: Going Beyond")<|MERGE_RESOLUTION|>--- conflicted
+++ resolved
@@ -17,12 +17,9 @@
 		RF+VH: Replaced the default topdrawer histograms with HwU histograms for f(N)LO runs
                     and allow it also for aMC@NLO runs.
 		RF+VB: Allow for variable bin-sizes in MG5_aMC+aMCfast+ApplGrid runs.
-<<<<<<< HEAD
                 MZ+RF: Added 'LOonly' asNLO mode to export processes without any real and virtuals 
                        (useful e.g. for higher multiplicities when merging)
-=======
 		RF: Added support for the computation of NLO+NNLL jet veto cross sections
->>>>>>> 378b1236
 
 2.2.3(10/02/15) RF: Re-factoring of the structure of the code for fNLO computations.
                 OM: Fix a bug in MadWeight (correlated param_card was not creating the correct input file)

--- conflicted
+++ resolved
@@ -2,14 +2,11 @@
 
 
 2.3.3(XX/XX/XX)
-<<<<<<< HEAD
  VH+HS: Interfaced MadLoop to Samurai
 	OM: Having two mode for "output pythia8" one (default) for pythia8.2 and one for pythia8.1 (with --version=8.1)
-=======
-        OM: Allow new syntax for the param_card: instead of an entry you can enter scan:[val1, val2,...]
-            To perform a scan on this parameter.
-        OM: Having two mode for "output pythia8" one (default) for pythia8.2 and one for pythia8.1 (with --version=8.1)
->>>>>>> c9471bff
+    OM: Allow new syntax for the param_card: instead of an entry you can enter scan:[val1, val2,...]
+        To perform a scan on this parameter.
+    OM: Having two mode for "output pythia8" one (default) for pythia8.2 and one for pythia8.1 (with --version=8.1)
 	RF: Rewriting of job-control for NLO processes. Better accuracy estimates for FO processes
 	RF: Fix for factorisation scale setting in FxFx merging when very large difference in scale in the
  	    non-QCD part of a process. 

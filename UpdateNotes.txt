--- conflicted
+++ resolved
@@ -11,15 +11,12 @@
 	    processes which have jets at Born level, but do not require generation cut (like t-channel single-top). 
 	RF: Added an option to the run_card to allow for easier variation of the shower starting scale (NLO only).
 	RF: Fixed a problem in the setting of the flavour map used for runs with iAPPL >= 1. 
-<<<<<<< HEAD
 	RF: Allow for decay processes to compute (partial) decay widths at NLO accuracy (fixed order only).
-=======
         OM: (SysCalc interface) Allow to bypass the pdf reweighting/alpsfact reweighting
         MZ: fixed bug related to slurm clusters
 	OM: remove the addmasses.py script of running by default on gridpack mode. 
             if you want to have it running, you just have to rename the file madevent/bin/internal/addmasses_optional.py to
  	    madevent/bin/internal/addmasses_optional.py and it will work as before. (Do not work with SysCalc tag)
->>>>>>> 0005ed2e
 
 2.3.2(20/08/15)   
         OM: Improve reweighting module. (https://cp3.irmp.ucl.ac.be/projects/madgraph/wiki/Reweight)

Update notes for MadGraph5_aMC@NLO (in reverse time order)

<<<<<<< HEAD
2.4.1 (xx/xx/xx)
        OM: Fix a bug in fix target experiment with PDF on the particle at rest.
            The cross-section was correct but the z-boost was not performed correctly.
 
2.4.0.beta (06/04/16)
=======

2.4.0 (12/06/16)
>>>>>>> 84dfe632
        OM: Allowing the proper NLO reweighting for NLO sample
	RF: For NLO processes allow for multiple PDF and scales reweighting, directy by inputting lists
	    in the run_card.dat.
        VH: Interfaced MadLoop to Samurai and Ninja (the latter is now the default)
        HS: Turn IREGI to off by default
        MZ: new NLO generation mode. It is more efficient from the memory and CPU point of 
            view, in particular for high-multiplicity processes. 
            Many thanks to Josh Bendavid for his fundamental contribution for this.
            The mode can be enabled with
            > set low_mem_multicore_nlo_generation True
            before generating the process.
        OM: Adding the possibility to use new syntax for tree-level processes:
            QED==2 and QCD>2: The first allows to select exactly a power of the coupling (at amplitude level
            While the second ask for a minimum value.   
        RF: In the PDF uncertainty for fixed-order NLO runs, variations of alphaS were not included.
        OM: In MLM matching, fix a bug where the alpha_s reweighting was not fully applied on some events. 
            (This was leading to effects smaller than the theoretical uncertainty)
        OM: Fixing the problem of using lhapdf6 on Mac
        MZ: Faster interface for LHAPDF6
        OM: Add support of epsilon_ijk in MadSpin
        OM: Fix multiple problem with multiparticles in MadSpin
        OM: Improve spinmode=None in MadSpin
        OM: Update the TopEffTh model
        MZ: Fix problem with slurm cluster
        OM: Improve scan functionalities
        PT: New way of handling Pythia8 decays
	RF: Fixed a bug that resulted in wrong event weights for NLO processes when requiring
            a very small number of events (introduced in 2.3.3)
        OM: Allow to keep the reweight information in the final lhe file for future computation 
        MZ: updated FJcore to version 3.1.3 (was 3.0.5)

2.3.3 (15/10/15)
	OM: Having two mode for "output pythia8" one (default) for pythia8.2 and one for pythia8.1 (with --version=8.1)
    OM: Allow new syntax for the param_card: instead of an entry you can enter scan:[val1, val2,...]
        To perform a scan on this parameter.
    OM: Having two mode for "output pythia8" one (default) for pythia8.2 and one for pythia8.1 (with --version=8.1)
    OM: Allow new syntax for the param_card: instead of an entry you can enter "scan:[val1, val2,...]"
        To perform a scan on this parameter.
    OM: Having two mode for "output pythia8" one (default) for pythia8.2 and one for pythia8.1 (with --version=8.1)
	RF: Rewriting of job-control for NLO processes. Better accuracy estimates for FO processes
	RF: Fix for factorisation scale setting in FxFx merging when very large difference in scale in the
 	    non-QCD part of a process. 
	RF: Better discarding of numerical instabilities in the real-emission matrix elements. Only of interested for
	    processes which have jets at Born level, but do not require generation cut (like t-channel single-top). 
	RF: Added an option to the run_card to allow for easier variation of the shower starting scale (NLO only).
	RF: Fixed a problem in the setting of the flavour map used for runs with iAPPL >= 1. 
	RF: Allow for decay processes to compute (partial) decay widths at NLO accuracy (fixed order only).
    OM: (SysCalc interface) Allow to bypass the pdf reweighting/alpsfact reweighting
    MZ: fixed bug related to slurm clusters
	OM: remove the addmasses.py script of running by default on gridpack mode. 
            if you want to have it running, you just have to rename the file madevent/bin/internal/addmasses_optional.py to
 	    madevent/bin/internal/addmasses_optional.py and it will work as before. (Do not work with SysCalc tag)
        OM: make the code compatible with "python -tt" option

2.3.2.2 (06/09/15)
    VH: Finalized the MG5aMC-GoSam interface

2.3.2(20/08/15)   
        OM: Improve reweighting module. (https://cp3.irmp.ucl.ac.be/projects/madgraph/wiki/Reweight)
            New Capabilities: 
             - allow to reweight by loop-induced processes
             - allow to change model 
             - allow to change process definition
             - allow to unweight the sample to have an idea of the statistical power.
             - allow to perform some crude reweighting on NLO sample (reweighting by LO matrix element). NLO
               accuracy is not preserved (in general) for such computation.
            New dependencies:
	     - require the f2py module (part of numpy)
	OM: change the kt-durham cut (at LO) such that particle comming from decay are not impacted if cut_decays
            is on False.
        VH: Fixed the check in helas wavefunction appearance order in an helas diagrams. It failed in cases
	    where additional wf were created during the fix of fermion flow in presence of majorana fermions.         
	RF: Fixed a bug in the aMCFast/ApplGrid interfaced introduced in the previous version.
        OM: Fix a crash when using mssm-no_b_mass model (due to the SLHA1-SLHA2 conversion)
        OM: Fix a bug in the add_time_of_flight function (not called by default) where the displaced vertex information
            was written in second and not in mm as it should. Note that this function can now be run on the flight
	    by adding the following line in the run_card: "  1e-2 = time_of_flight #threshold for the displaced vertex" 
	RF: Small fix that leads to an improvement in the phase-space generation for NLO processes
        OM: Fix a crash introduce in 2.3.0 when running sequentially in the same directory (thanks Gauthier)
        OM: Improve aloha in the case of some expression reduces to pure float.
        OM: In MadSpin, allow to specify cut for the 1>N decay in spinmode=none.
	RF: Fixed a bug that gave bogus results for NLO runs when using an internal PDF which is not
            NNPDF (like for the old cteq_6m, etc).
	RF: Fixed a bug in the PDF combination in the HwU histograms: there was no consistent use if Hessian
            and Gaussian approaches for MSTW/CTEQ and NNPDF, respectively.
        OM: Fixed a small bug in EWdim6 which was removing a coupling in AZHH interaction.
        OM: improve customize_model function to avoid problem with unity coupling.
	RF: Improved the treatment of the bottom Yukawa. Thanks Marius Wiesemann. 

2.3.1  
     OM+VH: Automation of event generation for loop-induced processes.
		OM: Automatic change of the p/j definition to include the b particle if the model has a massless b.
	RF: Reduce the collision energy for the soft and collinear tests: for 100TeV collider many were failing
	    due to numerical instabilities. 
        OM: Fixing bug associate to the epsilon_ijk structure
        OM+VH: Various bug fixing for the loop-induced processes
        OM: Fix a crash in MadWidth which occurs for some 4 body decay
        PT: Fixed a bug concerning the use of Herwig++ with LHAPDF. Bug was introduced in 2.3.0.beta
	OM: Fix a crash in ALOHA for form-factor in presence of fermion flow violation

2.3.0.beta(10/04/15) OM+VH: Adding the possibility to compute cross-section/generate events for loop-induced process
		JB+OM: Addign matchbox output for matching in the Matchbox framework
                OM+VH: Change the handling of the run_card.
                      - The default value depends now of your running process
                      - cut_decays is now on False by default
                      - nhel can only take 0/1 value. 1 is a real MC over helicity (with importance sampling)
                      - use_syst is set on by default (but for matching where it is keep off)                    
                      - New options added: dynamical_scale_choice, it can take the following value
		            -1 : MadGraph5_aMC@NLO default (different for LO/NLO/ ickkw mode) same as previous version. 
                             0 : Tag reserved for user define dynamical scale (need to be added in setscales.f).
                             1 : Total transverse energy of the event.
                             2 : sum of the transverse mass 
                             3 : sum of the transverse mass divide by 2 
			     4 : \sqrt(s), partonic energy 
                OM: Cuts are also applied for 1>N processes (but the default run_card doesn't have any cut).         
                PT: Set command available for shower_card parameters
                OM: New MultiCore class with better thread support
                RF: Fixed a bug in the aMCfast/APPLGrid interface introduced in version 2.2.3
		RF: Fixed a bug in the setting of the integration grids (LO process generation) for the minimum
		    energy needed for photons. The bug did not lead to any bias in event generation.
		RF: Re-factoring of the structure of the code for NLO+PS computations.
		RF+VH: Replaced the default topdrawer histograms with HwU histograms for f(N)LO runs
                    and allow it also for aMC@NLO runs.
		RF+VB: Allow for variable bin-sizes in MG5_aMC+aMCfast+ApplGrid runs.
                MZ+RF: Added 'LOonly' asNLO mode to export processes without any real and virtuals 
                       (useful e.g. for higher multiplicities when merging)
		RF: Added support for the computation of NLO+NNLL jet veto cross sections
		RF: Fixed a bug in the Pythia8 interface: FxFx was not correctly initialized and all
                    events were incorrectly kept (introduced in v.2.2.3)
                OM: Improve the function "print_result" (in the running interface)
                    add an option --format=short allowing to print the result in a multi-column format
                OM: Possibility to not transfer pdf file to the node for each job. 
                       This is done via a new option (cluster_local_path) which should contain the pdf set.
                       This path is intented to point to a node specific filesystem.
                    New way to submit job on cluster without writting the command file on the disk.
                OM: Allowing MadSpin to have a mode without full spin-correlation but handling three (and more) 
                    body decay. (set spinmode=none).
                OM+PA: Fixing various bug in MadSpin.

2.2.3(10/02/15) RF: Re-factoring of the structure of the code for fNLO computations.
                OM: Fix a bug in MadWeight (correlated param_card was not creating the correct input file)
		RF: When requiring more than 1M events for (N)LO+PS runs, do not go to higher precision than 0.001
                    for the grids and cross section (can be overwritten with the req_acc run_card parameter).
		RF: Make sure that reweight info (for PDF and scale uncertainties) also works for UNLOPS events.
		RF: When setting the B's stable in the shower_card, also set the eta_b (PDG=551) stable.
		OM: Change the Breit-Wigner splitting for the multi-channel integration, use the bwcutoff instead of
                    the hardcoded value 5.
                MZ: Fix to bug 1406000 (segfault appearing when doing FxFx merging). Thanks to Josh Bendavid for
                    having reported it
                MZ: Fix to a bug occurring when generating event in the "split" mode: the required output was 
                    not correctly specified
                OM: The built-in pdf "nn23lo" and "nn23lo1" where associate to the wrong lhapdfid in the lhef file
                    This was creating bias in using SysCalc. (Thanks Alexis)
                OM: Fix a bug in the LO re-weighing  module which was removing the 
                    SysCalc weight from the lhe file (thanks Shin-Shan)
                Team: Fixes to different small bugs / improvement in the error and warning messages
		RF: For aMC runs, If a NAN is found, the code now skips that PS point and continues instead of
		    leading to NAN.
                RF: For fNLO runs the virtuals were included twice in the setting of the integration grids. 
                    This was not leading to any bias in previous version of the code.

2.2.2(06/11/14) OM: Correct a bug in the integration grid (introduces in 2.1.2). This was biasing the cross-section of 
                    processes like a a > mu+ mu- in the Effective Photon Approximation by three order of magnitude.
                    For LHC processes no sizeable effect have been observe so far.
                MZ: some informations for aMC@NLO runs which were before passed via include files are
                    now read at runtime. The size of executables as well as compilation time / memory usage
                    is reduced for complicated processes
                RF: Fix crash #1377187 (check that cuts were consistent with the grouping was too restrictive) 
		RF: For NLO running: added 'strip' to the makefiles to reduce executable sizes (removes symbol info)
		Stefano Carrazza (by RF): fix for the photon PDF for the internal NNPDF sets
		RF: Improved the check on the consistency of the cuts and the grouping of subprocesse (LO running)
                PT: enabled PYTHIA8.2
                OM: restore the usage of external gzip library for file larger than 4Gb which were crashing with
                    the python gzip library
                OM: Fixing the default card for Delphes
                OM: Improve support of lsf cluster (thanks Josh) 
                OM: Adding support for the UFO file functions.py (which was ignored before)
                OM: Reduce the amount of RAM used by MadSpin in gridpack mode.
                OM: discard in MadWidth partial width lower than \Lambda_QCD for colored particle.

2.2.1(25/09/14) OM: Fix a bug preventing the generation of events at LO due to a wrong treatment of 
                      the color-flow.

2.2.0(24/09/14) VH: General mixed order corrections in MadLoop (only), including QCD/EW/QED and 
                    the UFO@NLO model 'loop_qcd_qed_sm'.
                VH: Re-design of both the tree and MadLoop matrix elements output to compute
                    contributions of different coupling order combinations independently from one another.
                VH+HS: Tensor integral reduction as implemented in PJFry and IREGI readily available
                    and interfaced to MadLoop's output.
                VH: Re-structuring of MadLoop's standalone output so as to easily create a single dynamic 
                    library including many processes at once. Useful for interfacing MadLoop to other MC's
                    and already working with Sherpa.
                VH+HS: This branch contains all the fixes for proper treatment of the latest BSM@NLO models 
                    produced by FeynRules@NLO. In particular, the fixed related to the presence of majorana 
                    particles in loop ME's.
                RF: Corrected the behaviour of the pdfcode parameter in the shower_card for NLO+PS runs.
                PT: Redesigned shower_card.dat and eliminated modbos options for Herwig6          
                RF: Change the SPINUP information in the NLO LHEF from 0 to 9 (i.e. sum over helicities)
                RF: Fixed a bug in the check on the determination of the conflicting BWs.
		RF: Added the aMCfast+APPLgrid interface (arXiv:1406.7693 [hep-ph])
                PT: Redesigned shower_card.dat and eliminated modbos options for Herwig6          
                RF: Change the SPINUP information in the NLO LHEF from 0 to 9 (i.e. sum over helicities)
                RF: Fixed a bug in the check on the determination of the conflicting BWs.
                MZ: enabled LHAPDF6 interface 
                OM: Fixed a crash in some HEFT merging case.
                OM: Fix various compatibility problem created by the LHEFv3 version (Thanks to S. Brochet)
                OM: Fix a bug for MadSpin in gridpack mode
                OM: Add a routine to check the validity of LHE file (check_event command)
                OM: Fix bug for UFO model with custom propagators
                OM: Fix Bug in the computation of cross-section in presence of negative contribution 
                OM: Change colorflow information of LHE file in presence of two epsilon_ijk
                    since PY8 was not able to handle such flow in that format.
                OM: Add the function print_result for aMC@(n)LO run.
                OM: Add some shortcut in the card edition 
                    set ebeam 500 # edit both beams
                    set lpp 0     # edit both lpp1 and lpp2
                    set lhc 14    # configure for LHC 14TeV
                    set ilc 1000  # configure for ilc 1TeV
                    set fixed_scale 100 # set all scale to fixed and at 100GeV
		    set showerkt T # set showerkt on T in the shower card
 		    set qcut 20    # set the qctu to 20 in the shower card 
                OM: Fix a bug in the card edition mode which was sometimes returning to default value
                    which were edited by hand and not via the set command.
                Seoyoung Kim (by OM): Implementation of the htcaas (super-)cluster support.
		Juan Rojo (by RF): extended the 3 internal NNPDF sets for scales relevant for a 100TeV collider.
                OM: Fix a problem with the creation of DJR plot with root 6
                OM: allow the set the width to Auto in NLO computation (width computated at LO accuracy)
                OM: Adding the possibility to have automatic plot after the parton shower for Herwig6/Pythia6.
                    This require MadAnalysis and the pythia-pgs package. 

2.1.2(03/07/14) OM: Fix a bug in ALOHA in presence of customized propagator (Thanks Saurabh)
                OM: Fixing some compilation issue with MadWeight (Thanks A. Pin)
                OM: Fixing a bug preventing MadWidth to run due to the model prefixing (depending
                    on the way it was called)
                OM: Fixing a bug in MadSpin in the mssm model
		RF: Added the invariant mass and DeltaR cuts for *same flavour* opposite sign lepton
                    pairs to the run_card for NLO-type generations.
		RF: Added FxFx and UNLOPS merging with Pythia8
		RF: Prevent an infinite loop in MadSpin by forcing the correct sign to the invariants
		RF: Catch a possible error related to grouping subprocesses and setcuts
		OM: Fix an error when using the "customize_model" command
                S. Mrenna (by OM): Fix the include file in pythia8 output to be compliant with the latest
                    PY8 version
		RF: Added a string with functional form for the scales to the event file banner (NLO only)
                S. Brochet (by OM): Fix a bug in MadSpin with the writting of the mother ID in the LHE file.
                    Force the tag in the banner to always have the same case
                    increase momenta precision for the LHE file written by MadSpin 
                    (thanks a lot to S. Brochet for all those patch)
                PT: Integrated Jimmy's underlying event for Herwig6
                OM: improve "add model" functionality allow to force particle identification.
                PT: Bug fix in the normalisation of topdrawer plots for option 'sum' (as opposed to 'average')
		RF: Fixed a bug related to the random seed when the code was not recompiled for a new run.
                OM: Fixed a bug in MadEvent(LO) run, the generated sample were bias in presence of 
                    negative cross-section. A negative cross-section is possible only if you use a NLO PDF 
                    and/or if you edit the matrix.f by hand to have a non-definite positive matrix-element.
		OM: When importing a model, check that there is not more than 1 parameter with the same name.
                PT: Subsantial recoding of montecarlocounter.f and of a subroutine in fks_singular.f. Will help 
                    future extensions like EW NLO+PS matching and numerical derivatives      
                OM: Fixing a wrong assignement in the color flow in presence of epsilon_ijk color structure.
                    Those events were rejected by Pythia8 due to this wrong color-flow.
                MZ: Added the possibility to run the shower on a cluster, possibly splitting the lhe file 
                MZ: The c++ compiler can be specified as an option in the interface. On MACOSX, clang should
                    work now
                OM: MadEvent output is now LHEFv3 fully compliant. A parameter in the run_tag (lhe_version) 
                    allows to return LHEF version 2 format for retro-compatibility.

2.1.1(31/03/14) OM: Change the way the UFO model is handle by adding a prefix (mdl_) to all model variable.
                    This avoid any potential name conflict with other part of the code. This feature can be
                    bypassed by using the option --noprefix when importing the model.
                OM: New command "add model XXX" supported. This command creates a new UFO model from two UFO model.
                    The main interest stand in the command "add model hgg_plugin", which add the effective operator
                    h g g to the original UFO model. The model is written on disk for edition/future reference.
		RF: Reduced the calls to fastjet and skipped the computation of the reweight coeffients when
 		    they are not needed.
                OM: Fixed a bug for LO processes where the MMLL cut was not applied to the event sample.
                PA: Fix a bug in MadSpin to avoid numerical instabitities when extracting t-channel invariants
                    from the production event file (see modification in driver.f, search for 'MODIF March 5, 2014') 
                OM: Better determination of which particles are in representation 3/3bar since FR is ambiguous on that point.
                    Now the determination also looks for 3 -3 1 interactions to check if that help.
                OM: Fix a bug(crash) in MW linked to the permutation pre-selection module.
		RF: Better comments in the code for user-defined cuts in the ./SubProcesses/cuts.f function.
                    Also the maxjetflavor parameter in the run_card is now actually working.
                OM: Update SysCalc to:
                      - Fix a bug that some file where sometimes truncated.
                      - Allow for independant scale variation for the factorization/renormalization scale.
                RF+OM: Improve the handling of conflicting Breit-Wigners at NLO
		RF: Print the scale and PDF uncertainties for fNLO runs in the summary at the end of the run

2.1.0(21/02/14) MADWEIGHT RELEASE:
                ------------------
                
                OM+PA: First Official release of MadWeight inside MG5_aMC
                      Main update:
                        - ISR corrections
                        - possibility to use narrow-width approximation
                        - introducing a module for the pre-selection of the parton-jet assignment.
                        - extended formalism for the transfer function (more generic)
                        - possibility to evaluate the weights for multiple choices of transfer function 
      			  on the same phase-space point. The phase-space is optimized for the first set of 
                          parameters.
		      Speed update:
                        - More efficient way to group the computation for identical process with different final state.
                        - Possibility to Monte-Carlo over the permutation.
                        - More efficient way to choose between the various change of variable.
                        - Possibility to use mint (not compatible with all of the options)
			- Possibility to use sobol for the generation of PS point (sometimes faster than pure 
                          random point generator.

                MadEvent/aMC@NLO UPDATE/BUG FIXING:
 		-----------------------------------

                OM: Fix critical bug (returns wrong cross-section/width) for processes where the center of mass 
                    energy of the beam is lower than 1 GeV. So this has no impact for LHC-collider phenomenology.
                    This can also impact computation of decay-width if the mass of that particle is below 1 GeV.
		RF: Critical bug fixed (introduced in 2.0.2) for fixed order NLO runs that could
		    give the wrong cross section when the phase-space generation is inefficient
                    (like in the case for conflicting Breit-Wigners). This bug did not affect runs
                    with matching to the parton shower.
                OM: Fix a bug leading to a crash with some decay syntax. i.e., p p > t t~, (t > w+ b), (t~ >w- b~)
                OM: Fix format of LHE output for 1>N events when the <init> and mother information were wrongly set 
                    to LHC default. Specific support of this option will be part of pythia8 (8.185 and later)
                OM: Fix the syntax for the custom propagator to follow the description of arXiv:1308.1668 
                OM: Allow to call ASperGe on the flight if ASperGe module is include in the UFO model.
                    just type "asperge" at the moment where the code propose you to edit the param_card.

                MADSPIN UPDATE:
                ---------------
                OM: Allow to use another model for the decay than the one used for the production of events.
                    You are responsible of the consistency of the model in that case.
                PA: Include hellicity information for the events generated by MadSpin.
                OM: Fix a bug in MadSpin preventing the gridpack to run with NLO processes.

2.0.2(07/02/14) RF: Suppressed the writing of the 'ERROR in OneLOop dilog2_r' messages (introduced in the 
                    previous version)
                OM: Fix the bug that the shower_card.dat was wrongly identified as a pythia_card.
                OM: add one MadSpin option allowing to control the number of simultaneous open files.
                OM: Fix a bug in eps preventing evince preventing label to be displayed on page 2 and following
                    Thanks to Gauthier Durieux for the fix.
                OM: Fix a bug(crash) for p p > w+ w- j j introduce in 2.0.0 due to some jet sometimes tagged as QCD
                    and sometimes not (which was making the automatic scale computation to crash)
                OM: Change the way to writte the <init> line of the lhe file to take into account
                    - process with more that 100 subprocesses (note that you need to hack the pythia-pgs
                      package to deal with such large number of sub-process
                    - deal with pdf identification number bigger than 1 million.  
                OM: Fixed a bug preventing the Madevent to detect external module (pythia-pgs, syscalc,...)
                    Bug #1271216 (thanks Iwamoto)
                PT: PYTHIA8 scale and pdf variations

2.0.1(20/01/14) OM: Fix a bug in h > l+ l- l+ l- for group_subproceses =False (decay only). A follow up of 
                    the bug fix in 2.0.0
                RF: Replaced the Error#10 in the generation of the phase-space (for NLO) to a Warning#10.
                    In rare cases this error stopped the code, while this was not needed.
                RF: When using non-optimized loop output, the code now also works fine.
                OM: Modification of the code to allow the code to run on our servers
                VH: Improve the timing routine of the NLO code (displayed in debug mode)
                VH: FIX the import of old UFO model (those without the all_orders attribute).
                OM: Add a functionalities for restrict_model if a file paramcard_RESTRICTNAME.dat
                    exists, then this file is use as default param_card for that restriction.
                HS: Updated CutTools to v1.9.2

2.0.0(14/12/13)    CHANGE IN DEFAULT:
                   ------------------
                      OM: Change the Higgs mass to 125 GeV for most of the model (but the susy/v4 one).
                      OM: Change the default energy of collision to 13 TeV.
                      RF: Default renormalisation and factorisation scales are now set to H_T/2. (for aMC only)

                   MadEvent Update:
                   ----------------
                      OM+SF+RF: Add Frixione Photon isolation (also for aMC)
                      OM: Implementation of the reweight module for Leading Order matrix-element
                      JA+OM+AK: Store parameters needed for systematics studies.
                          This can be turned on with the use_syst parameter in
                          run_card.dat.
                          This output can be used to generate event weights for
                          a variety of variational parameters, including scalefact,
                          alpsfact, PDF choice, and matching scale. Note that this require
                          pythia-pgs v2.2 for matching scale.
                      OM+JA+Chia: Implement MadWidth (automatic/smart computation of the widths)
                      OM: Support for Form-Factor defined in the UFO model. and support for model
                          parameter presence inside the Lorentz expression.
                      OM: Support for a arbitrary functions.f file present inside the UFO model. 
                      JA: Included <clustering> tag in matched .lhe output, to be 
                          used together with Pythia 8 CKKW-L matching. This can be 
                          turned off with the clusinfo flag in run_card.dat.
                      JA: New treatment of matching for diagrams that have no
                          corresponding lower-multiplicity diagrams. Jets that
                          are not classified as shower-type emission jets are
                          flagged in the cluster scale info at the end of the event,
                          which is recognized by the Pythia interface in Pythia-PGS
                          package v. 2.2. For such jets, xqcut does not apply. This
                          allows for consistent matching e.g. of p p > w+ b b~ in 
                          the 4-flavor scheme. Note that auto_ptj_mjj must be set to
                          .false. for this to work properly.
                      OM: Change model restriction behavior: two widths with identical are not merged anymore.
                      S.Prestel(via OM): implement KT Durham cut. (thanks to Z. Marshall)
                      OM: Improved check for unresponsive of PBS cluster (thanks J. Mc Fayden)
                      OM: Implement a maximum number (2500) of jobs which can be submitted at the same time
                          by the PBS cluster. This number is currently not editable via configuration file.
                     
                   MadEvent Bug Fixing:
                   --------------------
                      OM: Fix a bug for h > l+ l- l+ l- (introduce in 1.5.9) where the phase-space parametrization 
                          fails to cover the full phase-space. This bugs occurs only if two identical particles decays
                          in identical particles and if both of those particles can't be on-shell simultaneously. 
                      OM: Fix a bug for multi_run sample in presence of negative weights (possible if NLO pdf)
                          The negative weights were not propagated to the merged sample. 
                          (thanks to Sebastien Brochet for the fix)
	         
                   aMC@NLO Update:       ! FIRST OFFICIAL RELEASE WITH NLO CAPABILITIES !
                   ---------------
                       PT: MC@NLO matching to PYTHIA8 available.
                       RF: Added FxFx merging
                       RF: Use MC over helicities for the MadLoop virtual corrections.
                       RF: Using "virtual tricks" to reduce the number of PS points for which to include
                           the virtual corrections, leading to a speed up of the code.
                       OM+SF+RF: Add Frixione Photon isolation (also in MadEvent)
                       PA+OM: Fast version of MadSpin implemented (PS generation in Fortran).
		       OM: Allow to have MadSpin in "gridpack mode" (same cards/same decay). 
                           Add in the madspin_card "set ms_dir PATH". If the path didn't exist MS will
                           create the gridpack on that path, otherwise it will reuse the information 
                           (diagram generated, maximum weight of each channel, branching ratio,...)
                           This allow to bypass all the initialization steps BUT is valid only for the 
                           exact same event generation.
                       VH: Fixed set_run.f which incorrectly sets a default value for ptl, drll and
                           etal making the code insensitive to the values set in the run_card.dat 
                       VH: Fixed a bug in MadLoop that doubled the computing time for quad precision
                       VH+RF: Added MadLoop stability information to the log files (and run summary
                           in DEBUG mode).
                       RF: Fixed a stability problem in the reweighting to get PDF and scale uncertainties.
                       VH+RF: Improved the Binoth LHA interface
                       RF: Improved the multi-channeling for processes with more amplitudes than diagrams.
                       RF: Added a new parameter in the run_card to set the required accuracy for fixed 
                           order runs.
                       SF+RF: Improved handling of fixed order analysis

                    From beta3 (13/02/13):
                       OM: Merge with 1.5.7+1.5.8 (See information below)
                       OM: Allow the customize_model to be scriptable in a 
                           friendly way.
                       RF: Event normalization is now Les Houches compliant (the weights
		           of the events should average to the total rate). The old normalization
                           can still be chosen by setting the flag 'sum = event_norm' in the run_card.
		       RF: Fixes a bug related to the mass of the tau that was not consistently 
 		           taking into account in the phase-space set-up.
		       VH: Fixed the incorrect implementation of the four gluons R2 in the loop_sm UFO.
		       VH: Fixed the UV renormalization for the SM with massive c quarks.
                       RF: The PDF uncertainty for NNPDF is now also correctly given in the run summary
                       RF: Some improvements in the test_MC and test_ME when matrix elements are
                           numerically very large
                       OM+RF: Added the running at LO to the 'launch questions'
                       OM: Allow "check" command to use a event file.
                           This will use the related param_card and the first
                           event compatible with the requested process.
                       RF: Improved the phase-space generation in the case of competing resonances

                    From beta2 (23/12/12):
                       MG5 Team: Include 1.5.4+1.5.5+1.5.6 modifications
                       MadSpin Team: Include MadSpin
                       VH: Fix computation in the Feynman gauge for the loops
                       RF: automatic computation of the NLO uncertainties
                       OM: NLO can now be runned with no central disk
                       MZ: change the format of number (using e and not d)
                       MZ: compilation and tests are possible in multicore
                       RF: allow to precise either uncertainty or number of events
                           for aMC@NLO/NLO
                       OM: ./bin/mg5 cmd.cmd is now working for NLO process

                    From beta1 (31/10/12):
                       aMCatNLO Team: First public (beta) version of aMCatNLO.
                         In order to learn aMCatNLO, please do "tutorial aMCatNLO"
                         Please also visit: http://amcatnlo.cern.ch/list.htm for more
                         information.

1.5.15 (11/12/13) OM: Fix the auto-update function in order to allow to pass to 2.0.0

1.5.14 (27/11/13) OM: Add warning about the fact that newprocess_mg5 is going to be remove in MG5_aMC_V2.0.0
                  OM: Improved cluster submision/re-submition control. 

1.5.13 (04/11/13) OM: Implement a function which check if jobs submitted to cluster are correctly runned.
                      In case of failure, you can re-submitted the failing jobs automatically. The maximal 
                      number of re-submission for a job can be parametrize (default 1) and how long you have to
                      wait before this resubmission [to avoid slow filesystem problem, i.e. condor](default 300s)
                      Supported cluster for this function: condor, lsf, pbs
                  OM: Fix a problem when more than 10k diagrams are present for a given subprocesses.
                      (tt~+4jets).
                  BF: Change nmssm model (The couplings orders were not correctly assigned for some triple 
                      Higgs interactions) 
                  OM: use evince by default to open eps file instead of gv.
		  OM: Fix a problem with the set command for the card edition for the mssm model.
                  OM: Update EWdim6 paper according to the snowmass paper. (3 more operator)
                      The default model is restricted in order to exclude those operators. In order
                      to have those you have to use import model EWdim6-full
                  OM: Fix bug #1243189, impossible to load v4 model if a local directory has the name of
                      the models (which is present in the models directory)
                  OM: Fix a bug in the complex mass scheme in the reading of the param_card (it was clearly stated)
                  OM: Improve numerical stability of the phase-space point generation. (thanks Z. Surujon)

1.5.12 (21/08/13) OM: Improve phase-space integration for processes with strong MMJJ cut. Cases where
                      the cross-section were slightly (~4%) under-evaluated due to such strong cut.
                  OM: Add a command print_results in the madevent interface. This command print the 
                      cross-section/number of events/... 
                  OM: change the way prompt color is handle (no systematic reset). Which provides better
                      result when the log is printed to a file. (thanks Bae Taegil) 
                  OM: Fix Bug #1199514: Wrong assignment of mass in the lhe events file if the initial 
                      state has one massive and one massless particles. (Thanks Wojciech Kotlarski)
                  OM: Fix a compilation problem for SLC6 for the installation of pythia-pgs
                  OM: Fix a crash linked to bug #1209113.
                  OM: Fix a crash if python is not a valid executation (Bug #1211777)
		  OM: Fix a bug in the edition of the run_card if some parameters were missing in the cards
                      (Bug #1183334)

1.5.11 (21/06/13) OM: Fix CRITICAL bug (returning wrong cross-section) for processes with more than
                      one W decaying leptonically. For such processes the lepton cuts were also used
                      on the neutrino particle reducing the cross-section. This bug was present only
                      for group_subprocesses=True (the default)
                  OM: Fix Bug #1184213: crash in presence of GIM mechanism (occur on some 
                      LINUX computer only)
                  OM: The compilation of madevent is now performed by the number of core specify
                      in the configuration file. Same for pythia, ...
                  OM: Improve support for Read-Only system
                  OM: Fix a bug with the detection of the compiler when user specifiy a specific
                      compiler.
                  OM: Fix a problem that MG5 fails to compute the cross-section/width after that 
                      a first computation fails to integrate due to a wrong mass spectrum. 
                  OM: Fix a wrong output (impossible to compile) for pythia in presence of photon/gluon
                      propagator (introduce in 1.5.8)
                  OM: Allow to have UFO model with "goldstone" attribute instead of "GoldstoneBoson", since
                      FR change convention in order to match the UFO paper.

1.5.10 (16/05/13) OM: Fix Bug #1170417: fix crash for conjugate routine in presence of 
                      massless propagator. (introduce in 1.5.9)
                  OM: Fix question #226810: checking that patch program exists before
                      trying to update MG5 code.
                  OM: Fix Bug #1171049: an error in the order of wavefunctions 
                      making the code to crash (introduce in 1.5.7)
		  OM: Allow to use an additional syntax for the set command.
                      set gauge = Feynman is now valid. (Was not valid before due to the '=')
                  OM: Fix By Arian Abrahantes. Fix SGE cluster which was not working when
                      running full simulation (PGS/Delphes).
                  OM: adding txxxxx.cc (Thanks to Aurelijus Rinkevicius for having 
                      written the routine) 
                  OM: Fix Bug #1177442. This crash occurs only for very large model. 
                      None of the model shipped with MG5 are impacted.
                  OM: Fix Question #228315. On some filesystem, some of the executable 
                      loose the permission to be executable. Recover those errors 
                      automatically.
                  OM: Modify the diagram enhancement technique. When more diagram have 
                      the same propagator structure we still combine them but we now include
                      the interference term in the enhancement technique for those diagrams.
                      This fix a crash for some multi-jet process in presence of non diagonal
                      ckm matrices.

1.5.9 (01/04/13)  JA: Fix bug in identification of symmetric diagrams, which could
                      give the wrong propagators included in event files for certain
                      processes (such as p p > z z j, z > l+ l-). Apart from the 
                      propagators (with status 2) in the event file, this bug didn't
                      affect any other results (such as distributions).
                  JA: Fix problem in gensym which made some decay chain processes
                      slower than they should be. Thanks Eric Mintun for reporting.
                  JA: Fix problem in event clustering (introduced in v. 1.5.8)
                      which made events from some processes fail Pythia running.
                  JA: Fixed bug #1156474, Pythia 8 C++ matrix element output for 
                      decay chain processes such as p p > z j, z > j j.
                      (Bug #1156474)
                  JA + OM: Automatically remove libpdf and libgeneric before survey,
                      so everything works automatically when switching between
                      built-in PDFs and LHAPDF.
                  JA: Allow syntax / to remove particles in the define command.
                      Example: define q = p / g
                  JA: Added fat warning if any decay process in a decay chain
                      includes a particle decaying to itself (as is the case
                      if you do w+ > all all, since you include w+ > w+ a).
                  JA: Forbid running newprocess_mg5 from a process directory
                      that has already been generated, to avoid confusion.
                  OM: Fix lxplus server issue (Bug #1159929)
                  OM: Fix an issue when MG5 directory is on a read only disk 
                      (Bug #1160629)
                  OM: Fix a bug which prevent to have the pythia matching plot/cross-section
                      in some particular case.
                  OM: Support of new UFO convention allowing to define custom propagator.
                      (Both in MG5 and ALOHA)
                  OM: Change ALOHA default propagator to have a specific expression for the
                      massless case allowing to speed up matrix element computation with 
                      photon/gluon.
                  OM: Correct the default spin 3/2 propagator (wrong incoming/outcoming 
                      definition)
                  ML (by OM): Adding support of the SLURM cluster. Thanks to 
                      Matthew Low for the implementation.
                  OM: Fixing the standalone_cpp output for the mssm model. (only model impacted)
                      Thanks to Silvan S Kuttimalai for reporting. 
                  OM: Fix Bug #1162512: Wrong line splitting in cpp when some name were very long.
                      (shorten the name + fix the splitting)

1.5.8 (05/03/13)  OM: Fix critical bug introduce in 1.5.0. ALOHA was wrongly written
                      HELAS routine for expression containing expression square. 
                      (like P(-1,1)**2). None of the default model of MG5 (like sm/mssm)
                      have such type of expression. More information in bug report #1132996
                      (Thanks Gezim) 		
                  OM+JA: install Delphes now installs Delphes 3 
                      [added command install Delphes2 to install Delphes 2]
                  OM: Add command in MadEvent interface: add_time_of_flight
                      This command modifies the lhe events file by adding the time of 
                      flight information in the lhe events. To run this you need to do
                      $> ./bin/madevent
                      MGME> generate_events --laststep=parton -f 
                      MGME> add_time_of_flight
		      MGME> pythia    [if needed]
                  OM: Fix bug in pythia8 output for process using decay chains syntax.
                      See bug #1099790.
                  CDe+OM: Update EWdim6 model
                  OM: Fix a bug preventing model customized via the "customize_model"
                      command to use the automatic width computation.
                  OM: Change model restriction behavior: a value of 1 for a width is 
                      not treated as a restriction rule.
                  OM: Fix incomplete restriction of the MSSM model leading to inefficient
                      process merging (and larger-than-necessary files) for the MSSM.
                  OM: Correct bug #1107603 (problem with condor cluster for submission 
                      associated to a large number of jobs). Thanks Sanjay.
                  JA: Fix one part of the problem in bug #1123974: take into 
                      account invariant mass cuts mmXX above the peak range in 
                      s-channel resonances in the phase space integration,
                      to make sure such channels find events even for narrow
                      invariant mass cut ranges. Please note the discussion in 
                      that bug report for other types of channels however.
                  JA: Fixed bug #1139303: matrix elements for identical 
                      decay chain processes with different propagators (such as 
                      p p > w+, w+ > e+ ve and p p > w-,  w- > vm~ mu-) 
                      are now no longer combined, to ensure that resonances are
                      correctly represented in event file.
                  OM: Support lhapdf set which contains photon (See bug #1131995).
                  RF+JA: Reuse last two PDF calls also for LHAPDF PDFs, clarify code
                      for reuse of PDFs in pdg2pdf.f and pdg2pdf_lhapdf.f
                  OM: Update the default delphes card to latest Delphes version. This 
                      default card is automatically overwritten by the default Delphes
                      card when running "install Delphes".
                  JA: Make sure cuts are only checked once per event - this can save
                      a lot of time for multiparton event generation.
                  OM: Fix Bug #1142042 (crash in gridpack).

1.5.7 (15/01/13)  OM+JA: Fixed crash linked to model_v4 for processes containing wwww or
                      zzww interactions. (See bug #1095603. Thanks to Tim Lu) 
                  OM: Fix a bug affecting 2>1 process when the final states particles is 
                      (outcoming fermion) introduced in version 1.5.0. (Thanks to 
                      B. Fuks) 
                  OM: Fix a problem of fermion flow for v4 model (thanks to A. Abrahantes) 
                  OM+DBF: Change the automatically the electroweak-scheme when passing to 
                      complex-mass scheme: the mass of the W is the an external parameter
                      and Gf is an internal parameter fixed by LO gauge relation. 
                  OM+DBF: Remove the model sm_mw of the model database. 
                  OM: Fix problem in the ./bin/mg5 file command when some question are 
                      present in the file.
                  OM: Extend support for ~ and ${vars} in path.
                  OM: Fix a crash in multi_run for more than 300 successive runs.
                      (Thanks to Diptimoy)
                  OM: Allow to choose the center of mass energy for the check command.
                  OM: small change in the pbs cluster submission (see question #218824)
                  OM: Adding possibility to check gauge/lorentz/...for  2>1 processes.                    

1.5.6 (20/12/12)  JA: Replaced error with warning when there are decay processes
                      without corresponding core processes final state (see 
                      Question #216037). If you get this warning, please check
                      carefully the process list and diagrams to make sure you
                      have the processes you were expecting.
                  JA: Included option to set the highest flavor for alpha_s reweighting
                      (useful for 4-flavor matching with massive b:s). Note that
                      this does not affect the choice of factorization scale.
                  JA: Fixed Bug #1089199, where decay processes with symmetric 
                      diagrams were missing a symmetry factor. 
                      Note that this only affects decay processes (A > B C ..) 
                      with multiple identical particles in the final state and 
                      some propagators not able to go on the mass shell.
                  JA: Updated the restriction cards for the sm model to set 
                      Yukawa couplings equal to the corresponding masses
                      (in order to avoid stupid gauge check failures).


1.5.5 (18/11/12)  JA: Fixed Bug #1078168, giving asymmetries in X+gamma generation
                      (e.g. Z+gamma) when ickkw=1 and pdfwgt=T. Thanks Irakli!
                  JA: Ensure that t-channel single top gives non-zero cross section
                      even if maxjetflavor=4 (note that if run with matching,
                      maxjetflavor=5 is necessary for correct PDF reweighting).
                  OM: Fixed Bug #1077877. Aloha crashing for pseudo-scalar, 3 bosons 
                      interactions (introduces in 1.5.4)
                  OM: Fix Bug for the command "check gauge". The test of comparing
                      results between the two gauge (unitary and Feynman) was not 
                      changing the gauge correctly.
                  OM: Improvment in LSF cluster support (see bug #1071765) Thanks to
                      Brian Dorney.

1.5.4 (11/11/12)  JA: Fixed bug in combine_runs.py (introduced in v. 1.5.0) for
                      processes with 5 final-state particles, which might prevent
                      matching to Pythia to work properly (thanks Priscila).
                  OM: Fix Bug #1076043, error in kinematics for e- p collisions,
 		      thanks to Uta Klein (introduced in 1.5.0).
                  JA: Fix Bug #1075525, combination of decay processes for 
                      particle and antiparticle (e.g. w+ > all all and 
                      w- > all all), thanks Pierre.
                  OM: Fix a compilation crash due to aloha (thanks Tim T)
                  JA: Fixed dynamical scale settings for e- p collisions.
                  JA: Fixed running LHAPDF on a cluster with cluster_temp_path.
                  JA: Ensure that the seed is stored in the banner even when Pythia
                      is run (this was broken in v. 1.5.0).
                  JA: Improved and clarified phase space presetting for processes
                      with competing BWs.

1.5.3 (01/11/12)  OM: Fix a crash in the gridpack mode (Thanks Baris Altunkaynak)
                  OM: Fix a crash occuring on cluster with no central disk (only
                      condor by default) for some complicated process.
                  OM: If launch command is typed before any output command, 
                      "output madevent" is run automatically.
                  OM: Fix bug preventing to set width to Auto in the mssm model.
                  OM: Allow "set width PID VALUE" as an additional possibility to
                      answer edit card function.
                  OM: Improve ME5_debug file (include now the content of the 
                      proc_card as well).

1.5.2 (11/10/12)  OM: Fix Bug for mssm model. The param_card was not read properly
                      for this model. (introduce in 1.5.0)
                  OM: If the code is run with an input file (./bin/mg5 cmd.cmd)
                      All question not answered in the file will be answered by the 
                      default value. Running with piping data is not affected by this.
                      i.e. running ./bin/mg5 cmd.cmd < answer_to_question 
                       or echo 'answer_to_question' | ./bin/mg5 cmd.cmd      
                      are not affected by this change and will work as expected.
                  OM: Fixing a bug preventing to use the "set MH 125" command in a
                      script file.
                  JA: Fixed a bug in format of results.dat file for impossible
                      configurations in processes with conflicting BWs.
                  OM: Adding command "launch" in madevent interface which is the
                      exact equivalent to the launch command in the MG5 interface
                      in madevent output.
                  OM: Secure the auto-update, since we receive some report of incomplete
                      version file information.

1.5.1 (06/10/12)  JA: Fixed symmetry factors in non-grouped MadEvent mode
                      (bug introduced in v. 1.5.0).
                  JA: Fixed phase space integration problem with multibody 
                      decay processes (thanks Kentarou for finding this!).
                  OM: Fix that standalone output was not reading correctly the param_card
                      (introduce in 1.5.0)
                  OM: Fix a crash when trying to load heft
                  OM: Fix the case when the UFO model contains one mass which 
                      has the same name as another parameter up to the case.
                  OM: Fix a bug for result lower than 1e-100 those one are now 
                      consider as zero.
                  OM: Fix a bug present in the param_card create by width computation 
                      computation where the qnumbers data were written as a float 
                      (makes Pythia 6 crash).

1.5.0 (28/09/12)  OM: Allow MG5 to run in complex mass scheme mode
                      (mg5> set complex_mass True)
                  OM: Allow MG5 to run in feynman Gauge
                      (mg5> set gauge Feynman)
                  OM: Add a new command: 'customize_model' which allow (for a
                      selection of model) to fine tune the model to your need.
                  FR team: add a file decays.py in the UFO format, this files 
                      contains the analytical expression for one to two decays
       		  OM: implement a function for computing the 1 to 2 width on 
                      the fly. (requires MG5 installed on the computer, not only
                      the process directory)
                  OM: The question asking for the edition of the param_card/run_card
                      now accepts a command "set" to change values in those cards
                      without opening an editor. This allow simple implemetation 
                      of scanning. (Thanks G. Durieux to have push me to do it)
                  OM: Support UFO model with spin 3/2
                  OM + CDe: Support four fermion interactions. Fermion flow 
                       violation/Majorana are not yet allowed in four fermion 
                       interactions.
                  OM + PdA: Allow Large Extra Dimension Model (LED) to run in the
                      MG5 framework.
                  OM: Add auto-detection if MG5 is up-to-date and propose to
                      apply a patch if not.
                  OM: MadEvent changes automatically the compiler according to 
                      the value present in the configuration file.
                  OM: Aloha modifications: faster to create routines and more 
                      optimized routines (up to 40% faster than previous version).
                  OM: Aloha now supports Lorentz expression with denominator.
                  OM: Improve error message when Source didn't compile properly.
                  OM: The numerical evaluation of the matrix element requires now 
                      less memory than before (madevent and standalone output)
                  OM: Fix a series of bugs with the madevent command 'remove' and 
                      'run_banner'                    
                  JA: Ensure identical results for identical seeds also with
                      multiple runs in the same directory. Note that identical runs
                      with previous versions can't be guaranteed (but different
                      seeds are guaranteed to give statistically independent runs).
                      Save the results.dat files from all runs.
                  JA: Amended kinematics to correctly deal with the case of
                      massive beams, as well as fixed-target proton collisions.
                  JA: Changed default in the run_card.dat to use -1 as "no cut"
                      for the max-type cuts (etaj, ptjmax, etc.).
                  JA: Added support for negative weights in matrix elements
                      (as required for interference-only terms) and PDFs.
                  JA: Avoid creating directories for integration channels
                      that can not give events based on BW settings
                      (further improvement compared to v. 1.4.8).
                  JA: Optimize phase space integration when there are resonances
                      with mass above ECM.
                  JA: Fixed issue in replace.pl script with more than 9 particles
                      in an event.
                  JA+OM: Allow cluster run to run everything on a local (node) disk.
                      This is done fully automatically for condor cluster.
                      For the other clusters, the user should set the variable
                      "cluster_temp_path" pointing to a directory (usefull only if 
                      the directory is on the node filesystem). This still requires
                      access to central disk for copying, event combination,
                      running Pythia/PGS/Delphes etc.
                  OM: Replace fortran script combine_runs by a python script. 
                      This script allows to be more stable when running on clusters 
                      with slow filesystem response (bugs #1050269 and #1028844)
                  JA: Ensure that process mirroring is turned off for decay
                      processes of type A > B C...

1.4.8.4 (29/08/12) OM: Fix a web problem which creates generations to run twice on the web.

1.4.8.3 (21/08/12) JA: Ensure that the correct seed is written also in the .lhe
                       file header.
                   JA: Stop run in presence of empty results.dat files 
                       (which can happen if there are problems with disk access
                       in a cluster run).
                   JA: Allow reading up to 5M weighted events in combine_events.

1.4.8.2 (30/07/12) OM: Allow AE(1,1), AE(2,2) to not be present in SLAH1 card
                       (1.4.8 crashes if they were not define in the param_card)
                   OM: Add a button Stop-job for the cluster and make nicer output 
                       when the user press Ctrl-C during the job.

1.4.8 (24/07/12)  JA: Cancel running of integration channels where the BW
                      structure makes it impossible to get any events. This
                      can significantly speed up event generation for processes
                      with conflicting BWs.
                  JA: Minor modification of integration grid presetting in
                      myamp.f, due to the above point.
                  JA: Raise exception if a decay process has decaying particles
                      that are not present in the corresponding core process
                      (this might help avoid syntax mistakes).
                  JA: Fixed subprocess group combination also for the case
                      when different process flags @N are given to different
                      decays of the same core process (sorry, this was missed
                      in v. 1.4.7).
                  JA: Fixed crash for process p p > w+ w+ j j t t~ when all 
                      w and t/t~ are decayed (bug #1017912, thanks to Nicolas
                      Deutschmann).
                  JA: Fixed array dimension for diagrams with a single s-channel
                      propagator (caused crash for certain compilers, bug #1022415
                      thanks Sho Iwamoto).
                  JA: Fixed crash for identical decay chains for particle-anti- 
                      particle when only one of the two is decayed, introduced 
                      in v. 1.4.7 (thanks John Lee).
                  OM: Ensure that matching plots are replaced correctly when
                      Pythia is run reusing a tag name.
                  OM: Improved check for YE/AE, YU/AU, YD/AD for first two
                      generations in SLHA1<->2 converter (thanks Abhishek).

1.4.7 (25/06/12)  JA: Change the random seed treatment to ensure that the original 
                      seed is stored in the banner (this was broken in v. 1.4.0).
                      If a non-zero seed is given in the run_card, this seed
                      is used as starting value for the SubProcesses/randinit file,
                      while the seed in the run_card is set to 0.
                      This way, the seed for a multi_run is automatically
                      updated in the same way as for individual runs.
                  TS + JA: Fix problem with duplicate random seeds above 64000.
                      Now, random seeds up to 30081*30081 can safely be used.
                  JA: Turn off automatic checking for minimal coupling orders
                      in decay processes A > B C ...
                  JA: Ensure that automatic coupling order determination works
                      also for effective theories with multiple orders in an
                      interaction (thanks Claude and Gizem Ozturk).
                  JA: Optimize phase space integration and event generation
                      for decay processes with very squeezed mass spectrum.
                  JA: Ensure that identical matrix elements in different process 
                      definitions are combined also when using the decay chain 
                      formalism (thanks to Zhen Liu for pointing this out).
                  BF+JA: Updated the NMSSM model to the latest FR version.
                  OM: Change EW_dim6 to remove all interactions which don't 
                      impact three boson scattering.
                  JA: Fixed problem in matrix element combination which allowed
                      non-identical matrix elements to be combined in certain
                      complicated processes (such as p p > l vl l vl l vl),
                      resulting in lines with Z > e+ mu- in the event file
                      (bug #1015032, thanks Johannes E for reporting).
                  JA: Fixed minor typo in myamp.f.
                  OM: Fixed minor behavior restriction of multi_run (thanks to
                      Joachim Kopp).
                  OM: Improved condor cluster support when the cluster is 
                      unresponsive (should avoid some crashes on the web).
                  JA: Fixed support for color sextets in addmothers.f
                      (thanks Nicolas Deutschmann for reporting).          
                  JA: Make sure that also the SubProcesses directories are 
                      cleaned when running bin/compile in a gridpack.
                  JA: Removed the confusing makefile in Template and replace it
                      with scripts to create madevent.tar.gz and gridpack.tar.gz.
                  
1.4.6 (16/05/12)  JA: Added cuts on lepton pt for each of the 4 hardest leptons
                  OM: Allow bin/madevent script to be run with a single line command
                      example ./bin/madevent multi_run 10 
                  OM: Adding the 4 higgs interactions in the standard model UFO model
                  JA: Added new restriction card for the sm model with massive
                      muon and electron, and non-zero tau decay width
                  JA: Ensure assignment of colors to intermediate propagators
                      works also in fermion flow- and color flow-violating 
                      RPV processes (thanks Brock Tweedie for finding this).
                  JA: Fix crash for certain fermion flow violating decay chains
                      (introduced in v. 1.3.27) (again thanks to Brock Tweedie).
                  JA: Fix crash for decay chains with multiple decays involving 
                      the same particles (thanks Steve Blanchet for reporting)
                  JA+OM: Fix crash for Pythia8 output with multiparticle vertices
                      (thanks to Moritz Huck for reporting this.)
                  OM: Fixing ALOHA output for C++/python.
                  OM: Fix a crash occuring when trying to create an output on 
                      an existing directory (thanks Celine)

1.4.5 (11/04/12)  OM: Change the seed automatically in multi_run. (Even if the seed
                      was set to a non automatic value in the card.)
                  OM: correct a minor bug #975647 (SLAH convention problem) 
                      Thanks to Sho Iwamoto
                  OM: Improve cluster support (more secure and complete version)
                  JA: Increased the number of events tested for non-zero helicity
                      configurations (needed for goldstino processes).
                  OM: Add a command to remove the file RunWeb which were not always
                      deleted correctly
                  OM+JA: Correct the display of number of events and error for Pythia 
                     in the html files.
                  OM: Changed the way the stdout/stderr are treated on the cluster
                      since some cluster cann't support to have the same output file
                      for both. (thanks abhishek)

1.4.4 (29/03/12)  OM: Added a command: "output aloha" which allows to creates a 
                      subset (or all) of the aloha routines linked to the
                      current model
                  OM: allow to choose the duration of the timer for the questions.
                      (via ./input/mg5_configuration.txt)
                  OM: Allow UFO model where G is not defined.
                  OM: allow to use ~,~user, ${var} in the path. Improve support
                      for path containing spaces.
                  JA: Fixed LHAPDF functionality which was broken in v. 1.4.0
                  JA: Allow non-equal mixing angles in mssm restrict cards
                      (as needed for cards from some spectrum generators)
                  JA: Fixed script addmasses.py for complicated events such as
                      p p > t t~ + jets with decays of t and t~.
                  JA: Added GE cluster to the list in cluster.py.
                  JA: Allow up to 1M events in a single run. Note that the 
                      unweighting (combine events) step gets quite slow with
                      so many events. Also note that if Pythia is run, still
                      maximum 50k events is recommended in a single run. 
                  OM: Fix problem linked to filesystem which makes new files
                      non executables by default. (bug #958616)
                  JA: Fixed buffer overflow in gen_ximprove when number of
                      configs > number of diagrams due to competing resonances
                      (introduced in v. 1.4.3).

1.4.3 (08/03/12)  JA: Reintroduced the possibility to completely forbid
                      s-channel diagrams, using the $$ notation. Note that
                      this should be used with great care, since the result
                      is in general not gauge-invariant. It is in general
                      better to use the $ notation, forbidding only onshell
                      s-channel particles (the inverse of decay chains).
                  JA: Automatically ensure that ptj and mmjj are below xqcut
                      when xqcut > 0, since ptj or mmjj > xqcut ruins matching.
                  OM: Add LSF to the list of supported cluster (thanks to Alexis).
                  OM: change the param_card reader for the restrict file.
                      This allow to restrict model with 3 lha id (or more)
                      (thanks to Eduardo Ponton).
                  OM: forbids to run 'generate events' with python 2.4.
                  OM: Include the configuration file in the .tar.gz created on 
                      the web (thanks to Simon) .
                  OM: Fix a Mac specific problem for edition of Delphes card.
                      (thanks to Sho Iwamoto).
                  OM: ALOHA modifications:
                       - Change sign convention for Epsilon (matching FR choices)
                       - For Fermion vertex forces that _1 always returns the  
                         incoming fermion and _2 returns the outcoming fermion. 
                         (This modifies conjugate routine output)
                       - Change the order of argument for conjugate routine
                         to expect IO order of fermion in all cases.
                       Note that the two last modifications matches MG5 conventions
                       and that those modifications correct bugs for interactions
                       a) subject to conjugate routine (i.e. if the model has 
                          majorana)                       
                       b) containing fermion momentum dependencies in the Lorentz
                          structure  
                       All model included by default in MG5 (in particular sm/mssm)
                       were not affected by those mismatch of conventions.
                       (Thanks to Benjamin fuks) 
                  OM: make acceptance test more silent.  
                  OM: return the correct error message when a compilation occur. 
                  OM: some code re-factoring.

1.4.2 (16/02/12) JA: Ensure that matching works properly with > 9 final state
                      particles (by increasing a buffer size in event output)
                 OM: add a command "import banner" in order to run a full run
                      from a given banner.
                 OM: Fix the Bug #921487, fixing a problem with home made model
                      In the definition of Particle/Anti-Particle. (Thanks Ben)
                 OM: Fix a formatting problem in me5_configuration.txt 
                      (Bug #930101) Thanks to Arian
                 OM: allow to run ./bin/mg5 BANNER_PATH and
                      ./bin/mg5 PROC_CARD_V4_PATH
                 OM: Various small fixes concerning the stability of the html 
                      output.
                 OM: Changes the server to download td since cp3wks05 has an 
                      harddisk failures.

1.4.1 (06/02/12) OM: Fix the fermion flow check which was wrongly failing on 
                      some model  (Thanks to Benjamin)
                 OM: Improve run organization efficiency (which speeds up the 
                      code on cluster) (Thanks to Johan)
                 OM: More secure html output (Thanks to Simon)

1.4.0 (04/02/12) OM: New user interface for the madevent run. Type:
                      1) (from madevent output) ./bin/madevent
                      2) (from MG5 command line) launch [MADEVENT_PATH] -i
                      This interface replaces various script like refine, 
                      survey, combine, run_..., rm_run, ...
                      The script generate_events still exists but now calls
                       ./bin/madevent. 
                 OM: For MSSM model, convert param_card to SLAH1. This card is
                      converted to SLAH2 during the MadEvent run since the UFO 
                      model uses SLAH2. This allows to use Pythia 6,
                      as well as having a coherent definition for the flavor.
                 JA+OM: For decay width computations, the launch command in 
                      addition to compute the width, creates a new param_card 
                      with the width set to the associated values, and with the 
                      Branching ratio associated (usefull for pythia). 
                 NOTE: This param_card makes sense for future run ONLY if all 
                      relevant decay are generated.
                 EXAMPLE: (after launch bin/mg5):
                       import model sm-full
                       generate t > b w+
                       define all = p b b~ l+ l- ta+ ta- vl vl~
                       add process w+ > all all
                       add process z > all all
                       define v = z w+ w-
                       add process h > all all
                       add process h > v v, v > all all
                       output
                       launch
                 OM: change output pythia8 syntax: If a path is specified this 
                      is considered as the output directory.
                 OM: Change the path of the madevent output files. This allows 
                      to run pythia/pgs/delphes mulitple times for the same set 
                      of events (with different pythia/... parameters).
                 OM: Madevent output is now insensitive to the relative path
                      to pythia-pgs, delphes, ... In consequence you don't need
                      anymore to have your directory at the same level as 
                      Template directory. 
                 OM: MadEvent checks that the param_card is coherent with the 
                      restriction used during the model generation. 
                 OM: Model restrictions will now also force opposite number to 
                      match (helpfull for constraining to rotation matrix).  
                 OM: Change the import command. It's now allowed to omit the 
                      type of import. The type is guessed automaticaly. 
                      This is NOT allowed on the web.
                 OM: Add a check that the fermion flow is coherent with the 
                      Lorentz structure associates to the vertex.
                 OM: Add a check that the color representation is coherent. 
                      This allow to detect/fix various problem linked
                      to some new models created by FR and SARAH.
                 OM: Change the default fortran compiler to gfortran.
                 OM: Add the possibility to force which fortran compiler will
                      be used, either via the configuration file or via the set 
                      command.
                 OM: Add the possibility to bypass the automatic opening of 
                      the web browser (via the configuration file: 
                      ./input/mg5_configuration.txt )
                 OM: add 'save options' command to save the current configuration 
                      in the configuration file. 
                 OM: Change the scheme of questions when running madevent and 
                      allow to specify in the command interface if you
                      want to run pythia/pgs/...
                      Allow to put the answers to the questions in the 
                      proc_card.dat.
                 OM: Add options for the display command:
                      a) display options: return the current option value. 
                        i.e. those set via the set command and/or via the 
                        configuration file
                      b) display variable NAME: return the current string 
                        representation of NAME and/or self.NAME .
                      c) display coupling_order: return the coupling orders with
                        their associated weight (for automatic order restriction)
                      d) display couplings now returns the list of all couplings
                        with the associated expression
                      e) display interactions [PART1] [PART2] [PART3] ...
                         display all interactions containing the particles set
                         in arguments 
                 OM: New Python script for the creation of the various html pages.
                      This Requires less disk access for the generation of the files.
                 OM: Modify error treatment, especially for Invalid commands
                      and Configuration problems.
                 JA: Ensure that we get zero cross section if we have
                      non-parton initial states with proton/antiproton beams
                 OM: Improve cluster support. MadEvent now supports PBS/Condor/SGE
                      Thanks to Arian Abrahantes for the SGE implementation.
                 OM: Improve auto-completion (better output/dealing with multi line/...)
                 OM: Improve the parallel suite and change the release script to run
                      some of the parallel tests. This ensures even higher stability 
                      of the  code for the future releases.
                 JA: Changed the way gridpacks work: Set granularity to 1
                      (so randomly select channels only if they should generate 
                      less than 1 event), but allowing channels to run down to a single
                      iteration. This removes all old problems with increased
                      variance for small channels in the gridpacks, while giving 
                      even faster event generation.

                 Thanks to Johan Alwall, Sho Iwamoto for all the important 
                 testing/bug reports.


1.3.33 (01/01/12) JA: Revisited colors for propagators in addmothers.f
                      to ensure that propagators in color flow
                      violating processes get the correct color
                      from initial state particles (thanks to
                      Michele Gabusi for forcing me to do this).

1.3.32 (21/12/11) JA: Fixed a bug in the PDF reweighting routine,
                      which caused skewed eta distributions for
                      matched samples with pdfwgt=T. Thanks to Giulio
                      Lenzi for finding this.
 
1.3.31 (29/11/11) OM: Fix a bug an overflow in RAMBO (affects standalone 
                     output only)
                  PdA (via OM): Change RS model (add a width to the spin2)
                  OM: Fix a bug in the cuts associate to  allowed mass of all 
                      neutrinos+leptons (thanks to Brock Tweedie for finding it)
                  OM: Remove some limitation in the name for the particles


1.3.30 (18/11/11) OM: Fix a bug for the instalation of pythia-pgs on a 64 bit
                      UNIX machine.
                  OM: If ROOTSYS is define but root in the PATH, add it 
                      automatically in create_matching_plots.sh
                     This is require for the UIUC cluster.

1.3.29 (16/11/11) OM: Fixed particle identities in the Feynman diagram drawing
                  JA: Fixed bug in pdf reweighting when external LHAPDF is used.
                  OM+JA: Simplify the compilation of pythia-pgs package.


1.3.28 (14/11/11) OM+JA: Fix special case when Lorentz structure combining
                      two different Majorana particles depends on the
                      incoming/outgoing status of the Majorana particles
                      (needed for MSSM with Goldstino).
                  JA: Fixed problem with colors in addmothers.f for complicated
                      multiparticle vertices and simplified color treatment 
                      (thanks to Gauthier Durieux for pointing this out).
                  JA: Further improved gridpack parameters
                  OM: Update the parallel test (now testing against MG5 1.3.3)
                  OM: Include some parallel test in the release script.


1.3.27 (05/11/11) JA: Fix bug in mirrored amplitudes (sometimes
                      amplitudes that should not be flagged as
                      mirrored were flagged as mirrored). Thanks
                      Marco Zaro for reporting this!
                  JA: Fix another problem getting enough events in
                      gridpack mode (it was not completely fixed in
                      v. 1.3.24). Thanks Alexis!
                  JA: Added "!" comments for all parameters in the default
                      run_card, since apparently this is still needed
                      for g77 to correctly read the parameters.
 
1.3.26 (31/10/11) JA: Fix color setting in MadEvent event file for
                      multiparticle vertices, which was not taken into
                      account in the upgrade in v. 1.3.18
                  OM: Fixed mmnl cut (inv. mass of all leptons and neutrinos)
                      which was never active.
                  OM: Fix td install in Linux were a chmod was missing

1.3.25 (27/10/11) JA: Ensure that the correct intermediate resonance
                      is always written in the event file, even when we
                      have resonances with identical properties.
                  OM: Fix the bug forcing to quit the web browser in order to
                      have MG5 continuing to run.
                  OM: Change the tutorial in order to allow open index.html
                      after the output command. 

1.3.24 (22/10/11) JA: Fix problem with getting enough events in gridpack
                      mode (this was broken in v. 1.3.11 when we moved
                      from events to luminocity in refine). Thanks to
                      Alexis Kalogeropoulos.

1.3.23 (19/10/11) JA: Allow user to set scales using setscales.f again 
                      (this was broken in v. 1.3.18). Thanks to Arindam Das.
                  JA: Ensure that the error message is displayed if the
                     "make" command is not installed on the system.
 
1.3.22 (12/10/11) JA: Fixed another bug (also introduced in 1.3.18), which 
                      could give the wrong ordering between the s-channel 
                      propagators for certain multiprocess cases (this
                      also lead to a hard stop, so don't worry, if you get 
                      your events, the bug doesn't affect you). Sorry about
                      that, this is what happens when you add a lot of
                      new functionality...

1.3.21 (12/10/11) OM: Add a new command: install.
                      This allow to install quite easily different package
                      devellop for Madgraph/MadEvent. The list of available
                      package are pythia-pgs/MadAnalysis/ExRootAnalysis/Delphes
                  OM: Adding TopEffth Model
                  OM: Improve display particles and autocompletion in
                      presence of nonpropagating particles
                  OM: Fix Aloha bug linked to four fermion operator
                  PA: fix the problem of degenerate color basis in the
                      diquark sextet model
                  JA: Fixed bug in cluster.f that created a hard stop,
                      introduced in 1.3.18.

1.3.20 (09/10/11) JA: Fixed bug in myamp.f that created a hard stop
                      error for certain cases with many processes with
                      different propagators in the same subprocess dir.

1.3.19 (06/10/11) JA: Fixed problem with SubProcesses makefile on Linux,
                      introduced in 1.3.18.

1.3.18 (04/10/11) JA: Use model information to determine color of particles
                      for reweighting and propagator color info.
                  JA: Changed the definition of "forbidden s-channels"
                      denoted by "$" to exclude on-shell s-channels while
                      keeping all diagrams (i.e., complemetary to the decay
                      chain formalism). This reduces the problems with 
                      gauge invariance compared to previously.
                      "Onshell" is as usual defined by the "bwcutoff" flag 
                      in the run_card.dat.
                  JA: Enable proper 4-flavor matching (such as gg>hbb~+jets)
                      Note that you need the Pythia/PGS package v. 2.1.9 or 
                      later to use with 4F matching.
                      Changes include: alpha_s reweighting also for b vertices,
                      new scale treatment (mu_F for pp>hbb~ is (pT_b^max*m_Th)),
                      no clustering of gluons to final-state massive particles
                      in MadEvent.
                  JA: Ensure that factorization scale settings and matching works
                      also in singlet t-channel exchange processes like
                      single top and VBF. The dynamic factorization
                      scale is given by the pT of the scattered quark
                      (on each side of the event).
                Note: You need the Pythia/PGS package v. 2.1.10 or later
                      to use with VBF matching, to ensure that both radiated
                      and scattered partons are treated correctly
                      - scattered partons need to be excluded from the matching,
                      since their pT can be below QCUT. An even better
                      treatment would require to individually shower and match
                      the two sides in Pythia, which is not presently possible.
                Note: In the matched 4-flavor process p p > t b~ j $ w+ w- t~ +
                      p p > t b~ j j $ w+ w- t~, there is an admixture
                      of t-channel single top (with up to 1 radiated jet) 
                      and s-channel single top (with up to 2 radiated jets). 
                      In this case, the automatic determination of maximum 
                      multiplicity sample doesn't work (since max in the file 
                      will be 2 jets, but for t-channel max is 1 jet).
                      So MAXJETS=1 must be specified in the pythia_card.dat.
                  JA: Fixed pdf reweighting for matching, which due to a mistake
                      had never been activated.
                  JA: Improved phase space integration presetting further by 
                      taking into account special cuts like xpt, ht etc.
                  JA: Introduce new convention for invariant mass cuts
                      - if max < min, exclude intermediate range
                      (allows to exclude W/Z dijet resonances in VBF processes)

1.3.17 (30/09/11) OM: Fix a crash created by ALOHA when it tries to create the full
                      set of ALOHA routines (pythia8 output only).

1.3.16 (11/09/11) JA: Fixed the problem from 1.3.12.

1.3.15 (09/09/11) OM: remove the fix of 1.3.12
                      (No events in output for some given processes)

1.3.14 (08/09/11) OM: Fix a bug in the RS model introduced in 1.3.8

1.3.13 (05/09/11) JA: Fixed bug with cut_decays=F which removed cuts also for
                      non-decay products in certain channels if there is
                      a forced decay present. Note that this does not affect
                      xqcut, only pt, minv and eta cuts.
                  JA: If non-zero phase space cutoff, don't use minimum of
                      1 GeV (this allows to go to e.g. 2m_e invariant mass for
                      \gamma* > e+ e-).

1.3.12 (01/09/11) JA: Fixed problem with decay chains when different decays
                      result in identical final states, such as
                      p p > go go, (go > b1/b1~ b/b~, b1/b1~ > b/b~ n1)
                      (only one of the decay chains was chosen, instead of
                      all 3 combinations (b1,b1), (b1,b1~), (b1~,b1~))
                  JA: Allow for overall orders also with grouped subprocesses
                  JA: Ensure that only leading color flows are included in event
                      output (so no singlet flows from color octets).
                  JA: Fixed small bug in fermion flow determination for multifermion
                      vertices.

1.3.11 (26/08/11) JA: Improved precision of "survey" by allowing 4th and 5th 
                      iteration if accuracy after 3 iterations < 10%.
                  JA: Subdivide BW in phase space integration for conflicting BWs 
                      also for forced decays, to improve generation with large
                      bwcutoff in e.g. W+ W- production with decays.
                  JA: Do refine using luminocity instead of number of events,
                      to work with badly determined channels.
                  JA: Don't use BW for shat if mass > sqrt(s).
                  JA: Fixed insertion of colors for octet resonances decaying to 
                      octet+singlet (thanks Bogdan for finding this)

1.3.10 (23/08/11) OM: Update ALOHA version
                  OM: increase waiting time for jobs to write physically the results on
                      the disks (in ordre to reduce trouble on the cluster).

1.3.9 (01/08/11)  OM: Add a new model DY_SM (arXiv:1107.5830). Thanks to Neil 
                      for the generation of the model 

1.3.8 (25/07/11)  JA: Replace the SM and HEFT models with latest versions using
                      the Wolfenstein parameterization for the CKM matrix.
                  JA: Implemented reading of the new UFO information about
                      coupling orders (order hierarchy and expansion_order).
                  JA: New "coupling order" specification WEIGHTED which checks
                      for  sum of coupling orders weighted by their hierarchy.
                  JA: Implemented optimal coupling orders for processes from any
                      model if no coupling orders specified.

1.3.7 (21/07/11)  JA: Fix makefiles for some v4 models that were forgotten
                      in v. 1.3.5

1.3.6 (18/07/11)  OM: Ensure that the new makefiles work on the web

1.3.5 (14/07/11): JA: New organization of make files, ensure that compilation works 
                      for all modes (with/without LHAPDF, static/dynamic, 
                      regular/gridpack) for both Linux and Mac OS X (be careful with 
                      dynamic libraries on Mac OS X though, since it seems that 
                      common blocks might not work properly)
                  JA: Fixed proper error messages and clean stop for compilation 
                      errors during MadEvent run.

1.3.4 (05/07/11): OM: More informative error message when a compilation error occurs

1.3.3 (29/06/11): JA: Fixed diagram symmetry for case when there are
                      no 3-vertex-only diagrams
                  JA (by OM): More informative error when trying to generate invalid 
                      pythia8 process

1.3.2 (14/06/11): OM: Fix fortran output when a model is case sensitive 
                        (Bug if a coupling was depending of a case sensitive parameter)
                  SdV: Remove a annoying print in the new cuts (added in 1.3.0)
                  OM: Fix a compilation problem in the standalone cpp output

1.3.1 (02/06/11): JA: Fixed missing file bug with the introduction of
                      inclusive HT cut

1.3.0 (02/06/11): JA: Allow for grouped subprocesses also for MG4 models
                  JA: Improved multiprocess diagram generation to reuse
                      diagrams for crossed processes
                  JA: Automatic optimization of order of particles in
                      multiparticle labels for optimal multiprocess generation
                  JA: Improved efficiency of identification of identical
                      matrix elements
                  JA: Improved identification of diagrams with identical
                      divergency structure for grouped subprocesses
                  JA: Included more fine-grained run options in the
                      run_card, including helicity summation options,
                      whether or not to set ptj and mjj automatically
                      based on xqcut, etc.
                  JA: Fixed some minor array limit and arithmetics warnings
                      for extreme decay and decay chain processes.
                  SdV: Added cuts on H_T(all jets, light and b)
                  OM: Fixed minor bug related to cluster option in launch

1.2.4 (15/05/11): JA: Fixed long-standing bug in DECAY relating to
                      the cross section info in <init> block, and
                      fixed parameter reading for MG5 SM model.

1.2.3 (11/05/11): JA: Fixed problem with scale choice in processes with mixed 
                      QED/QCD orders, e.g. p p > t t~ QED=2. Note that this fix
                      doesn't work for p p > t t~ j j QED=4 which should still
                      be avoided.
                  JA: Added the ptllmin/max options in the default run_card.dat

1.2.2 (09/05/11): OM: fix ALOHA symmetries creating not gauge invariant result 
                      for scalar octet

1.2.1 (08/05/11): OM: reduce the quantity of RAM use by matrix.f
                  OM: support speed of psyco if this python module is installed
                  OM: fix a minor bug in the model parsing
                  OM: add the check of valid model.pkl also for v4 model
                  OM: add a check that UpdatesNotes is up-to-date when
                      making a release
                  JA: Fixed problem in phase space generation for
                      s-channel mass > s_tot

1.2.0 (05/05/11): OM: minor fixes on check charge conjugation
                  OM: add a check on the path for the validity of the model.pkl
                  JA: Fixed problem with combine_runs on certain compilers

1.1.2 (03/05/11): OM+JA: Fixed problem for models with multiple
                      interactions for the same set of particles,
                      introduced in v. 1.1.1
 
1.1.1 (02/05/11): JA: Replaced (slow) diagram symmetry determination by
                      evaluation with fast identification based on diagram tags.
                  JA: Replacing the "p=-p" id=0 vertex produced by diagram 
                      generation algorithm already in the diagram generation,
                      simplifying drawing, helas objects and color.
                  JA: Fixed compiler warnings for unary operator.
                  JA: Always set all coupling orders for diagrams
                      (needed for NLO implementations).
                  OM: Improved and more elegant "open" implementation for
                      the user interface.
                  OM: minor fixes related to checking the gauge

1.1.0 (21/04/11): JA: Removed hard limit on number of external particles in 
                      MadEvent, allowing for unlimited length decay chains there
                      (up to 14 final state particles successfully integrated).
                  JA: Improved helicity selection and automatic full helicity 
                      sum if needed. Optimization of run parameters.
                  JA: New flag in run_card.dat to decide whether basic cuts
                      are applied to decay products or not.
                  OM: Merged ALOHA calls for different lorentz structures 
                      with the same color structures, increasing the speed and 
                      efficiency of matrix element evaluations.
                  OM: Added new "open" command in command line interface,
                      allowing to open standard file types directly.
                      Automatically open crossx.html at launch.
                  JA: Fixed MadEvent bugs for multiparton processes with 
                      conflicting decays and some faulty array limits.
                  JA: Suppressed scary but irrelevant warnings for compiling 
                      2->1 and 1->2 processes in MadEvent.
                  JA: Pythia 8 output further optimized.
                  JA, OM: Several minor fixes relating to user interface etc.

1.0.0 (12/04/11): Official release of MadGraph 5. Some of the features:
                  - Complete FeynRules compatibility through the UFO interface
                  - Automatic writing of HELAS routines for any model in
                    Fortran, C++ or Python through ALOHA
                  - Matrix element output in Fortran, C++ or Python
                  - Output formats: MadEvent, Pythia 8, Standalone (Fortran/C++)
                  - Support for spin 0, 1/2, 1, 2 particles
                  - Support for color 1, 3, 6, 8
                  - Revamped MadEvent with improved subprocess directory 
                    organization and vastly increased speed and stability
                  - Unlimited length decay chains (up to 12 final state
                    particles tested with MadEvent, see v. 1.0.1)
                  - Process checks for new model implementations
                  - ...and much more (see paper "MadGraph 5: Going Beyond")<|MERGE_RESOLUTION|>--- conflicted
+++ resolved
@@ -1,15 +1,10 @@
 Update notes for MadGraph5_aMC@NLO (in reverse time order)
 
-<<<<<<< HEAD
 2.4.1 (xx/xx/xx)
         OM: Fix a bug in fix target experiment with PDF on the particle at rest.
             The cross-section was correct but the z-boost was not performed correctly.
- 
-2.4.0.beta (06/04/16)
-=======
 
 2.4.0 (12/06/16)
->>>>>>> 84dfe632
         OM: Allowing the proper NLO reweighting for NLO sample
 	RF: For NLO processes allow for multiple PDF and scales reweighting, directy by inputting lists
 	    in the run_card.dat.

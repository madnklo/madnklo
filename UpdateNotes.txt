Update notes for MadGraph 5 (in reverse time order)

<<<<<<< HEAD
1.4.b8 (14/12/11): OM: New Interface to controll the madevent run.
                       This one is accessible by 
		       1) (from madevent output) ./bin/madevent
		       2) (from MG5 command line) launch [MADEVENT_PATH] -i
		       This interface replaces various script like refine, 
		        survey, combine, run_..., rm_run, ...
                      The script generate_events still exists but now calls
                      ./bin/madevent. 
                  OM: For MSSM model, convert param_card to SLAH1. This card is
                      converted to SLAH2 during the MadEvent run since the UFO 
                      model uses SLAH2. This allows to use Pythia 6,
                      as well as have a coherent definition for the flavor.
		  JA+OM: For decay width computations, the launch command in addition
		      to compute the width, creates a new param_card with the width set
		      to the associates values, and with the Branching ratio associated
		      (usefull for pythia). 
		  NOTE: This param_card makes sense for future run ONLY if all relevant
		      decay are generated.
		  EXAMPLE: (after launch bin/mg5):
                       import model sm-full
                       generate t > b w+
                       define all = p b b~ l+ l- ta+ ta- vl vl~
                       add process w+ > all all
                       add process z > all all
                       define v = z w+ w-
                       add process h > all all
                       add process h > v v, v > all all
                       output
                       launch
                  OM: Change the path of the output files. This allow to run 
		      mulitple times pythia/pgs/delphes for the same set of 
		      events (with different parameters).
                  OM: MadEvent checks that the param_card is coherent with the 
                      restriction used during the model generation. 
                  OM: Restriction Model will now also force opposite number to match.
		      (helpfull for constraining to rotation matrix).  
                  OM: Change the import command. It's now allowed to omit the 
                      type of import. The type is guessed automaticaly. 
                      This is NOT allowed on the web.
                  OM: Add a check that the fermion flow is coherent with the 
		      Lorentz structure associates to the vertex.
                  OM: Change the default fortran compiler to gfortran.
                  OM: Add the possibility to force which fortran compiler will
                      be used, either via the configuration file or via the set 
                      command.
                  OM: Add the possibility to bypass the automatic opening of 
                      the web browser (via the configuration file: 
                      ./input/mg5_configuration.txt )
                  OM: Change the scheme of questions when running madevent and 
                      allow to specify in the command interface if you
                      want to run pythia/pgs/...
                      Allow to put the answers to the questions in the 
                      proc_card.dat.
                  OM: Add options for the display command:
                      a) display options: return the current option value. 
                        i.e. those set via the set command and/or via the 
                        configuration file
                      b) display variable NAME: return the current string 
                        representation of NAME and/or self.NAME .
                      c) display coupling_order: return the coupling orders with
                        their associated weight (for automatic order restriction)
                      d) display couplings now returns the list of all couplings
                        with the associated expression
                  OM: New Python script for the creation of the various html pages.
                      This Requires less disk access for the generation of the files.
                  OM: Modify error treatment, especially for Invalid commands
                      and Configuration problems.
		  JA: Ensure that we get zero cross section if we have
                      non-parton initial states with proton/antiproton beams
		  OM: Improve cluster support. MadEvent now supports PBS/Condor/SGE
		      Thanks to Arian Abrahantes for the SGE implementation.
		  OM: Improve the parralel suite and change the release script to run
		      some of the parralel suite. This ensures more stability of the 
		      code for the future release.

                  Thanks to Johan Alwall, Sho Iwamoto for all the important 
                  testing/bug reports.

=======
1.3.32 (21/12/11) JA: Fixed a bug in the PDF reweighting routine,
                      which caused skewed eta distributions for
                      matched samples with pdfwgt=T. Thanks to Giulio
                      Lenzi and the CMS MC generation team for finding this.
 
>>>>>>> f7c9c58d
1.3.31 (29/11/11) OM: Fix a bug an overflow in RAMBO (affects standalone 
       		      output only)
                  PdA (via OM): Change RS model (add a width to the spin2)
                  OM: Fix a bug in the cuts associate to  allowed mass of all 
                      neutrinos+leptons (thanks to Brock Tweedie for finding it)
                  OM: Remove some limitation in the name for the particles


1.3.30 (18/11/11) OM: Fix a bug for the instalation of pythia-pgs on a 64 bit
                      UNIX machine.
                  OM: If ROOTSYS is define but root in the PATH, add it 
                      automatically in create_matching_plots.sh
                     This is require for the UIUC cluster.

1.3.29 (16/11/11) OM: Fixed particle identities in the Feynman diagram drawing
                  JA: Fixed bug in pdf reweighting when external LHAPDF is used.
                  OM+JA: Simplify the compilation of pythia-pgs package.


1.3.28 (14/11/11) OM+JA: Fix special case when Lorentz structure combining
                      two different Majorana particles depends on the
                      incoming/outgoing status of the Majorana particles
                      (needed for MSSM with Goldstino).
                  JA: Fixed problem with colors in addmothers.f for complicated
                      multiparticle vertices and simplified color treatment 
                      (thanks to Gauthier Durieux for pointing this out).
                  JA: Further improved gridpack parameters
                  OM: Update the parallel test (now testing against MG5 1.3.3)
                  OM: Include some parallel test in the release script.


1.3.27 (05/11/11) JA: Fix bug in mirrored amplitudes (sometimes
                      amplitudes that should not be flagged as
                      mirrored were flagged as mirrored). Thanks
                      Marco Zaro for reporting this!
                  JA: Fix another problem getting enough events in
                      gridpack mode (it was not completely fixed in
                      v. 1.3.24). Thanks Alexis!
                  JA: Added "!" comments for all parameters in the default
                      run_card, since apparently this is still needed
                      for g77 to correctly read the parameters.
 
1.3.26 (31/10/11) JA: Fix color setting in MadEvent event file for
                      multiparticle vertices, which was not taken into
                      account in the upgrade in v. 1.3.18
                  OM: Fixed mmnl cut (inv. mass of all leptons and neutrinos)
                      which was never active.
                  OM: Fix td install in Linux were a chmod was missing

1.3.25 (27/10/11) JA: Ensure that the correct intermediate resonance
                      is always written in the event file, even when we
                      have resonances with identical properties.
                  OM: Fix the bug forcing to quit the web browser in order to
                      have MG5 continuing to run.
                  OM: Change the tutorial in order to allow open index.html
                      after the output command. 

1.3.24 (22/10/11) JA: Fix problem with getting enough events in gridpack
                      mode (this was broken in v. 1.3.11 when we moved
                      from events to luminocity in refine). Thanks to
                      Alexis Kalogeropoulos.

1.3.23 (19/10/11) JA: Allow user to set scales using setscales.f again 
                      (this was broken in v. 1.3.18). Thanks to Arindam Das.
                  JA: Ensure that the error message is displayed if the
                     "make" command is not installed on the system.
 
1.3.22 (12/10/11) JA: Fixed another bug (also introduced in 1.3.18), which 
                      could give the wrong ordering between the s-channel 
                      propagators for certain multiprocess cases (this
                      also lead to a hard stop, so don't worry, if you get 
                      your events, the bug doesn't affect you). Sorry about
                      that, this is what happens when you add a lot of
                      new functionality...

1.3.21 (12/10/11) OM: Add a new command: install.
                      This allow to install quite easily different package
                      devellop for Madgraph/MadEvent. The list of available
                      package are pythia-pgs/MadAnalysis/ExRootAnalysis/Delphes
                  OM: Adding TopEffth Model
                  OM: Improve display particles and autocompletion in
                      presence of nonpropagating particles
                  OM: Fix Aloha bug linked to four fermion operator
                  PA: fix the problem of degenerate color basis in the
                      diquark sextet model
                  JA: Fixed bug in cluster.f that created a hard stop,
                      introduced in 1.3.18.

1.3.20 (09/10/11) JA: Fixed bug in myamp.f that created a hard stop
                      error for certain cases with many processes with
                      different propagators in the same subprocess dir.

1.3.19 (06/10/11) JA: Fixed problem with SubProcesses makefile on Linux,
                      introduced in 1.3.18.

1.3.18 (04/10/11) JA: Use model information to determine color of particles
                      for reweighting and propagator color info.
                  JA: Changed the definition of "forbidden s-channels"
                      denoted by "$" to exclude on-shell s-channels while
                      keeping all diagrams (i.e., complemetary to the decay
                      chain formalism). This reduces the problems with 
                      gauge invariance compared to previously.
                      "Onshell" is as usual defined by the "bwcutoff" flag 
                      in the run_card.dat.
                  JA: Enable proper 4-flavor matching (such as gg>hbb~+jets)
                      Note that you need the Pythia/PGS package v. 2.1.9 or 
                      later to use with 4F matching.
                      Changes include: alpha_s reweighting also for b vertices,
                      new scale treatment (mu_F for pp>hbb~ is (pT_b^max*m_Th)),
                      no clustering of gluons to final-state massive particles
                      in MadEvent.
                  JA: Ensure that factorization scale settings and matching works
                      also in singlet t-channel exchange processes like
                      single top and VBF. The dynamic factorization
                      scale is given by the pT of the scattered quark
                      (on each side of the event).
                Note: You need the Pythia/PGS package v. 2.1.10 or later
                      to use with VBF matching, to ensure that both radiated
                      and scattered partons are treated correctly
                      - scattered partons need to be excluded from the matching,
                      since their pT can be below QCUT. An even better
                      treatment would require to individually shower and match
                      the two sides in Pythia, which is not presently possible.
                Note: In the matched 4-flavor process p p > t b~ j $ w+ w- t~ +
                      p p > t b~ j j $ w+ w- t~, there is an admixture
                      of t-channel single top (with up to 1 radiated jet) 
                      and s-channel single top (with up to 2 radiated jets). 
                      In this case, the automatic determination of maximum 
                      multiplicity sample doesn't work (since max in the file 
                      will be 2 jets, but for t-channel max is 1 jet).
                      So MAXJETS=1 must be specified in the pythia_card.dat.
                  JA: Fixed pdf reweighting for matching, which due to a mistake
                      had never been activated.
                  JA: Improved phase space integration presetting further by 
                      taking into account special cuts like xpt, ht etc.
                  JA: Introduce new convention for invariant mass cuts
                      - if max < min, exclude intermediate range
                      (allows to exclude W/Z dijet resonances in VBF processes)

1.3.17 (30/09/11) OM: Fix a crash created by ALOHA when it tries to create the full
                      set of ALOHA routines (pythia8 output only).

1.3.16 (11/09/11) JA: Fixed the problem from 1.3.12.

1.3.15 (09/09/11) OM: remove the fix of 1.3.12
                      (No events in output for some given processes)

1.3.14 (08/09/11) OM: Fix a bug in the RS model introduced in 1.3.8

1.3.13 (05/09/11) JA: Fixed bug with cut_decays=F which removed cuts also for
                      non-decay products in certain channels if there is
                      a forced decay present. Note that this does not affect
                      xqcut, only pt, minv and eta cuts.
                  JA: If non-zero phase space cutoff, don't use minimum of
                      1 GeV (this allows to go to e.g. 2m_e invariant mass for
                      \gamma* > e+ e-).

1.3.12 (01/09/11) JA: Fixed problem with decay chains when different decays
                      result in identical final states, such as
                      p p > go go, (go > b1/b1~ b/b~, b1/b1~ > b/b~ n1)
                      (only one of the decay chains was chosen, instead of
                      all 3 combinations (b1,b1), (b1,b1~), (b1~,b1~))
                  JA: Allow for overall orders also with grouped subprocesses
                  JA: Ensure that only leading color flows are included in event
                      output (so no singlet flows from color octets).
                  JA: Fixed small bug in fermion flow determination for multifermion
                      vertices.

1.3.11 (26/08/11) JA: Improved precision of "survey" by allowing 4th and 5th 
                      iteration if accuracy after 3 iterations < 10%.
                  JA: Subdivide BW in phase space integration for conflicting BWs 
                      also for forced decays, to improve generation with large
                      bwcutoff in e.g. W+ W- production with decays.
                  JA: Do refine using luminocity instead of number of events,
                      to work with badly determined channels.
                  JA: Don't use BW for shat if mass > sqrt(s).
                  JA: Fixed insertion of colors for octet resonances decaying to 
                      octet+singlet (thanks Bogdan for finding this)

1.3.10 (23/08/11) OM: Update ALOHA version
                  OM: increase waiting time for jobs to write physically the results on
                      the disks (in ordre to reduce trouble on the cluster).

1.3.9 (01/08/11)  OM: Add a new model DY_SM (arXiv:1107.5830). Thanks to Neil 
                      for the generation of the model 

1.3.8 (25/07/11)  JA: Replace the SM and HEFT models with latest versions using
                      the Wolfenstein parameterization for the CKM matrix.
                  JA: Implemented reading of the new UFO information about
                      coupling orders (order hierarchy and expansion_order).
                  JA: New "coupling order" specification WEIGHTED which checks
                      for  sum of coupling orders weighted by their hierarchy.
                  JA: Implemented optimal coupling orders for processes from any
                      model if no coupling orders specified.

1.3.7 (21/07/11)  JA: Fix makefiles for some v4 models that were forgotten
                      in v. 1.3.5

1.3.6 (18/07/11)  OM: Ensure that the new makefiles work on the web

1.3.5 (14/07/11): JA: New organization of make files, ensure that compilation works 
                      for all modes (with/without LHAPDF, static/dynamic, 
                      regular/gridpack) for both Linux and Mac OS X (be careful with 
                      dynamic libraries on Mac OS X though, since it seems that 
                      common blocks might not work properly)
                  JA: Fixed proper error messages and clean stop for compilation 
                      errors during MadEvent run.

1.3.4 (05/07/11): OM: More informative error message when a compilation error occurs

1.3.3 (29/06/11): JA: Fixed diagram symmetry for case when there are
                      no 3-vertex-only diagrams
                  JA (by OM): More informative error when trying to generate invalid 
                      pythia8 process

1.3.2 (14/06/11): OM: Fix fortran output when a model is case sensitive 
                        (Bug if a coupling was depending of a case sensitive parameter)
                  SdV: Remove a annoying print in the new cuts (added in 1.3.0)
                  OM: Fix a compilation problem in the standalone cpp output

1.3.1 (02/06/11): JA: Fixed missing file bug with the introduction of
                      inclusive HT cut

1.3.0 (02/06/11): JA: Allow for grouped subprocesses also for MG4 models
                  JA: Improved multiprocess diagram generation to reuse
                      diagrams for crossed processes
                  JA: Automatic optimization of order of particles in
                      multiparticle labels for optimal multiprocess generation
                  JA: Improved efficiency of identification of identical
                      matrix elements
                  JA: Improved identification of diagrams with identical
                      divergency structure for grouped subprocesses
                  JA: Included more fine-grained run options in the
                      run_card, including helicity summation options,
                      whether or not to set ptj and mjj automatically
                      based on xqcut, etc.
                  JA: Fixed some minor array limit and arithmetics warnings
                      for extreme decay and decay chain processes.
                  SdV: Added cuts on H_T(all jets, light and b)
                  OM: Fixed minor bug related to cluster option in launch

1.2.4 (15/05/11): JA: Fixed long-standing bug in DECAY relating to
                      the cross section info in <init> block, and
                      fixed parameter reading for MG5 SM model.

1.2.3 (11/05/11): JA: Fixed problem with scale choice in processes with mixed 
                      QED/QCD orders, e.g. p p > t t~ QED=2. Note that this fix
                      doesn't work for p p > t t~ j j QED=4 which should still
                      be avoided.
                  JA: Added the ptllmin/max options in the default run_card.dat

1.2.2 (09/05/11): OM: fix ALOHA symmetries creating not gauge invariant result 
                      for scalar octet

1.2.1 (08/05/11): OM: reduce the quantity of RAM use by matrix.f
                  OM: support speed of psyco if this python module is installed
                  OM: fix a minor bug in the model parsing
                  OM: add the check of valid model.pkl also for v4 model
                  OM: add a check that UpdatesNotes is up-to-date when
                      making a release
                  JA: Fixed problem in phase space generation for
                      s-channel mass > s_tot

1.2.0 (05/05/11): OM: minor fixes on check charge conjugation
                  OM: add a check on the path for the validity of the model.pkl
                  JA: Fixed problem with combine_runs on certain compilers

1.1.2 (03/05/11): OM+JA: Fixed problem for models with multiple
                      interactions for the same set of particles,
                      introduced in v. 1.1.1
 
1.1.1 (02/05/11): JA: Replaced (slow) diagram symmetry determination by
                      evaluation with fast identification based on diagram tags.
                  JA: Replacing the "p=-p" id=0 vertex produced by diagram 
                      generation algorithm already in the diagram generation,
                      simplifying drawing, helas objects and color.
                  JA: Fixed compiler warnings for unary operator.
                  JA: Always set all coupling orders for diagrams
                      (needed for NLO implementations).
                  OM: Improved and more elegant "open" implementation for
                      the user interface.
                  OM: minor fixes related to checking the gauge

1.1.0 (21/04/11): JA: Removed hard limit on number of external particles in 
                      MadEvent, allowing for unlimited length decay chains there
                      (up to 14 final state particles successfully integrated).
                  JA: Improved helicity selection and automatic full helicity 
                      sum if needed. Optimization of run parameters.
                  JA: New flag in run_card.dat to decide whether basic cuts
                      are applied to decay products or not.
                  OM: Merged ALOHA calls for different lorentz structures 
                      with the same color structures, increasing the speed and 
                      efficiency of matrix element evaluations.
                  OM: Added new "open" command in command line interface,
                      allowing to open standard file types directly.
                      Automatically open crossx.html at launch.
                  JA: Fixed MadEvent bugs for multiparton processes with 
                      conflicting decays and some faulty array limits.
                  JA: Suppressed scary but irrelevant warnings for compiling 
                      2->1 and 1->2 processes in MadEvent.
                  JA: Pythia 8 output further optimized.
                  JA, OM: Several minor fixes relating to user interface etc.

1.0.0 (12/04/11): Official release of MadGraph 5. Some of the features:
                  - Complete FeynRules compatibility through the UFO interface
                  - Automatic writing of HELAS routines for any model in
                    Fortran, C++ or Python through ALOHA
                  - Matrix element output in Fortran, C++ or Python
                  - Output formats: MadEvent, Pythia 8, Standalone (Fortran/C++)
                  - Support for spin 0, 1/2, 1, 2 particles
                  - Support for color 1, 3, 6, 8
                  - Revamped MadEvent with improved subprocess directory 
                    organization and vastly increased speed and stability
                  - Unlimited length decay chains (up to 12 final state
                    particles tested with MadEvent, see v. 1.0.1)
                  - Process checks for new model implementations
                  - ...and much more (see paper "MadGraph 5: Going Beyond")<|MERGE_RESOLUTION|>--- conflicted
+++ resolved
@@ -1,7 +1,6 @@
 Update notes for MadGraph 5 (in reverse time order)
 
-<<<<<<< HEAD
-1.4.b8 (14/12/11): OM: New Interface to controll the madevent run.
+1.4.b9 (14/12/11): OM: New Interface to controll the madevent run.
                        This one is accessible by 
 		       1) (from madevent output) ./bin/madevent
 		       2) (from MG5 command line) launch [MADEVENT_PATH] -i
@@ -79,13 +78,11 @@
                   Thanks to Johan Alwall, Sho Iwamoto for all the important 
                   testing/bug reports.
 
-=======
 1.3.32 (21/12/11) JA: Fixed a bug in the PDF reweighting routine,
                       which caused skewed eta distributions for
                       matched samples with pdfwgt=T. Thanks to Giulio
                       Lenzi and the CMS MC generation team for finding this.
  
->>>>>>> f7c9c58d
 1.3.31 (29/11/11) OM: Fix a bug an overflow in RAMBO (affects standalone 
        		      output only)
                   PdA (via OM): Change RS model (add a width to the spin2)

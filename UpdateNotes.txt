--- conflicted
+++ resolved
@@ -1,8 +1,9 @@
 Update notes for MadGraph5_aMC@NLO (in reverse time order)
 
-<<<<<<< HEAD
+
 2.5.0(XX/XX/XX)
         VH+OM: Adding an official interface to PY8 for the parton-shower
+
         VH: extend install command to install: lhapdf/pythia8
         VH+SP: extend support for CKKWL
 		OM: Adding the run_card options "event_norm" for the LO run_card (same meaning as NLO one)
@@ -10,23 +11,10 @@
             help mass / help mt / help nevents provided some information on the parameters.
         OM: Modify the structure of the output format such that all the internal format have the same structure
         OM: Adding the Plugin directory. Three kind of plugin are currently supported
-=======
-2.5.0 (xx/xx/xx)
-       OM: Modify the structure of the output format such that all the internal format have the same structure
-       OM: Adding the Plugin directory. Three kind of plugin are currently supported
->>>>>>> 46ec3280
            - plugin defining a new type of output format
            - plugin defining a new type of cluster handling
            - plugin modifying the main interface of MG5aMCnlo 
            More informations/examples are available here:
-<<<<<<< HEAD
- 	       https://cp3.irmp.ucl.ac.be/projects/madgraph/wiki/Plugin
-	    OM+VH: At the first loop/NLO computation, a new question will now be asked to choose which program
-           to install to compute the loop. You can still install additional method later via the "install" command
-        OM: add an automatic update of the param_card to write the correct value for all dependent parameter.
-        OM: add the check that the param_card is compatible with the model restriction.
-        VH: adding the possibility to install COLLIER and to use it to reduce the loop-matrix element
-=======
            https://cp3.irmp.ucl.ac.be/projects/madgraph/wiki/Plugin
        VH: adding the possibility to install COLLIER and to use it to reduce the loop-matrix element
        OM+VH: At the first loop/NLO computation, a new question will now be asked to choose which program
@@ -34,8 +22,6 @@
        OM: add an automatic update of the param_card to write the correct value for all dependent parameter.
        OM: add the check that the param_card is compatible with the model restriction.
        OM: Fix a bug in the helicity by helicity reweighting method. (introduced in 2.4.3)
-
->>>>>>> 46ec3280
 
 2.4.3 (01/08/16)
         OM: Reduce the amount of log file/output generated for LO run (output can use up to three times less output).

--- conflicted
+++ resolved
@@ -1,6 +1,13 @@
 Update notes for MadGraph 5 (in reverse time order)
 
-<<<<<<< HEAD
+1.3.15 (09/09/11) OM: remove the following fix of 1.3.12:
+                     JA: Ensure that only leading color flows are included in event
+       			 output (so no singlet flows from color octets).
+                     JA: Fixed small bug in fermion flow determination for multifermion
+                      	 vertices.
+		     Since they introduce problem with the unweighting of events of SM process.
+		     (No events in output for some given processes)
+
 1.3.14 (08/09/11) OM: Fix a bug in the RS model introduced in 1.3.8
 
 1.3.13 (05/09/11) JA: Fixed bug with cut_decays=F which removed cuts also for
@@ -12,14 +19,15 @@
                       \gamma* > e+ e-).
 
 1.3.12 (01/09/11) JA: Fixed problem with decay chains when different decays
-=======
-1.3.12 (29/08/11) JA: Fixed problem with decay chains when different decays
->>>>>>> 7d177071
                       result in identical final states, such as
                       p p > go go, (go > b1/b1~ b/b~, b1/b1~ > b/b~ n1)
 		      (only one of the decay chains was chosen, instead of
                       all 3 combinations (b1,b1), (b1,b1~), (b1~,b1~))
                   JA: Allow for overall orders also with grouped subprocesses
+                  JA: Ensure that only leading color flows are included in event
+                      output (so no singlet flows from color octets).
+                  JA: Fixed small bug in fermion flow determination for multifermion
+                      vertices.
 
 1.3.11 (26/08/11) JA: Improved precision of "survey" by allowing 4th and 5th 
                       iteration if accuracy after 3 iterations < 10%.

--- conflicted
+++ resolved
@@ -1,7 +1,23 @@
 Update notes for MadGraph 5 (in reverse time order)
 
-<<<<<<< HEAD
-1.5.6 (XX/12/12)  JA: Replaced error with warning when there are decay processes
+
+2.0.0.beta2(XX/12/12) MG5 Team: Include 1.5.4+1.5.5 modification
+                      MadSpin Team: Include MadSpin
+                      VH: Fix computation in the Feynman gauge for the loops
+                      RF: automatic computation of the NLO uncertainties
+                      OM: NLO can now be runned with no central disk
+                      MZ: change the format of number (using e and not d)
+                      MZ: compilation and tests are possible in multicore
+                      RF: allow to precise either uncertainty or number of events
+                          for aMC@NLO/NLO
+                      OM: ./bin/mg5 cmd.cmd is now working for NLO process
+
+2.0.0.beta1(31/10/12) aMCatNLO Team: First public (beta) version of aMCatNLO.
+                        In order to learn aMCatNLO, please do "tutorial aMCatNLO"
+                        Please also visit: http://amcatnlo.cern.ch/list.htm for more
+                        information.
+
+1.5.6 (20/12/12)  JA: Replaced error with warning when there are decay processes
                       without corresponding core processes final state (see 
                       Question #216037). If you get this warning, please check
                       carefully the process list and diagrams to make sure you
@@ -14,24 +30,7 @@
                       Note that this only affects decay processes (A > B C ..) 
                       with multiple identical particles in the final state and 
                       some propagators not able to go on the mass shell.
-=======
-2.0.0.beta2(13/12/12) MG5 Team: Include 1.5.4+1.5.5 modification
-                      MadSpin Team: Include MadSpin
-                      VH: Fix computation in the Feynman gauge for the loops
-                      RF: automatic computation of the NLO uncertainties
-                      OM: NLO can now be runned with no central disk
-                      MZ: change the format of number (using e and not d)
-                      MZ: compilation and tests are possible in multicore
-                      RF: allow to precise either uncertainty or number of events
-                          for aMC@NLO/NLO
-                      OM: ./bin/mg5 cmd.cmd is now working for NLO process
-
-2.0.0.beta1(31/10/12) aMCatNLO Team: First public (beta) version of aMCatNLO.
-                        In order to learn aMCatNLO, please do "tutorial aMCatNLO"
-                        Please also visit: http://amcatnlo.cern.ch/list.htm for more
-                        information.
-
->>>>>>> 78ac185c
+
 
 1.5.5 (18/11/12)  JA: Fixed Bug #1078168, giving asymmetries in X+gamma generation
                       (e.g. Z+gamma) when ickkw=1 and pdfwgt=T. Thanks Irakli!

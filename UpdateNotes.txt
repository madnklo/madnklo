--- conflicted
+++ resolved
@@ -9,13 +9,10 @@
                     pairs to the run_card for NLO-type generations.
 		RF: Prevent an infinite loop in MadSpin by forcing the correct sign to the invariants
 		RF: Catch a possible error related to grouping subprocesses and setcuts
-<<<<<<< HEAD
 		OM: Fix an error when using the "customize_model" command
                 S. Mrenna (by OM): Fix the include file in pythia8 output to be compliant with the latest
                     PY8 version
-=======
 		RF: Added a string with functional form for the scales to the event file banner (NLO only)
->>>>>>> 9246b1f9
 
 2.1.1(31/03/14) OM: Change the way the UFO model is handle by adding a prefix (mdl_) to all model variable.
                     This avoid any potential name conflict with other part of the code. This feature can be

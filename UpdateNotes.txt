Update notes for MadGraph 5 (in reverse time order)

<<<<<<< HEAD
1.5.0 (XX/XX/XX)  OM: Allow MG5 to run in complex mass scheme mode
                      (mg5> set complex_mass True)
                  OM: Allow MG5 to run in feynman Gauge
                      (mg5> set gauge Feynman)
                  OM: Support UFO model with spin 3/2.
		  FR team: add a file decays.py in the UFO format, this files 
                      contains the analytical expression for one to two decays
       		  OM: implement a function for computing the 1 to 2 width on 
		      the fly. (requires that MG5 install on the computer 
		      not only the output directory)
                  OM: Add auto-detection if MG5 is up-to-date and propose to
                      apply the various patch if not.
                  OM: MadEvent change automatically the compiler according to 
                      the value present in the configuration file.
                  OM: Aloha modifications: faster to create routine and those 
                      ones are more optimized and therefore can be evaluated up
                      to 40% faster than previous version.
                  OM: Aloha now supports lorentz expression with denominator.
                  OM: Improve error message when Source didn't compile properly.    
                  OM: The numerical evaluation of the matrix element requires now 
                      less memory than before (madevent and standalone output)
                  OM + PdA: Allow Large Extra Dimension Model (LED) to run in the
                      MG5 framework.
                  OM: Fix a series of bug with the madevent command 'remove' and 
		      'run_banner'                    
                  JA: Ensure identical results for identical seeds also with
                      multiple runs in the same directory.
=======
1.4.8.3 (21/08/12) JA: Ensure that the correct seed is written also in the .lhe
                       file header.
                   JA: Stop run in presence of empty results.dat files 
                       (which can happen if there are problems with disk access
                       in a cluster run).
                   JA: Allow reading up to 5M weighted events in combine_events.
>>>>>>> 59e8010f

1.4.8.2 (30/07/12) OM: Allow AE(1,1), AE(2,2) to not be present in SLAH1 card
                       (1.4.8 crashes if they were not define in the param_card)
                   OM: Add a button Stop-job for the cluster and make nicer output 
                       when the user press Ctrl-C during the job.

1.4.8 (24/07/12)  JA: Cancel running of integration channels where the BW
                      structure makes it impossible to get any events. This
                      can significantly speed up event generation for processes
                      with conflicting BWs.
                  JA: Minor modification of integration grid presetting in
                      myamp.f, due to the above point.
                  JA: Raise exception if a decay process has decaying particles
                      that are not present in the corresponding core process
                      (this might help avoid syntax mistakes).
                  JA: Fixed subprocess group combination also for the case
                      when different process flags @N are given to different
                      decays of the same core process (sorry, this was missed
                      in v. 1.4.7).
                  JA: Fixed crash for process p p > w+ w+ j j t t~ when all 
                      w and t/t~ are decayed (bug #1017912, thanks to Nicolas
                      Deutschmann).
                  JA: Fixed array dimension for diagrams with a single s-channel
                      propagator (caused crash for certain compilers, bug #1022415
                      thanks Sho Iwamoto).
                  JA: Fixed crash for identical decay chains for particle-anti- 
                      particle when only one of the two is decayed, introduced 
                      in v. 1.4.7 (thanks John Lee).
                  OM: Ensure that matching plots are replaced correctly when
                      Pythia is run reusing a tag name.
                  OM: Improved check for YE/AE, YU/AU, YD/AD for first two
                      generations in SLHA1<->2 converter (thanks Abhishek).

1.4.7 (25/06/12)  JA: Change the random seed treatment to ensure that the original 
                      seed is stored in the banner (this was broken in v. 1.4.0).
                      If a non-zero seed is given in the run_card, this seed
                      is used as starting value for the SubProcesses/randinit file,
                      while the seed in the run_card is set to 0.
                      This way, the seed for a multi_run is automatically
                      updated in the same way as for individual runs.
                  TS + JA: Fix problem with duplicate random seeds above 64000.
                      Now, random seeds up to 30081*30081 can safely be used.
                  JA: Turn off automatic checking for minimal coupling orders
                      in decay processes A > B C ...
                  JA: Ensure that automatic coupling order determination works
                      also for effective theories with multiple orders in an
                      interaction (thanks Claude and Gizem Ozturk).
                  JA: Optimize phase space integration and event generation
                      for decay processes with very squeezed mass spectrum.
                  JA: Ensure that identical matrix elements in different process 
                      definitions are combined also when using the decay chain 
                      formalism (thanks to Zhen Liu for pointing this out).
                  BF+JA: Updated the NMSSM model to the latest FR version.
                  OM: Change EW_dim6 to remove all interactions which don't 
                      impact three boson scattering.
                  JA: Fixed problem in matrix element combination which allowed
                      non-identical matrix elements to be combined in certain
                      complicated processes (such as p p > l vl l vl l vl),
                      resulting in lines with Z > e+ mu- in the event file
                      (bug #1015032, thanks Johannes E for reporting).
                  JA: Fixed minor typo in myamp.f.
                  OM: Fixed minor behavior restriction of multi_run (thanks to
                      Joachim Kopp).
                  OM: Improved condor cluster support when the cluster is 
                      unresponsive (should avoid some crashes on the web).
                  JA: Fixed support for color sextets in addmothers.f
                      (thanks Nicolas Deutschmann for reporting).          
                  JA: Make sure that also the SubProcesses directories are 
                      cleaned when running bin/compile in a gridpack.
                  JA: Removed the confusing makefile in Template and replace it
                      with scripts to create madevent.tar.gz and gridpack.tar.gz.
                  
1.4.6 (16/05/12)  JA: Added cuts on lepton pt for each of the 4 hardest leptons
                  OM: Allow bin/madevent script to be run with a single line command
                      example ./bin/madevent multi_run 10 
                  OM: Adding the 4 higgs interactions in the standard model UFO model
                  JA: Added new restriction card for the sm model with massive
                      muon and electron, and non-zero tau decay width
                  JA: Ensure assignment of colors to intermediate propagators
                      works also in fermion flow- and color flow-violating 
                      RPV processes (thanks Brock Tweedie for finding this).
                  JA: Fix crash for certain fermion flow violating decay chains
                      (introduced in v. 1.3.27) (again thanks to Brock Tweedie).
                  JA: Fix crash for decay chains with multiple decays involving 
                      the same particles (thanks Steve Blanchet for reporting)
                  JA+OM: Fix crash for Pythia8 output with multiparticle vertices
                      (thanks to Moritz Huck for reporting this.)
                  OM: Fixing ALOHA output for C++/python.
                  OM: Fix a crash occuring when trying to create an output on 
                      an existing directory (thanks Celine)

1.4.5 (11/04/12)  OM: Change the seed automatically in multi_run. (Even if the seed
                      was set to a non automatic value in the card.)
                  OM: correct a minor bug #975647 (SLAH convention problem) 
                      Thanks to Sho Iwamoto
                  OM: Improve cluster support (more secure and complete version)
                  JA: Increased the number of events tested for non-zero helicity
                      configurations (needed for goldstino processes).
                  OM: Add a command to remove the file RunWeb which were not always
                      deleted correctly
                  OM+JA: Correct the display of number of events and error for Pythia 
                     in the html files.
                  OM: Changed the way the stdout/stderr are treated on the cluster
                      since some cluster cann't support to have the same output file
                      for both. (thanks abhishek)

1.4.4 (29/03/12)  OM: Added a command: "output aloha" which allows to creates a 
                      subset (or all) of the aloha routines linked to the
                      current model
                  OM: allow to choose the duration of the timer for the questions.
                      (via ./input/mg5_configuration.txt)
                  OM: Allow UFO model where G is not defined.
                  OM: allow to use ~,~user, ${var} in the path. Improve support
                      for path containing spaces.
                  JA: Fixed LHAPDF functionality which was broken in v. 1.4.0
                  JA: Allow non-equal mixing angles in mssm restrict cards
                      (as needed for cards from some spectrum generators)
                  JA: Fixed script addmasses.py for complicated events such as
                      p p > t t~ + jets with decays of t and t~.
                  JA: Added GE cluster to the list in cluster.py.
                  JA: Allow up to 1M events in a single run. Note that the 
                      unweighting (combine events) step gets quite slow with
                      so many events. Also note that if Pythia is run, still
                      maximum 50k events is recommended in a single run. 
                  OM: Fix problem linked to filesystem which makes new files
                      non executables by default. (bug #958616)
                  JA: Fixed buffer overflow in gen_ximprove when number of
                      configs > number of diagrams due to competing resonances
                      (introduced in v. 1.4.3).

1.4.3 (08/03/12)  JA: Reintroduced the possibility to completely forbid
                      s-channel diagrams, using the $$ notation. Note that
                      this should be used with great care, since the result
                      is in general not gauge-invariant. It is in general
                      better to use the $ notation, forbidding only onshell
                      s-channel particles (the inverse of decay chains).
                  JA: Automatically ensure that ptj and mmjj are below xqcut
                      when xqcut > 0, since ptj or mmjj > xqcut ruins matching.
                  OM: Add LSF to the list of supported cluster (thanks to Alexis).
                  OM: change the param_card reader for the restrict file.
                      This allow to restrict model with 3 lha id (or more)
                      (thanks to Eduardo Ponton).
                  OM: forbids to run 'generate events' with python 2.4.
                  OM: Include the configuration file in the .tar.gz created on 
                      the web (thanks to Simon) .
                  OM: Fix a Mac specific problem for edition of Delphes card.
                      (thanks to Sho Iwamoto).
                  OM: ALOHA modifications:
                       - Change sign convention for Epsilon (matching FR choices)
                       - For Fermion vertex forces that _1 always returns the  
                         incoming fermion and _2 returns the outcoming fermion. 
                         (This modifies conjugate routine output)
                       - Change the order of argument for conjugate routine
                         to expect IO order of fermion in all cases.
                       Note that the two last modifications matches MG5 conventions
                       and that those modifications correct bugs for interactions
                       a) subject to conjugate routine (i.e. if the model has 
                          majorana)                       
                       b) containing fermion momentum dependencies in the Lorentz
                          structure  
                       All model included by default in MG5 (in particular sm/mssm)
                       were not affected by those mismatch of conventions.
                       (Thanks to Benjamin fuks) 
                  OM: make acceptance test more silent.  
                  OM: return the correct error message when a compilation occur. 
                  OM: some code re-factoring.

1.4.2 (16/02/12) JA: Ensure that matching works properly with > 9 final state
                      particles (by increasing a buffer size in event output)
                 OM: add a command "import banner" in order to run a full run
                      from a given banner.
                 OM: Fix the Bug #921487, fixing a problem with home made model
                      In the definition of Particle/Anti-Particle. (Thanks Ben)
                 OM: Fix a formatting problem in me5_configuration.txt 
                      (Bug #930101) Thanks to Arian
                 OM: allow to run ./bin/mg5 BANNER_PATH and
                      ./bin/mg5 PROC_CARD_V4_PATH
                 OM: Various small fixes concerning the stability of the html 
                      output.
                 OM: Changes the server to download td since cp3wks05 has an 
                      harddisk failures.

1.4.1 (06/02/12) OM: Fix the fermion flow check which was wrongly failing on 
                      some model  (Thanks to Benjamin)
                 OM: Improve run organization efficiency (which speeds up the 
                      code on cluster) (Thanks to Johan)
                 OM: More secure html output (Thanks to Simon)

1.4.0 (04/02/12) OM: New user interface for the madevent run. Type:
                      1) (from madevent output) ./bin/madevent
                      2) (from MG5 command line) launch [MADEVENT_PATH] -i
                      This interface replaces various script like refine, 
                      survey, combine, run_..., rm_run, ...
                      The script generate_events still exists but now calls
                       ./bin/madevent. 
                 OM: For MSSM model, convert param_card to SLAH1. This card is
                      converted to SLAH2 during the MadEvent run since the UFO 
                      model uses SLAH2. This allows to use Pythia 6,
                      as well as having a coherent definition for the flavor.
                 JA+OM: For decay width computations, the launch command in 
                      addition to compute the width, creates a new param_card 
                      with the width set to the associated values, and with the 
                      Branching ratio associated (usefull for pythia). 
                 NOTE: This param_card makes sense for future run ONLY if all 
                      relevant decay are generated.
                 EXAMPLE: (after launch bin/mg5):
                       import model sm-full
                       generate t > b w+
                       define all = p b b~ l+ l- ta+ ta- vl vl~
                       add process w+ > all all
                       add process z > all all
                       define v = z w+ w-
                       add process h > all all
                       add process h > v v, v > all all
                       output
                       launch
                 OM: change output pythia8 syntax: If a path is specified this 
                      is considered as the output directory.
                 OM: Change the path of the madevent output files. This allows 
                      to run pythia/pgs/delphes mulitple times for the same set 
                      of events (with different pythia/... parameters).
                 OM: Madevent output is now insensitive to the relative path
                      to pythia-pgs, delphes, ... In consequence you don't need
                      anymore to have your directory at the same level as 
                      Template directory. 
                 OM: MadEvent checks that the param_card is coherent with the 
                      restriction used during the model generation. 
                 OM: Model restrictions will now also force opposite number to 
                      match (helpfull for constraining to rotation matrix).  
                 OM: Change the import command. It's now allowed to omit the 
                      type of import. The type is guessed automaticaly. 
                      This is NOT allowed on the web.
                 OM: Add a check that the fermion flow is coherent with the 
                      Lorentz structure associates to the vertex.
                 OM: Add a check that the color representation is coherent. 
                      This allow to detect/fix various problem linked
                      to some new models created by FR and SARAH.
                 OM: Change the default fortran compiler to gfortran.
                 OM: Add the possibility to force which fortran compiler will
                      be used, either via the configuration file or via the set 
                      command.
                 OM: Add the possibility to bypass the automatic opening of 
                      the web browser (via the configuration file: 
                      ./input/mg5_configuration.txt )
                 OM: add 'save options' command to save the current configuration 
                      in the configuration file. 
                 OM: Change the scheme of questions when running madevent and 
                      allow to specify in the command interface if you
                      want to run pythia/pgs/...
                      Allow to put the answers to the questions in the 
                      proc_card.dat.
                 OM: Add options for the display command:
                      a) display options: return the current option value. 
                        i.e. those set via the set command and/or via the 
                        configuration file
                      b) display variable NAME: return the current string 
                        representation of NAME and/or self.NAME .
                      c) display coupling_order: return the coupling orders with
                        their associated weight (for automatic order restriction)
                      d) display couplings now returns the list of all couplings
                        with the associated expression
                      e) display interactions [PART1] [PART2] [PART3] ...
                         display all interactions containing the particles set
                         in arguments 
                 OM: New Python script for the creation of the various html pages.
                      This Requires less disk access for the generation of the files.
                 OM: Modify error treatment, especially for Invalid commands
                      and Configuration problems.
                 JA: Ensure that we get zero cross section if we have
                      non-parton initial states with proton/antiproton beams
                 OM: Improve cluster support. MadEvent now supports PBS/Condor/SGE
                      Thanks to Arian Abrahantes for the SGE implementation.
                 OM: Improve auto-completion (better output/dealing with multi line/...)
                 OM: Improve the parallel suite and change the release script to run
                      some of the parallel tests. This ensures even higher stability 
                      of the  code for the future releases.
                 JA: Changed the way gridpacks work: Set granularity to 1
                      (so randomly select channels only if they should generate 
                      less than 1 event), but allowing channels to run down to a single
                      iteration. This removes all old problems with increased
                      variance for small channels in the gridpacks, while giving 
                      even faster event generation.

                 Thanks to Johan Alwall, Sho Iwamoto for all the important 
                 testing/bug reports.


1.3.33 (01/01/12) JA: Revisited colors for propagators in addmothers.f
                      to ensure that propagators in color flow
                      violating processes get the correct color
                      from initial state particles (thanks to
                      Michele Gabusi for forcing me to do this).

1.3.32 (21/12/11) JA: Fixed a bug in the PDF reweighting routine,
                      which caused skewed eta distributions for
                      matched samples with pdfwgt=T. Thanks to Giulio
                      Lenzi for finding this.
 
1.3.31 (29/11/11) OM: Fix a bug an overflow in RAMBO (affects standalone 
                     output only)
                  PdA (via OM): Change RS model (add a width to the spin2)
                  OM: Fix a bug in the cuts associate to  allowed mass of all 
                      neutrinos+leptons (thanks to Brock Tweedie for finding it)
                  OM: Remove some limitation in the name for the particles


1.3.30 (18/11/11) OM: Fix a bug for the instalation of pythia-pgs on a 64 bit
                      UNIX machine.
                  OM: If ROOTSYS is define but root in the PATH, add it 
                      automatically in create_matching_plots.sh
                     This is require for the UIUC cluster.

1.3.29 (16/11/11) OM: Fixed particle identities in the Feynman diagram drawing
                  JA: Fixed bug in pdf reweighting when external LHAPDF is used.
                  OM+JA: Simplify the compilation of pythia-pgs package.


1.3.28 (14/11/11) OM+JA: Fix special case when Lorentz structure combining
                      two different Majorana particles depends on the
                      incoming/outgoing status of the Majorana particles
                      (needed for MSSM with Goldstino).
                  JA: Fixed problem with colors in addmothers.f for complicated
                      multiparticle vertices and simplified color treatment 
                      (thanks to Gauthier Durieux for pointing this out).
                  JA: Further improved gridpack parameters
                  OM: Update the parallel test (now testing against MG5 1.3.3)
                  OM: Include some parallel test in the release script.


1.3.27 (05/11/11) JA: Fix bug in mirrored amplitudes (sometimes
                      amplitudes that should not be flagged as
                      mirrored were flagged as mirrored). Thanks
                      Marco Zaro for reporting this!
                  JA: Fix another problem getting enough events in
                      gridpack mode (it was not completely fixed in
                      v. 1.3.24). Thanks Alexis!
                  JA: Added "!" comments for all parameters in the default
                      run_card, since apparently this is still needed
                      for g77 to correctly read the parameters.
 
1.3.26 (31/10/11) JA: Fix color setting in MadEvent event file for
                      multiparticle vertices, which was not taken into
                      account in the upgrade in v. 1.3.18
                  OM: Fixed mmnl cut (inv. mass of all leptons and neutrinos)
                      which was never active.
                  OM: Fix td install in Linux were a chmod was missing

1.3.25 (27/10/11) JA: Ensure that the correct intermediate resonance
                      is always written in the event file, even when we
                      have resonances with identical properties.
                  OM: Fix the bug forcing to quit the web browser in order to
                      have MG5 continuing to run.
                  OM: Change the tutorial in order to allow open index.html
                      after the output command. 

1.3.24 (22/10/11) JA: Fix problem with getting enough events in gridpack
                      mode (this was broken in v. 1.3.11 when we moved
                      from events to luminocity in refine). Thanks to
                      Alexis Kalogeropoulos.

1.3.23 (19/10/11) JA: Allow user to set scales using setscales.f again 
                      (this was broken in v. 1.3.18). Thanks to Arindam Das.
                  JA: Ensure that the error message is displayed if the
                     "make" command is not installed on the system.
 
1.3.22 (12/10/11) JA: Fixed another bug (also introduced in 1.3.18), which 
                      could give the wrong ordering between the s-channel 
                      propagators for certain multiprocess cases (this
                      also lead to a hard stop, so don't worry, if you get 
                      your events, the bug doesn't affect you). Sorry about
                      that, this is what happens when you add a lot of
                      new functionality...

1.3.21 (12/10/11) OM: Add a new command: install.
                      This allow to install quite easily different package
                      devellop for Madgraph/MadEvent. The list of available
                      package are pythia-pgs/MadAnalysis/ExRootAnalysis/Delphes
                  OM: Adding TopEffth Model
                  OM: Improve display particles and autocompletion in
                      presence of nonpropagating particles
                  OM: Fix Aloha bug linked to four fermion operator
                  PA: fix the problem of degenerate color basis in the
                      diquark sextet model
                  JA: Fixed bug in cluster.f that created a hard stop,
                      introduced in 1.3.18.

1.3.20 (09/10/11) JA: Fixed bug in myamp.f that created a hard stop
                      error for certain cases with many processes with
                      different propagators in the same subprocess dir.

1.3.19 (06/10/11) JA: Fixed problem with SubProcesses makefile on Linux,
                      introduced in 1.3.18.

1.3.18 (04/10/11) JA: Use model information to determine color of particles
                      for reweighting and propagator color info.
                  JA: Changed the definition of "forbidden s-channels"
                      denoted by "$" to exclude on-shell s-channels while
                      keeping all diagrams (i.e., complemetary to the decay
                      chain formalism). This reduces the problems with 
                      gauge invariance compared to previously.
                      "Onshell" is as usual defined by the "bwcutoff" flag 
                      in the run_card.dat.
                  JA: Enable proper 4-flavor matching (such as gg>hbb~+jets)
                      Note that you need the Pythia/PGS package v. 2.1.9 or 
                      later to use with 4F matching.
                      Changes include: alpha_s reweighting also for b vertices,
                      new scale treatment (mu_F for pp>hbb~ is (pT_b^max*m_Th)),
                      no clustering of gluons to final-state massive particles
                      in MadEvent.
                  JA: Ensure that factorization scale settings and matching works
                      also in singlet t-channel exchange processes like
                      single top and VBF. The dynamic factorization
                      scale is given by the pT of the scattered quark
                      (on each side of the event).
                Note: You need the Pythia/PGS package v. 2.1.10 or later
                      to use with VBF matching, to ensure that both radiated
                      and scattered partons are treated correctly
                      - scattered partons need to be excluded from the matching,
                      since their pT can be below QCUT. An even better
                      treatment would require to individually shower and match
                      the two sides in Pythia, which is not presently possible.
                Note: In the matched 4-flavor process p p > t b~ j $ w+ w- t~ +
                      p p > t b~ j j $ w+ w- t~, there is an admixture
                      of t-channel single top (with up to 1 radiated jet) 
                      and s-channel single top (with up to 2 radiated jets). 
                      In this case, the automatic determination of maximum 
                      multiplicity sample doesn't work (since max in the file 
                      will be 2 jets, but for t-channel max is 1 jet).
                      So MAXJETS=1 must be specified in the pythia_card.dat.
                  JA: Fixed pdf reweighting for matching, which due to a mistake
                      had never been activated.
                  JA: Improved phase space integration presetting further by 
                      taking into account special cuts like xpt, ht etc.
                  JA: Introduce new convention for invariant mass cuts
                      - if max < min, exclude intermediate range
                      (allows to exclude W/Z dijet resonances in VBF processes)

1.3.17 (30/09/11) OM: Fix a crash created by ALOHA when it tries to create the full
                      set of ALOHA routines (pythia8 output only).

1.3.16 (11/09/11) JA: Fixed the problem from 1.3.12.

1.3.15 (09/09/11) OM: remove the fix of 1.3.12
                      (No events in output for some given processes)

1.3.14 (08/09/11) OM: Fix a bug in the RS model introduced in 1.3.8

1.3.13 (05/09/11) JA: Fixed bug with cut_decays=F which removed cuts also for
                      non-decay products in certain channels if there is
                      a forced decay present. Note that this does not affect
                      xqcut, only pt, minv and eta cuts.
                  JA: If non-zero phase space cutoff, don't use minimum of
                      1 GeV (this allows to go to e.g. 2m_e invariant mass for
                      \gamma* > e+ e-).

1.3.12 (01/09/11) JA: Fixed problem with decay chains when different decays
                      result in identical final states, such as
                      p p > go go, (go > b1/b1~ b/b~, b1/b1~ > b/b~ n1)
                      (only one of the decay chains was chosen, instead of
                      all 3 combinations (b1,b1), (b1,b1~), (b1~,b1~))
                  JA: Allow for overall orders also with grouped subprocesses
                  JA: Ensure that only leading color flows are included in event
                      output (so no singlet flows from color octets).
                  JA: Fixed small bug in fermion flow determination for multifermion
                      vertices.

1.3.11 (26/08/11) JA: Improved precision of "survey" by allowing 4th and 5th 
                      iteration if accuracy after 3 iterations < 10%.
                  JA: Subdivide BW in phase space integration for conflicting BWs 
                      also for forced decays, to improve generation with large
                      bwcutoff in e.g. W+ W- production with decays.
                  JA: Do refine using luminocity instead of number of events,
                      to work with badly determined channels.
                  JA: Don't use BW for shat if mass > sqrt(s).
                  JA: Fixed insertion of colors for octet resonances decaying to 
                      octet+singlet (thanks Bogdan for finding this)

1.3.10 (23/08/11) OM: Update ALOHA version
                  OM: increase waiting time for jobs to write physically the results on
                      the disks (in ordre to reduce trouble on the cluster).

1.3.9 (01/08/11)  OM: Add a new model DY_SM (arXiv:1107.5830). Thanks to Neil 
                      for the generation of the model 

1.3.8 (25/07/11)  JA: Replace the SM and HEFT models with latest versions using
                      the Wolfenstein parameterization for the CKM matrix.
                  JA: Implemented reading of the new UFO information about
                      coupling orders (order hierarchy and expansion_order).
                  JA: New "coupling order" specification WEIGHTED which checks
                      for  sum of coupling orders weighted by their hierarchy.
                  JA: Implemented optimal coupling orders for processes from any
                      model if no coupling orders specified.

1.3.7 (21/07/11)  JA: Fix makefiles for some v4 models that were forgotten
                      in v. 1.3.5

1.3.6 (18/07/11)  OM: Ensure that the new makefiles work on the web

1.3.5 (14/07/11): JA: New organization of make files, ensure that compilation works 
                      for all modes (with/without LHAPDF, static/dynamic, 
                      regular/gridpack) for both Linux and Mac OS X (be careful with 
                      dynamic libraries on Mac OS X though, since it seems that 
                      common blocks might not work properly)
                  JA: Fixed proper error messages and clean stop for compilation 
                      errors during MadEvent run.

1.3.4 (05/07/11): OM: More informative error message when a compilation error occurs

1.3.3 (29/06/11): JA: Fixed diagram symmetry for case when there are
                      no 3-vertex-only diagrams
                  JA (by OM): More informative error when trying to generate invalid 
                      pythia8 process

1.3.2 (14/06/11): OM: Fix fortran output when a model is case sensitive 
                        (Bug if a coupling was depending of a case sensitive parameter)
                  SdV: Remove a annoying print in the new cuts (added in 1.3.0)
                  OM: Fix a compilation problem in the standalone cpp output

1.3.1 (02/06/11): JA: Fixed missing file bug with the introduction of
                      inclusive HT cut

1.3.0 (02/06/11): JA: Allow for grouped subprocesses also for MG4 models
                  JA: Improved multiprocess diagram generation to reuse
                      diagrams for crossed processes
                  JA: Automatic optimization of order of particles in
                      multiparticle labels for optimal multiprocess generation
                  JA: Improved efficiency of identification of identical
                      matrix elements
                  JA: Improved identification of diagrams with identical
                      divergency structure for grouped subprocesses
                  JA: Included more fine-grained run options in the
                      run_card, including helicity summation options,
                      whether or not to set ptj and mjj automatically
                      based on xqcut, etc.
                  JA: Fixed some minor array limit and arithmetics warnings
                      for extreme decay and decay chain processes.
                  SdV: Added cuts on H_T(all jets, light and b)
                  OM: Fixed minor bug related to cluster option in launch

1.2.4 (15/05/11): JA: Fixed long-standing bug in DECAY relating to
                      the cross section info in <init> block, and
                      fixed parameter reading for MG5 SM model.

1.2.3 (11/05/11): JA: Fixed problem with scale choice in processes with mixed 
                      QED/QCD orders, e.g. p p > t t~ QED=2. Note that this fix
                      doesn't work for p p > t t~ j j QED=4 which should still
                      be avoided.
                  JA: Added the ptllmin/max options in the default run_card.dat

1.2.2 (09/05/11): OM: fix ALOHA symmetries creating not gauge invariant result 
                      for scalar octet

1.2.1 (08/05/11): OM: reduce the quantity of RAM use by matrix.f
                  OM: support speed of psyco if this python module is installed
                  OM: fix a minor bug in the model parsing
                  OM: add the check of valid model.pkl also for v4 model
                  OM: add a check that UpdatesNotes is up-to-date when
                      making a release
                  JA: Fixed problem in phase space generation for
                      s-channel mass > s_tot

1.2.0 (05/05/11): OM: minor fixes on check charge conjugation
                  OM: add a check on the path for the validity of the model.pkl
                  JA: Fixed problem with combine_runs on certain compilers

1.1.2 (03/05/11): OM+JA: Fixed problem for models with multiple
                      interactions for the same set of particles,
                      introduced in v. 1.1.1
 
1.1.1 (02/05/11): JA: Replaced (slow) diagram symmetry determination by
                      evaluation with fast identification based on diagram tags.
                  JA: Replacing the "p=-p" id=0 vertex produced by diagram 
                      generation algorithm already in the diagram generation,
                      simplifying drawing, helas objects and color.
                  JA: Fixed compiler warnings for unary operator.
                  JA: Always set all coupling orders for diagrams
                      (needed for NLO implementations).
                  OM: Improved and more elegant "open" implementation for
                      the user interface.
                  OM: minor fixes related to checking the gauge

1.1.0 (21/04/11): JA: Removed hard limit on number of external particles in 
                      MadEvent, allowing for unlimited length decay chains there
                      (up to 14 final state particles successfully integrated).
                  JA: Improved helicity selection and automatic full helicity 
                      sum if needed. Optimization of run parameters.
                  JA: New flag in run_card.dat to decide whether basic cuts
                      are applied to decay products or not.
                  OM: Merged ALOHA calls for different lorentz structures 
                      with the same color structures, increasing the speed and 
                      efficiency of matrix element evaluations.
                  OM: Added new "open" command in command line interface,
                      allowing to open standard file types directly.
                      Automatically open crossx.html at launch.
                  JA: Fixed MadEvent bugs for multiparton processes with 
                      conflicting decays and some faulty array limits.
                  JA: Suppressed scary but irrelevant warnings for compiling 
                      2->1 and 1->2 processes in MadEvent.
                  JA: Pythia 8 output further optimized.
                  JA, OM: Several minor fixes relating to user interface etc.

1.0.0 (12/04/11): Official release of MadGraph 5. Some of the features:
                  - Complete FeynRules compatibility through the UFO interface
                  - Automatic writing of HELAS routines for any model in
                    Fortran, C++ or Python through ALOHA
                  - Matrix element output in Fortran, C++ or Python
                  - Output formats: MadEvent, Pythia 8, Standalone (Fortran/C++)
                  - Support for spin 0, 1/2, 1, 2 particles
                  - Support for color 1, 3, 6, 8
                  - Revamped MadEvent with improved subprocess directory 
                    organization and vastly increased speed and stability
                  - Unlimited length decay chains (up to 12 final state
                    particles tested with MadEvent, see v. 1.0.1)
                  - Process checks for new model implementations
                  - ...and much more (see paper "MadGraph 5: Going Beyond")<|MERGE_RESOLUTION|>--- conflicted
+++ resolved
@@ -1,6 +1,5 @@
 Update notes for MadGraph 5 (in reverse time order)
 
-<<<<<<< HEAD
 1.5.0 (XX/XX/XX)  OM: Allow MG5 to run in complex mass scheme mode
                       (mg5> set complex_mass True)
                   OM: Allow MG5 to run in feynman Gauge
@@ -28,14 +27,13 @@
 		      'run_banner'                    
                   JA: Ensure identical results for identical seeds also with
                       multiple runs in the same directory.
-=======
+
 1.4.8.3 (21/08/12) JA: Ensure that the correct seed is written also in the .lhe
                        file header.
                    JA: Stop run in presence of empty results.dat files 
                        (which can happen if there are problems with disk access
                        in a cluster run).
                    JA: Allow reading up to 5M weighted events in combine_events.
->>>>>>> 59e8010f
 
 1.4.8.2 (30/07/12) OM: Allow AE(1,1), AE(2,2) to not be present in SLAH1 card
                        (1.4.8 crashes if they were not define in the param_card)

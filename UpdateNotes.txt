Update notes for MadGraph5_aMC@NLO (in reverse time order)

<<<<<<< HEAD

2.1.0(XX/02/14) OM+PA: First Official release of MadWeight inside MG5_aMC
                      Main update:
                        - ISR corrections
                        - possibility to use narrow-width approximation
                        - introducing a module for the pre-selection of the parton-jet assignment.
                        - extended formalism for the transfer function (more generic)
                        - possibility to evaluate the weights for multiple choices of transfer function 
      			  on the same phase-space point. The phase-space is optimized for the first set of 
                          parameters.
		      Speed update:
                        - More efficient way to group the computation for identical process with different final state.
                        - Possibility to Monte-Carlo over the permutation.
                        - More efficient way to choose between the various change of variable.
                        - Possibility to use mint (not compatible with all of the options)
			- Possibility to use sobol for the generation of PS point (sometimes faster than pure 
                          random point generator.
                OM: Fix a bug in MadSpin preventing the gridpack to run with NLO processes.
                OM: Fix a bug leading to a crash with some decay syntax. i.e., p p > t t~, (t > w+ b), (t~ >w- b~)
=======
2.1.0(xx/xx/14) OM: Fix critical bug (returns wrong cross-section/width) for processes where the center of mass 
                    energy of the beam is lower than 1 GeV. So this has no impact for LHC-collider phenomenology.
                    This can also impact computation of decay-width if the mass of that particle is below 1 GeV.
>>>>>>> fc546893
		RF: Critical bug fixed (introduced in 2.0.2) for fixed order NLO runs that could
		    give the wrong cross section when the phase-space generation is inefficient
                    (like in the case for conflicting Breit-Wigners). This bug did not affect runs
                    with matching to the parton shower.
                OM: Fix a bug in MadSpin preventing the gridpack to run with NLO processes.
                OM: Fix a bug leading to a crash with some decay syntax. i.e., p p > t t~, (t > w+ b), (t~ >w- b~)
                OM: Fix format of LHE output for 1>N events when the <init> and mother information were wrongly set 
                    to LHC default. Specific support of this option will be part of pythia8 (8.185 and later)
                OM: Fix the syntax for the custom propagator to follow the description of arXiv:1308.1668 
                OM: Allow to call ASperGe on the flight if ASperGe module is include in the UFO model.
                    just type "asperge" at the moment where the code propose you to edit the param_card.

2.0.2(07/02/14) RF: Suppressed the writing of the 'ERROR in OneLOop dilog2_r' messages (introduced in the 
                    previous version)
                OM: Fix the bug that the shower_card.dat was wrongly identified as a pythia_card.
                OM: add one MadSpin option allowing to control the number of simultaneous open files.
                OM: Fix a bug in eps preventing evince preventing label to be displayed on page 2 and following
                    Thanks to Gauthier Durieux for the fix.
                OM: Fix a bug(crash) for p p > w+ w- j j introduce in 2.0.0 due to some jet sometimes tagged as QCD
                    and sometimes not (which was making the automatic scale computation to crash)
                OM: Change the way to writte the <init> line of the lhe file to take into account
                    - process with more that 100 subprocesses (note that you need to hack the pythia-pgs
                      package to deal with such large number of sub-process
                    - deal with pdf identification number bigger than 1 million.  
                OM: Fixed a bug preventing the Madevent to detect external module (pythia-pgs, syscalc,...)
                    Bug #1271216 (thanks Iwamoto)
                PT: PYTHIA8 scale and pdf variations

2.0.1(20/01/14) OM: Fix a bug in h > l+ l- l+ l- for group_subproceses =False (decay only). A follow up of 
                    the bug fix in 2.0.0
                RF: Replaced the Error#10 in the generation of the phase-space (for NLO) to a Warning#10.
                    In rare cases this error stopped the code, while this was not needed.
                RF: When using non-optimized loop output, the code now also works fine.
                OM: Modification of the code to allow the code to run on our servers
                VH: Improve the timing routine of the NLO code (displayed in debug mode)
                VH: FIX the import of old UFO model (those without the all_orders attribute).
                OM: Add a functionalities for restrict_model if a file paramcard_RESTRICTNAME.dat
                    exists, then this file is use as default param_card for that restriction.
                HS: Updated CutTools to v1.9.2

2.0.0(14/12/13)    CHANGE IN DEFAULT:
                   ------------------
                      OM: Change the Higgs mass to 125 GeV for most of the model (but the susy/v4 one).
                      OM: Change the default energy of collision to 13 TeV.
                      RF: Default renormalisation and factorisation scales are now set to H_T/2. (for aMC only)

                   MadEvent Update:
                   ----------------
                      OM+SF+RF: Add Frixione Photon isolation (also for aMC)
                      OM: Implementation of the reweight module for Leading Order matrix-element
                      JA+OM+AK: Store parameters needed for systematics studies.
                          This can be turned on with the use_syst parameter in
                          run_card.dat.
                          This output can be used to generate event weights for
                          a variety of variational parameters, including scalefact,
                          alpsfact, PDF choice, and matching scale. Note that this require
                          pythia-pgs v2.2 for matching scale.
                      OM+JA+Chia: Implement MadWidth (automatic/smart computation of the widths)
                      OM: Support for Form-Factor defined in the UFO model. and support for model
                          parameter presence inside the Lorentz expression.
                      OM: Support for a arbitrary functions.f file present inside the UFO model. 
                      JA: Included <clustering> tag in matched .lhe output, to be 
                          used together with Pythia 8 CKKW-L matching. This can be 
                          turned off with the clusinfo flag in run_card.dat.
                      JA: New treatment of matching for diagrams that have no
                          corresponding lower-multiplicity diagrams. Jets that
                          are not classified as shower-type emission jets are
                          flagged in the cluster scale info at the end of the event,
                          which is recognized by the Pythia interface in Pythia-PGS
                          package v. 2.2. For such jets, xqcut does not apply. This
                          allows for consistent matching e.g. of p p > w+ b b~ in 
                          the 4-flavor scheme. Note that auto_ptj_mjj must be set to
                          .false. for this to work properly.
                      OM: Change model restriction behavior: two widths with identical are not merged anymore.
                      S.Prestel(via OM): implement KT Durham cut. (thanks to Z. Marshall)
                      OM: Improved check for unresponsive of PBS cluster (thanks J. Mc Fayden)
                      OM: Implement a maximum number (2500) of jobs which can be submitted at the same time
                          by the PBS cluster. This number is currently not editable via configuration file.
                     
                   MadEvent Bug Fixing:
                   --------------------
                      OM: Fix a bug for h > l+ l- l+ l- (introduce in 1.5.9) where the phase-space parametrization 
                          fails to cover the full phase-space. This bugs occurs only if two identical particles decays
                          in identical particles and if both of those particles can't be on-shell simultaneously. 
                      OM: Fix a bug for multi_run sample in presence of negative weights (possible if NLO pdf)
                          The negative weights were not propagated to the merged sample. 
                          (thanks to Sebastien Brochet for the fix)
	         
                   aMC@NLO Update:       ! FIRST OFFICIAL RELEASE WITH NLO CAPABILITIES !
                   ---------------
                       PT: MC@NLO matching to PYTHIA8 available.
                       RF: Added FxFx merging
                       RF: Use MC over helicities for the MadLoop virtual corrections.
                       RF: Using "virtual tricks" to reduce the number of PS points for which to include
                           the virtual corrections, leading to a speed up of the code.
                       OM+SF+RF: Add Frixione Photon isolation (also in MadEvent)
                       PA+OM: Fast version of MadSpin implemented (PS generation in Fortran).
		       OM: Allow to have MadSpin in "gridpack mode" (same cards/same decay). 
                           Add in the madspin_card "set ms_dir PATH". If the path didn't exist MS will
                           create the gridpack on that path, otherwise it will reuse the information 
                           (diagram generated, maximum weight of each channel, branching ratio,...)
                           This allow to bypass all the initialization steps BUT is valid only for the 
                           exact same event generation.
                       VH: Fixed set_run.f which incorrectly sets a default value for ptl, drll and
                           etal making the code insensitive to the values set in the run_card.dat 
                       VH: Fixed a bug in MadLoop that doubled the computing time for quad precision
                       VH+RF: Added MadLoop stability information to the log files (and run summary
                           in DEBUG mode).
                       RF: Fixed a stability problem in the reweighting to get PDF and scale uncertainties.
                       VH+RF: Improved the Binoth LHA interface
                       RF: Improved the multi-channeling for processes with more amplitudes than diagrams.
                       RF: Added a new parameter in the run_card to set the required accuracy for fixed 
                           order runs.
                       SF+RF: Improved handling of fixed order analysis

                    From beta3 (13/02/13):
                       OM: Merge with 1.5.7+1.5.8 (See information below)
                       OM: Allow the customize_model to be scriptable in a 
                           friendly way.
                       RF: Event normalization is now Les Houches compliant (the weights
		           of the events should average to the total rate). The old normalization
                           can still be chosen by setting the flag 'sum = event_norm' in the run_card.
		       RF: Fixes a bug related to the mass of the tau that was not consistently 
 		           taking into account in the phase-space set-up.
		       VH: Fixed the incorrect implementation of the four gluons R2 in the loop_sm UFO.
		       VH: Fixed the UV renormalization for the SM with massive c quarks.
                       RF: The PDF uncertainty for NNPDF is now also correctly given in the run summary
                       RF: Some improvements in the test_MC and test_ME when matrix elements are
                           numerically very large
                       OM+RF: Added the running at LO to the 'launch questions'
                       OM: Allow "check" command to use a event file.
                           This will use the related param_card and the first
                           event compatible with the requested process.
                       RF: Improved the phase-space generation in the case of competing resonances

                    From beta2 (23/12/12):
                       MG5 Team: Include 1.5.4+1.5.5+1.5.6 modifications
                       MadSpin Team: Include MadSpin
                       VH: Fix computation in the Feynman gauge for the loops
                       RF: automatic computation of the NLO uncertainties
                       OM: NLO can now be runned with no central disk
                       MZ: change the format of number (using e and not d)
                       MZ: compilation and tests are possible in multicore
                       RF: allow to precise either uncertainty or number of events
                           for aMC@NLO/NLO
                       OM: ./bin/mg5 cmd.cmd is now working for NLO process

                    From beta1 (31/10/12):
                       aMCatNLO Team: First public (beta) version of aMCatNLO.
                         In order to learn aMCatNLO, please do "tutorial aMCatNLO"
                         Please also visit: http://amcatnlo.cern.ch/list.htm for more
                         information.

1.5.15 (11/12/13) OM: Fix the auto-update function in order to allow to pass to 2.0.0

1.5.14 (27/11/13) OM: Add warning about the fact that newprocess_mg5 is going to be remove in MG5_aMC_V2.0.0
                  OM: Improved cluster submision/re-submition control. 

1.5.13 (04/11/13) OM: Implement a function which check if jobs submitted to cluster are correctly runned.
                      In case of failure, you can re-submitted the failing jobs automatically. The maximal 
                      number of re-submission for a job can be parametrize (default 1) and how long you have to
                      wait before this resubmission [to avoid slow filesystem problem, i.e. condor](default 300s)
                      Supported cluster for this function: condor, lsf, pbs
                  OM: Fix a problem when more than 10k diagrams are present for a given subprocesses.
                      (tt~+4jets).
                  BF: Change nmssm model (The couplings orders were not correctly assigned for some triple 
                      Higgs interactions) 
                  OM: use evince by default to open eps file instead of gv.
		  OM: Fix a problem with the set command for the card edition for the mssm model.
                  OM: Update EWdim6 paper according to the snowmass paper. (3 more operator)
                      The default model is restricted in order to exclude those operators. In order
                      to have those you have to use import model EWdim6-full
                  OM: Fix bug #1243189, impossible to load v4 model if a local directory has the name of
                      the models (which is present in the models directory)
                  OM: Fix a bug in the complex mass scheme in the reading of the param_card (it was clearly stated)
                  OM: Improve numerical stability of the phase-space point generation. (thanks Z. Surujon)

1.5.12 (21/08/13) OM: Improve phase-space integration for processes with strong MMJJ cut. Cases where
                      the cross-section were slightly (~4%) under-evaluated due to such strong cut.
                  OM: Add a command print_results in the madevent interface. This command print the 
                      cross-section/number of events/... 
                  OM: change the way prompt color is handle (no systematic reset). Which provides better
                      result when the log is printed to a file. (thanks Bae Taegil) 
                  OM: Fix Bug #1199514: Wrong assignment of mass in the lhe events file if the initial 
                      state has one massive and one massless particles. (Thanks Wojciech Kotlarski)
                  OM: Fix a compilation problem for SLC6 for the installation of pythia-pgs
                  OM: Fix a crash linked to bug #1209113.
                  OM: Fix a crash if python is not a valid executation (Bug #1211777)
		  OM: Fix a bug in the edition of the run_card if some parameters were missing in the cards
                      (Bug #1183334)

1.5.11 (21/06/13) OM: Fix CRITICAL bug (returning wrong cross-section) for processes with more than
                      one W decaying leptonically. For such processes the lepton cuts were also used
                      on the neutrino particle reducing the cross-section. This bug was present only
                      for group_subprocesses=True (the default)
                  OM: Fix Bug #1184213: crash in presence of JIL mechanism (occur on some 
                      LINUX computer only)
                  OM: The compilation of madevent is now performed by the number of core specify
                      in the configuration file. Same for pythia, ...
                  OM: Improve support for Read-Only system
                  OM: Fix a bug with the detection of the compiler when user specifiy a specific
                      compiler.
                  OM: Fix a problem that MG5 fails to compute the cross-section/width after that 
                      a first computation fails to integrate due to a wrong mass spectrum. 
                  OM: Fix a wrong output (impossible to compile) for pythia in presence of photon/gluon
                      propagator (introduce in 1.5.8)
                  OM: Allow to have UFO model with "goldstone" attribute instead of "GoldstoneBoson", since
                      FR change convention in order to match the UFO paper.

1.5.10 (16/05/13) OM: Fix Bug #1170417: fix crash for conjugate routine in presence of 
                      massless propagator. (introduce in 1.5.9)
                  OM: Fix question #226810: checking that patch program exists before
                      trying to update MG5 code.
                  OM: Fix Bug #1171049: an error in the order of wavefunctions 
                      making the code to crash (introduce in 1.5.7)
		  OM: Allow to use an additional syntax for the set command.
                      set gauge = Feynman is now valid. (Was not valid before due to the '=')
                  OM: Fix By Arian Abrahantes. Fix SGE cluster which was not working when
                      running full simulation (PGS/Delphes).
                  OM: adding txxxxx.cc (Thanks to Aurelijus Rinkevicius for having 
                      written the routine) 
                  OM: Fix Bug #1177442. This crash occurs only for very large model. 
                      None of the model shipped with MG5 are impacted.
                  OM: Fix Question #228315. On some filesystem, some of the executable 
                      loose the permission to be executable. Recover those errors 
                      automatically.
                  OM: Modify the diagram enhancement technique. When more diagram have 
                      the same propagator structure we still combine them but we now include
                      the interference term in the enhancement technique for those diagrams.
                      This fix a crash for some multi-jet process in presence of non diagonal
                      ckm matrices.

1.5.9 (01/04/13)  JA: Fix bug in identification of symmetric diagrams, which could
                      give the wrong propagators included in event files for certain
                      processes (such as p p > z z j, z > l+ l-). Apart from the 
                      propagators (with status 2) in the event file, this bug didn't
                      affect any other results (such as distributions).
                  JA: Fix problem in gensym which made some decay chain processes
                      slower than they should be. Thanks Eric Mintun for reporting.
                  JA: Fix problem in event clustering (introduced in v. 1.5.8)
                      which made events from some processes fail Pythia running.
                  JA: Fixed bug #1156474, Pythia 8 C++ matrix element output for 
                      decay chain processes such as p p > z j, z > j j.
                      (Bug #1156474)
                  JA + OM: Automatically remove libpdf and libgeneric before survey,
                      so everything works automatically when switching between
                      built-in PDFs and LHAPDF.
                  JA: Allow syntax / to remove particles in the define command.
                      Example: define q = p / g
                  JA: Added fat warning if any decay process in a decay chain
                      includes a particle decaying to itself (as is the case
                      if you do w+ > all all, since you include w+ > w+ a).
                  JA: Forbid running newprocess_mg5 from a process directory
                      that has already been generated, to avoid confusion.
                  OM: Fix lxplus server issue (Bug #1159929)
                  OM: Fix an issue when MG5 directory is on a read only disk 
                      (Bug #1160629)
                  OM: Fix a bug which prevent to have the pythia matching plot/cross-section
                      in some particular case.
                  OM: Support of new UFO convention allowing to define custom propagator.
                      (Both in MG5 and ALOHA)
                  OM: Change ALOHA default propagator to have a specific expression for the
                      massless case allowing to speed up matrix element computation with 
                      photon/gluon.
                  OM: Correct the default spin 3/2 propagator (wrong incoming/outcoming 
                      definition)
                  ML (by OM): Adding support of the SLURM cluster. Thanks to 
                      Matthew Low for the implementation.
                  OM: Fixing the standalone_cpp output for the mssm model. (only model impacted)
                      Thanks to Silvan S Kuttimalai for reporting. 
                  OM: Fix Bug #1162512: Wrong line splitting in cpp when some name were very long.
                      (shorten the name + fix the splitting)

1.5.8 (05/03/13)  OM: Fix critical bug introduce in 1.5.0. ALOHA was wrongly written
                      HELAS routine for expression containing expression square. 
                      (like P(-1,1)**2). None of the default model of MG5 (like sm/mssm)
                      have such type of expression. More information in bug report #1132996
                      (Thanks Gezim) 		
                  OM+JA: install Delphes now installs Delphes 3 
                      [added command install Delphes2 to install Delphes 2]
                  OM: Add command in MadEvent interface: add_time_of_flight
                      This command modifies the lhe events file by adding the time of 
                      flight information in the lhe events. To run this you need to do
                      $> ./bin/madevent
                      MGME> generate_events --laststep=parton -f 
                      MGME> add_time_of_flight
		      MGME> pythia    [if needed]
                  OM: Fix bug in pythia8 output for process using decay chains syntax.
                      See bug #1099790.
                  CDe+OM: Update EWdim6 model
                  OM: Fix a bug preventing model customized via the "customize_model"
                      command to use the automatic width computation.
                  OM: Change model restriction behavior: a value of 1 for a width is 
                      not treated as a restriction rule.
                  OM: Fix incomplete restriction of the MSSM model leading to inefficient
                      process merging (and larger-than-necessary files) for the MSSM.
                  OM: Correct bug #1107603 (problem with condor cluster for submission 
                      associated to a large number of jobs). Thanks Sanjay.
                  JA: Fix one part of the problem in bug #1123974: take into 
                      account invariant mass cuts mmXX above the peak range in 
                      s-channel resonances in the phase space integration,
                      to make sure such channels find events even for narrow
                      invariant mass cut ranges. Please note the discussion in 
                      that bug report for other types of channels however.
                  JA: Fixed bug #1139303: matrix elements for identical 
                      decay chain processes with different propagators (such as 
                      p p > w+, w+ > e+ ve and p p > w-,  w- > vm~ mu-) 
                      are now no longer combined, to ensure that resonances are
                      correctly represented in event file.
                  OM: Support lhapdf set which contains photon (See bug #1131995).
                  RF+JA: Reuse last two PDF calls also for LHAPDF PDFs, clarify code
                      for reuse of PDFs in pdg2pdf.f and pdg2pdf_lhapdf.f
                  OM: Update the default delphes card to latest Delphes version. This 
                      default card is automatically overwritten by the default Delphes
                      card when running "install Delphes".
                  JA: Make sure cuts are only checked once per event - this can save
                      a lot of time for multiparton event generation.
                  OM: Fix Bug #1142042 (crash in gridpack).

1.5.7 (15/01/13)  OM+JA: Fixed crash linked to model_v4 for processes containing wwww or
                      zzww interactions. (See bug #1095603. Thanks to Tim Lu) 
                  OM: Fix a bug affecting 2>1 process when the final states particles is 
                      (outcoming fermion) introduced in version 1.5.0. (Thanks to 
                      B. Fuks) 
                  OM: Fix a problem of fermion flow for v4 model (thanks to A. Abrahantes) 
                  OM+DBF: Change the automatically the electroweak-scheme when passing to 
                      complex-mass scheme: the mass of the W is the an external parameter
                      and Gf is an internal parameter fixed by LO gauge relation. 
                  OM+DBF: Remove the model sm_mw of the model database. 
                  OM: Fix problem in the ./bin/mg5 file command when some question are 
                      present in the file.
                  OM: Extend support for ~ and ${vars} in path.
                  OM: Fix a crash in multi_run for more than 300 successive runs.
                      (Thanks to Diptimoy)
                  OM: Allow to choose the center of mass energy for the check command.
                  OM: small change in the pbs cluster submission (see question #218824)
                  OM: Adding possibility to check gauge/lorentz/...for  2>1 processes.                    

1.5.6 (20/12/12)  JA: Replaced error with warning when there are decay processes
                      without corresponding core processes final state (see 
                      Question #216037). If you get this warning, please check
                      carefully the process list and diagrams to make sure you
                      have the processes you were expecting.
                  JA: Included option to set the highest flavor for alpha_s reweighting
                      (useful for 4-flavor matching with massive b:s). Note that
                      this does not affect the choice of factorization scale.
                  JA: Fixed Bug #1089199, where decay processes with symmetric 
                      diagrams were missing a symmetry factor. 
                      Note that this only affects decay processes (A > B C ..) 
                      with multiple identical particles in the final state and 
                      some propagators not able to go on the mass shell.
                  JA: Updated the restriction cards for the sm model to set 
                      Yukawa couplings equal to the corresponding masses
                      (in order to avoid stupid gauge check failures).


1.5.5 (18/11/12)  JA: Fixed Bug #1078168, giving asymmetries in X+gamma generation
                      (e.g. Z+gamma) when ickkw=1 and pdfwgt=T. Thanks Irakli!
                  JA: Ensure that t-channel single top gives non-zero cross section
                      even if maxjetflavor=4 (note that if run with matching,
                      maxjetflavor=5 is necessary for correct PDF reweighting).
                  OM: Fixed Bug #1077877. Aloha crashing for pseudo-scalar, 3 bosons 
                      interactions (introduces in 1.5.4)
                  OM: Fix Bug for the command "check gauge". The test of comparing
                      results between the two gauge (unitary and Feynman) was not 
                      changing the gauge correctly.
                  OM: Improvment in LSF cluster support (see bug #1071765) Thanks to
                      Brian Dorney.

1.5.4 (11/11/12)  JA: Fixed bug in combine_runs.py (introduced in v. 1.5.0) for
                      processes with 5 final-state particles, which might prevent
                      matching to Pythia to work properly (thanks Priscila).
                  OM: Fix Bug #1076043, error in kinematics for e- p collisions,
 		      thanks to Uta Klein (introduced in 1.5.0).
                  JA: Fix Bug #1075525, combination of decay processes for 
                      particle and antiparticle (e.g. w+ > all all and 
                      w- > all all), thanks Pierre.
                  OM: Fix a compilation crash due to aloha (thanks Tim T)
                  JA: Fixed dynamical scale settings for e- p collisions.
                  JA: Fixed running LHAPDF on a cluster with cluster_temp_path.
                  JA: Ensure that the seed is stored in the banner even when Pythia
                      is run (this was broken in v. 1.5.0).
                  JA: Improved and clarified phase space presetting for processes
                      with competing BWs.

1.5.3 (01/11/12)  OM: Fix a crash in the gridpack mode (Thanks Baris Altunkaynak)
                  OM: Fix a crash occuring on cluster with no central disk (only
                      condor by default) for some complicated process.
                  OM: If launch command is typed before any output command, 
                      "output madevent" is run automatically.
                  OM: Fix bug preventing to set width to Auto in the mssm model.
                  OM: Allow "set width PID VALUE" as an additional possibility to
                      answer edit card function.
                  OM: Improve ME5_debug file (include now the content of the 
                      proc_card as well).

1.5.2 (11/10/12)  OM: Fix Bug for mssm model. The param_card was not read properly
                      for this model. (introduce in 1.5.0)
                  OM: If the code is run with an input file (./bin/mg5 cmd.cmd)
                      All question not answered in the file will be answered by the 
                      default value. Running with piping data is not affected by this.
                      i.e. running ./bin/mg5 cmd.cmd < answer_to_question 
                       or echo 'answer_to_question' | ./bin/mg5 cmd.cmd      
                      are not affected by this change and will work as expected.
                  OM: Fixing a bug preventing to use the "set MH 125" command in a
                      script file.
                  JA: Fixed a bug in format of results.dat file for impossible
                      configurations in processes with conflicting BWs.
                  OM: Adding command "launch" in madevent interface which is the
                      exact equivalent to the launch command in the MG5 interface
                      in madevent output.
                  OM: Secure the auto-update, since we receive some report of incomplete
                      version file information.

1.5.1 (06/10/12)  JA: Fixed symmetry factors in non-grouped MadEvent mode
                      (bug introduced in v. 1.5.0).
                  JA: Fixed phase space integration problem with multibody 
                      decay processes (thanks Kentarou for finding this!).
                  OM: Fix that standalone output was not reading correctly the param_card
                      (introduce in 1.5.0)
                  OM: Fix a crash when trying to load heft
                  OM: Fix the case when the UFO model contains one mass which 
                      has the same name as another parameter up to the case.
                  OM: Fix a bug for result lower than 1e-100 those one are now 
                      consider as zero.
                  OM: Fix a bug present in the param_card create by width computation 
                      computation where the qnumbers data were written as a float 
                      (makes Pythia 6 crash).

1.5.0 (28/09/12)  OM: Allow MG5 to run in complex mass scheme mode
                      (mg5> set complex_mass True)
                  OM: Allow MG5 to run in feynman Gauge
                      (mg5> set gauge Feynman)
                  OM: Add a new command: 'customize_model' which allow (for a
                      selection of model) to fine tune the model to your need.
                  FR team: add a file decays.py in the UFO format, this files 
                      contains the analytical expression for one to two decays
       		  OM: implement a function for computing the 1 to 2 width on 
                      the fly. (requires MG5 installed on the computer, not only
                      the process directory)
                  OM: The question asking for the edition of the param_card/run_card
                      now accepts a command "set" to change values in those cards
                      without opening an editor. This allow simple implemetation 
                      of scanning. (Thanks G. Durieux to have push me to do it)
                  OM: Support UFO model with spin 3/2
                  OM + CDe: Support four fermion interactions. Fermion flow 
                       violation/Majorana are not yet allowed in four fermion 
                       interactions.
                  OM + PdA: Allow Large Extra Dimension Model (LED) to run in the
                      MG5 framework.
                  OM: Add auto-detection if MG5 is up-to-date and propose to
                      apply a patch if not.
                  OM: MadEvent changes automatically the compiler according to 
                      the value present in the configuration file.
                  OM: Aloha modifications: faster to create routines and more 
                      optimized routines (up to 40% faster than previous version).
                  OM: Aloha now supports Lorentz expression with denominator.
                  OM: Improve error message when Source didn't compile properly.
                  OM: The numerical evaluation of the matrix element requires now 
                      less memory than before (madevent and standalone output)
                  OM: Fix a series of bugs with the madevent command 'remove' and 
                      'run_banner'                    
                  JA: Ensure identical results for identical seeds also with
                      multiple runs in the same directory. Note that identical runs
                      with previous versions can't be guaranteed (but different
                      seeds are guaranteed to give statistically independent runs).
                      Save the results.dat files from all runs.
                  JA: Amended kinematics to correctly deal with the case of
                      massive beams, as well as fixed-target proton collisions.
                  JA: Changed default in the run_card.dat to use -1 as "no cut"
                      for the max-type cuts (etaj, ptjmax, etc.).
                  JA: Added support for negative weights in matrix elements
                      (as required for interference-only terms) and PDFs.
                  JA: Avoid creating directories for integration channels
                      that can not give events based on BW settings
                      (further improvement compared to v. 1.4.8).
                  JA: Optimize phase space integration when there are resonances
                      with mass above ECM.
                  JA: Fixed issue in replace.pl script with more than 9 particles
                      in an event.
                  JA+OM: Allow cluster run to run everything on a local (node) disk.
                      This is done fully automatically for condor cluster.
                      For the other clusters, the user should set the variable
                      "cluster_temp_path" pointing to a directory (usefull only if 
                      the directory is on the node filesystem). This still requires
                      access to central disk for copying, event combination,
                      running Pythia/PGS/Delphes etc.
                  OM: Replace fortran script combine_runs by a python script. 
                      This script allows to be more stable when running on clusters 
                      with slow filesystem response (bugs #1050269 and #1028844)
                  JA: Ensure that process mirroring is turned off for decay
                      processes of type A > B C...

1.4.8.4 (29/08/12) OM: Fix a web problem which creates generations to run twice on the web.

1.4.8.3 (21/08/12) JA: Ensure that the correct seed is written also in the .lhe
                       file header.
                   JA: Stop run in presence of empty results.dat files 
                       (which can happen if there are problems with disk access
                       in a cluster run).
                   JA: Allow reading up to 5M weighted events in combine_events.

1.4.8.2 (30/07/12) OM: Allow AE(1,1), AE(2,2) to not be present in SLAH1 card
                       (1.4.8 crashes if they were not define in the param_card)
                   OM: Add a button Stop-job for the cluster and make nicer output 
                       when the user press Ctrl-C during the job.

1.4.8 (24/07/12)  JA: Cancel running of integration channels where the BW
                      structure makes it impossible to get any events. This
                      can significantly speed up event generation for processes
                      with conflicting BWs.
                  JA: Minor modification of integration grid presetting in
                      myamp.f, due to the above point.
                  JA: Raise exception if a decay process has decaying particles
                      that are not present in the corresponding core process
                      (this might help avoid syntax mistakes).
                  JA: Fixed subprocess group combination also for the case
                      when different process flags @N are given to different
                      decays of the same core process (sorry, this was missed
                      in v. 1.4.7).
                  JA: Fixed crash for process p p > w+ w+ j j t t~ when all 
                      w and t/t~ are decayed (bug #1017912, thanks to Nicolas
                      Deutschmann).
                  JA: Fixed array dimension for diagrams with a single s-channel
                      propagator (caused crash for certain compilers, bug #1022415
                      thanks Sho Iwamoto).
                  JA: Fixed crash for identical decay chains for particle-anti- 
                      particle when only one of the two is decayed, introduced 
                      in v. 1.4.7 (thanks John Lee).
                  OM: Ensure that matching plots are replaced correctly when
                      Pythia is run reusing a tag name.
                  OM: Improved check for YE/AE, YU/AU, YD/AD for first two
                      generations in SLHA1<->2 converter (thanks Abhishek).

1.4.7 (25/06/12)  JA: Change the random seed treatment to ensure that the original 
                      seed is stored in the banner (this was broken in v. 1.4.0).
                      If a non-zero seed is given in the run_card, this seed
                      is used as starting value for the SubProcesses/randinit file,
                      while the seed in the run_card is set to 0.
                      This way, the seed for a multi_run is automatically
                      updated in the same way as for individual runs.
                  TS + JA: Fix problem with duplicate random seeds above 64000.
                      Now, random seeds up to 30081*30081 can safely be used.
                  JA: Turn off automatic checking for minimal coupling orders
                      in decay processes A > B C ...
                  JA: Ensure that automatic coupling order determination works
                      also for effective theories with multiple orders in an
                      interaction (thanks Claude and Gizem Ozturk).
                  JA: Optimize phase space integration and event generation
                      for decay processes with very squeezed mass spectrum.
                  JA: Ensure that identical matrix elements in different process 
                      definitions are combined also when using the decay chain 
                      formalism (thanks to Zhen Liu for pointing this out).
                  BF+JA: Updated the NMSSM model to the latest FR version.
                  OM: Change EW_dim6 to remove all interactions which don't 
                      impact three boson scattering.
                  JA: Fixed problem in matrix element combination which allowed
                      non-identical matrix elements to be combined in certain
                      complicated processes (such as p p > l vl l vl l vl),
                      resulting in lines with Z > e+ mu- in the event file
                      (bug #1015032, thanks Johannes E for reporting).
                  JA: Fixed minor typo in myamp.f.
                  OM: Fixed minor behavior restriction of multi_run (thanks to
                      Joachim Kopp).
                  OM: Improved condor cluster support when the cluster is 
                      unresponsive (should avoid some crashes on the web).
                  JA: Fixed support for color sextets in addmothers.f
                      (thanks Nicolas Deutschmann for reporting).          
                  JA: Make sure that also the SubProcesses directories are 
                      cleaned when running bin/compile in a gridpack.
                  JA: Removed the confusing makefile in Template and replace it
                      with scripts to create madevent.tar.gz and gridpack.tar.gz.
                  
1.4.6 (16/05/12)  JA: Added cuts on lepton pt for each of the 4 hardest leptons
                  OM: Allow bin/madevent script to be run with a single line command
                      example ./bin/madevent multi_run 10 
                  OM: Adding the 4 higgs interactions in the standard model UFO model
                  JA: Added new restriction card for the sm model with massive
                      muon and electron, and non-zero tau decay width
                  JA: Ensure assignment of colors to intermediate propagators
                      works also in fermion flow- and color flow-violating 
                      RPV processes (thanks Brock Tweedie for finding this).
                  JA: Fix crash for certain fermion flow violating decay chains
                      (introduced in v. 1.3.27) (again thanks to Brock Tweedie).
                  JA: Fix crash for decay chains with multiple decays involving 
                      the same particles (thanks Steve Blanchet for reporting)
                  JA+OM: Fix crash for Pythia8 output with multiparticle vertices
                      (thanks to Moritz Huck for reporting this.)
                  OM: Fixing ALOHA output for C++/python.
                  OM: Fix a crash occuring when trying to create an output on 
                      an existing directory (thanks Celine)

1.4.5 (11/04/12)  OM: Change the seed automatically in multi_run. (Even if the seed
                      was set to a non automatic value in the card.)
                  OM: correct a minor bug #975647 (SLAH convention problem) 
                      Thanks to Sho Iwamoto
                  OM: Improve cluster support (more secure and complete version)
                  JA: Increased the number of events tested for non-zero helicity
                      configurations (needed for goldstino processes).
                  OM: Add a command to remove the file RunWeb which were not always
                      deleted correctly
                  OM+JA: Correct the display of number of events and error for Pythia 
                     in the html files.
                  OM: Changed the way the stdout/stderr are treated on the cluster
                      since some cluster cann't support to have the same output file
                      for both. (thanks abhishek)

1.4.4 (29/03/12)  OM: Added a command: "output aloha" which allows to creates a 
                      subset (or all) of the aloha routines linked to the
                      current model
                  OM: allow to choose the duration of the timer for the questions.
                      (via ./input/mg5_configuration.txt)
                  OM: Allow UFO model where G is not defined.
                  OM: allow to use ~,~user, ${var} in the path. Improve support
                      for path containing spaces.
                  JA: Fixed LHAPDF functionality which was broken in v. 1.4.0
                  JA: Allow non-equal mixing angles in mssm restrict cards
                      (as needed for cards from some spectrum generators)
                  JA: Fixed script addmasses.py for complicated events such as
                      p p > t t~ + jets with decays of t and t~.
                  JA: Added GE cluster to the list in cluster.py.
                  JA: Allow up to 1M events in a single run. Note that the 
                      unweighting (combine events) step gets quite slow with
                      so many events. Also note that if Pythia is run, still
                      maximum 50k events is recommended in a single run. 
                  OM: Fix problem linked to filesystem which makes new files
                      non executables by default. (bug #958616)
                  JA: Fixed buffer overflow in gen_ximprove when number of
                      configs > number of diagrams due to competing resonances
                      (introduced in v. 1.4.3).

1.4.3 (08/03/12)  JA: Reintroduced the possibility to completely forbid
                      s-channel diagrams, using the $$ notation. Note that
                      this should be used with great care, since the result
                      is in general not gauge-invariant. It is in general
                      better to use the $ notation, forbidding only onshell
                      s-channel particles (the inverse of decay chains).
                  JA: Automatically ensure that ptj and mmjj are below xqcut
                      when xqcut > 0, since ptj or mmjj > xqcut ruins matching.
                  OM: Add LSF to the list of supported cluster (thanks to Alexis).
                  OM: change the param_card reader for the restrict file.
                      This allow to restrict model with 3 lha id (or more)
                      (thanks to Eduardo Ponton).
                  OM: forbids to run 'generate events' with python 2.4.
                  OM: Include the configuration file in the .tar.gz created on 
                      the web (thanks to Simon) .
                  OM: Fix a Mac specific problem for edition of Delphes card.
                      (thanks to Sho Iwamoto).
                  OM: ALOHA modifications:
                       - Change sign convention for Epsilon (matching FR choices)
                       - For Fermion vertex forces that _1 always returns the  
                         incoming fermion and _2 returns the outcoming fermion. 
                         (This modifies conjugate routine output)
                       - Change the order of argument for conjugate routine
                         to expect IO order of fermion in all cases.
                       Note that the two last modifications matches MG5 conventions
                       and that those modifications correct bugs for interactions
                       a) subject to conjugate routine (i.e. if the model has 
                          majorana)                       
                       b) containing fermion momentum dependencies in the Lorentz
                          structure  
                       All model included by default in MG5 (in particular sm/mssm)
                       were not affected by those mismatch of conventions.
                       (Thanks to Benjamin fuks) 
                  OM: make acceptance test more silent.  
                  OM: return the correct error message when a compilation occur. 
                  OM: some code re-factoring.

1.4.2 (16/02/12) JA: Ensure that matching works properly with > 9 final state
                      particles (by increasing a buffer size in event output)
                 OM: add a command "import banner" in order to run a full run
                      from a given banner.
                 OM: Fix the Bug #921487, fixing a problem with home made model
                      In the definition of Particle/Anti-Particle. (Thanks Ben)
                 OM: Fix a formatting problem in me5_configuration.txt 
                      (Bug #930101) Thanks to Arian
                 OM: allow to run ./bin/mg5 BANNER_PATH and
                      ./bin/mg5 PROC_CARD_V4_PATH
                 OM: Various small fixes concerning the stability of the html 
                      output.
                 OM: Changes the server to download td since cp3wks05 has an 
                      harddisk failures.

1.4.1 (06/02/12) OM: Fix the fermion flow check which was wrongly failing on 
                      some model  (Thanks to Benjamin)
                 OM: Improve run organization efficiency (which speeds up the 
                      code on cluster) (Thanks to Johan)
                 OM: More secure html output (Thanks to Simon)

1.4.0 (04/02/12) OM: New user interface for the madevent run. Type:
                      1) (from madevent output) ./bin/madevent
                      2) (from MG5 command line) launch [MADEVENT_PATH] -i
                      This interface replaces various script like refine, 
                      survey, combine, run_..., rm_run, ...
                      The script generate_events still exists but now calls
                       ./bin/madevent. 
                 OM: For MSSM model, convert param_card to SLAH1. This card is
                      converted to SLAH2 during the MadEvent run since the UFO 
                      model uses SLAH2. This allows to use Pythia 6,
                      as well as having a coherent definition for the flavor.
                 JA+OM: For decay width computations, the launch command in 
                      addition to compute the width, creates a new param_card 
                      with the width set to the associated values, and with the 
                      Branching ratio associated (usefull for pythia). 
                 NOTE: This param_card makes sense for future run ONLY if all 
                      relevant decay are generated.
                 EXAMPLE: (after launch bin/mg5):
                       import model sm-full
                       generate t > b w+
                       define all = p b b~ l+ l- ta+ ta- vl vl~
                       add process w+ > all all
                       add process z > all all
                       define v = z w+ w-
                       add process h > all all
                       add process h > v v, v > all all
                       output
                       launch
                 OM: change output pythia8 syntax: If a path is specified this 
                      is considered as the output directory.
                 OM: Change the path of the madevent output files. This allows 
                      to run pythia/pgs/delphes mulitple times for the same set 
                      of events (with different pythia/... parameters).
                 OM: Madevent output is now insensitive to the relative path
                      to pythia-pgs, delphes, ... In consequence you don't need
                      anymore to have your directory at the same level as 
                      Template directory. 
                 OM: MadEvent checks that the param_card is coherent with the 
                      restriction used during the model generation. 
                 OM: Model restrictions will now also force opposite number to 
                      match (helpfull for constraining to rotation matrix).  
                 OM: Change the import command. It's now allowed to omit the 
                      type of import. The type is guessed automaticaly. 
                      This is NOT allowed on the web.
                 OM: Add a check that the fermion flow is coherent with the 
                      Lorentz structure associates to the vertex.
                 OM: Add a check that the color representation is coherent. 
                      This allow to detect/fix various problem linked
                      to some new models created by FR and SARAH.
                 OM: Change the default fortran compiler to gfortran.
                 OM: Add the possibility to force which fortran compiler will
                      be used, either via the configuration file or via the set 
                      command.
                 OM: Add the possibility to bypass the automatic opening of 
                      the web browser (via the configuration file: 
                      ./input/mg5_configuration.txt )
                 OM: add 'save options' command to save the current configuration 
                      in the configuration file. 
                 OM: Change the scheme of questions when running madevent and 
                      allow to specify in the command interface if you
                      want to run pythia/pgs/...
                      Allow to put the answers to the questions in the 
                      proc_card.dat.
                 OM: Add options for the display command:
                      a) display options: return the current option value. 
                        i.e. those set via the set command and/or via the 
                        configuration file
                      b) display variable NAME: return the current string 
                        representation of NAME and/or self.NAME .
                      c) display coupling_order: return the coupling orders with
                        their associated weight (for automatic order restriction)
                      d) display couplings now returns the list of all couplings
                        with the associated expression
                      e) display interactions [PART1] [PART2] [PART3] ...
                         display all interactions containing the particles set
                         in arguments 
                 OM: New Python script for the creation of the various html pages.
                      This Requires less disk access for the generation of the files.
                 OM: Modify error treatment, especially for Invalid commands
                      and Configuration problems.
                 JA: Ensure that we get zero cross section if we have
                      non-parton initial states with proton/antiproton beams
                 OM: Improve cluster support. MadEvent now supports PBS/Condor/SGE
                      Thanks to Arian Abrahantes for the SGE implementation.
                 OM: Improve auto-completion (better output/dealing with multi line/...)
                 OM: Improve the parallel suite and change the release script to run
                      some of the parallel tests. This ensures even higher stability 
                      of the  code for the future releases.
                 JA: Changed the way gridpacks work: Set granularity to 1
                      (so randomly select channels only if they should generate 
                      less than 1 event), but allowing channels to run down to a single
                      iteration. This removes all old problems with increased
                      variance for small channels in the gridpacks, while giving 
                      even faster event generation.

                 Thanks to Johan Alwall, Sho Iwamoto for all the important 
                 testing/bug reports.


1.3.33 (01/01/12) JA: Revisited colors for propagators in addmothers.f
                      to ensure that propagators in color flow
                      violating processes get the correct color
                      from initial state particles (thanks to
                      Michele Gabusi for forcing me to do this).

1.3.32 (21/12/11) JA: Fixed a bug in the PDF reweighting routine,
                      which caused skewed eta distributions for
                      matched samples with pdfwgt=T. Thanks to Giulio
                      Lenzi for finding this.
 
1.3.31 (29/11/11) OM: Fix a bug an overflow in RAMBO (affects standalone 
                     output only)
                  PdA (via OM): Change RS model (add a width to the spin2)
                  OM: Fix a bug in the cuts associate to  allowed mass of all 
                      neutrinos+leptons (thanks to Brock Tweedie for finding it)
                  OM: Remove some limitation in the name for the particles


1.3.30 (18/11/11) OM: Fix a bug for the instalation of pythia-pgs on a 64 bit
                      UNIX machine.
                  OM: If ROOTSYS is define but root in the PATH, add it 
                      automatically in create_matching_plots.sh
                     This is require for the UIUC cluster.

1.3.29 (16/11/11) OM: Fixed particle identities in the Feynman diagram drawing
                  JA: Fixed bug in pdf reweighting when external LHAPDF is used.
                  OM+JA: Simplify the compilation of pythia-pgs package.


1.3.28 (14/11/11) OM+JA: Fix special case when Lorentz structure combining
                      two different Majorana particles depends on the
                      incoming/outgoing status of the Majorana particles
                      (needed for MSSM with Goldstino).
                  JA: Fixed problem with colors in addmothers.f for complicated
                      multiparticle vertices and simplified color treatment 
                      (thanks to Gauthier Durieux for pointing this out).
                  JA: Further improved gridpack parameters
                  OM: Update the parallel test (now testing against MG5 1.3.3)
                  OM: Include some parallel test in the release script.


1.3.27 (05/11/11) JA: Fix bug in mirrored amplitudes (sometimes
                      amplitudes that should not be flagged as
                      mirrored were flagged as mirrored). Thanks
                      Marco Zaro for reporting this!
                  JA: Fix another problem getting enough events in
                      gridpack mode (it was not completely fixed in
                      v. 1.3.24). Thanks Alexis!
                  JA: Added "!" comments for all parameters in the default
                      run_card, since apparently this is still needed
                      for g77 to correctly read the parameters.
 
1.3.26 (31/10/11) JA: Fix color setting in MadEvent event file for
                      multiparticle vertices, which was not taken into
                      account in the upgrade in v. 1.3.18
                  OM: Fixed mmnl cut (inv. mass of all leptons and neutrinos)
                      which was never active.
                  OM: Fix td install in Linux were a chmod was missing

1.3.25 (27/10/11) JA: Ensure that the correct intermediate resonance
                      is always written in the event file, even when we
                      have resonances with identical properties.
                  OM: Fix the bug forcing to quit the web browser in order to
                      have MG5 continuing to run.
                  OM: Change the tutorial in order to allow open index.html
                      after the output command. 

1.3.24 (22/10/11) JA: Fix problem with getting enough events in gridpack
                      mode (this was broken in v. 1.3.11 when we moved
                      from events to luminocity in refine). Thanks to
                      Alexis Kalogeropoulos.

1.3.23 (19/10/11) JA: Allow user to set scales using setscales.f again 
                      (this was broken in v. 1.3.18). Thanks to Arindam Das.
                  JA: Ensure that the error message is displayed if the
                     "make" command is not installed on the system.
 
1.3.22 (12/10/11) JA: Fixed another bug (also introduced in 1.3.18), which 
                      could give the wrong ordering between the s-channel 
                      propagators for certain multiprocess cases (this
                      also lead to a hard stop, so don't worry, if you get 
                      your events, the bug doesn't affect you). Sorry about
                      that, this is what happens when you add a lot of
                      new functionality...

1.3.21 (12/10/11) OM: Add a new command: install.
                      This allow to install quite easily different package
                      devellop for Madgraph/MadEvent. The list of available
                      package are pythia-pgs/MadAnalysis/ExRootAnalysis/Delphes
                  OM: Adding TopEffth Model
                  OM: Improve display particles and autocompletion in
                      presence of nonpropagating particles
                  OM: Fix Aloha bug linked to four fermion operator
                  PA: fix the problem of degenerate color basis in the
                      diquark sextet model
                  JA: Fixed bug in cluster.f that created a hard stop,
                      introduced in 1.3.18.

1.3.20 (09/10/11) JA: Fixed bug in myamp.f that created a hard stop
                      error for certain cases with many processes with
                      different propagators in the same subprocess dir.

1.3.19 (06/10/11) JA: Fixed problem with SubProcesses makefile on Linux,
                      introduced in 1.3.18.

1.3.18 (04/10/11) JA: Use model information to determine color of particles
                      for reweighting and propagator color info.
                  JA: Changed the definition of "forbidden s-channels"
                      denoted by "$" to exclude on-shell s-channels while
                      keeping all diagrams (i.e., complemetary to the decay
                      chain formalism). This reduces the problems with 
                      gauge invariance compared to previously.
                      "Onshell" is as usual defined by the "bwcutoff" flag 
                      in the run_card.dat.
                  JA: Enable proper 4-flavor matching (such as gg>hbb~+jets)
                      Note that you need the Pythia/PGS package v. 2.1.9 or 
                      later to use with 4F matching.
                      Changes include: alpha_s reweighting also for b vertices,
                      new scale treatment (mu_F for pp>hbb~ is (pT_b^max*m_Th)),
                      no clustering of gluons to final-state massive particles
                      in MadEvent.
                  JA: Ensure that factorization scale settings and matching works
                      also in singlet t-channel exchange processes like
                      single top and VBF. The dynamic factorization
                      scale is given by the pT of the scattered quark
                      (on each side of the event).
                Note: You need the Pythia/PGS package v. 2.1.10 or later
                      to use with VBF matching, to ensure that both radiated
                      and scattered partons are treated correctly
                      - scattered partons need to be excluded from the matching,
                      since their pT can be below QCUT. An even better
                      treatment would require to individually shower and match
                      the two sides in Pythia, which is not presently possible.
                Note: In the matched 4-flavor process p p > t b~ j $ w+ w- t~ +
                      p p > t b~ j j $ w+ w- t~, there is an admixture
                      of t-channel single top (with up to 1 radiated jet) 
                      and s-channel single top (with up to 2 radiated jets). 
                      In this case, the automatic determination of maximum 
                      multiplicity sample doesn't work (since max in the file 
                      will be 2 jets, but for t-channel max is 1 jet).
                      So MAXJETS=1 must be specified in the pythia_card.dat.
                  JA: Fixed pdf reweighting for matching, which due to a mistake
                      had never been activated.
                  JA: Improved phase space integration presetting further by 
                      taking into account special cuts like xpt, ht etc.
                  JA: Introduce new convention for invariant mass cuts
                      - if max < min, exclude intermediate range
                      (allows to exclude W/Z dijet resonances in VBF processes)

1.3.17 (30/09/11) OM: Fix a crash created by ALOHA when it tries to create the full
                      set of ALOHA routines (pythia8 output only).

1.3.16 (11/09/11) JA: Fixed the problem from 1.3.12.

1.3.15 (09/09/11) OM: remove the fix of 1.3.12
                      (No events in output for some given processes)

1.3.14 (08/09/11) OM: Fix a bug in the RS model introduced in 1.3.8

1.3.13 (05/09/11) JA: Fixed bug with cut_decays=F which removed cuts also for
                      non-decay products in certain channels if there is
                      a forced decay present. Note that this does not affect
                      xqcut, only pt, minv and eta cuts.
                  JA: If non-zero phase space cutoff, don't use minimum of
                      1 GeV (this allows to go to e.g. 2m_e invariant mass for
                      \gamma* > e+ e-).

1.3.12 (01/09/11) JA: Fixed problem with decay chains when different decays
                      result in identical final states, such as
                      p p > go go, (go > b1/b1~ b/b~, b1/b1~ > b/b~ n1)
                      (only one of the decay chains was chosen, instead of
                      all 3 combinations (b1,b1), (b1,b1~), (b1~,b1~))
                  JA: Allow for overall orders also with grouped subprocesses
                  JA: Ensure that only leading color flows are included in event
                      output (so no singlet flows from color octets).
                  JA: Fixed small bug in fermion flow determination for multifermion
                      vertices.

1.3.11 (26/08/11) JA: Improved precision of "survey" by allowing 4th and 5th 
                      iteration if accuracy after 3 iterations < 10%.
                  JA: Subdivide BW in phase space integration for conflicting BWs 
                      also for forced decays, to improve generation with large
                      bwcutoff in e.g. W+ W- production with decays.
                  JA: Do refine using luminocity instead of number of events,
                      to work with badly determined channels.
                  JA: Don't use BW for shat if mass > sqrt(s).
                  JA: Fixed insertion of colors for octet resonances decaying to 
                      octet+singlet (thanks Bogdan for finding this)

1.3.10 (23/08/11) OM: Update ALOHA version
                  OM: increase waiting time for jobs to write physically the results on
                      the disks (in ordre to reduce trouble on the cluster).

1.3.9 (01/08/11)  OM: Add a new model DY_SM (arXiv:1107.5830). Thanks to Neil 
                      for the generation of the model 

1.3.8 (25/07/11)  JA: Replace the SM and HEFT models with latest versions using
                      the Wolfenstein parameterization for the CKM matrix.
                  JA: Implemented reading of the new UFO information about
                      coupling orders (order hierarchy and expansion_order).
                  JA: New "coupling order" specification WEIGHTED which checks
                      for  sum of coupling orders weighted by their hierarchy.
                  JA: Implemented optimal coupling orders for processes from any
                      model if no coupling orders specified.

1.3.7 (21/07/11)  JA: Fix makefiles for some v4 models that were forgotten
                      in v. 1.3.5

1.3.6 (18/07/11)  OM: Ensure that the new makefiles work on the web

1.3.5 (14/07/11): JA: New organization of make files, ensure that compilation works 
                      for all modes (with/without LHAPDF, static/dynamic, 
                      regular/gridpack) for both Linux and Mac OS X (be careful with 
                      dynamic libraries on Mac OS X though, since it seems that 
                      common blocks might not work properly)
                  JA: Fixed proper error messages and clean stop for compilation 
                      errors during MadEvent run.

1.3.4 (05/07/11): OM: More informative error message when a compilation error occurs

1.3.3 (29/06/11): JA: Fixed diagram symmetry for case when there are
                      no 3-vertex-only diagrams
                  JA (by OM): More informative error when trying to generate invalid 
                      pythia8 process

1.3.2 (14/06/11): OM: Fix fortran output when a model is case sensitive 
                        (Bug if a coupling was depending of a case sensitive parameter)
                  SdV: Remove a annoying print in the new cuts (added in 1.3.0)
                  OM: Fix a compilation problem in the standalone cpp output

1.3.1 (02/06/11): JA: Fixed missing file bug with the introduction of
                      inclusive HT cut

1.3.0 (02/06/11): JA: Allow for grouped subprocesses also for MG4 models
                  JA: Improved multiprocess diagram generation to reuse
                      diagrams for crossed processes
                  JA: Automatic optimization of order of particles in
                      multiparticle labels for optimal multiprocess generation
                  JA: Improved efficiency of identification of identical
                      matrix elements
                  JA: Improved identification of diagrams with identical
                      divergency structure for grouped subprocesses
                  JA: Included more fine-grained run options in the
                      run_card, including helicity summation options,
                      whether or not to set ptj and mjj automatically
                      based on xqcut, etc.
                  JA: Fixed some minor array limit and arithmetics warnings
                      for extreme decay and decay chain processes.
                  SdV: Added cuts on H_T(all jets, light and b)
                  OM: Fixed minor bug related to cluster option in launch

1.2.4 (15/05/11): JA: Fixed long-standing bug in DECAY relating to
                      the cross section info in <init> block, and
                      fixed parameter reading for MG5 SM model.

1.2.3 (11/05/11): JA: Fixed problem with scale choice in processes with mixed 
                      QED/QCD orders, e.g. p p > t t~ QED=2. Note that this fix
                      doesn't work for p p > t t~ j j QED=4 which should still
                      be avoided.
                  JA: Added the ptllmin/max options in the default run_card.dat

1.2.2 (09/05/11): OM: fix ALOHA symmetries creating not gauge invariant result 
                      for scalar octet

1.2.1 (08/05/11): OM: reduce the quantity of RAM use by matrix.f
                  OM: support speed of psyco if this python module is installed
                  OM: fix a minor bug in the model parsing
                  OM: add the check of valid model.pkl also for v4 model
                  OM: add a check that UpdatesNotes is up-to-date when
                      making a release
                  JA: Fixed problem in phase space generation for
                      s-channel mass > s_tot

1.2.0 (05/05/11): OM: minor fixes on check charge conjugation
                  OM: add a check on the path for the validity of the model.pkl
                  JA: Fixed problem with combine_runs on certain compilers

1.1.2 (03/05/11): OM+JA: Fixed problem for models with multiple
                      interactions for the same set of particles,
                      introduced in v. 1.1.1
 
1.1.1 (02/05/11): JA: Replaced (slow) diagram symmetry determination by
                      evaluation with fast identification based on diagram tags.
                  JA: Replacing the "p=-p" id=0 vertex produced by diagram 
                      generation algorithm already in the diagram generation,
                      simplifying drawing, helas objects and color.
                  JA: Fixed compiler warnings for unary operator.
                  JA: Always set all coupling orders for diagrams
                      (needed for NLO implementations).
                  OM: Improved and more elegant "open" implementation for
                      the user interface.
                  OM: minor fixes related to checking the gauge

1.1.0 (21/04/11): JA: Removed hard limit on number of external particles in 
                      MadEvent, allowing for unlimited length decay chains there
                      (up to 14 final state particles successfully integrated).
                  JA: Improved helicity selection and automatic full helicity 
                      sum if needed. Optimization of run parameters.
                  JA: New flag in run_card.dat to decide whether basic cuts
                      are applied to decay products or not.
                  OM: Merged ALOHA calls for different lorentz structures 
                      with the same color structures, increasing the speed and 
                      efficiency of matrix element evaluations.
                  OM: Added new "open" command in command line interface,
                      allowing to open standard file types directly.
                      Automatically open crossx.html at launch.
                  JA: Fixed MadEvent bugs for multiparton processes with 
                      conflicting decays and some faulty array limits.
                  JA: Suppressed scary but irrelevant warnings for compiling 
                      2->1 and 1->2 processes in MadEvent.
                  JA: Pythia 8 output further optimized.
                  JA, OM: Several minor fixes relating to user interface etc.

1.0.0 (12/04/11): Official release of MadGraph 5. Some of the features:
                  - Complete FeynRules compatibility through the UFO interface
                  - Automatic writing of HELAS routines for any model in
                    Fortran, C++ or Python through ALOHA
                  - Matrix element output in Fortran, C++ or Python
                  - Output formats: MadEvent, Pythia 8, Standalone (Fortran/C++)
                  - Support for spin 0, 1/2, 1, 2 particles
                  - Support for color 1, 3, 6, 8
                  - Revamped MadEvent with improved subprocess directory 
                    organization and vastly increased speed and stability
                  - Unlimited length decay chains (up to 12 final state
                    particles tested with MadEvent, see v. 1.0.1)
                  - Process checks for new model implementations
                  - ...and much more (see paper "MadGraph 5: Going Beyond")<|MERGE_RESOLUTION|>--- conflicted
+++ resolved
@@ -1,6 +1,5 @@
 Update notes for MadGraph5_aMC@NLO (in reverse time order)
 
-<<<<<<< HEAD
 
 2.1.0(XX/02/14) OM+PA: First Official release of MadWeight inside MG5_aMC
                       Main update:
@@ -18,13 +17,9 @@
                         - Possibility to use mint (not compatible with all of the options)
 			- Possibility to use sobol for the generation of PS point (sometimes faster than pure 
                           random point generator.
-                OM: Fix a bug in MadSpin preventing the gridpack to run with NLO processes.
-                OM: Fix a bug leading to a crash with some decay syntax. i.e., p p > t t~, (t > w+ b), (t~ >w- b~)
-=======
-2.1.0(xx/xx/14) OM: Fix critical bug (returns wrong cross-section/width) for processes where the center of mass 
+                OM: Fix critical bug (returns wrong cross-section/width) for processes where the center of mass 
                     energy of the beam is lower than 1 GeV. So this has no impact for LHC-collider phenomenology.
                     This can also impact computation of decay-width if the mass of that particle is below 1 GeV.
->>>>>>> fc546893
 		RF: Critical bug fixed (introduced in 2.0.2) for fixed order NLO runs that could
 		    give the wrong cross section when the phase-space generation is inefficient
                     (like in the case for conflicting Breit-Wigners). This bug did not affect runs

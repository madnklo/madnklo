Update notes for MadGraph 5 (in reverse time order)

<<<<<<< HEAD
1.5.0 (XX/XX/XX)  OM: Allow MG5 to run in complex mass scheme mode
                      (mg5> set complex_mass True)
                  OM: Allow MG5 to run in feynman Gauge
                      (mg5> set gauge Feynman)
                  OM: Support UFO model with spin 3/2.
                  FR team: add a file decays.py in the UFO format, this files 
                      contains the analytical expression for one to two decays
       		  OM: implement a function for computing the 1 to 2 width on 
                      the fly. (requires that MG5 install on the computer 
                      not only the output directory)
                  OM: Add auto-detection if MG5 is up-to-date and propose to
                      apply the various patch if not.
                  OM: MadEvent change automatically the compiler according to 
                      the value present in the configuration file.
                  OM: Aloha modifications: faster to create routine and those 
                      ones are more optimized and therefore can be evaluated up
                      to 40% faster than previous version.
                  OM: Aloha now supports lorentz expression with denominator.
                  OM: Improve error message when Source didn't compile properly.    
                  OM: The numerical evaluation of the matrix element requires now 
                      less memory than before (madevent and standalone output)
                  OM + PdA: Allow Large Extra Dimension Model (LED) to run in the
                      MG5 framework.
                  OM: Fix a series of bug with the madevent command 'remove' and 
                      'run_banner'                    
                  JA: Ensure identical results for identical seeds also with
                      multiple runs in the same directory. Note that identical runs
                      from previous versions can't be guaranteed (but different
                      seeds are guaranteed to give statistically independent runs).
                      Save the results.dat files from all runs.

1.4.8.4 (29/08/12) OM: Fix a web problem which creates generations to run twice 
                       on the web.
=======
1.4.9   (24/08/12) JA: Amended kinematics to correctly deal with the case of
                       massive beams, as well as fixed-target proton collisions.
                   JA: Changed default in the run_card.dat to use -1 as no cut
                       for the max-type variables (etaj, ptjmax, etc.).
>>>>>>> 537d4b59

1.4.8.3 (21/08/12) JA: Ensure that the correct seed is written also in the .lhe
                       file header.
                   JA: Stop run in presence of empty results.dat files 
                       (which can happen if there are problems with disk access
                       in a cluster run).
                   JA: Allow reading up to 5M weighted events in combine_events.

1.4.8.2 (30/07/12) OM: Allow AE(1,1), AE(2,2) to not be present in SLAH1 card
                       (1.4.8 crashes if they were not define in the param_card)
                   OM: Add a button Stop-job for the cluster and make nicer output 
                       when the user press Ctrl-C during the job.

1.4.8 (24/07/12)  JA: Cancel running of integration channels where the BW
                      structure makes it impossible to get any events. This
                      can significantly speed up event generation for processes
                      with conflicting BWs.
                  JA: Minor modification of integration grid presetting in
                      myamp.f, due to the above point.
                  JA: Raise exception if a decay process has decaying particles
                      that are not present in the corresponding core process
                      (this might help avoid syntax mistakes).
                  JA: Fixed subprocess group combination also for the case
                      when different process flags @N are given to different
                      decays of the same core process (sorry, this was missed
                      in v. 1.4.7).
                  JA: Fixed crash for process p p > w+ w+ j j t t~ when all 
                      w and t/t~ are decayed (bug #1017912, thanks to Nicolas
                      Deutschmann).
                  JA: Fixed array dimension for diagrams with a single s-channel
                      propagator (caused crash for certain compilers, bug #1022415
                      thanks Sho Iwamoto).
                  JA: Fixed crash for identical decay chains for particle-anti- 
                      particle when only one of the two is decayed, introduced 
                      in v. 1.4.7 (thanks John Lee).
                  OM: Ensure that matching plots are replaced correctly when
                      Pythia is run reusing a tag name.
                  OM: Improved check for YE/AE, YU/AU, YD/AD for first two
                      generations in SLHA1<->2 converter (thanks Abhishek).

1.4.7 (25/06/12)  JA: Change the random seed treatment to ensure that the original 
                      seed is stored in the banner (this was broken in v. 1.4.0).
                      If a non-zero seed is given in the run_card, this seed
                      is used as starting value for the SubProcesses/randinit file,
                      while the seed in the run_card is set to 0.
                      This way, the seed for a multi_run is automatically
                      updated in the same way as for individual runs.
                  TS + JA: Fix problem with duplicate random seeds above 64000.
                      Now, random seeds up to 30081*30081 can safely be used.
                  JA: Turn off automatic checking for minimal coupling orders
                      in decay processes A > B C ...
                  JA: Ensure that automatic coupling order determination works
                      also for effective theories with multiple orders in an
                      interaction (thanks Claude and Gizem Ozturk).
                  JA: Optimize phase space integration and event generation
                      for decay processes with very squeezed mass spectrum.
                  JA: Ensure that identical matrix elements in different process 
                      definitions are combined also when using the decay chain 
                      formalism (thanks to Zhen Liu for pointing this out).
                  BF+JA: Updated the NMSSM model to the latest FR version.
                  OM: Change EW_dim6 to remove all interactions which don't 
                      impact three boson scattering.
                  JA: Fixed problem in matrix element combination which allowed
                      non-identical matrix elements to be combined in certain
                      complicated processes (such as p p > l vl l vl l vl),
                      resulting in lines with Z > e+ mu- in the event file
                      (bug #1015032, thanks Johannes E for reporting).
                  JA: Fixed minor typo in myamp.f.
                  OM: Fixed minor behavior restriction of multi_run (thanks to
                      Joachim Kopp).
                  OM: Improved condor cluster support when the cluster is 
                      unresponsive (should avoid some crashes on the web).
                  JA: Fixed support for color sextets in addmothers.f
                      (thanks Nicolas Deutschmann for reporting).          
                  JA: Make sure that also the SubProcesses directories are 
                      cleaned when running bin/compile in a gridpack.
                  JA: Removed the confusing makefile in Template and replace it
                      with scripts to create madevent.tar.gz and gridpack.tar.gz.
                  
1.4.6 (16/05/12)  JA: Added cuts on lepton pt for each of the 4 hardest leptons
                  OM: Allow bin/madevent script to be run with a single line command
                      example ./bin/madevent multi_run 10 
                  OM: Adding the 4 higgs interactions in the standard model UFO model
                  JA: Added new restriction card for the sm model with massive
                      muon and electron, and non-zero tau decay width
                  JA: Ensure assignment of colors to intermediate propagators
                      works also in fermion flow- and color flow-violating 
                      RPV processes (thanks Brock Tweedie for finding this).
                  JA: Fix crash for certain fermion flow violating decay chains
                      (introduced in v. 1.3.27) (again thanks to Brock Tweedie).
                  JA: Fix crash for decay chains with multiple decays involving 
                      the same particles (thanks Steve Blanchet for reporting)
                  JA+OM: Fix crash for Pythia8 output with multiparticle vertices
                      (thanks to Moritz Huck for reporting this.)
                  OM: Fixing ALOHA output for C++/python.
                  OM: Fix a crash occuring when trying to create an output on 
                      an existing directory (thanks Celine)

1.4.5 (11/04/12)  OM: Change the seed automatically in multi_run. (Even if the seed
                      was set to a non automatic value in the card.)
                  OM: correct a minor bug #975647 (SLAH convention problem) 
                      Thanks to Sho Iwamoto
                  OM: Improve cluster support (more secure and complete version)
                  JA: Increased the number of events tested for non-zero helicity
                      configurations (needed for goldstino processes).
                  OM: Add a command to remove the file RunWeb which were not always
                      deleted correctly
                  OM+JA: Correct the display of number of events and error for Pythia 
                     in the html files.
                  OM: Changed the way the stdout/stderr are treated on the cluster
                      since some cluster cann't support to have the same output file
                      for both. (thanks abhishek)

1.4.4 (29/03/12)  OM: Added a command: "output aloha" which allows to creates a 
                      subset (or all) of the aloha routines linked to the
                      current model
                  OM: allow to choose the duration of the timer for the questions.
                      (via ./input/mg5_configuration.txt)
                  OM: Allow UFO model where G is not defined.
                  OM: allow to use ~,~user, ${var} in the path. Improve support
                      for path containing spaces.
                  JA: Fixed LHAPDF functionality which was broken in v. 1.4.0
                  JA: Allow non-equal mixing angles in mssm restrict cards
                      (as needed for cards from some spectrum generators)
                  JA: Fixed script addmasses.py for complicated events such as
                      p p > t t~ + jets with decays of t and t~.
                  JA: Added GE cluster to the list in cluster.py.
                  JA: Allow up to 1M events in a single run. Note that the 
                      unweighting (combine events) step gets quite slow with
                      so many events. Also note that if Pythia is run, still
                      maximum 50k events is recommended in a single run. 
                  OM: Fix problem linked to filesystem which makes new files
                      non executables by default. (bug #958616)
                  JA: Fixed buffer overflow in gen_ximprove when number of
                      configs > number of diagrams due to competing resonances
                      (introduced in v. 1.4.3).

1.4.3 (08/03/12)  JA: Reintroduced the possibility to completely forbid
                      s-channel diagrams, using the $$ notation. Note that
                      this should be used with great care, since the result
                      is in general not gauge-invariant. It is in general
                      better to use the $ notation, forbidding only onshell
                      s-channel particles (the inverse of decay chains).
                  JA: Automatically ensure that ptj and mmjj are below xqcut
                      when xqcut > 0, since ptj or mmjj > xqcut ruins matching.
                  OM: Add LSF to the list of supported cluster (thanks to Alexis).
                  OM: change the param_card reader for the restrict file.
                      This allow to restrict model with 3 lha id (or more)
                      (thanks to Eduardo Ponton).
                  OM: forbids to run 'generate events' with python 2.4.
                  OM: Include the configuration file in the .tar.gz created on 
                      the web (thanks to Simon) .
                  OM: Fix a Mac specific problem for edition of Delphes card.
                      (thanks to Sho Iwamoto).
                  OM: ALOHA modifications:
                       - Change sign convention for Epsilon (matching FR choices)
                       - For Fermion vertex forces that _1 always returns the  
                         incoming fermion and _2 returns the outcoming fermion. 
                         (This modifies conjugate routine output)
                       - Change the order of argument for conjugate routine
                         to expect IO order of fermion in all cases.
                       Note that the two last modifications matches MG5 conventions
                       and that those modifications correct bugs for interactions
                       a) subject to conjugate routine (i.e. if the model has 
                          majorana)                       
                       b) containing fermion momentum dependencies in the Lorentz
                          structure  
                       All model included by default in MG5 (in particular sm/mssm)
                       were not affected by those mismatch of conventions.
                       (Thanks to Benjamin fuks) 
                  OM: make acceptance test more silent.  
                  OM: return the correct error message when a compilation occur. 
                  OM: some code re-factoring.

1.4.2 (16/02/12) JA: Ensure that matching works properly with > 9 final state
                      particles (by increasing a buffer size in event output)
                 OM: add a command "import banner" in order to run a full run
                      from a given banner.
                 OM: Fix the Bug #921487, fixing a problem with home made model
                      In the definition of Particle/Anti-Particle. (Thanks Ben)
                 OM: Fix a formatting problem in me5_configuration.txt 
                      (Bug #930101) Thanks to Arian
                 OM: allow to run ./bin/mg5 BANNER_PATH and
                      ./bin/mg5 PROC_CARD_V4_PATH
                 OM: Various small fixes concerning the stability of the html 
                      output.
                 OM: Changes the server to download td since cp3wks05 has an 
                      harddisk failures.

1.4.1 (06/02/12) OM: Fix the fermion flow check which was wrongly failing on 
                      some model  (Thanks to Benjamin)
                 OM: Improve run organization efficiency (which speeds up the 
                      code on cluster) (Thanks to Johan)
                 OM: More secure html output (Thanks to Simon)

1.4.0 (04/02/12) OM: New user interface for the madevent run. Type:
                      1) (from madevent output) ./bin/madevent
                      2) (from MG5 command line) launch [MADEVENT_PATH] -i
                      This interface replaces various script like refine, 
                      survey, combine, run_..., rm_run, ...
                      The script generate_events still exists but now calls
                       ./bin/madevent. 
                 OM: For MSSM model, convert param_card to SLAH1. This card is
                      converted to SLAH2 during the MadEvent run since the UFO 
                      model uses SLAH2. This allows to use Pythia 6,
                      as well as having a coherent definition for the flavor.
                 JA+OM: For decay width computations, the launch command in 
                      addition to compute the width, creates a new param_card 
                      with the width set to the associated values, and with the 
                      Branching ratio associated (usefull for pythia). 
                 NOTE: This param_card makes sense for future run ONLY if all 
                      relevant decay are generated.
                 EXAMPLE: (after launch bin/mg5):
                       import model sm-full
                       generate t > b w+
                       define all = p b b~ l+ l- ta+ ta- vl vl~
                       add process w+ > all all
                       add process z > all all
                       define v = z w+ w-
                       add process h > all all
                       add process h > v v, v > all all
                       output
                       launch
                 OM: change output pythia8 syntax: If a path is specified this 
                      is considered as the output directory.
                 OM: Change the path of the madevent output files. This allows 
                      to run pythia/pgs/delphes mulitple times for the same set 
                      of events (with different pythia/... parameters).
                 OM: Madevent output is now insensitive to the relative path
                      to pythia-pgs, delphes, ... In consequence you don't need
                      anymore to have your directory at the same level as 
                      Template directory. 
                 OM: MadEvent checks that the param_card is coherent with the 
                      restriction used during the model generation. 
                 OM: Model restrictions will now also force opposite number to 
                      match (helpfull for constraining to rotation matrix).  
                 OM: Change the import command. It's now allowed to omit the 
                      type of import. The type is guessed automaticaly. 
                      This is NOT allowed on the web.
                 OM: Add a check that the fermion flow is coherent with the 
                      Lorentz structure associates to the vertex.
                 OM: Add a check that the color representation is coherent. 
                      This allow to detect/fix various problem linked
                      to some new models created by FR and SARAH.
                 OM: Change the default fortran compiler to gfortran.
                 OM: Add the possibility to force which fortran compiler will
                      be used, either via the configuration file or via the set 
                      command.
                 OM: Add the possibility to bypass the automatic opening of 
                      the web browser (via the configuration file: 
                      ./input/mg5_configuration.txt )
                 OM: add 'save options' command to save the current configuration 
                      in the configuration file. 
                 OM: Change the scheme of questions when running madevent and 
                      allow to specify in the command interface if you
                      want to run pythia/pgs/...
                      Allow to put the answers to the questions in the 
                      proc_card.dat.
                 OM: Add options for the display command:
                      a) display options: return the current option value. 
                        i.e. those set via the set command and/or via the 
                        configuration file
                      b) display variable NAME: return the current string 
                        representation of NAME and/or self.NAME .
                      c) display coupling_order: return the coupling orders with
                        their associated weight (for automatic order restriction)
                      d) display couplings now returns the list of all couplings
                        with the associated expression
                      e) display interactions [PART1] [PART2] [PART3] ...
                         display all interactions containing the particles set
                         in arguments 
                 OM: New Python script for the creation of the various html pages.
                      This Requires less disk access for the generation of the files.
                 OM: Modify error treatment, especially for Invalid commands
                      and Configuration problems.
                 JA: Ensure that we get zero cross section if we have
                      non-parton initial states with proton/antiproton beams
                 OM: Improve cluster support. MadEvent now supports PBS/Condor/SGE
                      Thanks to Arian Abrahantes for the SGE implementation.
                 OM: Improve auto-completion (better output/dealing with multi line/...)
                 OM: Improve the parallel suite and change the release script to run
                      some of the parallel tests. This ensures even higher stability 
                      of the  code for the future releases.
                 JA: Changed the way gridpacks work: Set granularity to 1
                      (so randomly select channels only if they should generate 
                      less than 1 event), but allowing channels to run down to a single
                      iteration. This removes all old problems with increased
                      variance for small channels in the gridpacks, while giving 
                      even faster event generation.

                 Thanks to Johan Alwall, Sho Iwamoto for all the important 
                 testing/bug reports.


1.3.33 (01/01/12) JA: Revisited colors for propagators in addmothers.f
                      to ensure that propagators in color flow
                      violating processes get the correct color
                      from initial state particles (thanks to
                      Michele Gabusi for forcing me to do this).

1.3.32 (21/12/11) JA: Fixed a bug in the PDF reweighting routine,
                      which caused skewed eta distributions for
                      matched samples with pdfwgt=T. Thanks to Giulio
                      Lenzi for finding this.
 
1.3.31 (29/11/11) OM: Fix a bug an overflow in RAMBO (affects standalone 
                     output only)
                  PdA (via OM): Change RS model (add a width to the spin2)
                  OM: Fix a bug in the cuts associate to  allowed mass of all 
                      neutrinos+leptons (thanks to Brock Tweedie for finding it)
                  OM: Remove some limitation in the name for the particles


1.3.30 (18/11/11) OM: Fix a bug for the instalation of pythia-pgs on a 64 bit
                      UNIX machine.
                  OM: If ROOTSYS is define but root in the PATH, add it 
                      automatically in create_matching_plots.sh
                     This is require for the UIUC cluster.

1.3.29 (16/11/11) OM: Fixed particle identities in the Feynman diagram drawing
                  JA: Fixed bug in pdf reweighting when external LHAPDF is used.
                  OM+JA: Simplify the compilation of pythia-pgs package.


1.3.28 (14/11/11) OM+JA: Fix special case when Lorentz structure combining
                      two different Majorana particles depends on the
                      incoming/outgoing status of the Majorana particles
                      (needed for MSSM with Goldstino).
                  JA: Fixed problem with colors in addmothers.f for complicated
                      multiparticle vertices and simplified color treatment 
                      (thanks to Gauthier Durieux for pointing this out).
                  JA: Further improved gridpack parameters
                  OM: Update the parallel test (now testing against MG5 1.3.3)
                  OM: Include some parallel test in the release script.


1.3.27 (05/11/11) JA: Fix bug in mirrored amplitudes (sometimes
                      amplitudes that should not be flagged as
                      mirrored were flagged as mirrored). Thanks
                      Marco Zaro for reporting this!
                  JA: Fix another problem getting enough events in
                      gridpack mode (it was not completely fixed in
                      v. 1.3.24). Thanks Alexis!
                  JA: Added "!" comments for all parameters in the default
                      run_card, since apparently this is still needed
                      for g77 to correctly read the parameters.
 
1.3.26 (31/10/11) JA: Fix color setting in MadEvent event file for
                      multiparticle vertices, which was not taken into
                      account in the upgrade in v. 1.3.18
                  OM: Fixed mmnl cut (inv. mass of all leptons and neutrinos)
                      which was never active.
                  OM: Fix td install in Linux were a chmod was missing

1.3.25 (27/10/11) JA: Ensure that the correct intermediate resonance
                      is always written in the event file, even when we
                      have resonances with identical properties.
                  OM: Fix the bug forcing to quit the web browser in order to
                      have MG5 continuing to run.
                  OM: Change the tutorial in order to allow open index.html
                      after the output command. 

1.3.24 (22/10/11) JA: Fix problem with getting enough events in gridpack
                      mode (this was broken in v. 1.3.11 when we moved
                      from events to luminocity in refine). Thanks to
                      Alexis Kalogeropoulos.

1.3.23 (19/10/11) JA: Allow user to set scales using setscales.f again 
                      (this was broken in v. 1.3.18). Thanks to Arindam Das.
                  JA: Ensure that the error message is displayed if the
                     "make" command is not installed on the system.
 
1.3.22 (12/10/11) JA: Fixed another bug (also introduced in 1.3.18), which 
                      could give the wrong ordering between the s-channel 
                      propagators for certain multiprocess cases (this
                      also lead to a hard stop, so don't worry, if you get 
                      your events, the bug doesn't affect you). Sorry about
                      that, this is what happens when you add a lot of
                      new functionality...

1.3.21 (12/10/11) OM: Add a new command: install.
                      This allow to install quite easily different package
                      devellop for Madgraph/MadEvent. The list of available
                      package are pythia-pgs/MadAnalysis/ExRootAnalysis/Delphes
                  OM: Adding TopEffth Model
                  OM: Improve display particles and autocompletion in
                      presence of nonpropagating particles
                  OM: Fix Aloha bug linked to four fermion operator
                  PA: fix the problem of degenerate color basis in the
                      diquark sextet model
                  JA: Fixed bug in cluster.f that created a hard stop,
                      introduced in 1.3.18.

1.3.20 (09/10/11) JA: Fixed bug in myamp.f that created a hard stop
                      error for certain cases with many processes with
                      different propagators in the same subprocess dir.

1.3.19 (06/10/11) JA: Fixed problem with SubProcesses makefile on Linux,
                      introduced in 1.3.18.

1.3.18 (04/10/11) JA: Use model information to determine color of particles
                      for reweighting and propagator color info.
                  JA: Changed the definition of "forbidden s-channels"
                      denoted by "$" to exclude on-shell s-channels while
                      keeping all diagrams (i.e., complemetary to the decay
                      chain formalism). This reduces the problems with 
                      gauge invariance compared to previously.
                      "Onshell" is as usual defined by the "bwcutoff" flag 
                      in the run_card.dat.
                  JA: Enable proper 4-flavor matching (such as gg>hbb~+jets)
                      Note that you need the Pythia/PGS package v. 2.1.9 or 
                      later to use with 4F matching.
                      Changes include: alpha_s reweighting also for b vertices,
                      new scale treatment (mu_F for pp>hbb~ is (pT_b^max*m_Th)),
                      no clustering of gluons to final-state massive particles
                      in MadEvent.
                  JA: Ensure that factorization scale settings and matching works
                      also in singlet t-channel exchange processes like
                      single top and VBF. The dynamic factorization
                      scale is given by the pT of the scattered quark
                      (on each side of the event).
                Note: You need the Pythia/PGS package v. 2.1.10 or later
                      to use with VBF matching, to ensure that both radiated
                      and scattered partons are treated correctly
                      - scattered partons need to be excluded from the matching,
                      since their pT can be below QCUT. An even better
                      treatment would require to individually shower and match
                      the two sides in Pythia, which is not presently possible.
                Note: In the matched 4-flavor process p p > t b~ j $ w+ w- t~ +
                      p p > t b~ j j $ w+ w- t~, there is an admixture
                      of t-channel single top (with up to 1 radiated jet) 
                      and s-channel single top (with up to 2 radiated jets). 
                      In this case, the automatic determination of maximum 
                      multiplicity sample doesn't work (since max in the file 
                      will be 2 jets, but for t-channel max is 1 jet).
                      So MAXJETS=1 must be specified in the pythia_card.dat.
                  JA: Fixed pdf reweighting for matching, which due to a mistake
                      had never been activated.
                  JA: Improved phase space integration presetting further by 
                      taking into account special cuts like xpt, ht etc.
                  JA: Introduce new convention for invariant mass cuts
                      - if max < min, exclude intermediate range
                      (allows to exclude W/Z dijet resonances in VBF processes)

1.3.17 (30/09/11) OM: Fix a crash created by ALOHA when it tries to create the full
                      set of ALOHA routines (pythia8 output only).

1.3.16 (11/09/11) JA: Fixed the problem from 1.3.12.

1.3.15 (09/09/11) OM: remove the fix of 1.3.12
                      (No events in output for some given processes)

1.3.14 (08/09/11) OM: Fix a bug in the RS model introduced in 1.3.8

1.3.13 (05/09/11) JA: Fixed bug with cut_decays=F which removed cuts also for
                      non-decay products in certain channels if there is
                      a forced decay present. Note that this does not affect
                      xqcut, only pt, minv and eta cuts.
                  JA: If non-zero phase space cutoff, don't use minimum of
                      1 GeV (this allows to go to e.g. 2m_e invariant mass for
                      \gamma* > e+ e-).

1.3.12 (01/09/11) JA: Fixed problem with decay chains when different decays
                      result in identical final states, such as
                      p p > go go, (go > b1/b1~ b/b~, b1/b1~ > b/b~ n1)
                      (only one of the decay chains was chosen, instead of
                      all 3 combinations (b1,b1), (b1,b1~), (b1~,b1~))
                  JA: Allow for overall orders also with grouped subprocesses
                  JA: Ensure that only leading color flows are included in event
                      output (so no singlet flows from color octets).
                  JA: Fixed small bug in fermion flow determination for multifermion
                      vertices.

1.3.11 (26/08/11) JA: Improved precision of "survey" by allowing 4th and 5th 
                      iteration if accuracy after 3 iterations < 10%.
                  JA: Subdivide BW in phase space integration for conflicting BWs 
                      also for forced decays, to improve generation with large
                      bwcutoff in e.g. W+ W- production with decays.
                  JA: Do refine using luminocity instead of number of events,
                      to work with badly determined channels.
                  JA: Don't use BW for shat if mass > sqrt(s).
                  JA: Fixed insertion of colors for octet resonances decaying to 
                      octet+singlet (thanks Bogdan for finding this)

1.3.10 (23/08/11) OM: Update ALOHA version
                  OM: increase waiting time for jobs to write physically the results on
                      the disks (in ordre to reduce trouble on the cluster).

1.3.9 (01/08/11)  OM: Add a new model DY_SM (arXiv:1107.5830). Thanks to Neil 
                      for the generation of the model 

1.3.8 (25/07/11)  JA: Replace the SM and HEFT models with latest versions using
                      the Wolfenstein parameterization for the CKM matrix.
                  JA: Implemented reading of the new UFO information about
                      coupling orders (order hierarchy and expansion_order).
                  JA: New "coupling order" specification WEIGHTED which checks
                      for  sum of coupling orders weighted by their hierarchy.
                  JA: Implemented optimal coupling orders for processes from any
                      model if no coupling orders specified.

1.3.7 (21/07/11)  JA: Fix makefiles for some v4 models that were forgotten
                      in v. 1.3.5

1.3.6 (18/07/11)  OM: Ensure that the new makefiles work on the web

1.3.5 (14/07/11): JA: New organization of make files, ensure that compilation works 
                      for all modes (with/without LHAPDF, static/dynamic, 
                      regular/gridpack) for both Linux and Mac OS X (be careful with 
                      dynamic libraries on Mac OS X though, since it seems that 
                      common blocks might not work properly)
                  JA: Fixed proper error messages and clean stop for compilation 
                      errors during MadEvent run.

1.3.4 (05/07/11): OM: More informative error message when a compilation error occurs

1.3.3 (29/06/11): JA: Fixed diagram symmetry for case when there are
                      no 3-vertex-only diagrams
                  JA (by OM): More informative error when trying to generate invalid 
                      pythia8 process

1.3.2 (14/06/11): OM: Fix fortran output when a model is case sensitive 
                        (Bug if a coupling was depending of a case sensitive parameter)
                  SdV: Remove a annoying print in the new cuts (added in 1.3.0)
                  OM: Fix a compilation problem in the standalone cpp output

1.3.1 (02/06/11): JA: Fixed missing file bug with the introduction of
                      inclusive HT cut

1.3.0 (02/06/11): JA: Allow for grouped subprocesses also for MG4 models
                  JA: Improved multiprocess diagram generation to reuse
                      diagrams for crossed processes
                  JA: Automatic optimization of order of particles in
                      multiparticle labels for optimal multiprocess generation
                  JA: Improved efficiency of identification of identical
                      matrix elements
                  JA: Improved identification of diagrams with identical
                      divergency structure for grouped subprocesses
                  JA: Included more fine-grained run options in the
                      run_card, including helicity summation options,
                      whether or not to set ptj and mjj automatically
                      based on xqcut, etc.
                  JA: Fixed some minor array limit and arithmetics warnings
                      for extreme decay and decay chain processes.
                  SdV: Added cuts on H_T(all jets, light and b)
                  OM: Fixed minor bug related to cluster option in launch

1.2.4 (15/05/11): JA: Fixed long-standing bug in DECAY relating to
                      the cross section info in <init> block, and
                      fixed parameter reading for MG5 SM model.

1.2.3 (11/05/11): JA: Fixed problem with scale choice in processes with mixed 
                      QED/QCD orders, e.g. p p > t t~ QED=2. Note that this fix
                      doesn't work for p p > t t~ j j QED=4 which should still
                      be avoided.
                  JA: Added the ptllmin/max options in the default run_card.dat

1.2.2 (09/05/11): OM: fix ALOHA symmetries creating not gauge invariant result 
                      for scalar octet

1.2.1 (08/05/11): OM: reduce the quantity of RAM use by matrix.f
                  OM: support speed of psyco if this python module is installed
                  OM: fix a minor bug in the model parsing
                  OM: add the check of valid model.pkl also for v4 model
                  OM: add a check that UpdatesNotes is up-to-date when
                      making a release
                  JA: Fixed problem in phase space generation for
                      s-channel mass > s_tot

1.2.0 (05/05/11): OM: minor fixes on check charge conjugation
                  OM: add a check on the path for the validity of the model.pkl
                  JA: Fixed problem with combine_runs on certain compilers

1.1.2 (03/05/11): OM+JA: Fixed problem for models with multiple
                      interactions for the same set of particles,
                      introduced in v. 1.1.1
 
1.1.1 (02/05/11): JA: Replaced (slow) diagram symmetry determination by
                      evaluation with fast identification based on diagram tags.
                  JA: Replacing the "p=-p" id=0 vertex produced by diagram 
                      generation algorithm already in the diagram generation,
                      simplifying drawing, helas objects and color.
                  JA: Fixed compiler warnings for unary operator.
                  JA: Always set all coupling orders for diagrams
                      (needed for NLO implementations).
                  OM: Improved and more elegant "open" implementation for
                      the user interface.
                  OM: minor fixes related to checking the gauge

1.1.0 (21/04/11): JA: Removed hard limit on number of external particles in 
                      MadEvent, allowing for unlimited length decay chains there
                      (up to 14 final state particles successfully integrated).
                  JA: Improved helicity selection and automatic full helicity 
                      sum if needed. Optimization of run parameters.
                  JA: New flag in run_card.dat to decide whether basic cuts
                      are applied to decay products or not.
                  OM: Merged ALOHA calls for different lorentz structures 
                      with the same color structures, increasing the speed and 
                      efficiency of matrix element evaluations.
                  OM: Added new "open" command in command line interface,
                      allowing to open standard file types directly.
                      Automatically open crossx.html at launch.
                  JA: Fixed MadEvent bugs for multiparton processes with 
                      conflicting decays and some faulty array limits.
                  JA: Suppressed scary but irrelevant warnings for compiling 
                      2->1 and 1->2 processes in MadEvent.
                  JA: Pythia 8 output further optimized.
                  JA, OM: Several minor fixes relating to user interface etc.

1.0.0 (12/04/11): Official release of MadGraph 5. Some of the features:
                  - Complete FeynRules compatibility through the UFO interface
                  - Automatic writing of HELAS routines for any model in
                    Fortran, C++ or Python through ALOHA
                  - Matrix element output in Fortran, C++ or Python
                  - Output formats: MadEvent, Pythia 8, Standalone (Fortran/C++)
                  - Support for spin 0, 1/2, 1, 2 particles
                  - Support for color 1, 3, 6, 8
                  - Revamped MadEvent with improved subprocess directory 
                    organization and vastly increased speed and stability
                  - Unlimited length decay chains (up to 12 final state
                    particles tested with MadEvent, see v. 1.0.1)
                  - Process checks for new model implementations
                  - ...and much more (see paper "MadGraph 5: Going Beyond")<|MERGE_RESOLUTION|>--- conflicted
+++ resolved
@@ -1,6 +1,5 @@
 Update notes for MadGraph 5 (in reverse time order)
 
-<<<<<<< HEAD
 1.5.0 (XX/XX/XX)  OM: Allow MG5 to run in complex mass scheme mode
                       (mg5> set complex_mass True)
                   OM: Allow MG5 to run in feynman Gauge
@@ -31,15 +30,13 @@
                       from previous versions can't be guaranteed (but different
                       seeds are guaranteed to give statistically independent runs).
                       Save the results.dat files from all runs.
+                   JA: Amended kinematics to correctly deal with the case of
+                       massive beams, as well as fixed-target proton collisions.
+                   JA: Changed default in the run_card.dat to use -1 as no cut
+                       for the max-type cuts (etaj, ptjmax, etc.).
 
 1.4.8.4 (29/08/12) OM: Fix a web problem which creates generations to run twice 
                        on the web.
-=======
-1.4.9   (24/08/12) JA: Amended kinematics to correctly deal with the case of
-                       massive beams, as well as fixed-target proton collisions.
-                   JA: Changed default in the run_card.dat to use -1 as no cut
-                       for the max-type variables (etaj, ptjmax, etc.).
->>>>>>> 537d4b59
 
 1.4.8.3 (21/08/12) JA: Ensure that the correct seed is written also in the .lhe
                        file header.

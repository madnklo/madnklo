Update notes for MadGraph 5 (in reverse time order)

<<<<<<< HEAD
1.4.0 (XX/XX/XX): OM: New structure for madevent script (./bin/madevent)
                      allowing to have an interface similar to MG5 
                      for running madevent.
                      (accessible from MG5 via launch [DIR] -i)
		      This script replaces most of the script present before in 
		      ./bin/ (such as survey/refine/combine/run_XXXX/multi_run/plot)
		      The script generate_events still exists but call itself 
                      ./bin/madevent. 
                  OM: Madevent check that the param_card is coherent with the 
                      restriction use during the model generation. 
                  OM: FOR MSSM model, pass param_card in SLAH1. This card will 
                      be converted to the SLAH2 during the run since the UFO 
                      model use SLAH2. This allow to use the pythia6 matching, 
                      as well as have a coherent definition for the flavor.
                  OM: Change the import command. It's now allow to ommit the 
                      type of import. This one will be guess automaticaly. 
                      This is NOT allowed on the web.
                  OM: Add the possibility to force which fortran compiler will 
                      be use. Either via the configuration file or via the set 
                      command.
                  OM: Add the possibility to by-pass the automatic opening of the
                      web browser (via the configuration file: ./input/mg5_configuration.txt )
                  OM: Change the scheme of question when running madevent and allow to specify
		      in the command interface if you want to run pythia/pgs/...
		      Allow to put the answers to the questions in the proc_card.dat.
                  OM: Add three options for display command and modify a fourth one:
                      a) display options: return the current option value. 
                        i.e. those set via the set command and/or via the 
                        configuration file
                      b) display variable NAME: return the current string 
                        representation of NAME and/or self.NAME .
                      c) display coupling_order: return the coupling order with 
		        their associate weight (for automatic order restriction)
		      d) display couplings returns now the list of all couplings
		        with the associate formula 
	          OM: New Python script for the creation of the crossx.html page
                      Requiring less disk access for the generation of the file.
                  OM: Modify the gestion of error, especially for Invalid command and
                      Configuration problem.
=======
1.3.28 (14/11/11) OM+JA: Fix special case when Lorentz structure combining
                      two different Majorana particles depends on the
                      incoming/outgoing status of the Majorana particles
                      (needed for MSSM with Goldstino).
                  OM: Update the parallel test (now testing against MG5 1.3.3)
                  OM: Include some parallel test in the release script.
                  JA: Fixed problem with colors in addmothers.f for complicated
                      multiparticle vertices and simplified color treatment 
                      (thanks to Gauthier Durieux for pointing this out).
                  JA: Further improved gridpack parameters
>>>>>>> 3e5295b7

1.3.27 (05/11/11) JA: Fix bug in mirrored amplitudes (sometimes
                      amplitudes that should not be flagged as
                      mirrored were flagged as mirrored). Thanks
                      Marco Zaro for reporting this!
                  JA: Fix another problem getting enough events in
                      gridpack mode (it was not completely fixed in
                      v. 1.3.24). Thanks Alexis!
                  JA: Added "!" comments for all parameters in the default
                      run_card, since apparently this is still needed
                      for g77 to correctly read the parameters.
 
1.3.26 (31/10/11) JA: Fix color setting in MadEvent event file for
                      multiparticle vertices, which was not taken into
                      account in the upgrade in v. 1.3.18
                  OM: Fixed mmnl cut (inv. mass of all leptons and neutrinos)
                      which was never active.
                  OM: Fix td install in Linux were a chmod was missing

1.3.25 (27/10/11) JA: Ensure that the correct intermediate resonance
                      is always written in the event file, even when we
                      have resonances with identical properties.
<<<<<<< HEAD
 		  OM: Fix the bug forcing to quit the web browser in order to
		      have MG5 continuing to run.
		  OM: Change the tutorial in order to allow open index.html
		      after the output command. 
=======
                  OM: Fix the bug forcing to quit the web browse in order to
                      have MG5 continuing to run.
                  OM: Change the tutorial in order to allow open index.html
                      after the output command. 
>>>>>>> 3e5295b7
 
1.3.24 (22/10/11) JA: Fix problem with getting enough events in gridpack
                      mode (this was broken in v. 1.3.11 when we moved
                      from events to luminocity in refine). Thanks to
                      Alexis Kalogeropoulos.

1.3.23 (19/10/11) JA: Allow user to set scales using setscales.f again 
                      (this was broken in v. 1.3.18). Thanks to Arindam Das.
                  JA: Ensure that the error message is displayed if the
                     "make" command is not installed on the system.
 
1.3.22 (12/10/11) JA: Fixed another bug (also introduced in 1.3.18), which 
                      could give the wrong ordering between the s-channel 
                      propagators for certain multiprocess cases (this
                      also lead to a hard stop, so don't worry, if you get 
                      your events, the bug doesn't affect you). Sorry about
                      that, this is what happens when you add a lot of
                      new functionality...

1.3.21 (12/10/11) OM: Add a new command: install.
                      This allow to install quite easily different package
                      devellop for Madgraph/MadEvent. The list of available
                      package are pythia-pgs/MadAnalysis/ExRootAnalysis/Delphes
                  OM: Adding TopEffth Model
                  OM: Improve display particles and autocompletion in
                      presence of nonpropagating particles
                  OM: Fix Aloha bug linked to four fermion operator
                  PA: fix the problem of degenerate color basis in the
                      diquark sextet model
                  JA: Fixed bug in cluster.f that created a hard stop,
                      introduced in 1.3.18.

1.3.20 (09/10/11) JA: Fixed bug in myamp.f that created a hard stop
                      error for certain cases with many processes with
                      different propagators in the same subprocess dir.

1.3.19 (06/10/11) JA: Fixed problem with SubProcesses makefile on Linux,
                      introduced in 1.3.18.

1.3.18 (04/10/11) JA: Use model information to determine color of particles
                      for reweighting and propagator color info.
                  JA: Changed the definition of "forbidden s-channels"
                      denoted by "$" to exclude on-shell s-channels while
                      keeping all diagrams (i.e., complemetary to the decay
                      chain formalism). This reduces the problems with 
                      gauge invariance compared to previously.
                      "Onshell" is as usual defined by the "bwcutoff" flag 
                      in the run_card.dat.
                  JA: Enable proper 4-flavor matching (such as gg>hbb~+jets)
                      Note that you need the Pythia/PGS package v. 2.1.9 or 
                      later to use with 4F matching.
                      Changes include: alpha_s reweighting also for b vertices,
                      new scale treatment (mu_F for pp>hbb~ is (pT_b^max*m_Th)),
                      no clustering of gluons to final-state massive particles
                      in MadEvent.
                  JA: Ensure that factorization scale settings and matching works
                      also in singlet t-channel exchange processes like
                      single top and VBF. The dynamic factorization
                      scale is given by the pT of the scattered quark
                      (on each side of the event).
                Note: You need the Pythia/PGS package v. 2.1.10 or later
                      to use with VBF matching, to ensure that both radiated
                      and scattered partons are treated correctly
                      - scattered partons need to be excluded from the matching,
                      since their pT can be below QCUT. An even better
                      treatment would require to individually shower and match
                      the two sides in Pythia, which is not presently possible.
                Note: In the matched 4-flavor process p p > t b~ j $ w+ w- t~ +
                      p p > t b~ j j $ w+ w- t~, there is an admixture
                      of t-channel single top (with up to 1 radiated jet) 
                      and s-channel single top (with up to 2 radiated jets). 
                      In this case, the automatic determination of maximum 
                      multiplicity sample doesn't work (since max in the file 
                      will be 2 jets, but for t-channel max is 1 jet).
                      So MAXJETS=1 must be specified in the pythia_card.dat.
                  JA: Fixed pdf reweighting for matching, which due to a mistake
                      had never been activated.
                  JA: Improved phase space integration presetting further by 
                      taking into account special cuts like xpt, ht etc.
                  JA: Introduce new convention for invariant mass cuts
                      - if max < min, exclude intermediate range
                      (allows to exclude W/Z dijet resonances in VBF processes)

1.3.17 (30/09/11) OM: Fix a crash created by ALOHA when it tries to create the full
                      set of ALOHA routines (pythia8 output only).

1.3.16 (11/09/11) JA: Fixed the problem from 1.3.12.

1.3.15 (09/09/11) OM: remove the fix of 1.3.12
                      (No events in output for some given processes)

1.3.14 (08/09/11) OM: Fix a bug in the RS model introduced in 1.3.8

1.3.13 (05/09/11) JA: Fixed bug with cut_decays=F which removed cuts also for
                      non-decay products in certain channels if there is
                      a forced decay present. Note that this does not affect
                      xqcut, only pt, minv and eta cuts.
                  JA: If non-zero phase space cutoff, don't use minimum of
                      1 GeV (this allows to go to e.g. 2m_e invariant mass for
                      \gamma* > e+ e-).

1.3.12 (01/09/11) JA: Fixed problem with decay chains when different decays
                      result in identical final states, such as
                      p p > go go, (go > b1/b1~ b/b~, b1/b1~ > b/b~ n1)
                      (only one of the decay chains was chosen, instead of
                      all 3 combinations (b1,b1), (b1,b1~), (b1~,b1~))
                  JA: Allow for overall orders also with grouped subprocesses
                  JA: Ensure that only leading color flows are included in event
                      output (so no singlet flows from color octets).
                  JA: Fixed small bug in fermion flow determination for multifermion
                      vertices.

1.3.11 (26/08/11) JA: Improved precision of "survey" by allowing 4th and 5th 
                      iteration if accuracy after 3 iterations < 10%.
                  JA: Subdivide BW in phase space integration for conflicting BWs 
                      also for forced decays, to improve generation with large
                      bwcutoff in e.g. W+ W- production with decays.
                  JA: Do refine using luminocity instead of number of events,
                      to work with badly determined channels.
                  JA: Don't use BW for shat if mass > sqrt(s).
                  JA: Fixed insertion of colors for octet resonances decaying to 
                      octet+singlet (thanks Bogdan for finding this)

1.3.10 (23/08/11) OM: Update ALOHA version
                  OM: increase waiting time for jobs to write physically the results on
                      the disks (in ordre to reduce trouble on the cluster).

1.3.9 (01/08/11)  OM: Add a new model DY_SM (arXiv:1107.5830). Thanks to Neil 
                      for the generation of the model 

1.3.8 (25/07/11)  JA: Replace the SM and HEFT models with latest versions using
                      the Wolfenstein parameterization for the CKM matrix.
                  JA: Implemented reading of the new UFO information about
                      coupling orders (order hierarchy and expansion_order).
                  JA: New "coupling order" specification WEIGHTED which checks
                      for  sum of coupling orders weighted by their hierarchy.
                  JA: Implemented optimal coupling orders for processes from any
                      model if no coupling orders specified.

1.3.7 (21/07/11)  JA: Fix makefiles for some v4 models that were forgotten
                      in v. 1.3.5

1.3.6 (18/07/11)  OM: Ensure that the new makefiles work on the web

1.3.5 (14/07/11): JA: New organization of make files, ensure that compilation works 
                      for all modes (with/without LHAPDF, static/dynamic, 
                      regular/gridpack) for both Linux and Mac OS X (be careful with 
                      dynamic libraries on Mac OS X though, since it seems that 
                      common blocks might not work properly)
                  JA: Fixed proper error messages and clean stop for compilation 
                      errors during MadEvent run.

1.3.4 (05/07/11): OM: More informative error message when a compilation error occurs

1.3.3 (29/06/11): JA: Fixed diagram symmetry for case when there are
                      no 3-vertex-only diagrams
                  JA (by OM): More informative error when trying to generate invalid 
                      pythia8 process

1.3.2 (14/06/11): OM: Fix fortran output when a model is case sensitive 
                        (Bug if a coupling was depending of a case sensitive parameter)
                  SdV: Remove a annoying print in the new cuts (added in 1.3.0)
                  OM: Fix a compilation problem in the standalone cpp output

1.3.1 (02/06/11): JA: Fixed missing file bug with the introduction of
                      inclusive HT cut

1.3.0 (02/06/11): JA: Allow for grouped subprocesses also for MG4 models
                  JA: Improved multiprocess diagram generation to reuse
                      diagrams for crossed processes
                  JA: Automatic optimization of order of particles in
                      multiparticle labels for optimal multiprocess generation
                  JA: Improved efficiency of identification of identical
                      matrix elements
                  JA: Improved identification of diagrams with identical
                      divergency structure for grouped subprocesses
                  JA: Included more fine-grained run options in the
                      run_card, including helicity summation options,
                      whether or not to set ptj and mjj automatically
                      based on xqcut, etc.
                  JA: Fixed some minor array limit and arithmetics warnings
                      for extreme decay and decay chain processes.
                  SdV: Added cuts on H_T(all jets, light and b)
                  OM: Fixed minor bug related to cluster option in launch

1.2.4 (15/05/11): JA: Fixed long-standing bug in DECAY relating to
                      the cross section info in <init> block, and
                      fixed parameter reading for MG5 SM model.

1.2.3 (11/05/11): JA: Fixed problem with scale choice in processes with mixed 
                      QED/QCD orders, e.g. p p > t t~ QED=2. Note that this fix
                      doesn't work for p p > t t~ j j QED=4 which should still
                      be avoided.
                  JA: Added the ptllmin/max options in the default run_card.dat

1.2.2 (09/05/11): OM: fix ALOHA symmetries creating not gauge invariant result 
                      for scalar octet

1.2.1 (08/05/11): OM: reduce the quantity of RAM use by matrix.f
                  OM: support speed of psyco if this python module is installed
                  OM: fix a minor bug in the model parsing
                  OM: add the check of valid model.pkl also for v4 model
                  OM: add a check that UpdatesNotes is up-to-date when
                      making a release
                  JA: Fixed problem in phase space generation for
                      s-channel mass > s_tot

1.2.0 (05/05/11): OM: minor fixes on check charge conjugation
                  OM: add a check on the path for the validity of the model.pkl
                  JA: Fixed problem with combine_runs on certain compilers

1.1.2 (03/05/11): OM+JA: Fixed problem for models with multiple
                      interactions for the same set of particles,
                      introduced in v. 1.1.1
 
1.1.1 (02/05/11): JA: Replaced (slow) diagram symmetry determination by
                      evaluation with fast identification based on diagram tags.
                  JA: Replacing the "p=-p" id=0 vertex produced by diagram 
                      generation algorithm already in the diagram generation,
                      simplifying drawing, helas objects and color.
                  JA: Fixed compiler warnings for unary operator.
                  JA: Always set all coupling orders for diagrams
                      (needed for NLO implementations).
                  OM: Improved and more elegant "open" implementation for
                      the user interface.
                  OM: minor fixes related to checking the gauge

1.1.0 (21/04/11): JA: Removed hard limit on number of external particles in 
                      MadEvent, allowing for unlimited length decay chains there
                      (up to 14 final state particles successfully integrated).
                  JA: Improved helicity selection and automatic full helicity 
                      sum if needed. Optimization of run parameters.
                  JA: New flag in run_card.dat to decide whether basic cuts
                      are applied to decay products or not.
                  OM: Merged ALOHA calls for different lorentz structures 
                      with the same color structures, increasing the speed and 
                      efficiency of matrix element evaluations.
                  OM: Added new "open" command in command line interface,
                      allowing to open standard file types directly.
                      Automatically open crossx.html at launch.
                  JA: Fixed MadEvent bugs for multiparton processes with 
                      conflicting decays and some faulty array limits.
                  JA: Suppressed scary but irrelevant warnings for compiling 
                      2->1 and 1->2 processes in MadEvent.
                  JA: Pythia 8 output further optimized.
                  JA, OM: Several minor fixes relating to user interface etc.

1.0.0 (12/04/11): Official release of MadGraph 5. Some of the features:
                  - Complete FeynRules compatibility through the UFO interface
                  - Automatic writing of HELAS routines for any model in
                    Fortran, C++ or Python through ALOHA
                  - Matrix element output in Fortran, C++ or Python
                  - Output formats: MadEvent, Pythia 8, Standalone (Fortran/C++)
                  - Support for spin 0, 1/2, 1, 2 particles
                  - Support for color 1, 3, 6, 8
                  - Revamped MadEvent with improved subprocess directory 
                    organization and vastly increased speed and stability
                  - Unlimited length decay chains (up to 12 final state
                    particles tested with MadEvent, see v. 1.0.1)
                  - Process checks for new model implementations
                  - ...and much more (see paper "MadGraph 5: Going Beyond")<|MERGE_RESOLUTION|>--- conflicted
+++ resolved
@@ -1,7 +1,6 @@
 Update notes for MadGraph 5 (in reverse time order)
 
-<<<<<<< HEAD
-1.4.0 (XX/XX/XX): OM: New structure for madevent script (./bin/madevent)
+1.4.b0 (14/11/11): OM: New structure for madevent script (./bin/madevent)
                       allowing to have an interface similar to MG5 
                       for running madevent.
                       (accessible from MG5 via launch [DIR] -i)
@@ -40,7 +39,7 @@
                       Requiring less disk access for the generation of the file.
                   OM: Modify the gestion of error, especially for Invalid command and
                       Configuration problem.
-=======
+
 1.3.28 (14/11/11) OM+JA: Fix special case when Lorentz structure combining
                       two different Majorana particles depends on the
                       incoming/outgoing status of the Majorana particles
@@ -51,7 +50,6 @@
                       multiparticle vertices and simplified color treatment 
                       (thanks to Gauthier Durieux for pointing this out).
                   JA: Further improved gridpack parameters
->>>>>>> 3e5295b7
 
 1.3.27 (05/11/11) JA: Fix bug in mirrored amplitudes (sometimes
                       amplitudes that should not be flagged as
@@ -74,18 +72,11 @@
 1.3.25 (27/10/11) JA: Ensure that the correct intermediate resonance
                       is always written in the event file, even when we
                       have resonances with identical properties.
-<<<<<<< HEAD
  		  OM: Fix the bug forcing to quit the web browser in order to
 		      have MG5 continuing to run.
 		  OM: Change the tutorial in order to allow open index.html
 		      after the output command. 
-=======
-                  OM: Fix the bug forcing to quit the web browse in order to
-                      have MG5 continuing to run.
-                  OM: Change the tutorial in order to allow open index.html
-                      after the output command. 
->>>>>>> 3e5295b7
- 
+
 1.3.24 (22/10/11) JA: Fix problem with getting enough events in gridpack
                       mode (this was broken in v. 1.3.11 when we moved
                       from events to luminocity in refine). Thanks to

Update notes for MadGraph 5 (in reverse time order)

<<<<<<< HEAD
1.6.0b (XX/XX/XX)  JA: Store parameters needed for systematics studies.
                      This can be turned with the use_syst parameter in
                      run_card.dat. Please read more in 
                      Template/README.systematics
                      Note that the Pythia/PGS package v. 2.2 is needed.
=======
1.5.5 (18/11/12)  JA: Fixed Bug #1078168, giving asymmetries in X+gamma generation
                      (e.g. Z+gamma) when ickkw=1 and pdfwgt=T. Thanks Irakli!
                  JA: Ensure that t-channel single top gives non-zero cross section
                      even if maxjetflavor=4 (note that if run with matching,
                      maxjetflavor=5 is necessary for correct PDF reweighting).
                  OM: Fixed Bug #1077877. Aloha crashing for pseudo-scalar, 3 bosons 
                      interactions (introduces in 1.5.4)
                  OM: Fix Bug for the command "check gauge". The test of comparing
                      results between the two gauge (unitary and Feynman) was not 
                      changing the gauge correctly.
                  OM: Improvment in LSF cluster support (see bug #1071765) Thanks to
                      Brian Dorney.

1.5.4 (11/11/12)  JA: Fixed bug in combine_runs.py (introduced in v. 1.5.0) for
                      processes with 5 final-state particles, which might prevent
                      matching to Pythia to work properly (thanks Priscila).
                  OM: Fix Bug #1076043, error in kinematics for e- p collisions,
 		      thanks to Uta Klein (introduced in 1.5.0).
                  JA: Fix Bug #1075525, combination of decay processes for 
                      particle and antiparticle (e.g. w+ > all all and 
                      w- > all all), thanks Pierre.
                  OM: Fix a compilation crash due to aloha (thanks Tim T)
                  JA: Fixed dynamical scale settings for e- p collisions.
                  JA: Fixed running LHAPDF on a cluster with cluster_temp_path.
                  JA: Ensure that the seed is stored in the banner even when Pythia
                      is run (this was broken in v. 1.5.0).
                  JA: Improved and clarified phase space presetting for processes
                      with competing BWs.

1.5.3 (01/11/12)  OM: Fix a crash in the gridpack mode (Thanks Baris Altunkaynak)
                  OM: Fix a crash occuring on cluster with no central disk (only
                      condor by default) for some complicated process.
                  OM: If launch command is typed before any output command, 
                      "output madevent" is run automatically.
                  OM: Fix bug preventing to set width to Auto in the mssm model.
                  OM: Allow "set width PID VALUE" as an additional possibility to
                      answer edit card function.
                  OM: Improve ME5_debug file (include now the content of the 
                      proc_card as well).

1.5.2 (11/10/12)  OM: Fix Bug for mssm model. The param_card was not read properly
                      for this model. (introduce in 1.5.0)
                  OM: If the code is run with an input file (./bin/mg5 cmd.cmd)
                      All question not answered in the file will be answered by the 
                      default value. Running with piping data is not affected by this.
                      i.e. running ./bin/mg5 cmd.cmd < answer_to_question 
                       or echo 'answer_to_question' | ./bin/mg5 cmd.cmd      
                      are not affected by this change and will work as expected.
                  OM: Fixing a bug preventing to use the "set MH 125" command in a
                      script file.
                  JA: Fixed a bug in format of results.dat file for impossible
                      configurations in processes with conflicting BWs.
                  OM: Adding command "launch" in madevent interface which is the
                      exact equivalent to the launch command in the MG5 interface
                      in madevent output.
                  OM: Secure the auto-update, since we receive some report of incomplete
                      version file information.
>>>>>>> c60def3b

1.5.1 (06/10/12)  JA: Fixed symmetry factors in non-grouped MadEvent mode
                      (bug introduced in v. 1.5.0).
                  JA: Fixed phase space integration problem with multibody 
                      decay processes (thanks Kentarou for finding this!).
                  OM: Fix that standalone output was not reading correctly the param_card
                      (introduce in 1.5.0)
                  OM: Fix a crash when trying to load heft
                  OM: Fix the case when the UFO model contains one mass which 
                      has the same name as another parameter up to the case.
                  OM: Fix a bug for result lower than 1e-100 those one are now 
                      consider as zero.
                  OM: Fix a bug present in the param_card create by width computation 
                      computation where the qnumbers data were written as a float 
                      (makes Pythia 6 crash).

1.5.0 (28/09/12)  OM: Allow MG5 to run in complex mass scheme mode
                      (mg5> set complex_mass True)
                  OM: Allow MG5 to run in feynman Gauge
                      (mg5> set gauge Feynman)
                  OM: Add a new command: 'customize_model' which allow (for a
                      selection of model) to fine tune the model to your need.
                  FR team: add a file decays.py in the UFO format, this files 
                      contains the analytical expression for one to two decays
       		  OM: implement a function for computing the 1 to 2 width on 
                      the fly. (requires MG5 installed on the computer, not only
                      the process directory)
                  OM: The question asking for the edition of the param_card/run_card
                      now accepts a command "set" to change values in those cards
                      without opening an editor. This allow simple implemetation 
                      of scanning. (Thanks G. Durieux to have push me to do it)
                  OM: Support UFO model with spin 3/2
                  OM + CDe: Support four fermion interactions. Fermion flow 
                       violation/Majorana are not yet allowed in four fermion 
                       interactions.
                  OM + PdA: Allow Large Extra Dimension Model (LED) to run in the
                      MG5 framework.
                  OM: Add auto-detection if MG5 is up-to-date and propose to
                      apply a patch if not.
                  OM: MadEvent changes automatically the compiler according to 
                      the value present in the configuration file.
                  OM: Aloha modifications: faster to create routines and more 
                      optimized routines (up to 40% faster than previous version).
                  OM: Aloha now supports Lorentz expression with denominator.
                  OM: Improve error message when Source didn't compile properly.
                  OM: The numerical evaluation of the matrix element requires now 
                      less memory than before (madevent and standalone output)
                  OM: Fix a series of bugs with the madevent command 'remove' and 
                      'run_banner'                    
                  JA: Ensure identical results for identical seeds also with
                      multiple runs in the same directory. Note that identical runs
                      with previous versions can't be guaranteed (but different
                      seeds are guaranteed to give statistically independent runs).
                      Save the results.dat files from all runs.
                  JA: Amended kinematics to correctly deal with the case of
                      massive beams, as well as fixed-target proton collisions.
                  JA: Changed default in the run_card.dat to use -1 as "no cut"
                      for the max-type cuts (etaj, ptjmax, etc.).
                  JA: Added support for negative weights in matrix elements
                      (as required for interference-only terms) and PDFs.
                  JA: Avoid creating directories for integration channels
                      that can not give events based on BW settings
                      (further improvement compared to v. 1.4.8).
                  JA: Optimize phase space integration when there are resonances
                      with mass above ECM.
                  JA: Fixed issue in replace.pl script with more than 9 particles
                      in an event.
                  JA+OM: Allow cluster run to run everything on a local (node) disk.
                      This is done fully automatically for condor cluster.
                      For the other clusters, the user should set the variable
                      "cluster_temp_path" pointing to a directory (usefull only if 
                      the directory is on the node filesystem). This still requires
                      access to central disk for copying, event combination,
                      running Pythia/PGS/Delphes etc.
                  OM: Replace fortran script combine_runs by a python script. 
                      This script allows to be more stable when running on clusters 
                      with slow filesystem response (bugs #1050269 and #1028844)
                  JA: Ensure that process mirroring is turned off for decay
                      processes of type A > B C...

1.4.8.4 (29/08/12) OM: Fix a web problem which creates generations to run twice on the web.

1.4.8.3 (21/08/12) JA: Ensure that the correct seed is written also in the .lhe
                       file header.
                   JA: Stop run in presence of empty results.dat files 
                       (which can happen if there are problems with disk access
                       in a cluster run).
                   JA: Allow reading up to 5M weighted events in combine_events.

1.4.8.2 (30/07/12) OM: Allow AE(1,1), AE(2,2) to not be present in SLAH1 card
                       (1.4.8 crashes if they were not define in the param_card)
                   OM: Add a button Stop-job for the cluster and make nicer output 
                       when the user press Ctrl-C during the job.

1.4.8 (24/07/12)  JA: Cancel running of integration channels where the BW
                      structure makes it impossible to get any events. This
                      can significantly speed up event generation for processes
                      with conflicting BWs.
                  JA: Minor modification of integration grid presetting in
                      myamp.f, due to the above point.
                  JA: Raise exception if a decay process has decaying particles
                      that are not present in the corresponding core process
                      (this might help avoid syntax mistakes).
                  JA: Fixed subprocess group combination also for the case
                      when different process flags @N are given to different
                      decays of the same core process (sorry, this was missed
                      in v. 1.4.7).
                  JA: Fixed crash for process p p > w+ w+ j j t t~ when all 
                      w and t/t~ are decayed (bug #1017912, thanks to Nicolas
                      Deutschmann).
                  JA: Fixed array dimension for diagrams with a single s-channel
                      propagator (caused crash for certain compilers, bug #1022415
                      thanks Sho Iwamoto).
                  JA: Fixed crash for identical decay chains for particle-anti- 
                      particle when only one of the two is decayed, introduced 
                      in v. 1.4.7 (thanks John Lee).
                  OM: Ensure that matching plots are replaced correctly when
                      Pythia is run reusing a tag name.
                  OM: Improved check for YE/AE, YU/AU, YD/AD for first two
                      generations in SLHA1<->2 converter (thanks Abhishek).

1.4.7 (25/06/12)  JA: Change the random seed treatment to ensure that the original 
                      seed is stored in the banner (this was broken in v. 1.4.0).
                      If a non-zero seed is given in the run_card, this seed
                      is used as starting value for the SubProcesses/randinit file,
                      while the seed in the run_card is set to 0.
                      This way, the seed for a multi_run is automatically
                      updated in the same way as for individual runs.
                  TS + JA: Fix problem with duplicate random seeds above 64000.
                      Now, random seeds up to 30081*30081 can safely be used.
                  JA: Turn off automatic checking for minimal coupling orders
                      in decay processes A > B C ...
                  JA: Ensure that automatic coupling order determination works
                      also for effective theories with multiple orders in an
                      interaction (thanks Claude and Gizem Ozturk).
                  JA: Optimize phase space integration and event generation
                      for decay processes with very squeezed mass spectrum.
                  JA: Ensure that identical matrix elements in different process 
                      definitions are combined also when using the decay chain 
                      formalism (thanks to Zhen Liu for pointing this out).
                  BF+JA: Updated the NMSSM model to the latest FR version.
                  OM: Change EW_dim6 to remove all interactions which don't 
                      impact three boson scattering.
                  JA: Fixed problem in matrix element combination which allowed
                      non-identical matrix elements to be combined in certain
                      complicated processes (such as p p > l vl l vl l vl),
                      resulting in lines with Z > e+ mu- in the event file
                      (bug #1015032, thanks Johannes E for reporting).
                  JA: Fixed minor typo in myamp.f.
                  OM: Fixed minor behavior restriction of multi_run (thanks to
                      Joachim Kopp).
                  OM: Improved condor cluster support when the cluster is 
                      unresponsive (should avoid some crashes on the web).
                  JA: Fixed support for color sextets in addmothers.f
                      (thanks Nicolas Deutschmann for reporting).          
                  JA: Make sure that also the SubProcesses directories are 
                      cleaned when running bin/compile in a gridpack.
                  JA: Removed the confusing makefile in Template and replace it
                      with scripts to create madevent.tar.gz and gridpack.tar.gz.
                  
1.4.6 (16/05/12)  JA: Added cuts on lepton pt for each of the 4 hardest leptons
                  OM: Allow bin/madevent script to be run with a single line command
                      example ./bin/madevent multi_run 10 
                  OM: Adding the 4 higgs interactions in the standard model UFO model
                  JA: Added new restriction card for the sm model with massive
                      muon and electron, and non-zero tau decay width
                  JA: Ensure assignment of colors to intermediate propagators
                      works also in fermion flow- and color flow-violating 
                      RPV processes (thanks Brock Tweedie for finding this).
                  JA: Fix crash for certain fermion flow violating decay chains
                      (introduced in v. 1.3.27) (again thanks to Brock Tweedie).
                  JA: Fix crash for decay chains with multiple decays involving 
                      the same particles (thanks Steve Blanchet for reporting)
                  JA+OM: Fix crash for Pythia8 output with multiparticle vertices
                      (thanks to Moritz Huck for reporting this.)
                  OM: Fixing ALOHA output for C++/python.
                  OM: Fix a crash occuring when trying to create an output on 
                      an existing directory (thanks Celine)

1.4.5 (11/04/12)  OM: Change the seed automatically in multi_run. (Even if the seed
                      was set to a non automatic value in the card.)
                  OM: correct a minor bug #975647 (SLAH convention problem) 
                      Thanks to Sho Iwamoto
                  OM: Improve cluster support (more secure and complete version)
                  JA: Increased the number of events tested for non-zero helicity
                      configurations (needed for goldstino processes).
                  OM: Add a command to remove the file RunWeb which were not always
                      deleted correctly
                  OM+JA: Correct the display of number of events and error for Pythia 
                     in the html files.
                  OM: Changed the way the stdout/stderr are treated on the cluster
                      since some cluster cann't support to have the same output file
                      for both. (thanks abhishek)

1.4.4 (29/03/12)  OM: Added a command: "output aloha" which allows to creates a 
                      subset (or all) of the aloha routines linked to the
                      current model
                  OM: allow to choose the duration of the timer for the questions.
                      (via ./input/mg5_configuration.txt)
                  OM: Allow UFO model where G is not defined.
                  OM: allow to use ~,~user, ${var} in the path. Improve support
                      for path containing spaces.
                  JA: Fixed LHAPDF functionality which was broken in v. 1.4.0
                  JA: Allow non-equal mixing angles in mssm restrict cards
                      (as needed for cards from some spectrum generators)
                  JA: Fixed script addmasses.py for complicated events such as
                      p p > t t~ + jets with decays of t and t~.
                  JA: Added GE cluster to the list in cluster.py.
                  JA: Allow up to 1M events in a single run. Note that the 
                      unweighting (combine events) step gets quite slow with
                      so many events. Also note that if Pythia is run, still
                      maximum 50k events is recommended in a single run. 
                  OM: Fix problem linked to filesystem which makes new files
                      non executables by default. (bug #958616)
                  JA: Fixed buffer overflow in gen_ximprove when number of
                      configs > number of diagrams due to competing resonances
                      (introduced in v. 1.4.3).

1.4.3 (08/03/12)  JA: Reintroduced the possibility to completely forbid
                      s-channel diagrams, using the $$ notation. Note that
                      this should be used with great care, since the result
                      is in general not gauge-invariant. It is in general
                      better to use the $ notation, forbidding only onshell
                      s-channel particles (the inverse of decay chains).
                  JA: Automatically ensure that ptj and mmjj are below xqcut
                      when xqcut > 0, since ptj or mmjj > xqcut ruins matching.
                  OM: Add LSF to the list of supported cluster (thanks to Alexis).
                  OM: change the param_card reader for the restrict file.
                      This allow to restrict model with 3 lha id (or more)
                      (thanks to Eduardo Ponton).
                  OM: forbids to run 'generate events' with python 2.4.
                  OM: Include the configuration file in the .tar.gz created on 
                      the web (thanks to Simon) .
                  OM: Fix a Mac specific problem for edition of Delphes card.
                      (thanks to Sho Iwamoto).
                  OM: ALOHA modifications:
                       - Change sign convention for Epsilon (matching FR choices)
                       - For Fermion vertex forces that _1 always returns the  
                         incoming fermion and _2 returns the outcoming fermion. 
                         (This modifies conjugate routine output)
                       - Change the order of argument for conjugate routine
                         to expect IO order of fermion in all cases.
                       Note that the two last modifications matches MG5 conventions
                       and that those modifications correct bugs for interactions
                       a) subject to conjugate routine (i.e. if the model has 
                          majorana)                       
                       b) containing fermion momentum dependencies in the Lorentz
                          structure  
                       All model included by default in MG5 (in particular sm/mssm)
                       were not affected by those mismatch of conventions.
                       (Thanks to Benjamin fuks) 
                  OM: make acceptance test more silent.  
                  OM: return the correct error message when a compilation occur. 
                  OM: some code re-factoring.

1.4.2 (16/02/12) JA: Ensure that matching works properly with > 9 final state
                      particles (by increasing a buffer size in event output)
                 OM: add a command "import banner" in order to run a full run
                      from a given banner.
                 OM: Fix the Bug #921487, fixing a problem with home made model
                      In the definition of Particle/Anti-Particle. (Thanks Ben)
                 OM: Fix a formatting problem in me5_configuration.txt 
                      (Bug #930101) Thanks to Arian
                 OM: allow to run ./bin/mg5 BANNER_PATH and
                      ./bin/mg5 PROC_CARD_V4_PATH
                 OM: Various small fixes concerning the stability of the html 
                      output.
                 OM: Changes the server to download td since cp3wks05 has an 
                      harddisk failures.

1.4.1 (06/02/12) OM: Fix the fermion flow check which was wrongly failing on 
                      some model  (Thanks to Benjamin)
                 OM: Improve run organization efficiency (which speeds up the 
                      code on cluster) (Thanks to Johan)
                 OM: More secure html output (Thanks to Simon)

1.4.0 (04/02/12) OM: New user interface for the madevent run. Type:
                      1) (from madevent output) ./bin/madevent
                      2) (from MG5 command line) launch [MADEVENT_PATH] -i
                      This interface replaces various script like refine, 
                      survey, combine, run_..., rm_run, ...
                      The script generate_events still exists but now calls
                       ./bin/madevent. 
                 OM: For MSSM model, convert param_card to SLAH1. This card is
                      converted to SLAH2 during the MadEvent run since the UFO 
                      model uses SLAH2. This allows to use Pythia 6,
                      as well as having a coherent definition for the flavor.
                 JA+OM: For decay width computations, the launch command in 
                      addition to compute the width, creates a new param_card 
                      with the width set to the associated values, and with the 
                      Branching ratio associated (usefull for pythia). 
                 NOTE: This param_card makes sense for future run ONLY if all 
                      relevant decay are generated.
                 EXAMPLE: (after launch bin/mg5):
                       import model sm-full
                       generate t > b w+
                       define all = p b b~ l+ l- ta+ ta- vl vl~
                       add process w+ > all all
                       add process z > all all
                       define v = z w+ w-
                       add process h > all all
                       add process h > v v, v > all all
                       output
                       launch
                 OM: change output pythia8 syntax: If a path is specified this 
                      is considered as the output directory.
                 OM: Change the path of the madevent output files. This allows 
                      to run pythia/pgs/delphes mulitple times for the same set 
                      of events (with different pythia/... parameters).
                 OM: Madevent output is now insensitive to the relative path
                      to pythia-pgs, delphes, ... In consequence you don't need
                      anymore to have your directory at the same level as 
                      Template directory. 
                 OM: MadEvent checks that the param_card is coherent with the 
                      restriction used during the model generation. 
                 OM: Model restrictions will now also force opposite number to 
                      match (helpfull for constraining to rotation matrix).  
                 OM: Change the import command. It's now allowed to omit the 
                      type of import. The type is guessed automaticaly. 
                      This is NOT allowed on the web.
                 OM: Add a check that the fermion flow is coherent with the 
                      Lorentz structure associates to the vertex.
                 OM: Add a check that the color representation is coherent. 
                      This allow to detect/fix various problem linked
                      to some new models created by FR and SARAH.
                 OM: Change the default fortran compiler to gfortran.
                 OM: Add the possibility to force which fortran compiler will
                      be used, either via the configuration file or via the set 
                      command.
                 OM: Add the possibility to bypass the automatic opening of 
                      the web browser (via the configuration file: 
                      ./input/mg5_configuration.txt )
                 OM: add 'save options' command to save the current configuration 
                      in the configuration file. 
                 OM: Change the scheme of questions when running madevent and 
                      allow to specify in the command interface if you
                      want to run pythia/pgs/...
                      Allow to put the answers to the questions in the 
                      proc_card.dat.
                 OM: Add options for the display command:
                      a) display options: return the current option value. 
                        i.e. those set via the set command and/or via the 
                        configuration file
                      b) display variable NAME: return the current string 
                        representation of NAME and/or self.NAME .
                      c) display coupling_order: return the coupling orders with
                        their associated weight (for automatic order restriction)
                      d) display couplings now returns the list of all couplings
                        with the associated expression
                      e) display interactions [PART1] [PART2] [PART3] ...
                         display all interactions containing the particles set
                         in arguments 
                 OM: New Python script for the creation of the various html pages.
                      This Requires less disk access for the generation of the files.
                 OM: Modify error treatment, especially for Invalid commands
                      and Configuration problems.
                 JA: Ensure that we get zero cross section if we have
                      non-parton initial states with proton/antiproton beams
                 OM: Improve cluster support. MadEvent now supports PBS/Condor/SGE
                      Thanks to Arian Abrahantes for the SGE implementation.
                 OM: Improve auto-completion (better output/dealing with multi line/...)
                 OM: Improve the parallel suite and change the release script to run
                      some of the parallel tests. This ensures even higher stability 
                      of the  code for the future releases.
                 JA: Changed the way gridpacks work: Set granularity to 1
                      (so randomly select channels only if they should generate 
                      less than 1 event), but allowing channels to run down to a single
                      iteration. This removes all old problems with increased
                      variance for small channels in the gridpacks, while giving 
                      even faster event generation.

                 Thanks to Johan Alwall, Sho Iwamoto for all the important 
                 testing/bug reports.


1.3.33 (01/01/12) JA: Revisited colors for propagators in addmothers.f
                      to ensure that propagators in color flow
                      violating processes get the correct color
                      from initial state particles (thanks to
                      Michele Gabusi for forcing me to do this).

1.3.32 (21/12/11) JA: Fixed a bug in the PDF reweighting routine,
                      which caused skewed eta distributions for
                      matched samples with pdfwgt=T. Thanks to Giulio
                      Lenzi for finding this.
 
1.3.31 (29/11/11) OM: Fix a bug an overflow in RAMBO (affects standalone 
                     output only)
                  PdA (via OM): Change RS model (add a width to the spin2)
                  OM: Fix a bug in the cuts associate to  allowed mass of all 
                      neutrinos+leptons (thanks to Brock Tweedie for finding it)
                  OM: Remove some limitation in the name for the particles


1.3.30 (18/11/11) OM: Fix a bug for the instalation of pythia-pgs on a 64 bit
                      UNIX machine.
                  OM: If ROOTSYS is define but root in the PATH, add it 
                      automatically in create_matching_plots.sh
                     This is require for the UIUC cluster.

1.3.29 (16/11/11) OM: Fixed particle identities in the Feynman diagram drawing
                  JA: Fixed bug in pdf reweighting when external LHAPDF is used.
                  OM+JA: Simplify the compilation of pythia-pgs package.


1.3.28 (14/11/11) OM+JA: Fix special case when Lorentz structure combining
                      two different Majorana particles depends on the
                      incoming/outgoing status of the Majorana particles
                      (needed for MSSM with Goldstino).
                  JA: Fixed problem with colors in addmothers.f for complicated
                      multiparticle vertices and simplified color treatment 
                      (thanks to Gauthier Durieux for pointing this out).
                  JA: Further improved gridpack parameters
                  OM: Update the parallel test (now testing against MG5 1.3.3)
                  OM: Include some parallel test in the release script.


1.3.27 (05/11/11) JA: Fix bug in mirrored amplitudes (sometimes
                      amplitudes that should not be flagged as
                      mirrored were flagged as mirrored). Thanks
                      Marco Zaro for reporting this!
                  JA: Fix another problem getting enough events in
                      gridpack mode (it was not completely fixed in
                      v. 1.3.24). Thanks Alexis!
                  JA: Added "!" comments for all parameters in the default
                      run_card, since apparently this is still needed
                      for g77 to correctly read the parameters.
 
1.3.26 (31/10/11) JA: Fix color setting in MadEvent event file for
                      multiparticle vertices, which was not taken into
                      account in the upgrade in v. 1.3.18
                  OM: Fixed mmnl cut (inv. mass of all leptons and neutrinos)
                      which was never active.
                  OM: Fix td install in Linux were a chmod was missing

1.3.25 (27/10/11) JA: Ensure that the correct intermediate resonance
                      is always written in the event file, even when we
                      have resonances with identical properties.
                  OM: Fix the bug forcing to quit the web browser in order to
                      have MG5 continuing to run.
                  OM: Change the tutorial in order to allow open index.html
                      after the output command. 

1.3.24 (22/10/11) JA: Fix problem with getting enough events in gridpack
                      mode (this was broken in v. 1.3.11 when we moved
                      from events to luminocity in refine). Thanks to
                      Alexis Kalogeropoulos.

1.3.23 (19/10/11) JA: Allow user to set scales using setscales.f again 
                      (this was broken in v. 1.3.18). Thanks to Arindam Das.
                  JA: Ensure that the error message is displayed if the
                     "make" command is not installed on the system.
 
1.3.22 (12/10/11) JA: Fixed another bug (also introduced in 1.3.18), which 
                      could give the wrong ordering between the s-channel 
                      propagators for certain multiprocess cases (this
                      also lead to a hard stop, so don't worry, if you get 
                      your events, the bug doesn't affect you). Sorry about
                      that, this is what happens when you add a lot of
                      new functionality...

1.3.21 (12/10/11) OM: Add a new command: install.
                      This allow to install quite easily different package
                      devellop for Madgraph/MadEvent. The list of available
                      package are pythia-pgs/MadAnalysis/ExRootAnalysis/Delphes
                  OM: Adding TopEffth Model
                  OM: Improve display particles and autocompletion in
                      presence of nonpropagating particles
                  OM: Fix Aloha bug linked to four fermion operator
                  PA: fix the problem of degenerate color basis in the
                      diquark sextet model
                  JA: Fixed bug in cluster.f that created a hard stop,
                      introduced in 1.3.18.

1.3.20 (09/10/11) JA: Fixed bug in myamp.f that created a hard stop
                      error for certain cases with many processes with
                      different propagators in the same subprocess dir.

1.3.19 (06/10/11) JA: Fixed problem with SubProcesses makefile on Linux,
                      introduced in 1.3.18.

1.3.18 (04/10/11) JA: Use model information to determine color of particles
                      for reweighting and propagator color info.
                  JA: Changed the definition of "forbidden s-channels"
                      denoted by "$" to exclude on-shell s-channels while
                      keeping all diagrams (i.e., complemetary to the decay
                      chain formalism). This reduces the problems with 
                      gauge invariance compared to previously.
                      "Onshell" is as usual defined by the "bwcutoff" flag 
                      in the run_card.dat.
                  JA: Enable proper 4-flavor matching (such as gg>hbb~+jets)
                      Note that you need the Pythia/PGS package v. 2.1.9 or 
                      later to use with 4F matching.
                      Changes include: alpha_s reweighting also for b vertices,
                      new scale treatment (mu_F for pp>hbb~ is (pT_b^max*m_Th)),
                      no clustering of gluons to final-state massive particles
                      in MadEvent.
                  JA: Ensure that factorization scale settings and matching works
                      also in singlet t-channel exchange processes like
                      single top and VBF. The dynamic factorization
                      scale is given by the pT of the scattered quark
                      (on each side of the event).
                Note: You need the Pythia/PGS package v. 2.1.10 or later
                      to use with VBF matching, to ensure that both radiated
                      and scattered partons are treated correctly
                      - scattered partons need to be excluded from the matching,
                      since their pT can be below QCUT. An even better
                      treatment would require to individually shower and match
                      the two sides in Pythia, which is not presently possible.
                Note: In the matched 4-flavor process p p > t b~ j $ w+ w- t~ +
                      p p > t b~ j j $ w+ w- t~, there is an admixture
                      of t-channel single top (with up to 1 radiated jet) 
                      and s-channel single top (with up to 2 radiated jets). 
                      In this case, the automatic determination of maximum 
                      multiplicity sample doesn't work (since max in the file 
                      will be 2 jets, but for t-channel max is 1 jet).
                      So MAXJETS=1 must be specified in the pythia_card.dat.
                  JA: Fixed pdf reweighting for matching, which due to a mistake
                      had never been activated.
                  JA: Improved phase space integration presetting further by 
                      taking into account special cuts like xpt, ht etc.
                  JA: Introduce new convention for invariant mass cuts
                      - if max < min, exclude intermediate range
                      (allows to exclude W/Z dijet resonances in VBF processes)

1.3.17 (30/09/11) OM: Fix a crash created by ALOHA when it tries to create the full
                      set of ALOHA routines (pythia8 output only).

1.3.16 (11/09/11) JA: Fixed the problem from 1.3.12.

1.3.15 (09/09/11) OM: remove the fix of 1.3.12
                      (No events in output for some given processes)

1.3.14 (08/09/11) OM: Fix a bug in the RS model introduced in 1.3.8

1.3.13 (05/09/11) JA: Fixed bug with cut_decays=F which removed cuts also for
                      non-decay products in certain channels if there is
                      a forced decay present. Note that this does not affect
                      xqcut, only pt, minv and eta cuts.
                  JA: If non-zero phase space cutoff, don't use minimum of
                      1 GeV (this allows to go to e.g. 2m_e invariant mass for
                      \gamma* > e+ e-).

1.3.12 (01/09/11) JA: Fixed problem with decay chains when different decays
                      result in identical final states, such as
                      p p > go go, (go > b1/b1~ b/b~, b1/b1~ > b/b~ n1)
                      (only one of the decay chains was chosen, instead of
                      all 3 combinations (b1,b1), (b1,b1~), (b1~,b1~))
                  JA: Allow for overall orders also with grouped subprocesses
                  JA: Ensure that only leading color flows are included in event
                      output (so no singlet flows from color octets).
                  JA: Fixed small bug in fermion flow determination for multifermion
                      vertices.

1.3.11 (26/08/11) JA: Improved precision of "survey" by allowing 4th and 5th 
                      iteration if accuracy after 3 iterations < 10%.
                  JA: Subdivide BW in phase space integration for conflicting BWs 
                      also for forced decays, to improve generation with large
                      bwcutoff in e.g. W+ W- production with decays.
                  JA: Do refine using luminocity instead of number of events,
                      to work with badly determined channels.
                  JA: Don't use BW for shat if mass > sqrt(s).
                  JA: Fixed insertion of colors for octet resonances decaying to 
                      octet+singlet (thanks Bogdan for finding this)

1.3.10 (23/08/11) OM: Update ALOHA version
                  OM: increase waiting time for jobs to write physically the results on
                      the disks (in ordre to reduce trouble on the cluster).

1.3.9 (01/08/11)  OM: Add a new model DY_SM (arXiv:1107.5830). Thanks to Neil 
                      for the generation of the model 

1.3.8 (25/07/11)  JA: Replace the SM and HEFT models with latest versions using
                      the Wolfenstein parameterization for the CKM matrix.
                  JA: Implemented reading of the new UFO information about
                      coupling orders (order hierarchy and expansion_order).
                  JA: New "coupling order" specification WEIGHTED which checks
                      for  sum of coupling orders weighted by their hierarchy.
                  JA: Implemented optimal coupling orders for processes from any
                      model if no coupling orders specified.

1.3.7 (21/07/11)  JA: Fix makefiles for some v4 models that were forgotten
                      in v. 1.3.5

1.3.6 (18/07/11)  OM: Ensure that the new makefiles work on the web

1.3.5 (14/07/11): JA: New organization of make files, ensure that compilation works 
                      for all modes (with/without LHAPDF, static/dynamic, 
                      regular/gridpack) for both Linux and Mac OS X (be careful with 
                      dynamic libraries on Mac OS X though, since it seems that 
                      common blocks might not work properly)
                  JA: Fixed proper error messages and clean stop for compilation 
                      errors during MadEvent run.

1.3.4 (05/07/11): OM: More informative error message when a compilation error occurs

1.3.3 (29/06/11): JA: Fixed diagram symmetry for case when there are
                      no 3-vertex-only diagrams
                  JA (by OM): More informative error when trying to generate invalid 
                      pythia8 process

1.3.2 (14/06/11): OM: Fix fortran output when a model is case sensitive 
                        (Bug if a coupling was depending of a case sensitive parameter)
                  SdV: Remove a annoying print in the new cuts (added in 1.3.0)
                  OM: Fix a compilation problem in the standalone cpp output

1.3.1 (02/06/11): JA: Fixed missing file bug with the introduction of
                      inclusive HT cut

1.3.0 (02/06/11): JA: Allow for grouped subprocesses also for MG4 models
                  JA: Improved multiprocess diagram generation to reuse
                      diagrams for crossed processes
                  JA: Automatic optimization of order of particles in
                      multiparticle labels for optimal multiprocess generation
                  JA: Improved efficiency of identification of identical
                      matrix elements
                  JA: Improved identification of diagrams with identical
                      divergency structure for grouped subprocesses
                  JA: Included more fine-grained run options in the
                      run_card, including helicity summation options,
                      whether or not to set ptj and mjj automatically
                      based on xqcut, etc.
                  JA: Fixed some minor array limit and arithmetics warnings
                      for extreme decay and decay chain processes.
                  SdV: Added cuts on H_T(all jets, light and b)
                  OM: Fixed minor bug related to cluster option in launch

1.2.4 (15/05/11): JA: Fixed long-standing bug in DECAY relating to
                      the cross section info in <init> block, and
                      fixed parameter reading for MG5 SM model.

1.2.3 (11/05/11): JA: Fixed problem with scale choice in processes with mixed 
                      QED/QCD orders, e.g. p p > t t~ QED=2. Note that this fix
                      doesn't work for p p > t t~ j j QED=4 which should still
                      be avoided.
                  JA: Added the ptllmin/max options in the default run_card.dat

1.2.2 (09/05/11): OM: fix ALOHA symmetries creating not gauge invariant result 
                      for scalar octet

1.2.1 (08/05/11): OM: reduce the quantity of RAM use by matrix.f
                  OM: support speed of psyco if this python module is installed
                  OM: fix a minor bug in the model parsing
                  OM: add the check of valid model.pkl also for v4 model
                  OM: add a check that UpdatesNotes is up-to-date when
                      making a release
                  JA: Fixed problem in phase space generation for
                      s-channel mass > s_tot

1.2.0 (05/05/11): OM: minor fixes on check charge conjugation
                  OM: add a check on the path for the validity of the model.pkl
                  JA: Fixed problem with combine_runs on certain compilers

1.1.2 (03/05/11): OM+JA: Fixed problem for models with multiple
                      interactions for the same set of particles,
                      introduced in v. 1.1.1
 
1.1.1 (02/05/11): JA: Replaced (slow) diagram symmetry determination by
                      evaluation with fast identification based on diagram tags.
                  JA: Replacing the "p=-p" id=0 vertex produced by diagram 
                      generation algorithm already in the diagram generation,
                      simplifying drawing, helas objects and color.
                  JA: Fixed compiler warnings for unary operator.
                  JA: Always set all coupling orders for diagrams
                      (needed for NLO implementations).
                  OM: Improved and more elegant "open" implementation for
                      the user interface.
                  OM: minor fixes related to checking the gauge

1.1.0 (21/04/11): JA: Removed hard limit on number of external particles in 
                      MadEvent, allowing for unlimited length decay chains there
                      (up to 14 final state particles successfully integrated).
                  JA: Improved helicity selection and automatic full helicity 
                      sum if needed. Optimization of run parameters.
                  JA: New flag in run_card.dat to decide whether basic cuts
                      are applied to decay products or not.
                  OM: Merged ALOHA calls for different lorentz structures 
                      with the same color structures, increasing the speed and 
                      efficiency of matrix element evaluations.
                  OM: Added new "open" command in command line interface,
                      allowing to open standard file types directly.
                      Automatically open crossx.html at launch.
                  JA: Fixed MadEvent bugs for multiparton processes with 
                      conflicting decays and some faulty array limits.
                  JA: Suppressed scary but irrelevant warnings for compiling 
                      2->1 and 1->2 processes in MadEvent.
                  JA: Pythia 8 output further optimized.
                  JA, OM: Several minor fixes relating to user interface etc.

1.0.0 (12/04/11): Official release of MadGraph 5. Some of the features:
                  - Complete FeynRules compatibility through the UFO interface
                  - Automatic writing of HELAS routines for any model in
                    Fortran, C++ or Python through ALOHA
                  - Matrix element output in Fortran, C++ or Python
                  - Output formats: MadEvent, Pythia 8, Standalone (Fortran/C++)
                  - Support for spin 0, 1/2, 1, 2 particles
                  - Support for color 1, 3, 6, 8
                  - Revamped MadEvent with improved subprocess directory 
                    organization and vastly increased speed and stability
                  - Unlimited length decay chains (up to 12 final state
                    particles tested with MadEvent, see v. 1.0.1)
                  - Process checks for new model implementations
                  - ...and much more (see paper "MadGraph 5: Going Beyond")<|MERGE_RESOLUTION|>--- conflicted
+++ resolved
@@ -1,12 +1,11 @@
 Update notes for MadGraph 5 (in reverse time order)
 
-<<<<<<< HEAD
 1.6.0b (XX/XX/XX)  JA: Store parameters needed for systematics studies.
                       This can be turned with the use_syst parameter in
                       run_card.dat. Please read more in 
                       Template/README.systematics
                       Note that the Pythia/PGS package v. 2.2 is needed.
-=======
+
 1.5.5 (18/11/12)  JA: Fixed Bug #1078168, giving asymmetries in X+gamma generation
                       (e.g. Z+gamma) when ickkw=1 and pdfwgt=T. Thanks Irakli!
                   JA: Ensure that t-channel single top gives non-zero cross section
@@ -64,7 +63,6 @@
                       in madevent output.
                   OM: Secure the auto-update, since we receive some report of incomplete
                       version file information.
->>>>>>> c60def3b
 
 1.5.1 (06/10/12)  JA: Fixed symmetry factors in non-grouped MadEvent mode
                       (bug introduced in v. 1.5.0).

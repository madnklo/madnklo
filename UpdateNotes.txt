--- conflicted
+++ resolved
@@ -1,4 +1,8 @@
 Update notes for MadGraph5_aMC@NLO (in reverse time order)
+2.5.3(XX/XX/17)
+      PT: Modified the default shower starting scale in montecarlocounter.f.
+          The new reference scale from which the dampening profile is computed is sum_i mt_i/2, i
+          being Born level final-state momenta. 
 
 2.5.2(10/12/16)
       OM: improve systematics (thanks to Philipp Pigard)
@@ -9,14 +13,8 @@
       OM: avoid to bias module to include trivial weight in gridpack mode
       OM: Fix a bug making 2.5.1 not compatible with python2.6
       OM: Improve "add missing" command if a full block is missing
-<<<<<<< HEAD
       OM: Fixing a bug reporting wrong cross-section in the lhef <init> flag (only in presence of 
           more than 80 channel of integration)
-=======
-      PT: Modified the default shower starting scale in montecarlocounter.f.
-          The new reference scale from which the dampening profile is computed is sum_i mt_i/2, i
-          being Born level final-state momenta. 
->>>>>>> 18844038
 
 2.5.1 (04/11/16)
        PT+MZ: New interface for Herwig7.

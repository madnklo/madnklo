--- conflicted
+++ resolved
@@ -1,13 +1,9 @@
 Update notes for MadGraph5_aMC@NLO (in reverse time order)
 
-<<<<<<< HEAD
 2.2.0(XX/XX/XX) RF: Added the aMCfast+APPLgrid interface (arXiv:1406.7693 [hep-ph])
                 PT: Redesigned shower_card.dat and eliminated modbos options for Herwig6
-
-=======
-      PT: Redesigned shower_card.dat and eliminated modbos options for Herwig6          
-      RF: Change the SPINUP information in the NLO LHEF from 0 to 9 (i.e. sum over helicities)
->>>>>>> 63e52bc3
+		RF: Change the SPINUP information in the NLO LHEF from 0 to 9 (i.e. sum over helicities)
+
 2.1.2(03/07/14) OM: Fix a bug in ALOHA in presence of customized propagator (Thanks Saurabh)
                 OM: Fixing some compilation issue with MadWeight (Thanks A. Pin)
                 OM: Fixing a bug preventing MadWidth to run due to the model prefixing (depending

--- conflicted
+++ resolved
@@ -1,6 +1,5 @@
 Update notes for MadGraph 5 (in reverse time order)
 
-<<<<<<< HEAD
 1.5.0 (XX/XX/XX)  OM: Allow MG5 to run in complex mass scheme mode
                       (mg5> set complex_mass True)
                   OM: Allow MG5 to run in feynman Gauge
@@ -23,9 +22,6 @@
                       decays of the same core process (sorry, this was missed
                       in v. 1.4.7).
                   JA: Cancel running of integration channels where the BW
-=======
-1.4.8 (XX/06/12)  JA: Cancel running of integration channels where the BW
->>>>>>> 1da86826
                       structure makes it impossible to get any events, which
                       might significantly speed up event generation for 
                       processes with conflicting BWs.

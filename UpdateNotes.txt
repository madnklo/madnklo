Update notes for MadGraph 5 (in reverse time order)

<<<<<<< HEAD
1.5.6 (20/12/12)  JA: Replaced error with warning when there are decay processes
                      without corresponding core processes final state (see 
                      Question #216037). If you get this warning, please check
                      carefully the process list and diagrams to make sure you
                      have the processes you were expecting.
                  JA: Included option to set the highest flavor for alpha_s reweighting
                      (useful for 4-flavor matching with massive b:s). Note that
                      this does not affect the choice of factorization scale.
                  JA: Fixed Bug #1089199, where decay processes with symmetric 
                      diagrams were missing a symmetry factor. 
                      Note that this only affects decay processes (A > B C ..) 
                      with multiple identical particles in the final state and 
                      some propagators not able to go on the mass shell.
                  JA: Updated the restriction cards for the sm model to set 
                      Yukawa couplings equal to the corresponding masses
                      (in order to avoid stupid gauge check failures).
=======
1.6.0b (XX/XX/XX)  JA: Store parameters needed for systematics studies.
                      This can be turned with the use_syst parameter in
                      run_card.dat. Please read more in 
                      Template/README.systematics
                      Note that the Pythia/PGS package v. 2.2 is needed.
                      In order to convert the output into event weights for
                      plotting, please use the SysCalc tool included.
                  JA: Included <clustering> tag in matched .lhe output,
                      to be used together with Pythia 8 CKKW-L matching.
>>>>>>> 6be91748

1.5.5 (18/11/12)  JA: Fixed Bug #1078168, giving asymmetries in X+gamma generation
                      (e.g. Z+gamma) when ickkw=1 and pdfwgt=T. Thanks Irakli!
                  JA: Ensure that t-channel single top gives non-zero cross section
                      even if maxjetflavor=4 (note that if run with matching,
                      maxjetflavor=5 is necessary for correct PDF reweighting).
                  OM: Fixed Bug #1077877. Aloha crashing for pseudo-scalar, 3 bosons 
                      interactions (introduces in 1.5.4)
                  OM: Fix Bug for the command "check gauge". The test of comparing
                      results between the two gauge (unitary and Feynman) was not 
                      changing the gauge correctly.
                  OM: Improvment in LSF cluster support (see bug #1071765) Thanks to
                      Brian Dorney.

1.5.4 (11/11/12)  JA: Fixed bug in combine_runs.py (introduced in v. 1.5.0) for
                      processes with 5 final-state particles, which might prevent
                      matching to Pythia to work properly (thanks Priscila).
                  OM: Fix Bug #1076043, error in kinematics for e- p collisions,
 		      thanks to Uta Klein (introduced in 1.5.0).
                  JA: Fix Bug #1075525, combination of decay processes for 
                      particle and antiparticle (e.g. w+ > all all and 
                      w- > all all), thanks Pierre.
                  OM: Fix a compilation crash due to aloha (thanks Tim T)
                  JA: Fixed dynamical scale settings for e- p collisions.
                  JA: Fixed running LHAPDF on a cluster with cluster_temp_path.
                  JA: Ensure that the seed is stored in the banner even when Pythia
                      is run (this was broken in v. 1.5.0).
                  JA: Improved and clarified phase space presetting for processes
                      with competing BWs.

1.5.3 (01/11/12)  OM: Fix a crash in the gridpack mode (Thanks Baris Altunkaynak)
                  OM: Fix a crash occuring on cluster with no central disk (only
                      condor by default) for some complicated process.
                  OM: If launch command is typed before any output command, 
                      "output madevent" is run automatically.
                  OM: Fix bug preventing to set width to Auto in the mssm model.
                  OM: Allow "set width PID VALUE" as an additional possibility to
                      answer edit card function.
                  OM: Improve ME5_debug file (include now the content of the 
                      proc_card as well).

1.5.2 (11/10/12)  OM: Fix Bug for mssm model. The param_card was not read properly
                      for this model. (introduce in 1.5.0)
                  OM: If the code is run with an input file (./bin/mg5 cmd.cmd)
                      All question not answered in the file will be answered by the 
                      default value. Running with piping data is not affected by this.
                      i.e. running ./bin/mg5 cmd.cmd < answer_to_question 
                       or echo 'answer_to_question' | ./bin/mg5 cmd.cmd      
                      are not affected by this change and will work as expected.
                  OM: Fixing a bug preventing to use the "set MH 125" command in a
                      script file.
                  JA: Fixed a bug in format of results.dat file for impossible
                      configurations in processes with conflicting BWs.
                  OM: Adding command "launch" in madevent interface which is the
                      exact equivalent to the launch command in the MG5 interface
                      in madevent output.
                  OM: Secure the auto-update, since we receive some report of incomplete
                      version file information.

1.5.1 (06/10/12)  JA: Fixed symmetry factors in non-grouped MadEvent mode
                      (bug introduced in v. 1.5.0).
                  JA: Fixed phase space integration problem with multibody 
                      decay processes (thanks Kentarou for finding this!).
                  OM: Fix that standalone output was not reading correctly the param_card
                      (introduce in 1.5.0)
                  OM: Fix a crash when trying to load heft
                  OM: Fix the case when the UFO model contains one mass which 
                      has the same name as another parameter up to the case.
                  OM: Fix a bug for result lower than 1e-100 those one are now 
                      consider as zero.
                  OM: Fix a bug present in the param_card create by width computation 
                      computation where the qnumbers data were written as a float 
                      (makes Pythia 6 crash).

1.5.0 (28/09/12)  OM: Allow MG5 to run in complex mass scheme mode
                      (mg5> set complex_mass True)
                  OM: Allow MG5 to run in feynman Gauge
                      (mg5> set gauge Feynman)
                  OM: Add a new command: 'customize_model' which allow (for a
                      selection of model) to fine tune the model to your need.
                  FR team: add a file decays.py in the UFO format, this files 
                      contains the analytical expression for one to two decays
       		  OM: implement a function for computing the 1 to 2 width on 
                      the fly. (requires MG5 installed on the computer, not only
                      the process directory)
                  OM: The question asking for the edition of the param_card/run_card
                      now accepts a command "set" to change values in those cards
                      without opening an editor. This allow simple implemetation 
                      of scanning. (Thanks G. Durieux to have push me to do it)
                  OM: Support UFO model with spin 3/2
                  OM + CDe: Support four fermion interactions. Fermion flow 
                       violation/Majorana are not yet allowed in four fermion 
                       interactions.
                  OM + PdA: Allow Large Extra Dimension Model (LED) to run in the
                      MG5 framework.
                  OM: Add auto-detection if MG5 is up-to-date and propose to
                      apply a patch if not.
                  OM: MadEvent changes automatically the compiler according to 
                      the value present in the configuration file.
                  OM: Aloha modifications: faster to create routines and more 
                      optimized routines (up to 40% faster than previous version).
                  OM: Aloha now supports Lorentz expression with denominator.
                  OM: Improve error message when Source didn't compile properly.
                  OM: The numerical evaluation of the matrix element requires now 
                      less memory than before (madevent and standalone output)
                  OM: Fix a series of bugs with the madevent command 'remove' and 
                      'run_banner'                    
                  JA: Ensure identical results for identical seeds also with
                      multiple runs in the same directory. Note that identical runs
                      with previous versions can't be guaranteed (but different
                      seeds are guaranteed to give statistically independent runs).
                      Save the results.dat files from all runs.
                  JA: Amended kinematics to correctly deal with the case of
                      massive beams, as well as fixed-target proton collisions.
                  JA: Changed default in the run_card.dat to use -1 as "no cut"
                      for the max-type cuts (etaj, ptjmax, etc.).
                  JA: Added support for negative weights in matrix elements
                      (as required for interference-only terms) and PDFs.
                  JA: Avoid creating directories for integration channels
                      that can not give events based on BW settings
                      (further improvement compared to v. 1.4.8).
                  JA: Optimize phase space integration when there are resonances
                      with mass above ECM.
                  JA: Fixed issue in replace.pl script with more than 9 particles
                      in an event.
                  JA+OM: Allow cluster run to run everything on a local (node) disk.
                      This is done fully automatically for condor cluster.
                      For the other clusters, the user should set the variable
                      "cluster_temp_path" pointing to a directory (usefull only if 
                      the directory is on the node filesystem). This still requires
                      access to central disk for copying, event combination,
                      running Pythia/PGS/Delphes etc.
                  OM: Replace fortran script combine_runs by a python script. 
                      This script allows to be more stable when running on clusters 
                      with slow filesystem response (bugs #1050269 and #1028844)
                  JA: Ensure that process mirroring is turned off for decay
                      processes of type A > B C...

1.4.8.4 (29/08/12) OM: Fix a web problem which creates generations to run twice on the web.

1.4.8.3 (21/08/12) JA: Ensure that the correct seed is written also in the .lhe
                       file header.
                   JA: Stop run in presence of empty results.dat files 
                       (which can happen if there are problems with disk access
                       in a cluster run).
                   JA: Allow reading up to 5M weighted events in combine_events.

1.4.8.2 (30/07/12) OM: Allow AE(1,1), AE(2,2) to not be present in SLAH1 card
                       (1.4.8 crashes if they were not define in the param_card)
                   OM: Add a button Stop-job for the cluster and make nicer output 
                       when the user press Ctrl-C during the job.

1.4.8 (24/07/12)  JA: Cancel running of integration channels where the BW
                      structure makes it impossible to get any events. This
                      can significantly speed up event generation for processes
                      with conflicting BWs.
                  JA: Minor modification of integration grid presetting in
                      myamp.f, due to the above point.
                  JA: Raise exception if a decay process has decaying particles
                      that are not present in the corresponding core process
                      (this might help avoid syntax mistakes).
                  JA: Fixed subprocess group combination also for the case
                      when different process flags @N are given to different
                      decays of the same core process (sorry, this was missed
                      in v. 1.4.7).
                  JA: Fixed crash for process p p > w+ w+ j j t t~ when all 
                      w and t/t~ are decayed (bug #1017912, thanks to Nicolas
                      Deutschmann).
                  JA: Fixed array dimension for diagrams with a single s-channel
                      propagator (caused crash for certain compilers, bug #1022415
                      thanks Sho Iwamoto).
                  JA: Fixed crash for identical decay chains for particle-anti- 
                      particle when only one of the two is decayed, introduced 
                      in v. 1.4.7 (thanks John Lee).
                  OM: Ensure that matching plots are replaced correctly when
                      Pythia is run reusing a tag name.
                  OM: Improved check for YE/AE, YU/AU, YD/AD for first two
                      generations in SLHA1<->2 converter (thanks Abhishek).

1.4.7 (25/06/12)  JA: Change the random seed treatment to ensure that the original 
                      seed is stored in the banner (this was broken in v. 1.4.0).
                      If a non-zero seed is given in the run_card, this seed
                      is used as starting value for the SubProcesses/randinit file,
                      while the seed in the run_card is set to 0.
                      This way, the seed for a multi_run is automatically
                      updated in the same way as for individual runs.
                  TS + JA: Fix problem with duplicate random seeds above 64000.
                      Now, random seeds up to 30081*30081 can safely be used.
                  JA: Turn off automatic checking for minimal coupling orders
                      in decay processes A > B C ...
                  JA: Ensure that automatic coupling order determination works
                      also for effective theories with multiple orders in an
                      interaction (thanks Claude and Gizem Ozturk).
                  JA: Optimize phase space integration and event generation
                      for decay processes with very squeezed mass spectrum.
                  JA: Ensure that identical matrix elements in different process 
                      definitions are combined also when using the decay chain 
                      formalism (thanks to Zhen Liu for pointing this out).
                  BF+JA: Updated the NMSSM model to the latest FR version.
                  OM: Change EW_dim6 to remove all interactions which don't 
                      impact three boson scattering.
                  JA: Fixed problem in matrix element combination which allowed
                      non-identical matrix elements to be combined in certain
                      complicated processes (such as p p > l vl l vl l vl),
                      resulting in lines with Z > e+ mu- in the event file
                      (bug #1015032, thanks Johannes E for reporting).
                  JA: Fixed minor typo in myamp.f.
                  OM: Fixed minor behavior restriction of multi_run (thanks to
                      Joachim Kopp).
                  OM: Improved condor cluster support when the cluster is 
                      unresponsive (should avoid some crashes on the web).
                  JA: Fixed support for color sextets in addmothers.f
                      (thanks Nicolas Deutschmann for reporting).          
                  JA: Make sure that also the SubProcesses directories are 
                      cleaned when running bin/compile in a gridpack.
                  JA: Removed the confusing makefile in Template and replace it
                      with scripts to create madevent.tar.gz and gridpack.tar.gz.
                  
1.4.6 (16/05/12)  JA: Added cuts on lepton pt for each of the 4 hardest leptons
                  OM: Allow bin/madevent script to be run with a single line command
                      example ./bin/madevent multi_run 10 
                  OM: Adding the 4 higgs interactions in the standard model UFO model
                  JA: Added new restriction card for the sm model with massive
                      muon and electron, and non-zero tau decay width
                  JA: Ensure assignment of colors to intermediate propagators
                      works also in fermion flow- and color flow-violating 
                      RPV processes (thanks Brock Tweedie for finding this).
                  JA: Fix crash for certain fermion flow violating decay chains
                      (introduced in v. 1.3.27) (again thanks to Brock Tweedie).
                  JA: Fix crash for decay chains with multiple decays involving 
                      the same particles (thanks Steve Blanchet for reporting)
                  JA+OM: Fix crash for Pythia8 output with multiparticle vertices
                      (thanks to Moritz Huck for reporting this.)
                  OM: Fixing ALOHA output for C++/python.
                  OM: Fix a crash occuring when trying to create an output on 
                      an existing directory (thanks Celine)

1.4.5 (11/04/12)  OM: Change the seed automatically in multi_run. (Even if the seed
                      was set to a non automatic value in the card.)
                  OM: correct a minor bug #975647 (SLAH convention problem) 
                      Thanks to Sho Iwamoto
                  OM: Improve cluster support (more secure and complete version)
                  JA: Increased the number of events tested for non-zero helicity
                      configurations (needed for goldstino processes).
                  OM: Add a command to remove the file RunWeb which were not always
                      deleted correctly
                  OM+JA: Correct the display of number of events and error for Pythia 
                     in the html files.
                  OM: Changed the way the stdout/stderr are treated on the cluster
                      since some cluster cann't support to have the same output file
                      for both. (thanks abhishek)

1.4.4 (29/03/12)  OM: Added a command: "output aloha" which allows to creates a 
                      subset (or all) of the aloha routines linked to the
                      current model
                  OM: allow to choose the duration of the timer for the questions.
                      (via ./input/mg5_configuration.txt)
                  OM: Allow UFO model where G is not defined.
                  OM: allow to use ~,~user, ${var} in the path. Improve support
                      for path containing spaces.
                  JA: Fixed LHAPDF functionality which was broken in v. 1.4.0
                  JA: Allow non-equal mixing angles in mssm restrict cards
                      (as needed for cards from some spectrum generators)
                  JA: Fixed script addmasses.py for complicated events such as
                      p p > t t~ + jets with decays of t and t~.
                  JA: Added GE cluster to the list in cluster.py.
                  JA: Allow up to 1M events in a single run. Note that the 
                      unweighting (combine events) step gets quite slow with
                      so many events. Also note that if Pythia is run, still
                      maximum 50k events is recommended in a single run. 
                  OM: Fix problem linked to filesystem which makes new files
                      non executables by default. (bug #958616)
                  JA: Fixed buffer overflow in gen_ximprove when number of
                      configs > number of diagrams due to competing resonances
                      (introduced in v. 1.4.3).

1.4.3 (08/03/12)  JA: Reintroduced the possibility to completely forbid
                      s-channel diagrams, using the $$ notation. Note that
                      this should be used with great care, since the result
                      is in general not gauge-invariant. It is in general
                      better to use the $ notation, forbidding only onshell
                      s-channel particles (the inverse of decay chains).
                  JA: Automatically ensure that ptj and mmjj are below xqcut
                      when xqcut > 0, since ptj or mmjj > xqcut ruins matching.
                  OM: Add LSF to the list of supported cluster (thanks to Alexis).
                  OM: change the param_card reader for the restrict file.
                      This allow to restrict model with 3 lha id (or more)
                      (thanks to Eduardo Ponton).
                  OM: forbids to run 'generate events' with python 2.4.
                  OM: Include the configuration file in the .tar.gz created on 
                      the web (thanks to Simon) .
                  OM: Fix a Mac specific problem for edition of Delphes card.
                      (thanks to Sho Iwamoto).
                  OM: ALOHA modifications:
                       - Change sign convention for Epsilon (matching FR choices)
                       - For Fermion vertex forces that _1 always returns the  
                         incoming fermion and _2 returns the outcoming fermion. 
                         (This modifies conjugate routine output)
                       - Change the order of argument for conjugate routine
                         to expect IO order of fermion in all cases.
                       Note that the two last modifications matches MG5 conventions
                       and that those modifications correct bugs for interactions
                       a) subject to conjugate routine (i.e. if the model has 
                          majorana)                       
                       b) containing fermion momentum dependencies in the Lorentz
                          structure  
                       All model included by default in MG5 (in particular sm/mssm)
                       were not affected by those mismatch of conventions.
                       (Thanks to Benjamin fuks) 
                  OM: make acceptance test more silent.  
                  OM: return the correct error message when a compilation occur. 
                  OM: some code re-factoring.

1.4.2 (16/02/12) JA: Ensure that matching works properly with > 9 final state
                      particles (by increasing a buffer size in event output)
                 OM: add a command "import banner" in order to run a full run
                      from a given banner.
                 OM: Fix the Bug #921487, fixing a problem with home made model
                      In the definition of Particle/Anti-Particle. (Thanks Ben)
                 OM: Fix a formatting problem in me5_configuration.txt 
                      (Bug #930101) Thanks to Arian
                 OM: allow to run ./bin/mg5 BANNER_PATH and
                      ./bin/mg5 PROC_CARD_V4_PATH
                 OM: Various small fixes concerning the stability of the html 
                      output.
                 OM: Changes the server to download td since cp3wks05 has an 
                      harddisk failures.

1.4.1 (06/02/12) OM: Fix the fermion flow check which was wrongly failing on 
                      some model  (Thanks to Benjamin)
                 OM: Improve run organization efficiency (which speeds up the 
                      code on cluster) (Thanks to Johan)
                 OM: More secure html output (Thanks to Simon)

1.4.0 (04/02/12) OM: New user interface for the madevent run. Type:
                      1) (from madevent output) ./bin/madevent
                      2) (from MG5 command line) launch [MADEVENT_PATH] -i
                      This interface replaces various script like refine, 
                      survey, combine, run_..., rm_run, ...
                      The script generate_events still exists but now calls
                       ./bin/madevent. 
                 OM: For MSSM model, convert param_card to SLAH1. This card is
                      converted to SLAH2 during the MadEvent run since the UFO 
                      model uses SLAH2. This allows to use Pythia 6,
                      as well as having a coherent definition for the flavor.
                 JA+OM: For decay width computations, the launch command in 
                      addition to compute the width, creates a new param_card 
                      with the width set to the associated values, and with the 
                      Branching ratio associated (usefull for pythia). 
                 NOTE: This param_card makes sense for future run ONLY if all 
                      relevant decay are generated.
                 EXAMPLE: (after launch bin/mg5):
                       import model sm-full
                       generate t > b w+
                       define all = p b b~ l+ l- ta+ ta- vl vl~
                       add process w+ > all all
                       add process z > all all
                       define v = z w+ w-
                       add process h > all all
                       add process h > v v, v > all all
                       output
                       launch
                 OM: change output pythia8 syntax: If a path is specified this 
                      is considered as the output directory.
                 OM: Change the path of the madevent output files. This allows 
                      to run pythia/pgs/delphes mulitple times for the same set 
                      of events (with different pythia/... parameters).
                 OM: Madevent output is now insensitive to the relative path
                      to pythia-pgs, delphes, ... In consequence you don't need
                      anymore to have your directory at the same level as 
                      Template directory. 
                 OM: MadEvent checks that the param_card is coherent with the 
                      restriction used during the model generation. 
                 OM: Model restrictions will now also force opposite number to 
                      match (helpfull for constraining to rotation matrix).  
                 OM: Change the import command. It's now allowed to omit the 
                      type of import. The type is guessed automaticaly. 
                      This is NOT allowed on the web.
                 OM: Add a check that the fermion flow is coherent with the 
                      Lorentz structure associates to the vertex.
                 OM: Add a check that the color representation is coherent. 
                      This allow to detect/fix various problem linked
                      to some new models created by FR and SARAH.
                 OM: Change the default fortran compiler to gfortran.
                 OM: Add the possibility to force which fortran compiler will
                      be used, either via the configuration file or via the set 
                      command.
                 OM: Add the possibility to bypass the automatic opening of 
                      the web browser (via the configuration file: 
                      ./input/mg5_configuration.txt )
                 OM: add 'save options' command to save the current configuration 
                      in the configuration file. 
                 OM: Change the scheme of questions when running madevent and 
                      allow to specify in the command interface if you
                      want to run pythia/pgs/...
                      Allow to put the answers to the questions in the 
                      proc_card.dat.
                 OM: Add options for the display command:
                      a) display options: return the current option value. 
                        i.e. those set via the set command and/or via the 
                        configuration file
                      b) display variable NAME: return the current string 
                        representation of NAME and/or self.NAME .
                      c) display coupling_order: return the coupling orders with
                        their associated weight (for automatic order restriction)
                      d) display couplings now returns the list of all couplings
                        with the associated expression
                      e) display interactions [PART1] [PART2] [PART3] ...
                         display all interactions containing the particles set
                         in arguments 
                 OM: New Python script for the creation of the various html pages.
                      This Requires less disk access for the generation of the files.
                 OM: Modify error treatment, especially for Invalid commands
                      and Configuration problems.
                 JA: Ensure that we get zero cross section if we have
                      non-parton initial states with proton/antiproton beams
                 OM: Improve cluster support. MadEvent now supports PBS/Condor/SGE
                      Thanks to Arian Abrahantes for the SGE implementation.
                 OM: Improve auto-completion (better output/dealing with multi line/...)
                 OM: Improve the parallel suite and change the release script to run
                      some of the parallel tests. This ensures even higher stability 
                      of the  code for the future releases.
                 JA: Changed the way gridpacks work: Set granularity to 1
                      (so randomly select channels only if they should generate 
                      less than 1 event), but allowing channels to run down to a single
                      iteration. This removes all old problems with increased
                      variance for small channels in the gridpacks, while giving 
                      even faster event generation.

                 Thanks to Johan Alwall, Sho Iwamoto for all the important 
                 testing/bug reports.


1.3.33 (01/01/12) JA: Revisited colors for propagators in addmothers.f
                      to ensure that propagators in color flow
                      violating processes get the correct color
                      from initial state particles (thanks to
                      Michele Gabusi for forcing me to do this).

1.3.32 (21/12/11) JA: Fixed a bug in the PDF reweighting routine,
                      which caused skewed eta distributions for
                      matched samples with pdfwgt=T. Thanks to Giulio
                      Lenzi for finding this.
 
1.3.31 (29/11/11) OM: Fix a bug an overflow in RAMBO (affects standalone 
                     output only)
                  PdA (via OM): Change RS model (add a width to the spin2)
                  OM: Fix a bug in the cuts associate to  allowed mass of all 
                      neutrinos+leptons (thanks to Brock Tweedie for finding it)
                  OM: Remove some limitation in the name for the particles


1.3.30 (18/11/11) OM: Fix a bug for the instalation of pythia-pgs on a 64 bit
                      UNIX machine.
                  OM: If ROOTSYS is define but root in the PATH, add it 
                      automatically in create_matching_plots.sh
                     This is require for the UIUC cluster.

1.3.29 (16/11/11) OM: Fixed particle identities in the Feynman diagram drawing
                  JA: Fixed bug in pdf reweighting when external LHAPDF is used.
                  OM+JA: Simplify the compilation of pythia-pgs package.


1.3.28 (14/11/11) OM+JA: Fix special case when Lorentz structure combining
                      two different Majorana particles depends on the
                      incoming/outgoing status of the Majorana particles
                      (needed for MSSM with Goldstino).
                  JA: Fixed problem with colors in addmothers.f for complicated
                      multiparticle vertices and simplified color treatment 
                      (thanks to Gauthier Durieux for pointing this out).
                  JA: Further improved gridpack parameters
                  OM: Update the parallel test (now testing against MG5 1.3.3)
                  OM: Include some parallel test in the release script.


1.3.27 (05/11/11) JA: Fix bug in mirrored amplitudes (sometimes
                      amplitudes that should not be flagged as
                      mirrored were flagged as mirrored). Thanks
                      Marco Zaro for reporting this!
                  JA: Fix another problem getting enough events in
                      gridpack mode (it was not completely fixed in
                      v. 1.3.24). Thanks Alexis!
                  JA: Added "!" comments for all parameters in the default
                      run_card, since apparently this is still needed
                      for g77 to correctly read the parameters.
 
1.3.26 (31/10/11) JA: Fix color setting in MadEvent event file for
                      multiparticle vertices, which was not taken into
                      account in the upgrade in v. 1.3.18
                  OM: Fixed mmnl cut (inv. mass of all leptons and neutrinos)
                      which was never active.
                  OM: Fix td install in Linux were a chmod was missing

1.3.25 (27/10/11) JA: Ensure that the correct intermediate resonance
                      is always written in the event file, even when we
                      have resonances with identical properties.
                  OM: Fix the bug forcing to quit the web browser in order to
                      have MG5 continuing to run.
                  OM: Change the tutorial in order to allow open index.html
                      after the output command. 

1.3.24 (22/10/11) JA: Fix problem with getting enough events in gridpack
                      mode (this was broken in v. 1.3.11 when we moved
                      from events to luminocity in refine). Thanks to
                      Alexis Kalogeropoulos.

1.3.23 (19/10/11) JA: Allow user to set scales using setscales.f again 
                      (this was broken in v. 1.3.18). Thanks to Arindam Das.
                  JA: Ensure that the error message is displayed if the
                     "make" command is not installed on the system.
 
1.3.22 (12/10/11) JA: Fixed another bug (also introduced in 1.3.18), which 
                      could give the wrong ordering between the s-channel 
                      propagators for certain multiprocess cases (this
                      also lead to a hard stop, so don't worry, if you get 
                      your events, the bug doesn't affect you). Sorry about
                      that, this is what happens when you add a lot of
                      new functionality...

1.3.21 (12/10/11) OM: Add a new command: install.
                      This allow to install quite easily different package
                      devellop for Madgraph/MadEvent. The list of available
                      package are pythia-pgs/MadAnalysis/ExRootAnalysis/Delphes
                  OM: Adding TopEffth Model
                  OM: Improve display particles and autocompletion in
                      presence of nonpropagating particles
                  OM: Fix Aloha bug linked to four fermion operator
                  PA: fix the problem of degenerate color basis in the
                      diquark sextet model
                  JA: Fixed bug in cluster.f that created a hard stop,
                      introduced in 1.3.18.

1.3.20 (09/10/11) JA: Fixed bug in myamp.f that created a hard stop
                      error for certain cases with many processes with
                      different propagators in the same subprocess dir.

1.3.19 (06/10/11) JA: Fixed problem with SubProcesses makefile on Linux,
                      introduced in 1.3.18.

1.3.18 (04/10/11) JA: Use model information to determine color of particles
                      for reweighting and propagator color info.
                  JA: Changed the definition of "forbidden s-channels"
                      denoted by "$" to exclude on-shell s-channels while
                      keeping all diagrams (i.e., complemetary to the decay
                      chain formalism). This reduces the problems with 
                      gauge invariance compared to previously.
                      "Onshell" is as usual defined by the "bwcutoff" flag 
                      in the run_card.dat.
                  JA: Enable proper 4-flavor matching (such as gg>hbb~+jets)
                      Note that you need the Pythia/PGS package v. 2.1.9 or 
                      later to use with 4F matching.
                      Changes include: alpha_s reweighting also for b vertices,
                      new scale treatment (mu_F for pp>hbb~ is (pT_b^max*m_Th)),
                      no clustering of gluons to final-state massive particles
                      in MadEvent.
                  JA: Ensure that factorization scale settings and matching works
                      also in singlet t-channel exchange processes like
                      single top and VBF. The dynamic factorization
                      scale is given by the pT of the scattered quark
                      (on each side of the event).
                Note: You need the Pythia/PGS package v. 2.1.10 or later
                      to use with VBF matching, to ensure that both radiated
                      and scattered partons are treated correctly
                      - scattered partons need to be excluded from the matching,
                      since their pT can be below QCUT. An even better
                      treatment would require to individually shower and match
                      the two sides in Pythia, which is not presently possible.
                Note: In the matched 4-flavor process p p > t b~ j $ w+ w- t~ +
                      p p > t b~ j j $ w+ w- t~, there is an admixture
                      of t-channel single top (with up to 1 radiated jet) 
                      and s-channel single top (with up to 2 radiated jets). 
                      In this case, the automatic determination of maximum 
                      multiplicity sample doesn't work (since max in the file 
                      will be 2 jets, but for t-channel max is 1 jet).
                      So MAXJETS=1 must be specified in the pythia_card.dat.
                  JA: Fixed pdf reweighting for matching, which due to a mistake
                      had never been activated.
                  JA: Improved phase space integration presetting further by 
                      taking into account special cuts like xpt, ht etc.
                  JA: Introduce new convention for invariant mass cuts
                      - if max < min, exclude intermediate range
                      (allows to exclude W/Z dijet resonances in VBF processes)

1.3.17 (30/09/11) OM: Fix a crash created by ALOHA when it tries to create the full
                      set of ALOHA routines (pythia8 output only).

1.3.16 (11/09/11) JA: Fixed the problem from 1.3.12.

1.3.15 (09/09/11) OM: remove the fix of 1.3.12
                      (No events in output for some given processes)

1.3.14 (08/09/11) OM: Fix a bug in the RS model introduced in 1.3.8

1.3.13 (05/09/11) JA: Fixed bug with cut_decays=F which removed cuts also for
                      non-decay products in certain channels if there is
                      a forced decay present. Note that this does not affect
                      xqcut, only pt, minv and eta cuts.
                  JA: If non-zero phase space cutoff, don't use minimum of
                      1 GeV (this allows to go to e.g. 2m_e invariant mass for
                      \gamma* > e+ e-).

1.3.12 (01/09/11) JA: Fixed problem with decay chains when different decays
                      result in identical final states, such as
                      p p > go go, (go > b1/b1~ b/b~, b1/b1~ > b/b~ n1)
                      (only one of the decay chains was chosen, instead of
                      all 3 combinations (b1,b1), (b1,b1~), (b1~,b1~))
                  JA: Allow for overall orders also with grouped subprocesses
                  JA: Ensure that only leading color flows are included in event
                      output (so no singlet flows from color octets).
                  JA: Fixed small bug in fermion flow determination for multifermion
                      vertices.

1.3.11 (26/08/11) JA: Improved precision of "survey" by allowing 4th and 5th 
                      iteration if accuracy after 3 iterations < 10%.
                  JA: Subdivide BW in phase space integration for conflicting BWs 
                      also for forced decays, to improve generation with large
                      bwcutoff in e.g. W+ W- production with decays.
                  JA: Do refine using luminocity instead of number of events,
                      to work with badly determined channels.
                  JA: Don't use BW for shat if mass > sqrt(s).
                  JA: Fixed insertion of colors for octet resonances decaying to 
                      octet+singlet (thanks Bogdan for finding this)

1.3.10 (23/08/11) OM: Update ALOHA version
                  OM: increase waiting time for jobs to write physically the results on
                      the disks (in ordre to reduce trouble on the cluster).

1.3.9 (01/08/11)  OM: Add a new model DY_SM (arXiv:1107.5830). Thanks to Neil 
                      for the generation of the model 

1.3.8 (25/07/11)  JA: Replace the SM and HEFT models with latest versions using
                      the Wolfenstein parameterization for the CKM matrix.
                  JA: Implemented reading of the new UFO information about
                      coupling orders (order hierarchy and expansion_order).
                  JA: New "coupling order" specification WEIGHTED which checks
                      for  sum of coupling orders weighted by their hierarchy.
                  JA: Implemented optimal coupling orders for processes from any
                      model if no coupling orders specified.

1.3.7 (21/07/11)  JA: Fix makefiles for some v4 models that were forgotten
                      in v. 1.3.5

1.3.6 (18/07/11)  OM: Ensure that the new makefiles work on the web

1.3.5 (14/07/11): JA: New organization of make files, ensure that compilation works 
                      for all modes (with/without LHAPDF, static/dynamic, 
                      regular/gridpack) for both Linux and Mac OS X (be careful with 
                      dynamic libraries on Mac OS X though, since it seems that 
                      common blocks might not work properly)
                  JA: Fixed proper error messages and clean stop for compilation 
                      errors during MadEvent run.

1.3.4 (05/07/11): OM: More informative error message when a compilation error occurs

1.3.3 (29/06/11): JA: Fixed diagram symmetry for case when there are
                      no 3-vertex-only diagrams
                  JA (by OM): More informative error when trying to generate invalid 
                      pythia8 process

1.3.2 (14/06/11): OM: Fix fortran output when a model is case sensitive 
                        (Bug if a coupling was depending of a case sensitive parameter)
                  SdV: Remove a annoying print in the new cuts (added in 1.3.0)
                  OM: Fix a compilation problem in the standalone cpp output

1.3.1 (02/06/11): JA: Fixed missing file bug with the introduction of
                      inclusive HT cut

1.3.0 (02/06/11): JA: Allow for grouped subprocesses also for MG4 models
                  JA: Improved multiprocess diagram generation to reuse
                      diagrams for crossed processes
                  JA: Automatic optimization of order of particles in
                      multiparticle labels for optimal multiprocess generation
                  JA: Improved efficiency of identification of identical
                      matrix elements
                  JA: Improved identification of diagrams with identical
                      divergency structure for grouped subprocesses
                  JA: Included more fine-grained run options in the
                      run_card, including helicity summation options,
                      whether or not to set ptj and mjj automatically
                      based on xqcut, etc.
                  JA: Fixed some minor array limit and arithmetics warnings
                      for extreme decay and decay chain processes.
                  SdV: Added cuts on H_T(all jets, light and b)
                  OM: Fixed minor bug related to cluster option in launch

1.2.4 (15/05/11): JA: Fixed long-standing bug in DECAY relating to
                      the cross section info in <init> block, and
                      fixed parameter reading for MG5 SM model.

1.2.3 (11/05/11): JA: Fixed problem with scale choice in processes with mixed 
                      QED/QCD orders, e.g. p p > t t~ QED=2. Note that this fix
                      doesn't work for p p > t t~ j j QED=4 which should still
                      be avoided.
                  JA: Added the ptllmin/max options in the default run_card.dat

1.2.2 (09/05/11): OM: fix ALOHA symmetries creating not gauge invariant result 
                      for scalar octet

1.2.1 (08/05/11): OM: reduce the quantity of RAM use by matrix.f
                  OM: support speed of psyco if this python module is installed
                  OM: fix a minor bug in the model parsing
                  OM: add the check of valid model.pkl also for v4 model
                  OM: add a check that UpdatesNotes is up-to-date when
                      making a release
                  JA: Fixed problem in phase space generation for
                      s-channel mass > s_tot

1.2.0 (05/05/11): OM: minor fixes on check charge conjugation
                  OM: add a check on the path for the validity of the model.pkl
                  JA: Fixed problem with combine_runs on certain compilers

1.1.2 (03/05/11): OM+JA: Fixed problem for models with multiple
                      interactions for the same set of particles,
                      introduced in v. 1.1.1
 
1.1.1 (02/05/11): JA: Replaced (slow) diagram symmetry determination by
                      evaluation with fast identification based on diagram tags.
                  JA: Replacing the "p=-p" id=0 vertex produced by diagram 
                      generation algorithm already in the diagram generation,
                      simplifying drawing, helas objects and color.
                  JA: Fixed compiler warnings for unary operator.
                  JA: Always set all coupling orders for diagrams
                      (needed for NLO implementations).
                  OM: Improved and more elegant "open" implementation for
                      the user interface.
                  OM: minor fixes related to checking the gauge

1.1.0 (21/04/11): JA: Removed hard limit on number of external particles in 
                      MadEvent, allowing for unlimited length decay chains there
                      (up to 14 final state particles successfully integrated).
                  JA: Improved helicity selection and automatic full helicity 
                      sum if needed. Optimization of run parameters.
                  JA: New flag in run_card.dat to decide whether basic cuts
                      are applied to decay products or not.
                  OM: Merged ALOHA calls for different lorentz structures 
                      with the same color structures, increasing the speed and 
                      efficiency of matrix element evaluations.
                  OM: Added new "open" command in command line interface,
                      allowing to open standard file types directly.
                      Automatically open crossx.html at launch.
                  JA: Fixed MadEvent bugs for multiparton processes with 
                      conflicting decays and some faulty array limits.
                  JA: Suppressed scary but irrelevant warnings for compiling 
                      2->1 and 1->2 processes in MadEvent.
                  JA: Pythia 8 output further optimized.
                  JA, OM: Several minor fixes relating to user interface etc.

1.0.0 (12/04/11): Official release of MadGraph 5. Some of the features:
                  - Complete FeynRules compatibility through the UFO interface
                  - Automatic writing of HELAS routines for any model in
                    Fortran, C++ or Python through ALOHA
                  - Matrix element output in Fortran, C++ or Python
                  - Output formats: MadEvent, Pythia 8, Standalone (Fortran/C++)
                  - Support for spin 0, 1/2, 1, 2 particles
                  - Support for color 1, 3, 6, 8
                  - Revamped MadEvent with improved subprocess directory 
                    organization and vastly increased speed and stability
                  - Unlimited length decay chains (up to 12 final state
                    particles tested with MadEvent, see v. 1.0.1)
                  - Process checks for new model implementations
                  - ...and much more (see paper "MadGraph 5: Going Beyond")<|MERGE_RESOLUTION|>--- conflicted
+++ resolved
@@ -1,6 +1,16 @@
 Update notes for MadGraph 5 (in reverse time order)
 
-<<<<<<< HEAD
+1.6.0 (XX/XX/XX)  JA: Store parameters needed for systematics studies.
+                      This can be turned on with the use_syst parameter in
+                      run_card.dat. Please read more in 
+                      Template/README.systematics
+                      Note that the Pythia/PGS package v. 2.2 is needed.
+                      This output can be used to generate event weights for
+                      a variety of variational parameters, including scalefact,
+                      alpsfact, PDF choice, and matching scale.
+                  JA: Included <clustering> tag in matched .lhe output,
+                      to be used together with Pythia 8 CKKW-L matching.
+
 1.5.6 (20/12/12)  JA: Replaced error with warning when there are decay processes
                       without corresponding core processes final state (see 
                       Question #216037). If you get this warning, please check
@@ -17,17 +27,6 @@
                   JA: Updated the restriction cards for the sm model to set 
                       Yukawa couplings equal to the corresponding masses
                       (in order to avoid stupid gauge check failures).
-=======
-1.6.0b (XX/XX/XX)  JA: Store parameters needed for systematics studies.
-                      This can be turned with the use_syst parameter in
-                      run_card.dat. Please read more in 
-                      Template/README.systematics
-                      Note that the Pythia/PGS package v. 2.2 is needed.
-                      In order to convert the output into event weights for
-                      plotting, please use the SysCalc tool included.
-                  JA: Included <clustering> tag in matched .lhe output,
-                      to be used together with Pythia 8 CKKW-L matching.
->>>>>>> 6be91748
 
 1.5.5 (18/11/12)  JA: Fixed Bug #1078168, giving asymmetries in X+gamma generation
                       (e.g. Z+gamma) when ickkw=1 and pdfwgt=T. Thanks Irakli!

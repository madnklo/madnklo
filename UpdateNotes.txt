Update notes for MadGraph 5 (in reverse time order)

<<<<<<< HEAD
1.4.0 (XX/XX/XX): OM: New structure for madevent script (./bin/madevent)
                      allowing to have an interface similar to MG5 
                      for running madevent.
                      (accessible from MG5 via launch [DIR] -i)
		      This script replaces most of the script present before in 
		      ./bin/ (such as survey/refine/combine/run_XXXX/multi_run/plot)
		      The script generate_events still exists but call itself 
                      ./bin/madevent. 
                  OM: Madevent check that the param_card is coherent with the 
                      restriction use during the model generation. 
                  OM: FOR MSSM model, pass param_card in SLAH1. This card will 
                      be converted to the SLAH2 during the run since the UFO 
                      model use SLAH2. This allow to use the pythia6 matching, 
                      as well as have a coherent definition for the flavor.
                  OM: Change the import command. It's now allow to ommit the 
                      type of import. This one will be guess automaticaly. 
                      This is NOT allowed on the web.
                  OM: Add the possibility to force which fortran compiler will 
                      be use. Either via the configuration file or via the set 
                      command.
                  OM: Add three options for display command and modify a fourth one:
                      a) display options: return the current option value. 
                        i.e. those set via the set command and/or via the 
                        configuration file
                      b) display variable NAME: return the current string 
                        representation of NAME and/or self.NAME .
                      c) display coupling_order: return the coupling order with 
		        their associate weight (for automatic order restriction)
		      d) display couplings returns now the list of all couplings
		        with the associate formula 
	          OM: New Python script for the creation of the crossx.html page
                      Requiring less disk access for the generation of the file.
                  OM: Modify the gestion of error, especially for Invalid command.
                      Configuration problem.

=======
1.3.24 (22/10/11) JA: Fix problem with getting enough events in gridpack
                      mode (this was broken in v. 1.3.11 when we moved
                      from events to luminocity in refine). Thanks to
                      Alexis Kalogeropoulos.

1.3.23 (19/10/11) JA: Allow user to set scales using setscales.f again 
                      (this was broken in v. 1.3.18). Thanks to Arindam Das.
                  JA: Ensure that the error message is displayed if the
                     "make" command is not installed on the system.
 
>>>>>>> d84329e1
1.3.22 (12/10/11) JA: Fixed another bug (also introduced in 1.3.18), which 
                      could give the wrong ordering between the s-channel 
                      propagators for certain multiprocess cases (this
                      also lead to a hard stop, so don't worry, if you get 
                      your events, the bug doesn't affect you). Sorry about
                      that, this is what happens when you add a lot of
                      new functionality...

1.3.21 (12/10/11) OM: Add a new command: install.
                      This allow to install quite easily different package
                      devellop for Madgraph/MadEvent. The list of available
                      package are pythia-pgs/MadAnalysis/ExRootAnalysis/Delphes
                  OM: Adding TopEffth Model
                  OM: Improve display particles and autocompletion in
                      presence of nonpropagating particles
                  OM: Fix Aloha bug linked to four fermion operator
                  PA: fix the problem of degenerate color basis in the
                      diquark sextet model
                  JA: Fixed bug in cluster.f that created a hard stop,
                      introduced in 1.3.18.

1.3.20 (09/10/11) JA: Fixed bug in myamp.f that created a hard stop
                      error for certain cases with many processes with
                      different propagators in the same subprocess dir.

1.3.19 (06/10/11) JA: Fixed problem with SubProcesses makefile on Linux,
                      introduced in 1.3.18.

1.3.18 (04/10/11) JA: Use model information to determine color of particles
                      for reweighting and propagator color info.
                  JA: Changed the definition of "forbidden s-channels"
                      denoted by "$" to exclude on-shell s-channels while
                      keeping all diagrams (i.e., complemetary to the decay
                      chain formalism). This reduces the problems with 
                      gauge invariance compared to previously.
                      "Onshell" is as usual defined by the "bwcutoff" flag 
                      in the run_card.dat.
                  JA: Enable proper 4-flavor matching (such as gg>hbb~+jets)
                      Note that you need the Pythia/PGS package v. 2.1.9 or 
                      later to use with 4F matching.
                      Changes include: alpha_s reweighting also for b vertices,
                      new scale treatment (mu_F for pp>hbb~ is (pT_b^max*m_Th)),
                      no clustering of gluons to final-state massive particles
                      in MadEvent.
		  JA: Ensure that factorization scale settings and matching works
                      also in singlet t-channel exchange processes like
                      single top and VBF. The dynamic factorization
                      scale is given by the pT of the scattered quark
                      (on each side of the event).
                Note: You need the Pythia/PGS package v. 2.1.10 or later
                      to use with VBF matching, to ensure that both radiated
                      and scattered partons are treated correctly
                      - scattered partons need to be excluded from the matching,
                      since their pT can be below QCUT. An even better
                      treatment would require to individually shower and match
                      the two sides in Pythia, which is not presently possible.
                Note: In the matched 4-flavor process p p > t b~ j $ w+ w- t~ +
                      p p > t b~ j j $ w+ w- t~, there is an admixture
                      of t-channel single top (with up to 1 radiated jet) 
                      and s-channel single top (with up to 2 radiated jets). 
                      In this case, the automatic determination of maximum 
                      multiplicity sample doesn't work (since max in the file 
                      will be 2 jets, but for t-channel max is 1 jet).
                      So MAXJETS=1 must be specified in the pythia_card.dat.
                  JA: Fixed pdf reweighting for matching, which due to a mistake
                      had never been activated.
                  JA: Improved phase space integration presetting further by 
                      taking into account special cuts like xpt, ht etc.
                  JA: Introduce new convention for invariant mass cuts
                      - if max < min, exclude intermediate range
                      (allows to exclude W/Z dijet resonances in VBF processes)

1.3.17 (30/09/11) OM: Fix a crash created by ALOHA when it tries to create the full
                      set of ALOHA routines (pythia8 output only).

1.3.16 (11/09/11) JA: Fixed the problem from 1.3.12.

1.3.15 (09/09/11) OM: remove the fix of 1.3.12
                      (No events in output for some given processes)

1.3.14 (08/09/11) OM: Fix a bug in the RS model introduced in 1.3.8

1.3.13 (05/09/11) JA: Fixed bug with cut_decays=F which removed cuts also for
                      non-decay products in certain channels if there is
                      a forced decay present. Note that this does not affect
                      xqcut, only pt, minv and eta cuts.
                  JA: If non-zero phase space cutoff, don't use minimum of
                      1 GeV (this allows to go to e.g. 2m_e invariant mass for
                      \gamma* > e+ e-).

1.3.12 (01/09/11) JA: Fixed problem with decay chains when different decays
                      result in identical final states, such as
                      p p > go go, (go > b1/b1~ b/b~, b1/b1~ > b/b~ n1)
		      (only one of the decay chains was chosen, instead of
                      all 3 combinations (b1,b1), (b1,b1~), (b1~,b1~))
                  JA: Allow for overall orders also with grouped subprocesses
                  JA: Ensure that only leading color flows are included in event
                      output (so no singlet flows from color octets).
                  JA: Fixed small bug in fermion flow determination for multifermion
                      vertices.

1.3.11 (26/08/11) JA: Improved precision of "survey" by allowing 4th and 5th 
                      iteration if accuracy after 3 iterations < 10%.
                  JA: Subdivide BW in phase space integration for conflicting BWs 
                      also for forced decays, to improve generation with large
                      bwcutoff in e.g. W+ W- production with decays.
                  JA: Do refine using luminocity instead of number of events,
                      to work with badly determined channels.
                  JA: Don't use BW for shat if mass > sqrt(s).
                  JA: Fixed insertion of colors for octet resonances decaying to 
                      octet+singlet (thanks Bogdan for finding this)

1.3.10 (23/08/11) OM: Update ALOHA version
                  OM: increase waiting time for jobs to write physically the results on
                      the disks (in ordre to reduce trouble on the cluster).

1.3.9 (01/08/11)  OM: Add a new model DY_SM (arXiv:1107.5830). Thanks to Neil 
                      for the generation of the model 

1.3.8 (25/07/11)  JA: Replace the SM and HEFT models with latest versions using
                      the Wolfenstein parameterization for the CKM matrix.
                  JA: Implemented reading of the new UFO information about
                      coupling orders (order hierarchy and expansion_order).
                  JA: New "coupling order" specification WEIGHTED which checks
                      for  sum of coupling orders weighted by their hierarchy.
                  JA: Implemented optimal coupling orders for processes from any
                      model if no coupling orders specified.

1.3.7 (21/07/11)  JA: Fix makefiles for some v4 models that were forgotten
                      in v. 1.3.5

1.3.6 (18/07/11)  OM: Ensure that the new makefiles work on the web

1.3.5 (14/07/11): JA: New organization of make files, ensure that compilation works 
                      for all modes (with/without LHAPDF, static/dynamic, 
                      regular/gridpack) for both Linux and Mac OS X (be careful with 
                      dynamic libraries on Mac OS X though, since it seems that 
                      common blocks might not work properly)
                  JA: Fixed proper error messages and clean stop for compilation 
                      errors during MadEvent run.

1.3.4 (05/07/11): OM: More informative error message when a compilation error occurs

1.3.3 (29/06/11): JA: Fixed diagram symmetry for case when there are
                      no 3-vertex-only diagrams
                  JA (by OM): More informative error when trying to generate invalid 
                      pythia8 process

1.3.2 (14/06/11): OM: Fix fortran output when a model is case sensitive 
      		      (Bug if a coupling was depending of a case sensitive parameter)
                  SdV: Remove a annoying print in the new cuts (added in 1.3.0)
		  OM: Fix a compilation problem in the standalone cpp output

1.3.1 (02/06/11): JA: Fixed missing file bug with the introduction of
                      inclusive HT cut

1.3.0 (02/06/11): JA: Allow for grouped subprocesses also for MG4 models
                  JA: Improved multiprocess diagram generation to reuse
                      diagrams for crossed processes
                  JA: Automatic optimization of order of particles in
                      multiparticle labels for optimal multiprocess generation
                  JA: Improved efficiency of identification of identical
                      matrix elements
                  JA: Improved identification of diagrams with identical
                      divergency structure for grouped subprocesses
                  JA: Included more fine-grained run options in the
                      run_card, including helicity summation options,
                      whether or not to set ptj and mjj automatically
                      based on xqcut, etc.
                  JA: Fixed some minor array limit and arithmetics warnings
                      for extreme decay and decay chain processes.
                  SdV: Added cuts on H_T(all jets, light and b)
                  OM: Fixed minor bug related to cluster option in launch

1.2.4 (15/05/11): JA: Fixed long-standing bug in DECAY relating to
                      the cross section info in <init> block, and
                      fixed parameter reading for MG5 SM model.

1.2.3 (11/05/11): JA: Fixed problem with scale choice in processes with mixed 
                      QED/QCD orders, e.g. p p > t t~ QED=2. Note that this fix
                      doesn't work for p p > t t~ j j QED=4 which should still
                      be avoided.
		  JA: Added the ptllmin/max options in the default run_card.dat

1.2.2 (09/05/11): OM: fix ALOHA symmetries creating not gauge invariant result 
                      for scalar octet

1.2.1 (08/05/11): OM: reduce the quantity of RAM use by matrix.f
      	          OM: support speed of psyco if this python module is installed
                  OM: fix a minor bug in the model parsing
                  OM: add the check of valid model.pkl also for v4 model
                  OM: add a check that UpdatesNotes is up-to-date when
                      making a release
                  JA: Fixed problem in phase space generation for
                      s-channel mass > s_tot

1.2.0 (05/05/11): OM: minor fixes on check charge conjugation
                  OM: add a check on the path for the validity of the model.pkl
                  JA: Fixed problem with combine_runs on certain compilers

1.1.2 (03/05/11): OM+JA: Fixed problem for models with multiple
                      interactions for the same set of particles,
                      introduced in v. 1.1.1
 
1.1.1 (02/05/11): JA: Replaced (slow) diagram symmetry determination by
                      evaluation with fast identification based on diagram tags.
                  JA: Replacing the "p=-p" id=0 vertex produced by diagram 
                      generation algorithm already in the diagram generation,
                      simplifying drawing, helas objects and color.
                  JA: Fixed compiler warnings for unary operator.
                  JA: Always set all coupling orders for diagrams
                      (needed for NLO implementations).
                  OM: Improved and more elegant "open" implementation for
                      the user interface.
                  OM: minor fixes related to checking the gauge

1.1.0 (21/04/11): JA: Removed hard limit on number of external particles in 
                      MadEvent, allowing for unlimited length decay chains there
                      (up to 14 final state particles successfully integrated).
                  JA: Improved helicity selection and automatic full helicity 
                      sum if needed. Optimization of run parameters.
                  JA: New flag in run_card.dat to decide whether basic cuts
                      are applied to decay products or not.
                  OM: Merged ALOHA calls for different lorentz structures 
                      with the same color structures, increasing the speed and 
                      efficiency of matrix element evaluations.
                  OM: Added new "open" command in command line interface,
                      allowing to open standard file types directly.
                      Automatically open crossx.html at launch.
                  JA: Fixed MadEvent bugs for multiparton processes with 
                      conflicting decays and some faulty array limits.
                  JA: Suppressed scary but irrelevant warnings for compiling 
                      2->1 and 1->2 processes in MadEvent.
                  JA: Pythia 8 output further optimized.
                  JA, OM: Several minor fixes relating to user interface etc.

1.0.0 (12/04/11): Official release of MadGraph 5. Some of the features:
                  - Complete FeynRules compatibility through the UFO interface
                  - Automatic writing of HELAS routines for any model in
                    Fortran, C++ or Python through ALOHA
                  - Matrix element output in Fortran, C++ or Python
                  - Output formats: MadEvent, Pythia 8, Standalone (Fortran/C++)
                  - Support for spin 0, 1/2, 1, 2 particles
                  - Support for color 1, 3, 6, 8
                  - Revamped MadEvent with improved subprocess directory 
                    organization and vastly increased speed and stability
                  - Unlimited length decay chains (up to 12 final state
                    particles tested with MadEvent, see v. 1.0.1)
                  - Process checks for new model implementations
                  - ...and much more (see paper "MadGraph 5: Going Beyond")<|MERGE_RESOLUTION|>--- conflicted
+++ resolved
@@ -1,6 +1,5 @@
 Update notes for MadGraph 5 (in reverse time order)
 
-<<<<<<< HEAD
 1.4.0 (XX/XX/XX): OM: New structure for madevent script (./bin/madevent)
                       allowing to have an interface similar to MG5 
                       for running madevent.
@@ -36,7 +35,6 @@
                   OM: Modify the gestion of error, especially for Invalid command.
                       Configuration problem.
 
-=======
 1.3.24 (22/10/11) JA: Fix problem with getting enough events in gridpack
                       mode (this was broken in v. 1.3.11 when we moved
                       from events to luminocity in refine). Thanks to
@@ -47,7 +45,6 @@
                   JA: Ensure that the error message is displayed if the
                      "make" command is not installed on the system.
  
->>>>>>> d84329e1
 1.3.22 (12/10/11) JA: Fixed another bug (also introduced in 1.3.18), which 
                       could give the wrong ordering between the s-channel 
                       propagators for certain multiprocess cases (this

Update notes for MadGraph 5 (in reverse time order)

<<<<<<< HEAD
1.4.0 (XX/XX/XX): OM: New structure for madevent script (./bin/madevent)
                      allowing to have an interface similar to MG5 
                      for running madevent.
                      (accessible from MG5 via launch [DIR] -i)
		      This script replaces most of the script present before in 
		      ./bin/ (such as survey/refine/combine/run_XXXX/multi_run)
		      The script generate_events still exists but call itself 
                      ./bin/madevent. 
                  OM: Madevent check that the param_card is coherent with the 
                      restriction use during the model generation. 
                  OM: FOR MSSM model, pass param_card in SLAH1. This card will 
                      be converted to the SLAH2 during the run since the UFO 
                      model use SLAH2. This allow to use the pythia6 matching, 
                      as well as have a coherent definition for the flavor.
                  OM: Change the import command. It's now allow to ommit the 
                      type of import. This one will be guess automaticaly.
                  OM: Add the possibility to force which fortran compiler will 
                      be use. Either via the configuration file or via the set 
                      command.
                  OM: Add two options for display command:
                      a) display options: return the current option value. 
                        i.e. those set via the set command and/or via the 
                        configuration file
                      b) display mg5_variables NAME: return the current string 
                        representation of NAME and/or self.NAME.  
	          OM: New Python script for the creation of the crossx.html page
                      Requiring less disk access for the generation of the file.


1.3.9 (01/08/11)  OM: Add a new model DY_SM (arXiv:1107.5830). Thanks to Neil 
                      for the generation of the model 
=======
1.3.10 (23/08/11) OM: Update ALOHA version
                  OM: increase waiting time for jobs to write physically the results on the disks.
		      (in ordre to reduce trouble on the cluster)

1.3.9 (01/08/11)  OM: Add a new model DY_SM (arXiv:1107.5830). Thanks to Neil for the generation of the model 
>>>>>>> c55a2fd3

1.3.8 (25/07/11)  JA: Replace the SM and HEFT models with latest versions using
                      the Wolfenstein parameterization for the CKM matrix.
                  JA: Implemented reading of the new UFO information about
                      coupling orders (order hierarchy and expansion_order).
                  JA: New "coupling order" specification WEIGHTED which checks
                      for  sum of coupling orders weighted by their hierarchy.
                  JA: Implemented optimal coupling orders for processes from any
                      model if no coupling orders specified.

1.3.7 (21/07/11)  JA: Fix makefiles for some v4 models that were forgotten
                      in v. 1.3.5

1.3.6 (18/07/11)  OM: Ensure that the new makefiles work on the web

1.3.5 (14/07/11): JA: New organization of make files, ensure that compilation works 
                      for all modes (with/without LHAPDF, static/dynamic, 
                      regular/gridpack) for both Linux and Mac OS X (be careful with 
                      dynamic libraries on Mac OS X though, since it seems that 
                      common blocks might not work properly)
                  JA: Fixed proper error messages and clean stop for compilation 
                      errors during MadEvent run.

1.3.4 (05/07/11): OM: More informative error message when a compilation error occurs

1.3.3 (29/06/11): JA: Fixed diagram symmetry for case when there are
                      no 3-vertex-only diagrams
                  JA (by OM): More informative error when trying to generate invalid 
                      pythia8 process

1.3.2 (14/06/11): OM: Fix fortran output when a model is case sensitive 
      		      (Bug if a coupling was depending of a case sensitive parameter)
                  SdV: Remove a annoying print in the new cuts (added in 1.3.0)
		  OM: Fix a compilation problem in the standalone cpp output

1.3.1 (02/06/11): JA: Fixed missing file bug with the introduction of
                      inclusive HT cut

1.3.0 (02/06/11): JA: Allow for grouped subprocesses also for MG4 models
                  JA: Improved multiprocess diagram generation to reuse
                      diagrams for crossed processes
                  JA: Automatic optimization of order of particles in
                      multiparticle labels for optimal multiprocess generation
                  JA: Improved efficiency of identification of identical
                      matrix elements
                  JA: Improved identification of diagrams with identical
                      divergency structure for grouped subprocesses
                  JA: Included more fine-grained run options in the
                      run_card, including helicity summation options,
                      whether or not to set ptj and mjj automatically
                      based on xqcut, etc.
                  JA: Fixed some minor array limit and arithmetics warnings
                      for extreme decay and decay chain processes.
                  SdV: Added cuts on H_T(all jets, light and b)
                  OM: Fixed minor bug related to cluster option in launch

1.2.4 (15/05/11): JA: Fixed long-standing bug in DECAY relating to
                      the cross section info in <init> block, and
                      fixed parameter reading for MG5 SM model.

1.2.3 (11/05/11): JA: Fixed problem with scale choice in processes with mixed 
                      QED/QCD orders, e.g. p p > t t~ QED=2. Note that this fix
                      doesn't work for p p > t t~ j j QED=4 which should still
                      be avoided.
		  JA: Added the ptllmin/max options in the default run_card.dat

1.2.2 (09/05/11): OM: fix ALOHA symmetries creating not gauge invariant result 
                      for scalar octet

1.2.1 (08/05/11): OM: reduce the quantity of RAM use by matrix.f
      	          OM: support speed of psyco if this python module is installed
                  OM: fix a minor bug in the model parsing
                  OM: add the check of valid model.pkl also for v4 model
                  OM: add a check that UpdatesNotes is up-to-date when
                      making a release
                  JA: Fixed problem in phase space generation for
                      s-channel mass > s_tot

1.2.0 (05/05/11): OM: minor fixes on check charge conjugation
                  OM: add a check on the path for the validity of the model.pkl
                  JA: Fixed problem with combine_runs on certain compilers

1.1.2 (03/05/11): OM+JA: Fixed problem for models with multiple
                      interactions for the same set of particles,
                      introduced in v. 1.1.1
 
1.1.1 (02/05/11): JA: Replaced (slow) diagram symmetry determination by
                      evaluation with fast identification based on diagram tags.
                  JA: Replacing the "p=-p" id=0 vertex produced by diagram 
                      generation algorithm already in the diagram generation,
                      simplifying drawing, helas objects and color.
                  JA: Fixed compiler warnings for unary operator.
                  JA: Always set all coupling orders for diagrams
                      (needed for NLO implementations).
                  OM: Improved and more elegant "open" implementation for
                      the user interface.
                  OM: minor fixes related to checking the gauge

1.1.0 (21/04/11): JA: Removed hard limit on number of external particles in 
                      MadEvent, allowing for unlimited length decay chains there
                      (up to 14 final state particles successfully integrated).
                  JA: Improved helicity selection and automatic full helicity 
                      sum if needed. Optimization of run parameters.
                  JA: New flag in run_card.dat to decide whether basic cuts
                      are applied to decay products or not.
                  OM: Merged ALOHA calls for different lorentz structures 
                      with the same color structures, increasing the speed and 
                      efficiency of matrix element evaluations.
                  OM: Added new "open" command in command line interface,
                      allowing to open standard file types directly.
                      Automatically open crossx.html at launch.
                  JA: Fixed MadEvent bugs for multiparton processes with 
                      conflicting decays and some faulty array limits.
                  JA: Suppressed scary but irrelevant warnings for compiling 
                      2->1 and 1->2 processes in MadEvent.
                  JA: Pythia 8 output further optimized.
                  JA, OM: Several minor fixes relating to user interface etc.

1.0.0 (12/04/11): Official release of MadGraph 5. Some of the features:
                  - Complete FeynRules compatibility through the UFO interface
                  - Automatic writing of HELAS routines for any model in
                    Fortran, C++ or Python through ALOHA
                  - Matrix element output in Fortran, C++ or Python
                  - Output formats: MadEvent, Pythia 8, Standalone (Fortran/C++)
                  - Support for spin 0, 1/2, 1, 2 particles
                  - Support for color 1, 3, 6, 8
                  - Revamped MadEvent with improved subprocess directory 
                    organization and vastly increased speed and stability
                  - Unlimited length decay chains (up to 12 final state
                    particles tested with MadEvent, see v. 1.0.1)
                  - Process checks for new model implementations
                  - ...and much more (see paper "MadGraph 5: Going Beyond")<|MERGE_RESOLUTION|>--- conflicted
+++ resolved
@@ -1,6 +1,5 @@
 Update notes for MadGraph 5 (in reverse time order)
 
-<<<<<<< HEAD
 1.4.0 (XX/XX/XX): OM: New structure for madevent script (./bin/madevent)
                       allowing to have an interface similar to MG5 
                       for running madevent.
@@ -29,16 +28,12 @@
 	          OM: New Python script for the creation of the crossx.html page
                       Requiring less disk access for the generation of the file.
 
-
-1.3.9 (01/08/11)  OM: Add a new model DY_SM (arXiv:1107.5830). Thanks to Neil 
-                      for the generation of the model 
-=======
 1.3.10 (23/08/11) OM: Update ALOHA version
                   OM: increase waiting time for jobs to write physically the results on the disks.
 		      (in ordre to reduce trouble on the cluster)
 
-1.3.9 (01/08/11)  OM: Add a new model DY_SM (arXiv:1107.5830). Thanks to Neil for the generation of the model 
->>>>>>> c55a2fd3
+1.3.9 (01/08/11)  OM: Add a new model DY_SM (arXiv:1107.5830). Thanks to Neil 
+                      for the generation of the model 
 
 1.3.8 (25/07/11)  JA: Replace the SM and HEFT models with latest versions using
                       the Wolfenstein parameterization for the CKM matrix.

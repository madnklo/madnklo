--- conflicted
+++ resolved
@@ -1,14 +1,11 @@
 Update notes for MadGraph 5 (in reverse time order)
 
-<<<<<<< HEAD
-1.6.beta (XX/XX/XX)  JA: Store parameters needed for systematics studies.
+1.6.0b (XX/XX/XX)  JA: Store parameters needed for systematics studies.
                       This can be turned with the use_syst parameter in
                       run_card.dat. Please read more in 
                       Template/README.systematics
                       Note that the Pythia/PGS package v. 2.2 is needed.
 
-1.5.0.beta (13/09/12)  OM: Allow MG5 to run in complex mass scheme mode
-=======
 1.5.1 (06/10/12)  JA: Fixed symmetry factors in non-grouped MadEvent mode
                       (bug introduced in v. 1.5.0).
                   JA: Fixed phase space integration problem with multibody 
@@ -16,14 +13,15 @@
                   OM: Fix that standalone output was not reading correctly the param_card
                       (introduce in 1.5.0)
                   OM: Fix a crash when trying to load heft
-		  OM: Fix the case when the UFO model contains one mass which has the same name
-		      as another parameter up to the case.
-		  OM: Fix a bug for result lower than 1e-100 those one are now consider as zero
-		  OM: Fix a bug present in the param_card create by width computation where the 
-		      qnumbers data were written as a float (makes pythia6 to crash)
+                  OM: Fix the case when the UFO model contains one mass which 
+                      has the same name as another parameter up to the case.
+                  OM: Fix a bug for result lower than 1e-100 those one are now 
+                      consider as zero.
+                  OM: Fix a bug present in the param_card create by width computation 
+                      computation where the qnumbers data were written as a float 
+                      (makes Pythia 6 crash).
 
 1.5.0 (28/09/12)  OM: Allow MG5 to run in complex mass scheme mode
->>>>>>> cf523f64
                       (mg5> set complex_mass True)
                   OM: Allow MG5 to run in feynman Gauge
                       (mg5> set gauge Feynman)

Update notes for MadGraph 5 (in reverse time order)

<<<<<<< HEAD
1.3.21 (11/10/11) OM: Add a new command: install.
                      This allow to install quite easily different package
                      devellop for Madgraph/MadEvent. The list of available
                      package are pythia-pgs/MadAnalysis/ExRootAnalysis/Delphes
                  OM: Adding TopEffth Model
                  OM: Improve display particles and autocompletion in
                      presence of nonpropagating particles
                  OM: Fix Aloha bug linked to four fermion operator
                  PA: fix the problem of degenerate color basis in the
                      diquark sextet model
=======
1.3.21 (09/10/12) JA: Fixed bug in cluster.f that created a hard stop,
                      introduced in 1.3.18.
>>>>>>> 189ce350

1.3.20 (09/10/11) JA: Fixed bug in myamp.f that created a hard stop
                      error for certain cases with many processes with
                      different propagators in the same subprocess dir.

1.3.19 (06/10/11) JA: Fixed problem with SubProcesses makefile on Linux,
                      introduced in 1.3.18.

1.3.18 (04/10/11) JA: Use model information to determine color of particles
                      for reweighting and propagator color info.
                  JA: Changed the definition of "forbidden s-channels"
                      denoted by "$" to exclude on-shell s-channels while
                      keeping all diagrams (i.e., complemetary to the decay
                      chain formalism). This reduces the problems with 
                      gauge invariance compared to previously.
                      "Onshell" is as usual defined by the "bwcutoff" flag 
                      in the run_card.dat.
                  JA: Enable proper 4-flavor matching (such as gg>hbb~+jets)
                      Note that you need the Pythia/PGS package v. 2.1.9 or 
                      later to use with 4F matching.
                      Changes include: alpha_s reweighting also for b vertices,
                      new scale treatment (mu_F for pp>hbb~ is (pT_b^max*m_Th)),
                      no clustering of gluons to final-state massive particles
                      in MadEvent.
		  JA: Ensure that factorization scale settings and matching works
                      also in singlet t-channel exchange processes like
                      single top and VBF. The dynamic factorization
                      scale is given by the pT of the scattered quark
                      (on each side of the event).
                Note: You need the Pythia/PGS package v. 2.1.10 or later
                      to use with VBF matching, to ensure that both radiated
                      and scattered partons are treated correctly
                      - scattered partons need to be excluded from the matching,
                      since their pT can be below QCUT. An even better
                      treatment would require to individually shower and match
                      the two sides in Pythia, which is not presently possible.
                Note: In the matched 4-flavor process p p > t b~ j $ w+ w- t~ +
                      p p > t b~ j j $ w+ w- t~, there is an admixture
                      of t-channel single top (with up to 1 radiated jet) 
                      and s-channel single top (with up to 2 radiated jets). 
                      In this case, the automatic determination of maximum 
                      multiplicity sample doesn't work (since max in the file 
                      will be 2 jets, but for t-channel max is 1 jet).
                      So MAXJETS=1 must be specified in the pythia_card.dat.
                  JA: Fixed pdf reweighting for matching, which due to a mistake
                      had never been activated.
                  JA: Improved phase space integration presetting further by 
                      taking into account special cuts like xpt, ht etc.
                  JA: Introduce new convention for invariant mass cuts
                      - if max < min, exclude intermediate range
                      (allows to exclude W/Z dijet resonances in VBF processes)

1.3.17 (30/09/11) OM: Fix a crash created by ALOHA when it tries to create the full
                      set of ALOHA routines (pythia8 output only).

1.3.16 (11/09/11) JA: Fixed the problem from 1.3.12.

1.3.15 (09/09/11) OM: remove the fix of 1.3.12
                      (No events in output for some given processes)

1.3.14 (08/09/11) OM: Fix a bug in the RS model introduced in 1.3.8

1.3.13 (05/09/11) JA: Fixed bug with cut_decays=F which removed cuts also for
                      non-decay products in certain channels if there is
                      a forced decay present. Note that this does not affect
                      xqcut, only pt, minv and eta cuts.
                  JA: If non-zero phase space cutoff, don't use minimum of
                      1 GeV (this allows to go to e.g. 2m_e invariant mass for
                      \gamma* > e+ e-).

1.3.12 (01/09/11) JA: Fixed problem with decay chains when different decays
                      result in identical final states, such as
                      p p > go go, (go > b1/b1~ b/b~, b1/b1~ > b/b~ n1)
		      (only one of the decay chains was chosen, instead of
                      all 3 combinations (b1,b1), (b1,b1~), (b1~,b1~))
                  JA: Allow for overall orders also with grouped subprocesses
                  JA: Ensure that only leading color flows are included in event
                      output (so no singlet flows from color octets).
                  JA: Fixed small bug in fermion flow determination for multifermion
                      vertices.

1.3.11 (26/08/11) JA: Improved precision of "survey" by allowing 4th and 5th 
                      iteration if accuracy after 3 iterations < 10%.
                  JA: Subdivide BW in phase space integration for conflicting BWs 
                      also for forced decays, to improve generation with large
                      bwcutoff in e.g. W+ W- production with decays.
                  JA: Do refine using luminocity instead of number of events,
                      to work with badly determined channels.
                  JA: Don't use BW for shat if mass > sqrt(s).
                  JA: Fixed insertion of colors for octet resonances decaying to 
                      octet+singlet (thanks Bogdan for finding this)

1.3.10 (23/08/11) OM: Update ALOHA version
                  OM: increase waiting time for jobs to write physically the results on
                      the disks (in ordre to reduce trouble on the cluster).

1.3.9 (01/08/11)  OM: Add a new model DY_SM (arXiv:1107.5830). Thanks to Neil
                      for the generation of the model 

1.3.8 (25/07/11)  JA: Replace the SM and HEFT models with latest versions using
                      the Wolfenstein parameterization for the CKM matrix.
                  JA: Implemented reading of the new UFO information about
                      coupling orders (order hierarchy and expansion_order).
                  JA: New "coupling order" specification WEIGHTED which checks
                      for  sum of coupling orders weighted by their hierarchy.
                  JA: Implemented optimal coupling orders for processes from any
                      model if no coupling orders specified.

1.3.7 (21/07/11)  JA: Fix makefiles for some v4 models that were forgotten
                      in v. 1.3.5

1.3.6 (18/07/11)  OM: Ensure that the new makefiles work on the web

1.3.5 (14/07/11): JA: New organization of make files, ensure that compilation works 
                      for all modes (with/without LHAPDF, static/dynamic, 
                      regular/gridpack) for both Linux and Mac OS X (be careful with 
                      dynamic libraries on Mac OS X though, since it seems that 
                      common blocks might not work properly)
                  JA: Fixed proper error messages and clean stop for compilation 
                      errors during MadEvent run.

1.3.4 (05/07/11): OM: More informative error message when a compilation error occurs

1.3.3 (29/06/11): JA: Fixed diagram symmetry for case when there are
                      no 3-vertex-only diagrams
                  JA (by OM): More informative error when trying to generate invalid 
                      pythia8 process

1.3.2 (14/06/11): OM: Fix fortran output when a model is case sensitive 
      		      (Bug if a coupling was depending of a case sensitive parameter)
                  SdV: Remove a annoying print in the new cuts (added in 1.3.0)
		  OM: Fix a compilation problem in the standalone cpp output

1.3.1 (02/06/11): JA: Fixed missing file bug with the introduction of
                      inclusive HT cut

1.3.0 (02/06/11): JA: Allow for grouped subprocesses also for MG4 models
                  JA: Improved multiprocess diagram generation to reuse
                      diagrams for crossed processes
                  JA: Automatic optimization of order of particles in
                      multiparticle labels for optimal multiprocess generation
                  JA: Improved efficiency of identification of identical
                      matrix elements
                  JA: Improved identification of diagrams with identical
                      divergency structure for grouped subprocesses
                  JA: Included more fine-grained run options in the
                      run_card, including helicity summation options,
                      whether or not to set ptj and mjj automatically
                      based on xqcut, etc.
                  JA: Fixed some minor array limit and arithmetics warnings
                      for extreme decay and decay chain processes.
                  SdV: Added cuts on H_T(all jets, light and b)
                  OM: Fixed minor bug related to cluster option in launch

1.2.4 (15/05/11): JA: Fixed long-standing bug in DECAY relating to
                      the cross section info in <init> block, and
                      fixed parameter reading for MG5 SM model.

1.2.3 (11/05/11): JA: Fixed problem with scale choice in processes with mixed 
                      QED/QCD orders, e.g. p p > t t~ QED=2. Note that this fix
                      doesn't work for p p > t t~ j j QED=4 which should still
                      be avoided.
		  JA: Added the ptllmin/max options in the default run_card.dat

1.2.2 (09/05/11): OM: fix ALOHA symmetries creating not gauge invariant result 
                      for scalar octet

1.2.1 (08/05/11): OM: reduce the quantity of RAM use by matrix.f
      	          OM: support speed of psyco if this python module is installed
                  OM: fix a minor bug in the model parsing
                  OM: add the check of valid model.pkl also for v4 model
                  OM: add a check that UpdatesNotes is up-to-date when
                      making a release
                  JA: Fixed problem in phase space generation for
                      s-channel mass > s_tot

1.2.0 (05/05/11): OM: minor fixes on check charge conjugation
                  OM: add a check on the path for the validity of the model.pkl
                  JA: Fixed problem with combine_runs on certain compilers

1.1.2 (03/05/11): OM+JA: Fixed problem for models with multiple
                      interactions for the same set of particles,
                      introduced in v. 1.1.1
 
1.1.1 (02/05/11): JA: Replaced (slow) diagram symmetry determination by
                      evaluation with fast identification based on diagram tags.
                  JA: Replacing the "p=-p" id=0 vertex produced by diagram 
                      generation algorithm already in the diagram generation,
                      simplifying drawing, helas objects and color.
                  JA: Fixed compiler warnings for unary operator.
                  JA: Always set all coupling orders for diagrams
                      (needed for NLO implementations).
                  OM: Improved and more elegant "open" implementation for
                      the user interface.
                  OM: minor fixes related to checking the gauge

1.1.0 (21/04/11): JA: Removed hard limit on number of external particles in 
                      MadEvent, allowing for unlimited length decay chains there
                      (up to 14 final state particles successfully integrated).
                  JA: Improved helicity selection and automatic full helicity 
                      sum if needed. Optimization of run parameters.
                  JA: New flag in run_card.dat to decide whether basic cuts
                      are applied to decay products or not.
                  OM: Merged ALOHA calls for different lorentz structures 
                      with the same color structures, increasing the speed and 
                      efficiency of matrix element evaluations.
                  OM: Added new "open" command in command line interface,
                      allowing to open standard file types directly.
                      Automatically open crossx.html at launch.
                  JA: Fixed MadEvent bugs for multiparton processes with 
                      conflicting decays and some faulty array limits.
                  JA: Suppressed scary but irrelevant warnings for compiling 
                      2->1 and 1->2 processes in MadEvent.
                  JA: Pythia 8 output further optimized.
                  JA, OM: Several minor fixes relating to user interface etc.

1.0.0 (12/04/11): Official release of MadGraph 5. Some of the features:
                  - Complete FeynRules compatibility through the UFO interface
                  - Automatic writing of HELAS routines for any model in
                    Fortran, C++ or Python through ALOHA
                  - Matrix element output in Fortran, C++ or Python
                  - Output formats: MadEvent, Pythia 8, Standalone (Fortran/C++)
                  - Support for spin 0, 1/2, 1, 2 particles
                  - Support for color 1, 3, 6, 8
                  - Revamped MadEvent with improved subprocess directory 
                    organization and vastly increased speed and stability
                  - Unlimited length decay chains (up to 12 final state
                    particles tested with MadEvent, see v. 1.0.1)
                  - Process checks for new model implementations
                  - ...and much more (see paper "MadGraph 5: Going Beyond")<|MERGE_RESOLUTION|>--- conflicted
+++ resolved
@@ -1,7 +1,6 @@
 Update notes for MadGraph 5 (in reverse time order)
 
-<<<<<<< HEAD
-1.3.21 (11/10/11) OM: Add a new command: install.
+1.3.21 (12/10/11) OM: Add a new command: install.
                       This allow to install quite easily different package
                       devellop for Madgraph/MadEvent. The list of available
                       package are pythia-pgs/MadAnalysis/ExRootAnalysis/Delphes
@@ -11,10 +10,8 @@
                   OM: Fix Aloha bug linked to four fermion operator
                   PA: fix the problem of degenerate color basis in the
                       diquark sextet model
-=======
-1.3.21 (09/10/12) JA: Fixed bug in cluster.f that created a hard stop,
+                  JA: Fixed bug in cluster.f that created a hard stop,
                       introduced in 1.3.18.
->>>>>>> 189ce350
 
 1.3.20 (09/10/11) JA: Fixed bug in myamp.f that created a hard stop
                       error for certain cases with many processes with

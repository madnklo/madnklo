Update notes for MadGraph5_aMC@NLO (in reverse time order)

<<<<<<< HEAD
2.3.3(XX/XX/XX)
        OM: Allow new syntax for the param_card: instead of an entry you can enter scan:[val1, val2,...]
            To perform a scan on this parameter.
        OM: Having two mode for "output pythia8" one (default) for pythia8.2 and one for pythia8.1 (with --version=8.1)
	RF: Rewriting of job-control for NLO processes. Better accuracy estimates for FO processes
	RF: Fix for factorisation scale setting in FxFx merging when very large difference in scale in the
 	    non-QCD part of a process. 
	RF: Better discarding of numerical instabilities in the real-emission matrix elements. Only of interested for
	    processes which have jets at Born level, but do not require generation cut (like t-channel single-top). 
	RF: Added an option to the run_card to allow for easier variation of the shower starting scale (NLO only).
	RF: Fixed a problem in the setting of the flavour map used for runs with iAPPL >= 1. 
	RF: Allow for decay processes to compute (partial) decay widths at NLO accuracy (fixed order only).
        OM: (SysCalc interface) Allow to bypass the pdf reweighting/alpsfact reweighting
        MZ: fixed bug related to slurm clusters
	OM: remove the addmasses.py script of running by default on gridpack mode. 
            if you want to have it running, you just have to rename the file madevent/bin/internal/addmasses_optional.py to
 	    madevent/bin/internal/addmasses_optional.py and it will work as before. (Do not work with SysCalc tag)
=======
2.3.3 (06/09/15)
        VH: Finalized the MG5aMC-GoSam interface
>>>>>>> 1d4c81b6

2.3.2(20/08/15)   
        OM: Improve reweighting module. (https://cp3.irmp.ucl.ac.be/projects/madgraph/wiki/Reweight)
            New Capabilities: 
             - allow to reweight by loop-induced processes
             - allow to change model 
             - allow to change process definition
             - allow to unweight the sample to have an idea of the statistical power.
             - allow to perform some crude reweighting on NLO sample (reweighting by LO matrix element). NLO
               accuracy is not preserved (in general) for such computation.
            New dependencies:
	     - require the f2py module (part of numpy)
	OM: change the kt-durham cut (at LO) such that particle comming from decay are not impacted if cut_decays
            is on False.
        VH: Fixed the check in helas wavefunction appearance order in an helas diagrams. It failed in cases
	    where additional wf were created during the fix of fermion flow in presence of majorana fermions.         
	RF: Fixed a bug in the aMCFast/ApplGrid interfaced introduced in the previous version.
        OM: Fix a crash when using mssm-no_b_mass model (due to the SLHA1-SLHA2 conversion)
        OM: Fix a bug in the add_time_of_flight function (not called by default) where the displaced vertex information
            was written in second and not in mm as it should. Note that this function can now be run on the flight
	    by adding the following line in the run_card: "  1e-2 = time_of_flight #threshold for the displaced vertex" 
	RF: Small fix that leads to an improvement in the phase-space generation for NLO processes
        OM: Fix a crash introduce in 2.3.0 when running sequentially in the same directory (thanks Gauthier)
        OM: Improve aloha in the case of some expression reduces to pure float.
        OM: In MadSpin, allow to specify cut for the 1>N decay in spinmode=none.
	RF: Fixed a bug that gave bogus results for NLO runs when using an internal PDF which is not
            NNPDF (like for the old cteq_6m, etc).
	RF: Fixed a bug in the PDF combination in the HwU histograms: there was no consistent use if Hessian
            and Gaussian approaches for MSTW/CTEQ and NNPDF, respectively.
        OM: Fixed a small bug in EWdim6 which was removing a coupling in AZHH interaction.
        OM: improve customize_model function to avoid problem with unity coupling.
	RF: Improved the treatment of the bottom Yukawa. Thanks Marius Wiesemann. 

2.3.1  
     OM+VH: Automation of event generation for loop-induced processes.
		OM: Automatic change of the p/j definition to include the b particle if the model has a massless b.
	RF: Reduce the collision energy for the soft and collinear tests: for 100TeV collider many were failing
	    due to numerical instabilities. 
        OM: Fixing bug associate to the epsilon_ijk structure
        OM+VH: Various bug fixing for the loop-induced processes
        OM: Fix a crash in MadWidth which occurs for some 4 body decay
        PT: Fixed a bug concerning the use of Herwig++ with LHAPDF. Bug was introduced in 2.3.0.beta
	OM: Fix a crash in ALOHA for form-factor in presence of fermion flow violation

2.3.0.beta(10/04/15) OM+VH: Adding the possibility to compute cross-section/generate events for loop-induced process
		JB+OM: Addign matchbox output for matching in the Matchbox framework
                OM+VH: Change the handling of the run_card.
                      - The default value depends now of your running process
                      - cut_decays is now on False by default
                      - nhel can only take 0/1 value. 1 is a real MC over helicity (with importance sampling)
                      - use_syst is set on by default (but for matching where it is keep off)                    
                      - New options added: dynamical_scale_choice, it can take the following value
		            -1 : MadGraph5_aMC@NLO default (different for LO/NLO/ ickkw mode) same as previous version. 
                             0 : Tag reserved for user define dynamical scale (need to be added in setscales.f).
                             1 : Total transverse energy of the event.
                             2 : sum of the transverse mass 
                             3 : sum of the transverse mass divide by 2 
			     4 : \sqrt(s), partonic energy 
                OM: Cuts are also applied for 1>N processes (but the default run_card doesn't have any cut).         
                PT: Set command available for shower_card parameters
                OM: New MultiCore class with better thread support
                RF: Fixed a bug in the aMCfast/APPLGrid interface introduced in version 2.2.3
		RF: Fixed a bug in the setting of the integration grids (LO process generation) for the minimum
		    energy needed for photons. The bug did not lead to any bias in event generation.
		RF: Re-factoring of the structure of the code for NLO+PS computations.
		RF+VH: Replaced the default topdrawer histograms with HwU histograms for f(N)LO runs
                    and allow it also for aMC@NLO runs.
		RF+VB: Allow for variable bin-sizes in MG5_aMC+aMCfast+ApplGrid runs.
                MZ+RF: Added 'LOonly' asNLO mode to export processes without any real and virtuals 
                       (useful e.g. for higher multiplicities when merging)
		RF: Added support for the computation of NLO+NNLL jet veto cross sections
		RF: Fixed a bug in the Pythia8 interface: FxFx was not correctly initialized and all
                    events were incorrectly kept (introduced in v.2.2.3)
                OM: Improve the function "print_result" (in the running interface)
                    add an option --format=short allowing to print the result in a multi-column format
                OM: Possibility to not transfer pdf file to the node for each job. 
                       This is done via a new option (cluster_local_path) which should contain the pdf set.
                       This path is intented to point to a node specific filesystem.
                    New way to submit job on cluster without writting the command file on the disk.
                OM: Allowing MadSpin to have a mode without full spin-correlation but handling three (and more) 
                    body decay. (set spinmode=none).
                OM+PA: Fixing various bug in MadSpin.

2.2.3(10/02/15) RF: Re-factoring of the structure of the code for fNLO computations.
                OM: Fix a bug in MadWeight (correlated param_card was not creating the correct input file)
		RF: When requiring more than 1M events for (N)LO+PS runs, do not go to higher precision than 0.001
                    for the grids and cross section (can be overwritten with the req_acc run_card parameter).
		RF: Make sure that reweight info (for PDF and scale uncertainties) also works for UNLOPS events.
		RF: When setting the B's stable in the shower_card, also set the eta_b (PDG=551) stable.
		OM: Change the Breit-Wigner splitting for the multi-channel integration, use the bwcutoff instead of
                    the hardcoded value 5.
                MZ: Fix to bug 1406000 (segfault appearing when doing FxFx merging). Thanks to Josh Bendavid for
                    having reported it
                MZ: Fix to a bug occurring when generating event in the "split" mode: the required output was 
                    not correctly specified
                OM: The built-in pdf "nn23lo" and "nn23lo1" where associate to the wrong lhapdfid in the lhef file
                    This was creating bias in using SysCalc. (Thanks Alexis)
                OM: Fix a bug in the LO re-weighing  module which was removing the 
                    SysCalc weight from the lhe file (thanks Shin-Shan)
                Team: Fixes to different small bugs / improvement in the error and warning messages
		RF: For aMC runs, If a NAN is found, the code now skips that PS point and continues instead of
		    leading to NAN.
                RF: For fNLO runs the virtuals were included twice in the setting of the integration grids. 
                    This was not leading to any bias in previous version of the code.

2.2.2(06/11/14) OM: Correct a bug in the integration grid (introduces in 2.1.2). This was biasing the cross-section of 
                    processes like a a > mu+ mu- in the Effective Photon Approximation by three order of magnitude.
                    For LHC processes no sizeable effect have been observe so far.
                MZ: some informations for aMC@NLO runs which were before passed via include files are
                    now read at runtime. The size of executables as well as compilation time / memory usage
                    is reduced for complicated processes
                RF: Fix crash #1377187 (check that cuts were consistent with the grouping was too restrictive) 
		RF: For NLO running: added 'strip' to the makefiles to reduce executable sizes (removes symbol info)
		Stefano Carrazza (by RF): fix for the photon PDF for the internal NNPDF sets
		RF: Improved the check on the consistency of the cuts and the grouping of subprocesse (LO running)
                PT: enabled PYTHIA8.2
                OM: restore the usage of external gzip library for file larger than 4Gb which were crashing with
                    the python gzip library
                OM: Fixing the default card for Delphes
                OM: Improve support of lsf cluster (thanks Josh) 
                OM: Adding support for the UFO file functions.py (which was ignored before)
                OM: Reduce the amount of RAM used by MadSpin in gridpack mode.
                OM: discard in MadWidth partial width lower than \Lambda_QCD for colored particle.

2.2.1(25/09/14) OM: Fix a bug preventing the generation of events at LO due to a wrong treatment of 
                      the color-flow.

2.2.0(24/09/14) VH: General mixed order corrections in MadLoop (only), including QCD/EW/QED and 
                    the UFO@NLO model 'loop_qcd_qed_sm'.
                VH: Re-design of both the tree and MadLoop matrix elements output to compute
                    contributions of different coupling order combinations independently from one another.
                VH+HS: Tensor integral reduction as implemented in PJFry and IREGI readily available
                    and interfaced to MadLoop's output.
                VH: Re-structuring of MadLoop's standalone output so as to easily create a single dynamic 
                    library including many processes at once. Useful for interfacing MadLoop to other MC's
                    and already working with Sherpa.
                VH+HS: This branch contains all the fixes for proper treatment of the latest BSM@NLO models 
                    produced by FeynRules@NLO. In particular, the fixed related to the presence of majorana 
                    particles in loop ME's.
                RF: Corrected the behaviour of the pdfcode parameter in the shower_card for NLO+PS runs.
                PT: Redesigned shower_card.dat and eliminated modbos options for Herwig6          
                RF: Change the SPINUP information in the NLO LHEF from 0 to 9 (i.e. sum over helicities)
                RF: Fixed a bug in the check on the determination of the conflicting BWs.
		RF: Added the aMCfast+APPLgrid interface (arXiv:1406.7693 [hep-ph])
                PT: Redesigned shower_card.dat and eliminated modbos options for Herwig6          
                RF: Change the SPINUP information in the NLO LHEF from 0 to 9 (i.e. sum over helicities)
                RF: Fixed a bug in the check on the determination of the conflicting BWs.
                MZ: enabled LHAPDF6 interface 
                OM: Fixed a crash in some HEFT merging case.
                OM: Fix various compatibility problem created by the LHEFv3 version (Thanks to S. Brochet)
                OM: Fix a bug for MadSpin in gridpack mode
                OM: Add a routine to check the validity of LHE file (check_event command)
                OM: Fix bug for UFO model with custom propagators
                OM: Fix Bug in the computation of cross-section in presence of negative contribution 
                OM: Change colorflow information of LHE file in presence of two epsilon_ijk
                    since PY8 was not able to handle such flow in that format.
                OM: Add the function print_result for aMC@(n)LO run.
                OM: Add some shortcut in the card edition 
                    set ebeam 500 # edit both beams
                    set lpp 0     # edit both lpp1 and lpp2
                    set lhc 14    # configure for LHC 14TeV
                    set ilc 1000  # configure for ilc 1TeV
                    set fixed_scale 100 # set all scale to fixed and at 100GeV
		    set showerkt T # set showerkt on T in the shower card
 		    set qcut 20    # set the qctu to 20 in the shower card 
                OM: Fix a bug in the card edition mode which was sometimes returning to default value
                    which were edited by hand and not via the set command.
                Seoyoung Kim (by OM): Implementation of the htcaas (super-)cluster support.
		Juan Rojo (by RF): extended the 3 internal NNPDF sets for scales relevant for a 100TeV collider.
                OM: Fix a problem with the creation of DJR plot with root 6
                OM: allow the set the width to Auto in NLO computation (width computated at LO accuracy)
                OM: Adding the possibility to have automatic plot after the parton shower for Herwig6/Pythia6.
                    This require MadAnalysis and the pythia-pgs package. 

2.1.2(03/07/14) OM: Fix a bug in ALOHA in presence of customized propagator (Thanks Saurabh)
                OM: Fixing some compilation issue with MadWeight (Thanks A. Pin)
                OM: Fixing a bug preventing MadWidth to run due to the model prefixing (depending
                    on the way it was called)
                OM: Fixing a bug in MadSpin in the mssm model
		RF: Added the invariant mass and DeltaR cuts for *same flavour* opposite sign lepton
                    pairs to the run_card for NLO-type generations.
		RF: Added FxFx and UNLOPS merging with Pythia8
		RF: Prevent an infinite loop in MadSpin by forcing the correct sign to the invariants
		RF: Catch a possible error related to grouping subprocesses and setcuts
		OM: Fix an error when using the "customize_model" command
                S. Mrenna (by OM): Fix the include file in pythia8 output to be compliant with the latest
                    PY8 version
		RF: Added a string with functional form for the scales to the event file banner (NLO only)
                S. Brochet (by OM): Fix a bug in MadSpin with the writting of the mother ID in the LHE file.
                    Force the tag in the banner to always have the same case
                    increase momenta precision for the LHE file written by MadSpin 
                    (thanks a lot to S. Brochet for all those patch)
                PT: Integrated Jimmy's underlying event for Herwig6
                OM: improve "add model" functionality allow to force particle identification.
                PT: Bug fix in the normalisation of topdrawer plots for option 'sum' (as opposed to 'average')
		RF: Fixed a bug related to the random seed when the code was not recompiled for a new run.
                OM: Fixed a bug in MadEvent(LO) run, the generated sample were bias in presence of 
                    negative cross-section. A negative cross-section is possible only if you use a NLO PDF 
                    and/or if you edit the matrix.f by hand to have a non-definite positive matrix-element.
		OM: When importing a model, check that there is not more than 1 parameter with the same name.
                PT: Subsantial recoding of montecarlocounter.f and of a subroutine in fks_singular.f. Will help 
                    future extensions like EW NLO+PS matching and numerical derivatives      
                OM: Fixing a wrong assignement in the color flow in presence of epsilon_ijk color structure.
                    Those events were rejected by Pythia8 due to this wrong color-flow.
                MZ: Added the possibility to run the shower on a cluster, possibly splitting the lhe file 
                MZ: The c++ compiler can be specified as an option in the interface. On MACOSX, clang should
                    work now
                OM: MadEvent output is now LHEFv3 fully compliant. A parameter in the run_tag (lhe_version) 
                    allows to return LHEF version 2 format for retro-compatibility.

2.1.1(31/03/14) OM: Change the way the UFO model is handle by adding a prefix (mdl_) to all model variable.
                    This avoid any potential name conflict with other part of the code. This feature can be
                    bypassed by using the option --noprefix when importing the model.
                OM: New command "add model XXX" supported. This command creates a new UFO model from two UFO model.
                    The main interest stand in the command "add model hgg_plugin", which add the effective operator
                    h g g to the original UFO model. The model is written on disk for edition/future reference.
		RF: Reduced the calls to fastjet and skipped the computation of the reweight coeffients when
 		    they are not needed.
                OM: Fixed a bug for LO processes where the MMLL cut was not applied to the event sample.
                PA: Fix a bug in MadSpin to avoid numerical instabitities when extracting t-channel invariants
                    from the production event file (see modification in driver.f, search for 'MODIF March 5, 2014') 
                OM: Better determination of which particles are in representation 3/3bar since FR is ambiguous on that point.
                    Now the determination also looks for 3 -3 1 interactions to check if that help.
                OM: Fix a bug(crash) in MW linked to the permutation pre-selection module.
		RF: Better comments in the code for user-defined cuts in the ./SubProcesses/cuts.f function.
                    Also the maxjetflavor parameter in the run_card is now actually working.
                OM: Update SysCalc to:
                      - Fix a bug that some file where sometimes truncated.
                      - Allow for independant scale variation for the factorization/renormalization scale.
                RF+OM: Improve the handling of conflicting Breit-Wigners at NLO
		RF: Print the scale and PDF uncertainties for fNLO runs in the summary at the end of the run

2.1.0(21/02/14) MADWEIGHT RELEASE:
                ------------------
                
                OM+PA: First Official release of MadWeight inside MG5_aMC
                      Main update:
                        - ISR corrections
                        - possibility to use narrow-width approximation
                        - introducing a module for the pre-selection of the parton-jet assignment.
                        - extended formalism for the transfer function (more generic)
                        - possibility to evaluate the weights for multiple choices of transfer function 
      			  on the same phase-space point. The phase-space is optimized for the first set of 
                          parameters.
		      Speed update:
                        - More efficient way to group the computation for identical process with different final state.
                        - Possibility to Monte-Carlo over the permutation.
                        - More efficient way to choose between the various change of variable.
                        - Possibility to use mint (not compatible with all of the options)
			- Possibility to use sobol for the generation of PS point (sometimes faster than pure 
                          random point generator.

                MadEvent/aMC@NLO UPDATE/BUG FIXING:
 		-----------------------------------

                OM: Fix critical bug (returns wrong cross-section/width) for processes where the center of mass 
                    energy of the beam is lower than 1 GeV. So this has no impact for LHC-collider phenomenology.
                    This can also impact computation of decay-width if the mass of that particle is below 1 GeV.
		RF: Critical bug fixed (introduced in 2.0.2) for fixed order NLO runs that could
		    give the wrong cross section when the phase-space generation is inefficient
                    (like in the case for conflicting Breit-Wigners). This bug did not affect runs
                    with matching to the parton shower.
                OM: Fix a bug leading to a crash with some decay syntax. i.e., p p > t t~, (t > w+ b), (t~ >w- b~)
                OM: Fix format of LHE output for 1>N events when the <init> and mother information were wrongly set 
                    to LHC default. Specific support of this option will be part of pythia8 (8.185 and later)
                OM: Fix the syntax for the custom propagator to follow the description of arXiv:1308.1668 
                OM: Allow to call ASperGe on the flight if ASperGe module is include in the UFO model.
                    just type "asperge" at the moment where the code propose you to edit the param_card.

                MADSPIN UPDATE:
                ---------------
                OM: Allow to use another model for the decay than the one used for the production of events.
                    You are responsible of the consistency of the model in that case.
                PA: Include hellicity information for the events generated by MadSpin.
                OM: Fix a bug in MadSpin preventing the gridpack to run with NLO processes.

2.0.2(07/02/14) RF: Suppressed the writing of the 'ERROR in OneLOop dilog2_r' messages (introduced in the 
                    previous version)
                OM: Fix the bug that the shower_card.dat was wrongly identified as a pythia_card.
                OM: add one MadSpin option allowing to control the number of simultaneous open files.
                OM: Fix a bug in eps preventing evince preventing label to be displayed on page 2 and following
                    Thanks to Gauthier Durieux for the fix.
                OM: Fix a bug(crash) for p p > w+ w- j j introduce in 2.0.0 due to some jet sometimes tagged as QCD
                    and sometimes not (which was making the automatic scale computation to crash)
                OM: Change the way to writte the <init> line of the lhe file to take into account
                    - process with more that 100 subprocesses (note that you need to hack the pythia-pgs
                      package to deal with such large number of sub-process
                    - deal with pdf identification number bigger than 1 million.  
                OM: Fixed a bug preventing the Madevent to detect external module (pythia-pgs, syscalc,...)
                    Bug #1271216 (thanks Iwamoto)
                PT: PYTHIA8 scale and pdf variations

2.0.1(20/01/14) OM: Fix a bug in h > l+ l- l+ l- for group_subproceses =False (decay only). A follow up of 
                    the bug fix in 2.0.0
                RF: Replaced the Error#10 in the generation of the phase-space (for NLO) to a Warning#10.
                    In rare cases this error stopped the code, while this was not needed.
                RF: When using non-optimized loop output, the code now also works fine.
                OM: Modification of the code to allow the code to run on our servers
                VH: Improve the timing routine of the NLO code (displayed in debug mode)
                VH: FIX the import of old UFO model (those without the all_orders attribute).
                OM: Add a functionalities for restrict_model if a file paramcard_RESTRICTNAME.dat
                    exists, then this file is use as default param_card for that restriction.
                HS: Updated CutTools to v1.9.2

2.0.0(14/12/13)    CHANGE IN DEFAULT:
                   ------------------
                      OM: Change the Higgs mass to 125 GeV for most of the model (but the susy/v4 one).
                      OM: Change the default energy of collision to 13 TeV.
                      RF: Default renormalisation and factorisation scales are now set to H_T/2. (for aMC only)

                   MadEvent Update:
                   ----------------
                      OM+SF+RF: Add Frixione Photon isolation (also for aMC)
                      OM: Implementation of the reweight module for Leading Order matrix-element
                      JA+OM+AK: Store parameters needed for systematics studies.
                          This can be turned on with the use_syst parameter in
                          run_card.dat.
                          This output can be used to generate event weights for
                          a variety of variational parameters, including scalefact,
                          alpsfact, PDF choice, and matching scale. Note that this require
                          pythia-pgs v2.2 for matching scale.
                      OM+JA+Chia: Implement MadWidth (automatic/smart computation of the widths)
                      OM: Support for Form-Factor defined in the UFO model. and support for model
                          parameter presence inside the Lorentz expression.
                      OM: Support for a arbitrary functions.f file present inside the UFO model. 
                      JA: Included <clustering> tag in matched .lhe output, to be 
                          used together with Pythia 8 CKKW-L matching. This can be 
                          turned off with the clusinfo flag in run_card.dat.
                      JA: New treatment of matching for diagrams that have no
                          corresponding lower-multiplicity diagrams. Jets that
                          are not classified as shower-type emission jets are
                          flagged in the cluster scale info at the end of the event,
                          which is recognized by the Pythia interface in Pythia-PGS
                          package v. 2.2. For such jets, xqcut does not apply. This
                          allows for consistent matching e.g. of p p > w+ b b~ in 
                          the 4-flavor scheme. Note that auto_ptj_mjj must be set to
                          .false. for this to work properly.
                      OM: Change model restriction behavior: two widths with identical are not merged anymore.
                      S.Prestel(via OM): implement KT Durham cut. (thanks to Z. Marshall)
                      OM: Improved check for unresponsive of PBS cluster (thanks J. Mc Fayden)
                      OM: Implement a maximum number (2500) of jobs which can be submitted at the same time
                          by the PBS cluster. This number is currently not editable via configuration file.
                     
                   MadEvent Bug Fixing:
                   --------------------
                      OM: Fix a bug for h > l+ l- l+ l- (introduce in 1.5.9) where the phase-space parametrization 
                          fails to cover the full phase-space. This bugs occurs only if two identical particles decays
                          in identical particles and if both of those particles can't be on-shell simultaneously. 
                      OM: Fix a bug for multi_run sample in presence of negative weights (possible if NLO pdf)
                          The negative weights were not propagated to the merged sample. 
                          (thanks to Sebastien Brochet for the fix)
	         
                   aMC@NLO Update:       ! FIRST OFFICIAL RELEASE WITH NLO CAPABILITIES !
                   ---------------
                       PT: MC@NLO matching to PYTHIA8 available.
                       RF: Added FxFx merging
                       RF: Use MC over helicities for the MadLoop virtual corrections.
                       RF: Using "virtual tricks" to reduce the number of PS points for which to include
                           the virtual corrections, leading to a speed up of the code.
                       OM+SF+RF: Add Frixione Photon isolation (also in MadEvent)
                       PA+OM: Fast version of MadSpin implemented (PS generation in Fortran).
		       OM: Allow to have MadSpin in "gridpack mode" (same cards/same decay). 
                           Add in the madspin_card "set ms_dir PATH". If the path didn't exist MS will
                           create the gridpack on that path, otherwise it will reuse the information 
                           (diagram generated, maximum weight of each channel, branching ratio,...)
                           This allow to bypass all the initialization steps BUT is valid only for the 
                           exact same event generation.
                       VH: Fixed set_run.f which incorrectly sets a default value for ptl, drll and
                           etal making the code insensitive to the values set in the run_card.dat 
                       VH: Fixed a bug in MadLoop that doubled the computing time for quad precision
                       VH+RF: Added MadLoop stability information to the log files (and run summary
                           in DEBUG mode).
                       RF: Fixed a stability problem in the reweighting to get PDF and scale uncertainties.
                       VH+RF: Improved the Binoth LHA interface
                       RF: Improved the multi-channeling for processes with more amplitudes than diagrams.
                       RF: Added a new parameter in the run_card to set the required accuracy for fixed 
                           order runs.
                       SF+RF: Improved handling of fixed order analysis

                    From beta3 (13/02/13):
                       OM: Merge with 1.5.7+1.5.8 (See information below)
                       OM: Allow the customize_model to be scriptable in a 
                           friendly way.
                       RF: Event normalization is now Les Houches compliant (the weights
		           of the events should average to the total rate). The old normalization
                           can still be chosen by setting the flag 'sum = event_norm' in the run_card.
		       RF: Fixes a bug related to the mass of the tau that was not consistently 
 		           taking into account in the phase-space set-up.
		       VH: Fixed the incorrect implementation of the four gluons R2 in the loop_sm UFO.
		       VH: Fixed the UV renormalization for the SM with massive c quarks.
                       RF: The PDF uncertainty for NNPDF is now also correctly given in the run summary
                       RF: Some improvements in the test_MC and test_ME when matrix elements are
                           numerically very large
                       OM+RF: Added the running at LO to the 'launch questions'
                       OM: Allow "check" command to use a event file.
                           This will use the related param_card and the first
                           event compatible with the requested process.
                       RF: Improved the phase-space generation in the case of competing resonances

                    From beta2 (23/12/12):
                       MG5 Team: Include 1.5.4+1.5.5+1.5.6 modifications
                       MadSpin Team: Include MadSpin
                       VH: Fix computation in the Feynman gauge for the loops
                       RF: automatic computation of the NLO uncertainties
                       OM: NLO can now be runned with no central disk
                       MZ: change the format of number (using e and not d)
                       MZ: compilation and tests are possible in multicore
                       RF: allow to precise either uncertainty or number of events
                           for aMC@NLO/NLO
                       OM: ./bin/mg5 cmd.cmd is now working for NLO process

                    From beta1 (31/10/12):
                       aMCatNLO Team: First public (beta) version of aMCatNLO.
                         In order to learn aMCatNLO, please do "tutorial aMCatNLO"
                         Please also visit: http://amcatnlo.cern.ch/list.htm for more
                         information.

1.5.15 (11/12/13) OM: Fix the auto-update function in order to allow to pass to 2.0.0

1.5.14 (27/11/13) OM: Add warning about the fact that newprocess_mg5 is going to be remove in MG5_aMC_V2.0.0
                  OM: Improved cluster submision/re-submition control. 

1.5.13 (04/11/13) OM: Implement a function which check if jobs submitted to cluster are correctly runned.
                      In case of failure, you can re-submitted the failing jobs automatically. The maximal 
                      number of re-submission for a job can be parametrize (default 1) and how long you have to
                      wait before this resubmission [to avoid slow filesystem problem, i.e. condor](default 300s)
                      Supported cluster for this function: condor, lsf, pbs
                  OM: Fix a problem when more than 10k diagrams are present for a given subprocesses.
                      (tt~+4jets).
                  BF: Change nmssm model (The couplings orders were not correctly assigned for some triple 
                      Higgs interactions) 
                  OM: use evince by default to open eps file instead of gv.
		  OM: Fix a problem with the set command for the card edition for the mssm model.
                  OM: Update EWdim6 paper according to the snowmass paper. (3 more operator)
                      The default model is restricted in order to exclude those operators. In order
                      to have those you have to use import model EWdim6-full
                  OM: Fix bug #1243189, impossible to load v4 model if a local directory has the name of
                      the models (which is present in the models directory)
                  OM: Fix a bug in the complex mass scheme in the reading of the param_card (it was clearly stated)
                  OM: Improve numerical stability of the phase-space point generation. (thanks Z. Surujon)

1.5.12 (21/08/13) OM: Improve phase-space integration for processes with strong MMJJ cut. Cases where
                      the cross-section were slightly (~4%) under-evaluated due to such strong cut.
                  OM: Add a command print_results in the madevent interface. This command print the 
                      cross-section/number of events/... 
                  OM: change the way prompt color is handle (no systematic reset). Which provides better
                      result when the log is printed to a file. (thanks Bae Taegil) 
                  OM: Fix Bug #1199514: Wrong assignment of mass in the lhe events file if the initial 
                      state has one massive and one massless particles. (Thanks Wojciech Kotlarski)
                  OM: Fix a compilation problem for SLC6 for the installation of pythia-pgs
                  OM: Fix a crash linked to bug #1209113.
                  OM: Fix a crash if python is not a valid executation (Bug #1211777)
		  OM: Fix a bug in the edition of the run_card if some parameters were missing in the cards
                      (Bug #1183334)

1.5.11 (21/06/13) OM: Fix CRITICAL bug (returning wrong cross-section) for processes with more than
                      one W decaying leptonically. For such processes the lepton cuts were also used
                      on the neutrino particle reducing the cross-section. This bug was present only
                      for group_subprocesses=True (the default)
                  OM: Fix Bug #1184213: crash in presence of GIM mechanism (occur on some 
                      LINUX computer only)
                  OM: The compilation of madevent is now performed by the number of core specify
                      in the configuration file. Same for pythia, ...
                  OM: Improve support for Read-Only system
                  OM: Fix a bug with the detection of the compiler when user specifiy a specific
                      compiler.
                  OM: Fix a problem that MG5 fails to compute the cross-section/width after that 
                      a first computation fails to integrate due to a wrong mass spectrum. 
                  OM: Fix a wrong output (impossible to compile) for pythia in presence of photon/gluon
                      propagator (introduce in 1.5.8)
                  OM: Allow to have UFO model with "goldstone" attribute instead of "GoldstoneBoson", since
                      FR change convention in order to match the UFO paper.

1.5.10 (16/05/13) OM: Fix Bug #1170417: fix crash for conjugate routine in presence of 
                      massless propagator. (introduce in 1.5.9)
                  OM: Fix question #226810: checking that patch program exists before
                      trying to update MG5 code.
                  OM: Fix Bug #1171049: an error in the order of wavefunctions 
                      making the code to crash (introduce in 1.5.7)
		  OM: Allow to use an additional syntax for the set command.
                      set gauge = Feynman is now valid. (Was not valid before due to the '=')
                  OM: Fix By Arian Abrahantes. Fix SGE cluster which was not working when
                      running full simulation (PGS/Delphes).
                  OM: adding txxxxx.cc (Thanks to Aurelijus Rinkevicius for having 
                      written the routine) 
                  OM: Fix Bug #1177442. This crash occurs only for very large model. 
                      None of the model shipped with MG5 are impacted.
                  OM: Fix Question #228315. On some filesystem, some of the executable 
                      loose the permission to be executable. Recover those errors 
                      automatically.
                  OM: Modify the diagram enhancement technique. When more diagram have 
                      the same propagator structure we still combine them but we now include
                      the interference term in the enhancement technique for those diagrams.
                      This fix a crash for some multi-jet process in presence of non diagonal
                      ckm matrices.

1.5.9 (01/04/13)  JA: Fix bug in identification of symmetric diagrams, which could
                      give the wrong propagators included in event files for certain
                      processes (such as p p > z z j, z > l+ l-). Apart from the 
                      propagators (with status 2) in the event file, this bug didn't
                      affect any other results (such as distributions).
                  JA: Fix problem in gensym which made some decay chain processes
                      slower than they should be. Thanks Eric Mintun for reporting.
                  JA: Fix problem in event clustering (introduced in v. 1.5.8)
                      which made events from some processes fail Pythia running.
                  JA: Fixed bug #1156474, Pythia 8 C++ matrix element output for 
                      decay chain processes such as p p > z j, z > j j.
                      (Bug #1156474)
                  JA + OM: Automatically remove libpdf and libgeneric before survey,
                      so everything works automatically when switching between
                      built-in PDFs and LHAPDF.
                  JA: Allow syntax / to remove particles in the define command.
                      Example: define q = p / g
                  JA: Added fat warning if any decay process in a decay chain
                      includes a particle decaying to itself (as is the case
                      if you do w+ > all all, since you include w+ > w+ a).
                  JA: Forbid running newprocess_mg5 from a process directory
                      that has already been generated, to avoid confusion.
                  OM: Fix lxplus server issue (Bug #1159929)
                  OM: Fix an issue when MG5 directory is on a read only disk 
                      (Bug #1160629)
                  OM: Fix a bug which prevent to have the pythia matching plot/cross-section
                      in some particular case.
                  OM: Support of new UFO convention allowing to define custom propagator.
                      (Both in MG5 and ALOHA)
                  OM: Change ALOHA default propagator to have a specific expression for the
                      massless case allowing to speed up matrix element computation with 
                      photon/gluon.
                  OM: Correct the default spin 3/2 propagator (wrong incoming/outcoming 
                      definition)
                  ML (by OM): Adding support of the SLURM cluster. Thanks to 
                      Matthew Low for the implementation.
                  OM: Fixing the standalone_cpp output for the mssm model. (only model impacted)
                      Thanks to Silvan S Kuttimalai for reporting. 
                  OM: Fix Bug #1162512: Wrong line splitting in cpp when some name were very long.
                      (shorten the name + fix the splitting)

1.5.8 (05/03/13)  OM: Fix critical bug introduce in 1.5.0. ALOHA was wrongly written
                      HELAS routine for expression containing expression square. 
                      (like P(-1,1)**2). None of the default model of MG5 (like sm/mssm)
                      have such type of expression. More information in bug report #1132996
                      (Thanks Gezim) 		
                  OM+JA: install Delphes now installs Delphes 3 
                      [added command install Delphes2 to install Delphes 2]
                  OM: Add command in MadEvent interface: add_time_of_flight
                      This command modifies the lhe events file by adding the time of 
                      flight information in the lhe events. To run this you need to do
                      $> ./bin/madevent
                      MGME> generate_events --laststep=parton -f 
                      MGME> add_time_of_flight
		      MGME> pythia    [if needed]
                  OM: Fix bug in pythia8 output for process using decay chains syntax.
                      See bug #1099790.
                  CDe+OM: Update EWdim6 model
                  OM: Fix a bug preventing model customized via the "customize_model"
                      command to use the automatic width computation.
                  OM: Change model restriction behavior: a value of 1 for a width is 
                      not treated as a restriction rule.
                  OM: Fix incomplete restriction of the MSSM model leading to inefficient
                      process merging (and larger-than-necessary files) for the MSSM.
                  OM: Correct bug #1107603 (problem with condor cluster for submission 
                      associated to a large number of jobs). Thanks Sanjay.
                  JA: Fix one part of the problem in bug #1123974: take into 
                      account invariant mass cuts mmXX above the peak range in 
                      s-channel resonances in the phase space integration,
                      to make sure such channels find events even for narrow
                      invariant mass cut ranges. Please note the discussion in 
                      that bug report for other types of channels however.
                  JA: Fixed bug #1139303: matrix elements for identical 
                      decay chain processes with different propagators (such as 
                      p p > w+, w+ > e+ ve and p p > w-,  w- > vm~ mu-) 
                      are now no longer combined, to ensure that resonances are
                      correctly represented in event file.
                  OM: Support lhapdf set which contains photon (See bug #1131995).
                  RF+JA: Reuse last two PDF calls also for LHAPDF PDFs, clarify code
                      for reuse of PDFs in pdg2pdf.f and pdg2pdf_lhapdf.f
                  OM: Update the default delphes card to latest Delphes version. This 
                      default card is automatically overwritten by the default Delphes
                      card when running "install Delphes".
                  JA: Make sure cuts are only checked once per event - this can save
                      a lot of time for multiparton event generation.
                  OM: Fix Bug #1142042 (crash in gridpack).

1.5.7 (15/01/13)  OM+JA: Fixed crash linked to model_v4 for processes containing wwww or
                      zzww interactions. (See bug #1095603. Thanks to Tim Lu) 
                  OM: Fix a bug affecting 2>1 process when the final states particles is 
                      (outcoming fermion) introduced in version 1.5.0. (Thanks to 
                      B. Fuks) 
                  OM: Fix a problem of fermion flow for v4 model (thanks to A. Abrahantes) 
                  OM+DBF: Change the automatically the electroweak-scheme when passing to 
                      complex-mass scheme: the mass of the W is the an external parameter
                      and Gf is an internal parameter fixed by LO gauge relation. 
                  OM+DBF: Remove the model sm_mw of the model database. 
                  OM: Fix problem in the ./bin/mg5 file command when some question are 
                      present in the file.
                  OM: Extend support for ~ and ${vars} in path.
                  OM: Fix a crash in multi_run for more than 300 successive runs.
                      (Thanks to Diptimoy)
                  OM: Allow to choose the center of mass energy for the check command.
                  OM: small change in the pbs cluster submission (see question #218824)
                  OM: Adding possibility to check gauge/lorentz/...for  2>1 processes.                    

1.5.6 (20/12/12)  JA: Replaced error with warning when there are decay processes
                      without corresponding core processes final state (see 
                      Question #216037). If you get this warning, please check
                      carefully the process list and diagrams to make sure you
                      have the processes you were expecting.
                  JA: Included option to set the highest flavor for alpha_s reweighting
                      (useful for 4-flavor matching with massive b:s). Note that
                      this does not affect the choice of factorization scale.
                  JA: Fixed Bug #1089199, where decay processes with symmetric 
                      diagrams were missing a symmetry factor. 
                      Note that this only affects decay processes (A > B C ..) 
                      with multiple identical particles in the final state and 
                      some propagators not able to go on the mass shell.
                  JA: Updated the restriction cards for the sm model to set 
                      Yukawa couplings equal to the corresponding masses
                      (in order to avoid stupid gauge check failures).


1.5.5 (18/11/12)  JA: Fixed Bug #1078168, giving asymmetries in X+gamma generation
                      (e.g. Z+gamma) when ickkw=1 and pdfwgt=T. Thanks Irakli!
                  JA: Ensure that t-channel single top gives non-zero cross section
                      even if maxjetflavor=4 (note that if run with matching,
                      maxjetflavor=5 is necessary for correct PDF reweighting).
                  OM: Fixed Bug #1077877. Aloha crashing for pseudo-scalar, 3 bosons 
                      interactions (introduces in 1.5.4)
                  OM: Fix Bug for the command "check gauge". The test of comparing
                      results between the two gauge (unitary and Feynman) was not 
                      changing the gauge correctly.
                  OM: Improvment in LSF cluster support (see bug #1071765) Thanks to
                      Brian Dorney.

1.5.4 (11/11/12)  JA: Fixed bug in combine_runs.py (introduced in v. 1.5.0) for
                      processes with 5 final-state particles, which might prevent
                      matching to Pythia to work properly (thanks Priscila).
                  OM: Fix Bug #1076043, error in kinematics for e- p collisions,
 		      thanks to Uta Klein (introduced in 1.5.0).
                  JA: Fix Bug #1075525, combination of decay processes for 
                      particle and antiparticle (e.g. w+ > all all and 
                      w- > all all), thanks Pierre.
                  OM: Fix a compilation crash due to aloha (thanks Tim T)
                  JA: Fixed dynamical scale settings for e- p collisions.
                  JA: Fixed running LHAPDF on a cluster with cluster_temp_path.
                  JA: Ensure that the seed is stored in the banner even when Pythia
                      is run (this was broken in v. 1.5.0).
                  JA: Improved and clarified phase space presetting for processes
                      with competing BWs.

1.5.3 (01/11/12)  OM: Fix a crash in the gridpack mode (Thanks Baris Altunkaynak)
                  OM: Fix a crash occuring on cluster with no central disk (only
                      condor by default) for some complicated process.
                  OM: If launch command is typed before any output command, 
                      "output madevent" is run automatically.
                  OM: Fix bug preventing to set width to Auto in the mssm model.
                  OM: Allow "set width PID VALUE" as an additional possibility to
                      answer edit card function.
                  OM: Improve ME5_debug file (include now the content of the 
                      proc_card as well).

1.5.2 (11/10/12)  OM: Fix Bug for mssm model. The param_card was not read properly
                      for this model. (introduce in 1.5.0)
                  OM: If the code is run with an input file (./bin/mg5 cmd.cmd)
                      All question not answered in the file will be answered by the 
                      default value. Running with piping data is not affected by this.
                      i.e. running ./bin/mg5 cmd.cmd < answer_to_question 
                       or echo 'answer_to_question' | ./bin/mg5 cmd.cmd      
                      are not affected by this change and will work as expected.
                  OM: Fixing a bug preventing to use the "set MH 125" command in a
                      script file.
                  JA: Fixed a bug in format of results.dat file for impossible
                      configurations in processes with conflicting BWs.
                  OM: Adding command "launch" in madevent interface which is the
                      exact equivalent to the launch command in the MG5 interface
                      in madevent output.
                  OM: Secure the auto-update, since we receive some report of incomplete
                      version file information.

1.5.1 (06/10/12)  JA: Fixed symmetry factors in non-grouped MadEvent mode
                      (bug introduced in v. 1.5.0).
                  JA: Fixed phase space integration problem with multibody 
                      decay processes (thanks Kentarou for finding this!).
                  OM: Fix that standalone output was not reading correctly the param_card
                      (introduce in 1.5.0)
                  OM: Fix a crash when trying to load heft
                  OM: Fix the case when the UFO model contains one mass which 
                      has the same name as another parameter up to the case.
                  OM: Fix a bug for result lower than 1e-100 those one are now 
                      consider as zero.
                  OM: Fix a bug present in the param_card create by width computation 
                      computation where the qnumbers data were written as a float 
                      (makes Pythia 6 crash).

1.5.0 (28/09/12)  OM: Allow MG5 to run in complex mass scheme mode
                      (mg5> set complex_mass True)
                  OM: Allow MG5 to run in feynman Gauge
                      (mg5> set gauge Feynman)
                  OM: Add a new command: 'customize_model' which allow (for a
                      selection of model) to fine tune the model to your need.
                  FR team: add a file decays.py in the UFO format, this files 
                      contains the analytical expression for one to two decays
       		  OM: implement a function for computing the 1 to 2 width on 
                      the fly. (requires MG5 installed on the computer, not only
                      the process directory)
                  OM: The question asking for the edition of the param_card/run_card
                      now accepts a command "set" to change values in those cards
                      without opening an editor. This allow simple implemetation 
                      of scanning. (Thanks G. Durieux to have push me to do it)
                  OM: Support UFO model with spin 3/2
                  OM + CDe: Support four fermion interactions. Fermion flow 
                       violation/Majorana are not yet allowed in four fermion 
                       interactions.
                  OM + PdA: Allow Large Extra Dimension Model (LED) to run in the
                      MG5 framework.
                  OM: Add auto-detection if MG5 is up-to-date and propose to
                      apply a patch if not.
                  OM: MadEvent changes automatically the compiler according to 
                      the value present in the configuration file.
                  OM: Aloha modifications: faster to create routines and more 
                      optimized routines (up to 40% faster than previous version).
                  OM: Aloha now supports Lorentz expression with denominator.
                  OM: Improve error message when Source didn't compile properly.
                  OM: The numerical evaluation of the matrix element requires now 
                      less memory than before (madevent and standalone output)
                  OM: Fix a series of bugs with the madevent command 'remove' and 
                      'run_banner'                    
                  JA: Ensure identical results for identical seeds also with
                      multiple runs in the same directory. Note that identical runs
                      with previous versions can't be guaranteed (but different
                      seeds are guaranteed to give statistically independent runs).
                      Save the results.dat files from all runs.
                  JA: Amended kinematics to correctly deal with the case of
                      massive beams, as well as fixed-target proton collisions.
                  JA: Changed default in the run_card.dat to use -1 as "no cut"
                      for the max-type cuts (etaj, ptjmax, etc.).
                  JA: Added support for negative weights in matrix elements
                      (as required for interference-only terms) and PDFs.
                  JA: Avoid creating directories for integration channels
                      that can not give events based on BW settings
                      (further improvement compared to v. 1.4.8).
                  JA: Optimize phase space integration when there are resonances
                      with mass above ECM.
                  JA: Fixed issue in replace.pl script with more than 9 particles
                      in an event.
                  JA+OM: Allow cluster run to run everything on a local (node) disk.
                      This is done fully automatically for condor cluster.
                      For the other clusters, the user should set the variable
                      "cluster_temp_path" pointing to a directory (usefull only if 
                      the directory is on the node filesystem). This still requires
                      access to central disk for copying, event combination,
                      running Pythia/PGS/Delphes etc.
                  OM: Replace fortran script combine_runs by a python script. 
                      This script allows to be more stable when running on clusters 
                      with slow filesystem response (bugs #1050269 and #1028844)
                  JA: Ensure that process mirroring is turned off for decay
                      processes of type A > B C...

1.4.8.4 (29/08/12) OM: Fix a web problem which creates generations to run twice on the web.

1.4.8.3 (21/08/12) JA: Ensure that the correct seed is written also in the .lhe
                       file header.
                   JA: Stop run in presence of empty results.dat files 
                       (which can happen if there are problems with disk access
                       in a cluster run).
                   JA: Allow reading up to 5M weighted events in combine_events.

1.4.8.2 (30/07/12) OM: Allow AE(1,1), AE(2,2) to not be present in SLAH1 card
                       (1.4.8 crashes if they were not define in the param_card)
                   OM: Add a button Stop-job for the cluster and make nicer output 
                       when the user press Ctrl-C during the job.

1.4.8 (24/07/12)  JA: Cancel running of integration channels where the BW
                      structure makes it impossible to get any events. This
                      can significantly speed up event generation for processes
                      with conflicting BWs.
                  JA: Minor modification of integration grid presetting in
                      myamp.f, due to the above point.
                  JA: Raise exception if a decay process has decaying particles
                      that are not present in the corresponding core process
                      (this might help avoid syntax mistakes).
                  JA: Fixed subprocess group combination also for the case
                      when different process flags @N are given to different
                      decays of the same core process (sorry, this was missed
                      in v. 1.4.7).
                  JA: Fixed crash for process p p > w+ w+ j j t t~ when all 
                      w and t/t~ are decayed (bug #1017912, thanks to Nicolas
                      Deutschmann).
                  JA: Fixed array dimension for diagrams with a single s-channel
                      propagator (caused crash for certain compilers, bug #1022415
                      thanks Sho Iwamoto).
                  JA: Fixed crash for identical decay chains for particle-anti- 
                      particle when only one of the two is decayed, introduced 
                      in v. 1.4.7 (thanks John Lee).
                  OM: Ensure that matching plots are replaced correctly when
                      Pythia is run reusing a tag name.
                  OM: Improved check for YE/AE, YU/AU, YD/AD for first two
                      generations in SLHA1<->2 converter (thanks Abhishek).

1.4.7 (25/06/12)  JA: Change the random seed treatment to ensure that the original 
                      seed is stored in the banner (this was broken in v. 1.4.0).
                      If a non-zero seed is given in the run_card, this seed
                      is used as starting value for the SubProcesses/randinit file,
                      while the seed in the run_card is set to 0.
                      This way, the seed for a multi_run is automatically
                      updated in the same way as for individual runs.
                  TS + JA: Fix problem with duplicate random seeds above 64000.
                      Now, random seeds up to 30081*30081 can safely be used.
                  JA: Turn off automatic checking for minimal coupling orders
                      in decay processes A > B C ...
                  JA: Ensure that automatic coupling order determination works
                      also for effective theories with multiple orders in an
                      interaction (thanks Claude and Gizem Ozturk).
                  JA: Optimize phase space integration and event generation
                      for decay processes with very squeezed mass spectrum.
                  JA: Ensure that identical matrix elements in different process 
                      definitions are combined also when using the decay chain 
                      formalism (thanks to Zhen Liu for pointing this out).
                  BF+JA: Updated the NMSSM model to the latest FR version.
                  OM: Change EW_dim6 to remove all interactions which don't 
                      impact three boson scattering.
                  JA: Fixed problem in matrix element combination which allowed
                      non-identical matrix elements to be combined in certain
                      complicated processes (such as p p > l vl l vl l vl),
                      resulting in lines with Z > e+ mu- in the event file
                      (bug #1015032, thanks Johannes E for reporting).
                  JA: Fixed minor typo in myamp.f.
                  OM: Fixed minor behavior restriction of multi_run (thanks to
                      Joachim Kopp).
                  OM: Improved condor cluster support when the cluster is 
                      unresponsive (should avoid some crashes on the web).
                  JA: Fixed support for color sextets in addmothers.f
                      (thanks Nicolas Deutschmann for reporting).          
                  JA: Make sure that also the SubProcesses directories are 
                      cleaned when running bin/compile in a gridpack.
                  JA: Removed the confusing makefile in Template and replace it
                      with scripts to create madevent.tar.gz and gridpack.tar.gz.
                  
1.4.6 (16/05/12)  JA: Added cuts on lepton pt for each of the 4 hardest leptons
                  OM: Allow bin/madevent script to be run with a single line command
                      example ./bin/madevent multi_run 10 
                  OM: Adding the 4 higgs interactions in the standard model UFO model
                  JA: Added new restriction card for the sm model with massive
                      muon and electron, and non-zero tau decay width
                  JA: Ensure assignment of colors to intermediate propagators
                      works also in fermion flow- and color flow-violating 
                      RPV processes (thanks Brock Tweedie for finding this).
                  JA: Fix crash for certain fermion flow violating decay chains
                      (introduced in v. 1.3.27) (again thanks to Brock Tweedie).
                  JA: Fix crash for decay chains with multiple decays involving 
                      the same particles (thanks Steve Blanchet for reporting)
                  JA+OM: Fix crash for Pythia8 output with multiparticle vertices
                      (thanks to Moritz Huck for reporting this.)
                  OM: Fixing ALOHA output for C++/python.
                  OM: Fix a crash occuring when trying to create an output on 
                      an existing directory (thanks Celine)

1.4.5 (11/04/12)  OM: Change the seed automatically in multi_run. (Even if the seed
                      was set to a non automatic value in the card.)
                  OM: correct a minor bug #975647 (SLAH convention problem) 
                      Thanks to Sho Iwamoto
                  OM: Improve cluster support (more secure and complete version)
                  JA: Increased the number of events tested for non-zero helicity
                      configurations (needed for goldstino processes).
                  OM: Add a command to remove the file RunWeb which were not always
                      deleted correctly
                  OM+JA: Correct the display of number of events and error for Pythia 
                     in the html files.
                  OM: Changed the way the stdout/stderr are treated on the cluster
                      since some cluster cann't support to have the same output file
                      for both. (thanks abhishek)

1.4.4 (29/03/12)  OM: Added a command: "output aloha" which allows to creates a 
                      subset (or all) of the aloha routines linked to the
                      current model
                  OM: allow to choose the duration of the timer for the questions.
                      (via ./input/mg5_configuration.txt)
                  OM: Allow UFO model where G is not defined.
                  OM: allow to use ~,~user, ${var} in the path. Improve support
                      for path containing spaces.
                  JA: Fixed LHAPDF functionality which was broken in v. 1.4.0
                  JA: Allow non-equal mixing angles in mssm restrict cards
                      (as needed for cards from some spectrum generators)
                  JA: Fixed script addmasses.py for complicated events such as
                      p p > t t~ + jets with decays of t and t~.
                  JA: Added GE cluster to the list in cluster.py.
                  JA: Allow up to 1M events in a single run. Note that the 
                      unweighting (combine events) step gets quite slow with
                      so many events. Also note that if Pythia is run, still
                      maximum 50k events is recommended in a single run. 
                  OM: Fix problem linked to filesystem which makes new files
                      non executables by default. (bug #958616)
                  JA: Fixed buffer overflow in gen_ximprove when number of
                      configs > number of diagrams due to competing resonances
                      (introduced in v. 1.4.3).

1.4.3 (08/03/12)  JA: Reintroduced the possibility to completely forbid
                      s-channel diagrams, using the $$ notation. Note that
                      this should be used with great care, since the result
                      is in general not gauge-invariant. It is in general
                      better to use the $ notation, forbidding only onshell
                      s-channel particles (the inverse of decay chains).
                  JA: Automatically ensure that ptj and mmjj are below xqcut
                      when xqcut > 0, since ptj or mmjj > xqcut ruins matching.
                  OM: Add LSF to the list of supported cluster (thanks to Alexis).
                  OM: change the param_card reader for the restrict file.
                      This allow to restrict model with 3 lha id (or more)
                      (thanks to Eduardo Ponton).
                  OM: forbids to run 'generate events' with python 2.4.
                  OM: Include the configuration file in the .tar.gz created on 
                      the web (thanks to Simon) .
                  OM: Fix a Mac specific problem for edition of Delphes card.
                      (thanks to Sho Iwamoto).
                  OM: ALOHA modifications:
                       - Change sign convention for Epsilon (matching FR choices)
                       - For Fermion vertex forces that _1 always returns the  
                         incoming fermion and _2 returns the outcoming fermion. 
                         (This modifies conjugate routine output)
                       - Change the order of argument for conjugate routine
                         to expect IO order of fermion in all cases.
                       Note that the two last modifications matches MG5 conventions
                       and that those modifications correct bugs for interactions
                       a) subject to conjugate routine (i.e. if the model has 
                          majorana)                       
                       b) containing fermion momentum dependencies in the Lorentz
                          structure  
                       All model included by default in MG5 (in particular sm/mssm)
                       were not affected by those mismatch of conventions.
                       (Thanks to Benjamin fuks) 
                  OM: make acceptance test more silent.  
                  OM: return the correct error message when a compilation occur. 
                  OM: some code re-factoring.

1.4.2 (16/02/12) JA: Ensure that matching works properly with > 9 final state
                      particles (by increasing a buffer size in event output)
                 OM: add a command "import banner" in order to run a full run
                      from a given banner.
                 OM: Fix the Bug #921487, fixing a problem with home made model
                      In the definition of Particle/Anti-Particle. (Thanks Ben)
                 OM: Fix a formatting problem in me5_configuration.txt 
                      (Bug #930101) Thanks to Arian
                 OM: allow to run ./bin/mg5 BANNER_PATH and
                      ./bin/mg5 PROC_CARD_V4_PATH
                 OM: Various small fixes concerning the stability of the html 
                      output.
                 OM: Changes the server to download td since cp3wks05 has an 
                      harddisk failures.

1.4.1 (06/02/12) OM: Fix the fermion flow check which was wrongly failing on 
                      some model  (Thanks to Benjamin)
                 OM: Improve run organization efficiency (which speeds up the 
                      code on cluster) (Thanks to Johan)
                 OM: More secure html output (Thanks to Simon)

1.4.0 (04/02/12) OM: New user interface for the madevent run. Type:
                      1) (from madevent output) ./bin/madevent
                      2) (from MG5 command line) launch [MADEVENT_PATH] -i
                      This interface replaces various script like refine, 
                      survey, combine, run_..., rm_run, ...
                      The script generate_events still exists but now calls
                       ./bin/madevent. 
                 OM: For MSSM model, convert param_card to SLAH1. This card is
                      converted to SLAH2 during the MadEvent run since the UFO 
                      model uses SLAH2. This allows to use Pythia 6,
                      as well as having a coherent definition for the flavor.
                 JA+OM: For decay width computations, the launch command in 
                      addition to compute the width, creates a new param_card 
                      with the width set to the associated values, and with the 
                      Branching ratio associated (usefull for pythia). 
                 NOTE: This param_card makes sense for future run ONLY if all 
                      relevant decay are generated.
                 EXAMPLE: (after launch bin/mg5):
                       import model sm-full
                       generate t > b w+
                       define all = p b b~ l+ l- ta+ ta- vl vl~
                       add process w+ > all all
                       add process z > all all
                       define v = z w+ w-
                       add process h > all all
                       add process h > v v, v > all all
                       output
                       launch
                 OM: change output pythia8 syntax: If a path is specified this 
                      is considered as the output directory.
                 OM: Change the path of the madevent output files. This allows 
                      to run pythia/pgs/delphes mulitple times for the same set 
                      of events (with different pythia/... parameters).
                 OM: Madevent output is now insensitive to the relative path
                      to pythia-pgs, delphes, ... In consequence you don't need
                      anymore to have your directory at the same level as 
                      Template directory. 
                 OM: MadEvent checks that the param_card is coherent with the 
                      restriction used during the model generation. 
                 OM: Model restrictions will now also force opposite number to 
                      match (helpfull for constraining to rotation matrix).  
                 OM: Change the import command. It's now allowed to omit the 
                      type of import. The type is guessed automaticaly. 
                      This is NOT allowed on the web.
                 OM: Add a check that the fermion flow is coherent with the 
                      Lorentz structure associates to the vertex.
                 OM: Add a check that the color representation is coherent. 
                      This allow to detect/fix various problem linked
                      to some new models created by FR and SARAH.
                 OM: Change the default fortran compiler to gfortran.
                 OM: Add the possibility to force which fortran compiler will
                      be used, either via the configuration file or via the set 
                      command.
                 OM: Add the possibility to bypass the automatic opening of 
                      the web browser (via the configuration file: 
                      ./input/mg5_configuration.txt )
                 OM: add 'save options' command to save the current configuration 
                      in the configuration file. 
                 OM: Change the scheme of questions when running madevent and 
                      allow to specify in the command interface if you
                      want to run pythia/pgs/...
                      Allow to put the answers to the questions in the 
                      proc_card.dat.
                 OM: Add options for the display command:
                      a) display options: return the current option value. 
                        i.e. those set via the set command and/or via the 
                        configuration file
                      b) display variable NAME: return the current string 
                        representation of NAME and/or self.NAME .
                      c) display coupling_order: return the coupling orders with
                        their associated weight (for automatic order restriction)
                      d) display couplings now returns the list of all couplings
                        with the associated expression
                      e) display interactions [PART1] [PART2] [PART3] ...
                         display all interactions containing the particles set
                         in arguments 
                 OM: New Python script for the creation of the various html pages.
                      This Requires less disk access for the generation of the files.
                 OM: Modify error treatment, especially for Invalid commands
                      and Configuration problems.
                 JA: Ensure that we get zero cross section if we have
                      non-parton initial states with proton/antiproton beams
                 OM: Improve cluster support. MadEvent now supports PBS/Condor/SGE
                      Thanks to Arian Abrahantes for the SGE implementation.
                 OM: Improve auto-completion (better output/dealing with multi line/...)
                 OM: Improve the parallel suite and change the release script to run
                      some of the parallel tests. This ensures even higher stability 
                      of the  code for the future releases.
                 JA: Changed the way gridpacks work: Set granularity to 1
                      (so randomly select channels only if they should generate 
                      less than 1 event), but allowing channels to run down to a single
                      iteration. This removes all old problems with increased
                      variance for small channels in the gridpacks, while giving 
                      even faster event generation.

                 Thanks to Johan Alwall, Sho Iwamoto for all the important 
                 testing/bug reports.


1.3.33 (01/01/12) JA: Revisited colors for propagators in addmothers.f
                      to ensure that propagators in color flow
                      violating processes get the correct color
                      from initial state particles (thanks to
                      Michele Gabusi for forcing me to do this).

1.3.32 (21/12/11) JA: Fixed a bug in the PDF reweighting routine,
                      which caused skewed eta distributions for
                      matched samples with pdfwgt=T. Thanks to Giulio
                      Lenzi for finding this.
 
1.3.31 (29/11/11) OM: Fix a bug an overflow in RAMBO (affects standalone 
                     output only)
                  PdA (via OM): Change RS model (add a width to the spin2)
                  OM: Fix a bug in the cuts associate to  allowed mass of all 
                      neutrinos+leptons (thanks to Brock Tweedie for finding it)
                  OM: Remove some limitation in the name for the particles


1.3.30 (18/11/11) OM: Fix a bug for the instalation of pythia-pgs on a 64 bit
                      UNIX machine.
                  OM: If ROOTSYS is define but root in the PATH, add it 
                      automatically in create_matching_plots.sh
                     This is require for the UIUC cluster.

1.3.29 (16/11/11) OM: Fixed particle identities in the Feynman diagram drawing
                  JA: Fixed bug in pdf reweighting when external LHAPDF is used.
                  OM+JA: Simplify the compilation of pythia-pgs package.


1.3.28 (14/11/11) OM+JA: Fix special case when Lorentz structure combining
                      two different Majorana particles depends on the
                      incoming/outgoing status of the Majorana particles
                      (needed for MSSM with Goldstino).
                  JA: Fixed problem with colors in addmothers.f for complicated
                      multiparticle vertices and simplified color treatment 
                      (thanks to Gauthier Durieux for pointing this out).
                  JA: Further improved gridpack parameters
                  OM: Update the parallel test (now testing against MG5 1.3.3)
                  OM: Include some parallel test in the release script.


1.3.27 (05/11/11) JA: Fix bug in mirrored amplitudes (sometimes
                      amplitudes that should not be flagged as
                      mirrored were flagged as mirrored). Thanks
                      Marco Zaro for reporting this!
                  JA: Fix another problem getting enough events in
                      gridpack mode (it was not completely fixed in
                      v. 1.3.24). Thanks Alexis!
                  JA: Added "!" comments for all parameters in the default
                      run_card, since apparently this is still needed
                      for g77 to correctly read the parameters.
 
1.3.26 (31/10/11) JA: Fix color setting in MadEvent event file for
                      multiparticle vertices, which was not taken into
                      account in the upgrade in v. 1.3.18
                  OM: Fixed mmnl cut (inv. mass of all leptons and neutrinos)
                      which was never active.
                  OM: Fix td install in Linux were a chmod was missing

1.3.25 (27/10/11) JA: Ensure that the correct intermediate resonance
                      is always written in the event file, even when we
                      have resonances with identical properties.
                  OM: Fix the bug forcing to quit the web browser in order to
                      have MG5 continuing to run.
                  OM: Change the tutorial in order to allow open index.html
                      after the output command. 

1.3.24 (22/10/11) JA: Fix problem with getting enough events in gridpack
                      mode (this was broken in v. 1.3.11 when we moved
                      from events to luminocity in refine). Thanks to
                      Alexis Kalogeropoulos.

1.3.23 (19/10/11) JA: Allow user to set scales using setscales.f again 
                      (this was broken in v. 1.3.18). Thanks to Arindam Das.
                  JA: Ensure that the error message is displayed if the
                     "make" command is not installed on the system.
 
1.3.22 (12/10/11) JA: Fixed another bug (also introduced in 1.3.18), which 
                      could give the wrong ordering between the s-channel 
                      propagators for certain multiprocess cases (this
                      also lead to a hard stop, so don't worry, if you get 
                      your events, the bug doesn't affect you). Sorry about
                      that, this is what happens when you add a lot of
                      new functionality...

1.3.21 (12/10/11) OM: Add a new command: install.
                      This allow to install quite easily different package
                      devellop for Madgraph/MadEvent. The list of available
                      package are pythia-pgs/MadAnalysis/ExRootAnalysis/Delphes
                  OM: Adding TopEffth Model
                  OM: Improve display particles and autocompletion in
                      presence of nonpropagating particles
                  OM: Fix Aloha bug linked to four fermion operator
                  PA: fix the problem of degenerate color basis in the
                      diquark sextet model
                  JA: Fixed bug in cluster.f that created a hard stop,
                      introduced in 1.3.18.

1.3.20 (09/10/11) JA: Fixed bug in myamp.f that created a hard stop
                      error for certain cases with many processes with
                      different propagators in the same subprocess dir.

1.3.19 (06/10/11) JA: Fixed problem with SubProcesses makefile on Linux,
                      introduced in 1.3.18.

1.3.18 (04/10/11) JA: Use model information to determine color of particles
                      for reweighting and propagator color info.
                  JA: Changed the definition of "forbidden s-channels"
                      denoted by "$" to exclude on-shell s-channels while
                      keeping all diagrams (i.e., complemetary to the decay
                      chain formalism). This reduces the problems with 
                      gauge invariance compared to previously.
                      "Onshell" is as usual defined by the "bwcutoff" flag 
                      in the run_card.dat.
                  JA: Enable proper 4-flavor matching (such as gg>hbb~+jets)
                      Note that you need the Pythia/PGS package v. 2.1.9 or 
                      later to use with 4F matching.
                      Changes include: alpha_s reweighting also for b vertices,
                      new scale treatment (mu_F for pp>hbb~ is (pT_b^max*m_Th)),
                      no clustering of gluons to final-state massive particles
                      in MadEvent.
                  JA: Ensure that factorization scale settings and matching works
                      also in singlet t-channel exchange processes like
                      single top and VBF. The dynamic factorization
                      scale is given by the pT of the scattered quark
                      (on each side of the event).
                Note: You need the Pythia/PGS package v. 2.1.10 or later
                      to use with VBF matching, to ensure that both radiated
                      and scattered partons are treated correctly
                      - scattered partons need to be excluded from the matching,
                      since their pT can be below QCUT. An even better
                      treatment would require to individually shower and match
                      the two sides in Pythia, which is not presently possible.
                Note: In the matched 4-flavor process p p > t b~ j $ w+ w- t~ +
                      p p > t b~ j j $ w+ w- t~, there is an admixture
                      of t-channel single top (with up to 1 radiated jet) 
                      and s-channel single top (with up to 2 radiated jets). 
                      In this case, the automatic determination of maximum 
                      multiplicity sample doesn't work (since max in the file 
                      will be 2 jets, but for t-channel max is 1 jet).
                      So MAXJETS=1 must be specified in the pythia_card.dat.
                  JA: Fixed pdf reweighting for matching, which due to a mistake
                      had never been activated.
                  JA: Improved phase space integration presetting further by 
                      taking into account special cuts like xpt, ht etc.
                  JA: Introduce new convention for invariant mass cuts
                      - if max < min, exclude intermediate range
                      (allows to exclude W/Z dijet resonances in VBF processes)

1.3.17 (30/09/11) OM: Fix a crash created by ALOHA when it tries to create the full
                      set of ALOHA routines (pythia8 output only).

1.3.16 (11/09/11) JA: Fixed the problem from 1.3.12.

1.3.15 (09/09/11) OM: remove the fix of 1.3.12
                      (No events in output for some given processes)

1.3.14 (08/09/11) OM: Fix a bug in the RS model introduced in 1.3.8

1.3.13 (05/09/11) JA: Fixed bug with cut_decays=F which removed cuts also for
                      non-decay products in certain channels if there is
                      a forced decay present. Note that this does not affect
                      xqcut, only pt, minv and eta cuts.
                  JA: If non-zero phase space cutoff, don't use minimum of
                      1 GeV (this allows to go to e.g. 2m_e invariant mass for
                      \gamma* > e+ e-).

1.3.12 (01/09/11) JA: Fixed problem with decay chains when different decays
                      result in identical final states, such as
                      p p > go go, (go > b1/b1~ b/b~, b1/b1~ > b/b~ n1)
                      (only one of the decay chains was chosen, instead of
                      all 3 combinations (b1,b1), (b1,b1~), (b1~,b1~))
                  JA: Allow for overall orders also with grouped subprocesses
                  JA: Ensure that only leading color flows are included in event
                      output (so no singlet flows from color octets).
                  JA: Fixed small bug in fermion flow determination for multifermion
                      vertices.

1.3.11 (26/08/11) JA: Improved precision of "survey" by allowing 4th and 5th 
                      iteration if accuracy after 3 iterations < 10%.
                  JA: Subdivide BW in phase space integration for conflicting BWs 
                      also for forced decays, to improve generation with large
                      bwcutoff in e.g. W+ W- production with decays.
                  JA: Do refine using luminocity instead of number of events,
                      to work with badly determined channels.
                  JA: Don't use BW for shat if mass > sqrt(s).
                  JA: Fixed insertion of colors for octet resonances decaying to 
                      octet+singlet (thanks Bogdan for finding this)

1.3.10 (23/08/11) OM: Update ALOHA version
                  OM: increase waiting time for jobs to write physically the results on
                      the disks (in ordre to reduce trouble on the cluster).

1.3.9 (01/08/11)  OM: Add a new model DY_SM (arXiv:1107.5830). Thanks to Neil 
                      for the generation of the model 

1.3.8 (25/07/11)  JA: Replace the SM and HEFT models with latest versions using
                      the Wolfenstein parameterization for the CKM matrix.
                  JA: Implemented reading of the new UFO information about
                      coupling orders (order hierarchy and expansion_order).
                  JA: New "coupling order" specification WEIGHTED which checks
                      for  sum of coupling orders weighted by their hierarchy.
                  JA: Implemented optimal coupling orders for processes from any
                      model if no coupling orders specified.

1.3.7 (21/07/11)  JA: Fix makefiles for some v4 models that were forgotten
                      in v. 1.3.5

1.3.6 (18/07/11)  OM: Ensure that the new makefiles work on the web

1.3.5 (14/07/11): JA: New organization of make files, ensure that compilation works 
                      for all modes (with/without LHAPDF, static/dynamic, 
                      regular/gridpack) for both Linux and Mac OS X (be careful with 
                      dynamic libraries on Mac OS X though, since it seems that 
                      common blocks might not work properly)
                  JA: Fixed proper error messages and clean stop for compilation 
                      errors during MadEvent run.

1.3.4 (05/07/11): OM: More informative error message when a compilation error occurs

1.3.3 (29/06/11): JA: Fixed diagram symmetry for case when there are
                      no 3-vertex-only diagrams
                  JA (by OM): More informative error when trying to generate invalid 
                      pythia8 process

1.3.2 (14/06/11): OM: Fix fortran output when a model is case sensitive 
                        (Bug if a coupling was depending of a case sensitive parameter)
                  SdV: Remove a annoying print in the new cuts (added in 1.3.0)
                  OM: Fix a compilation problem in the standalone cpp output

1.3.1 (02/06/11): JA: Fixed missing file bug with the introduction of
                      inclusive HT cut

1.3.0 (02/06/11): JA: Allow for grouped subprocesses also for MG4 models
                  JA: Improved multiprocess diagram generation to reuse
                      diagrams for crossed processes
                  JA: Automatic optimization of order of particles in
                      multiparticle labels for optimal multiprocess generation
                  JA: Improved efficiency of identification of identical
                      matrix elements
                  JA: Improved identification of diagrams with identical
                      divergency structure for grouped subprocesses
                  JA: Included more fine-grained run options in the
                      run_card, including helicity summation options,
                      whether or not to set ptj and mjj automatically
                      based on xqcut, etc.
                  JA: Fixed some minor array limit and arithmetics warnings
                      for extreme decay and decay chain processes.
                  SdV: Added cuts on H_T(all jets, light and b)
                  OM: Fixed minor bug related to cluster option in launch

1.2.4 (15/05/11): JA: Fixed long-standing bug in DECAY relating to
                      the cross section info in <init> block, and
                      fixed parameter reading for MG5 SM model.

1.2.3 (11/05/11): JA: Fixed problem with scale choice in processes with mixed 
                      QED/QCD orders, e.g. p p > t t~ QED=2. Note that this fix
                      doesn't work for p p > t t~ j j QED=4 which should still
                      be avoided.
                  JA: Added the ptllmin/max options in the default run_card.dat

1.2.2 (09/05/11): OM: fix ALOHA symmetries creating not gauge invariant result 
                      for scalar octet

1.2.1 (08/05/11): OM: reduce the quantity of RAM use by matrix.f
                  OM: support speed of psyco if this python module is installed
                  OM: fix a minor bug in the model parsing
                  OM: add the check of valid model.pkl also for v4 model
                  OM: add a check that UpdatesNotes is up-to-date when
                      making a release
                  JA: Fixed problem in phase space generation for
                      s-channel mass > s_tot

1.2.0 (05/05/11): OM: minor fixes on check charge conjugation
                  OM: add a check on the path for the validity of the model.pkl
                  JA: Fixed problem with combine_runs on certain compilers

1.1.2 (03/05/11): OM+JA: Fixed problem for models with multiple
                      interactions for the same set of particles,
                      introduced in v. 1.1.1
 
1.1.1 (02/05/11): JA: Replaced (slow) diagram symmetry determination by
                      evaluation with fast identification based on diagram tags.
                  JA: Replacing the "p=-p" id=0 vertex produced by diagram 
                      generation algorithm already in the diagram generation,
                      simplifying drawing, helas objects and color.
                  JA: Fixed compiler warnings for unary operator.
                  JA: Always set all coupling orders for diagrams
                      (needed for NLO implementations).
                  OM: Improved and more elegant "open" implementation for
                      the user interface.
                  OM: minor fixes related to checking the gauge

1.1.0 (21/04/11): JA: Removed hard limit on number of external particles in 
                      MadEvent, allowing for unlimited length decay chains there
                      (up to 14 final state particles successfully integrated).
                  JA: Improved helicity selection and automatic full helicity 
                      sum if needed. Optimization of run parameters.
                  JA: New flag in run_card.dat to decide whether basic cuts
                      are applied to decay products or not.
                  OM: Merged ALOHA calls for different lorentz structures 
                      with the same color structures, increasing the speed and 
                      efficiency of matrix element evaluations.
                  OM: Added new "open" command in command line interface,
                      allowing to open standard file types directly.
                      Automatically open crossx.html at launch.
                  JA: Fixed MadEvent bugs for multiparton processes with 
                      conflicting decays and some faulty array limits.
                  JA: Suppressed scary but irrelevant warnings for compiling 
                      2->1 and 1->2 processes in MadEvent.
                  JA: Pythia 8 output further optimized.
                  JA, OM: Several minor fixes relating to user interface etc.

1.0.0 (12/04/11): Official release of MadGraph 5. Some of the features:
                  - Complete FeynRules compatibility through the UFO interface
                  - Automatic writing of HELAS routines for any model in
                    Fortran, C++ or Python through ALOHA
                  - Matrix element output in Fortran, C++ or Python
                  - Output formats: MadEvent, Pythia 8, Standalone (Fortran/C++)
                  - Support for spin 0, 1/2, 1, 2 particles
                  - Support for color 1, 3, 6, 8
                  - Revamped MadEvent with improved subprocess directory 
                    organization and vastly increased speed and stability
                  - Unlimited length decay chains (up to 12 final state
                    particles tested with MadEvent, see v. 1.0.1)
                  - Process checks for new model implementations
                  - ...and much more (see paper "MadGraph 5: Going Beyond")<|MERGE_RESOLUTION|>--- conflicted
+++ resolved
@@ -1,6 +1,5 @@
 Update notes for MadGraph5_aMC@NLO (in reverse time order)
 
-<<<<<<< HEAD
 2.3.3(XX/XX/XX)
         OM: Allow new syntax for the param_card: instead of an entry you can enter scan:[val1, val2,...]
             To perform a scan on this parameter.
@@ -18,10 +17,9 @@
 	OM: remove the addmasses.py script of running by default on gridpack mode. 
             if you want to have it running, you just have to rename the file madevent/bin/internal/addmasses_optional.py to
  	    madevent/bin/internal/addmasses_optional.py and it will work as before. (Do not work with SysCalc tag)
-=======
-2.3.3 (06/09/15)
+
+2.3.2.2 (06/09/15)
         VH: Finalized the MG5aMC-GoSam interface
->>>>>>> 1d4c81b6
 
 2.3.2(20/08/15)   
         OM: Improve reweighting module. (https://cp3.irmp.ucl.ac.be/projects/madgraph/wiki/Reweight)

Update notes for MadGraph 5 (in reverse time order)

<<<<<<< HEAD
1.3.15 (09/09/11) JA: Fixed pdf reweighting for matching, which due to a mistake
                      had never been activated
                  JA: Enable proper 4-flavor matching (such as gg>hbb~+jets)
                      Note that you need the Pythia/PGS package v. 2.1.9 or 
                      later to use with 4F matching.
                      Changes include: alpha_s reweighting also for b vertices,
                      new scale treatment (mu_F for pp>hbb~ is (pT_b^max m_Th)),
                      no clustering of gluons to final-state massive particles
                      in MadEvent.
                  JA: Improved phase space integration presetting further by 
                      taking into account special cuts like xpt, ht etc.
		  JA: Ensure that factorization scale settings and matching works
                      also in singlet t-channel exchange processes like
                      single top and VBF.
                  JA: Introduce new convention for invariant mass cuts
                      - if max < min, exclude intermediate range
                      (allows to exclude W/Z dijet resonances in VBF processes)
=======
1.3.16 (11/09/11) JA: Fixed the problem from 1.3.12.

1.3.15 (09/09/11) OM: remove the fix of 1.3.12
                      (No events in output for some given processes)
>>>>>>> bc7c78d2

1.3.14 (08/09/11) OM: Fix a bug in the RS model introduced in 1.3.8

1.3.13 (05/09/11) JA: Fixed bug with cut_decays=F which removed cuts also for
                      non-decay products in certain channels if there is
                      a forced decay present. Note that this does not affect
                      xqcut, only pt, minv and eta cuts.
                  JA: If non-zero phase space cutoff, don't use minimum of
                      1 GeV (this allows to go to e.g. 2m_e invariant mass for
                      \gamma* > e+ e-).

1.3.12 (01/09/11) JA: Fixed problem with decay chains when different decays
                      result in identical final states, such as
                      p p > go go, (go > b1/b1~ b/b~, b1/b1~ > b/b~ n1)
		      (only one of the decay chains was chosen, instead of
                      all 3 combinations (b1,b1), (b1,b1~), (b1~,b1~))
                  JA: Allow for overall orders also with grouped subprocesses
                  JA: Ensure that only leading color flows are included in event
                      output (so no singlet flows from color octets).
                  JA: Fixed small bug in fermion flow determination for multifermion
                      vertices.

1.3.11 (26/08/11) JA: Improved precision of "survey" by allowing 4th and 5th 
                      iteration if accuracy after 3 iterations < 10%.
                  JA: Subdivide BW in phase space integration for conflicting BWs 
                      also for forced decays, to improve generation with large
                      bwcutoff in e.g. W+ W- production with decays.
                  JA: Do refine using luminocity instead of number of events,
                      to work with badly determined channels.
                  JA: Don't use BW for shat if mass > sqrt(s).
                  JA: Fixed insertion of colors for octet resonances decaying to 
                      octet+singlet (thanks Bogdan for finding this)

1.3.10 (23/08/11) OM: Update ALOHA version
                  OM: increase waiting time for jobs to write physically the results on
                      the disks (in ordre to reduce trouble on the cluster).

1.3.9 (01/08/11)  OM: Add a new model DY_SM (arXiv:1107.5830). Thanks to Neil
                      for the generation of the model 

1.3.8 (25/07/11)  JA: Replace the SM and HEFT models with latest versions using
                      the Wolfenstein parameterization for the CKM matrix.
                  JA: Implemented reading of the new UFO information about
                      coupling orders (order hierarchy and expansion_order).
                  JA: New "coupling order" specification WEIGHTED which checks
                      for  sum of coupling orders weighted by their hierarchy.
                  JA: Implemented optimal coupling orders for processes from any
                      model if no coupling orders specified.

1.3.7 (21/07/11)  JA: Fix makefiles for some v4 models that were forgotten
                      in v. 1.3.5

1.3.6 (18/07/11)  OM: Ensure that the new makefiles work on the web

1.3.5 (14/07/11): JA: New organization of make files, ensure that compilation works 
                      for all modes (with/without LHAPDF, static/dynamic, 
                      regular/gridpack) for both Linux and Mac OS X (be careful with 
                      dynamic libraries on Mac OS X though, since it seems that 
                      common blocks might not work properly)
                  JA: Fixed proper error messages and clean stop for compilation 
                      errors during MadEvent run.

1.3.4 (05/07/11): OM: More informative error message when a compilation error occurs

1.3.3 (29/06/11): JA: Fixed diagram symmetry for case when there are
                      no 3-vertex-only diagrams
                  JA (by OM): More informative error when trying to generate invalid 
                      pythia8 process

1.3.2 (14/06/11): OM: Fix fortran output when a model is case sensitive 
      		      (Bug if a coupling was depending of a case sensitive parameter)
                  SdV: Remove a annoying print in the new cuts (added in 1.3.0)
		  OM: Fix a compilation problem in the standalone cpp output

1.3.1 (02/06/11): JA: Fixed missing file bug with the introduction of
                      inclusive HT cut

1.3.0 (02/06/11): JA: Allow for grouped subprocesses also for MG4 models
                  JA: Improved multiprocess diagram generation to reuse
                      diagrams for crossed processes
                  JA: Automatic optimization of order of particles in
                      multiparticle labels for optimal multiprocess generation
                  JA: Improved efficiency of identification of identical
                      matrix elements
                  JA: Improved identification of diagrams with identical
                      divergency structure for grouped subprocesses
                  JA: Included more fine-grained run options in the
                      run_card, including helicity summation options,
                      whether or not to set ptj and mjj automatically
                      based on xqcut, etc.
                  JA: Fixed some minor array limit and arithmetics warnings
                      for extreme decay and decay chain processes.
                  SdV: Added cuts on H_T(all jets, light and b)
                  OM: Fixed minor bug related to cluster option in launch

1.2.4 (15/05/11): JA: Fixed long-standing bug in DECAY relating to
                      the cross section info in <init> block, and
                      fixed parameter reading for MG5 SM model.

1.2.3 (11/05/11): JA: Fixed problem with scale choice in processes with mixed 
                      QED/QCD orders, e.g. p p > t t~ QED=2. Note that this fix
                      doesn't work for p p > t t~ j j QED=4 which should still
                      be avoided.
		  JA: Added the ptllmin/max options in the default run_card.dat

1.2.2 (09/05/11): OM: fix ALOHA symmetries creating not gauge invariant result 
                      for scalar octet

1.2.1 (08/05/11): OM: reduce the quantity of RAM use by matrix.f
      	          OM: support speed of psyco if this python module is installed
                  OM: fix a minor bug in the model parsing
                  OM: add the check of valid model.pkl also for v4 model
                  OM: add a check that UpdatesNotes is up-to-date when
                      making a release
                  JA: Fixed problem in phase space generation for
                      s-channel mass > s_tot

1.2.0 (05/05/11): OM: minor fixes on check charge conjugation
                  OM: add a check on the path for the validity of the model.pkl
                  JA: Fixed problem with combine_runs on certain compilers

1.1.2 (03/05/11): OM+JA: Fixed problem for models with multiple
                      interactions for the same set of particles,
                      introduced in v. 1.1.1
 
1.1.1 (02/05/11): JA: Replaced (slow) diagram symmetry determination by
                      evaluation with fast identification based on diagram tags.
                  JA: Replacing the "p=-p" id=0 vertex produced by diagram 
                      generation algorithm already in the diagram generation,
                      simplifying drawing, helas objects and color.
                  JA: Fixed compiler warnings for unary operator.
                  JA: Always set all coupling orders for diagrams
                      (needed for NLO implementations).
                  OM: Improved and more elegant "open" implementation for
                      the user interface.
                  OM: minor fixes related to checking the gauge

1.1.0 (21/04/11): JA: Removed hard limit on number of external particles in 
                      MadEvent, allowing for unlimited length decay chains there
                      (up to 14 final state particles successfully integrated).
                  JA: Improved helicity selection and automatic full helicity 
                      sum if needed. Optimization of run parameters.
                  JA: New flag in run_card.dat to decide whether basic cuts
                      are applied to decay products or not.
                  OM: Merged ALOHA calls for different lorentz structures 
                      with the same color structures, increasing the speed and 
                      efficiency of matrix element evaluations.
                  OM: Added new "open" command in command line interface,
                      allowing to open standard file types directly.
                      Automatically open crossx.html at launch.
                  JA: Fixed MadEvent bugs for multiparton processes with 
                      conflicting decays and some faulty array limits.
                  JA: Suppressed scary but irrelevant warnings for compiling 
                      2->1 and 1->2 processes in MadEvent.
                  JA: Pythia 8 output further optimized.
                  JA, OM: Several minor fixes relating to user interface etc.

1.0.0 (12/04/11): Official release of MadGraph 5. Some of the features:
                  - Complete FeynRules compatibility through the UFO interface
                  - Automatic writing of HELAS routines for any model in
                    Fortran, C++ or Python through ALOHA
                  - Matrix element output in Fortran, C++ or Python
                  - Output formats: MadEvent, Pythia 8, Standalone (Fortran/C++)
                  - Support for spin 0, 1/2, 1, 2 particles
                  - Support for color 1, 3, 6, 8
                  - Revamped MadEvent with improved subprocess directory 
                    organization and vastly increased speed and stability
                  - Unlimited length decay chains (up to 12 final state
                    particles tested with MadEvent, see v. 1.0.1)
                  - Process checks for new model implementations
                  - ...and much more (see paper "MadGraph 5: Going Beyond")<|MERGE_RESOLUTION|>--- conflicted
+++ resolved
@@ -1,7 +1,6 @@
 Update notes for MadGraph 5 (in reverse time order)
 
-<<<<<<< HEAD
-1.3.15 (09/09/11) JA: Fixed pdf reweighting for matching, which due to a mistake
+1.3.17 (16/09/11) JA: Fixed pdf reweighting for matching, which due to a mistake
                       had never been activated
                   JA: Enable proper 4-flavor matching (such as gg>hbb~+jets)
                       Note that you need the Pythia/PGS package v. 2.1.9 or 
@@ -18,12 +17,11 @@
                   JA: Introduce new convention for invariant mass cuts
                       - if max < min, exclude intermediate range
                       (allows to exclude W/Z dijet resonances in VBF processes)
-=======
+
 1.3.16 (11/09/11) JA: Fixed the problem from 1.3.12.
 
 1.3.15 (09/09/11) OM: remove the fix of 1.3.12
                       (No events in output for some given processes)
->>>>>>> bc7c78d2
 
 1.3.14 (08/09/11) OM: Fix a bug in the RS model introduced in 1.3.8
 

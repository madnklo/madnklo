--- conflicted
+++ resolved
@@ -1,19 +1,16 @@
 Update notes for MadGraph5_aMC@NLO (in reverse time order)
 
-<<<<<<< HEAD
-2.3.4(XX/XX/XX)
+2.4.0(XX/XX/XX)
         MZ: new NLO generation mode. It is more efficient from the memory and CPU point of 
-            view. Many thanks to Josh Bendavid for his fundamental contribution for this
+            view, in particular for high-multiplicity processes. 
+            Many thanks to Josh Bendavid for his fundamental contribution for this.
             The mode can be enabled with
             > set low_mem_multicore_nlo_generation True
             before generating the process.
-=======
-2.4.0(XX/XX/XX)
         VH: Interfaced MadLoop to Samurai and Ninja (the latter is now the default)
         OM: Adding the possibility to use new syntax for tree-level processes:
             QED==2 and QCD>2: The first allows to select exactly a power of the coupling (at amplitude level
             While the second ask for a minimum value.   
->>>>>>> a3c56c4e
         RF: In the PDF uncertainty for fixed-order NLO runs, variations of alphaS were not included.
         OM: In MLM matching, fix a bug where the alpha_s reweighting was not fully applied on some events. 
             (This was leading to effects smaller than the theoretical uncertainty)

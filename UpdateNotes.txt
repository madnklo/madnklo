--- conflicted
+++ resolved
@@ -1,6 +1,5 @@
 Update notes for MadGraph5_aMC@NLO (in reverse time order)
 
-<<<<<<< HEAD
 2.3.0(XX/XX/XX) OM+VH: Adding the possibility to compute cross-section for loop-induced process
                 OM: New MultiCore class with better thread support
                 OM+VH: Change the handling of the run_card.
@@ -12,10 +11,7 @@
                 RF: Fixed a bug in the aMCfast/APPLGrid interface introduced in version 2.2.3
 		RF: Fixed a bug in the setting of the integration grids (LO process generation) for the minimum
 		    energy needed for photons. The bug did not lead to any bias in event generation.
-=======
-2.3.0(XX/XX/15) RF: Fixed a bug in the aMCfast/APPLGrid interface introduced in version 2.2.3
 		RF: Re-factoring of the structure of the code for NLO+PS computations.
->>>>>>> bf4d6af3
 
 2.2.3(10/02/15) RF: Re-factoring of the structure of the code for fNLO computations.
                 OM: Fix a bug in MadWeight (correlated param_card was not creating the correct input file)

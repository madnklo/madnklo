--- conflicted
+++ resolved
@@ -1,7 +1,6 @@
 Update notes for MadGraph 5 (in reverse time order)
 
-<<<<<<< HEAD
-2.0.0.beta2(xx/xx/12) MG5 Team: Include 1.5.4 modification
+2.0.0.beta2(xx/xx/12) MG5 Team: Include 1.5.4+1.5.5 modification
 
 2.0.0.beta1(31/10/12) aMCatNLO Team: First public (beta) version of aMCatNLO.
                         In order to learn aMCatNLO, please do "tutorial aMCatNLO"
@@ -9,7 +8,6 @@
                         information.
 
 
-=======
 1.5.5 (18/11/12)  JA: Fixed Bug #1078168, giving asymmetries in X+gamma generation
                       (e.g. Z+gamma) when ickkw=1 and pdfwgt=T. Thanks Irakli!
                   JA: Ensure that t-channel single top gives non-zero cross section
@@ -22,7 +20,6 @@
                       changing the gauge correctly.
                   OM: Improvment in LSF cluster support (see bug #1071765) Thanks to
                       Brian Dorney.
->>>>>>> c60def3b
 
 1.5.4 (11/11/12)  JA: Fixed bug in combine_runs.py (introduced in v. 1.5.0) for
                       processes with 5 final-state particles, which might prevent

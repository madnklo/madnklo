Update notes for MadGraph 5 (in reverse time order)

<<<<<<< HEAD
1.4.0 (XX/XX/XX): OM: New structure for madevent script (./bin/madevent)
                      allowing to have an interface similar to MG5 
                      for running madevent.
                      (accessible from MG5 via launch [DIR] -i)
		      This script replaces most of the script present before in 
		      ./bin/ (such as survey/refine/combine/run_XXXX/multi_run/plot)
		      The script generate_events still exists but call itself 
                      ./bin/madevent. 
                  OM: Madevent check that the param_card is coherent with the 
                      restriction use during the model generation. 
                  OM: FOR MSSM model, pass param_card in SLAH1. This card will 
                      be converted to the SLAH2 during the run since the UFO 
                      model use SLAH2. This allow to use the pythia6 matching, 
                      as well as have a coherent definition for the flavor.
                  OM: Change the import command. It's now allow to ommit the 
                      type of import. This one will be guess automaticaly. 
                      This is NOT allowed on the web.
                  OM: Add the possibility to force which fortran compiler will 
                      be use. Either via the configuration file or via the set 
                      command.
                  OM: Change the scheme of question when running madevent.
                  OM: Add three options for display command and modify a fourth one:
                      a) display options: return the current option value. 
                        i.e. those set via the set command and/or via the 
                        configuration file
                      b) display variable NAME: return the current string 
                        representation of NAME and/or self.NAME .
                      c) display coupling_order: return the coupling order with 
		        their associate weight (for automatic order restriction)
		      d) display couplings returns now the list of all couplings
		        with the associate formula 
	          OM: New Python script for the creation of the crossx.html page
                      Requiring less disk access for the generation of the file.
                  OM: Modify the gestion of error, especially for Invalid command.
                      Configuration problem.

=======
1.3.25 (27/10/11) JA: Ensure that the correct intermediate resonance
                      is always written in the event file, even when we
                      have resonances with identical properties.
 		  OM: Fix the bug forcing to quit the web browse in order to
		      have MG5 continuing to run.
		  OM: Change the tutorial in order to allow open index.html
		      after the output command. 
 
>>>>>>> 683ea37c
1.3.24 (22/10/11) JA: Fix problem with getting enough events in gridpack
                      mode (this was broken in v. 1.3.11 when we moved
                      from events to luminocity in refine). Thanks to
                      Alexis Kalogeropoulos.

1.3.23 (19/10/11) JA: Allow user to set scales using setscales.f again 
                      (this was broken in v. 1.3.18). Thanks to Arindam Das.
                  JA: Ensure that the error message is displayed if the
                     "make" command is not installed on the system.
 
1.3.22 (12/10/11) JA: Fixed another bug (also introduced in 1.3.18), which 
                      could give the wrong ordering between the s-channel 
                      propagators for certain multiprocess cases (this
                      also lead to a hard stop, so don't worry, if you get 
                      your events, the bug doesn't affect you). Sorry about
                      that, this is what happens when you add a lot of
                      new functionality...

1.3.21 (12/10/11) OM: Add a new command: install.
                      This allow to install quite easily different package
                      devellop for Madgraph/MadEvent. The list of available
                      package are pythia-pgs/MadAnalysis/ExRootAnalysis/Delphes
                  OM: Adding TopEffth Model
                  OM: Improve display particles and autocompletion in
                      presence of nonpropagating particles
                  OM: Fix Aloha bug linked to four fermion operator
                  PA: fix the problem of degenerate color basis in the
                      diquark sextet model
                  JA: Fixed bug in cluster.f that created a hard stop,
                      introduced in 1.3.18.

1.3.20 (09/10/11) JA: Fixed bug in myamp.f that created a hard stop
                      error for certain cases with many processes with
                      different propagators in the same subprocess dir.

1.3.19 (06/10/11) JA: Fixed problem with SubProcesses makefile on Linux,
                      introduced in 1.3.18.

1.3.18 (04/10/11) JA: Use model information to determine color of particles
                      for reweighting and propagator color info.
                  JA: Changed the definition of "forbidden s-channels"
                      denoted by "$" to exclude on-shell s-channels while
                      keeping all diagrams (i.e., complemetary to the decay
                      chain formalism). This reduces the problems with 
                      gauge invariance compared to previously.
                      "Onshell" is as usual defined by the "bwcutoff" flag 
                      in the run_card.dat.
                  JA: Enable proper 4-flavor matching (such as gg>hbb~+jets)
                      Note that you need the Pythia/PGS package v. 2.1.9 or 
                      later to use with 4F matching.
                      Changes include: alpha_s reweighting also for b vertices,
                      new scale treatment (mu_F for pp>hbb~ is (pT_b^max*m_Th)),
                      no clustering of gluons to final-state massive particles
                      in MadEvent.
		  JA: Ensure that factorization scale settings and matching works
                      also in singlet t-channel exchange processes like
                      single top and VBF. The dynamic factorization
                      scale is given by the pT of the scattered quark
                      (on each side of the event).
                Note: You need the Pythia/PGS package v. 2.1.10 or later
                      to use with VBF matching, to ensure that both radiated
                      and scattered partons are treated correctly
                      - scattered partons need to be excluded from the matching,
                      since their pT can be below QCUT. An even better
                      treatment would require to individually shower and match
                      the two sides in Pythia, which is not presently possible.
                Note: In the matched 4-flavor process p p > t b~ j $ w+ w- t~ +
                      p p > t b~ j j $ w+ w- t~, there is an admixture
                      of t-channel single top (with up to 1 radiated jet) 
                      and s-channel single top (with up to 2 radiated jets). 
                      In this case, the automatic determination of maximum 
                      multiplicity sample doesn't work (since max in the file 
                      will be 2 jets, but for t-channel max is 1 jet).
                      So MAXJETS=1 must be specified in the pythia_card.dat.
                  JA: Fixed pdf reweighting for matching, which due to a mistake
                      had never been activated.
                  JA: Improved phase space integration presetting further by 
                      taking into account special cuts like xpt, ht etc.
                  JA: Introduce new convention for invariant mass cuts
                      - if max < min, exclude intermediate range
                      (allows to exclude W/Z dijet resonances in VBF processes)

1.3.17 (30/09/11) OM: Fix a crash created by ALOHA when it tries to create the full
                      set of ALOHA routines (pythia8 output only).

1.3.16 (11/09/11) JA: Fixed the problem from 1.3.12.

1.3.15 (09/09/11) OM: remove the fix of 1.3.12
                      (No events in output for some given processes)

1.3.14 (08/09/11) OM: Fix a bug in the RS model introduced in 1.3.8

1.3.13 (05/09/11) JA: Fixed bug with cut_decays=F which removed cuts also for
                      non-decay products in certain channels if there is
                      a forced decay present. Note that this does not affect
                      xqcut, only pt, minv and eta cuts.
                  JA: If non-zero phase space cutoff, don't use minimum of
                      1 GeV (this allows to go to e.g. 2m_e invariant mass for
                      \gamma* > e+ e-).

1.3.12 (01/09/11) JA: Fixed problem with decay chains when different decays
                      result in identical final states, such as
                      p p > go go, (go > b1/b1~ b/b~, b1/b1~ > b/b~ n1)
		      (only one of the decay chains was chosen, instead of
                      all 3 combinations (b1,b1), (b1,b1~), (b1~,b1~))
                  JA: Allow for overall orders also with grouped subprocesses
                  JA: Ensure that only leading color flows are included in event
                      output (so no singlet flows from color octets).
                  JA: Fixed small bug in fermion flow determination for multifermion
                      vertices.

1.3.11 (26/08/11) JA: Improved precision of "survey" by allowing 4th and 5th 
                      iteration if accuracy after 3 iterations < 10%.
                  JA: Subdivide BW in phase space integration for conflicting BWs 
                      also for forced decays, to improve generation with large
                      bwcutoff in e.g. W+ W- production with decays.
                  JA: Do refine using luminocity instead of number of events,
                      to work with badly determined channels.
                  JA: Don't use BW for shat if mass > sqrt(s).
                  JA: Fixed insertion of colors for octet resonances decaying to 
                      octet+singlet (thanks Bogdan for finding this)

1.3.10 (23/08/11) OM: Update ALOHA version
                  OM: increase waiting time for jobs to write physically the results on
                      the disks (in ordre to reduce trouble on the cluster).

1.3.9 (01/08/11)  OM: Add a new model DY_SM (arXiv:1107.5830). Thanks to Neil 
                      for the generation of the model 

1.3.8 (25/07/11)  JA: Replace the SM and HEFT models with latest versions using
                      the Wolfenstein parameterization for the CKM matrix.
                  JA: Implemented reading of the new UFO information about
                      coupling orders (order hierarchy and expansion_order).
                  JA: New "coupling order" specification WEIGHTED which checks
                      for  sum of coupling orders weighted by their hierarchy.
                  JA: Implemented optimal coupling orders for processes from any
                      model if no coupling orders specified.

1.3.7 (21/07/11)  JA: Fix makefiles for some v4 models that were forgotten
                      in v. 1.3.5

1.3.6 (18/07/11)  OM: Ensure that the new makefiles work on the web

1.3.5 (14/07/11): JA: New organization of make files, ensure that compilation works 
                      for all modes (with/without LHAPDF, static/dynamic, 
                      regular/gridpack) for both Linux and Mac OS X (be careful with 
                      dynamic libraries on Mac OS X though, since it seems that 
                      common blocks might not work properly)
                  JA: Fixed proper error messages and clean stop for compilation 
                      errors during MadEvent run.

1.3.4 (05/07/11): OM: More informative error message when a compilation error occurs

1.3.3 (29/06/11): JA: Fixed diagram symmetry for case when there are
                      no 3-vertex-only diagrams
                  JA (by OM): More informative error when trying to generate invalid 
                      pythia8 process

1.3.2 (14/06/11): OM: Fix fortran output when a model is case sensitive 
      		      (Bug if a coupling was depending of a case sensitive parameter)
                  SdV: Remove a annoying print in the new cuts (added in 1.3.0)
		  OM: Fix a compilation problem in the standalone cpp output

1.3.1 (02/06/11): JA: Fixed missing file bug with the introduction of
                      inclusive HT cut

1.3.0 (02/06/11): JA: Allow for grouped subprocesses also for MG4 models
                  JA: Improved multiprocess diagram generation to reuse
                      diagrams for crossed processes
                  JA: Automatic optimization of order of particles in
                      multiparticle labels for optimal multiprocess generation
                  JA: Improved efficiency of identification of identical
                      matrix elements
                  JA: Improved identification of diagrams with identical
                      divergency structure for grouped subprocesses
                  JA: Included more fine-grained run options in the
                      run_card, including helicity summation options,
                      whether or not to set ptj and mjj automatically
                      based on xqcut, etc.
                  JA: Fixed some minor array limit and arithmetics warnings
                      for extreme decay and decay chain processes.
                  SdV: Added cuts on H_T(all jets, light and b)
                  OM: Fixed minor bug related to cluster option in launch

1.2.4 (15/05/11): JA: Fixed long-standing bug in DECAY relating to
                      the cross section info in <init> block, and
                      fixed parameter reading for MG5 SM model.

1.2.3 (11/05/11): JA: Fixed problem with scale choice in processes with mixed 
                      QED/QCD orders, e.g. p p > t t~ QED=2. Note that this fix
                      doesn't work for p p > t t~ j j QED=4 which should still
                      be avoided.
		  JA: Added the ptllmin/max options in the default run_card.dat

1.2.2 (09/05/11): OM: fix ALOHA symmetries creating not gauge invariant result 
                      for scalar octet

1.2.1 (08/05/11): OM: reduce the quantity of RAM use by matrix.f
      	          OM: support speed of psyco if this python module is installed
                  OM: fix a minor bug in the model parsing
                  OM: add the check of valid model.pkl also for v4 model
                  OM: add a check that UpdatesNotes is up-to-date when
                      making a release
                  JA: Fixed problem in phase space generation for
                      s-channel mass > s_tot

1.2.0 (05/05/11): OM: minor fixes on check charge conjugation
                  OM: add a check on the path for the validity of the model.pkl
                  JA: Fixed problem with combine_runs on certain compilers

1.1.2 (03/05/11): OM+JA: Fixed problem for models with multiple
                      interactions for the same set of particles,
                      introduced in v. 1.1.1
 
1.1.1 (02/05/11): JA: Replaced (slow) diagram symmetry determination by
                      evaluation with fast identification based on diagram tags.
                  JA: Replacing the "p=-p" id=0 vertex produced by diagram 
                      generation algorithm already in the diagram generation,
                      simplifying drawing, helas objects and color.
                  JA: Fixed compiler warnings for unary operator.
                  JA: Always set all coupling orders for diagrams
                      (needed for NLO implementations).
                  OM: Improved and more elegant "open" implementation for
                      the user interface.
                  OM: minor fixes related to checking the gauge

1.1.0 (21/04/11): JA: Removed hard limit on number of external particles in 
                      MadEvent, allowing for unlimited length decay chains there
                      (up to 14 final state particles successfully integrated).
                  JA: Improved helicity selection and automatic full helicity 
                      sum if needed. Optimization of run parameters.
                  JA: New flag in run_card.dat to decide whether basic cuts
                      are applied to decay products or not.
                  OM: Merged ALOHA calls for different lorentz structures 
                      with the same color structures, increasing the speed and 
                      efficiency of matrix element evaluations.
                  OM: Added new "open" command in command line interface,
                      allowing to open standard file types directly.
                      Automatically open crossx.html at launch.
                  JA: Fixed MadEvent bugs for multiparton processes with 
                      conflicting decays and some faulty array limits.
                  JA: Suppressed scary but irrelevant warnings for compiling 
                      2->1 and 1->2 processes in MadEvent.
                  JA: Pythia 8 output further optimized.
                  JA, OM: Several minor fixes relating to user interface etc.

1.0.0 (12/04/11): Official release of MadGraph 5. Some of the features:
                  - Complete FeynRules compatibility through the UFO interface
                  - Automatic writing of HELAS routines for any model in
                    Fortran, C++ or Python through ALOHA
                  - Matrix element output in Fortran, C++ or Python
                  - Output formats: MadEvent, Pythia 8, Standalone (Fortran/C++)
                  - Support for spin 0, 1/2, 1, 2 particles
                  - Support for color 1, 3, 6, 8
                  - Revamped MadEvent with improved subprocess directory 
                    organization and vastly increased speed and stability
                  - Unlimited length decay chains (up to 12 final state
                    particles tested with MadEvent, see v. 1.0.1)
                  - Process checks for new model implementations
                  - ...and much more (see paper "MadGraph 5: Going Beyond")<|MERGE_RESOLUTION|>--- conflicted
+++ resolved
@@ -1,6 +1,5 @@
 Update notes for MadGraph 5 (in reverse time order)
 
-<<<<<<< HEAD
 1.4.0 (XX/XX/XX): OM: New structure for madevent script (./bin/madevent)
                       allowing to have an interface similar to MG5 
                       for running madevent.
@@ -37,7 +36,6 @@
                   OM: Modify the gestion of error, especially for Invalid command.
                       Configuration problem.
 
-=======
 1.3.25 (27/10/11) JA: Ensure that the correct intermediate resonance
                       is always written in the event file, even when we
                       have resonances with identical properties.
@@ -46,7 +44,6 @@
 		  OM: Change the tutorial in order to allow open index.html
 		      after the output command. 
  
->>>>>>> 683ea37c
 1.3.24 (22/10/11) JA: Fix problem with getting enough events in gridpack
                       mode (this was broken in v. 1.3.11 when we moved
                       from events to luminocity in refine). Thanks to

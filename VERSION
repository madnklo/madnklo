--- conflicted
+++ resolved
@@ -1,9 +1,4 @@
-<<<<<<< HEAD
-version = 2.2.2
-date = 2014-11-06
-=======
 version = 2.2.3
 date = 2015-02-10
->>>>>>> 8d039ee5
 
 

<<<<<<< HEAD
version = 2.3.4
date = 2015-10-20
=======
version = 2.4.1.beta
date = 2016-04-06
>>>>>>> 83025235



<|MERGE_RESOLUTION|>--- conflicted
+++ resolved
@@ -1,10 +1,5 @@
-<<<<<<< HEAD
-version = 2.3.4
-date = 2015-10-20
-=======
-version = 2.4.1.beta
-date = 2016-04-06
->>>>>>> 83025235
+version = 2.5.0
+date = 2016-06-20
 
 
 

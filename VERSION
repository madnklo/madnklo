<<<<<<< HEAD
version = 2.5.0.beta
date = 2016-09-08
=======
version = 2.5.1
date = 2016-08-28
>>>>>>> e982b522




<|MERGE_RESOLUTION|>--- conflicted
+++ resolved
@@ -1,11 +1,7 @@
-<<<<<<< HEAD
-version = 2.5.0.beta
-date = 2016-09-08
-=======
 version = 2.5.1
-date = 2016-08-28
->>>>>>> e982b522
+date = 2016-11-04
 
 
 
 
+

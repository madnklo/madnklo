--- conflicted
+++ resolved
@@ -1,10 +1,6 @@
-<<<<<<< HEAD
-version = 2.5.0
-date = 2016-06-20
-=======
-version = 2.4.3
-date = 2016-08-01
->>>>>>> a92e7ac6
+version = 2.5.0.py8
+date = 2016-08-20
 
 
 
+

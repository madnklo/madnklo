<<<<<<< HEAD
version = 2.5.0.alpha
date = 2016-08-01
=======
version = new_sys
date = 2016-08-08

>>>>>>> 05299153



<|MERGE_RESOLUTION|>--- conflicted
+++ resolved
@@ -1,11 +1,5 @@
-<<<<<<< HEAD
 version = 2.5.0.alpha
-date = 2016-08-01
-=======
-version = new_sys
-date = 2016-08-08
-
->>>>>>> 05299153
+date = 2016-08-26
 
 
 

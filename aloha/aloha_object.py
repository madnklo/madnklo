################################################################################
#
# Copyright (c) 2010 The MadGraph Development team and Contributors
#
# This file is a part of the MadGraph 5 project, an application which 
# automatically generates Feynman diagrams and matrix elements for arbitrary
# high-energy processes in the Standard Model and beyond.
#
# It is subject to the MadGraph license which should accompany this 
# distribution.
#
# For more information, please visit: http://madgraph.phys.ucl.ac.be
#
################################################################################
##   Diagram of Class
##
##    Variable <--- aloha_lib.Variable 
##               |
##               +- LorentzObject <--- Gamma
##                                  |
##                                  +- Sigma
##                                  |
##                                  +- P
##
##    list <--- AddVariable   
##           |
##           +- MultVariable  <--- MultLorentz 
##           
##    list <--- LorentzObjectRepresentation <-- ConstantObject
##
################################################################################
from __future__ import division
import aloha.aloha_lib as aloha_lib
import aloha
import cmath

#===============================================================================
# P (Momenta)
#===============================================================================
class L_P(aloha_lib.LorentzObject):
    """ Helas Object for an Impulsion """
    
    contract_first = 1
    
    def __init__(self, name, lorentz1, particle):
        self.particle = particle
        aloha_lib.LorentzObject.__init__(self, name,[lorentz1], [],['P%s'%particle])
        aloha_lib.KERNEL.add_tag((name,))
    
    def create_representation(self):
        self.sub0 = aloha_lib.DVariable('P%s_0' % self.particle)
        self.sub1 = aloha_lib.DVariable('P%s_1' % self.particle)
        self.sub2 = aloha_lib.DVariable('P%s_2' % self.particle)
        self.sub3 = aloha_lib.DVariable('P%s_3' % self.particle)

        self.representation= aloha_lib.LorentzObjectRepresentation(
                                    {(0,): self.sub0, (1,): self.sub1, \
                                     (2,): self.sub2, (3,): self.sub3},                              
                                    self.lorentz_ind, [])


class P(aloha_lib.FactoryLorentz):
    """ Helas Object for an Impulsion """
    
    object_class = L_P
    
    #def __init__(self, lorentz1, particle):
    @classmethod
    def get_unique_name(self, lorentz1, particle):
        return '_P^%s_%s' % (particle, lorentz1)



#===============================================================================
# Pslash
#===============================================================================
class L_PSlash(aloha_lib.LorentzObject):
    """ Gamma Matrices """
    
    #gamma0 = [[0, 0, 1, 0], [0, 0, 0, 1], [1, 0, 0, 0], [0, 1, 0, 0]]
    #gamma1 = [[0, 0, 0, 1], [0, 0, 1, 0], [0, -1, 0, 0], [-1, 0, 0, 0]]
    #gamma2 = [[0, 0, 0, -complex(0,1)],[0, 0, complex(0,1), 0],
    #                    [0, complex(0,1), 0, 0], [-complex(0,1), 0, 0, 0]]
    #gamma3 = [[0, 0, 1, 0], [0, 0, 0, -1], [-1, 0, 0, 0], [0, 1, 0, 0]]
    #    
    #gamma = [gamma0, gamma1, gamma2, gamma3]

    def __init__(self, name, spin1, spin2, particle):
        
        self.particle = particle
        aloha_lib.LorentzObject.__init__(self,name,[], [spin1, spin2])
    
    def create_representation(self):
        """create representation"""
        p0 = aloha_lib.DVariable('P%s_0' % self.particle)
        p1 = aloha_lib.DVariable('P%s_1' % self.particle)
        p2 = aloha_lib.DVariable('P%s_2' % self.particle)
        p3 = aloha_lib.DVariable('P%s_3' % self.particle)    
    
    
        gamma = {
             (0, 0): 0, (0, 1): 0, (0, 2): p0-p3, (0, 3): -1*p1+1j*p2,
             (1, 0): 0, (1, 1): 0, (1, 2): -1*p1-1j*p2, (1, 3): p0+p3,
             (2, 0): p0+p3, (2, 1): p1-1j*p2, (2, 2): 0, (2, 3): 0,
             (3, 0): p1+1j*p2, (3, 1): p0-p3, (3, 2): 0, (3, 3): 0}

                
        self.representation = aloha_lib.LorentzObjectRepresentation(gamma,
                                self.lorentz_ind,self.spin_ind)

class PSlash(aloha_lib.FactoryLorentz):

    object_class = L_PSlash
    
    @classmethod
    def get_unique_name(self, spin1, spin2, particle):
        return '_P%s/_%s_%s' % (particle, spin1,spin2)


#===============================================================================
# Mass
#===============================================================================
class L_Mass(aloha_lib.LorentzObject):
    """ Helas Object for a Mass"""
       
    
    def __init__(self, name, particle):
        self.particle = particle
        aloha_lib.LorentzObject.__init__(self, name,[], [])
            
    def create_representation(self):
        mass = aloha_lib.DVariable('M%s' % self.particle)

        self.representation = aloha_lib.LorentzObjectRepresentation(
                                mass, self.lorentz_ind, self.spin_ind)

class Mass(aloha_lib.FactoryLorentz):

    object_class = L_Mass
    
    @classmethod
    def get_unique_name(self, particle):
        return '_M%s' % particle

#===============================================================================
# Mass
#===============================================================================
class L_Coup(aloha_lib.LorentzObject):
    """ Helas Object for a Mass"""
       
    
    def __init__(self, name, nb):
        self.nb = nb
        aloha_lib.LorentzObject.__init__(self, name,[], [])
            
    def create_representation(self):
        coup = aloha_lib.Variable('COUP%s' % self.nb)

        self.representation = aloha_lib.LorentzObjectRepresentation(
                                coup, self.lorentz_ind, self.spin_ind)

class Coup(aloha_lib.FactoryLorentz):

    object_class = L_Coup
    
    @classmethod
    def get_unique_name(self, nb):
        return 'coup%s' % nb


#===============================================================================
# FCT
#===============================================================================
class L_FCT(aloha_lib.LorentzObject):
    """ Helas Object for a Mass"""
       
    
    def __init__(self, name, id):
        self.fctid = id
        aloha_lib.LorentzObject.__init__(self, name,[], [])
            
    def create_representation(self):
        var = aloha_lib.Variable('FCT%s' % self.fctid)

        self.representation = aloha_lib.LorentzObjectRepresentation(
                                var, self.lorentz_ind, self.spin_ind)
  
class FCT(aloha_lib.FactoryLorentz):

    object_class = L_FCT
    
    @classmethod
    def get_unique_name(self, name):
        
        return '_FCT%s' % name


#===============================================================================
# OverMass2
#===============================================================================
class L_OverMass2(aloha_lib.LorentzObject):
    """ Helas Object for 1/M**2 """
      
    def __init__(self, name, particle):
        self.particle = particle
        aloha_lib.LorentzObject.__init__(self, name, [], [], tags=['OM%s' % particle])
    
    def create_representation(self):
        mass = aloha_lib.DVariable('OM%s' % self.particle)

        self.representation = aloha_lib.LorentzObjectRepresentation(
                                mass, self.lorentz_ind, self.spin_ind)

class OverMass2(aloha_lib.FactoryLorentz):
    
    object_class = L_OverMass2
    
    @classmethod
    def get_unique_name(self, particle):
        return '_OM2_%s' % particle

#===============================================================================
# Width
#===============================================================================
class L_Width(aloha_lib.LorentzObject):
    """ Helas Object for an Impulsion """
 
    
    def __init__(self, name, particle):
        self.particle = particle
        aloha_lib.LorentzObject.__init__(self, name, [], [])
        
    def create_representation(self):
        width = aloha_lib.DVariable('W%s' % self.particle)

        self.representation= aloha_lib.LorentzObjectRepresentation(
                            width, self.lorentz_ind, self.spin_ind)

class Width(aloha_lib.FactoryLorentz):
    
    object_class = L_Width
    
    @classmethod
    def get_unique_name(self, particle):
        return '_W%s' % particle
#===============================================================================
# Scalar
#===============================================================================
class L_Scalar(aloha_lib.LorentzObject):
    """ Helas Object for a Spinor"""
       
    
    def __init__(self, name, particle):
        self.particle = particle
        aloha_lib.LorentzObject.__init__(self, name, [], [])
    

        
    def create_representation(self):
        rep = aloha_lib.Variable('S%s_1' % self.particle)
        self.representation= aloha_lib.LorentzObjectRepresentation(        
                                                                    rep, [], [])        

class Scalar(aloha_lib.FactoryLorentz):
    
    object_class = L_Scalar
    
    @classmethod   
    def get_unique_name(self,particle):
        return '_S%s' % particle       
#===============================================================================
# Spinor
#===============================================================================
class L_Spinor(aloha_lib.LorentzObject):
    """ Helas Object for a Spinor"""
    
    contract_first = 1
        
    def __init__(self, name, spin1, particle, prefactor=1):        
        self.particle = particle
        aloha_lib.LorentzObject.__init__(self, name,[], [spin1])
       
    def create_representation(self):
        self.sub0 = aloha_lib.Variable('F%s_1' % self.particle)
        self.sub1 = aloha_lib.Variable('F%s_2' % self.particle)
        self.sub2 = aloha_lib.Variable('F%s_3' % self.particle)
        self.sub3 = aloha_lib.Variable('F%s_4' % self.particle)

        self.representation= aloha_lib.LorentzObjectRepresentation(
                                    {(0,): self.sub0, (1,): self.sub1, \
                                     (2,): self.sub2, (3,): self.sub3},         
                                    [],self.spin_ind)

class Spinor(aloha_lib.FactoryLorentz):
    """ Helas Object for a Spinor"""

    object_class = L_Spinor
    
    @classmethod
    def get_unique_name(self,spin1, particle):  
        return '_F%s_%s' % (particle,spin1)

#===============================================================================
# Vector
#===============================================================================
class L_Vector(aloha_lib.LorentzObject):
    """ Helas Object for a Vector"""
    
    contract_first = 1
    
    def __init__(self, name, lorentz, particle):
        
        self.particle = particle
        aloha_lib.LorentzObject.__init__(self, name, [lorentz], [])
           
    def create_representation(self):
        self.sub0 = aloha_lib.Variable('V%s_1' % self.particle)
        self.sub1 = aloha_lib.Variable('V%s_2' % self.particle)
        self.sub2 = aloha_lib.Variable('V%s_3' % self.particle)
        self.sub3 = aloha_lib.Variable('V%s_4' % self.particle)

        self.representation= aloha_lib.LorentzObjectRepresentation( 
                                    {(0,): self.sub0, (1,): self.sub1, \
                                     (2,): self.sub2, (3,): self.sub3},  
                                    self.lorentz_ind, [])

class Vector(aloha_lib.FactoryLorentz):
    
    object_class = L_Vector
    
    @classmethod
    def get_unique_name(self, lor, particle):
        return '_V%s_%s' % (particle, lor)    

#===============================================================================
# Spin3/2
#===============================================================================
class L_Spin3Half(aloha_lib.LorentzObject):
    """ Helas Object for a Spin2"""
    
    def __init__(self, name, lorentz, spin, particle):
        
        self.particle = particle
        aloha_lib.LorentzObject.__init__(self, name, [lorentz], [spin])

    
    def create_representation(self):

        self.sub00 = aloha_lib.Variable('R%s_1' % self.particle)
        self.sub01 = aloha_lib.Variable('R%s_2' % self.particle)
        self.sub02 = aloha_lib.Variable('R%s_3' % self.particle)
        self.sub03 = aloha_lib.Variable('R%s_4' % self.particle)

        self.sub10 = aloha_lib.Variable('R%s_5' % self.particle)
        self.sub11 = aloha_lib.Variable('R%s_6' % self.particle)
        self.sub12 = aloha_lib.Variable('R%s_7' % self.particle)
        self.sub13 = aloha_lib.Variable('R%s_8' % self.particle)
    
        self.sub20 = aloha_lib.Variable('R%s_9' % self.particle)
        self.sub21 = aloha_lib.Variable('R%s_10' % self.particle)
        self.sub22 = aloha_lib.Variable('R%s_11' % self.particle)
        self.sub23 = aloha_lib.Variable('R%s_12' % self.particle)
    
        self.sub30 = aloha_lib.Variable('R%s_13' % self.particle)
        self.sub31 = aloha_lib.Variable('R%s_14' % self.particle)
        self.sub32 = aloha_lib.Variable('R%s_15' % self.particle)
        self.sub33 = aloha_lib.Variable('R%s_16' % self.particle)
        
        rep = {(0,0): self.sub00, (0,1): self.sub01, (0,2): self.sub02, (0,3): self.sub03,
               (1,0): self.sub10, (1,1): self.sub11, (1,2): self.sub12, (1,3): self.sub13,
               (2,0): self.sub20, (2,1): self.sub21, (2,2): self.sub22, (2,3): self.sub23,
               (3,0): self.sub30, (3,1): self.sub31, (3,2): self.sub32, (3,3): self.sub33}
        
                
        self.representation= aloha_lib.LorentzObjectRepresentation( rep, \
                                    self.lorentz_ind, self.spin_ind)

class Spin3Half(aloha_lib.FactoryLorentz):
    
    object_class = L_Spin3Half

    @classmethod
    def get_unique_name(self, lor, spin, part):
        return 'Spin3Half%s^%s_%s' % (part, lor, spin)

#===============================================================================
# Spin2
#===============================================================================
class L_Spin2(aloha_lib.LorentzObject):
    """ Helas Object for a Spin2"""
    
        
    def __init__(self, name, lorentz1, lorentz2, particle):
        
        self.particle = particle
        aloha_lib.LorentzObject.__init__(self, name, [lorentz1, lorentz2], [])
    
    def create_representation(self):

        self.sub00 = aloha_lib.Variable('T%s_1' % self.particle)
        self.sub01 = aloha_lib.Variable('T%s_2' % self.particle)
        self.sub02 = aloha_lib.Variable('T%s_3' % self.particle)
        self.sub03 = aloha_lib.Variable('T%s_4' % self.particle)

        self.sub10 = aloha_lib.Variable('T%s_5' % self.particle)
        self.sub11 = aloha_lib.Variable('T%s_6' % self.particle)
        self.sub12 = aloha_lib.Variable('T%s_7' % self.particle)
        self.sub13 = aloha_lib.Variable('T%s_8' % self.particle)
	
        self.sub20 = aloha_lib.Variable('T%s_9' % self.particle)
        self.sub21 = aloha_lib.Variable('T%s_10' % self.particle)
        self.sub22 = aloha_lib.Variable('T%s_11' % self.particle)
        self.sub23 = aloha_lib.Variable('T%s_12' % self.particle)
	
        self.sub30 = aloha_lib.Variable('T%s_13' % self.particle)
        self.sub31 = aloha_lib.Variable('T%s_14' % self.particle)
        self.sub32 = aloha_lib.Variable('T%s_15' % self.particle)
        self.sub33 = aloha_lib.Variable('T%s_16' % self.particle)
        
        rep = {(0,0): self.sub00, (0,1): self.sub01, (0,2): self.sub02, (0,3): self.sub03,
               (1,0): self.sub10, (1,1): self.sub11, (1,2): self.sub12, (1,3): self.sub13,
               (2,0): self.sub20, (2,1): self.sub21, (2,2): self.sub22, (2,3): self.sub23,
               (3,0): self.sub30, (3,1): self.sub31, (3,2): self.sub32, (3,3): self.sub33}
        
                
        self.representation= aloha_lib.LorentzObjectRepresentation( rep, \
                                    self.lorentz_ind, [])

class Spin2(aloha_lib.FactoryLorentz):
    
    object_class = L_Spin2

    @classmethod
    def get_unique_name(self, lor1, lor2, part):
        return 'Spin2^%s_%s_%s' % (part, lor1, lor2)

#===============================================================================
# Gamma
#===============================================================================
class L_Gamma(aloha_lib.LorentzObject):
    """ Gamma Matrices """
    
    #gamma0 = [[0, 0, 1, 0], [0, 0, 0, 1], [1, 0, 0, 0], [0, 1, 0, 0]]
    #gamma1 = [[0, 0, 0, 1], [0, 0, 1, 0], [0, -1, 0, 0], [-1, 0, 0, 0]]
    #gamma2 = [[0, 0, 0, -complex(0,1)],[0, 0, complex(0,1), 0],
    #                    [0, complex(0,1), 0, 0], [-complex(0,1), 0, 0, 0]]
    #gamma3 = [[0, 0, 1, 0], [0, 0, 0, -1], [-1, 0, 0, 0], [0, 1, 0, 0]]
    #    
    #gamma = [gamma0, gamma1, gamma2, gamma3]
    gamma = { #Gamma0
             (0, 0, 0): 0, (0, 0, 1): 0, (0, 0, 2): 1, (0, 0, 3): 0,
             (0, 1, 0): 0, (0, 1, 1): 0, (0, 1, 2): 0, (0, 1, 3): 1,
             (0, 2, 0): 1, (0, 2, 1): 0, (0, 2, 2): 0, (0, 2, 3): 0,
             (0, 3, 0): 0, (0, 3, 1): 1, (0, 3, 2): 0, (0, 3, 3): 0,
             #Gamma1
             (1, 0, 0): 0, (1, 0, 1): 0, (1, 0, 2): 0, (1, 0, 3): 1,
             (1, 1, 0): 0, (1, 1, 1): 0, (1, 1, 2): 1, (1, 1, 3): 0,
             (1, 2, 0): 0, (1, 2, 1): -1, (1, 2, 2): 0, (1, 2, 3): 0,
             (1, 3, 0): -1, (1, 3, 1): 0, (1, 3, 2): 0, (1, 3, 3): 0,
             #Gamma2
             (2, 0, 0): 0, (2, 0, 1): 0, (2, 0, 2): 0, (2, 0, 3): -1j,
             (2, 1, 0): 0, (2, 1, 1): 0, (2, 1, 2): 1j, (2, 1, 3): 0,
             (2, 2, 0): 0, (2, 2, 1): 1j, (2, 2, 2): 0, (2, 2, 3): 0,
             (2, 3, 0): -1j, (2, 3, 1): 0, (2, 3, 2): 0, (2, 3, 3): 0,
             #Gamma3
             (3, 0, 0): 0, (3, 0, 1): 0, (3, 0, 2): 1, (3, 0, 3): 0,
             (3, 1, 0): 0, (3, 1, 1): 0, (3, 1, 2): 0, (3, 1, 3): -1,
             (3, 2, 0): -1, (3, 2, 1): 0, (3, 2, 2): 0, (3, 2, 3): 0,
             (3, 3, 0): 0, (3, 3, 1): 1, (3, 3, 2): 0, (3, 3, 3): 0
             }

    def __init__(self, name, lorentz, spin1, spin2):
        aloha_lib.LorentzObject.__init__(self,name,[lorentz], [spin1, spin2])
            
    def create_representation(self):
                
        self.representation = aloha_lib.LorentzObjectRepresentation(self.gamma,
                                self.lorentz_ind,self.spin_ind)

class Gamma(aloha_lib.FactoryLorentz):
    
    object_class = L_Gamma
    
    @classmethod
    def get_unique_name(self, lor, spin1, spin2):
        return 'Gamma^%s_%s_%s' % (lor, spin1, spin2)
        
        
#===============================================================================
# Sigma
#===============================================================================
class L_Sigma(aloha_lib.LorentzObject):
    """ Sigma Matrices """
    
    
    
    #zero = [[0,0,0,0]]*4
    #i = complex(0,1)
    #sigma01 = [[ 0, -i, 0, 0], [-i, 0, 0, 0], [0, 0, 0, i], [0, 0, i, 0]]
    #sigma02 = [[ 0, -1, 0, 0], [1, 0, 0, 0], [0, 0, 0, 1], [0, 0, -1, 0]]
    #sigma03 = [[-i, 0, 0, 0], [0, i, 0, 0], [0, 0, i, 0], [0, 0, 0, -i]]
    #sigma12 = [[1, 0, 0, 0], [0, -1, 0, 0], [0, 0, 1, 0], [0, 0, 0, -1]]
    #sigma13 = [[0, i, 0, 0], [-i, 0, 0, 0], [0, 0, 0, i], [0, 0, -i, 0]]
    #sigma23 = [[0, 1, 0, 0], [1, 0, 0, 0], [0, 0, 0, 1], [0, 0, 1, 0]]
    #def inv(matrice):     
    #    out=[]
    #    for i in range(4):
    #        out2=[]
    #        out.append(out2)
    #        for j in range(4):
    #            out2.append(-1*matrice[i][j])
    #    return out
    #                    
    #sigma =[[zero, sigma01, sigma02, sigma03], \
    #        [inv(sigma01), zero, sigma12, sigma13],\
    #        [inv(sigma02), inv(sigma12), zero, sigma23],\
    #        [inv(sigma03), inv(sigma13), inv(sigma23), zero]]

    sigma={(0, 2, 0, 1): -0.5, (3, 1, 2, 0): 0, (3, 2, 3, 1): 0, (1, 3, 1, 3): 0, 
           (2, 3, 3, 2): 0.5, (2, 1, 3, 1): 0, (0, 2, 2, 1): 0, (3, 1, 0, 0): 0, 
           (2, 3, 3, 1): 0, (3, 3, 1, 2): 0, (3, 1, 0, 3): 0, (1, 1, 0, 3): 0, 
           (0, 1, 2, 2): 0, (3, 2, 3, 2): -0.5, (2, 1, 0, 1): 0, (3, 3, 3, 3): 0, 
           (1, 1, 2, 2): 0, (2, 2, 3, 2): 0, (2, 1, 2, 1): 0, (0, 1, 0, 3): 0, 
           (2, 1, 2, 2): -0.5, (1, 2, 2, 1): 0, (2, 2, 1, 3): 0, (0, 3, 1, 3): 0, 
           (3, 0, 3, 2): 0, (1, 2, 0, 1): 0, (3, 0, 3, 1): 0, (0, 0, 2, 2): 0, 
           (1, 2, 0, 2): 0, (2, 0, 0, 3): 0, (0, 0, 2, 1): 0, (0, 3, 3, 2): 0, 
           (3, 0, 1, 1): -0.5j, (3, 2, 0, 1): -0.5, (1, 0, 1, 0): 0.5j, (0, 0, 0, 1): 0,
            (0, 2, 1, 1): 0, (3, 1, 3, 2): 0.5j, (3, 2, 2, 1): 0, (1, 3, 2, 3): 0.5j, 
            (1, 0, 3, 0): 0, (3, 2, 2, 2): 0, (0, 2, 3, 1): 0, (1, 0, 3, 3): 0, 
            (2, 3, 2, 1): 0, (0, 2, 3, 2): -0.5, (3, 1, 1, 3): 0, (1, 1, 1, 3): 0, 
            (1, 3, 0, 2): 0, (2, 3, 0, 1): 0.5, (1, 1, 1, 0): 0, (2, 3, 0, 2): 0, 
            (3, 3, 0, 3): 0, (1, 1, 3, 0): 0, (0, 1, 3, 3): 0, (2, 2, 0, 1): 0, 
            (2, 1, 1, 0): 0, (3, 3, 2, 2): 0, (2, 3, 1, 0): 0.5, (2, 2, 2, 3): 0, 
            (0, 3, 0, 3): 0, (0, 1, 1, 2): 0, (0, 3, 0, 0): -0.5j, (2, 3, 1, 1): 0, 
            (1, 2, 3, 0): 0, (2, 0, 1, 3): 0, (0, 0, 3, 1): 0, (0, 3, 2, 0): 0, 
            (2, 3, 1, 2): 0, (2, 0, 1, 0): -0.5, (1, 2, 1, 0): 0, (3, 0, 0, 2): 0, 
            (1, 0, 0, 2): 0, (0, 0, 1, 1): 0, (1, 2, 1, 3): 0, (2, 3, 1, 3): 0, 
            (2, 0, 3, 0): 0, (0, 0, 1, 2): 0, (1, 3, 3, 3): 0, (3, 2, 1, 0): -0.5, 
            (1, 3, 3, 0): 0, (1, 0, 2, 3): -0.5j, (0, 2, 0, 0): 0, (3, 1, 2, 3): -0.5j, 
            (3, 2, 3, 0): 0, (1, 3, 1, 0): -0.5j, (3, 2, 3, 3): 0, (0, 2, 2, 0): 0, 
            (2, 3, 3, 0): 0, (3, 3, 1, 3): 0, (0, 2, 2, 3): 0.5, (3, 1, 0, 2): 0, 
            (1, 1, 0, 2): 0, (3, 3, 1, 0): 0, (0, 1, 2, 3): 0.5j, (1, 1, 0, 1): 0,
            (2, 1, 0, 2): 0, (0, 1, 2, 0): 0, (3, 3, 3, 0): 0, (1, 1, 2, 1): 0,
            (2, 2, 3, 3): 0, (0, 1, 0, 0): 0, (2, 2, 3, 0): 0, (2, 1, 2, 3): 0,
            (1, 2, 2, 2): 0.5, (2, 2, 1, 0): 0, (0, 3, 1, 2): 0, (0, 3, 1, 1): 0.5j, 
            (3, 0, 3, 0): 0, (1, 2, 0, 3): 0, (2, 0, 0, 2): 0, (0, 0, 2, 0): 0, 
            (0, 3, 3, 1): 0, (3, 0, 1, 0): 0, (2, 0, 0, 1): 0.5, (3, 2, 0, 2): 0, 
            (3, 0, 1, 3): 0, (1, 0, 1, 3): 0, (0, 0, 0, 0): 0, (0, 2, 1, 2): 0, 
            (3, 1, 3, 3): 0, (0, 0, 0, 3): 0, (1, 3, 2, 2): 0, (3, 1, 3, 0): 0, 
            (3, 2, 2, 3): -0.5, (1, 3, 2, 1): 0, (1, 0, 3, 2): -0.5j, (2, 3, 2, 2): 0, 
            (0, 2, 3, 3): 0, (3, 1, 1, 0): 0.5j, (1, 3, 0, 1): 0.5j, (1, 1, 1, 1): 0, 
            (2, 1, 3, 2): 0, (2, 3, 0, 3): 0, (3, 3, 0, 2): 0, (1, 1, 3, 1): 0, 
            (3, 3, 0, 1): 0, (2, 1, 3, 3): 0.5, (0, 1, 3, 2): 0.5j, (1, 1, 3, 2): 0, 
            (2, 1, 1, 3): 0, (3, 0, 2, 1): 0, (0, 1, 3, 1): 0, (3, 3, 2, 1): 0, 
            (2, 2, 2, 2): 0, (0, 1, 1, 1): 0, (2, 2, 2, 1): 0, (0, 3, 0, 1): 0, 
            (3, 0, 2, 2): -0.5j, (1, 2, 3, 3): -0.5, (0, 0, 3, 2): 0, (0, 3, 2, 1): 0, 
            (2, 0, 1, 1): 0, (2, 2, 0, 0): 0, (0, 3, 2, 2): 0.5j, (3, 0, 0, 3): 0, 
            (1, 0, 0, 3): 0, (1, 2, 1, 2): 0, (2, 0, 3, 1): 0, (1, 0, 0, 0): 0, 
            (0, 0, 1, 3): 0, (2, 0, 3, 2): 0.5, (3, 2, 1, 3): 0, (1, 3, 3, 1): 0, 
            (1, 0, 2, 0): 0, (2, 2, 0, 2): 0, (0, 2, 0, 3): 0, (3, 1, 2, 2): 0, 
            (1, 3, 1, 1): 0, (3, 1, 2, 1): 0, (2, 2, 0, 3): 0, (3, 0, 0, 1): 0, 
            (1, 3, 1, 2): 0, (2, 3, 3, 3): 0, (0, 2, 2, 2): 0, (3, 1, 0, 1): -0.5j, 
            (3, 3, 1, 1): 0, (1, 1, 0, 0): 0, (2, 1, 0, 3): 0, (0, 1, 2, 1): 0, 
            (3, 3, 3, 1): 0, (2, 1, 0, 0): -0.5, (1, 1, 2, 0): 0, (3, 3, 3, 2): 0, 
            (0, 1, 0, 1): -0.5j, (1, 1, 2, 3): 0, (2, 2, 3, 1): 0, (2, 1, 2, 0): 0,
             (0, 1, 0, 2): 0, (1, 2, 2, 3): 0, (2, 0, 2, 1): 0, (2, 2, 1, 1): 0, 
             (1, 2, 2, 0): 0, (2, 2, 1, 2): 0, (0, 3, 1, 0): 0, (3, 0, 3, 3): 0.5j, 
             (2, 1, 3, 0): 0, (1, 2, 0, 0): 0.5, (0, 0, 2, 3): 0, (0, 3, 3, 0): 0, 
             (2, 0, 0, 0): 0, (3, 2, 0, 3): 0, (0, 3, 3, 3): -0.5j, (3, 0, 1, 2): 0, 
             (1, 0, 1, 2): 0, (3, 2, 0, 0): 0, (0, 2, 1, 3): 0, (1, 0, 1, 1): 0, 
             (0, 0, 0, 2): 0, (0, 2, 1, 0): 0.5, (3, 1, 3, 1): 0, (3, 2, 2, 0): 0, 
             (1, 3, 2, 0): 0, (1, 0, 3, 1): 0, (2, 3, 2, 3): 0.5, (0, 2, 3, 0): 0, 
             (3, 1, 1, 1): 0, (2, 3, 2, 0): 0, (1, 3, 0, 0): 0, (3, 1, 1, 2): 0, 
             (1, 1, 1, 2): 0, (1, 3, 0, 3): 0, (2, 3, 0, 0): 0, (2, 0, 2, 0): 0, 
             (3, 3, 0, 0): 0, (1, 1, 3, 3): 0, (2, 1, 1, 2): 0, (0, 1, 3, 0): 0, 
             (3, 3, 2, 0): 0, (2, 1, 1, 1): 0.5, (2, 0, 2, 2): 0, (3, 3, 2, 3): 0, 
             (0, 1, 1, 0): -0.5j, (2, 2, 2, 0): 0, (0, 3, 0, 2): 0, (3, 0, 2, 3): 0, 
             (0, 1, 1, 3): 0, (2, 0, 2, 3): -0.5, (1, 2, 3, 2): 0, (3, 0, 2, 0): 0, 
             (0, 0, 3, 3): 0, (1, 2, 3, 1): 0, (2, 0, 1, 2): 0, (0, 0, 3, 0): 0, 
             (0, 3, 2, 3): 0, (3, 0, 0, 0): 0.5j, (1, 2, 1, 1): -0.5, (1, 0, 0, 1): 0.5j, 
             (0, 0, 1, 0): 0, (2, 0, 3, 3): 0, (3, 2, 1, 2): 0, (1, 3, 3, 2): -0.5j, 
             (1, 0, 2, 1): 0, (3, 2, 1, 1): 0, (0, 2, 0, 2): 0, (1, 0, 2, 2): 0}

    def __init__(self, name, lorentz1, lorentz2, spin1, spin2):
            aloha_lib.LorentzObject.__init__(self, name, [lorentz1, lorentz2], \
                                                  [spin1, spin2])

    def create_representation(self):
                
        self.representation = aloha_lib.LorentzObjectRepresentation(self.sigma,
                                self.lorentz_ind,self.spin_ind)

class Sigma(aloha_lib.FactoryLorentz):
    
    object_class = L_Sigma

    @classmethod
    def get_unique_name(self, lorentz1, lorentz2, spin1, spin2):
        return 'Sigma_[%s,%s]^[%s,%s]' % (spin1, spin2, lorentz1, lorentz2)


#===============================================================================
# Gamma5
#===============================================================================        
class L_Gamma5(aloha_lib.LorentzObject):
    
    #gamma5 = [[-1, 0, 0, 0, 0], [0, -1, 0, 0], [0, 0, 1, 0], [0, 0, 0, 1]]
    gamma5 = {(0,0): -1, (0,1): 0, (0,2): 0, (0,3): 0,\
              (1,0): 0, (1,1): -1, (1,2): 0, (1,3): 0,\
              (2,0): 0, (2,1): 0, (2,2): 1, (2,3): 0,\
              (3,0): 0, (3,1): 0, (3,2): 0, (3,3): 1}
    
    def __init__(self, name, spin1, spin2):
        aloha_lib.LorentzObject.__init__(self, name, [], [spin1, spin2])

    def create_representation(self):
        
        self.representation = aloha_lib.LorentzObjectRepresentation(self.gamma5,
                                             self.lorentz_ind,self.spin_ind) 

class Gamma5(aloha_lib.FactoryLorentz):
    
    object_class = L_Gamma5

    @classmethod
    def get_unique_name(self, spin1, spin2):
        return 'Gamma5_%s_%s' % (spin1, spin2)
        
#===============================================================================
# Conjugate Matrices
#===============================================================================
class L_C(aloha_lib.LorentzObject):
    
    #[0, -1, 0, 0] [1,0,0,0] [0,0,0,1],[0,0,-1,0]
    
    Cmetrix = {(0,0): 0, (0,1): -1, (0,2): 0, (0,3): 0,\
              (1,0): 1, (1,1): 0, (1,2): 0, (1,3): 0,\
              (2,0): 0, (2,1): 0, (2,2): 0, (2,3): 1,\
              (3,0): 0, (3,1): 0, (3,2): -1, (3,3): 0} 
    
    def __init__(self, name, spin_list):

        # spin_list is automatically ordered. The sign for the symmetrization
        # is set in the Factory routine       
        aloha_lib.LorentzObject.__init__(self, name, [], spin_list)


    def create_representation(self):
        self.representation = aloha_lib.LorentzObjectRepresentation(self.Cmetrix,
                                             self.lorentz_ind,self.spin_ind) 
    
class C(aloha_lib.FactoryLorentz):
    
    object_class = L_C
    
    def __new__(cls, spin1, spin2):
        
       spin_list = [spin1, spin2]
       spin_list.sort()
       sign = give_sign_perm(spin_list, [spin1, spin2])
       name = cls.get_unique_name(spin_list)
       if sign == 1:
           return aloha_lib.FactoryVar.__new__(cls, name, cls.object_class, spin_list)
       else:
           out = aloha_lib.FactoryVar.__new__(cls, name, cls.object_class, spin_list)
           out.prefactor = -1
           return out

    @classmethod
    def get_unique_name(cls, spin_list):
        return "C_%s_%s" % tuple(spin_list)

#===============================================================================
# EPSILON  
#===============================================================================
#Helpfull function
def give_sign_perm(perm0, perm1):
    """Check if 2 permutations are of equal parity.

    Assume that both permutation lists are of equal length
    and have the same elements. No need to check for these
    conditions.
    """
    assert len(perm0) == len(perm1) 
        
    perm1 = list(perm1) ## copy this into a list so we don't mutate the original
    perm1_map = dict((v, i) for i,v in enumerate(perm1))

    transCount = 0
    for loc, p0 in enumerate(perm0):
        p1 = perm1[loc]
        if p0 != p1:
            sloc = perm1_map[p0]                       # Find position in perm1
            perm1[loc], perm1[sloc] = p0, p1           # Swap in perm1
            perm1_map[p0], perm1_map[p1] = loc, sloc   # Swap the map
            transCount += 1
            
    # Even number of transposition means equal parity
    return -2 * (transCount % 2) + 1
    
# Practical definition of Epsilon
class L_Epsilon(aloha_lib.LorentzObject):
    """ The fully anti-symmetric object in Lorentz-Space """
 
    def give_parity(self, perm):
        """return the parity of the permutation"""
        assert set(perm) == set([0,1,2,3]) 
        
        i1 , i2, i3, i4 = perm
        #formula found on wikipedia
        return -self.sign * ((i2-i1) * (i3-i1) *(i4-i1) * (i3-i2) * (i4-i2) *(i4-i3))/12 
   
    # DEFINE THE REPRESENTATION OF EPSILON
           
    def __init__(self, name, lorentz1, lorentz2, lorentz3, lorentz4):
       
       lorentz_list = [lorentz1 , lorentz2, lorentz3, lorentz4]
       #order_lor = list(lorentz_list)
       #order_lor.sort()
       
       #self.sign = give_sign_perm(order_lor, lorentz_list)
       self.sign=1
       aloha_lib.LorentzObject.__init__(self, name, lorentz_list, [])


    def create_representation(self):

        if not hasattr(self, 'epsilon'):
            # init all element to zero
            epsilon = dict( ((l1, l2, l3, l4), 0)
                                  for l1 in range(4) \
                                  for l2 in range(4) \
                                  for l3 in range(4) \
                                  for l4 in range(4))        
            # update non trivial one
            epsilon.update(dict(
             ((l1, l2, l3, l4), self.give_parity((l1,l2,l3,l4)))
                                 for l1 in range(4) \
                                 for l2 in range(4) if l2 != l1\
                                 for l3 in range(4) if l3 not in [l1,l2]\
                                 for l4 in range(4) if l4 not in [l1,l2,l3]))

            L_Epsilon.epsilon = epsilon
        
        self.representation = aloha_lib.LorentzObjectRepresentation(self.epsilon,
                                self.lorentz_ind,self.spin_ind)


class Epsilon(aloha_lib.FactoryLorentz):
         
    object_class = L_Epsilon
    
    @classmethod
    def get_unique_name(cls,l1,l2,l3,l4):
        return '_EPSILON_%s_%s_%s_%s' % (l1,l2,l3,l4)
    
            
#===============================================================================
# Metric
#===============================================================================
class L_Metric(aloha_lib.LorentzObject):
    
    metric = {(0,0): 1, (0,1): 0, (0,2): 0, (0,3): 0,\
              (1,0): 0, (1,1): -1, (1,2): 0, (1,3): 0,\
              (2,0): 0, (2,1): 0, (2,2): -1, (2,3): 0,\
              (3,0): 0, (3,1): 0, (3,2): 0, (3,3): -1}
    
    
    #[[1, 0, 0,0], [0, -1, 0, 0], [0, 0, -1, 0], [0, 0, 0, -1]]
        
    def __init__(self, name, lorentz1, lorentz2):
        aloha_lib.LorentzObject.__init__(self,name,[lorentz1, lorentz2], [])
            
    def create_representation(self):
        
        self.representation = aloha_lib.LorentzObjectRepresentation(self.metric,
                                             self.lorentz_ind,self.spin_ind)     

class Metric(aloha_lib.FactoryLorentz):
         
    object_class = L_Metric
    
    @classmethod
    def get_unique_name(cls,l1,l2):
        if l1<l2:
            return '_ETA_%s_%s' % (l1,l2)
        else:
            return '_ETA_%s_%s' % (l2,l1)
#===============================================================================
# Identity
#===============================================================================
class L_Identity(aloha_lib.LorentzObject):
    
    #identity = [[1, 0, 0,0], [0, 1, 0, 0], [0, 0, 1, 0], [0, 0, 0, 1]]
    identity = {(0,0): 1, (0,1): 0, (0,2): 0, (0,3): 0,\
              (1,0): 0, (1,1): 1, (1,2): 0, (1,3): 0,\
              (2,0): 0, (2,1): 0, (2,2): 1, (2,3): 0,\
              (3,0): 0, (3,1): 0, (3,2): 0, (3,3): 1}

    
    def __init__(self, name, spin1, spin2):
        aloha_lib.LorentzObject.__init__(self, name, [],[spin1, spin2])
            
    def create_representation(self):
        
        self.representation = aloha_lib.LorentzObjectRepresentation(self.identity,
                                             self.lorentz_ind,self.spin_ind)

class Identity(aloha_lib.FactoryLorentz):
    
    object_class = L_Identity

    @classmethod
    def get_unique_name(self, spin1, spin2):
        return 'Id_%s_%s' % (spin1, spin2)
        
##===============================================================================
## IdentityL  (Commented since not use)
##===============================================================================
#class IdentityL(aloha_lib.LorentzObject):
#    
#    identity = [[1, 0, 0,0], [0, 1, 0, 0], [0, 0, 1, 0], [0, 0, 0, 1]]
#    
#    def __init__(self, lorentz1, lorentz2, prefactor=1):
#        if lorentz1 < lorentz2:
#            aloha_lib.LorentzObject.__init__(self,[lorentz1, lorentz2], [])
#        else:
#            aloha_lib.LorentzObject.__init__(self,[lorentz1, lorentz2], [])
#            
#    def create_representation(self):
#        
#        self.representation = aloha_lib.LorentzObjectRepresentation(self.identity,
#                                             self.lorentz_ind,self.spin_ind)
#    
#===============================================================================
# ProjM 
#===============================================================================    
class L_ProjM(aloha_lib.LorentzObject):
    """ A object for (1-gamma5)/2 """
    
    #projm = [[1, 0, 0, 0], [0, 1, 0, 0], [0, 0, 0, 0], [0, 0, 0, 0]]
    projm= {(0,0): 1, (0,1): 0, (0,2): 0, (0,3): 0,\
              (1,0): 0, (1,1): 1, (1,2): 0, (1,3): 0,\
              (2,0): 0, (2,1): 0, (2,2): 0, (2,3): 0,\
              (3,0): 0, (3,1): 0, (3,2): 0, (3,3): 0}
                
    def __init__(self,name, spin1, spin2):
        """Initialize the object"""
        aloha_lib.LorentzObject.__init__(self, name, [], [spin1, spin2])
            
    def create_representation(self):
        
        self.representation = aloha_lib.LorentzObjectRepresentation(self.projm,
                                             self.lorentz_ind,self.spin_ind)    

class ProjM(aloha_lib.FactoryLorentz):
    
    object_class = L_ProjM
    
    @classmethod
    def get_unique_name(self, spin1, spin2):
            return 'PROJM_%s_%s' % (spin1, spin2)
#===============================================================================
# ProjP 
#===============================================================================    
class L_ProjP(aloha_lib.LorentzObject):
    """A object for (1+gamma5)/2 """
    
    #projp = [[0, 0, 0, 0], [0, 0, 0, 0], [0, 0, 1, 0], [0, 0, 0, 1]]
    projp = {(0,0): 0, (0,1): 0, (0,2): 0, (0,3): 0,\
              (1,0): 0, (1,1): 0, (1,2): 0, (1,3): 0,\
              (2,0): 0, (2,1): 0, (2,2): 1, (2,3): 0,\
              (3,0): 0, (3,1): 0, (3,2): 0, (3,3): 1}
    
    def __init__(self,name, spin1, spin2):
        """Initialize the object"""
        aloha_lib.LorentzObject.__init__(self, name, [], [spin1, spin2])

          
    def create_representation(self):
        
        self.representation = aloha_lib.LorentzObjectRepresentation(self.projp,
                                            self.lorentz_ind, self.spin_ind)    

class ProjP(aloha_lib.FactoryLorentz):
    
    object_class = L_ProjP
    
    @classmethod
    def get_unique_name(self, spin1, spin2):
        
        return 'PROJP_%s_%s' % (spin1, spin2)
        

#===============================================================================
# Denominator Propagator 
#===============================================================================    
class DenominatorPropagator(aloha_lib.LorentzObject):
    """The Denominator of the Propagator"""
    
    def __new__(cls, particle):
    
        name = 'DenomP%s' % particle
        return  aloha_lib.Variable.__new__(cls, name)    
    
    def __init__(self, particle):
        if self:
            return
        self.particle = particle
        aloha_lib.LorentzObject.__init__(self, [], [])
    
    def get_unique_name(self,*args):
        return 'DenomP%s' % self.particle
    
    
    def simplify(self):
        """Return the Denominator in a abstract way"""

        mass = Mass(self.particle)
        width = Width(self.particle)       
        denominator = P('i1', self.particle) * P('i1', self.particle) - \
                      mass * mass + complex(0,1) * mass* width
         
        return denominator
     
    def create_representation(self):
        """Create the representation for the Vector propagator"""
        
        object = self.simplify()
        self.representation = object.expand()

                
#===============================================================================
# Numerator Propagator 
#===============================================================================            


SpinorPropagatorout = lambda spin1, spin2, particle: complex(0,-1) * (Gamma('mu', spin1, spin2) * \
                    P('mu', particle) - Mass(particle) * Identity(spin1, spin2))

SpinorPropagatorin = lambda spin1, spin2, particle: complex(0,+1) * (Gamma('mu', spin1, spin2) * \
                    P('mu', particle) + Mass(particle) * Identity(spin1, spin2))

VectorPropagator = lambda l1, l2, part: complex(0,1) * (-1 * Metric(l1, l2) + OverMass2(part) * \
                                    Metric(l1,'I3')* P('I3', part) * P(l2, part))

VectorPropagatorMassless= lambda l1, l2, part: complex(0,-1) * Metric(l1, l2)

<<<<<<< HEAD

Spin3halfPropagatorin =  lambda mu, nu, s1, s2, part:  complex(0,-1) * (\
=======
Spin3halfPropagatorin =  lambda mu, nu, s1, s2, part:  complex(0,1) * (\
>>>>>>> f9c40b31
    -1/3 * (Gamma(mu,s1,-2) + Identity(s1, -2) *  P(mu, part) * Mass(part) * OverMass2(part))* \
    (PSlash(-2,-3, part) - Identity(-2,-3) * Mass(part)) * \
    ( Gamma(nu, -3, s2)+ Mass(part) * OverMass2(part) * Identity(-3, s2) * P(nu, part) ) - \
    (PSlash(s1,s2, part) + Mass(part) * Identity(s1,s2)) * (Metric(mu, nu) - OverMass2(part) * P(mu, part) * P(nu,part)))


Spin3halfPropagatorout =  lambda mu, nu, s1, s2, part: complex(0,1) * ( \
  -1/3 * (Gamma(mu,s1,-2) - Identity(s1, -2) *  P(mu, part) * Mass(part) * OverMass2(part))* \
    (-1*PSlash(-2,-3, part) - Identity(-2,-3) * Mass(part)) * \
    ( Gamma(nu, -3, s2)- Mass(part) * OverMass2(part) * Identity(-3, s2) * P(nu, part) ) - \
    (-1*PSlash(s1,s2, part) 
     + Mass(part) * Identity(s1,s2)) * (Metric(mu, nu) - OverMass2(part) * P(mu, part) * P(nu,part)))


Spin3halfPropagatorMasslessOut = lambda mu, nu, s1, s2, part: Gamma(nu, s1,-1) * PSlash(-1,-2, part) * Gamma(mu,-2, s2)
Spin3halfPropagatorMasslessIn = lambda mu, nu, s1, s2, part: -1 * Gamma(mu, s1,-1) * PSlash(-1,-2, part) * Gamma(nu,-2, s2)


Spin2masslessPropagator = lambda mu, nu, alpha, beta: complex(0,1/2)*( Metric(mu, alpha)* Metric(nu, beta) +\
                     Metric(mu, beta) * Metric(nu, alpha) - Metric(mu, nu) * Metric(alpha, beta))



Spin2Propagator =  lambda mu, nu, alpha, beta, part: Spin2masslessPropagator(mu, nu, alpha, beta) + \
                -complex(0, 1/2) * OverMass2(part) * (Metric(mu,alpha)* P(nu, part) * P(beta, part) + \
                                Metric(nu, beta) * P(mu, part) * P(alpha, part) + \
                                Metric(mu, beta) * P(nu, part) * P(alpha, part) + \
                                Metric(nu, alpha) * P(mu, part) * P(beta , part) )+ \
                complex(0, 1/6) * (Metric(mu,nu) + 2 * OverMass2(part) * P(mu, part) * P(nu, part)) * \
                      (Metric(alpha,beta) + 2 * OverMass2(part) * P(alpha, part) * P(beta, part))
    














<|MERGE_RESOLUTION|>--- conflicted
+++ resolved
@@ -946,12 +946,8 @@
 
 VectorPropagatorMassless= lambda l1, l2, part: complex(0,-1) * Metric(l1, l2)
 
-<<<<<<< HEAD
-
-Spin3halfPropagatorin =  lambda mu, nu, s1, s2, part:  complex(0,-1) * (\
-=======
+
 Spin3halfPropagatorin =  lambda mu, nu, s1, s2, part:  complex(0,1) * (\
->>>>>>> f9c40b31
     -1/3 * (Gamma(mu,s1,-2) + Identity(s1, -2) *  P(mu, part) * Mass(part) * OverMass2(part))* \
     (PSlash(-2,-3, part) - Identity(-2,-3) * Mass(part)) * \
     ( Gamma(nu, -3, s2)+ Mass(part) * OverMass2(part) * Identity(-3, s2) * P(nu, part) ) - \

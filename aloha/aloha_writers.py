--- conflicted
+++ resolved
@@ -28,11 +28,7 @@
     power_symbol = '**'
     change_number_format = str
     extension = ''
-<<<<<<< HEAD
-    type_to_variable = {2:'F',3:'V',5:'T',1:'S',-1:'S',4:'R'}
-=======
     type_to_variable = {2:'F',3:'V',5:'T',1:'S',4:'R', -1:'S'}
->>>>>>> a6f16e31
     type_to_size = {'S':3, 'T':18, 'V':6, 'F':6,'R':18}
 
             

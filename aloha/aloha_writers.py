try:
    import madgraph.iolibs.file_writers as writers 
    import madgraph.various.q_polynomial as q_polynomial
except Exception:
    import aloha.file_writers as writers
    import aloha.q_polynomial as q_polynomial

import aloha
import aloha.aloha_lib as aloha_lib
import os
import re 
from numbers import Number
from collections import defaultdict
from fractions import Fraction
# fast way to deal with string
from cStringIO import StringIO
# Look at http://www.skymind.com/~ocrow/python_string/ 
# For knowing how to deal with long strings efficiently.
import itertools


class WriteALOHA: 
    """ Generic writing functions """ 
    
    power_symbol = '**'
    change_number_format = str
    extension = ''
    type_to_variable = {2:'F',3:'V',5:'T',1:'S',4:'R'}
    type_to_size = {'S':3, 'T':18, 'V':6, 'F':6,'R':18}

            
    def __init__(self, abstract_routine, dirpath):
        
        if aloha.loop_mode:
            self.momentum_size = 4
        else:
            self.momentum_size = 2
        
        name = get_routine_name(abstract = abstract_routine)

        if dirpath:
            self.dir_out = dirpath
            self.out_path = os.path.join(dirpath, name + self.extension)
        else:
            self.out_path = None
            self.dir_out = None

        self.routine = abstract_routine
        self.tag = self.routine.tag
        self.name = name
        self.particles =  [self.type_to_variable[spin] for spin in \
                          abstract_routine.spins]
        
        self.offshell = abstract_routine.outgoing # position of the outgoing in particle list        
        self.outgoing = self.offshell             # expected position for the argument list
        if 'C%s' %((self.outgoing + 1) // 2) in self.tag:
            #flip the outgoing tag if in conjugate
            self.outgoing = self.outgoing + self.outgoing % 2 - (self.outgoing +1) % 2
        
        self.outname = '%s%s' % (self.particles[self.outgoing -1], \
                                                               self.outgoing)
        
        #initialize global helper routine
        self.declaration = Declaration_list()

                                   
                                       
    def pass_to_HELAS(self, indices, start=0):
        """find the Fortran HELAS position for the list of index""" 
        
        
        if len(indices) == 1:
            return indices[0] + start + self.momentum_size

        ind_name = self.routine.expr.lorentz_ind

        if ind_name == ['I3', 'I2']:
            return  4 * indices[1] + indices[0] + start + self.momentum_size
        elif len(indices) == 2: 
            return  4 * indices[0] + indices[1] + start + self.momentum_size
        else:
            raise Exception, 'WRONG CONTRACTION OF LORENTZ OBJECT for routine %s: %s' \
                    % (self.name, ind_name)                                 
                                 
    def get_header_txt(self,mode=''): 
        """ Prototype for language specific header""" 
        raise Exception, 'THis function should be overwritten'
        return ''
    
    def get_declaration_txt(self):
        """ Prototype for how to write the declaration of variable"""
        return ''

    def define_content(self): 
        """Prototype for language specific body""" 
        pass

    def get_momenta_txt(self):
        """ Prototype for the definition of the momenta"""
        raise Exception, 'THis function should be overwritten'

    def get_momentum_conservation_sign(self):
        """find the sign associated to the momentum conservation"""

        # help data 
        signs = []
        nb_fermion =0
        
        #compute global sign

        global_sign = -1
        
        flipped = [2*(int(c[1:])-1) for c in self.tag if c.startswith('C')]
        for index, spin in enumerate(self.particles):
            assert(spin in ['S','F','V','T', 'R'])  
                  
            #compute the sign
            if 1:#spin != 'F':
                sign = -1 * global_sign
            elif nb_fermion % 2 == 0:
                sign = global_sign
                nb_fermion += 1
                if index in flipped:
                    sign *= -1
            else: 
                sign = -1 * global_sign
                nb_fermion += 1
                if index-1 in flipped:
                    sign *= -1
            
            # No need to include the outgoing particles in the definitions
            if index == self.outgoing -1:
                signs.append('0*')
                continue     
                
            if sign == 1:    
                signs.append('+')
            else:
                signs.append('-')
        return signs


    def get_P_sign(self, index):

        type = self.particles[index - 1]
        energy_pos = self.type_to_size[type] -1
        sign = 1
        if self.outgoing == index:
            sign = -1
        #if 'C%s' % ((index +1) // 2)  in self.tag: 
        #    if index == self.outgoing:
        #        pass
        #       elif index % 2 and index -1 != self.outgoing:
#                pass
#            elif index % 2 == 1 and index + 1  != self.outgoing:
#                pass
#            else:
#                sign *= -1
        
        if sign == -1 :
            return '-'
        else:
            return ''
        
        
        
        
    
    def get_foot_txt(self):
        """Prototype for language specific footer"""
        return ''
    
    def define_argument_list(self, couplings=None):
        """define a list with the string of object required as incoming argument"""

        call_arg = [] #incoming argument of the routine

        conjugate = [2*(int(c[1:])-1) for c in self.tag if c[0] == 'C']
        

        for index,spin in enumerate(self.particles):
            if self.offshell == index + 1:
                continue
            
            if index in conjugate:
                index2, spin2 = index+1, self.particles[index+1]
                call_arg.append(('list_complex','%s%d' % (spin2, index2 +1))) 
                #call_arg.append('%s%d' % (spin, index +1)) 
            elif index-1 in conjugate:
                index2, spin2 = index-1, self.particles[index-1]
                call_arg.append(('list_complex','%s%d' % (spin2, index2 +1))) 
            else:
                call_arg.append(('list_complex','%s%d' % (spin, index +1)))
        
        # couplings
        if  couplings is None:
            detected_couplings = [name for type, name in self.declaration if name.startswith('COUP')]
            detected_couplings.sort()
            if detected_couplings:
                couplings = detected_couplings
            else:
                couplings = ['COUP']
                
        for coup in couplings:       
            call_arg.append(('complex', coup))              
            self.declaration.add(('complex',coup))
            
        if self.offshell:
            if aloha.complex_mass:
                call_arg.append(('complex','M%s' % self.outgoing))              
                self.declaration.add(('complex','M%s' % self.outgoing))
            else:
                call_arg.append(('double','M%s' % self.outgoing))              
                self.declaration.add(('double','M%s' % self.outgoing))                
                call_arg.append(('double','W%s' % self.outgoing))              
                self.declaration.add(('double','W%s' % self.outgoing))
        
        assert len(call_arg) == len(set([a[1] for a in call_arg]))
        assert len(self.declaration) == len(set([a[1] for a in self.declaration])), self.declaration
        self.call_arg = call_arg
        return call_arg

    def write(self, mode=None):
                         
        self.mode = mode
        
        core_text = self.define_expression()    
        self.define_argument_list()
        out = StringIO()
        out.write(self.get_header_txt(mode=self.mode))
        out.write(self.get_declaration_txt())
        out.write(self.get_momenta_txt())
        out.write(core_text)
        out.write(self.get_foot_txt())

        for elem in self.routine.symmetries:
            out.write('\n')
            out.write(self.define_symmetry(elem))

        text = out.getvalue()
        
        if self.out_path:        
            writer = self.writer(self.out_path)
            commentstring = 'This File is Automatically generated by ALOHA \n'
            commentstring += 'The process calculated in this file is: \n'
            commentstring += self.routine.infostr + '\n'
            writer.write_comments(commentstring)
            writer.writelines(text)
            
        return text + '\n'

    
    def write_indices_part(self, indices, obj): 
        """Routine for making a string out of indices objects"""
        
        text = 'output(%s)' % indices
        return text                 
        
    def write_obj(self, obj, prefactor=True):
        """Calls the appropriate writing routine"""
        
        try:
            vartype = obj.vartype
        except Exception:
            return self.change_number_format(obj)

        # The order is from the most current one to the les probable one
        if vartype == 1 : # AddVariable
            return self.write_obj_Add(obj, prefactor)
        elif vartype == 2 : # MultVariable
            return self.write_MultVariable(obj, prefactor)
        elif vartype == 6 : # MultContainer
            return self.write_MultContainer(obj, prefactor) 
        elif vartype == 0 : # MultContainer
            return self.write_variable(obj)               
        else: 
            raise Exception('Warning unknown object: %s' % obj.vartype)

    def write_MultVariable(self, obj, prefactor=True):
        """Turn a multvariable into a string"""
        
        mult_list = [self.write_variable_id(id) for id in obj]
        data = {'factors': '*'.join(mult_list)}
        if prefactor and obj.prefactor != 1:
            if obj.prefactor != -1:
                text = '%(prefactor)s * %(factors)s'
                data['prefactor'] = self.change_number_format(obj.prefactor)
            else:
                text = '-%(factors)s'
        else:
            text = '%(factors)s'
        return text % data

    def write_MultContainer(self, obj, prefactor=True):
        """Turn a multvariable into a string"""

        mult_list = [self.write_obj(id) for id in obj]
        data = {'factors': '*'.join(mult_list)}
        if prefactor and obj.prefactor != 1:
            if obj.prefactor != -1:
                text = '%(prefactor)s * %(factors)s'
                data['prefactor'] = self.change_number_format(obj.prefactor)
            else:
                text = '-%(factors)s'
        else:
            text = '%(factors)s'
        return text % data
         
    
    def write_obj_Add(self, obj, prefactor=True):
        """Turns addvariable into a string"""

        data = defaultdict(list)
        number = []
        [data[p.prefactor].append(p) if hasattr(p, 'prefactor') else number.append(p)
             for p in obj]

        file_str = StringIO()
        
        if prefactor and obj.prefactor != 1:
            file_str.write(self.change_number_format(obj.prefactor))
            file_str.write('*(')
        else:
            file_str.write('(')
        first=True
        for value, obj_list in data.items():
            add= '+'
            if value not in  [-1,1]:
                nb_str = self.change_number_format(value)
                if nb_str[0] in ['+','-']:
                    file_str.write(nb_str)
                else:
                    file_str.write('+')
                    file_str.write(nb_str)
                file_str.write('*(')
            elif value == -1:
                add = '-' 
                file_str.write('-')
            elif not first:
                file_str.write('+')
            else:
                file_str.write('')
            first = False
            file_str.write(add.join([self.write_obj(obj, prefactor=False) 
                                                          for obj in obj_list]))
            if value not in [1,-1]:
                file_str.write(')')
        if number:
            total = sum(number)
            file_str.write('+ %s' % self.change_number_format(total))                
        file_str.write(')')
        return file_str.getvalue()
                
    def write_variable(self, obj):
        return self.change_var_format(obj)
    
    def write_variable_id(self, id):
        
        obj = aloha_lib.KERNEL.objs[id]
        return self.write_variable(obj)   
    
    def change_var_format(self, obj):
        """format the way to write the variable and add it to the declaration list
        """

        str_var = str(obj)
        self.declaration.add((obj.type, str_var))        
        return str_var


    
    def make_call_list(self, outgoing=None):
        """find the way to write the call of the functions"""

        if outgoing is None:
            outgoing = self.offshell

        call_arg = [] #incoming argument of the routine

        conjugate = [2*(int(c[1:])-1) for c in self.tag if c[0] == 'C']
        
        for index,spin in enumerate(self.particles):
            if self.offshell == index + 1:
                continue
            
            if index in conjugate:
                index2, spin2 = index+1, self.particles[index+1]
                call_arg.append('%s%d' % (spin2, index2 +1)) 
                #call_arg.append('%s%d' % (spin, index +1)) 
            elif index-1 in conjugate:
                index2, spin2 = index-1, self.particles[index-1]
                call_arg.append('%s%d' % (spin2, index2 +1)) 
            else:
                call_arg.append('%s%d' % (spin, index +1)) 
        
        
        return call_arg

    
    def make_declaration_list(self):
        """ make the list of declaration nedded by the header """
        
        declare_list = []
        
        
        for index, spin in enumerate(self.particles):
            # First define the size of the associate Object 
            declare_list.append(self.declare_dict[spin] % (index + 1) ) 
 
        return declare_list
 
 
 
 
     
class ALOHAWriterForFortran(WriteALOHA): 
    """routines for writing out Fortran"""
    
    extension = '.f'
    writer = writers.FortranWriter

    type2def = {}    
    type2def['int'] = 'integer*4'
    if aloha.mp_precision:
        type2def['double'] = 'real*16'
        type2def['complex'] = 'complex*32'
        format = 'q0'
    else:
        type2def['double'] = 'real*8'
        type2def['complex'] = 'complex*16'
        
        format = 'd0'
    
    def get_fct_format(self, fct):
        """Put the function in the correct format"""
        if not hasattr(self, 'fct_format'):
            one = self.change_number_format(1)
            self.fct_format = {'csc' : '{0}/cos(dble(%s))'.format(one),
                   'sec': '{0}/sin(dble(%s))'.format(one),
                   'acsc': 'asin({0}/(dble(%s)))'.format(one),
                   'asec': 'acos({0}/(%s))'.format(one),
                   're': ' dble(%s)',
                   'im': 'imag(%s)',
                   'cmath.sqrt':'sqrt(dble(%s))', 
                   'sqrt': 'sqrt(dble(%s))',
                   'complexconjugate': 'conjg(%s)',
                   '/' : '{0}/(%s)'.format(one),
                   'pow': '(%s)**(%s)',
                   'log': 'log(dble(%s))',
                   'asin': 'asin(dble(%s))',
                   'acos': 'acos(dble(%s))',
                   '':'(%s)'
                   }
            
        if fct in self.fct_format:
            return self.fct_format[fct]
        else:
            self.declaration.add(('fct', fct))
            return '{0}(%s)'.format(fct)
            

    
    def get_header_txt(self, name=None, couplings=None, **opt):
        """Define the Header of the fortran file. 
        """
        if name is None:
            name = self.name
           
        out = StringIO()
        # define the type of function and argument
        
        arguments = [arg for format, arg in self.define_argument_list(couplings)]
        if not self.offshell:
            output = 'vertex'
            self.declaration.add(('complex','vertex'))
        else:
            output = '%(spin)s%(id)d' % {
                     'spin': self.particles[self.outgoing -1],
                     'id': self.outgoing}
            self.declaration.add(('list_complex', output))
        
        out.write('subroutine %(name)s(%(args)s,%(output)s)\n' % \
                  {'output':output, 'name': name, 'args': ', '.join(arguments)})
        
        return out.getvalue() 
    
    def get_declaration_txt(self):
        """ Prototype for how to write the declaration of variable
            Include the symmetry line (entry FFV_2)
        """
        
        out = StringIO()
        out.write('implicit none\n')
        argument_var = [name for type,name in self.call_arg]
        # define the complex number CI = 0+1j
        if 'MP' in self.tag:
            out.write(' complex*32 CI\n')
        else:
            out.write(' complex*16 CI\n')
        out.write(' parameter (CI=(%s,%s))\n' % 
                    (self.change_number_format(0),self.change_number_format(1)))
        for type, name in self.declaration:
            if type.startswith('list'):
                type = type[5:]
                #determine the size of the list
                if name in argument_var:
                    size ='*'
                elif name.startswith('P'):
                    size='0:3'
                elif name[0] in ['F','V']:
                    if aloha.loop_mode:
                        size = 8
                    else:
                        size = 6
                elif name[0] == 'S':
                    if aloha.loop_mode:
                        size = 5
                    else:
                        size = 3
                elif name[0] in ['R','T']: 
                    if aloha.loop_mode:
                        size = 20
                    else:
                        size = 18
                else:
                    size = '*'
    
                out.write(' %s %s(%s)\n' % (self.type2def[type], name, size))
            elif type == 'fct':
                if name.upper() in ['EXP','LOG','SIN','COS','ASIN','ACOS']:
                    continue
                out.write(' %s %s\n' % (self.type2def['complex'], name))
                out.write(' external %s\n' % (name))
            else:
                out.write(' %s %s\n' % (self.type2def[type], name))
                
        # Add the lines corresponding to the symmetry
        
        #number = self.offshell
        #arguments = [name for format, name in self.define_argument_list()]
        #new_name = self.name.rsplit('_')[0] + '_%s' % new_nb
        #return '%s\n    call %s(%s)' % \
        #    (self.get_header_txt(new_name, couplings), self.name, ','.join(arguments))
        couplings = [name for type, name in self.declaration if name.startswith('COUP') ]
        couplings.sort()
        for elem in self.routine.symmetries:
            new_name = self.name.rsplit('_',1)[0] + '_%s' % elem
            out.write('%s\n' % self.get_header_txt(new_name, couplings).replace('subroutine','entry'))
                    

        return out.getvalue()
        
    def get_momenta_txt(self):
        """Define the Header of the fortran file. This include
            - momentum conservation
            - definition of the impulsion"""
                    
        out = StringIO()
        
        # Define all the required momenta
        p = [] # a list for keeping track how to write the momentum
        
        signs = self.get_momentum_conservation_sign()
        
        for i,type in enumerate(self.particles):
            if self.declaration.is_used('OM%s' % (i+1)):
                out.write("    OM{0} = {1}\n    if (M{0}.ne.{1}) OM{0}={2}/M{0}**2\n".format( 
                         i+1, self.change_number_format(0), self.change_number_format(1)))
            
            if i+1 == self.outgoing:
                out_type = type
                out_size = self.type_to_size[type] 
                continue
            elif self.offshell:
                p.append('{0}{1}{2}(%(i)s)'.format(signs[i],type,i+1,type))    
                
            if self.declaration.is_used('P%s' % (i+1)):
                self.get_one_momenta_def(i+1, out)
                
        # define the resulting momenta
        if self.offshell:
            energy_pos = out_size -2
            type = self.particles[self.outgoing-1]
            
            for i in range(self.momentum_size):
                dict_energy = {'i':1+i}
                out.write('    %s%s(%s) = %s\n' % (type,self.outgoing, 1+i, 
                                             ''.join(p) % dict_energy))
            if self.declaration.is_used('P%s' % self.outgoing):
                self.get_one_momenta_def(self.outgoing, out)

        
        # Returning result
        return out.getvalue()

    def get_one_momenta_def(self, i, strfile):
        
        type = self.particles[i-1]
        
        if aloha.loop_mode:
            template ='P%(i)d(%(j)d) = %(sign)s%(type)s%(i)d(%(nb)d)\n'
        else:
            template ='P%(i)d(%(j)d) = %(sign)s%(operator)s(%(type)s%(i)d(%(nb2)d))\n'

        nb2 = 1
        for j in range(4):
            if not aloha.loop_mode:
                nb = j + 1
                if j == 0: 
                    assert not aloha.mp_precision 
                    operator = 'dble' # not suppose to pass here in mp
                elif j == 1: 
                    nb2 += 1
                elif j == 2:
                    assert not aloha.mp_precision 
                    operator = 'dimag' # not suppose to pass here in mp
                elif j ==3:
                    nb2 -= 1
            else:
                operator =''
                nb = 1+ j
                nb2 = 1 + j
            strfile.write(template % {'j':j,'type': type, 'i': i, 
                        'nb': nb, 'nb2': nb2, 'operator':operator,
                        'sign': self.get_P_sign(i)})  
    
    def shift_indices(self, match):
        """shift the indices for non impulsion object"""
        if match.group('var').startswith('P'):
            shift = 0
        else:
            shift =  self.momentum_size 
        return '%s(%s)' % (match.group('var'), int(match.group('num')) + shift)
              
    def change_var_format(self, name): 
        """Formatting the variable name to Fortran format"""
        
        if '_' in name:
            type = name.type
            decla = name.split('_',1)[0]
            self.declaration.add(('list_%s' % type, decla))
        else:
            self.declaration.add((name.type, name))
        name = re.sub('(?P<var>\w*)_(?P<num>\d+)$', self.shift_indices , name)
        return name
  
    def change_number_format(self, number):
        """Formating the number"""

        def isinteger(x):
            try:
                return int(x) == x
            except TypeError:
                return False

        if isinteger(number):
            out = '%s%s' % (str(int(number)),self.format)
        elif isinstance(number, complex):
            if number.imag:
                if number.real:
                    out = '(%s + %s*CI)' % (self.change_number_format(number.real), \
                                    self.change_number_format(number.imag))
                else:
                    if number.imag == 1:
                        out = 'CI'
                    elif number.imag == -1:
                        out = '-CI'
                    else: 
                        out = '%s * CI' % self.change_number_format(number.imag)
            else:
                out = '%s' % (self.change_number_format(number.real))
        else:
            tmp = Fraction(str(number))
            tmp = tmp.limit_denominator(100)
            if not abs(tmp - number) / abs(tmp + number) < 1e-8:
                out = '%s%s' % (number, self.format)
            else:
                out = '%s%s/%s%s' % (tmp.numerator, self.format, tmp.denominator, self.format)
        return out
    
    def define_expression(self):
        """Define the functions in a 100% way """

        out = StringIO()

        if self.routine.contracted:
            for name,obj in self.routine.contracted.items():
                out.write(' %s = %s\n' % (name, self.write_obj(obj)))
                self.declaration.add(('complex', name))
                
        
        def sort_fct(a, b):
            if len(a) < len(b):
                return -1
            elif len(a) > len(b):
                return 1
            elif a < b:
                return -1
            else:
                return +1
            
        keys = self.routine.fct.keys()        
        keys.sort(sort_fct)
        for name in keys:
            fct, objs = self.routine.fct[name]
            format = ' %s = %s\n' % (name, self.get_fct_format(fct))
            try:
                text = format % ','.join([self.write_obj(obj) for obj in objs])
            except TypeError:
                text = format % tuple([self.write_obj(obj) for obj in objs])
            finally:
                out.write(text)
        

        numerator = self.routine.expr
        if not 'Coup(1)' in self.routine.infostr:
            coup_name = 'COUP'
        else:
            coup_name = '%s' % self.change_number_format(1)
        
        
        if not self.offshell:
            if coup_name == 'COUP':
                out.write(' vertex = COUP*%s\n' % self.write_obj(numerator.get_rep([0])))
            else:
                out.write(' vertex = %s\n' % self.write_obj(numerator.get_rep([0])))
        else:
            OffShellParticle = '%s%d' % (self.particles[self.offshell-1],\
                                                                  self.offshell)
            if 'L' not in self.tag:
                coeff = 'denom*'    
                if not aloha.complex_mass:
                    if self.routine.denominator:
                        out.write('    denom = %(COUP)s/%(denom)s\n' % {'COUP': coup_name,\
                                'denom':self.write_obj(self.routine.denominator)}) 
                    else:
                        out.write('    denom = %(COUP)s/(P%(i)s(0)**2-P%(i)s(1)**2-P%(i)s(2)**2-P%(i)s(3)**2 - M%(i)s * (M%(i)s -CI* W%(i)s))\n' % \
                                  {'i': self.outgoing, 'COUP': coup_name})
                else:
                    if self.routine.denominator:
                        raise Exception, 'modify denominator are not compatible with complex mass scheme'                

                    out.write('    denom = %(COUP)s/(P%(i)s(0)**2-P%(i)s(1)**2-P%(i)s(2)**2-P%(i)s(3)**2 - M%(i)s**2)\n' % \
                      {'i': self.outgoing, 'COUP': coup_name})
                self.declaration.add(('complex','denom'))
                if aloha.loop_mode:
                    ptype = 'list_complex'
                else:
                    ptype = 'list_double'
                self.declaration.add((ptype,'P%s' % self.outgoing))
            else:
                if coup_name == 'COUP':
                    coeff = 'COUP*'
                else:
                    coeff = ''
            to_order = {}  
            for ind in numerator.listindices():
                to_order[self.pass_to_HELAS(ind)] = \
                        '    %s(%d)= %s%s\n' % (self.outname, self.pass_to_HELAS(ind)+1, 
                        coeff, self.write_obj(numerator.get_rep(ind)))
            key = to_order.keys()
            key.sort()
            for i in key:
                out.write(to_order[i])
        return out.getvalue()

    def define_symmetry(self, new_nb, couplings=None):
        return ''
        #number = self.offshell
        #arguments = [name for format, name in self.define_argument_list()]
        #new_name = self.name.rsplit('_')[0] + '_%s' % new_nb
        #return '%s\n    call %s(%s)' % \
        #    (self.get_header_txt(new_name, couplings), self.name, ','.join(arguments))

    def get_foot_txt(self):
        return 'end\n\n' 

    def write_combined(self, lor_names, mode='self', offshell=None):
        """Write routine for combine ALOHA call (more than one coupling)"""
        
        # Set some usefull command
        if offshell is None:
            sym = 1
            offshell = self.offshell  
        else:
            sym = None
        name = combine_name(self.routine.name, lor_names, offshell, self.tag)
        self.name = name
        # write head - momenta - body - foot
        text = StringIO()
        routine = StringIO()
        data = {} # for the formating of the line
                    
        # write header 
        new_couplings = ['COUP%s' % (i+1) for i in range(len(lor_names)+1)]
        text.write(self.get_header_txt(name=name, couplings=new_couplings))
  
        # Define which part of the routine should be called
        data['addon'] = ''.join(self.tag) + '_%s' % self.offshell

        # how to call the routine
        argument = [name for format, name in self.define_argument_list(new_couplings)]
        index= argument.index('COUP1')
        data['before_coup'] = ','.join(argument[:index])
        data['after_coup'] = ','.join(argument[index+len(lor_names)+1:])
        if data['after_coup']:
            data['after_coup'] = ',' + data['after_coup']
            
        lor_list = (self.routine.name,) + lor_names
        line = "    call %(name)s%(addon)s(%(before_coup)s,%(coup)s%(after_coup)s,%(out)s)\n"
        main = '%(spin)s%(id)d' % {'spin': self.particles[self.offshell -1],
                           'id': self.outgoing}
        for i, name in enumerate(lor_list):
            data['name'] = name
            data['coup'] = 'COUP%d' % (i+1)
            if i == 0:
                if  not offshell: 
                    data['out'] = 'vertex'
                else:
                    data['out'] = main
            elif i==1:
                if self.offshell:
                    type = self.particles[self.offshell-1]
                    self.declaration.add(('list_complex','%stmp' % type))
                else:
                    type = ''
                    self.declaration.add(('complex','%stmp' % type))
                data['out'] = '%stmp' % type
            routine.write(line % data)
            if i:
                if not offshell:
                    routine.write( '    vertex = vertex + tmp\n')
                else:
                    size = self.type_to_size[self.particles[offshell -1]] -2
                    routine.write(" do i = %s, %s\n" % (self.momentum_size+1, self.momentum_size+size))
                    routine.write("        %(main)s(i) = %(main)s(i) + %(tmp)s(i)\n" %\
                               {'main': main, 'tmp': data['out']})
                    routine.write(' enddo\n')
                    self.declaration.add(('int','i'))

        self.declaration.discard(('complex','COUP'))
        for name in aloha_lib.KERNEL.reduced_expr2:
            self.declaration.discard(('complex', name))
        
        #clean pointless declaration
        #self.declaration.discard
        
        
        text.write(self.get_declaration_txt())
        text.write(routine.getvalue())
        text.write(self.get_foot_txt())


        text = text.getvalue()
        if self.out_path:        
            writer = self.writer(self.out_path,'a')
            commentstring = 'This File is Automatically generated by ALOHA \n'
            commentstring += 'The process calculated in this file is: \n'
            commentstring += self.routine.infostr + '\n'
            writer.write_comments(commentstring)
            writer.writelines(text)
        return text

class QP(object): 
    """routines for writing out Fortran"""
    
    type2def = {}    
    type2def['int'] = 'integer*4'
    type2def['double'] = 'real*16'
    type2def['complex'] = 'complex*32'
    format = 'q0'
    
class ALOHAWriterForFortranQP(QP, ALOHAWriterForFortran):
    
    def __init__(self, *arg):
        return ALOHAWriterForFortran.__init__(self, *arg)
    
class ALOHAWriterForFortranLoop(ALOHAWriterForFortran): 
    """routines for writing out Fortran"""

    def __init__(self, abstract_routine, dirpath):
        
        ALOHAWriterForFortran.__init__(self, abstract_routine, dirpath)
        # position of the outgoing in particle list        
        self.l_id = [int(c[1:]) for c in abstract_routine.tag if c[0] == 'L'][0] 
        self.l_helas_id = self.l_id   # expected position for the argument list
        if 'C%s' %((self.outgoing + 1) // 2) in abstract_routine.tag:
            #flip the outgoing tag if in conjugate
            self.l_helas_id += self.l_id % 2 - (self.l_id +1) % 2 
        

    def define_expression(self):
        """Define the functions in a 100% way """

        out = StringIO()

        if self.routine.contracted:
            for name,obj in self.routine.contracted.items():
                out.write(' %s = %s\n' % (name, self.write_obj(obj)))
                self.declaration.add(('complex', name))

        if not 'Coup(1)' in self.routine.infostr:
            coup = True
        else:
            coup = False

        rank = self.routine.expr.get_max_rank()
        poly_object = q_polynomial.Polynomial(rank)
        nb_coeff = q_polynomial.get_number_of_coefs_for_rank(rank)
        size = self.type_to_size[self.particles[self.l_id-1]] - 2
        for K in range(size):
            for J in range(nb_coeff):
                data = poly_object.get_coef_at_position(J)
                arg = [data.count(i) for i in range(4)] # momentum
                arg += [0] * (K) + [1] + [0] * (size-1-K) 
                try:
                    expr = self.routine.expr[tuple(arg)]
                except KeyError:
                    expr = None
                for ind in self.routine.expr.values()[0].listindices():
                    if expr:
                        data = expr.get_rep(ind)
                    else:
                        data = 0
                    if data and coup:
                        out.write('    COEFF(%s,%s,%s)= coup*%s\n' % ( 
                                    self.pass_to_HELAS(ind)+1-self.momentum_size,
                                    J, K+1, self.write_obj(data)))
                    else:
                        out.write('    COEFF(%s,%s,%s)= %s\n' % ( 
                                    self.pass_to_HELAS(ind)+1-self.momentum_size,
                                    J, K+1, self.write_obj(data)))


        return out.getvalue()
    
    def get_declaration_txt(self):
        """ Prototype for how to write the declaration of variable"""
        
        out = StringIO()
        out.write('implicit none\n')
        # define the complex number CI = 0+1j
        if 'MP' in self.tag:
            out.write(' complex*32 CI\n')
        else:
            out.write(' complex*16 CI\n')
        out.write(' parameter (CI=(%s,%s))\n' % 
                    (self.change_number_format(0),self.change_number_format(1)))
        argument_var = [name for type,name in self.call_arg]
        for type, name in self.declaration:
            if type.startswith('list'):
                type = type[5:]
                #determine the size of the list
                if name.startswith('P'):
                    size='0:3'
                elif name in argument_var:
                    size ='*'
                elif name[0] in ['F','V']:
                    if aloha.loop_mode:
                        size = 8
                    else:
                        size = 6
                elif name[0] == 'S':
                    if aloha.loop_mode:
                        size = 5
                    else:
                        size = 3
                elif name[0] in ['R','T']: 
                    if aloha.loop_mode:
                        size = 20
                    else:
                        size = 18
                elif name == 'coeff':
                    out.write("include 'coef_specs.inc'\n")
                    size = 'MAXLWFSIZE,0:VERTEXMAXCOEFS-1,MAXLWFSIZE'
    
                out.write(' %s %s(%s)\n' % (self.type2def[type], name, size))
            elif type == 'fct':
                if name.upper() in ['EXP','LOG','SIN','COS','ASIN','ACOS']:
                    continue
                out.write(' %s %s\n' % (self.type2def['complex'], name))
                out.write(' external %s\n' % (name))
            else:
                out.write(' %s %s\n' % (self.type2def[type], name))

        return out.getvalue()
    
    
    def define_argument_list(self, couplings=None):
        """define a list with the string of object required as incoming argument"""

        conjugate = [2*(int(c[1:])-1) for c in self.tag if c[0] == 'C']
        call_arg = [('list_complex', 'P%s'% self.l_helas_id)] #incoming argument of the routine
        self.declaration.add(call_arg[0])
        
        for index,spin in enumerate(self.particles):
            if self.offshell == index + 1:
                continue
            if self.l_helas_id == index + 1:
                continue
            
            if index in conjugate:
                index2, spin2 = index+1, self.particles[index+1]
                call_arg.append(('complex','%s%d' % (spin2, index2 +1)))
                #call_arg.append('%s%d' % (spin, index +1)) 
            elif index-1 in conjugate:
                index2, spin2 = index-1, self.particles[index-1]
                call_arg.append(('complex','%s%d' % (spin2, index2 +1)))
            else:
                call_arg.append(('complex','%s%d' % (spin, index +1)))
            self.declaration.add(('list_complex', call_arg[-1][-1])) 
        
        # couplings
        if couplings is None:
            detected_couplings = [name for type, name in self.declaration if name.startswith('COUP')]
            detected_couplings.sort()
            if detected_couplings:
                couplings = detected_couplings
            else:
                couplings = ['COUP']
                
        for coup in couplings:       
            call_arg.append(('complex', coup))              
            self.declaration.add(('complex',coup))
            
        if self.offshell:
            if aloha.complex_mass:
                call_arg.append(('complex','M%s' % self.outgoing))              
                self.declaration.add(('complex','M%s' % self.outgoing))
            else:
                call_arg.append(('double','M%s' % self.outgoing))              
                self.declaration.add(('double','M%s' % self.outgoing))                
                call_arg.append(('double','W%s' % self.outgoing))              
                self.declaration.add(('double','W%s' % self.outgoing))
            
        self.call_arg = call_arg
                
        return call_arg

    def get_momenta_txt(self):
        """Define the Header of the ortran file. This include
            - momentum conservation
            - definition of the impulsion"""
                    
        out = StringIO()
        
        # Define all the required momenta
        p = [] # a list for keeping track how to write the momentum
        size = []
        
        signs = self.get_momentum_conservation_sign()
        
        for i,type in enumerate(self.particles):
            if self.declaration.is_used('OM%s' % (i+1)):
                out.write("    OM{0} = {1}\n    if (M{0}.ne.{1}) OM{0}={2}/M{0}**2\n".format( 
                         i+1, self.change_number_format(0), self.change_number_format(1)))
            
            if i+1 == self.outgoing:
                out_type = 'P'
                continue
            elif i+1 == self.l_helas_id:
                p.append('%sP%s({%s})' % (signs[i],i+1,len(size))) 
                size.append(0)
                continue
            elif self.offshell:
                p.append('%s%s%s({%s})' % (signs[i],type,i+1,len(size)))
                size.append(1)
                
            if self.declaration.is_used('P%s' % (i+1)):
                    self.get_one_momenta_def(i+1, out)
                
        # define the resulting momenta
        if self.offshell:
            if aloha.loop_mode:
                size_p = 4
            else:
                size_p = 2
            for i in range(size_p):
                out.write('    P%s(%s) = %s\n' % (self.outgoing, i, 
                                             ''.join(p).format(*[s+i for s in size])))

        
        # Returning result
        return out.getvalue()
  

    def get_loop_argument(self, key):
        """return the position for the argument in the HELAS convention"""
        
        loop_momentum = key[:4]
        basis = key[4:]
        
        loop_pos = sum([loop_momentum[i] * (i+1) for i in range(4)])
        basis_pos = sum([basis[i] * (i+1) for i in range(len(basis))])
        return (str(loop_pos), str(basis_pos))
        

        
        
        
        
    def get_header_txt(self, name=None, couplings=None, **opt):
        """Define the Header of the fortran file. This include
            - function tag
            - definition of variable
        """
        if name is None:
            name = self.name
           
        out = StringIO()
        # define the type of function and argument
        
        arguments = [arg for format, arg in self.define_argument_list(couplings)]
        self.declaration.add(('list_complex', 'P%s'% self.outgoing))
        self.declaration.add(('list_complex', 'P%s'% self.l_helas_id))        
        self.declaration.add(('list_complex', 'coeff'))
        out.write('subroutine %(name)s(%(args)s, P%(out)s, COEFF)\n' % \
                  {'name': name, 'args': ', '.join(arguments),
                   'out':self.outgoing})
        
        return out.getvalue() 

class ALOHAWriterForFortranLoopQP(QP, ALOHAWriterForFortranLoop): 
    """routines for writing out Fortran"""     
    
    def __init__(self, *arg):
        return ALOHAWriterForFortranLoop.__init__(self, *arg)   

def get_routine_name(name=None, outgoing=None, tag=None, abstract=None):
    """ build the name of the aloha function """
    
    assert (name and outgoing is not None) or abstract

    if tag is None:
        tag = list(abstract.tag)
    else:
        tag=list(tag)

    if name is None:
        prefix=''
        if 'MP' in tag:
            prefix = 'MP_'
            tag.remove('MP')
        if any(t.startswith('P') for t in tag):
            #put the propagator tag at the end
            propa = [t for t in tag if t.startswith('P')][0]
            tag.remove(propa)
            tag.append(propa)
        name = prefix + abstract.name + ''.join(tag)
    
    if outgoing is None:
        outgoing = abstract.outgoing
<<<<<<< HEAD

=======
    
>>>>>>> e9e2fdd1
    return '%s_%s' % (name, outgoing)

def combine_name(name, other_names, outgoing, tag=None, unknown_propa=False):
    """ build the name for combined aloha function """
<<<<<<< HEAD
    
=======

>>>>>>> e9e2fdd1
    # Two possible scheme FFV1C1_2_X or FFV1__FFV2C1_X
    # If they are all in FFVX scheme then use the first
    p=re.compile('^(?P<type>[RFSVT]{2,})(?P<id>\d+)$')
    routine = ''
    if p.search(name):
        base, id = p.search(name).groups()
        routine = name
        for s in other_names:
            try:
                base2,id2 = p.search(s).groups()
            except Exception:
                routine = ''
                break # one matching not good -> other scheme
            if base != base2:
                routine = ''
                break  # one matching not good -> other scheme
            else:
                routine += '_%s' % id2
    
    if routine:
        if tag is not None:
            routine += ''.join(tag)
        if unknown_propa and outgoing:
            routine += '%(propa)s'
        if outgoing is not None:
            return routine +'_%s' % outgoing
        else:
            return routine

    if tag is not None:
        addon = ''.join(tag)
    else:
        addon = ''
        if 'C' in name:
            short_name, addon = name.split('C',1)
            try:
                addon = 'C' + str(int(addon))
            except Exception:
                addon = ''
            else:
                name = short_name
    if unknown_propa:
        addon += '%(propa)s'

    if outgoing is not None:
        return '_'.join((name,) + tuple(other_names)) + addon + '_%s' % outgoing
    else:
        return '_'.join((name,) + tuple(other_names)) + addon

class ALOHAWriterForCPP(WriteALOHA): 
    """Routines for writing out helicity amplitudes as C++ .h and .cc files."""
    
    extension = '.c'
    writer = writers.CPPWriter

    type2def = {}    
    type2def['int'] = 'int'
    type2def['double'] = 'double '
    type2def['complex'] = 'complex<double> '
    
    #variable overwritten by gpu
    realoperator = '.real()'
    imagoperator = '.imag()'
    ci_definition = ' complex<double> cI = complex<double>(0.,1.);\n'
    
    
    def change_number_format(self, number):
        """Formating the number"""

        def isinteger(x):
            try:
                return int(x) == x
            except TypeError:
                return False

        if isinteger(number):
            out = '%s.' % (str(int(number)))
        elif isinstance(number, complex):
            if number.imag:
                if number.real:
                    out = '(%s + %s*cI)' % (self.change_number_format(number.real), \
                                    self.change_number_format(number.imag))
                else:
                    if number.imag == 1:
                        out = 'cI'
                    elif number.imag == -1:
                        out = '-cI'
                    else: 
                        out = '%s * cI' % self.change_number_format(number.imag)
            else:
                out = '%s' % (self.change_number_format(number.real))
        else:
            tmp = Fraction(str(number))
            tmp = tmp.limit_denominator(100)
            if not abs(tmp - number) / abs(tmp + number) < 1e-8:
                out = '%.9f' % (number)
            else:
                out = '%s./%s.' % (tmp.numerator, tmp.denominator)
        return out
    
    
    def shift_indices(self, match):
        """shift the indices for non impulsion object"""
        if match.group('var').startswith('P'):
            shift = 0
        else:
            shift =  self.momentum_size - 1
        return '%s[%s]' % (match.group('var'), int(match.group('num')) + shift)
              
    
    def change_var_format(self, name): 
        """Format the variable name to C++ format"""
        
        if '_' in name:
            type = name.type
            decla = name.split('_',1)[0]
            self.declaration.add(('list_%s' % type, decla))
        else:
            self.declaration.add((name.type, name.split('_',1)[0]))
        name = re.sub('(?P<var>\w*)_(?P<num>\d+)$', self.shift_indices , name)
        return name
            
    def get_fct_format(self, fct):
        """Put the function in the correct format"""
        if not hasattr(self, 'fct_format'):
            one = self.change_number_format(1)
            self.fct_format = {'csc' : '{0}/cos(%s)'.format(one),
                   'sec': '{0}/sin(%s)'.format(one),
                   'acsc': 'asin({0}/(%s))'.format(one),
                   'asec': 'acos({0}/(%s))'.format(one),
                   're': ' real(%s)',
                   'im': 'imag(%s)',
                   'cmath.sqrt':'sqrt(%s)', 
                   'sqrt': 'sqrt(%s)',
                   'complexconjugate': 'conj(%s)',
                   '/' : '{0}/%s'.format(one) 
                   }
            
        if fct in self.fct_format:
            return self.fct_format[fct]
        else:
            self.declaration.add(('fct', fct))
            return '{0}(%s)'.format(fct)
    
    
    
    
    def get_header_txt(self, name=None, couplings=None,mode=''):
        """Define the Header of the fortran file. This include
            - function tag
            - definition of variable
        """
        if name is None:
            name = self.name
           
        if mode=='':
            mode = self.mode
        
        
        
        out = StringIO()
        # define the type of function and argument
        if not 'no_include' in mode:
            out.write('#include \"%s.h\"\n\n' % self.name)
        args = []
        for format, argname in self.define_argument_list(couplings):
            if format.startswith('list'):
                type = self.type2def[format[5:]]
                list_arg = '[]'
            else:
                type = self.type2def[format]
                list_arg = ''
            args.append('%s%s%s'% (type, argname, list_arg))
                
        if not self.offshell:
            output = 'complex<double> & vertex'
            #self.declaration.add(('complex','vertex'))
        else:
            output = 'complex<double> %(spin)s%(id)d[]' % {
                     'spin': self.particles[self.outgoing -1],
                     'id': self.outgoing}
            self.declaration.add(('list_complex', output))
        
        out.write('void %(name)s(%(args)s,%(output)s)' % \
                  {'output':output, 'name': name, 'args': ', '.join(args)})
        if 'is_h' in mode:
            out.write(';\n')
        else:
            out.write('\n{\n')

        return out.getvalue() 

    def get_declaration_txt(self):
        """ Prototype for how to write the declaration of variable
            Include the symmetry line (entry FFV_2)
        """
        
        out = StringIO()
        argument_var = [name for type,name in self.call_arg]
        # define the complex number CI = 0+1j
        out.write(self.ci_definition)
                    
        for type, name in self.declaration:
            if type.startswith('list'):
                type = type[5:]
                if name.startswith('P'):
                    size = 4
                elif not 'tmp' in name:
                    continue
                    #should be define in the header
                elif name[0] in ['F','V']:
                    if aloha.loop_mode:
                        size = 8
                    else:
                        size = 6
                elif name[0] == 'S':
                    if aloha.loop_mode:
                        size = 5
                    else:
                        size = 3
                elif name[0] in ['R','T']: 
                    if aloha.loop_mode:
                        size = 20
                    else:
                        size = 18
    
                out.write(' %s %s[%s];\n' % (self.type2def[type], name, size))
            elif (type, name) not in self.call_arg:
                out.write(' %s %s;\n' % (self.type2def[type], name))               

        return out.getvalue()

    def get_foot_txt(self):
        """Prototype for language specific footer"""
        return '}\n'

    def get_momenta_txt(self):
        """Define the Header of the fortran file. This include
            - momentum conservation
            - definition of the impulsion"""
                    
        out = StringIO()
        
        # Define all the required momenta
        p = [] # a list for keeping track how to write the momentum
        
        signs = self.get_momentum_conservation_sign()
        
        for i,type in enumerate(self.particles):
            if self.declaration.is_used('OM%s' % (i+1)):
                out.write("    OM{0} = {1};\n    if (M{0} != {1})\n OM{0}={2}/pow(M{0},2);\n".format( 
                         i+1, self.change_number_format(0), self.change_number_format(1)))
            
            if i+1 == self.outgoing:
                out_type = type
                out_size = self.type_to_size[type] 
                continue
            elif self.offshell:
                p.append('{0}{1}{2}[%(i)s]'.format(signs[i],type,i+1,type))    
                
            if self.declaration.is_used('P%s' % (i+1)):
                self.get_one_momenta_def(i+1, out)
                
        # define the resulting momenta
        if self.offshell:
            energy_pos = out_size -2
            type = self.particles[self.outgoing-1]
            if aloha.loop_mode:
                size_p = 4
            else:
                size_p = 2
            
            for i in range(size_p):
                dict_energy = {'i':i}
                out.write('    %s%s[%s] = %s;\n' % (type,self.outgoing, i, 
                                             ''.join(p) % dict_energy))
            if self.declaration.is_used('P%s' % self.outgoing):
                self.get_one_momenta_def(self.outgoing, out)

        
        # Returning result
        return out.getvalue()

    def get_one_momenta_def(self, i, strfile):
        
        type = self.particles[i-1]
        
        if aloha.loop_mode:
            template ='P%(i)d[%(j)d] = %(sign)s%(type)s%(i)d[%(nb)d];\n'
        else:
            template ='P%(i)d[%(j)d] = %(sign)s%(type)s%(i)d[%(nb2)d]%(operator)s;\n'

        nb2 = 0
        for j in range(4):
            if not aloha.loop_mode:
                nb = j 
                if j == 0: 
                    assert not aloha.mp_precision 
                    operator = self.realoperator # not suppose to pass here in mp
                elif j == 1: 
                    nb2 += 1
                elif j == 2:
                    assert not aloha.mp_precision 
                    operator = self.imagoperator # not suppose to pass here in mp
                elif j ==3:
                    nb2 -= 1
            else:
                operator =''
                nb = j
                nb2 = j
            strfile.write(template % {'j':j,'type': type, 'i': i, 
                        'nb': nb, 'nb2': nb2, 'operator':operator,
                        'sign': self.get_P_sign(i)})

            
    def define_expression(self):
        """Write the helicity amplitude in C++ format"""
        
        out = StringIO()

        if self.routine.contracted:
            for name,obj in self.routine.contracted.items():
                out.write(' %s = %s;\n' % (name, self.write_obj(obj)))
                self.declaration.add(('complex', name))
                
        for name, (fct, objs) in self.routine.fct.items():
            format = ' %s = %s;\n' % (name, self.get_fct_format(fct))
            out.write(format % ','.join([self.write_obj(obj) for obj in objs]))
            
        

        numerator = self.routine.expr
        if not 'Coup(1)' in self.routine.infostr:
            coup_name = 'COUP'
        else:
            coup_name = '%s' % self.change_number_format(1)
        if not self.offshell:
            if coup_name == 'COUP':
                out.write(' vertex = COUP*%s;\n' % self.write_obj(numerator.get_rep([0])))
            else:
                out.write(' vertex = %s;\n' % self.write_obj(numerator.get_rep([0])))
        else:
            OffShellParticle = '%s%d' % (self.particles[self.offshell-1],\
                                                                  self.offshell)
            if 'L' not in self.tag:
                coeff = 'denom'
                if not aloha.complex_mass:
                    if self.routine.denominator:
                        out.write('    denom = %(COUP)s/%(denom)s\n' % {'COUP': coup_name,\
                                'denom':self.write_obj(self.routine.denominator)}) 
                    else:
                        out.write('    denom = %(coup)s/(pow(P%(i)s[0],2)-pow(P%(i)s[1],2)-pow(P%(i)s[2],2)-pow(P%(i)s[3],2) - M%(i)s * (M%(i)s -cI* W%(i)s));\n' % \
                      {'i': self.outgoing, 'coup': coup_name})
                else:
                    if self.routine.denominator:
                        raise Exception, 'modify denominator are not compatible with complex mass scheme'                

                    out.write('    denom = %(coup)s/(pow(P%(i)s[0],2)-pow(P%(i)s[1],2)-pow(P%(i)s[2],2)-pow(P%(i)s[3],2) - pow(M%(i)s,2));\n' % \
                      {'i': self.outgoing, 'coup': coup_name})
                self.declaration.add(('complex','denom'))
                if aloha.loop_mode:
                    ptype = 'list_complex'
                else:
                    ptype = 'list_double'
                self.declaration.add((ptype,'P%s' % self.outgoing))
            else:
                coeff = 'COUP'
                
            for ind in numerator.listindices():
                out.write('    %s[%d]= %s*%s;\n' % (self.outname, 
                                        self.pass_to_HELAS(ind), coeff,
                                        self.write_obj(numerator.get_rep(ind))))
        return out.getvalue()
        
    remove_double = re.compile('complex<double> (?P<name>[\w]+)\[\]')
    def define_symmetry(self, new_nb, couplings=None):
        """Write the call for symmetric routines"""
        number = self.offshell
        arguments = [name for format, name in self.define_argument_list()]
        new_name = self.name.rsplit('_')[0] + '_%s' % new_nb
        output = '%(spin)s%(id)d' % {
                     'spin': self.particles[self.offshell -1],
                     'id': self.outgoing}
        return  '%s\n %s(%s,%s);\n}' % \
            (self.get_header_txt(new_name, couplings, mode='no_include'), 
             self.name, ','.join(arguments), output)
    
    def get_h_text(self,couplings=None):
        """Return the full contents of the .h file"""

        h_string = StringIO()
        if not self.mode == 'no_include':
            h_string.write('#ifndef '+ self.name + '_guard\n')
            h_string.write('#define ' + self.name + '_guard\n')
            h_string.write('#include <complex>\n')
            h_string.write('using namespace std;\n\n')

        h_header = self.get_header_txt(mode='no_include__is_h', couplings=couplings)
        h_string.write(h_header)

        for elem in self.routine.symmetries: 
            symmetryhead = h_header.replace( \
                             self.name,self.name[0:-1]+'%s' %(elem))
            h_string.write(symmetryhead)

        if not self.mode == 'no_include':
            h_string.write('#endif\n\n')

        return h_string.getvalue()


    def write_combined_cc(self, lor_names, offshell=None, sym=True, mode=''):
        "Return the content of the .cc file linked to multiple lorentz call."

        # Set some usefull command
        if offshell is None:
            offshell = self.offshell
              
        name = combine_name(self.routine.name, lor_names, offshell, self.tag)
        self.name = name
        # write head - momenta - body - foot
        text = StringIO()
        routine = StringIO()
        data = {} # for the formating of the line
                   
        # write header 
        new_couplings = ['COUP%s' % (i+1) for i in range(len(lor_names)+1)]
        text.write(self.get_header_txt(name=name, couplings=new_couplings, mode=mode))
  
        # Define which part of the routine should be called
        data['addon'] = ''.join(self.tag) + '_%s' % self.offshell

        # how to call the routine
        argument = [name for format, name in self.define_argument_list(new_couplings)]
        index= argument.index('COUP1')
        data['before_coup'] = ','.join(argument[:index])
        data['after_coup'] = ','.join(argument[index+len(lor_names)+1:])
        if data['after_coup']:
            data['after_coup'] = ',' + data['after_coup']
            
        lor_list = (self.routine.name,) + lor_names
        line = "    %(name)s%(addon)s(%(before_coup)s,%(coup)s%(after_coup)s,%(out)s);\n"
        main = '%(spin)s%(id)d' % {'spin': self.particles[self.offshell -1],
                           'id': self.outgoing}
        for i, name in enumerate(lor_list):
            data['name'] = name
            data['coup'] = 'COUP%d' % (i+1)
            if i == 0:
                if  not offshell: 
                    data['out'] = 'vertex'
                else:
                    data['out'] = main
            elif i==1:
                if self.offshell:
                    type = self.particles[self.offshell-1]
                    self.declaration.add(('list_complex','%stmp' % type))
                else:
                    type = ''
                    self.declaration.add(('complex','%stmp' % type))
                data['out'] = '%stmp' % type
            routine.write(line % data)
            if i:
                if not offshell:
                    routine.write( '    vertex = vertex + tmp;\n')
                else:
                    size = self.type_to_size[self.particles[offshell -1]] -2
                    routine.write(""" i= %s;\nwhile (i < %s)\n{\n""" % (self.momentum_size, self.momentum_size+size))
                    routine.write(" %(main)s[i] = %(main)s[i] + %(tmp)s[i];\n i++;\n" %\
                               {'main': main, 'tmp': data['out']})
                    routine.write('}\n')
                    self.declaration.add(('int','i'))
        self.declaration.discard(('complex','COUP'))
        for name in aloha_lib.KERNEL.reduced_expr2:
            self.declaration.discard(('complex', name))
        
        #clean pointless declaration
        #self.declaration.discard
        
        text.write(self.get_declaration_txt())
        text.write(routine.getvalue())
        text.write(self.get_foot_txt())

        text = text.getvalue()

        return text

    
    def write(self, **opt):
        """Write the .h and .cc files"""

        cc_text = WriteALOHA.write(self, **opt)
        h_text = self.get_h_text()
        
        # write in two file
        if self.out_path:
            writer_h = writers.CPPWriter(self.out_path[:-len(self.extension)] + ".h")
            commentstring = 'This File is Automatically generated by ALOHA \n'
            commentstring += 'The process calculated in this file is: \n'
            commentstring += self.routine.infostr + '\n'
            writer_h.write_comments(commentstring)
            writer_h.writelines(h_text)
            
        return h_text, cc_text
 
 
 
    def write_combined(self, lor_names, mode='', offshell=None, **opt):
        """Write the .h and .cc files associated to the combined file"""

        # Set some usefull command
        if offshell is None:
            sym = 1
            offshell = self.offshell  
        else:
            sym = None
        
        if mode == 'self':
            # added to another file
            self.mode = 'no_include'
        
        #name = combine_name(self.name, lor_names, offshell, self.tag)
        
        #h_text = self.write_combined_h(lor_names, offshell, **opt)
        cc_text, h_text = StringIO() , StringIO() 
        cc_text.write(self.write_combined_cc(lor_names, offshell, mode=mode,**opt))
        couplings = ['COUP%d' % (i+1) for i in range(len(lor_names)+1)]
        
        if mode == 'self':
            self.mode = 'self'
        h_text.write(self.get_h_text(couplings=couplings))
        
        #ADD SYMETRY
        if sym:
            for elem in self.routine.symmetries:
                self.mode = 'no_include'
                cc_text.write( self.write_combined_cc(lor_names, elem))

        
        if self.out_path:
            # Prepare a specific file
            path = os.path.join(os.path.dirname(self.out_path), self.name)
            commentstring = 'This File is Automatically generated by ALOHA \n'
            
            writer_h = writers.CPPWriter(path + ".h")
            writer_h.write_comments(commentstring)
            writer_h.writelines(h_text)
            
            writer_cc = writers.CPPWriter(path + ".cc")
            writer_cc.write_comments(commentstring)
            writer_cc.writelines(cc_text)
        
        return h_text.getvalue(), cc_text.getvalue()
        
        
class ALOHAWriterForGPU(ALOHAWriterForCPP):
    
    extension = '.cu'
    realoperator = '.re'
    imagoperator = '.im'
    ci_definition = 'complex<double> cI = mkcmplx(0., 1.);\n'
    
    def get_header_txt(self, name=None, couplings=None, mode=''):
        """Define the Header of the fortran file. This include
            - function tag
            - definition of variable
        """
        text = StringIO()
        if not 'is_h' in mode:
            text.write('__device__=__forceinclude__\n')
        text.write(ALOHAWriterForCPP.get_header_txt(self, name, couplings, mode))
        return text.getvalue()
        
    def get_h_text(self,couplings=None):
        """Return the full contents of the .h file"""

        h_string = StringIO()
        if not self.mode == 'no_include':
            h_string.write('#ifndef '+ self.name + '_guard\n')
            h_string.write('#define ' + self.name + '_guard\n')
            h_string.write('#include "cmplx.h"\n')
            h_string.write('using namespace std;\n\n')

        h_header = self.get_header_txt(mode='no_include__is_h', couplings=couplings)
        h_string.write(h_header)

        for elem in self.routine.symmetries: 
            symmetryhead = h_header.replace( \
                             self.name,self.name[0:-1]+'%s' %(elem))
            h_string.write(symmetryhead)

        if not self.mode == 'no_include':
            h_string.write('#endif\n\n')

        return h_string.getvalue()
    

class ALOHAWriterForPython(WriteALOHA):
    """ A class for returning a file/a string for python evaluation """
    
    extension = '.py'
    writer = writers.PythonWriter
    
    @staticmethod
    def change_number_format(obj, pure_complex=''):
        change_number_format = ALOHAWriterForPython.change_number_format
        if obj.real == 0 and obj.imag:
            if int(obj.imag) == obj.imag: 
                return '%ij' % obj.imag
            else:
                return change_number_format(obj.imag, pure_complex='j')
        elif obj.imag != 0:
            return '(%s+%s)' % (change_number_format(obj.real),
                               change_number_format(obj.imag, pure_complex='j')) 
        elif obj.imag == 0: 
            if int(obj.real) == obj:
                return '%i%s' % (obj.real,pure_complex)
            obj = obj.real
            tmp = Fraction(str(obj))
            tmp = tmp.limit_denominator(100)
            if not abs(tmp - obj) / abs(tmp + obj) < 1e-8:
                out = str(obj)
            elif tmp.denominator != 1:
                out = '%i%s/%i' % (tmp.numerator, pure_complex, tmp.denominator)
            else:
                out = '%i%s' % (tmp.numerator, pure_complex)
        return out 
    
    
    def shift_indices(self, match):
        """shift the indices for non impulsion object"""
        if match.group('var').startswith('P'):
            shift = 0
        else:
            shift = -1 + self.momentum_size
            
        return '%s[%s]' % (match.group('var'), int(match.group('num')) + shift)

    def change_var_format(self, name): 
        """Formatting the variable name to Python format
        start to count at zero. 
        No neeed to define the variable in python -> no need to keep track of 
        the various variable
        """
        
        if '_' not in name:
            self.declaration.add((name.type, name))
        else:
            self.declaration.add(('', name.split('_',1)[0]))
        name = re.sub('(?P<var>\w*)_(?P<num>\d+)$', self.shift_indices , name)
        
        return name
    
    def define_expression(self):
        """Define the functions in a 100% way """

        out = StringIO()

        if self.routine.contracted:
            for name,obj in self.routine.contracted.items():
                out.write('    %s = %s\n' % (name, self.write_obj(obj)))

        numerator = self.routine.expr
        if not 'Coup(1)' in self.routine.infostr:
            coup_name = 'COUP'
        else:
            coup_name = '%s' % self.change_number_format(1)

        if not self.offshell:
            if coup_name == 'COUP':
                out.write('    vertex = COUP*%s\n' % self.write_obj(numerator.get_rep([0])))
            else:
                out.write('    vertex = %s\n' % self.write_obj(numerator.get_rep([0])))
        else:
            OffShellParticle = '%s%d' % (self.particles[self.offshell-1],\
                                                                  self.offshell)

            if not 'L' in self.tag:
                coeff = 'denom'
                if not aloha.complex_mass:
                    if self.routine.denominator:
                        out.write('    denom = %(COUP)s/%(denom)s\n' % {'COUP': coup_name,\
                                'denom':self.write_obj(self.routine.denominator)}) 
                    else:
                        out.write('    denom = %(coup)s/(P%(i)s[0]**2-P%(i)s[1]**2-P%(i)s[2]**2-P%(i)s[3]**2 - M%(i)s * (M%(i)s -1j* W%(i)s))\n' % 
                          {'i': self.outgoing,'coup':coup_name})
                else:
                    if self.routine.denominator:
                        raise Exception, 'modify denominator are not compatible with complex mass scheme'                
                    
                    out.write('    denom = %(coup)s/(P%(i)s[0]**2-P%(i)s[1]**2-P%(i)s[2]**2-P%(i)s[3]**2 - M%(i)s**2)\n' % 
                          {'i': self.outgoing,'coup':coup_name})                    
            else:
                coeff = 'COUP'
                
            for ind in numerator.listindices():
                out.write('    %s[%d]= %s*%s\n' % (self.outname, 
                                        self.pass_to_HELAS(ind), coeff, 
                                        self.write_obj(numerator.get_rep(ind))))
        return out.getvalue()
    
    def get_foot_txt(self):
        if not self.offshell:
            return '    return vertex\n\n'
        else:
            return '    return %s\n\n' % (self.outname)
            
    
    def get_header_txt(self, name=None, couplings=None, mode=''):
        """Define the Header of the fortran file. This include
            - function tag
            - definition of variable
        """
        if name is None:
            name = self.name
           
        out = StringIO()
        
        if self.mode == 'mg5':
            out.write('import aloha.template_files.wavefunctions as wavefunctions\n')
        else:
            out.write('import wavefunctions\n')
        
        
        # define the type of function and argument
        
        arguments = [arg for format, arg in self.define_argument_list(couplings)]       
        out.write('def %(name)s(%(args)s):\n' % \
                                    {'name': name, 'args': ','.join(arguments)})
          
        return out.getvalue()     

    def get_momenta_txt(self):
        """Define the Header of the fortran file. This include
            - momentum conservation
            - definition of the impulsion"""
             
        out = StringIO()
        
        # Define all the required momenta
        p = [] # a list for keeping track how to write the momentum
        
        signs = self.get_momentum_conservation_sign()
        
        for i,type in enumerate(self.particles):
            if self.declaration.is_used('OM%s' % (i+1)):
               out.write("    OM{0} = 0.0\n    if (M{0}): OM{0}=1.0/M{0}**2\n".format( (i+1) ))
            if i+1 == self.outgoing:
                out_type = type
                out_size = self.type_to_size[type] 
                continue
            elif self.offshell:
                p.append('{0}{1}{2}[%(i)s]'.format(signs[i],type,i+1))  
                
            if self.declaration.is_used('P%s' % (i+1)):
                self.get_one_momenta_def(i+1, out)             
             
        # define the resulting momenta
        if self.offshell:
            type = self.particles[self.outgoing-1]
            out.write('    %s%s = wavefunctions.WaveFunction(size=%s)\n' % (type, self.outgoing, out_size))
            if aloha.loop_mode:
                size_p = 4
            else:
                size_p = 2
            for i in range(size_p):
                dict_energy = {'i':i}
    
                out.write('    %s%s[%s] = %s\n' % (type,self.outgoing, i, 
                                             ''.join(p) % dict_energy))
            
            self.get_one_momenta_def(self.outgoing, out)

               
        # Returning result
        return out.getvalue()

    def get_one_momenta_def(self, i, strfile):
        """return the string defining the momentum"""

        type = self.particles[i-1]
        
        main = '    P%d = [' % i
        if aloha.loop_mode:
            template ='%(sign)s%(type)s%(i)d[%(nb)d]'
        else:
            template ='%(sign)scomplex(%(type)s%(i)d[%(nb2)d])%(operator)s'

        nb2 = 0
        strfile.write(main)
        data = []
        for j in range(4):
            if not aloha.loop_mode:
                nb = j
                if j == 0: 
                    assert not aloha.mp_precision 
                    operator = '.real' # not suppose to pass here in mp
                elif j == 1: 
                    nb2 += 1
                elif j == 2:
                    assert not aloha.mp_precision 
                    operator = '.imag' # not suppose to pass here in mp
                elif j ==3:
                    nb2 -= 1
            else:
                operator =''
                nb = j
                nb2 = j
            data.append(template % {'j':j,'type': type, 'i': i, 
                        'nb': nb, 'nb2': nb2, 'operator':operator,
                        'sign': self.get_P_sign(i)}) 
            
        strfile.write(', '.join(data))
        strfile.write(']\n')


    def define_symmetry(self, new_nb, couplings=None):
        number = self.offshell
        arguments = [name for format, name in self.define_argument_list()]
        new_name = self.name.rsplit('_')[0] + '_%s' % new_nb
        return '%s\n    return %s(%s)' % \
            (self.get_header_txt(new_name, couplings), self.name, ','.join(arguments))

    def write_combined(self, lor_names, mode='self', offshell=None):
        """Write routine for combine ALOHA call (more than one coupling)"""
        
        # Set some usefull command
        if offshell is None:
            sym = 1
            offshell = self.offshell  
        else:
            sym = None
        name = combine_name(self.routine.name, lor_names, offshell, self.tag)
        # write head - momenta - body - foot
        text = StringIO()
        data = {} # for the formating of the line
                    
        # write header 
        new_couplings = ['COUP%s' % (i+1) for i in range(len(lor_names)+1)]
        text.write(self.get_header_txt(name=name, couplings=new_couplings))
  
        # Define which part of the routine should be called
        data['addon'] = ''.join(self.tag) + '_%s' % self.offshell

        # how to call the routine
        argument = [name for format, name in self.define_argument_list(new_couplings)]
        index= argument.index('COUP1')
        data['before_coup'] = ','.join(argument[:index])
        data['after_coup'] = ','.join(argument[index+len(lor_names)+1:])
        if data['after_coup']:
            data['after_coup'] = ',' + data['after_coup']
            
        lor_list = (self.routine.name,) + lor_names
        line = "    %(out)s = %(name)s%(addon)s(%(before_coup)s,%(coup)s%(after_coup)s)\n"
        main = '%(spin)s%(id)d' % {'spin': self.particles[self.offshell -1],
                           'id': self.outgoing}
        for i, name in enumerate(lor_list):
            data['name'] = name
            data['coup'] = 'COUP%d' % (i+1)
            if i == 0:
                if  not offshell: 
                    data['out'] = 'vertex'
                else:
                    data['out'] = main
            elif i==1:
                data['out'] = 'tmp'
            text.write(line % data)
            if i:
                if not offshell:
                    text.write( '    vertex += tmp\n')
                else:
                    size = self.type_to_size[self.particles[offshell -1]] -2
                    text.write("    for i in range(%s,%s):\n" % (self.momentum_size, self.momentum_size+size))
                    text.write("        %(main)s[i] += tmp[i]\n" %{'main': main})
        
        text.write(self.get_foot_txt())

        #ADD SYMETRY
        if sym:
            for elem in self.routine.symmetries:
                text.write(self.write_combined(lor_names, mode, elem))

        text = text.getvalue()
        if self.out_path:        
            writer = self.writer(self.out_path)
            commentstring = 'This File is Automatically generated by ALOHA \n'
            commentstring += 'The process calculated in this file is: \n'
            commentstring += self.routine.infostr + '\n'
            writer.write_comments(commentstring)
            writer.writelines(text)


        return text


class Declaration_list(set):

    def is_used(self, var):
        if hasattr(self, 'var_name'):
            return var in self.var_name
        self.var_name = [name for type,name in self]
        return var in self.var_name
    
    def add(self,obj):
        if __debug__:
            type, name = obj
            samename = [t for t,n in self if n ==name]
            for type2 in samename:
                assert type2 == type, '%s is defined with two different type "%s" and "%s"' % \
                            (name, type2, type)
            
        set.add(self,obj)
        

class WriterFactory(object):
    
    def __new__(cls, data, language, outputdir, tags):
        
        language = language.lower()
        if isinstance(data.expr, aloha_lib.SplitCoefficient):
            assert language == 'fortran'
            if 'MP' in tags:
                return ALOHAWriterForFortranLoopQP(data, outputdir)
            else:
                return ALOHAWriterForFortranLoop(data, outputdir)
        
        if language == 'fortran':
            if 'MP' in tags:
                return ALOHAWriterForFortranQP(data, outputdir)
            else:
                return ALOHAWriterForFortran(data, outputdir)
        elif language == 'python':
            return ALOHAWriterForPython(data, outputdir)
        elif language == 'cpp':
            return ALOHAWriterForCPP(data, outputdir)
        elif language == 'gpu':
            return ALOHAWriterForGPU(data, outputdir)
        else:
            raise Exception, 'Unknown output format'




<|MERGE_RESOLUTION|>--- conflicted
+++ resolved
@@ -1150,20 +1150,12 @@
     
     if outgoing is None:
         outgoing = abstract.outgoing
-<<<<<<< HEAD
-
-=======
-    
->>>>>>> e9e2fdd1
+
     return '%s_%s' % (name, outgoing)
 
 def combine_name(name, other_names, outgoing, tag=None, unknown_propa=False):
     """ build the name for combined aloha function """
-<<<<<<< HEAD
-    
-=======
-
->>>>>>> e9e2fdd1
+
     # Two possible scheme FFV1C1_2_X or FFV1__FFV2C1_X
     # If they are all in FFVX scheme then use the first
     p=re.compile('^(?P<type>[RFSVT]{2,})(?P<id>\d+)$')

try:
    import madgraph.iolibs.file_writers as writers 
    import madgraph.various.q_polynomial as q_polynomial
except:
    import aloha.file_writers as writers
    import aloha.q_polynomial as q_polynomial

import aloha
import aloha.aloha_lib as aloha_lib
import os
import re 
from numbers import Number
from collections import defaultdict
from fractions import Fraction
# fast way to deal with string
from cStringIO import StringIO
# Look at http://www.skymind.com/~ocrow/python_string/ 
# For knowing how to deal with long strings efficiently.
import itertools


class WriteALOHA: 
    """ Generic writing functions """ 
    
    power_symbol = '**'
    change_number_format = str
    extension = ''
    type_to_variable = {2:'F',3:'V',5:'T',1:'S',4:'R'}
    type_to_size = {'S':3, 'T':18, 'V':6, 'F':6,'R':18}

            
    def __init__(self, abstract_routine, dirpath):
        
        if aloha.loop_mode:
            self.momentum_size = 4
        else:
            self.momentum_size = 2
        
        name = get_routine_name(abstract = abstract_routine)

        if dirpath:
            self.dir_out = dirpath
            self.out_path = os.path.join(dirpath, name + self.extension)
        else:
            self.out_path = None
            self.dir_out = None

        self.routine = abstract_routine
        self.tag = self.routine.tag
        self.name = name
        self.particles =  [self.type_to_variable[spin] for spin in \
                          abstract_routine.spins]
        
        self.offshell = abstract_routine.outgoing # position of the outgoing in particle list        
        self.outgoing = self.offshell             # expected position for the argument list
        if 'C%s' %((self.outgoing + 1) // 2) in self.tag:
            #flip the outgoing tag if in conjugate
            self.outgoing = self.outgoing + self.outgoing % 2 - (self.outgoing +1) % 2
        
        self.outname = '%s%s' % (self.particles[self.outgoing -1], \
                                                               self.outgoing)
        
        #initialize global helper routine
        self.declaration = Declaration_list()

                                   
                                       
    def pass_to_HELAS(self, indices, start=0):
        """find the Fortran HELAS position for the list of index""" 
        
        
        if len(indices) == 1:
            return indices[0] + start + self.momentum_size

        ind_name = self.routine.expr.lorentz_ind

        if ind_name == ['I3', 'I2']:
            return  4 * indices[1] + indices[0] + start + self.momentum_size
        elif len(indices) == 2: 
            return  4 * indices[0] + indices[1] + start + self.momentum_size
        else:
            raise Exception, 'WRONG CONTRACTION OF LORENTZ OBJECT for routine %s: %s' \
                    % (self.name, ind_name)                                 
                                 
    def get_header_txt(self,mode=''): 
        """ Prototype for language specific header""" 
        raise Exception, 'THis function should be overwritten'
        return ''
    
    def get_declaration_txt(self):
        """ Prototype for how to write the declaration of variable"""
        return ''

    def define_content(self): 
        """Prototype for language specific body""" 
        pass

    def get_momenta_txt(self):
        """ Prototype for the definition of the momenta"""
        raise Exception, 'THis function should be overwritten'

    def get_momentum_conservation_sign(self):
        """find the sign associated to the momentum conservation"""

        # help data 
        signs = []
        nb_fermion =0
        
        #compute global sign

        global_sign = -1
        
        flipped = [2*(int(c[1:])-1) for c in self.tag if c.startswith('C')]
        for index, spin in enumerate(self.particles):
            assert(spin in ['S','F','V','T', 'R'])  
                  
            #compute the sign
            if 1:#spin != 'F':
                sign = -1 * global_sign
            elif nb_fermion % 2 == 0:
                sign = global_sign
                nb_fermion += 1
                if index in flipped:
                    sign *= -1
            else: 
                sign = -1 * global_sign
                nb_fermion += 1
                if index-1 in flipped:
                    sign *= -1
            
            # No need to include the outgoing particles in the definitions
            if index == self.outgoing -1:
                signs.append('0*')
                continue     
                
            if sign == 1:    
                signs.append('+')
            else:
                signs.append('-')
        return signs


    def get_P_sign(self, index):

        type = self.particles[index - 1]
        energy_pos = self.type_to_size[type] -1
        sign = 1
        if self.outgoing == index:
            sign = -1
        #if 'C%s' % ((index +1) // 2)  in self.tag: 
        #    if index == self.outgoing:
        #        pass
        #       elif index % 2 and index -1 != self.outgoing:
#                pass
#            elif index % 2 == 1 and index + 1  != self.outgoing:
#                pass
#            else:
#                sign *= -1
        
        if sign == -1 :
            return '-'
        else:
            return ''
        
        
        
        
    
    def get_foot_txt(self):
        """Prototype for language specific footer"""
        return ''
    
    def define_argument_list(self, couplings=None):
        """define a list with the string of object required as incoming argument"""

        call_arg = [] #incoming argument of the routine

        conjugate = [2*(int(c[1:])-1) for c in self.tag if c[0] == 'C']
        
        for index,spin in enumerate(self.particles):
            if self.offshell == index + 1:
                continue
            
            if index in conjugate:
                index2, spin2 = index+1, self.particles[index+1]
                call_arg.append(('list_complex','%s%d' % (spin2, index2 +1))) 
                #call_arg.append('%s%d' % (spin, index +1)) 
            elif index-1 in conjugate:
                index2, spin2 = index-1, self.particles[index-1]
                call_arg.append(('list_complex','%s%d' % (spin2, index2 +1))) 
            else:
                call_arg.append(('list_complex','%s%d' % (spin, index +1)))
        
        # couplings
        if  couplings is None:
            detected_couplings = [name for type, name in self.declaration if name.startswith('COUP')]
            detected_couplings.sort()
            if detected_couplings:
                couplings = detected_couplings
            else:
                couplings = ['COUP']
                
        for coup in couplings:       
            call_arg.append(('complex', coup))              
            self.declaration.add(('complex',coup))
            
        if self.offshell:
            if aloha.complex_mass:
                call_arg.append(('complex','M%s' % self.outgoing))              
                self.declaration.add(('complex','M%s' % self.outgoing))
            else:
                call_arg.append(('double','M%s' % self.outgoing))              
                self.declaration.add(('double','M%s' % self.outgoing))                
                call_arg.append(('double','W%s' % self.outgoing))              
                self.declaration.add(('double','W%s' % self.outgoing))
            
        self.call_arg = call_arg
        return call_arg

    def write(self, mode=None):
                         
        self.mode = mode
        
        core_text = self.define_expression()    
        self.define_argument_list()
        out = StringIO()
        
        out.write(self.get_header_txt(mode=self.mode))
        out.write(self.get_declaration_txt())
        out.write(self.get_momenta_txt())
        out.write(core_text)
        out.write(self.get_foot_txt())

        for elem in self.routine.symmetries:
            out.write('\n')
            out.write(self.define_symmetry(elem))

        text = out.getvalue()
        
        if self.out_path:        
            writer = self.writer(self.out_path)
            commentstring = 'This File is Automatically generated by ALOHA \n'
            commentstring += 'The process calculated in this file is: \n'
            commentstring += self.routine.infostr + '\n'
            writer.write_comments(commentstring)
            writer.writelines(text)
            
        return text + '\n'

    
    def write_indices_part(self, indices, obj): 
        """Routine for making a string out of indices objects"""
        
        text = 'output(%s)' % indices
        return text                 
        
    def write_obj(self, obj, prefactor=True):
        """Calls the appropriate writing routine"""
        
        try:
            vartype = obj.vartype
        except:
            return self.change_number_format(obj)

        # The order is from the most current one to the les probable one
        if vartype == 1 : # AddVariable
            return self.write_obj_Add(obj, prefactor)
        elif vartype == 2 : # MultVariable
            return self.write_MultVariable(obj, prefactor)
        elif vartype == 6 : # MultContainer
            return self.write_MultContainer(obj, prefactor) 
        elif vartype == 0 : # MultContainer
            return self.write_variable(obj)               
        else: 
            raise Exception('Warning unknown object: %s' % obj.vartype)

    def write_MultVariable(self, obj, prefactor=True):
        """Turn a multvariable into a string"""
        
        mult_list = [self.write_variable_id(id) for id in obj]
        data = {'factors': '*'.join(mult_list)}
        if prefactor and obj.prefactor != 1:
            if obj.prefactor != -1:
                text = '%(prefactor)s * %(factors)s'
                data['prefactor'] = self.change_number_format(obj.prefactor)
            else:
                text = '-%(factors)s'
        else:
            text = '%(factors)s'
        return text % data

    def write_MultContainer(self, obj, prefactor=True):
        """Turn a multvariable into a string"""

        mult_list = [self.write_obj(id) for id in obj]
        data = {'factors': '*'.join(mult_list)}
        if prefactor and obj.prefactor != 1:
            if obj.prefactor != -1:
                text = '%(prefactor)s * %(factors)s'
                data['prefactor'] = self.change_number_format(obj.prefactor)
            else:
                text = '-%(factors)s'
        else:
            text = '%(factors)s'
        return text % data
         
    
    def write_obj_Add(self, obj, prefactor=True):
        """Turns addvariable into a string"""

        data = defaultdict(list)
        number = []
        [data[p.prefactor].append(p) if hasattr(p, 'prefactor') else number.append(p)
             for p in obj]

        file_str = StringIO()
        
        if prefactor and obj.prefactor != 1:
            file_str.write(self.change_number_format(obj.prefactor))
            file_str.write('*(')
        else:
            file_str.write('(')
        first=True
        for value, obj_list in data.items():
            add= '+'
            if value not in  [-1,1]:
                nb_str = self.change_number_format(value)
                if nb_str[0] in ['+','-']:
                    file_str.write(nb_str)
                else:
                    file_str.write('+')
                    file_str.write(nb_str)
                file_str.write('*(')
            elif value == -1:
                add = '-' 
                file_str.write('-')
            elif not first:
                file_str.write('+')
            else:
                file_str.write('')
            first = False
            file_str.write(add.join([self.write_obj(obj, prefactor=False) 
                                                          for obj in obj_list]))
            if value not in [1,-1]:
                file_str.write(')')
                
        file_str.write(')')
        return file_str.getvalue()
                
    def write_variable(self, obj):
        return self.change_var_format(obj)
    
    def write_variable_id(self, id):
        
        obj = aloha_lib.KERNEL.objs[id]
        return self.write_variable(obj)   
    
    def change_var_format(self, obj):
        """format the way to write the variable and add it to the declaration list
        """

        str_var = str(obj)
        
        self.declaration.add((obj.type, str_var))        
        return str_var


    
    def make_call_list(self, outgoing=None):
        """find the way to write the call of the functions"""

        if outgoing is None:
            outgoing = self.offshell

        call_arg = [] #incoming argument of the routine

        conjugate = [2*(int(c[1:])-1) for c in self.tag if c[0] == 'C']
        
        for index,spin in enumerate(self.particles):
            if self.offshell == index + 1:
                continue
            
            if index in conjugate:
                index2, spin2 = index+1, self.particles[index+1]
                call_arg.append('%s%d' % (spin2, index2 +1)) 
                #call_arg.append('%s%d' % (spin, index +1)) 
            elif index-1 in conjugate:
                index2, spin2 = index-1, self.particles[index-1]
                call_arg.append('%s%d' % (spin2, index2 +1)) 
            else:
                call_arg.append('%s%d' % (spin, index +1)) 
                
        return call_arg

    
    def make_declaration_list(self):
        """ make the list of declaration nedded by the header """
        
        declare_list = []
        
        
        for index, spin in enumerate(self.particles):
            # First define the size of the associate Object 
            declare_list.append(self.declare_dict[spin] % (index + 1) ) 
 
        return declare_list
 
 
 
 
     
class ALOHAWriterForFortran(WriteALOHA): 
    """routines for writing out Fortran"""
    
    extension = '.f'
    writer = writers.FortranWriter

    type2def = {}    
    type2def['int'] = 'integer*4'
    if aloha.mp_precision:
        type2def['double'] = 'real*16'
        type2def['complex'] = 'complex*32'
        format = 'q0'
    else:
        type2def['double'] = 'real*8'
        type2def['complex'] = 'complex*16'
        
        format = 'd0'
    
    def get_fct_format(self, fct):
        """Put the function in the correct format"""
        if not hasattr(self, 'fct_format'):
            one = self.change_number_format(1)
            self.fct_format = {'csc' : '{0}/cos(%s)'.format(one),
                   'sec': '{0}/sin(%s)'.format(one),
                   'acsc': 'asin({0}/(%s))'.format(one),
                   'asec': 'acos({0}/(%s))'.format(one),
                   're': ' dble(%s)',
                   'im': 'imag(%s)',
                   'cmath.sqrt':'sqrt(%s)', 
                   'sqrt': 'sqrt(%s)',
                   'complexconjugate': 'conjg(%s)',
                   '/' : '{0}/%s'.format(one) 
                   }
            
        if fct in self.fct_format:
            return self.fct_format[fct]
        else:
            self.declaration.add(('fct', fct))
            return '{0}(%s)'.format(fct)
            

    
    def get_header_txt(self, name=None, couplings=None,mode=''):
        """Define the Header of the fortran file. 
        """
        if name is None:
            name = self.name
           
        out = StringIO()
        # define the type of function and argument
        
        arguments = [arg for format, arg in self.define_argument_list(couplings)]
        if not self.offshell:
            output = 'vertex'
            self.declaration.add(('complex','vertex'))
        else:
            output = '%(spin)s%(id)d' % {
                     'spin': self.particles[self.outgoing -1],
                     'id': self.outgoing}
            self.declaration.add(('list_complex', output))
        
        out.write('subroutine %(name)s(%(args)s,%(output)s)\n' % \
                  {'output':output, 'name': name, 'args': ', '.join(arguments)})
        
        return out.getvalue() 
    
    def get_declaration_txt(self):
        """ Prototype for how to write the declaration of variable
            Include the symmetry line (entry FFV_2)
        """
        
        out = StringIO()
        out.write('implicit none\n')
        argument_var = [name for type,name in self.call_arg]
        # define the complex number CI = 0+1j
        if 'MP' in self.tag:
            out.write(' complex*32 CI\n')
        else:
            out.write(' complex*16 CI\n')
        out.write(' parameter (CI=(%s,%s))\n' % 
                    (self.change_number_format(0),self.change_number_format(1)))
        for type, name in self.declaration:
            if type.startswith('list'):
                type = type[5:]
                #determine the size of the list
                if name in argument_var:
                    size ='*'
                elif name.startswith('P'):
                    size='0:3'
                elif name[0] in ['F','V']:
                    if aloha.loop_mode:
                        size = 8
                    else:
                        size = 6
                elif name[0] == 'S':
                    if aloha.loop_mode:
                        size = 5
                    else:
                        size = 3
                elif name[0] in ['R','T']: 
                    if aloha.loop_mode:
                        size = 20
                    else:
                        size = 18
                else:
                    size = '*'
    
                out.write(' %s %s(%s)\n' % (self.type2def[type], name, size))
            elif type == 'fct':
                out.write(' %s %s\n' % (self.type2def['complex'], name))
                out.write(' external %s\n' % (name))
            else:
                out.write(' %s %s\n' % (self.type2def[type], name))
                
        # Add the lines corresponding to the symmetry
        
        #number = self.offshell
        #arguments = [name for format, name in self.define_argument_list()]
        #new_name = self.name.rsplit('_')[0] + '_%s' % new_nb
        #return '%s\n    call %s(%s)' % \
        #    (self.get_header_txt(new_name, couplings), self.name, ','.join(arguments))
        couplings = [name for type, name in self.declaration if name.startswith('COUP') ]
        couplings.sort()
        for elem in self.routine.symmetries:
            new_name = self.name.rsplit('_',1)[0] + '_%s' % elem
            out.write('%s\n' % self.get_header_txt(new_name, couplings).replace('subroutine','entry'))
                    

        return out.getvalue()
        
    def get_momenta_txt(self):
        """Define the Header of the fortran file. This include
            - momentum conservation
            - definition of the impulsion"""
                    
        out = StringIO()
        
        # Define all the required momenta
        p = [] # a list for keeping track how to write the momentum
        
        signs = self.get_momentum_conservation_sign()
        
        for i,type in enumerate(self.particles):
            if self.declaration.is_used('OM%s' % (i+1)):
                out.write("    OM{0} = {1}\n    if (M{0}.ne.{1}) OM{0}={2}/M{0}**2\n".format( 
                         i+1, self.change_number_format(0), self.change_number_format(1)))
            
            if i+1 == self.outgoing:
                out_type = type
                out_size = self.type_to_size[type] 
                continue
            elif self.offshell:
                p.append('{0}{1}{2}(%(i)s)'.format(signs[i],type,i+1,type))    
                
            if self.declaration.is_used('P%s' % (i+1)):
                self.get_one_momenta_def(i+1, out)
                
        # define the resulting momenta
        if self.offshell:
            energy_pos = out_size -2
            type = self.particles[self.outgoing-1]
            
            for i in range(self.momentum_size):
                dict_energy = {'i':1+i}
                out.write('    %s%s(%s) = %s\n' % (type,self.outgoing, 1+i, 
                                             ''.join(p) % dict_energy))
            if self.declaration.is_used('P%s' % self.outgoing):
                self.get_one_momenta_def(self.outgoing, out)

        
        # Returning result
        return out.getvalue()

    def get_one_momenta_def(self, i, strfile):
        
        type = self.particles[i-1]
        
        if aloha.loop_mode:
            template ='P%(i)d(%(j)d) = %(sign)s%(type)s%(i)d(%(nb)d)\n'
        else:
            template ='P%(i)d(%(j)d) = %(sign)s%(operator)s(%(type)s%(i)d(%(nb2)d))\n'

        nb2 = 1
        for j in range(4):
            if not aloha.loop_mode:
                nb = j + 1
                if j == 0: 
                    assert not aloha.mp_precision 
                    operator = 'dble' # not suppose to pass here in mp
                elif j == 1: 
                    nb2 += 1
                elif j == 2:
                    assert not aloha.mp_precision 
                    operator = 'dimag' # not suppose to pass here in mp
                elif j ==3:
                    nb2 -= 1
            else:
                operator =''
                nb = 1+ j
                nb2 = 1 + j
            strfile.write(template % {'j':j,'type': type, 'i': i, 
                        'nb': nb, 'nb2': nb2, 'operator':operator,
                        'sign': self.get_P_sign(i)})  
    
    def shift_indices(self, match):
        """shift the indices for non impulsion object"""
        if match.group('var').startswith('P'):
            shift = 0
        else:
            shift =  self.momentum_size 
        return '%s(%s)' % (match.group('var'), int(match.group('num')) + shift)
              
    def change_var_format(self, name): 
        """Formatting the variable name to Fortran format"""
        
        if '_' in name:
            type = name.type
            decla = name.split('_',1)[0]
            self.declaration.add(('list_%s' % type, decla))
        else:
            self.declaration.add((name.type, name.split('_',1)[0]))
        name = re.sub('(?P<var>\w*)_(?P<num>\d+)$', self.shift_indices , name)
        return name
  
    def change_number_format(self, number):
        """Formating the number"""

        def isinteger(x):
            try:
                return int(x) == x
            except TypeError:
                return False

        if isinteger(number):
            out = '%s%s' % (str(int(number)),self.format)
        elif isinstance(number, complex):
            if number.imag:
                if number.real:
                    out = '(%s + %s*CI)' % (self.change_number_format(number.real), \
                                    self.change_number_format(number.imag))
                else:
                    if number.imag == 1:
                        out = 'CI'
                    elif number.imag == -1:
                        out = '-CI'
                    else: 
                        out = '%s * CI' % self.change_number_format(number.imag)
            else:
                out = '%s' % (self.change_number_format(number.real))
        else:
            tmp = Fraction(str(number))
            tmp = tmp.limit_denominator(100)
            out = '%s%s/%s%s' % (tmp.numerator, self.format, tmp.denominator, self.format)
        return out
    
    def define_expression(self):
        """Define the functions in a 100% way """

        out = StringIO()

        if self.routine.contracted:
            for name,obj in self.routine.contracted.items():
                out.write(' %s = %s\n' % (name, self.write_obj(obj)))
                
        for name, (fct, objs) in self.routine.fct.items():
            format = ' %s = %s\n' % (name, self.get_fct_format(fct))
            out.write(format % ','.join([self.write_obj(obj) for obj in objs]))
        

        numerator = self.routine.expr
        if not 'Coup(1)' in self.routine.infostr:
            coup_name = 'COUP'
        else:
            coup_name = '%s' % self.change_number_format(1)
        
        
        if not self.offshell:
            if coup_name == 'COUP':
                out.write(' vertex = COUP*%s\n' % self.write_obj(numerator.get_rep([0])))
            else:
                out.write(' vertex = %s\n' % self.write_obj(numerator.get_rep([0])))
        else:
            OffShellParticle = '%s%d' % (self.particles[self.offshell-1],\
                                                                  self.offshell)
            if 'L' not in self.tag:
                coeff = 'denom*'    
                if not aloha.complex_mass:                
                    out.write('    denom = %(COUP)s/(P%(i)s(0)**2-P%(i)s(1)**2-P%(i)s(2)**2-P%(i)s(3)**2 - M%(i)s * (M%(i)s -CI* W%(i)s))\n' % \
                      {'i': self.outgoing, 'COUP': coup_name})
                else:
                    out.write('    denom = %(COUP)s/(P%(i)s(0)**2-P%(i)s(1)**2-P%(i)s(2)**2-P%(i)s(3)**2 - M%(i)s**2)\n' % \
                      {'i': self.outgoing, 'COUP': coup_name})
                self.declaration.add(('complex','denom'))
                if aloha.loop_mode:
                    ptype = 'list_complex'
                else:
                    ptype = 'list_double'
                self.declaration.add((ptype,'P%s' % self.outgoing))
            else:
                if coup_name == 'COUP':
                    coeff = 'COUP*'
                else:
                    coeff = ''
                
            for ind in numerator.listindices():
                out.write('    %s(%d)= %s%s\n' % (self.outname, 
                                        self.pass_to_HELAS(ind)+1, coeff,
                                        self.write_obj(numerator.get_rep(ind))))
        return out.getvalue()

    def define_symmetry(self, new_nb, couplings=None):
        return ''
        #number = self.offshell
        #arguments = [name for format, name in self.define_argument_list()]
        #new_name = self.name.rsplit('_')[0] + '_%s' % new_nb
        #return '%s\n    call %s(%s)' % \
        #    (self.get_header_txt(new_name, couplings), self.name, ','.join(arguments))

    def get_foot_txt(self):
        return 'end\n\n' 

    def write_combined(self, lor_names, mode='self', offshell=None):
        """Write routine for combine ALOHA call (more than one coupling)"""
        
        # Set some usefull command
        if offshell is None:
            sym = 1
            offshell = self.offshell  
        else:
            sym = None
        name = combine_name(self.routine.name, lor_names, offshell, self.tag)
        self.name = name
        # write head - momenta - body - foot
        text = StringIO()
        routine = StringIO()
        data = {} # for the formating of the line
                    
        # write header 
        new_couplings = ['COUP%s' % (i+1) for i in range(len(lor_names)+1)]
        text.write(self.get_header_txt(name=name, couplings=new_couplings))
  
        # Define which part of the routine should be called
        data['addon'] = ''.join(self.tag) + '_%s' % self.offshell

        # how to call the routine
        argument = [name for format, name in self.define_argument_list(new_couplings)]
        index= argument.index('COUP1')
        data['before_coup'] = ','.join(argument[:index])
        data['after_coup'] = ','.join(argument[index+len(lor_names)+1:])
        if data['after_coup']:
            data['after_coup'] = ',' + data['after_coup']
            
        lor_list = (self.routine.name,) + lor_names
        line = "    call %(name)s%(addon)s(%(before_coup)s,%(coup)s%(after_coup)s,%(out)s)\n"
        main = '%(spin)s%(id)d' % {'spin': self.particles[self.offshell -1],
                           'id': self.outgoing}
        for i, name in enumerate(lor_list):
            data['name'] = name
            data['coup'] = 'COUP%d' % (i+1)
            if i == 0:
                if  not offshell: 
                    data['out'] = 'vertex'
                else:
                    data['out'] = main
            elif i==1:
                if self.offshell:
                    type = self.particles[self.offshell-1]
                    self.declaration.add(('list_complex','%stmp' % type))
                else:
                    type = ''
                    self.declaration.add(('complex','%stmp' % type))
                data['out'] = '%stmp' % type
            routine.write(line % data)
            if i:
                if not offshell:
                    routine.write( '    vertex = vertex + tmp\n')
                else:
                    size = self.type_to_size[self.particles[offshell -1]] -2
                    routine.write(" do i = %s, %s\n" % (self.momentum_size, self.momentum_size+size))
                    routine.write("        %(main)s(i) = %(main)s(i) + %(tmp)s(i)\n" %\
                               {'main': main, 'tmp': data['out']})
                    routine.write(' enddo\n')
                    self.declaration.add(('int','i'))

        self.declaration.discard(('complex','COUP'))
        for name in aloha_lib.KERNEL.reduced_expr2:
            self.declaration.discard(('complex', name))
        
        #clean pointless declaration
        #self.declaration.discard
        
        
        text.write(self.get_declaration_txt())
        text.write(routine.getvalue())
        text.write(self.get_foot_txt())


        text = text.getvalue()
        if self.out_path:        
            writer = self.writer(self.out_path,'a')
            commentstring = 'This File is Automatically generated by ALOHA \n'
            commentstring += 'The process calculated in this file is: \n'
            commentstring += self.routine.infostr + '\n'
            writer.write_comments(commentstring)
            writer.writelines(text)
        return text

class QP(object): 
    """routines for writing out Fortran"""
    
    type2def = {}    
    type2def['int'] = 'integer*4'
    type2def['double'] = 'real*16'
    type2def['complex'] = 'complex*32'
    format = 'q0'
    
class ALOHAWriterForFortranQP(QP, ALOHAWriterForFortran):
    
    def __init__(self, *arg):
        return ALOHAWriterForFortran.__init__(self, *arg)
    
class ALOHAWriterForFortranLoop(ALOHAWriterForFortran): 
    """routines for writing out Fortran"""

    def __init__(self, abstract_routine, dirpath):

        
        ALOHAWriterForFortran.__init__(self, abstract_routine, dirpath)
        # position of the outgoing in particle list        
        self.l_id = [int(c[1:]) for c in abstract_routine.tag if c[0] == 'L'][0] 
        self.l_helas_id = self.l_id   # expected position for the argument list
        if 'C%s' %((self.outgoing + 1) // 2) in abstract_routine.tag:
            #flip the outgoing tag if in conjugate
            self.l_helas_id += self.l_id % 2 - (self.l_id +1) % 2 
        

    def define_expression(self):
        """Define the functions in a 100% way """

        out = StringIO()

        if self.routine.contracted:
            for name,obj in self.routine.contracted.items():
                out.write(' %s = %s\n' % (name, self.write_obj(obj)))


        OffShellParticle = '%s%d' % (self.particles[self.offshell-1],\
                                                              self.offshell)
        if not 'Coup(1)' in self.routine.infostr:
            coup = True
        else:
<<<<<<< HEAD
            coup = False

        rank = self.routine.expr.get_max_rank()
        poly_object = q_polynomial.Polynomial(rank)
        nb_coeff = q_polynomial.get_number_of_coefs_for_rank(rank)
        size = self.type_to_size[OffShellParticle[0]] - 2
        one_pass=False
        for K in range(size):
            for J in range(nb_coeff):
                data = poly_object.get_coef_at_position(J)
                arg = [data.count(i) for i in range(4)] # momentum
                arg += [0] * (K) + [1] + [0] * (size-1-K) 
                try:
                    expr = self.routine.expr[tuple(arg)]
                except KeyError:
                    expr = None
                for ind in self.routine.expr.values()[0].listindices():
                    if expr:
                        data = expr.get_rep(ind)
                    else:
                        data = 0
                    if data and coup:
                        out.write('    COEFF(%s,%s,%s)= coup*%s\n' % ( 
                                    self.pass_to_HELAS(ind)+1-self.momentum_size,
                                    J, K+1, self.write_obj(data)))
                        one_pass = True
                    else:
                        out.write('    COEFF(%s,%s,%s)= %s\n' % ( 
                                    self.pass_to_HELAS(ind)+1-self.momentum_size,
                                    J, K+1, self.write_obj(data)))

        assert one_pass, 'fail to generate %s' % self.name
=======
            coup = False      
        
        for key,expr in self.routine.expr.items():
            arg = self.get_loop_argument(key)
            for ind in expr.listindices():
                data = expr.get_rep(ind)
                
                if data and coup:
                    out.write('    COEFF(%s,%s)= coup*%s\n' % ( 
                                    self.pass_to_HELAS(ind)+1, ','.join(arg), 
                                    self.write_obj(data)))
                else:
                    out.write('    COEFF(%s,%s)= %s\n' % ( 
                                    self.pass_to_HELAS(ind)+1, ','.join(arg), 
                                    self.write_obj(data)))                    
>>>>>>> 613ecd76
        return out.getvalue()
    
    def get_declaration_txt(self):
        """ Prototype for how to write the declaration of variable"""
        
        out = StringIO()
        out.write('implicit none\n')
        # define the complex number CI = 0+1j
        if 'MP' in self.tag:
            out.write(' complex*32 CI\n')
        else:
            out.write(' complex*16 CI\n')
        out.write(' parameter (CI=(%s,%s))\n' % 
                    (self.change_number_format(0),self.change_number_format(1)))
        argument_var = [name for type,name in self.call_arg]
        for type, name in self.declaration:
            if type.startswith('list'):
                type = type[5:]
                #determine the size of the list
                if name.startswith('P'):
                    size='0:3'
                elif name in argument_var:
                    size ='*'
                elif name[0] in ['F','V']:
                    if aloha.loop_mode:
                        size = 8
                    else:
                        size = 6
                elif name[0] == 'S':
                    if aloha.loop_mode:
                        size = 5
                    else:
                        size = 3
                elif name[0] in ['R','T']: 
                    if aloha.loop_mode:
                        size = 20
                    else:
                        size = 18
                elif name == 'coeff':
                    out.write("include 'coef_specs.inc'\n")
                    size = 'MAXLWFSIZE,0:VERTEXMAXCOEFS-1,MAXLWFSIZE'
    
                out.write(' %s %s(%s)\n' % (self.type2def[type], name, size))
            elif type == 'fct':
                out.write(' %s %s\n' % (self.type2def['complex'], name))
                out.write(' external %s\n' % (name))
            else:
                out.write(' %s %s\n' % (self.type2def[type], name))

        return out.getvalue()
    
    
    def define_argument_list(self, couplings=None):
        """define a list with the string of object required as incoming argument"""

        conjugate = [2*(int(c[1:])-1) for c in self.tag if c[0] == 'C']
        call_arg = [('list_complex', 'P%s'% self.l_helas_id)] #incoming argument of the routine
        self.declaration.add(call_arg[0])
        
        for index,spin in enumerate(self.particles):
            if self.offshell == index + 1:
                continue
            if self.l_helas_id == index + 1:
                continue
            
            if index in conjugate:
                index2, spin2 = index+1, self.particles[index+1]
                call_arg.append(('complex','%s%d' % (spin2, index2 +1))) 
                #call_arg.append('%s%d' % (spin, index +1)) 
            elif index-1 in conjugate:
                index2, spin2 = index-1, self.particles[index-1]
                call_arg.append(('complex','%s%d' % (spin2, index2 +1))) 
            else:
                call_arg.append(('complex','%s%d' % (spin, index +1)))
        
        # couplings
        if couplings is None:
            detected_couplings = [name for type, name in self.declaration if name.startswith('COUP')]
            detected_couplings.sort()
            if detected_couplings:
                couplings = detected_couplings
            else:
                couplings = ['COUP']
                
        for coup in couplings:       
            call_arg.append(('complex', coup))              
            self.declaration.add(('complex',coup))
            
        if self.offshell:
            if aloha.complex_mass:
                call_arg.append(('complex','M%s' % self.outgoing))              
                self.declaration.add(('complex','M%s' % self.outgoing))
            else:
                call_arg.append(('double','M%s' % self.outgoing))              
                self.declaration.add(('double','M%s' % self.outgoing))                
                call_arg.append(('double','W%s' % self.outgoing))              
                self.declaration.add(('double','W%s' % self.outgoing))
            
        self.call_arg = call_arg
                
        return call_arg

    def get_momenta_txt(self):
        """Define the Header of the ortran file. This include
            - momentum conservation
            - definition of the impulsion"""
                    
        out = StringIO()
        
        # Define all the required momenta
        p = [] # a list for keeping track how to write the momentum
        size = []
        
        signs = self.get_momentum_conservation_sign()
        
        for i,type in enumerate(self.particles):
            if self.declaration.is_used('OM%s' % (i+1)):
                out.write("    OM{0} = {1}\n    if (M{0}.ne.{1}) OM{0}={2}/M{0}**2\n".format( 
                         i+1, self.change_number_format(0), self.change_number_format(1)))
            
            if i+1 == self.outgoing:
                out_type = 'P'
                continue
            elif i+1 == self.l_helas_id:
                p.append('%sP%s({%s})' % (signs[i],i+1,len(size))) 
                size.append(0)
                continue
            elif self.offshell:
                p.append('%s%s%s({%s})' % (signs[i],type,i+1,len(size)))
                size.append(1)
                
            if self.declaration.is_used('P%s' % (i+1)):
                    self.get_one_momenta_def(i+1, out)
                
        # define the resulting momenta
        if self.offshell:
            if aloha.loop_mode:
                size_p = 4
            else:
                size_p = 2
            for i in range(size_p):
                out.write('    P%s(%s) = %s\n' % (self.outgoing, i, 
                                             ''.join(p).format(*[s+i for s in size])))

        
        # Returning result
        return out.getvalue()
  

    def get_loop_argument(self, key):
        """return the position for the argument in the HELAS convention"""
        
        loop_momentum = key[:4]
        basis = key[4:]
        
        loop_pos = sum([loop_momentum[i] * (i+1) for i in range(4)])
        basis_pos = sum([basis[i] * (i+1) for i in range(len(basis))])
        return (str(loop_pos), str(basis_pos))
        

        
        
        
        
    def get_header_txt(self, name=None, couplings=None):
        """Define the Header of the fortran file. This include
            - function tag
            - definition of variable
        """
        if name is None:
            name = self.name
           
        out = StringIO()
        # define the type of function and argument
        
        arguments = [arg for format, arg in self.define_argument_list(couplings)]
        self.declaration.add(('list_complex', 'P%s'% self.outgoing))
        self.declaration.add(('list_complex', 'P%s'% self.l_helas_id))        
        self.declaration.add(('list_complex', 'coeff'))
        out.write('subroutine %(name)s(%(args)s, P%(out)s, COEFF)\n' % \
                  {'name': name, 'args': ', '.join(arguments),
                   'out':self.outgoing})
        
        return out.getvalue() 

class ALOHAWriterForFortranLoopQP(QP, ALOHAWriterForFortranLoop): 
    """routines for writing out Fortran"""     
    
    def __init__(self, *arg):
        return ALOHAWriterForFortranLoop.__init__(self, *arg)   

def get_routine_name(name=None, outgoing=None, tag=None, abstract=None):
    """ build the name of the aloha function """
    
    assert (name and outgoing) or abstract

    if tag is None:
        tag = list(abstract.tag)
    else:
        tag=list(tag)


        

    if name is None:
        prefix=''
        if 'MP' in tag:
            prefix = 'MP_'
            tag.remove('MP')
        name = prefix + abstract.name + ''.join(tag)
    
    if outgoing is None:
        outgoing = abstract.outgoing

    
    return '%s_%s' % (name, outgoing)

def combine_name(name, other_names, outgoing, tag=None):
    """ build the name for combined aloha function """
    

    # Two possible scheme FFV1C1_2_X or FFV1__FFV2C1_X
    # If they are all in FFVX scheme then use the first
    p=re.compile('^(?P<type>[FSVT]+)(?P<id>\d+)')
    routine = ''
    if p.search(name):
        base, id = p.search(name).groups()
        routine = name
        for s in other_names:
            try:
                base2,id2 = p.search(s).groups()
            except:
                routine = ''
                break # one matching not good -> other scheme
            if base != base2:
                routine = ''
                break  # one matching not good -> other scheme
            else:
                routine += '_%s' % id2
    
    if routine:
        if tag is not None:
            routine += ''.join(tag)
        if outgoing is not None:
            return routine +'_%s' % outgoing
        else:
            return routine

    if tag is not None:
        addon = ''.join(tag)
    else:
        addon = ''
        if 'C' in name:
            short_name, addon = name.split('C',1)
            try:
                addon = 'C' + str(int(addon))
            except:
                addon = ''
            else:
                name = short_name

    if outgoing is not None:
        return '_'.join((name,) + tuple(other_names)) + addon + '_%s' % outgoing
    else:
        return '_'.join((name,) + tuple(other_names)) + addon

class ALOHAWriterForCPP(WriteALOHA): 
    """Routines for writing out helicity amplitudes as C++ .h and .cc files."""
    
    extension = '.c'
    writer = writers.CPPWriter

    type2def = {}    
    type2def['int'] = 'int'
    type2def['double'] = 'double '
    type2def['complex'] = 'complex<double> '
    
    #variable overwritten by gpu
    realoperator = '.real()'
    imagoperator = '.imag()'
    ci_definition = ' complex<double> cI = complex<double>(0.,1.);\n'
    
    
    def change_number_format(self, number):
        """Format numbers into C++ format"""
        if isinstance(number, complex):
            if number.imag:
                if number.real:
                    out = '(%s + %s*cI)' % (self.change_number_format(number.real), \
                                    self.change_number_format(number.imag))
                else:
                    if number.imag == 1:
                        out = 'cI'
                    elif number.imag == -1:
                        out = '-cI'
                    else: 
                        out = '%s * cI' % self.change_number_format(number.imag)
            else:
                out = '%s' % (self.change_number_format(number.real))                         
        else:
            if number == int(number):
                out = '%d.' % int(number)
            else:
                out = '%.9f' % number
        return out
    
    def shift_indices(self, match):
        """shift the indices for non impulsion object"""
        if match.group('var').startswith('P'):
            shift = 0
        else:
            shift =  self.momentum_size - 1
        return '%s[%s]' % (match.group('var'), int(match.group('num')) + shift)
              
    
    def change_var_format(self, name): 
        """Format the variable name to C++ format"""
        
        if '_' in name:
            type = name.type
            decla = name.split('_',1)[0]
            self.declaration.add(('list_%s' % type, decla))
        else:
            self.declaration.add((name.type, name.split('_',1)[0]))
        name = re.sub('(?P<var>\w*)_(?P<num>\d+)$', self.shift_indices , name)
        return name
            
    def get_fct_format(self, fct):
        """Put the function in the correct format"""
        if not hasattr(self, 'fct_format'):
            one = self.change_number_format(1)
            self.fct_format = {'csc' : '{0}/cos(%s)'.format(one),
                   'sec': '{0}/sin(%s)'.format(one),
                   'acsc': 'asin({0}/(%s))'.format(one),
                   'asec': 'acos({0}/(%s))'.format(one),
                   're': ' real(%s)',
                   'im': 'imag(%s)',
                   'cmath.sqrt':'sqrt(%s)', 
                   'sqrt': 'sqrt(%s)',
                   'complexconjugate': 'conj(%s)',
                   '/' : '{0}/%s'.format(one) 
                   }
            
        if fct in self.fct_format:
            return self.fct_format[fct]
        else:
            self.declaration.add(('fct', fct))
            return '{0}(%s)'.format(fct)
    
    
    
    
    def get_header_txt(self, name=None, couplings=None,mode=''):
        """Define the Header of the fortran file. This include
            - function tag
            - definition of variable
        """
        if name is None:
            name = self.name
           
        if mode=='':
            mode = self.mode
        
        
        
        out = StringIO()
        # define the type of function and argument
        if not 'no_include' in mode:
            out.write('#include \"%s.h\"\n\n' % self.name)
        args = []
        for format, argname in self.define_argument_list(couplings):
            if format.startswith('list'):
                type = self.type2def[format[5:]]
                list_arg = '[]'
            else:
                type = self.type2def[format]
                list_arg = ''
            args.append('%s%s%s'% (type, argname, list_arg))
                
        if not self.offshell:
            output = 'complex<double> & vertex'
            #self.declaration.add(('complex','vertex'))
        else:
            output = 'complex<double> %(spin)s%(id)d[]' % {
                     'spin': self.particles[self.outgoing -1],
                     'id': self.outgoing}
            self.declaration.add(('list_complex', output))
        
        out.write('void %(name)s(%(args)s,%(output)s)' % \
                  {'output':output, 'name': name, 'args': ', '.join(args)})
        if 'is_h' in mode:
            out.write(';\n')
        else:
            out.write('\n{\n')

        return out.getvalue() 

    def get_declaration_txt(self):
        """ Prototype for how to write the declaration of variable
            Include the symmetry line (entry FFV_2)
        """
        
        out = StringIO()
        argument_var = [name for type,name in self.call_arg]
        # define the complex number CI = 0+1j
        out.write(self.ci_definition)
                    
        for type, name in self.declaration:
            if type.startswith('list'):
                type = type[5:]
                if name.startswith('P'):
                    size = 4
                elif not 'tmp' in name:
                    continue
                    #should be define in the header
                elif name[0] in ['F','V']:
                    if aloha.loop_mode:
                        size = 8
                    else:
                        size = 6
                elif name[0] == 'S':
                    if aloha.loop_mode:
                        size = 5
                    else:
                        size = 3
                elif name[0] in ['R','T']: 
                    if aloha.loop_mode:
                        size = 20
                    else:
                        size = 18
    
                out.write(' %s %s[%s];\n' % (self.type2def[type], name, size))
            elif (type, name) not in self.call_arg:
                out.write(' %s %s;\n' % (self.type2def[type], name))               

        return out.getvalue()

    def get_foot_txt(self):
        """Prototype for language specific footer"""
        return '}\n'

    def get_momenta_txt(self):
        """Define the Header of the fortran file. This include
            - momentum conservation
            - definition of the impulsion"""
                    
        out = StringIO()
        
        # Define all the required momenta
        p = [] # a list for keeping track how to write the momentum
        
        signs = self.get_momentum_conservation_sign()
        
        for i,type in enumerate(self.particles):
            if self.declaration.is_used('OM%s' % (i+1)):
                out.write("    OM{0} = {1};\n    if (M{0} != {1})\n OM{0}={2}/pow(M{0},2);\n".format( 
                         i+1, self.change_number_format(0), self.change_number_format(1)))
            
            if i+1 == self.outgoing:
                out_type = type
                out_size = self.type_to_size[type] 
                continue
            elif self.offshell:
                p.append('{0}{1}{2}[%(i)s]'.format(signs[i],type,i+1,type))    
                
            if self.declaration.is_used('P%s' % (i+1)):
                self.get_one_momenta_def(i+1, out)
                
        # define the resulting momenta
        if self.offshell:
            energy_pos = out_size -2
            type = self.particles[self.outgoing-1]
            if aloha.loop_mode:
                size_p = 4
            else:
                size_p = 2
            
            for i in range(size_p):
                dict_energy = {'i':i}
                out.write('    %s%s[%s] = %s;\n' % (type,self.outgoing, i, 
                                             ''.join(p) % dict_energy))
            if self.declaration.is_used('P%s' % self.outgoing):
                self.get_one_momenta_def(self.outgoing, out)

        
        # Returning result
        return out.getvalue()

    def get_one_momenta_def(self, i, strfile):
        
        type = self.particles[i-1]
        
        if aloha.loop_mode:
            template ='P%(i)d[%(j)d] = %(sign)s%(type)s%(i)d[%(nb)d];\n'
        else:
            template ='P%(i)d[%(j)d] = %(sign)s%(type)s%(i)d[%(nb2)d]%(operator)s;\n'

        nb2 = 0
        for j in range(4):
            if not aloha.loop_mode:
                nb = j 
                if j == 0: 
                    assert not aloha.mp_precision 
                    operator = self.realoperator # not suppose to pass here in mp
                elif j == 1: 
                    nb2 += 1
                elif j == 2:
                    assert not aloha.mp_precision 
                    operator = self.imagoperator # not suppose to pass here in mp
                elif j ==3:
                    nb2 -= 1
            else:
                operator =''
                nb = j
                nb2 = j
            strfile.write(template % {'j':j,'type': type, 'i': i, 
                        'nb': nb, 'nb2': nb2, 'operator':operator,
                        'sign': self.get_P_sign(i)})

            
    def define_expression(self):
        """Write the helicity amplitude in C++ format"""
        
        out = StringIO()

        if self.routine.contracted:
            for name,obj in self.routine.contracted.items():
                out.write(' %s = %s;\n' % (name, self.write_obj(obj)))
                
        for name, (fct, objs) in self.routine.fct.items():
            format = ' %s = %s;\n' % (name, self.get_fct_format(fct))
            out.write(format % ','.join([self.write_obj(obj) for obj in objs]))
        

        numerator = self.routine.expr
        if not 'Coup(1)' in self.routine.infostr:
            coup_name = 'COUP'
        else:
            coup_name = '%s' % self.change_number_format(1)
        if not self.offshell:
            if coup_name == 'COUP':
                out.write(' vertex = COUP*%s;\n' % self.write_obj(numerator.get_rep([0])))
            else:
                out.write(' vertex = %s;\n' % self.write_obj(numerator.get_rep([0])))
        else:
            OffShellParticle = '%s%d' % (self.particles[self.offshell-1],\
                                                                  self.offshell)
            if 'L' not in self.tag:
                coeff = 'denom'
                if not aloha.complex_mass:
                    out.write('    denom = %(coup)s/(pow(P%(i)s[0],2)-pow(P%(i)s[1],2)-pow(P%(i)s[2],2)-pow(P%(i)s[3],2) - M%(i)s * (M%(i)s -cI* W%(i)s));\n' % \
                      {'i': self.outgoing, 'coup': coup_name})
                else:
                    out.write('    denom = %(coup)s/(pow(P%(i)s[0],2)-pow(P%(i)s[1],2)-pow(P%(i)s[2],2)-pow(P%(i)s[3],2) - pow(M%(i)s,2));\n' % \
                      {'i': self.outgoing, 'coup': coup_name})
                self.declaration.add(('complex','denom'))
                if aloha.loop_mode:
                    ptype = 'list_complex'
                else:
                    ptype = 'list_double'
                self.declaration.add((ptype,'P%s' % self.outgoing))
            else:
                coeff = 'COUP'
                
            for ind in numerator.listindices():
                out.write('    %s[%d]= %s*%s;\n' % (self.outname, 
                                        self.pass_to_HELAS(ind), coeff,
                                        self.write_obj(numerator.get_rep(ind))))
        return out.getvalue()
        
    remove_double = re.compile('complex<double> (?P<name>[\w]+)\[\]')
    def define_symmetry(self, new_nb, couplings=None):
        """Write the call for symmetric routines"""
        number = self.offshell
        arguments = [name for format, name in self.define_argument_list()]
        new_name = self.name.rsplit('_')[0] + '_%s' % new_nb
        output = '%(spin)s%(id)d' % {
                     'spin': self.particles[self.offshell -1],
                     'id': self.outgoing}
        return  '%s\n %s(%s,%s);\n}' % \
            (self.get_header_txt(new_name, couplings, mode='no_include'), 
             self.name, ','.join(arguments), output)
    
    def get_h_text(self,couplings=None):
        """Return the full contents of the .h file"""

        h_string = StringIO()
        if not self.mode == 'no_include':
            h_string.write('#ifndef '+ self.name + '_guard\n')
            h_string.write('#define ' + self.name + '_guard\n')
            h_string.write('#include <complex>\n')
            h_string.write('using namespace std;\n\n')

        h_header = self.get_header_txt(mode='no_include__is_h', couplings=couplings)
        h_string.write(h_header)

        for elem in self.routine.symmetries: 
            symmetryhead = h_header.replace( \
                             self.name,self.name[0:-1]+'%s' %(elem))
            h_string.write(symmetryhead)

        if not self.mode == 'no_include':
            h_string.write('#endif\n\n')

        return h_string.getvalue()


    def write_combined_cc(self, lor_names, offshell=None, sym=True, mode=''):
        "Return the content of the .cc file linked to multiple lorentz call."

        # Set some usefull command
        if offshell is None:
            offshell = self.offshell
              
        name = combine_name(self.routine.name, lor_names, offshell, self.tag)
        self.name = name
        # write head - momenta - body - foot
        text = StringIO()
        routine = StringIO()
        data = {} # for the formating of the line
                   
        # write header 
        new_couplings = ['COUP%s' % (i+1) for i in range(len(lor_names)+1)]
        text.write(self.get_header_txt(name=name, couplings=new_couplings, mode=mode))
  
        # Define which part of the routine should be called
        data['addon'] = ''.join(self.tag) + '_%s' % self.offshell

        # how to call the routine
        argument = [name for format, name in self.define_argument_list(new_couplings)]
        index= argument.index('COUP1')
        data['before_coup'] = ','.join(argument[:index])
        data['after_coup'] = ','.join(argument[index+len(lor_names)+1:])
        if data['after_coup']:
            data['after_coup'] = ',' + data['after_coup']
            
        lor_list = (self.routine.name,) + lor_names
        line = "    %(name)s%(addon)s(%(before_coup)s,%(coup)s%(after_coup)s,%(out)s);\n"
        main = '%(spin)s%(id)d' % {'spin': self.particles[self.offshell -1],
                           'id': self.outgoing}
        for i, name in enumerate(lor_list):
            data['name'] = name
            data['coup'] = 'COUP%d' % (i+1)
            if i == 0:
                if  not offshell: 
                    data['out'] = 'vertex'
                else:
                    data['out'] = main
            elif i==1:
                if self.offshell:
                    type = self.particles[self.offshell-1]
                    self.declaration.add(('list_complex','%stmp' % type))
                else:
                    type = ''
                    self.declaration.add(('complex','%stmp' % type))
                data['out'] = '%stmp' % type
            routine.write(line % data)
            if i:
                if not offshell:
                    routine.write( '    vertex = vertex + tmp;\n')
                else:
                    size = self.type_to_size[self.particles[offshell -1]] -2
                    routine.write(""" i= %s;\nwhile (i < %s)\n{\n""" % (self.momentum_size, self.momentum_size+size))
                    routine.write(" %(main)s[i] = %(main)s[i] + %(tmp)s[i];\n i++;\n" %\
                               {'main': main, 'tmp': data['out']})
                    routine.write('}\n')
                    self.declaration.add(('int','i'))
        self.declaration.discard(('complex','COUP'))
        for name in aloha_lib.KERNEL.reduced_expr2:
            self.declaration.discard(('complex', name))
        
        #clean pointless declaration
        #self.declaration.discard
        
        text.write(self.get_declaration_txt())
        text.write(routine.getvalue())
        text.write(self.get_foot_txt())

        text = text.getvalue()

        return text

    
    def write(self, **opt):
        """Write the .h and .cc files"""

        cc_text = WriteALOHA.write(self, **opt)
        h_text = self.get_h_text()
        
        # write in two file
        if self.out_path:
            writer_h = writers.CPPWriter(self.out_path[:-len(self.extension)] + ".h")
            commentstring = 'This File is Automatically generated by ALOHA \n'
            commentstring += 'The process calculated in this file is: \n'
            commentstring += self.routine.infostr + '\n'
            writer_h.write_comments(commentstring)
            writer_h.writelines(h_text)
            
        return h_text, cc_text
 
 
 
    def write_combined(self, lor_names, mode='', offshell=None, **opt):
        """Write the .h and .cc files associated to the combined file"""

        # Set some usefull command
        if offshell is None:
            sym = 1
            offshell = self.offshell  
        else:
            sym = None
        
        if mode == 'self':
            # added to another file
            self.mode = 'no_include'
        
        #name = combine_name(self.name, lor_names, offshell, self.tag)
        
        #h_text = self.write_combined_h(lor_names, offshell, **opt)
        cc_text, h_text = StringIO() , StringIO() 
        cc_text.write(self.write_combined_cc(lor_names, offshell, mode=mode,**opt))
        couplings = ['COUP%d' % (i+1) for i in range(len(lor_names)+1)]
        
        if mode == 'self':
            self.mode = 'self'
        h_text.write(self.get_h_text(couplings=couplings))
        
        #ADD SYMETRY
        if sym:
            for elem in self.routine.symmetries:
                self.mode = 'no_include'
                cc_text.write( self.write_combined_cc(lor_names, elem))

        
        if self.out_path:
            # Prepare a specific file
            path = os.path.join(os.path.dirname(self.out_path), self.name)
            commentstring = 'This File is Automatically generated by ALOHA \n'
            
            writer_h = writers.CPPWriter(path + ".h")
            writer_h.write_comments(commentstring)
            writer_h.writelines(h_text)
            
            writer_cc = writers.CPPWriter(path + ".cc")
            writer_cc.write_comments(commentstring)
            writer_cc.writelines(cc_text)
        
        return h_text.getvalue(), cc_text.getvalue()
        
        
class ALOHAWriterForGPU(ALOHAWriterForCPP):
    
    extension = '.cu'
    realoperator = '.re'
    imagoperator = '.im'
    ci_definition = 'complex<double> cI = mkcmplx(0., 1.);\n'
    
    def get_header_txt(self, name=None, couplings=None,mode=''):
        """Define the Header of the fortran file. This include
            - function tag
            - definition of variable
        """
        text = StringIO()
        if not 'is_h' in mode:
            text.write('__device__=__forceinclude__\n')
        text.write(ALOHAWriterForCPP.get_header_txt(self, name, couplings, mode))
        return text.getvalue()
        
    def get_h_text(self,couplings=None):
        """Return the full contents of the .h file"""

        h_string = StringIO()
        if not self.mode == 'no_include':
            h_string.write('#ifndef '+ self.name + '_guard\n')
            h_string.write('#define ' + self.name + '_guard\n')
            h_string.write('#include "cmplx.h"\n')
            h_string.write('using namespace std;\n\n')

        h_header = self.get_header_txt(mode='no_include__is_h', couplings=couplings)
        h_string.write(h_header)

        for elem in self.routine.symmetries: 
            symmetryhead = h_header.replace( \
                             self.name,self.name[0:-1]+'%s' %(elem))
            h_string.write(symmetryhead)

        if not self.mode == 'no_include':
            h_string.write('#endif\n\n')

        return h_string.getvalue()
    

class ALOHAWriterForPython(WriteALOHA):
    """ A class for returning a file/a string for python evaluation """
    
    extension = '.py'
    writer = writers.PythonWriter
    
    @staticmethod
    def change_number_format(obj):
        if obj.real == 0 and obj.imag:
            if int(obj.imag) == obj.imag: 
                return '%ij' % obj.imag
            else:
                return '%sj' % str(obj.imag)
        else: 
            return str(obj)
    
    
    def shift_indices(self, match):
        """shift the indices for non impulsion object"""
        if match.group('var').startswith('P'):
            shift = 0
        else:
            shift = -1 + self.momentum_size
            
        return '%s[%s]' % (match.group('var'), int(match.group('num')) + shift)

    def change_var_format(self, name): 
        """Formatting the variable name to Python format
        start to count at zero. 
        No neeed to define the variable in python -> no need to keep track of 
        the various variable
        """
        
        if '_' not in name:
            self.declaration.add(('complex', name))
        else:
            self.declaration.add(('', name.split('_',1)[0]))
        name = re.sub('(?P<var>\w*)_(?P<num>\d+)$', self.shift_indices , name)
        
        return name
    
    def define_expression(self):
        """Define the functions in a 100% way """

        out = StringIO()

        if self.routine.contracted:
            for name,obj in self.routine.contracted.items():
                out.write('    %s = %s\n' % (name, self.write_obj(obj)))

        numerator = self.routine.expr
        if not 'Coup(1)' in self.routine.infostr:
            coup_name = 'COUP'
        else:
            coup_name = '%s' % self.change_number_format(1)

        if not self.offshell:
            if coup_name == 'COUP':
                out.write('    vertex = COUP*%s\n' % self.write_obj(numerator.get_rep([0])))
            else:
                out.write('    vertex = %s\n' % self.write_obj(numerator.get_rep([0])))
        else:
            OffShellParticle = '%s%d' % (self.particles[self.offshell-1],\
                                                                  self.offshell)

            if not 'L' in self.tag:
                coeff = 'denom'
                if not aloha.complex_mass:
                    out.write('    denom = %(coup)s/(P%(i)s[0]**2-P%(i)s[1]**2-P%(i)s[2]**2-P%(i)s[3]**2 - M%(i)s * (M%(i)s -1j* W%(i)s))\n' % 
                          {'i': self.outgoing,'coup':coup_name})
                else:
                    out.write('    denom = %(coup)s/(P%(i)s[0]**2-P%(i)s[1]**2-P%(i)s[2]**2-P%(i)s[3]**2 - M%(i)s**2)\n' % 
                          {'i': self.outgoing,'coup':coup_name})                    
            else:
                coeff = 'COUP'
                
            for ind in numerator.listindices():
                out.write('    %s[%d]= %s*%s\n' % (self.outname, 
                                        self.pass_to_HELAS(ind), coeff, 
                                        self.write_obj(numerator.get_rep(ind))))
        return out.getvalue()
    
    def get_foot_txt(self):
        if not self.offshell:
            return '    return vertex\n\n'
        else:
            return '    return %s\n\n' % (self.outname)
            
    
    def get_header_txt(self, name=None, couplings=None, mode=''):
        """Define the Header of the fortran file. This include
            - function tag
            - definition of variable
        """
        if name is None:
            name = self.name
           
        out = StringIO()
        
        if self.mode == 'mg5':
            out.write('import aloha.template_files.wavefunctions as wavefunctions\n')
        else:
            out.write('import wavefunctions\n')
        
        
        # define the type of function and argument
        
        arguments = [arg for format, arg in self.define_argument_list(couplings)]       
        out.write('def %(name)s(%(args)s):\n' % \
                                    {'name': name, 'args': ','.join(arguments)})
          
        return out.getvalue()     

    def get_momenta_txt(self):
        """Define the Header of the fortran file. This include
            - momentum conservation
            - definition of the impulsion"""
             
        out = StringIO()
        
        # Define all the required momenta
        p = [] # a list for keeping track how to write the momentum
        
        signs = self.get_momentum_conservation_sign()
        
        for i,type in enumerate(self.particles):
            if self.declaration.is_used('OM%s' % (i+1)):
               out.write("    OM{0} = 0.0\n    if (M{0}): OM{0}=1.0/M{0}**2\n".format( (i+1) ))
            if i+1 == self.outgoing:
                out_type = type
                out_size = self.type_to_size[type] 
                continue
            elif self.offshell:
                p.append('{0}{1}{2}[%(i)s]'.format(signs[i],type,i+1))  
                
            if self.declaration.is_used('P%s' % (i+1)):
                self.get_one_momenta_def(i+1, out)             
             
        # define the resulting momenta
        if self.offshell:
            type = self.particles[self.outgoing-1]
            out.write('    %s%s = wavefunctions.WaveFunction(size=%s)\n' % (type, self.outgoing, out_size))
            if aloha.loop_mode:
                size_p = 4
            else:
                size_p = 2
            for i in range(size_p):
                dict_energy = {'i':i}
    
                out.write('    %s%s[%s] = %s\n' % (type,self.outgoing, i, 
                                             ''.join(p) % dict_energy))
            
            self.get_one_momenta_def(self.outgoing, out)

               
        # Returning result
        return out.getvalue()

    def get_one_momenta_def(self, i, strfile):
        """return the string defining the momentum"""

        type = self.particles[i-1]
        
        main = '    P%d = [' % i
        if aloha.loop_mode:
            template ='%(sign)s%(type)s%(i)d[%(nb)d]'
        else:
            template ='%(sign)scomplex(%(type)s%(i)d[%(nb2)d])%(operator)s'

        nb2 = 0
        strfile.write(main)
        data = []
        for j in range(4):
            if not aloha.loop_mode:
                nb = j
                if j == 0: 
                    assert not aloha.mp_precision 
                    operator = '.real' # not suppose to pass here in mp
                elif j == 1: 
                    nb2 += 1
                elif j == 2:
                    assert not aloha.mp_precision 
                    operator = '.imag' # not suppose to pass here in mp
                elif j ==3:
                    nb2 -= 1
            else:
                operator =''
                nb = j
                nb2 = j
            data.append(template % {'j':j,'type': type, 'i': i, 
                        'nb': nb, 'nb2': nb2, 'operator':operator,
                        'sign': self.get_P_sign(i)}) 
            
        strfile.write(', '.join(data))
        strfile.write(']\n')


    def define_symmetry(self, new_nb, couplings=None):
        number = self.offshell
        arguments = [name for format, name in self.define_argument_list()]
        new_name = self.name.rsplit('_')[0] + '_%s' % new_nb
        return '%s\n    return %s(%s)' % \
            (self.get_header_txt(new_name, couplings), self.name, ','.join(arguments))

    def write_combined(self, lor_names, mode='self', offshell=None):
        """Write routine for combine ALOHA call (more than one coupling)"""
        
        # Set some usefull command
        if offshell is None:
            sym = 1
            offshell = self.offshell  
        else:
            sym = None
        name = combine_name(self.routine.name, lor_names, offshell, self.tag)
        # write head - momenta - body - foot
        text = StringIO()
        data = {} # for the formating of the line
                    
        # write header 
        new_couplings = ['COUP%s' % (i+1) for i in range(len(lor_names)+1)]
        text.write(self.get_header_txt(name=name, couplings=new_couplings))
  
        # Define which part of the routine should be called
        data['addon'] = ''.join(self.tag) + '_%s' % self.offshell

        # how to call the routine
        argument = [name for format, name in self.define_argument_list(new_couplings)]
        index= argument.index('COUP1')
        data['before_coup'] = ','.join(argument[:index])
        data['after_coup'] = ','.join(argument[index+len(lor_names)+1:])
        if data['after_coup']:
            data['after_coup'] = ',' + data['after_coup']
            
        lor_list = (self.routine.name,) + lor_names
        line = "    %(out)s = %(name)s%(addon)s(%(before_coup)s,%(coup)s%(after_coup)s)\n"
        main = '%(spin)s%(id)d' % {'spin': self.particles[self.offshell -1],
                           'id': self.outgoing}
        for i, name in enumerate(lor_list):
            data['name'] = name
            data['coup'] = 'COUP%d' % (i+1)
            if i == 0:
                if  not offshell: 
                    data['out'] = 'vertex'
                else:
                    data['out'] = main
            elif i==1:
                data['out'] = 'tmp'
            text.write(line % data)
            if i:
                if not offshell:
                    text.write( '    vertex += tmp\n')
                else:
                    size = self.type_to_size[self.particles[offshell -1]] -2
                    text.write("    for i in range(%s,%s):\n" % (self.momentum_size, self.momentum_size+size))
                    text.write("        %(main)s[i] += tmp[i]\n" %{'main': main})
        
        text.write(self.get_foot_txt())

        #ADD SYMETRY
        if sym:
            for elem in self.routine.symmetries:
                text.write(self.write_combined(lor_names, mode, elem))

        text = text.getvalue()
        if self.out_path:        
            writer = self.writer(self.out_path)
            commentstring = 'This File is Automatically generated by ALOHA \n'
            commentstring += 'The process calculated in this file is: \n'
            commentstring += self.routine.infostr + '\n'
            writer.write_comments(commentstring)
            writer.writelines(text)


        return text


class Declaration_list(set):

    def is_used(self, var):
        if hasattr(self, 'var_name'):
            return var in self.var_name
        self.var_name = [name for type,name in self]
        return var in self.var_name

class WriterFactory(object):
    
    def __new__(cls, data, language, outputdir, tags):
        
        language = language.lower()
        if isinstance(data.expr, aloha_lib.SplitCoefficient):
            assert language == 'fortran'
            if 'MP' in tags:
                return ALOHAWriterForFortranLoopQP(data, outputdir)
            else:
                return ALOHAWriterForFortranLoop(data, outputdir)
        
        if language == 'fortran':
            if 'MP' in tags:
                return ALOHAWriterForFortranQP(data, outputdir)
            else:
                return ALOHAWriterForFortran(data, outputdir)
        elif language == 'python':
            return ALOHAWriterForPython(data, outputdir)
        elif language == 'cpp':
            return ALOHAWriterForCPP(data, outputdir)
        elif language == 'gpu':
            return ALOHAWriterForGPU(data, outputdir)
        else:
            raise Exception, 'Unknown output format'




<|MERGE_RESOLUTION|>--- conflicted
+++ resolved
@@ -860,7 +860,6 @@
         if not 'Coup(1)' in self.routine.infostr:
             coup = True
         else:
-<<<<<<< HEAD
             coup = False
 
         rank = self.routine.expr.get_max_rank()
@@ -893,23 +892,7 @@
                                     J, K+1, self.write_obj(data)))
 
         assert one_pass, 'fail to generate %s' % self.name
-=======
-            coup = False      
-        
-        for key,expr in self.routine.expr.items():
-            arg = self.get_loop_argument(key)
-            for ind in expr.listindices():
-                data = expr.get_rep(ind)
-                
-                if data and coup:
-                    out.write('    COEFF(%s,%s)= coup*%s\n' % ( 
-                                    self.pass_to_HELAS(ind)+1, ','.join(arg), 
-                                    self.write_obj(data)))
-                else:
-                    out.write('    COEFF(%s,%s)= %s\n' % ( 
-                                    self.pass_to_HELAS(ind)+1, ','.join(arg), 
-                                    self.write_obj(data)))                    
->>>>>>> 613ecd76
+
         return out.getvalue()
     
     def get_declaration_txt(self):

--- conflicted
+++ resolved
@@ -682,14 +682,8 @@
         #lib[('VectorProp', i)] = create( VectorPropagator(i,'I2', i) )
         #lib[('Spin2', i )] = create( Spin2(10*i+1, 10*i+2, i) )
         lib[('Spin2Prop',i)] = create( Spin2Propagator(_spin2_mult + i, \
-                                            2 * _spin2_mult + i,'I2','I3', i) )
-<<<<<<< HEAD
-
-=======
         lib[('Spin2PropMassless',i)] = create( Spin2masslessPropagator(
                             _spin2_mult + i, 2 * _spin2_mult + i,'I2','I3', i) )
-        
->>>>>>> 16d045fe
     logger.info('writing Spin2 lib')         
     fsock = open(os.path.join(aloha_path, 'ALOHALib.pkl'),'wb')
     cPickle.dump(lib, fsock, -1)

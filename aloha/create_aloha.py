--- conflicted
+++ resolved
@@ -582,13 +582,9 @@
             symmetry = name
         if not routines:
             routines = range(len(builder.spins) + 1)
-<<<<<<< HEAD
         if not routines_loop:
             routines_loop = []
   
-=======
-
->>>>>>> 678a1ce4
         # Create the routines
         # First create the tree-level routines
         for outgoing in routines:

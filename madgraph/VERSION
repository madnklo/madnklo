<<<<<<< HEAD
version = 0.6.2.3
date = 2011-03-09

=======
version = 0.6.2.1
date = 2011-02-17
>>>>>>> b9348e4d
<|MERGE_RESOLUTION|>--- conflicted
+++ resolved
@@ -1,8 +1,3 @@
-<<<<<<< HEAD
-version = 0.6.2.3
-date = 2011-03-09
+version = 0.7.0
+date = 2011-03-14
 
-=======
-version = 0.6.2.1
-date = 2011-02-17
->>>>>>> b9348e4d

--- conflicted
+++ resolved
@@ -1,7 +1,2 @@
-<<<<<<< HEAD
-version = 1.4.9beta1
-date = 2012-07-30
-=======
-version = 1.4.8.3
+version = 1.4.9beta2
 date = 2012-08-20
->>>>>>> 2c4d2179

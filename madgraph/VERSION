--- conflicted
+++ resolved
@@ -1,7 +1,3 @@
-<<<<<<< HEAD
 version = 2.0.0.beta2
-date = 2012-11-08
-=======
-version = 1.5.5
-date = 2012-11-18
->>>>>>> c60def3b
+date = 2012-11-24
+

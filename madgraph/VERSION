--- conflicted
+++ resolved
@@ -1,7 +1,2 @@
-<<<<<<< HEAD
 version = 2.0.0.beta1
-date = 2012-10-31
-=======
-version = 1.5.3
 date = 2012-11-01
->>>>>>> 222d7d98

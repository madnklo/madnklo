<<<<<<< HEAD
version = 1.5.0.alpha
date = 2012-07-19
=======
version = 1.4.8.2
date = 2012-07-30
>>>>>>> 81eb4d52
<|MERGE_RESOLUTION|>--- conflicted
+++ resolved
@@ -1,7 +1,3 @@
-<<<<<<< HEAD
 version = 1.5.0.alpha
-date = 2012-07-19
-=======
-version = 1.4.8.2
-date = 2012-07-30
->>>>>>> 81eb4d52
+date = 2012-08-17
+

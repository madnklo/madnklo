<<<<<<< HEAD
version = 1.6.beta
date = 2012-09-26
=======
version = 1.5.1
date = 2012-11-06
>>>>>>> cf523f64
<|MERGE_RESOLUTION|>--- conflicted
+++ resolved
@@ -1,7 +1,2 @@
-<<<<<<< HEAD
-version = 1.6.beta
-date = 2012-09-26
-=======
-version = 1.5.1
-date = 2012-11-06
->>>>>>> cf523f64
+version = 1.6.0b
+date = 2012-10-09
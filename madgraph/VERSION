--- conflicted
+++ resolved
@@ -1,7 +1,2 @@
-<<<<<<< HEAD
-version = 1.3.12beta
-date = 2011-08-26
-=======
-version = 1.3.14
-date = 2011-09-08
->>>>>>> e7f3fee8
+version = 1.3.15
+date = 2011-09-09

################################################################################
#
# Copyright (c) 2009 The MadGraph Development team and Contributors
#
# This file is a part of the MadGraph 5 project, an application which 
# automatically generates Feynman diagrams and matrix elements for arbitrary
# high-energy processes in the Standard Model and beyond.
#
# It is subject to the MadGraph license which should accompany this 
# distribution.
#
# For more information, please visit: http://madgraph.phys.ucl.ac.be
#
################################################################################

"""Definitions of all basic objects used in the core code: particle, 
interaction, model, leg, vertex, process, ..."""

import copy
import itertools
import logging
import re

import madgraph.core.color_algebra as color

#===============================================================================
# PhysicsObject
#===============================================================================
class PhysicsObject(dict):
    """A parent class for all physics objects."""

    class PhysicsObjectError(Exception):
        """Exception raised if an error occurs in the definition
        or the execution of a physics object."""
        pass

    def __init__(self, init_dict={}):
        """Creates a new particle object. If a dictionary is given, tries to 
        use it to give values to properties."""

        dict.__init__(self)

        self.default_setup()

        if not isinstance(init_dict, dict):
            raise self.PhysicsObjectError, \
                "Argument %s is not a dictionary" % repr(init_dict)

        for item in init_dict.keys():
            self.set(item, init_dict[item])

    def __getitem__(self, name):
        """ force the check that the property exist before returning the 
            value associated to value. This ensure that the correct error 
            is always raise
        """

        try:
            return dict.__getitem__(self, name)
        except:
            self.is_valid_prop(name) #raise the correct error


    def default_setup(self):
        """Function called to create and setup default values for all object
        properties"""
        pass

    def is_valid_prop(self, name):
        """Check if a given property name is valid"""

        if not isinstance(name, str):
            raise self.PhysicsObjectError, \
                "Property name %s is not a string" % repr(name)

        if name not in self.keys():
            raise self.PhysicsObjectError, \
                        "%s is not a valid property for this object" % name

        return True

    def __getitem__(self, name):
        """ Get the value of the property name."""
  
        if self.is_valid_prop(name):
            return dict.__getitem__(self,name)

    def get(self, name):
        """Get the value of the property name."""

        #if self.is_valid_prop(name): #done automaticaly in __getitem__
        return self[name]

    def set(self, name, value):
        """Set the value of the property name. First check if value
        is a valid value for the considered property. Return True if the
        value has been correctly set, False otherwise."""

        if self.is_valid_prop(name):
            try:
                self.filter(name, value)
                self[name] = value
                return True
            except self.PhysicsObjectError, why:
                logging.warning("Property " + name + " cannot be changed:" + \
                                str(why))
                return False

    def filter(self, name, value):
        """Checks if the proposed value is valid for a given property
        name. Returns True if OK. Raises an error otherwise."""

        return True

    def get_sorted_keys(self):
        """Returns the object keys sorted in a certain way. By default,
        alphabetical."""

        return self.keys().sort()
    
    def def_model(self,model):
        """ 
        make a link between the  present object and the associate model 
        """
        
        if isinstance(model, Model):
            self._def_model(model)
        else:
            raise self.PhysicsObjectError(' try to assign a non model obect')

    def _def_model(self,model):
        """
        make a link between the  present object and the associate model 
        no class verification
        """
        self.model=model
        
    def __str__(self):
        """String representation of the object. Outputs valid Python 
        with improved format."""

        mystr = '{\n'

        for prop in self.get_sorted_keys():
            if isinstance(self[prop], str):
                mystr = mystr + '    \'' + prop + '\': \'' + \
                        self[prop] + '\',\n'
            elif isinstance(self[prop], float):
                mystr = mystr + '    \'' + prop + '\': %.2f,\n' % self[prop]
            else:
                mystr = mystr + '    \'' + prop + '\': ' + \
                        repr(self[prop]) + ',\n'
        mystr = mystr.rstrip(',\n')
        mystr = mystr + '\n}'

        return mystr

    __repr__ = __str__


#===============================================================================
# PhysicsObjectList
#===============================================================================
class PhysicsObjectList(list):
    """A class to store lists of physics object."""

    class PhysicsObjectListError(Exception):
        """Exception raised if an error occurs in the definition
        or execution of a physics object list."""
        pass

    def __init__(self, init_list=None):
        """Creates a new particle list object. If a list of physics 
        object is given, add them."""

        list.__init__(self)

        if init_list is not None:
            for object in init_list:
                self.append(object)

    def append(self, object):
        """Appends an element, but test if valid before."""
        if not self.is_valid_element(object):
            raise self.PhysicsObjectListError, \
                "Object %s is not a valid object for the current list" % \
                                                             repr(object)
        else:
            list.append(self, object)

    def is_valid_element(self, obj):
        """Test if object obj is a valid element for the list."""
        return True

    def __str__(self):
        """String representation of the physics object list object. 
        Outputs valid Python with improved format."""

        mystr = '['

        for obj in self:
            mystr = mystr + str(obj) + ',\n'

        mystr = mystr.rstrip(',\n')

        return mystr + ']'

#===============================================================================
# Particle
#===============================================================================
class Particle(PhysicsObject):
    """The particle object containing the whole set of information required to
    univocally characterize a given type of physical particle: name, spin, 
    color, mass, width, charge,... The is_part flag tells if the considered
    particle object is a particle or an antiparticle. The self_antipart flag
    tells if the particle is its own antiparticle."""

    def default_setup(self):
        """Default values for all properties"""

        self['name'] = 'none'
        self['antiname'] = 'none'
        self['spin'] = 1
        self['color'] = 1
        self['charge'] = 1.
        self['mass'] = 'zero'
        self['width'] = 'zero'
        self['pdg_code'] = 0
        self['texname'] = 'none'
        self['antitexname'] = 'none'
        self['line'] = 'dashed'
        self['propagating'] = True
        self['is_part'] = True
        self['self_antipart'] = False

    def filter(self, name, value):
        """Filter for valid particle property values."""

        if name in ['name', 'antiname']:
            # Must start with a letter, followed by letters,  digits,
            # - and + only
            p = re.compile('\A[a-zA-Z]+[\w]*[\-\+]*~?\Z')
            if not p.match(value):
                raise self.PhysicsObjectError, \
                        "%s is not a valid particle name" % value

        if name is 'spin':
            if not isinstance(value, int):
                raise self.PhysicsObjectError, \
                    "Spin %s is not an integer" % repr(value)
            if value < 1 or value > 5:
                raise self.PhysicsObjectError, \
                   "Spin %i is smaller than one" % value

        if name is 'color':
            if not isinstance(value, int):
                raise self.PhysicsObjectError, \
                    "Color %s is not an integer" % repr(value)
            if value not in [1, 3, 6, 8]:
                raise self.PhysicsObjectError, \
                   "Color %i is not valid" % value

        if name in ['mass', 'width']:
            # Must start with a letter, followed by letters, digits or _
            p = re.compile('\A[a-zA-Z]+[\w\_]*\Z')
            if not p.match(value):
                raise self.PhysicsObjectError, \
                        "%s is not a valid name for mass/width variable" % \
                        value

        if name is 'pdg_code':
            if not isinstance(value, int):
                raise self.PhysicsObjectError, \
                    "PDG code %s is not an integer" % repr(value)

        if name is 'line':
            if not isinstance(value, str):
                raise self.PhysicsObjectError, \
                    "Line type %s is not a string" % repr(value)
            if value not in ['dashed', 'straight', 'wavy', 'curly', 'double']:
                raise self.PhysicsObjectError, \
                   "Line type %s is unknown" % value

        if name is 'charge':
            if not isinstance(value, float):
                raise self.PhysicsObjectError, \
                    "Charge %s is not a float" % repr(value)

        if name is 'propagating':
            if not isinstance(value, bool):
                raise self.PhysicsObjectError, \
                    "Propagating tag %s is not a boolean" % repr(value)

        if name in ['is_part', 'self_antipart']:
            if not isinstance(value, bool):
                raise self.PhysicsObjectError, \
                    "%s tag %s is not a boolean" % (name, repr(value))

        return True

    def get_sorted_keys(self):
        """Return particle property names as a nicely sorted list."""

        return ['name', 'antiname', 'spin', 'color',
                'charge', 'mass', 'width', 'pdg_code',
                'texname', 'antitexname', 'line', 'propagating',
                'is_part', 'self_antipart']

    # Helper functions

    def get_pdg_code(self):
        """Return the PDG code with a correct minus sign if the particle is its
        own antiparticle"""

        if not self['is_part'] and not self['self_antipart']:
            return - self['pdg_code']
        else:
            return self['pdg_code']

    def get_anti_pdg_code(self):
        """Return the PDG code of the antiparticle with a correct minus sign 
        if the particle is its own antiparticle"""

        if not self['self_antipart']:
            return - self.get_pdg_code()
        else:
            return self['pdg_code']

    def get_name(self):
        """Return the name if particle, antiname if antiparticle"""

        if not self['is_part'] and not self['self_antipart']:
            return self['antiname']
        else:
            return self['name']

    def get_helicity_states(self):
        """Return a list of the helicity states for the onshell particle"""

        spin = self.get('spin')
        if spin == 1:
            # Scalar
            return [ 0 ]
        if spin == 2:
            # Spinor
            return [ -1, 1 ]
        if spin == 3 and self.get('mass').lower() == 'zero':
            # Massless vector
            return [ -1, 1 ]
        if spin == 3:
            # Massive vector
            return [ -1, 0, 1 ]

        raise self.PhysicsObjectError, \
              "No helicity state assignment for spin %d particles" % spin

    def is_fermion(self):
        """Returns True if this is a fermion, False if boson"""

        return self['spin'] % 2 == 0

#===============================================================================
# ParticleList
#===============================================================================
class ParticleList(PhysicsObjectList):
    """A class to store lists of particles."""

    def is_valid_element(self, obj):
        """Test if object obj is a valid Particle for the list."""
        return isinstance(obj, Particle)

    def find_name(self, name):
        """Try to find a particle with the given name. Check both name
        and antiname. If a match is found, return the a copy of the 
        corresponding particle (first one in the list), with the 
        is_part flag set accordingly. None otherwise."""

        if not isinstance(name, str):
            raise self.PhysicsObjectError, \
                "%s is not a valid string" % str(name)

        for part in self:
            mypart = copy.copy(part)
            if part.get('name') == name:
                mypart.set('is_part', True)
                return mypart
            elif part.get('antiname') == name:
                mypart.set('is_part', False)
                return mypart

        return None

    def generate_ref_dict(self):
        """Generate a dictionary of part/antipart pairs (as keys) and
        0 (as value)"""

        ref_dict_to0 = {}

        for part in self:
            ref_dict_to0[(part.get_pdg_code(), part.get_anti_pdg_code())] = 0
            ref_dict_to0[(part.get_anti_pdg_code(), part.get_pdg_code())] = 0

        return ref_dict_to0

    def generate_dict(self):
        """Generate a dictionary from particle id to particle.
        Include antiparticles.
        """

        particle_dict = {}

        for particle in self:
            particle_dict[particle.get('pdg_code')] = particle
            if not particle.get('self_antipart'):
                antipart = copy.copy(particle)
                antipart.set('is_part', False)
                particle_dict[antipart.get_pdg_code()] = antipart

        return particle_dict


#===============================================================================
# Interaction
#===============================================================================
class Interaction(PhysicsObject):
    """The interaction object containing the whole set of information 
    required to univocally characterize a given type of physical interaction: 
    
    particles: a list of particle ids
    color: a list of string describing all the color structures involved
    lorentz: a list of variable names describing all the Lorentz structure
             involved
    couplings: dictionary listing coupling variable names. The key is a
               2-tuple of integers referring to color and Lorentz structures
    orders: dictionary listing order names (as keys) with their value
    """

    def default_setup(self):
        """Default values for all properties"""

        self['id'] = 0
        self['particles'] = []
        self['color'] = []
        self['lorentz'] = []
        self['couplings'] = { (0, 0):'none'}
        self['orders'] = {}

    def __init__(self, init_dict={}):
        """Creates a new Interaction object. Since there are special
        checks for the \'couplings\' variable, it needs to be set
        last."""

        super(Interaction, self).__init__(init_dict)

    def filter(self, name, value):
        """Filter for valid interaction property values."""

        if name == 'id':
            #Should be an integer
            if not isinstance(value, int):
                raise self.PhysicsObjectError, \
                        "%s is not a valid integer" % str(value)

        if name == 'particles':
            #Should be a list of valid particle names
            if not isinstance(value, ParticleList):
                raise self.PhysicsObjectError, \
                        "%s is not a valid list of particles" % str(value)

        if name == 'orders':
            #Should be a dict with valid order names ask keys and int as values
            if not isinstance(value, dict):
                raise self.PhysicsObjectError, \
                        "%s is not a valid dict for coupling orders" % \
                                                                    str(value)
            for order in value.keys():
                if not isinstance(order, str):
                    raise self.PhysicsObjectError, \
                        "%s is not a valid string" % str(order)
                if not isinstance(value[order], int):
                    raise self.PhysicsObjectError, \
                        "%s is not a valid integer" % str(value[order])

        if name in ['color']:
            #Should be a list of list strings
            if not isinstance(value, list):
                raise self.PhysicsObjectError, \
                        "%s is not a valid list of Color Strings" % str(value)
            for mycolstring in value:
                if not isinstance(mycolstring, color.ColorString):
                    raise self.PhysicsObjectError, \
                            "%s is not a valid list of Color Strings" % str(value)

        if name in ['lorentz']:
            #Should be a list of list strings
            if not isinstance(value, list):
                raise self.PhysicsObjectError, \
                        "%s is not a valid list of strings" % str(value)
            for mystr in value:
                if not isinstance(mystr, str):
                    raise self.PhysicsObjectError, \
                        "%s is not a valid string" % str(mystr)

        if name == 'couplings':
            #Should be a dictionary of strings with (i,j) keys
            if not isinstance(value, dict):
                raise self.PhysicsObjectError, \
                        "%s is not a valid dictionary for couplings" % \
                                                                str(value)

            for key in value.keys():
                if not isinstance(key, tuple):
                    raise self.PhysicsObjectError, \
                        "%s is not a valid tuple" % str(key)
                if len(key) != 2:
                    raise self.PhysicsObjectError, \
                        "%s is not a valid tuple with 2 elements" % str(key)
                if not isinstance(key[0], int) or not isinstance(key[1], int):
                    raise self.PhysicsObjectError, \
                        "%s is not a valid tuple of integer" % str(key)
                if not isinstance(value[key], str):
                    raise self.PhysicsObjectError, \
                        "%s is not a valid string" % str(mystr)

        return True

    def get_sorted_keys(self):
        """Return particle property names as a nicely sorted list."""

        return ['id', 'particles', 'color', 'lorentz',
                'couplings', 'orders']

    def generate_dict_entries(self, ref_dict_to0, ref_dict_to1):
        """Add entries corresponding to the current interactions to 
        the reference dictionaries (for n>0 and n-1>1)"""

        # Create n>0 entries. Format is (p1,p2,p3,...):interaction_id.
        # We are interested in the unordered list, so use sorted()

        pdg_tuple = tuple(sorted([p.get_pdg_code() for p in self['particles']]))
        if pdg_tuple not in ref_dict_to0.keys():
            ref_dict_to0[pdg_tuple] = self['id']

        # Create n-1>1 entries. Note that, in the n-1 > 1 dictionary,
        # the n-1 entries should have opposite sign as compared to
        # interaction, since the interaction has outgoing particles,
        # while in the dictionary we treat the n-1 particles as
        # incoming

        for part in self['particles']:

            # Create a list w/o part
            short_part_list = copy.copy(self['particles'])
            short_part_list.remove(part)

            # We are interested in the unordered list, so use sorted()
            pdg_tuple = tuple(sorted([p.get_pdg_code() for p in short_part_list]))
            pdg_part = part.get_anti_pdg_code()
            if pdg_tuple in ref_dict_to1.keys():
                if (pdg_part, self['id']) not in  ref_dict_to1[pdg_tuple]:
                    ref_dict_to1[pdg_tuple].append((pdg_part, self['id']))
            else:
                ref_dict_to1[pdg_tuple] = [(pdg_part, self['id'])]

    def __str__(self):
        """String representation of an interaction. Outputs valid Python 
        with improved format. Overrides the PhysicsObject __str__ to only
        display PDG code of involved particles."""

        mystr = '{\n'

        for prop in self.get_sorted_keys():
            if isinstance(self[prop], str):
                mystr = mystr + '    \'' + prop + '\': \'' + \
                        self[prop] + '\',\n'
            elif isinstance(self[prop], float):
                mystr = mystr + '    \'' + prop + '\': %.2f,\n' % self[prop]
            elif isinstance(self[prop], ParticleList):
                mystr = mystr + '    \'' + prop + '\': [%s],\n' % \
                   ','.join([str(part.get_pdg_code()) for part in self[prop]])
            else:
                mystr = mystr + '    \'' + prop + '\': ' + \
                        repr(self[prop]) + ',\n'
        mystr = mystr.rstrip(',\n')
        mystr = mystr + '\n}'

        return mystr

#===============================================================================
# InteractionList
#===============================================================================
class InteractionList(PhysicsObjectList):
    """A class to store lists of interactionss."""

    def is_valid_element(self, obj):
        """Test if object obj is a valid Interaction for the list."""

        return isinstance(obj, Interaction)

    def generate_ref_dict(self):
        """Generate the reference dictionaries from interaction list.
        Return a list where the first element is the n>0 dictionary and
        the second one is n-1>1."""

        ref_dict_to0 = {}
        ref_dict_to1 = {}

        for inter in self:
            inter.generate_dict_entries(ref_dict_to0, ref_dict_to1)

        return [ref_dict_to0, ref_dict_to1]

    def generate_dict(self):
        """Generate a dictionary from interaction id to interaction.
        """

        interaction_dict = {}

        for inter in self:
            interaction_dict[inter.get('id')] = inter

        return interaction_dict

#===============================================================================
# Model
#===============================================================================
class Model(PhysicsObject):
    """A class to store all the model information."""

    def default_setup(self):

        self['name'] = ""
        self['particles'] = ParticleList()
        self['parameters'] = None
        self['interactions'] = InteractionList()
        self['couplings'] = None
        self['lorentz'] = None
        self['particle_dict'] = {}
        self['interaction_dict'] = {}
        self['ref_dict_to0'] = {}
        self['ref_dict_to1'] = {}
        self['got_majoranas'] = None

    def filter(self, name, value):
        """Filter for model property values"""

        if name == 'name':
            if not isinstance(value, str):
                raise self.PhysicsObjectError, \
                    "Object of type %s is not a string" % \
                                                            type(value)
        if name == 'particles':
            if not isinstance(value, ParticleList):
                raise self.PhysicsObjectError, \
                    "Object of type %s is not a ParticleList object" % \
                                                            type(value)
        if name == 'interactions':
            if not isinstance(value, InteractionList):
                raise self.PhysicsObjectError, \
                    "Object of type %s is not a InteractionList object" % \
                                                            type(value)
        if name == 'particle_dict':
            if not isinstance(value, dict):
                raise self.PhysicsObjectError, \
                    "Object of type %s is not a dictionary" % \
                                                        type(value)
        if name == 'interaction_dict':
            if not isinstance(value, dict):
                raise self.PhysicsObjectError, \
                    "Object of type %s is not a dictionary" % \
                                                        type(value)

        if name == 'ref_dict_to0':
            if not isinstance(value, dict):
                raise self.PhysicsObjectError, \
                    "Object of type %s is not a dictionary" % \
                                                        type(value)
        if name == 'ref_dict_to1':
            if not isinstance(value, dict):
                raise self.PhysicsObjectError, \
                    "Object of type %s is not a dictionary" % \
                                                        type(value)

        if name == 'got_majoranas':
            if not isinstance(value, bool):
                raise self.PhysicsObjectError, \
                    "Object of type %s is not a boolean" % \
                                                        type(value)

        return True

    def get(self, name):
        """Get the value of the property name."""

        if (name == 'ref_dict_to0' or name == 'ref_dict_to1') and \
                                                                not self[name]:
            if self['interactions']:
                [self['ref_dict_to0'], self['ref_dict_to1']] = \
                            self['interactions'].generate_ref_dict()
                self['ref_dict_to0'].update(
                                self['particles'].generate_ref_dict())

        if (name == 'particle_dict') and not self[name]:
            if self['particles']:
                self['particle_dict'] = self['particles'].generate_dict()

        if (name == 'interaction_dict') and not self[name]:
            if self['interactions']:
                self['interaction_dict'] = self['interactions'].generate_dict()

        if (name == 'got_majoranas') and self[name] == None:
            if self['particles']:
                self['got_majoranas'] = self.check_majoranas()

        return Model.__bases__[0].get(self, name) # call the mother routine

    def set(self, name, value):
        """Special set for particles and interactions - need to
        regenerate dictionaries."""

        if name == 'particles':
            self['particle_dict'] = {}
            self['ref_dict_to0'] = {}
            self['got_majoranas'] = None

        if name == 'interactions':
            self['interaction_dict'] = {}
            self['ref_dict_to1'] = {}
            self['ref_dict_to0'] = {}

        Model.__bases__[0].set(self, name, value) # call the mother routine

    def get_sorted_keys(self):
        """Return process property names as a nicely sorted list."""

        return ['name', 'particles', 'parameters', 'interactions', 'couplings',
                'lorentz']

    def get_particle(self, id):
        """Return the particle corresponding to the id"""

        if id in self.get("particle_dict").keys():
            return self["particle_dict"][id]
        else:
            return None

    def get_interaction(self, id):
        """Return the interaction corresponding to the id"""

        
        if id in self.get("interaction_dict").keys():
            return self["interaction_dict"][id]
        else:
            return None

    def check_majoranas(self):
        """Return True if there are Majorana fermions, False otherwise"""

        return any([part.is_fermion() and part.get('self_antipart') \
                    for part in self.get('particles')])

    def reset_dictionaries(self):
        """Reset all dictionaries and got_majoranas. This is necessary
        whenever the particle or interaction content has changed. If
        particles or interactions are set using the set routine, this
        is done automatically."""

        self['particle_dict'] = {}
        self['ref_dict_to0'] = {}
        self['got_majoranas'] = None
        self['interaction_dict'] = {}
        self['ref_dict_to1'] = {}
        self['ref_dict_to0'] = {}

#===============================================================================
# Classes used in diagram generation and process definition:
#    Leg, Vertex, Diagram, Process
#===============================================================================

#===============================================================================
# Leg
#===============================================================================
class Leg(PhysicsObject):
    """Leg object: id (Particle), number, I/F state, flag from_group
    """

    def default_setup(self):
        """Default values for all properties"""

        self['id'] = 0
        self['number'] = 0
        self['state'] = 'final'
        self['from_group'] = True

    def filter(self, name, value):
        """Filter for valid leg property values."""

        if name in ['id', 'number']:
            if not isinstance(value, int):
                raise self.PhysicsObjectError, \
                        "%s is not a valid integer for leg id" % str(value)

        if name == 'state':
            if not isinstance(value, str):
                raise self.PhysicsObjectError, \
                        "%s is not a valid string for leg state" % \
                                                                    str(value)
            if value not in ['initial', 'final']:
                raise self.PhysicsObjectError, \
                        "%s is not a valid leg state (initial|final)" % \
                                                                    str(value)

        if name == 'from_group':
            if not isinstance(value, bool):
                raise self.PhysicsObjectError, \
                        "%s is not a valid boolean for leg flag from_group" % \
                                                                    str(value)

        return True

    def get_sorted_keys(self):
        """Return particle property names as a nicely sorted list."""

        return ['id', 'number', 'state', 'from_group']

    def is_fermion(self, model):
        """Returns True if the particle corresponding to the leg is a
        fermion"""

        if not isinstance(model, Model):
            raise self.PhysicsObjectError, \
                  "%s is not a model" % str(model)

        return model.get('particle_dict')[self['id']].is_fermion()

    def is_incoming_fermion(self, model):
        """Returns True if leg is an incoming fermion, i.e., initial
        particle or final antiparticle"""

        if not isinstance(model, Model):
            raise self.PhysicsObjectError, \
                  "%s is not a model" % str(model)

        part = model.get('particle_dict')[self['id']]
        return part.is_fermion() and \
               (self.get('state') == 'initial' and part.get('is_part') or \
                self.get('state') == 'final' and not part.get('is_part'))

    def is_outgoing_fermion(self, model):
        """Returns True if leg is an outgoing fermion, i.e., initial
        antiparticle or final particle"""

        if not isinstance(model, Model):
            raise self.PhysicsObjectError, \
                  "%s is not a model" % str(model)

        part = model.get('particle_dict')[self['id']]
        return part.is_fermion() and \
               (self.get('state') == 'final' and part.get('is_part') or \
                self.get('state') == 'initial' and not part.get('is_part'))

#===============================================================================
# LegList
#===============================================================================
class LegList(PhysicsObjectList):
    """List of Leg objects
    """

    def is_valid_element(self, obj):
        """Test if object obj is a valid Leg for the list."""

        return isinstance(obj, Leg)

    # Helper methods for diagram generation

    def from_group_elements(self):
        """Return all elements which have 'from_group' True"""

        return filter(lambda leg: leg.get('from_group'), self)

    def minimum_one_from_group(self):
        """Return True if at least one element has 'from_group' True"""

        return len(self.from_group_elements()) > 0

    def minimum_two_from_group(self):
        """Return True if at least two elements have 'from_group' True"""

        return len(self.from_group_elements()) > 1

    def can_combine_to_1(self, ref_dict_to1):
        """If has at least one 'from_group' True and in ref_dict_to1,
           return the return list from ref_dict_to1, otherwise return False"""
        if self.minimum_one_from_group():
            return ref_dict_to1.has_key(tuple(sorted([leg.get('id') for leg in self])))
        else:
            return False

    def can_combine_to_0(self, ref_dict_to0):
        """If has at least two 'from_group' True and in ref_dict_to0,
           return the vertex (with id from ref_dict_to0), otherwise return None
           """
        if self.minimum_two_from_group():
            return ref_dict_to0.has_key(tuple(sorted([leg.get('id') for leg in self])))
        else:
            return False

    def get_outgoing_id_list(self, model):
        """Returns the list of ids corresponding to the leglist with
        all particles outgoing"""

        res = []

        if not isinstance(model, Model):
            print "Error! model not model"
            return res

        for leg in self:
            if leg.get('state') == 'initial':
                res.append(model.get('particle_dict')[leg.get('id')].get_anti_pdg_code())
            else:
                res.append(leg.get('id'))

        return res

#===============================================================================
# MultiLeg
#===============================================================================
class MultiLeg(PhysicsObject):
    """MultiLeg object: ids (Particle or particles), I/F state
    """

    def default_setup(self):
        """Default values for all properties"""

        self['ids'] = []
        self['state'] = 'final'

    def filter(self, name, value):
        """Filter for valid multileg property values."""

        if name == 'ids':
            if not isinstance(value, list):
                raise self.PhysicsObjectError, \
                        "%s is not a valid list" % str(value)
            for i in value:
                if not isinstance(i, int):
                    raise self.PhysicsObjectError, \
                          "%s is not a valid list of integers" % str(value)

        if name == 'state':
            if not isinstance(value, str):
                raise self.PhysicsObjectError, \
                        "%s is not a valid string for leg state" % \
                                                                    str(value)
            if value not in ['initial', 'final']:
                raise self.PhysicsObjectError, \
                        "%s is not a valid leg state (initial|final)" % \
                                                                    str(value)

        return True

    def get_sorted_keys(self):
        """Return particle property names as a nicely sorted list."""

        return ['ids', 'state']

#===============================================================================
# LegList
#===============================================================================
class MultiLegList(PhysicsObjectList):
    """List of MultiLeg objects
    """

    def is_valid_element(self, obj):
        """Test if object obj is a valid MultiLeg for the list."""

        return isinstance(obj, MultiLeg)

#===============================================================================
# Vertex
#===============================================================================
class Vertex(PhysicsObject):
    """Vertex: list of legs (ordered), id (Interaction)
    """

    def default_setup(self):
        """Default values for all properties"""

        self['id'] = 0
        self['legs'] = LegList()

    def filter(self, name, value):
        """Filter for valid vertex property values."""

        if name == 'id':
            if not isinstance(value, int):
                raise self.PhysicsObjectError, \
                        "%s is not a valid integer for vertex id" % str(value)

        if name == 'legs':
            if not isinstance(value, LegList):
                raise self.PhysicsObjectError, \
                        "%s is not a valid LegList object" % str(value)

        return True

    def get_sorted_keys(self):
        """Return particle property names as a nicely sorted list."""

        return ['id', 'legs']

    def get_s_channel_id(self, model, ninitial):
        """Returns the id for the last leg as an outgoing
        s-channel. Returns 0 if leg is t-channel, or if identity
        vertex. Used to check for required and forbidden s-channel
        particles."""

        leg = self.get('legs')[-1]

        if ninitial == 1:
            # For one initial particle, all legs are s-channel
            # Only need to flip particle id if state is 'initial'
            if leg.get('state') == 'final':
                return leg.get('id')
            else:
                return model.get('particle_dict')[leg.get('id')].\
                       get_anti_pdg_code()

        # Number of initial particles is at least 2
        if self.get('id') == 0 or \
           leg.get('state') == 'initial':
            # identity vertex or t-channel particle
            return 0

        # Check if the particle number is <= ninitial
        # In that case it comes from initial and we should switch direction
        if leg.get('number') > ninitial:
            return leg.get('id')
        else:
            return model.get('particle_dict')[leg.get('id')].\
                       get_anti_pdg_code()

        ## Check if the other legs are initial or final.
        ## If the latter, return leg id, if the former, return -leg id
        #if self.get('legs')[0].get('state') == 'final':
        #    return leg.get('id')
        #else:
        #    return model.get('particle_dict')[leg.get('id')].\
        #               get_anti_pdg_code()

#===============================================================================
# VertexList
#===============================================================================
class VertexList(PhysicsObjectList):
    """List of Vertex objects
    """

    orders = {}

    def is_valid_element(self, obj):
        """Test if object obj is a valid Vertex for the list."""

        return isinstance(obj, Vertex)

<<<<<<< HEAD
    def __init__(self, init_list=None, orders=None):
        """Creates a new list object, with an optional dictionary of
        coupling orders."""

        list.__init__(self)

        if init_list is not None:
            for object in init_list:
                self.append(object)

        if isinstance(orders, dict):
            self.orders = orders

=======
>>>>>>> b5733533
#===============================================================================
# Diagram
#===============================================================================
class Diagram(PhysicsObject):
    """Diagram: list of vertices (ordered)
    """

    def default_setup(self):
        """Default values for all properties"""

        self['vertices'] = VertexList()

    def filter(self, name, value):
        """Filter for valid diagram property values."""

        if name == 'vertices':
            if not isinstance(value, VertexList):
                raise self.PhysicsObjectError, \
                        "%s is not a valid VertexList object" % str(value)

        return True

    def get_sorted_keys(self):
        """Return particle property names as a nicely sorted list."""

        return ['vertices']

    def nice_string(self):
        """Returns a nicely formatted string of the diagram content."""

        if self['vertices']:
            mystr = '('
            for vert in self['vertices']:
                mystr = mystr + '('
                for leg in vert['legs'][:-1]:
                    mystr = mystr + str(leg['number']) + '(%s)' % str(leg['id']) + ','

                if self['vertices'].index(vert) < len(self['vertices']) - 1:
                    # Do not want ">" in the last vertex
                    mystr = mystr[:-1] + '>'
                mystr = mystr + str(vert['legs'][-1]['number']) + '(%s)' % str(vert['legs'][-1]['id']) + ','
                mystr = mystr + 'id:' + str(vert['id']) + '),'
            mystr = mystr[:-1] + ')'
            return mystr
        else:
            return '()'

#===============================================================================
# DiagramList
#===============================================================================
class DiagramList(PhysicsObjectList):
    """List of Diagram objects
    """

    def is_valid_element(self, obj):
        """Test if object obj is a valid Diagram for the list."""

        return isinstance(obj, Diagram)

    def nice_string(self):
        """Returns a nicely formatted string"""
        mystr = str(len(self)) + ' diagrams:\n'
        for diag in self:
            mystr = mystr + "  " + diag.nice_string() + '\n'
        return mystr[:-1]


#===============================================================================
# Process
#===============================================================================
class Process(PhysicsObject):
    """Process: list of legs (ordered)
                dictionary of orders
                model
                process id
    """

    def default_setup(self):
        """Default values for all properties"""

        self['legs'] = LegList()
        self['orders'] = {}
        self['model'] = Model()
        # Optional number to identify the process
        self['id'] = 0
        self['required_s_channels'] = []
        self['forbidden_s_channels'] = []
        self['forbidden_particles'] = []

    def filter(self, name, value):
        """Filter for valid process property values."""

        if name == 'legs':
            if not isinstance(value, LegList):
                raise self.PhysicsObjectError, \
                        "%s is not a valid LegList object" % str(value)
        if name == 'orders':
            Interaction.filter(Interaction(), 'orders', value)

        if name == 'model':
            if not isinstance(value, Model):
                raise self.PhysicsObjectError, \
                        "%s is not a valid Model object" % str(value)
        if name == 'id':
            if not isinstance(value, int):
                raise self.PhysicsObjectError, \
                    "Process id %s is not an integer" % repr(value)

        if name in ['required_s_channels',
                    'forbidden_s_channels']:
            if not isinstance(value, list):
                raise self.PhysicsObjectError, \
                        "%s is not a valid list" % str(value)
            for i in value:
                if not isinstance(i, int):
                    raise self.PhysicsObjectError, \
                          "%s is not a valid list of integers" % str(value)
                if i == 0:
                    raise self.PhysicsObjectError, \
                      "Not valid PDG code %d for s-channel particle" % str(value)

        if name == 'forbidden_particles':
            if not isinstance(value, list):
                raise self.PhysicsObjectError, \
                        "%s is not a valid list" % str(value)
            for i in value:
                if not isinstance(i, int):
                    raise self.PhysicsObjectError, \
                          "%s is not a valid list of integers" % str(value)
                if i <= 0:
                    raise self.PhysicsObjectError, \
                      "Forbidden particles should have a positive PDG code" % str(value)

        return True

    def get_sorted_keys(self):
        """Return process property names as a nicely sorted list."""

        return ['legs', 'orders', 'model', 'id',
                'required_s_channels', 'forbidden_s_channels',
                'forbidden_particles']

    def nice_string(self):
        """Returns a nicely formated string about current process
        content"""

        mystr = "Process: "
        prevleg = None
        for leg in self['legs']:
            mypart = self['model'].get('particle_dict')[leg['id']]
            if prevleg and prevleg['state'] == 'initial' \
                   and leg['state'] == 'final':
                # Separate initial and final legs by ">"
                mystr = mystr + '> '
                # Check for required s-channels
                if self['required_s_channels']:
                    for req_id in self['required_s_channels']:
                        reqpart = self['model'].get('particle_dict')[req_id]
                        mystr = mystr + reqpart.get_name() + ' '
                    mystr = mystr + '> '

            mystr = mystr + mypart.get_name() + ' '
            #mystr = mystr + '(%i) ' % leg['number']
            prevleg = leg

        # Check for forbidden s-channels
        if self['forbidden_s_channels']:
            mystr = mystr + '$ '
            for forb_id in self['forbidden_s_channels']:
                forbpart = self['model'].get('particle_dict')[forb_id]
                mystr = mystr + forbpart.get_name() + ' '

        # Check for forbidden particles
        if self['forbidden_particles']:
            mystr = mystr + '/ '
            for forb_id in self['forbidden_particles']:
                forbpart = self['model'].get('particle_dict')[forb_id]
                mystr = mystr + forbpart.get_name() + ' '

        if self['orders']:
            mystr = mystr[:-1] + "\n"
            mystr = mystr + 'Orders: '
            mystr = mystr + ", ".join([key + '=' + repr(self['orders'][key]) \
                       for key in self['orders']]) + ' '
        # Remove last space
        return mystr[:-1]

    def shell_string(self):
        """Returns process as string with '~' -> 'x' and '>' -> '_'"""

        mystr = ""
        prevleg = None
        for leg in self['legs']:
            mypart = self['model'].get('particle_dict')[leg['id']]
            if prevleg and prevleg['state'] == 'initial' \
                   and leg['state'] == 'final':
                # Separate initial and final legs by ">"
                mystr = mystr + '_'
            if mypart['is_part']:
                mystr = mystr + mypart['name']
            else:
                mystr = mystr + mypart['antiname']
            prevleg = leg

        # Replace '~' with 'x'
        mystr = mystr.replace('~', 'x')
        # Just to be safe, remove all spaces
        mystr = mystr.replace(' ', '')

        return mystr

#===============================================================================
# ProcessList
#===============================================================================
class ProcessList(PhysicsObjectList):
    """List of Process objects
    """

    def is_valid_element(self, obj):
        """Test if object obj is a valid Process for the list."""

        return isinstance(obj, Process)

#===============================================================================
# ProcessDefinition
#===============================================================================
class ProcessDefinition(PhysicsObject):
    """ProcessDefinition: list of multilegs (ordered)
                          dictionary of orders
                          model
                          process id
    """

    def default_setup(self):
        """Default values for all properties"""

        self['legs'] = MultiLegList()
        self['orders'] = {}
        self['model'] = Model()
        self['id'] = 0
        self['required_s_channels'] = []
        self['forbidden_s_channels'] = []
        self['forbidden_particles'] = []

    def filter(self, name, value):
        """Filter for valid process property values."""

        if name == 'legs':
            if not isinstance(value, MultiLegList):
                raise self.PhysicsObjectError, \
                        "%s is not a valid MultiLegList object" % str(value)
        if name == 'orders':
            Interaction.filter(Interaction(), 'orders', value)

        if name == 'model':
            if not isinstance(value, Model):
                raise self.PhysicsObjectError, \
                        "%s is not a valid Model object" % str(value)
        if name is 'id':
            if not isinstance(value, int):
                raise self.PhysicsObjectError, \
                    "Process id %s is not an integer" % repr(value)

        if name in ['required_s_channels',
                    'forbidden_s_channels']:
            if not isinstance(value, list):
                raise self.PhysicsObjectError, \
                        "%s is not a valid list" % str(value)
            for i in value:
                if not isinstance(i, int):
                    raise self.PhysicsObjectError, \
                          "%s is not a valid list of integers" % str(value)
                if i == 0:
                    raise self.PhysicsObjectError, \
                      "Not valid PDG code %d for s-channel particle" % str(value)

        if name == 'forbidden_particles':
            if not isinstance(value, list):
                raise self.PhysicsObjectError, \
                        "%s is not a valid list" % str(value)
            for i in value:
                if not isinstance(i, int):
                    raise self.PhysicsObjectError, \
                          "%s is not a valid list of integers" % str(value)
                if i <= 0:
                    raise self.PhysicsObjectError, \
                      "Forbidden particles should have a positive PDG code" % str(value)

        return True

    def get_sorted_keys(self):
        """Return process property names as a nicely sorted list."""

        return ['legs', 'orders', 'model', 'id',
                'required_s_channels', 'forbidden_s_channels',
                'forbidden_particles']

#===============================================================================
# ProcessDefinitionList
#===============================================================================
class ProcessDefinitionList(PhysicsObjectList):
    """List of ProcessDefinition objects
    """

    def is_valid_element(self, obj):
        """Test if object obj is a valid ProcessDefinition for the list."""

        return isinstance(obj, ProcessDefinition)<|MERGE_RESOLUTION|>--- conflicted
+++ resolved
@@ -81,9 +81,9 @@
 
     def __getitem__(self, name):
         """ Get the value of the property name."""
-  
+
         if self.is_valid_prop(name):
-            return dict.__getitem__(self,name)
+            return dict.__getitem__(self, name)
 
     def get(self, name):
         """Get the value of the property name."""
@@ -117,24 +117,24 @@
         alphabetical."""
 
         return self.keys().sort()
-    
-    def def_model(self,model):
+
+    def def_model(self, model):
         """ 
         make a link between the  present object and the associate model 
         """
-        
+
         if isinstance(model, Model):
             self._def_model(model)
         else:
             raise self.PhysicsObjectError(' try to assign a non model obect')
 
-    def _def_model(self,model):
+    def _def_model(self, model):
         """
         make a link between the  present object and the associate model 
         no class verification
         """
-        self.model=model
-        
+        self.model = model
+
     def __str__(self):
         """String representation of the object. Outputs valid Python 
         with improved format."""
@@ -747,7 +747,7 @@
     def get_interaction(self, id):
         """Return the interaction corresponding to the id"""
 
-        
+
         if id in self.get("interaction_dict").keys():
             return self["interaction_dict"][id]
         else:
@@ -1063,7 +1063,6 @@
 
         return isinstance(obj, Vertex)
 
-<<<<<<< HEAD
     def __init__(self, init_list=None, orders=None):
         """Creates a new list object, with an optional dictionary of
         coupling orders."""
@@ -1077,8 +1076,7 @@
         if isinstance(orders, dict):
             self.orders = orders
 
-=======
->>>>>>> b5733533
+
 #===============================================================================
 # Diagram
 #===============================================================================

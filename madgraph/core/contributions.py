##########################################################################################
#
# Copyright (c) 2009 The MadGraph5_aMC@NLO Development team and Contributors
#
# This file is a part of the MadGraph5_aMC@NLO project, an application which 
# automatically generates Feynman diagrams and matrix elements for arbitrary
# high-energy processes in the Standard Model and beyond.
#
# It is subject to the MadGraph5_aMC@NLO license which should accompany this 
# distribution.
#
# For more information, visit madgraph.phys.ucl.ac.be and amcatnlo.web.cern.ch
#
##########################################################################################
"""Classes for implementions Contributions.
Contributions are abstract layer, between the madgraph_interface and amplitudes.
They typically correspond to the Born, R, V, RV, RR, VV, etc.. pieces of higher
order correction computations.
"""
import array
import copy
import itertools
import time
import logging
import sys
import importlib
import os
import shutil
import collections
pjoin = os.path.join

import madgraph.core.base_objects as base_objects
import madgraph.core.diagram_generation as diagram_generation
import madgraph.core.accessors as accessors
from accessors import ProcessKey
import madgraph.loop.loop_diagram_generation as loop_diagram_generation
import madgraph.integrator.phase_space_generators as PS_utils
import madgraph.interface.madevent_interface as madevent_interface
import madgraph.core.helas_objects as helas_objects
import madgraph.loop.loop_helas_objects as loop_helas_objects
import madgraph.iolibs.group_subprocs as group_subprocs
import madgraph.iolibs.helas_call_writers as helas_call_writers
import madgraph.iolibs.export_v4 as export_v4
import madgraph.various.misc as misc
import madgraph.core.subtraction as subtraction
import madgraph.interface.ME7_interface as ME7_interface
import madgraph.integrator.ME7_integrands as ME7_integrands
from madgraph import InvalidCmd, MadGraph5Error
from madgraph.iolibs.files import cp, ln, mv

logger = logging.getLogger('contributions')

#===============================================================================
# Contribution mother class
#===============================================================================
class Contribution(object):
    """ An high-level object that stores all the relevant information for a 
    particular contribution to a cross-section calculation, including higher
    order corrections.
    We do not inherit from PhysicsObject as we want to depart from the dict
    structure imposed by this mother."""
    
    def __new__(cls, contribution_definition, cmd_interface, **opt):

        if cls is Contribution:
            target_type = 'Unknown'
            if contribution_definition.correction_order == 'LO':
                if contribution_definition.n_loops == 0 and \
                  contribution_definition.n_unresolved_particles == 0:
                    target_type = 'Born'
                elif contribution_definition.n_loops == 1 and \
                  contribution_definition.n_unresolved_particles == 0:
                    target_type = 'LoopInduced_Born'                    
            elif contribution_definition.correction_order == 'NLO':
                if contribution_definition.n_loops == 1 and \
                   contribution_definition.n_unresolved_particles == 0:
                    target_type = 'Virtual'
                elif contribution_definition.n_loops == 0 and \
                     contribution_definition.n_unresolved_particles == 1:
                    target_type = 'SingleReals'
            elif contribution_definition.correction_order == 'NNLO':
                if contribution_definition.n_loops == 0 and \
                   contribution_definition.n_unresolved_particles == 2:
                    target_type = 'DoubleReals'
                else:
                    raise MadGraph5Error("Some NNLO type of contributions are not implemented yet.")
            elif contribution_definition.correction_order == 'NNNLO':
                if contribution_definition.n_loops == 0 and \
                   contribution_definition.n_unresolved_particles == 3:
                    target_type = 'TripleReals'
                else:
                    raise MadGraph5Error("Some NNNLO type of contributions are not implemented yet.")

            else:
                target_type = 'Unknown'
            target_class = Contribution_classes_map[target_type]
            if not target_class:
                raise MadGraph5Error("Could not determine the class for contribution of type '%s' to be added for"%target_type+
                                     " the contribution definiton:\n%s"%str(contribution_definition.nice_string()))
            return super(Contribution, cls).__new__(target_class, contribution_definition, cmd_interface, **opt)
        else:
            return super(Contribution, cls).__new__(cls, contribution_definition, cmd_interface, **opt)
    
    def __init__(self, contribution_definition, cmd_interface, **opts):
        """ Instantiates a particular contribution."""
        
        self.contribution_definition = contribution_definition
        
        # Now set what additional export options need to be set
        self.additional_exporter_options = {'color_correlators' : None,
                                            'spin_correlators'  : None}
        # Below correlators_needed will be 1 if we are in an NLO-type of contribution (i.e. correction_order='NLO')
        # within an NNLO general computation (i.e. overall_correction_order='NNLO').
        # In this case we indeed expect to need NLO-type of correlators.
        correlators_needed = self.contribution_definition.overall_correction_order.count('N') - \
                             self.contribution_definition.correction_order.count('N')

        ##############################################################################################################
        ##############################################################################################################
        ###                                                 TEMPORARY HACK                             
        ### For testing purposes, one can force to always include NNLO types of correlators in all matrix elements
        ### outputs simply with the line below
        #correlators_needed = max(correlators_needed,2)
        ###
        ##############################################################################################################
        ##############################################################################################################
        
        if correlators_needed > 0:
            self.additional_exporter_options['color_correlators'] ='N'*correlators_needed+'LO'
            # Also force MG5_aMC option 'loop_color_flows' to be true as it is necessary to compute color_correlators.
            # We can do so in a neat way here by simply adding this option to self.additional_exporter_options since they
            # will overwrite the interface option when the exporter will be instantiated.
            self.additional_exporter_options['loop_color_flows'] = True

            logger.critical("REMOVED COLOR CORELATIONS BEYOND NLO. TO PUT THEM BACK IN, UNCOMMENT lines ~ 135 in contributions.py")
            self.additional_exporter_options['color_correlators'] ='NLO'
            #self.additional_exporter_options['color_correlators'] ='N'*correlators_needed+'LO'
            self.additional_exporter_options['spin_correlators']  ='N'*correlators_needed+'LO'
                                        
        self.amplitudes              = diagram_generation.AmplitudeList()
        self.all_matrix_elements     = helas_objects.HelasMultiProcess()
        self.exporter                = None
        
        # Things borrowed from the cmd_interface
        self.options                 = dict(cmd_interface.options)
        self.options['_model_v4_path'] = cmd_interface._model_v4_path
        self.options['_mgme_dir']    = cmd_interface._mgme_dir
        self.model                   = cmd_interface._curr_model
        
        # Initialize an IR subtraction module if necessary
        self.IR_subtraction = None
        if self.contribution_definition.n_unresolved_particles > 0:
            self.IR_subtraction = subtraction.IRSubtraction(
                self.model,
                coupling_types=self.contribution_definition.correction_couplings,
                n_unresolved=self.contribution_definition.n_unresolved_particles )
        
        # The following two attributes dicate the type of Exporter which will be assigned to this contribution
        self.output_type             = 'default'
        self.format                  = 'standalone'
        self.export_dir              = 'None'
        if self.options['group_subprocesses'] == 'Auto':
            self.collect_mirror_procs = True
            self.group_subprocesses   = True
        else:
            self.collect_mirror_procs   = self.options['group_subprocesses']
            self.group_subprocesses     = self.options['group_subprocesses']

        # Options relevant only for LO diagram generation
        self.ignore_six_quark_processes = False
        self.diagram_filter             = False 
        self.optimize                   = False
        # Flag to indicate whether this contribution supports decay chains
        # Typically only LO contributions support decay chain amplitudes
        self.supports_decay_chain       = False
        
        # Specifies if this contribution output requires its own MODEL in Source
        self.requires_its_own_model     = False
        
        # Specify the MultiProcessClass to use to generate amplitudes
        self.MultiProcessClass          = diagram_generation.MultiProcess
        
        # Add default phase-space topology specifiers
        self.processes_to_topologies = None
        self.topologies_to_processes = None
        
    def add_integrated_counterterm(self, integrated_CT_properties):
        """By default, do not support adding integrated counterterms."""
        
        raise MadGraph5Error(
            "The contribution of type %s cannot receive" % type(self) +
            " contributions from integrated counterterms." )

    def set_export_dir(self, prefix):
        """Assigns an export directory name."""

        dir_name = self.contribution_definition.get_shell_name()
        # Use the name of the first process since we can't access the name of the ProcessDefinition
        dir_name += '_%s'%self.amplitudes[0].get('process').shell_string(
            schannel=False, forbid=False, main=False, pdg_order=False, print_id = False)
        dir_name += '_%d'%self.contribution_definition.process_definition.get('id')
        export_dir = pjoin(prefix, dir_name)
        if os.path.exists(export_dir):
            raise MadGraph5Error("The following contribution:\n"+self.nice_string()+
                "\ncannot be exported at location:\n"+export_dir+
                "\nsince this directory already exists.")
        self.export_dir = export_dir

    def initialize_exporter(self, cmd_interface, noclean, group_subprocesses=True):
        """ Initialize the exporter that will be associated to that particular contribution.
        noclean specifies what to do in case the output directory already exists and group_subprocesses
        whether the exporter should attempt to group identical subprocesses.
        """

        self.set_export_dir(cmd_interface._export_dir)
        self.exporter = export_v4.ExportV4Factory(
            cmd_interface, noclean, output_type=self.output_type,
            group_subprocesses=group_subprocesses,
            curr_amps=self.amplitudes,
            export_dir=self.export_dir,
            format=self.format,
            additional_options=self.additional_exporter_options)

    def copy_template(self, model):
        """Copy the template structure for that contribution.
        Quite often, this limits itself to asking its exporter to do this.
        """

        ret_value =  self.exporter.copy_template(model)
         # Make sure that this contribution's output as an __init__ file
        if not os.path.isfile(pjoin(self.export_dir, '__init__.py')):
            open(pjoin(self.export_dir, '__init__.py'),'w').write('')
        return ret_value

    def pass_information_from_cmd(self, cmd_interface):
        """Pass information from the command_interface to this contribution. Most of the time, this only amounts
        to passing information to the active exporter."""

        return self.exporter.pass_information_from_cmd(cmd_interface)

    def generate_matrix_elements(self, group_processes=True):
        """Generate the Helas matrix elements before exporting. Uses the main function argument 
        'group_processes' to decide whether to use group_subprocess or not."""

        cpu_time1 = time.time()
        ndiags = 0
        
        if group_processes:
            dc_amps = diagram_generation.DecayChainAmplitudeList(
                [amp for amp in self.amplitudes if isinstance(amp, diagram_generation.DecayChainAmplitude)])
            non_dc_amps = diagram_generation.AmplitudeList(
                [amp for amp in self.amplitudes if not isinstance(amp, diagram_generation.DecayChainAmplitude)])
            subproc_groups = group_subprocs.SubProcessGroupList()
            matrix_elements_opts = {'optimized_output': self.options['loop_optimized_output']}
            
            if non_dc_amps:
                subproc_groups.extend(group_subprocs.SubProcessGroup.group_amplitudes(\
                  non_dc_amps, self.exporter.grouped_mode, matrix_elements_opts=matrix_elements_opts))

            if dc_amps:
                dc_subproc_group = group_subprocs.DecayChainSubProcessGroup.\
                        group_amplitudes(dc_amps, self.exporter.grouped_mode, matrix_elements_opts=matrix_elements_opts)
                subproc_groups.extend(dc_subproc_group.generate_helas_decay_chain_subproc_groups())

            ndiags = sum([len(m.get('diagrams')) for m in subproc_groups.get_matrix_elements()])
            self.all_matrix_elements = subproc_groups
            # assign a unique id number to all groups
            uid = 0
            for group in subproc_groups:
                uid += 1 # update the identification number
                for me in group.get('matrix_elements'):
                    me.get('processes')[0].set('uid', uid)

        else: # Not grouped subprocesses
            generation_mode = {}
            
            # The conditional statement tests whether we are dealing with a loop induced process.
            if isinstance(self.amplitudes[0], loop_diagram_generation.LoopAmplitude):
                generation_mode['optimized_output']=self.options['loop_optimized_output']
                HelasMultiProcessClass = loop_helas_objects.LoopHelasProcess
                compute_loop_nc = True
            else:
                HelasMultiProcessClass = helas_objects.HelasMultiProcess
                compute_loop_nc = False
            
            # Explicitly set combine_matrix_elements to False, since the grouping of
            # subprocesses has been turned off
            self.all_matrix_elements = HelasMultiProcessClass(
                self.amplitudes, compute_loop_nc=compute_loop_nc, 
                matrix_element_opts=generation_mode,
                combine_matrix_elements=False)
            
            ndiags = sum([len(me.get('diagrams')) for me in 
                                            self.all_matrix_elements.get_matrix_elements()])
            # assign a unique id number to all process
            uid = 0
            for me in self.all_matrix_elements.get_matrix_elements()[:]:
                uid += 1 # update the identification number
                me.get('processes')[0].set('uid', uid)

        cpu_time2 = time.time()

        return ndiags, cpu_time2 - cpu_time1

    def set_helas_model(self):
        """ Instantiate properly the helas model """

        if self.exporter.exporter == 'cpp':       
            self.helas_model = helas_call_writers.CPPUFOHelasCallWriter(self.model)
        elif self.options['_model_v4_path']:
            assert self.exporter.exporter == 'v4'
            self.helas_model = helas_call_writers.FortranHelasCallWriter(self.model)
        else:
            assert self.exporter.exporter == 'v4'
            self.helas_model = helas_call_writers.FortranUFOHelasCallWriter(self.model)

    def generate_code(self):
        """ Assuming the Helas Matrix Elements are now generated, we can write out the corresponding code."""

        matrix_elements = self.all_matrix_elements.get_matrix_elements()
        
        calls=0
        cpu_time_start = time.time()
        if isinstance(self.all_matrix_elements, group_subprocs.SubProcessGroupList) and \
                                                                                self.exporter.grouped_mode:
            modified, self.all_matrix_elements = self.exporter.modify_grouping(self.all_matrix_elements)
            for me_number, me in enumerate(self.all_matrix_elements):
                calls = calls + self.exporter.generate_subprocess_directory(me, self.helas_model, me_number)

        else: # Non-grouped mode
            for nb, me in enumerate(matrix_elements[:]):
                new_calls = self.exporter.generate_subprocess_directory(me, self.helas_model, nb)
                if isinstance(new_calls, int):
                    if new_calls ==0:
                        matrix_elements.remove(me)
                    else:
                        calls = calls + new_calls
        
        return calls, time.time() - cpu_time_start

    def get_maximum_order(self, order):
        """ Returns the maximum value of the coupling order specified among all the diagrams in this
        contribution."""
        
        max_order = 0
        for amplitude in self.amplitudes:
            max_order = max(max_order, amplitude.get('diagrams').get_max_order(order))
        return max_order

    def export(self, nojpeg=False, group_processes=True, args=[], **opts):
        """ Perform the export duties, that include generation of the HelasMatrixElements and 
        the actual output of the matrix element code by the exporter."""

        # Update self.group_subprocesses with the specified value
        self.group_subprocesses = group_processes
        
        # Check if the current contribution supports Decay chain
        if not self.supports_decay_chain and any(isinstance(amp, 
                                        diagram_generation.DecayChainAmplitude) for amp in self.amplitudes):
            raise MadGraph5Error("This contribution:\n%s\nshould "%self.nice_string()+
                                 "not have been used with decay chain amplitudes.")
        
        # Sort amplitudes according to number of diagrams,
        # to get most efficient multichannel output
        self.amplitudes.sort(lambda a1, a2: a2.get_number_of_diagrams() - a1.get_number_of_diagrams())

        # Check if matrix elements are already generated
        if self.all_matrix_elements.get_matrix_elements():
            ndiags, delta_time1 = 0, 0.
        else:
            ndiags, delta_time1 = self.generate_matrix_elements(group_processes)
        
        self.set_helas_model()
        
        ncalls, delta_time2 = self.generate_code()

        matrix_elements = self.all_matrix_elements.get_matrix_elements()

        # Replace the amplitudes with the actual amplitudes from the
        # matrix elements, which allows proper diagram drawing also of
        # decay chain processes
        self.amplitudes = diagram_generation.AmplitudeList([me.get('base_amplitude') for me in matrix_elements])
        if ncalls:
            logger.info("Generated output code with %d helas calls in %0.3f s" % (ncalls, delta_time1+delta_time2))
            
        # Now investigate phase-space topologies and identify the list of kinematic configurations present
        # and, for each process key in the process map, what configuration it includes and with which defining diagrams.
        self.set_phase_space_topologies()
        
        # The printout below summarizes the topologies identified and the information gathered about the
        # matrix elements and their diagrams
#        misc.sprint('='*50)
#        processes_map = self.get_processes_map()
#        for process_key, value in self.processes_to_topologies.items():
#            misc.sprint(processes_map[process_key][0].nice_string())
#            misc.sprint('This process has the following topologies:',value['topologies'])
#            misc.sprint('And its diagrams correspond to the following topologies:',value['diagrams_topology'])
#        misc.sprint('='*50)
#        for topology, value in self.topologies_to_processes.items():
#            misc.sprint('The topology with key:',topology)
#            misc.sprint('Applies to the following processes:',
#                '\n'.join(processes_map[proc_key][0].nice_string() for proc_key in value['process_keys']))
#            misc.sprint('And is characterized by the following s-channels:\n%s\nand t-channels:\n%s'%
#                    ( ', '.join('%s > %d'%(
#                        ' '.join('%d'%leg['number'] for leg in vertex['legs'][:-1]),
#                        vertex['legs'][-1]['number']) for vertex in value['s_and_t_channels'][0]), 
#                      ', '.join('%s > %d'%(
#                        ' '.join('%d'%leg['number'] for leg in vertex['legs'][:-1]),
#                        vertex['legs'][-1]['number']) for vertex in value['s_and_t_channels'][1])
#                    ) )
#        misc.sprint('='*50)
#        stop
        
        # In principle information can be passed back to ME7_exporter with the return value
        return {}

    def set_phase_space_topologies(self):
        """ Investigate phase-space topologies and identify the list of kinematic configurations present
        and, for each process key in the process map, what configuration it includes and with which defining diagrams."""
        
        processes_map = self.get_processes_map()
        
        # Store the kinematic configurations identified in a dictionary, with format
        # key: (subprocess_group_number, configuration_number)
        # values: {'s_and_t_channels':s_and_t_channels, 'process_keys': ProcessKeysIncludingIt)
        topologies_to_processes = {}
        
        # This is the inverse dictionary, with keys being processes keys and values listing the 
        # topologies keys (subprocess_group, config_number) relevant for it.
        # key: ProcessKey
        # values: {'topologies' : [(topology_key1, representative_diagram_number_for_it), ...], 
        #          'diagrams_topology': [list of the topology_key for each diagram],
        processes_to_topologies = {}

        if isinstance(self.all_matrix_elements, group_subprocs.SubProcessGroupList):
            for subprocess_group_number, subproc_group in enumerate(self.all_matrix_elements):
                subproc_diagrams_for_config = subproc_group.get('diagrams_for_configs')
                # This 'subproc_diagrams_for_config' a list of length equal to the number of configurations:
                #
                # subproc_diagrams_for_config = [diags_for_config1, diags_for_config2, etc...]
                #
                # And for each configuration, the diags_for_configI is a simple list returned by
                # the function 'get_subproc_diagrams_for_config' which is of length equal to the 
                # number of matrix elements in that Subprocess group and contains, for each matrix element, 
                # the diagram number that is representative of configI.
                #
                # Example from the first SubProcessGroup of 'p p > e+ e- j'
                # [[1, 1, 3, 3], [2, 2, 4, 4], [3, 3, 1, 1], [4, 4, 2, 2]]
                # Means that there is 4 configurations, and the subrocess group as 4 matrix elements.
                # The representative diagrams for the first configuration are, for each of the 4 matrix elements: 
                # 1, 1, 3 and 3.
                # On the other hand, in the 3rd matrix elements, the diagrams that are representative of the 
                # configurations are:
                # diag #3 is representative of Config 1
                # diag #4 is representative of Config 2
                # diag #1 is representative of Config 3
                # diag #2 is representative of Config 4
                # Notice that if no diagrams in a ME corresponds to a particular config, then the number 
                # 0 will be given.
                matrix_elements = subproc_group.get('matrix_elements')
                # Get initial and final number of legs
                (nexternal, ninitial) = subproc_group.get_nexternal_ninitial()
                for config_number, representative_diag_numbers in enumerate(subproc_diagrams_for_config):
                    # Skip a topology that has no representative diagram at all.
                    if set(representative_diag_numbers)==set([0]):
                        continue
                    topology_key = (subprocess_group_number, config_number)
                    topologies_to_processes[topology_key] = {
                            's_and_t_channels' : None,
                            'process_keys'     : [] }
                    representative_diagrams = []
                    for me_number, diag_number in enumerate(representative_diag_numbers):
                        matrix_element = matrix_elements[me_number]
                        process_key = ProcessKey(matrix_element.get('processes')[0],sort_PDGs=False).get_canonical_key()
                        # Check if that matrix element has a diagram matching this
                        if diag_number!=0:
                            topologies_to_processes[topology_key]['process_keys'].append(process_key)
                            representative_diagrams.append(matrix_element.get('diagrams')[diag_number-1])
                            # Add the identified process <-> topology relation to the processes_to_topologies
                            # dictionary
                            if not process_key in processes_to_topologies:
                                processes_to_topologies[process_key] = {
                                    'topologies' : [],
                                    'diagrams_topology': []}
                            proc_to_topo = processes_to_topologies[process_key]
                            proc_to_topo['topologies'].append( (topology_key, diag_number) )
                    # Set the s and t channels pertaining to this topology
                    topologies_to_processes[topology_key]['s_and_t_channels'] = \
                            self.extract_s_and_t_channels(nexternal, ninitial, representative_diagrams)
                            
                # Now fill in the entry 'diagrams_topology' of each process_key in processes_to_topologies.
                diagrams_maps = subproc_group.get('diagram_maps')
                # The 'diagrams_maps' is a dictionary with a number of values equal to the number of matrix elements
                # in that particular subprocess group. So:
                # diagram_map = {me_number: diagram_map_for_that_ME, etc...]
                # Each diagram_map_for_that_ME is then a list of length of the number of diagrams in the 
                # I^th matrix element, which contains, for each diagram, the configuration ID; that is 
                # the position that this diagram corresponds to in 'mapping diagrams' (with index starting at 1)
                for me_number, diagram_numbers in diagrams_maps.items():
                    matrix_element = matrix_elements[me_number]
                    process_key = ProcessKey(matrix_element.get('processes')[0],sort_PDGs=False).get_canonical_key()
                    processes_to_topologies[process_key]['diagrams_topology'] = [ 
                        (subprocess_group_number, topo_ID-1) for topo_ID in diagram_numbers ]
                
        else: # Non-grouped mode, here each diagram of each process is a topology
            for me_number, matrix_element in enumerate(self.all_matrix_elements.get_matrix_elements()):
                (nexternal, ninitial) = matrix_element.get_nexternal_ninitial()
                process_key = ProcessKey(matrix_element.get('processes')[0],sort_PDGs=False).get_canonical_key()
                processes_to_topologies[process_key] = {
                                    'topologies' : [],
                                    'diagrams_topology': []}
                for diag_number, diagram in enumerate(matrix_element.get('diagrams')): 
                    # Notice that here the convention is to assign a key to the topology that is not
                    # (subproc_group_number, proc_number) but (me_number, diag_number) instead
                    topology_key = (me_number, diag_number)
                    topologies_to_processes[topology_key] = {
                            's_and_t_channels' : self.extract_s_and_t_channels(nexternal, ninitial, [diagram]),
                            'process_keys'     : [process_key,] }
                    processes_to_topologies[process_key]['topologies'].append(topology_key)
                    processes_to_topologies[process_key]['diagrams_topology'].append( (topology_key, (diag_number+1)) )
                
                                  
        # Now finally save the generate topology dictionaries as attributes of this class
        self.topologies_to_processes = topologies_to_processes
        self.processes_to_topologies = processes_to_topologies

    def extract_s_and_t_channels(self, nexternal, ninitial, helas_diagrams):
        """ Given the list of helas diagrams representative of a given topology, return the list of s- and t-
        channels they contain."""
        
        # Obtain an unused PDG code
        new_pdg = self.model.get_first_non_pdg()
        
        stchannels = []
        empty_verts = []
        for h in helas_diagrams:
            if h:
                # get_s_and_t_channels gives vertices starting from
                # final state external particles and working inwards
                stchannels.append(h.get('amplitudes')[0].\
                                  get_s_and_t_channels(ninitial, self.model, new_pdg))
            else:
                stchannels.append((empty_verts, None))

        # For t-channels, just need the first non-empty one
        tchannels = [t for s,t in stchannels if t != None][0]
        
        # For s_and_t_channels (to be used later) use only first config
        return ([ s for s,t in stchannels if t != None ][0], tchannels)

    def add_ME_accessors(self, all_MEAccessors, root_path):
        """ Adds all MEAccessors for the matrix elements generated as part of this contribution."""
        
        MEAccessors = []
        for process_key, (defining_process, mapped_processes) in self.get_processes_map().items():
            # The PDGs of the hashed representations correspond to entry [0][0]
            mapped_process_pdgs = [
                (proc.get_initial_ids(), proc.get_final_ids())
                for proc in mapped_processes ]
            proc_dir = pjoin(
                self.export_dir, 'SubProcesses',
                'P%s' % self.process_dir_name(defining_process) )
            if not os.path.isdir(proc_dir):
                raise MadGraph5Error(
                    "Cannot find the process directory '%s' for process %s." %
                    (proc_dir, defining_process.nice_string()) )

            f2py_load_path = (
                os.path.dirname(self.export_dir),
                '%s.matrix_%s_py' % (
                    os.path.basename(self.export_dir),
                    self.process_dir_name(defining_process) ) )
            slha_card_path = pjoin(self.export_dir,'Cards','param_card.dat')
            if os.path.isdir(pjoin(self.export_dir,'SubProcesses','MadLoop5_resources')):
                madloop_resources_path = pjoin(self.export_dir,'SubProcesses','MadLoop5_resources')
            else:
                madloop_resources_path = ''
                
            MEAccessors.append(accessors.VirtualMEAccessor(
                defining_process, 
                f2py_load_path,
                slha_card_path,
                madloop_resources_path=madloop_resources_path,
                mapped_pdgs=mapped_process_pdgs,
                root_path=root_path,
                compile_if_necessary=False,
            ) )

        # Only allow overwriting accessors if processes were not grouped
        all_MEAccessors.add_MEAccessors(
            MEAccessors, allow_overwrite=(not self.group_subprocesses) )

    def can_processes_be_integrated_together(self, processA, processB):
        """ Investigates whether processA and processB can be integrated together for this contribution."""

        # For now only make sure external masses are identical
        if processA.get_external_masses(self.model) != processB.get_external_masses(self.model):
            return False
        
        return True
    
    def get_integrands_for_process_map(self, process_map, model, run_card, all_MEAccessors, ME7_configuration):
        """ Returns all the integrands implementing this contribution for the specified process_map.
        The instance of MEAccessorDict is necessary so as to be passed to the integrand instances.
        """
        return [ ME7_integrands.ME7Integrand(model, run_card,
                                       self.contribution_definition,
                                       process_map,
                                       self.topologies_to_processes,
                                       self.processes_to_topologies,
                                       all_MEAccessors,
                                       ME7_configuration)
               ]
        
    def get_integrands(self, *args):
        """ Returns all the integrands implementing this contribution.
        The *args are passed to the integrand instances.
        """
        
        # A list of processes maps we will distribute to each integrand
        integrand_process_maps = []

        # Regroup the general process map into smaller sub-process maps where one is guaranteed
        # that all processes in these submaps can be integrated together. 
        for process_key, (defining_process, mapped_processes) in self.get_processes_map().items():
            found_partner = False
            for integrand_process_map in integrand_process_maps:
                if all(self.can_processes_be_integrated_together(defining_process,
                                         proc[0]) for proc in integrand_process_map.values()):
                    integrand_process_map[process_key] = (defining_process, mapped_processes)
                    found_partner = True
                    break
            if not found_partner:
                integrand_process_maps.append({process_key:(defining_process, mapped_processes)})
            
        all_integrands = []
        for integrand_process_map in integrand_process_maps:
            all_integrands.extend(self.get_integrands_for_process_map(integrand_process_map, *args))
        
        return all_integrands
        
    def add_content_to_global_ME7_resources(self, global_ME7_dir, **opts):
        """ Possibly add content to the global ME7 resources pool."""
        pass

    def remove_superfluous_content(self):
        """At the end of the export of this contributions,
        remove extra files not desired/necessary.
        """
        
        dirs_to_remove  = [ pjoin(self.export_dir, 'Cards') ]
        files_to_remove = [ pjoin(self.export_dir, 'Source','make_opts') ]
        
        for dir in dirs_to_remove:
            if os.path.isdir(dir):
                shutil.rmtree(dir)
            elif os.path.islink(dir):
                os.remove(dir)
        for f in files_to_remove:
            if os.path.isfile(f) or os.path.islink(f):
                os.remove(f)

    def finalize(self, flaglist=[], interface_history=[]):
        """ Finalize the output of the code necessary for this contribution."""
        
        # WARNING: It would be ideal to use the same DHELAS output for all contributions.
        # This should be done eventually, but there are issues with coef_specs,
        # complex vs real momenta, etc..
        # So for this first test we stick with a local DHELAS for each contributions
        
        # This stores the wanted couplings which should be exported by the overall ME7 exporter.
        global_wanted_couplings = []
        
        # Handling of the model
        if self.options['_model_v4_path']:
            logger.info(
                'Copy %s model files to directory %s' %
                (os.path.basename(self.options['_model_v4_path']), self.export_dir) )
            self.exporter.export_model_files(self.options['_model_v4_path'])
            self.exporter.export_helas(pjoin(self._mgme_dir,'HELAS'))        
        else:
            # wanted_lorentz are the lorentz structures which are actually used in the 
            # wavefunctions and amplitudes in these processes
            wanted_lorentz = self.all_matrix_elements.get_used_lorentz()
            if self.requires_its_own_model:
                wanted_couplings = self.all_matrix_elements.get_used_couplings()
            else:
                # This prevents 'convert_model' to write out the Source/MODEL directory
                wanted_couplings = []
                # This tells the ME7 exporter to link it to the global model instead
                global_wanted_couplings = self.all_matrix_elements.get_used_couplings()
            self.exporter.convert_model(self.model, wanted_lorentz, wanted_couplings)

        # Dedicated finalize function.
        finalize_options = dict(self.options)
        finalize_options['no_compilation'] = True
        finalize_options['ME7_output'] = True
        self.exporter.finalize(
            self.all_matrix_elements, interface_history, finalize_options, flaglist)
        
        return global_wanted_couplings

    def link_global_ME7_resources(self, global_ME7_dir):
        """ Remove some of the local resources and instead link the global ones from the ME7 exporters."""
        
        # Link to the global model if necessary
        if not self.requires_its_own_model:
            ln(pjoin(global_ME7_dir, 'Source','MODEL'), starting_dir=pjoin(self.export_dir, 'Source'))
            ln(pjoin(global_ME7_dir, 'lib','libmodel.a'), starting_dir=pjoin(self.export_dir, 'lib'))

        # Link the card directory
        ln(pjoin(global_ME7_dir, 'Cards'), starting_dir=self.export_dir)

        # Use a global make_opt file
        ln(pjoin(global_ME7_dir, 'Source','make_opts'), starting_dir=pjoin(self.export_dir, 'Source'))

    def make_model_symbolic_link(self):
        """ Links some of the MODEL resources to the other folders exported within this contribution."""
        self.exporter.make_model_symbolic_link()
    
    def get_inverse_processes_map(self, force=False):
        """ Returns a dictionary with the keys (with ordered PDGs) of all processes present
        in this contribution and the single value being a 2-tuple with their corresponding 
        "defining" process key as first entry and the corresponding mapped process instance as 
        a second entry.
        If force is True, then the map will be reconstructed entirely and the cache updated."""
        
        # Sort PDGs only when processes have been grouped
        sort_PDGs = self.group_subprocesses
        
        if not self.all_matrix_elements.get_matrix_elements():
            raise MadGraph5Error("The processes reverse map can only be built *after*"+
                                                 " the matrix element have been exported.")
        
        if hasattr(self, 'inverse_processes_map') and not force:
            return self.inverse_processes_map
            
        process_map = self.get_processes_map(force=force)
        inverse_map = {}
        for process_key, (defining_process, mapped_processes) in process_map.items():
            defining_process_key = ProcessKey(defining_process,sort_PDGs=sort_PDGs).get_canonical_key()
            if defining_process_key in inverse_map:
                raise MadGraph5Error("The following process key appears twice in "+
                                                  "the processes map: %s"%str(process_key))
            inverse_map[defining_process_key] = (process_key, defining_process)
            for mapped_process in mapped_processes:
                mapped_process_key = ProcessKey(mapped_process,sort_PDGs=sort_PDGs).get_canonical_key()
                if mapped_process_key in inverse_map:
                    raise MadGraph5Error(
                        "The following mapped process key:\n%s\n"%str(mapped_process_key)+
                        "of %s appears twice in the processes map."%
                               (mapped_process.nice_string().replace('Process','process')))                    
                inverse_map[mapped_process_key] = (process_key, mapped_process)
        
        self.inverse_processes_map = inverse_map
        
        return self.inverse_processes_map
                    

    def get_processes_map(self, force=False):
        """ Returns a dictionary with keys obtained from ProcessKey and values being a tuple with format
                 (defining_process, [mapped processes])
            where defining_process is an actual instance of Process and [mapped processes] is a list 
            of processes instances mapped to that defining process.
        """
        if not self.amplitudes:
            return {}
        
        # Attempt reusing a cached version
        if hasattr(self, 'processes_map') and not force:
            if (self.processes_map[0]['had_amplitudes'] == bool(self.amplitudes)) and \
               (self.processes_map[0]['had_matrix_elements'] == bool(
                                          self.all_matrix_elements.get_matrix_elements())):
                return self.processes_map[1]
        
        all_defining_procs = [amp.get('process') for amp in self.amplitudes]
        
        # The values are (defining_process_instance, list_of_mapped_process_instances)
        all_defining_procs = dict( ( ProcessKey(proc,sort_PDGs=False).get_canonical_key()
                                            , (proc, []) ) for proc in all_defining_procs)
        
        if not self.all_matrix_elements.get_matrix_elements():
            # Cache the process map
            self.processes_map = ({
                'had_amplitudes':bool(self.amplitudes),
                'had_matrix_elements':bool(self.all_matrix_elements.get_matrix_elements())},
                all_defining_procs)
            return all_defining_procs
        
        for me in self.all_matrix_elements.get_matrix_elements():
            # List all the processes in this Matrix eElement
            all_procs_pdgs = dict((ProcessKey(proc,sort_PDGs=False).get_canonical_key(), proc) 
                                                                for proc in me.get('processes'))
            # Add the attribute 'has_mirror_process' to these processes instance
            for proc in all_procs_pdgs.values():
                proc.set('has_mirror_process', me.get('has_mirror_process'))
            # Look through all the processes identified in the amplitudes
            for proc in all_defining_procs:
                # Make sure it is found in the processes mapped in this Matrix element
                if not proc in all_procs_pdgs:
                    continue
                # Also add 'has_mirror_process' to the defining process instance
                all_defining_procs[proc][0].set('has_mirror_process', me.get('has_mirror_process'))
                # Now add them to list of mapped processes for this Matrix element
                all_defining_procs[proc][1].extend([all_procs_pdgs[p] for p in all_procs_pdgs
                                            if p!=proc and p not in all_defining_procs[proc][1]])



        # Cache the process map
        self.processes_map = ({
                'had_amplitudes':bool(self.amplitudes),
                'had_matrix_elements':bool(self.all_matrix_elements.get_matrix_elements())},
                all_defining_procs)
        
        return all_defining_procs        

    def process_dir_name(self, process):
        """ Given a specified process, return the directory name in which it is output."""
        # This function is essentially useful in order to be shadowed by daughter classes     
        return process.shell_string()       
    
    def compile(self):
        """ Compiles the f2py shared library to provide easy access to this contribution."""
        
        processes_map = self.get_processes_map()
        i_process=0
        for process_key, (defining_process, mapped_processes) in processes_map.items():
            i_process += 1
            name = self.process_dir_name(defining_process)
            Pdir = pjoin(self.export_dir, 'SubProcesses', 'P%s'%name)
            logger.debug("[%d/%d] Compiling %s in '%s'..."%(
                        i_process, len(processes_map.keys()),
                        defining_process.nice_string().replace('Process','process'),
                        os.path.basename(Pdir) ))
            if not os.path.isdir(Pdir):
                raise MadGraph5Error("The expected subprocess directory %s could not be found."%Pdir)
            misc.compile(arg=['matrix_%s_py.so'%name, 'MENUM=_%s_'%name], cwd=Pdir)
            if not os.path.isfile(pjoin(Pdir, 'matrix_%s_py.so'%name)):
                raise InvalidCmd("The f2py compilation of subprocess '%s' failed.\n"%Pdir+
                                 "Try running 'make matrix2py.so' by hand in this directory.")
            ln(pjoin(Pdir, 'matrix_%s_py.so'%name), starting_dir=self.export_dir)
    
    def get_nice_string_process_line(self, process_key, defining_process, format=0):
        """ Return a nicely formated process line for the function nice_string of this 
        contribution."""
        GREEN = '\033[92m'
        ENDC = '\033[0m'        
        return GREEN+'  %s'%defining_process.nice_string(print_weighted=False).\
                                                               replace('Process: ','')+ENDC
    
    def get_additional_nice_string_printout_lines(self, format=0):
        """ Return additional information lines for the function nice_string of this contribution."""
        return []
    
    def short_name(self):
        """ Returns a short-hand notation for that contribution."""
        return self.contribution_definition.short_name()
    
    def nice_string(self, format=0):
        """ Nice string representation of self."""
        BLUE = '\033[94m'
        GREEN = '\033[92m'
        ENDC = '\033[0m'
        res = ['%-30s:   %s'%('contribution_type',type(self))]
        res.extend([self.contribution_definition.nice_string()])
        if not self.topologies_to_processes is None:
            res.append('%-30s:   %d'%('Number of topologies', 
                                                    len(self.topologies_to_processes.keys())))
        res.extend(self.get_additional_nice_string_printout_lines())
        if self.amplitudes and not self.all_matrix_elements.get_matrix_elements():
            if format < 1:
                res.append('Amplitudes generated for the following processes: %d'%
                                                                    len(self.amplitudes) )
            else:
                res.append('Amplitudes generated for the following processes:')
                for amp in self.amplitudes:
                    res.append(GREEN+'  %s'%amp.get('process').nice_string(print_weighted=False).\
                                                                            replace('Process: ','')+ENDC)
        elif self.amplitudes and self.all_matrix_elements.get_matrix_elements():
            processes_map = self.get_processes_map()
            if format < 1:
                res.append('Generated and mapped processes for this contribution: %d (+%d mapped)'%
                           ( len(processes_map.keys()),
                             len(sum([v[1] for v in processes_map.values()],[])) ) )
            else:
                res.append('Generated and mapped processes for this contribution:')
                for process_key, (defining_process, mapped_processes) in processes_map.items():
                    res.append(self.get_nice_string_process_line(process_key, defining_process, format=format))                
                    for mapped_process in mapped_processes:
                        res.append(BLUE+u'   \u21b3  '+mapped_process.nice_string(print_weighted=False)\
                                                                            .replace('Process: ','')+ENDC)
        else:
            res.append(BLUE+'No amplitudes generated yet.'+ENDC)
            
        return '\n'.join(res).encode('utf-8')
        
    def generate_amplitudes(self, force=False):
        """ Generates the relevant amplitudes for this contribution."""
        
        # First check if the amplitude was not already generated
        if self.amplitudes and not force:
            return

        myproc = self.MultiProcessClass(self.contribution_definition.process_definition,
                    collect_mirror_procs = self.collect_mirror_procs,
                    ignore_six_quark_processes = self.ignore_six_quark_processes,
                    optimize=self.optimize, diagram_filter=self.diagram_filter)
    
        for amp in myproc.get('amplitudes'):
            if amp not in self.amplitudes:
                self.amplitudes.append(amp)
            else:
                logger.warning('Duplicate process found in contribution '+
                               '%s. Sanity check needed.'%str(type(self)))
 
class Contribution_B(Contribution):
    """ Implements the handling of a Born-type of contribution."""
    
    def __init__(self, contribution_definition, cmd_interface, **opts):
        super(Contribution_B,self).__init__(contribution_definition, cmd_interface, **opts)
        self.ignore_six_quark_processes = self.options['ignore_six_quark_processes'] if \
            "ignore_six_quark_processes" in self.options else []
        if 'diagram_filter' in opts:
            self.diagram_filter = opts['diagram_filter']
        if 'optimize' in opts:
            self.optimize = opts['optimize']
        self.supports_decay_chain       = True

class Contribution_LIB(Contribution_B):
    """ Implements the handling of loop-induced Born-type of contribution."""
    pass

class Contribution_R(Contribution):
    """ Implements the handling of a single real-emission type of contribution."""

    def __init__(self, contribution_definition, cmd_interface, **opts):
        """ Instantiates a real-emission contribution with additional attributes."""
        
        super(Contribution_R, self).__init__(contribution_definition, cmd_interface, **opts)
        # Add a default empty list of counterterms
        self.counterterms = None

    def get_additional_nice_string_printout_lines(self, format=0):
        """ Return additional information lines for the function nice_string of this contribution."""
        res = []
        if self.counterterms:
            res.append('%-30s:   %d'%('Number of local counterterms', 
               len([1 for CT in sum(self.counterterms.values(),[]) if CT.is_singular()]) ))
        return res
        
    def get_nice_string_process_line(self, process_key, defining_process, format=0):
        """ Return a nicely formated process line for the function nice_string of this 
        contribution."""
        
        GREEN = '\033[92m'
        ENDC = '\033[0m'        
        res =  GREEN+'  %s'%defining_process.nice_string(print_weighted=False).\
                                                               replace('Process: ','')+ENDC

        if not self.counterterms:
            return res                                                               

        if format < 2:
            if process_key in self.counterterms:
                res += ' | %d local counterterms'%len([ 1
                    for CT in self.counterterms[process_key] if CT.is_singular() ])
            else:
                res += ' | 0 local counterterm'
                
        else:
            long_res = [' | with the following local counterterms:']
            for CT in self.counterterms[process_key]:
                if CT.is_singular():
                    if format==2:
                        long_res.append( '   | %s' % str(CT))
                    elif format==3:
                        long_res.append( '   | %s' % CT.__str__(
                            print_n=True, print_pdg=True, print_state=True ) )
                    elif format>3:
                        long_res.append(CT.nice_string("   | "))
            res += '\n'.join(long_res)

        return res

    def generate_all_counterterms(self, ignore_integrated_counterterms=False, group_processes=True):
        """ Generate all counterterms associated to the processes in this contribution."""
        
        self.counterterms = {}
        all_integrated_counterterms = []
        for process_key, (defining_process, mapped_processes) in self.get_processes_map().items():
<<<<<<< HEAD
            local_counterterms, integrated_counterterms = \
                                 self.IR_subtraction.get_all_counterterms(defining_process)

            ###############################################################################
            #
            # START HACK to bypass the generation and processing of integrated counterterms
            # so as to debug/study local ones.
            #
            ###############################################################################
            integrated_counterterms = []
            ###############################################################################
            # END HACK
            ###############################################################################
=======
            local_counterterms, integrated_counterterms =  self.IR_subtraction.get_all_counterterms(
                    defining_process, ignore_integrated_counterterms=ignore_integrated_counterterms)
>>>>>>> a5828ba4
            
            if ignore_integrated_counterterms:
                logger.warning(
"""The integrated counterpart of the local counterterms of contribution '%s' for %s are ignored as per user's request.
The resulting output must therefore be used for debugging only as it will not yield physical results."""
                %(self.short_name(),defining_process.nice_string(print_weighted = False).replace('Process','process')))

            # Make sure that the non-singular counterterm which correspond to the real-emission
            # matrix elements themselves are not added here
            local_counterterms = [ct for ct in local_counterterms if ct.is_singular()]

#            misc.sprint('Local CTs for %s'%(defining_process.nice_string()))
#            for lc in local_counterterms:
#                misc.sprint(str(lc))
#            misc.sprint('Integrated CTs for %s'%(defining_process.nice_string()))
#            for ic in integrated_counterterms:
#                misc.sprint(str(ic))
                
            self.counterterms[process_key] = local_counterterms

            # Now Add a additional information about the integrated_counterterms that will
            # be necessary for their evaluations in the corresponding lower-multiplicity
            # contribution
            
            # First, a list of two tuples ( (in_pdgs, out_pdgs), (in_leg_numbers, out_leg_numbers) )
            # listing all combinations of pdgs and leg numbers for this contribution
            flavors_combinations = []
            
            # Notice that the defining flavor combination will always be placed first
            for process in [defining_process,]+mapped_processes:
                initial_numbers = tuple( leg.get('number') for leg in process.get_initial_legs() )
                final_numbers   = tuple( leg.get('number') for leg in process.get_final_legs() )
                leg_numbers = ( initial_numbers, final_numbers  )
                initial_pdgs = process.get_initial_ids()
                final_pdgs = tuple(process.get_final_ids_after_decay())
                flavors_combinations.append( ( ( tuple(initial_pdgs),final_pdgs ), leg_numbers ) )
#               It is not completely clear how to account for mirrored process at this stage,
#               so we anticipate for now that this will only need to be processed at the
#               integrand evaluation level.
#               The problem with the line below is that for the process u d~ > u d~ a for instance
#               the counterterm C(1,3) is only valid if leg #1 is u and leg #2 is d~. 
#               So swapping u(1) d~(2) for u(2) d~(1) would require propagating the indices
#               substitution in the entire counterterm (most importantly, its singular structure)
#               and create a copy of it. This pretty heavy (and the idea of the 'use_mirror_process'
#               option is precisely to avoid this work), so we can hopefully bypass this
#               by implementing this symmetrisation during the integrand evaluation.
##                if process.get('has_mirror_process'):
##                    flavors_combinations.append( 
##                           ( ( tuple(reversed(initial_pdgs)), final_pdgs ), leg_numbers ) )

            
#            misc.sprint('doing process:',defining_process.nice_string())
#            misc.sprint('flavors_combinations',flavors_combinations)
            # Keep track of all integrated current topologies considered so as to never
            # repeat the same one twice, because it will be distributed over all possible
            # assignment of kinematics in the reduced virtual process.
            # For instance, if the real emission process is:
            #   e+(1) e-(2) > d(3) d~(4) d(5) d~(6) g(7)
            # Then the counterterms C(3,7) and C(5,7) have the same topology and C(5,7) should
            # be discarded because the counterterm C(3,7) will be distributed on both
            # d-quark #3 and #5 of the following reduced virtual process:
            #    e+(1) e-(2) > d(3) d~(4) d(5) d~(6)
            # We must therefore first distribute all counterterms over identical topologies
            integrated_current_topologies = {}
            for integrated_counterterm in integrated_counterterms:
                # The integrated current topology can directly be encoded as its ProcessKey
                # where the leg numbers are removed
                copied_current = integrated_counterterm.get_integrated_current().\
                                          get_copy(('squared_orders','singular_structure'))
                # The two initial states are always distinguishable, so we should not 
                # group them into a single topology
                copied_current.discard_leg_numbers(discard_initial_leg_numbers=False)
                integrated_current_topology = copied_current.get_key().get_canonical_key()
                try:
                    integrated_current_topologies[integrated_current_topology].append(
                                                                    integrated_counterterm)             
#                    misc.sprint("Skipping integrated counterterm:\n%s\n"%str(integrated_counterterm)+
#                                "because it has the same topology has:\n%s"%
#                                    str(integrated_currents_topologies[integrated_current_topology][0]))
                except KeyError:
                    # Register the new integrated current topology
                    integrated_current_topologies[integrated_current_topology] = [integrated_counterterm,]
            
            
            # For each topology, count the number of counterterms that are associated to
            # various list of external leg numbers. Within a given topology, one expects
            # that there is the same number of counterterm repetition for each combination of external legs
            # Example: resolved process is
            #   e+(1) e-(2) > g(3) g(4) g(5) d(6) d~(7)
            # All the following counterterm belong to the same topology, which we group here according
            # to which list of external leg numbers they include:
            #   (3,4,6) : C(C(S(3),4),6), C(C(S(4),3),6) 
            #   (3,5,6) : C(C(S(3),5),6), C(C(S(5),3),6) 
            #   (4,5,6) : C(C(S(4),5),6), C(C(S(5),4),6)
            # And we see that the repetition is now 2, and it is the same for each group.
            # On the other hand the repetition would have been only 1 for the topology
            # of the form  C(C(3,4),6) (i.e. no soft) since C(C(4,3),6) is not generated.
            repetitions_for_topology = {}
            for integrated_current_topology, integrated_counterterms in integrated_current_topologies.items():
                repetitions={}
                for integrated_counterterm in integrated_counterterms:
                    # Gather what are the singular leg numbers for each singular structure involved
                    singular_external_leg_numbers_list = []
                    for node in integrated_counterterm.nodes:
                        singular_legs = node.current['singular_structure'].get_all_legs()
                        # Sorted tuple of the numbers of all legs that are external
                        singular_external_leg_numbers_list.append( 
                            tuple(sorted([l.n for l in singular_legs if 
                            integrated_counterterm.momenta_dict[l.n] == frozenset([l.n,])])) )
                    singular_external_leg_numbers_tuple = tuple(sorted(singular_external_leg_numbers_list))
                    try:
                        repetitions[singular_external_leg_numbers_tuple] += 1
                    except KeyError:
                        repetitions[singular_external_leg_numbers_tuple] = 1
                n_repetitions = set(repetitions.values())
                if len(n_repetitions) != 1:
                    raise MadGraph5Error(
"All the following integrated counterterms share the same topology:\n"+
'\n'.join(str(CT) for CT in integrated_counterterms)+'\n'+
'But the repetition numbers derived from them is not identical in each group of singular legs:\n'+
'\n'.join('%s -> %d'%(str(k), v) for k,v in repetitions.items())+'\n'+
'This is not expected to happen.')
                repetitions_for_topology[integrated_current_topology] = repetitions.values()[0]

            for integrated_current_topology, integrated_counterterms in integrated_current_topologies.items():
                # We only include the first integrated counterterm matching this topology
                # The others are included effectively by the fact that this countertm will
                # be distributed in all possible permutations of the virtual process flavors
                integrated_counterterm = integrated_counterterms[0]
    
#                misc.sprint('Doing counterterm:',str(integrated_counterterm))
                # List the reduced flavors combinations. The keys are the tuple of the reduced
                # flavors combination and the value is the multiplication factor.
                reduced_flavors_combinations    = {}
                resolved_flavors_combinations   = {}
                # Each integrated counterterm contributes proportionally to the ratio
                # of the symmetry factors of the resolved process and reduced one,
                # further divided by the symmetry factor of each group external leg
                # part of a singular structure.
                # For instance if the resolved process is:
                #    e+(1) e-(2) > d(3) d~(4) d(5) d~(6) g(7) g(8) g(9)
                # And the counterterm is C(3,4), C(5,6) and C(7,8), then the reduced process is
                #    e+(1) e-(2) > g(10) g(11) g(12) g(9)
                # (ignore the fact that the reduced ME is zero) and it will contribute with
                # the weight:
                #   S_t = (S_r / S_s) / S_u
                # Where S_r is the symmetry factor of the resolved process:
                #   S_r = 2!*2!*3! = 24
                # And S_s the product of the symmetry factor each group of singular legs:
                #   S_s = (1!*1!)*(1!*1!)*(2!) = 2
                # And S_u the symmetry factor of the unresolved process
                #   S_u = 4! = 24
                # So that the final resulting S_t is 1/2. The "symmetry_factors" attribute
                # below stores the symmetry factor S_t for each reduced flavor.
                # There should always be a unique value of S_t for each reduced_flavor
                symmetry_factors                = {}
                for flavor_combination, leg_numbers in flavors_combinations:
                    # Create a map from leg number to flavor
                    number_to_flavor_map = dict( 
                        [ ( number, flavor_combination[0][i] ) for i, number in enumerate(leg_numbers[0]) ] +
                        [ ( number, flavor_combination[1][i] ) for i, number in enumerate(leg_numbers[1]) ]
                    )
                    reduced_flavors = integrated_counterterm.get_reduced_flavors(
                      defining_flavors=number_to_flavor_map, IR_subtraction=self.IR_subtraction)
#                    misc.sprint('From resolved flavor:',flavor_combination)
#                    misc.sprint('I get:',reduced_flavors)

                    resolved_symmetry_factor = misc.symmetry_factor(list(flavor_combination[1]))
                    reduced_symmetry_factor = misc.symmetry_factor(list(reduced_flavors[1]))
                    # Now identify the groups of external legs relevant for each singular structure
                    # of this integrated counterterm
                    singular_legs_symmetry_factor = 1
                    for node in integrated_counterterm.nodes:
                        singular_legs = node.current['singular_structure'].get_all_legs()
                        # List the numbers of all legs that are external
                        singular_external_leg_pdgs = [number_to_flavor_map[l.n] for 
                            l in singular_legs if l.state==subtraction.SubtractionLeg.FINAL]
                        singular_legs_symmetry_factor *= misc.symmetry_factor(singular_external_leg_pdgs)

   #                 misc.sprint('Counterterm: %s'%str(integrated_counterterm))
   #                 misc.sprint('    -> multiplicity                   = %d'%len(integrated_counterterms))
   #                 misc.sprint('    -> CT with same topologies        = %s'%(' | '.join(str(CT) for CT in integrated_counterterms)) )                    
   #                 misc.sprint('    -> resolved_flavors               = %s'%str(flavor_combination))
   #                 misc.sprint('    -> reduced                        = %s'%str(reduced_flavors))
   #                 misc.sprint('    -> resolved_symmetry_factor       = %d'%resolved_symmetry_factor)
   #                 misc.sprint('    -> reduced_symmetry_factor        = %d'%reduced_symmetry_factor)
   #                 misc.sprint('    -> singular_legs_symmetry_factor  = %f'%singular_legs_symmetry_factor)
   #                 misc.sprint('    -> counterterm_repetition_factor  = %f'%repetitions_for_topology[integrated_current_topology])
                        
                    # Now correct for the repetition number in that topology
                    # Notice it should always be an integer, the float here is just so that
                    # one can check this explicitly.
                    singular_legs_symmetry_factor /= float(repetitions_for_topology[integrated_current_topology])

                    overall_symmetry_factor = resolved_symmetry_factor/\
                               float(reduced_symmetry_factor*singular_legs_symmetry_factor)
                    try:
                        reduced_flavors_combinations[reduced_flavors] += 1
                    except KeyError:
                        reduced_flavors_combinations[reduced_flavors] = 1
                    resolved_flavors_combinations[flavor_combination] = reduced_flavors
                    
                    if reduced_flavors in symmetry_factors:
                        # Sanity check, all reduced flavors should share the same S_t
                        if overall_symmetry_factor != symmetry_factors[reduced_flavors]:
                            raise MadGraph5Error(
"The overall symmetry factors derived for counterterm %s and resolved "%str(integrated_counterterm)+
"flavors %s is different than one previously derived from a different "%str(flavor_combination)+
"flavor combination.  %f =!= %f"%(overall_symmetry_factor, symmetry_factors[reduced_flavors]))
                    else:
                        symmetry_factors[reduced_flavors] = overall_symmetry_factor
                
#                misc.sprint('Finally having reduced_flavors_combinations=',reduced_flavors_combinations)
#                misc.sprint('For reduced process = ',integrated_counterterm.process.nice_string())
                # Final sanity check, which should hold as far as the developer anticipated
                if len(set(symmetry_factors.values()))!=1:
                    raise MadGraph5Error(
"For the counterterm %s with the following resolved and reduced flavors:\n"%str(integrated_counterterm)+
'\n'.join('%s => %s'%(str(k),str(v)) for k, v in resolved_flavors_combinations.items())+'\n'+
"The list of overall symmetry factors computed contains the following different values:\n"+
'\n'.join('%s => %f'%(str(k),v) for k, v in symmetry_factors.items())+'\n'+
"This is thought never to happen.")

                all_integrated_counterterms.append({
                    'integrated_counterterm'             :   integrated_counterterm,
                    'resolved_flavors_combinations'      :   resolved_flavors_combinations,
                    'reduced_flavors_combinations'       :   reduced_flavors_combinations,
                    'symmetry_factor'                    :   symmetry_factors.values()[0],
                    'multiplicity'                       :   len(integrated_counterterms)
                })

        return all_integrated_counterterms
    
    @classmethod
    def remove_counterterms_with_no_reduced_process(cls, all_MEAccessors, counterterms):
        """Given the list of available reduced processes encoded in the MEAccessorDict 'all_MEAccessors'
        given in argument, remove all the counterterms whose underlying reduced process does not exist."""

        for counterterm in list(counterterms):
            # Of course don't remove any counterterm that would be the real-emission itself.
            if not counterterm.is_singular():
                continue
            try:
                all_MEAccessors.get_MEAccessor(counterterm.process)
            except MadGraph5Error:
                # This means that the reduced process could not be found and
                # consequently, the corresponding counterterm must be removed.
                # Example: C(5,6) in e+ e- > g g d d~
                counterterms.remove(counterterm)

    def export(self, ignore_integrated_counterterms=False, **opts):
        """ Overloads export so as to export subtraction currents as well."""
        ret_value = super(Contribution_R, self).export(**opts)

        # Fish out the group_processes option as it could be used when attempting to
        # generate all currents.
        
        if 'group_processes' in opts:
            group_processes = opts['group_processes']
        else:
            group_processes = True

        integrated_counterterms = self.generate_all_counterterms(
            group_processes=group_processes,
            ignore_integrated_counterterms=ignore_integrated_counterterms)
      
        # Add the integrated counterterms to be passed to the exporter
        ret_value.update({'integrated_counterterms': integrated_counterterms})

        return ret_value

    def get_all_necessary_local_currents(self, all_MEAccessors):
        """ Given the counterterms in place and the currents already accessible in the 
        all_MEAccessors, return what local currents are needed."""
        
        all_currents = []
        for process_key, counterterms in self.counterterms.items():
            for current in subtraction.IRSubtraction.get_all_currents(counterterms):
                # Retain only a single copy of each needed current.
                # We must remove the leg information since this is information is irrelevant
                # for the selection of the hard-coded current implementation to consider.
                copied_current = current.get_copy(('squared_orders','singular_structure'))
                copied_current.discard_leg_numbers(discard_initial_leg_numbers=False)
                if copied_current not in all_currents:
                    all_currents.append(copied_current)

        # Now further remove currents that are already in all_MEAccessors
        all_currents = [current
                        for current in all_currents
                        if current.get_key().get_canonical_key() not in all_MEAccessors]
        return all_currents

    @classmethod
    def add_current_accessors(
        cls, model, all_MEAccessors, root_path, current_set, currents_to_consider):
        """Generate and add all subtraction current accessors to the MEAccessorDict."""

        # Generate the computer code and export it on disk for the remaining new currents
        current_exporter = subtraction.SubtractionCurrentExporter(
            model, root_path, current_set)
        mapped_currents = current_exporter.export(currents_to_consider)
        # Print to the debug log which currents were exported
        log_string = "The following subtraction current implementation are exported:\n"
        for (module_path, class_name, _), current_properties in mapped_currents.items():
            if class_name != 'DefaultCurrentImplementation':
                quote_class_name = "'%s'" % class_name
                defining_current_str = str(current_properties['defining_current'])
                line_pars = (quote_class_name, defining_current_str)
                log_string += " > %-35s for representative current '%s'\n" % line_pars
            else:
                quote_default_name = "'DefaultCurrentImplementation'"
                number_of_currents = len(current_properties['mapped_process_keys'])
                line_pars = (quote_default_name, number_of_currents)
                log_string += " > %-35s for a total of %d currents." % line_pars
        logger.debug(log_string)
        # Instantiate the CurrentAccessors corresponding
        # to all current implementations identified and needed
        all_current_accessors = []
        for (module_path, class_name, _), current_properties in mapped_currents.items():
            all_current_accessors.append(accessors.VirtualMEAccessor(
                current_properties['defining_current'],
                module_path,
                class_name,
                '%s.subtraction_current_implementations_utils'%current_exporter.main_module_name,
                current_properties['instantiation_options'], 
                mapped_process_keys=current_properties['mapped_process_keys'],
                root_path=root_path,
                model=model
            ))
        # Add MEAccessors
        all_MEAccessors.add_MEAccessors(all_current_accessors)
        return mapped_currents

    def remove_zero_counterterms(self, all_ME_accessors):

        for process_key, counterterms in self.counterterms.items():
            for counterterm in list(counterterms):
                # misc.sprint("Considering CT %s" % str(counterterm))
                if counterterm.is_singular():
                    for current in counterterm.get_all_currents():                            
                        accessor, _ = all_ME_accessors[current]
                        if accessor.subtraction_current_instance.is_zero:
                            # misc.sprint("Zero current found in CT %s" % str(counterterm))
                            counterterms.remove(counterterm)
                            break

    def add_ME_accessors(self, all_MEAccessors, root_path):
        """ Adds all MEAccessors for the matrix elements and currents generated as part of this contribution."""
        
        # Get the basic accessors for the matrix elements
        super(Contribution_R, self).add_ME_accessors(all_MEAccessors, root_path)

        for process_key, counterterms in self.counterterms.items():
            # Remove counterterms with non-existing underlying Born processes
            self.remove_counterterms_with_no_reduced_process(all_MEAccessors, counterterms)

        # Obtain all necessary currents
        current_set = self.options['subtraction_currents_scheme']
        currents_to_consider = self.get_all_necessary_local_currents(all_MEAccessors)
        self.add_current_accessors(
            self.model, all_MEAccessors, root_path, current_set, currents_to_consider )
        self.remove_zero_counterterms(all_MEAccessors)
     
    def get_integrands_for_process_map(self, process_map, model, run_card, all_MEAccessors, ME7_configuration):
        """ Returns all the integrands implementing this contribution for the specified process_map.
        The instance of MEAccessorDict is necessary so as to be passed to the integrand instances.
        """
        
        relevant_counterterms = {}
        self.remove_zero_counterterms(all_MEAccessors)
        for process_key in process_map:
            relevant_counterterms[process_key] = self.counterterms[process_key]

        return [
            ME7_integrands.ME7Integrand(
                model, run_card, self.contribution_definition,
                process_map, self.topologies_to_processes, self.processes_to_topologies,
                all_MEAccessors, ME7_configuration,
                counterterms=relevant_counterterms,
                subtraction_mappings_scheme=self.options['subtraction_mappings_scheme']
            )
        ]
        
class Contribution_RR(Contribution_R):
    """ Implements the handling of a double real-emission type of contribution."""
    pass

class Contribution_RRR(Contribution_R):
    """ Implements the handling of a triple real-emission type of contribution."""
    pass

class Contribution_V(Contribution):
    """ Implements the handling of a virtual type of contribution."""

    def __init__(self, contribution_definition, cmd_interface, **opts):
        """ Bring in the couple of modifications necessary for this type of contributions."""
        super(Contribution_V,self).__init__(contribution_definition, cmd_interface, **opts)
        # Make sure to adjust the MultiProcessClass to be used
        self.MultiProcessClass          = loop_diagram_generation.LoopMultiProcess
        self.output_type                = 'madloop'
        
        # Store values being integration counterterms and their properties (as a dictionary), 
        # with the ProcessKey they are attached to as keys of this attribute's dictionary.
        self.integrated_counterterms    = {}
    
    def get_additional_nice_string_printout_lines(self, format=0):
        """ Return additional information lines for the function nice_string of this contribution."""
        res = []
        if self.integrated_counterterms:
            res.append('%-30s:   %d'%('Nb. of integrated counterterms', 
                                      len(sum(self.integrated_counterterms.values(),[]))))
        return res
    
    def get_nice_string_process_line(self, process_key, defining_process, format=0):
        """ Return a nicely formated process line for the function nice_string of this 
        contribution."""
        GREEN = '\033[92m'
        ENDC = '\033[0m'        
        res = GREEN+'  %s'%defining_process.nice_string(print_weighted=False).\
                                                               replace('Process: ','')+ENDC

        if not self.integrated_counterterms:
            return res

        if format<2:
            if process_key in self.integrated_counterterms:
                res += ' | %d integrated counterterms'%len(self.integrated_counterterms[process_key])
            else:
                res += ' | 0 integrated counterterm'
                
        else:
            long_res = [' | with the following integrated counterterms:']
            for CT_properties in self.integrated_counterterms[process_key]:
                CT = CT_properties['integrated_counterterm']
                if format==2:
                    long_res.append( '   | %s' % str(CT))
                elif format==3:
                    long_res.append( '   | %s' % CT.__str__(
                        print_n=True, print_pdg=True, print_state=True ))
                elif format==4:
                    long_res.append(CT.nice_string("   | "))
                elif format>4:
                    long_res.append(CT.nice_string("   | "))
                    for key, value in CT_properties.items():
                        if not key in ['integrated_counterterm', 'matching_process_key']:
                            long_res.append( '     + %s : %s'%(key, str(value)))

            res += '\n'.join(long_res)

        return res
    
    @classmethod
    def remove_counterterms_with_no_reduced_process(cls, all_MEAccessors, CT_properties_list):
        """ Given the list of available reduced processes encoded in the MEAccessorDict 'all_MEAccessors'
        given in argument, remove all the counterterms whose underlying reduced process does not exist."""

        for CT_properties in list(CT_properties_list):
            counterterm = CT_properties['integrated_counterterm']
            # Of course don't remove any counterterm that would be the real-emission itself.
            if not counterterm.is_singular():
                continue
            try:
                all_MEAccessors.get_MEAccessor(counterterm.process)
            except MadGraph5Error:
                # This means that the reduced process could not be found and
                # consequently, the corresponding counterterm must be removed.
                # Example: C(5,6) in e+ e- > g g d d~
                CT_properties_list.remove(CT_properties)

    def generate_matrix_elements(self, group_processes=True):
        """Generate the Helas matrix elements before exporting. Uses the main function argument 
        'group_processes' to decide whether to use group_subprocess or not."""

        cpu_time1 = time.time()
        ndiags = 0

        generation_mode = {'optimized_output': self.options['loop_optimized_output']}

        self.all_matrix_elements = loop_helas_objects.LoopHelasProcess(
            self.amplitudes,
            compute_loop_nc = True,
            matrix_element_opts = generation_mode,
            optimized_output = self.options['loop_optimized_output'],
            combine_matrix_elements=group_processes
        )
        ndiags = sum([len(me.get('diagrams')) for me in self.all_matrix_elements.get_matrix_elements()])
        
        # assign a unique id number to all process
        uid = 0 
        for me in self.all_matrix_elements.get_matrix_elements():
            uid += 1 # update the identification number
            me.get('processes')[0].set('uid', uid)

        cpu_time2 = time.time()
        return ndiags, cpu_time2 - cpu_time1        

    def add_content_to_global_ME7_resources(self, global_ME7_dir, **opts):
        """ Pass the MadLoopParams.dat card to the global ME7 resources."""
        super(Contribution_V, self).add_content_to_global_ME7_resources(global_ME7_dir, **opts)
        
        destination = pjoin(global_ME7_dir,'Cards','MadLoopParams.dat')
        if not os.path.exists(destination):
            shutil.copyfile(pjoin(self.export_dir,'Cards','MadLoopParams.dat'), destination)

    def set_helas_model(self):
        """ Instantiate properly the helas model """

        assert self.exporter.exporter == 'v4'
        assert (not self.options['_model_v4_path'])
        self.helas_model = helas_call_writers.FortranUFOHelasCallWriter(self.model)

    def get_all_necessary_integrated_currents(self, all_MEAccessors):
        """ Given the list of currents already available encoded in the all_MEAccessors,
        generate all the integrated currents that must be exported."""
        
        all_currents = []
        for CT_properties in sum(self.integrated_counterterms.values(),[]):
            counterterm = CT_properties['integrated_counterterm']
            integrated_current = counterterm.get_integrated_current()
            
            # Retain only a single copy of each needed current.
            # We must remove the leg information since this is information is irrelevant
            # for the selection of the hard-coded current implementation to consider.
            copied_current = integrated_current.get_copy(('squared_orders','singular_structure'))
            copied_current.discard_leg_numbers(discard_initial_leg_numbers=False)
            if copied_current not in all_currents:
                all_currents.append(copied_current)

        # Now further remove currents that are already in all_MEAccessors
        all_currents = [current for current in all_currents if 
                        current.get_key().get_canonical_key() not in all_MEAccessors]
        
        return all_currents

    @classmethod
    def add_current_accessors(
        cls, model, all_MEAccessors, root_path, current_set, currents_to_consider ):
        """Generate and add all integrated current accessors to the MEAccessorDict.
        For now we can recycle the implementation of the Contribution_R class.
        """

        return Contribution_R.add_current_accessors(
            model, all_MEAccessors, root_path, current_set, currents_to_consider)

    def get_integrands_for_process_map(self, process_map, model, run_card, all_MEAccessors, ME7_configuration):
        """ Returns all the integrands implementing this contribution for the specified process_map.
        The instance of MEAccessorDict is necessary so as to be passed to the integrand instances.
        """
        
        relevant_counterterms = {}
        if self.integrated_counterterms:
            for process_key in process_map:
                relevant_counterterms[process_key] = self.integrated_counterterms[process_key]

        return [ ME7_integrands.ME7Integrand(model, run_card,
                                       self.contribution_definition,
                                       process_map,
                                       self.topologies_to_processes,
                                       self.processes_to_topologies,
                                       all_MEAccessors,
                                       ME7_configuration,
                                       integrated_counterterms=relevant_counterterms)
               ]

    def add_ME_accessors(self, all_MEAccessors, root_path):
        """ Adds all MEAccessors for the matrix elements and currents generated as part 
        of this contribution."""
        
        # Get the basic accessors for the matrix elements
        super(Contribution_V, self).add_ME_accessors(all_MEAccessors, root_path)

        for process_key, CT_properties in self.integrated_counterterms.items():
            # Remove integrated counterterms with non-existing underlying Born processes
            self.remove_counterterms_with_no_reduced_process(all_MEAccessors, CT_properties)

        # Obtain all necessary currents
        current_set = self.options['subtraction_currents_scheme']
        currents_to_consider = self.get_all_necessary_integrated_currents(all_MEAccessors)
        self.add_current_accessors(
            self.model, all_MEAccessors, root_path, current_set, currents_to_consider )

    @classmethod
    def get_basic_permutation(cls, origin_pdg_orders, destination_pdg_orders):
        """ Figures out the permutation to apply to map the origin pdg orders
        (a 2-tuple of initial and final state pdgs) to the destination pdg orders (same format)."""


        # Create a look_up list from the user-provided list of PDGs, whose elements will progressively be set to zero
        # as they are being mapped
        look_up_list = list(list(a_tuple) for a_tuple in origin_pdg_orders)
        
        basic_permutation = {}
        # Map the initial states
        for i, pdg in enumerate(destination_pdg_orders[0]):
            try:
                basic_permutation[i] = look_up_list[0].index(pdg)
                # Set the element that just got mapped to 0 in the look_up_list so that it will not be reused
                look_up_list[0][basic_permutation[i]] = 0
            except ValueError:
                raise MadGraph5Error("Cannot map two PDGs list: %s and %s"%(
                                str(destination_pdg_orders[0]), str(origin_pdg_orders[0])))
        
        # Map final states now
        n_initial = len(destination_pdg_orders[0])
        for i, pdg in enumerate(destination_pdg_orders[1]):
            try:
                basic_permutation[i+n_initial] = look_up_list[1].index(pdg)+n_initial
                # Set the element that just got mapped to 0 in the look_up_list so that it will not be reused
                look_up_list[1][basic_permutation[i+n_initial]-n_initial] = 0
            except ValueError:
                raise MadGraph5Error("Cannot map two PDGs list: %s and %s"%(
                                str(destination_pdg_orders[1]), str(origin_pdg_orders[1])))   
        
        return basic_permutation
        
    @classmethod
    def distribute_parent_flavors(cls, parent_flavors, reduced_process_pdgs):
        """ Returns a list of mapping (aka. permutations) that assign the parent_flavors,
        which is a 2-tuple of the following format:
             ( { initial_state_"singular"_flavor_pdg : [leg_positions] }, 
               { final_state_"singular"_flavor_pdg   : [leg_positions] } )
        to all possible places in the reduced_process_pdgs_list which is simply
             ( (initial_state_pdgs), (final_state_pdgs) )
        For instance if the parent flavors to distribute are only final and read:
            ( {}, {1:[2,7], 21:[6,11]} )
        and the reduced_process_pdgs are:
           (11, -11), (1,1,-1,-1,21,1,1,-1,-1,21,21)
        Then the list of permuations returned correspond to all possible ways of 
        assigning d-quarks at positions 2 and 7 and gluons at position 6 and 11 given the
        flavor content of the reduced process.
        """

        n_initial = len(reduced_process_pdgs[0])
        initial_state_parent_flavors = parent_flavors[0]
        final_state_parent_flavors = parent_flavors[1]

        # First build the list of positions of each flavor in the reduced process
        initial_flavor_positions = {}
        for i, flavor in enumerate(reduced_process_pdgs[0]):
            try:
                initial_flavor_positions[flavor].append(i)
            except KeyError:
                initial_flavor_positions[flavor] = [i,]
        final_flavor_positions = {}
        for i, flavor in enumerate(reduced_process_pdgs[1]):
            try:
                final_flavor_positions[flavor].append(i+n_initial)
            except KeyError:
                final_flavor_positions[flavor] = [i+n_initial,]

        # Now for each parent flavor, build all ordered N-list of matching flavors in the
        # counterterm reduced process, where N is the number of parents of that flavor.
        # Example; if the real-emission process is
        #    e+(1) e-(2) > d(3) d~(4) d(5) d~(6) g(7)  
        # And the integrated counterterm is C(3,4)C(5,6), then the reduced process is:
        #    e+(1) e-(2) > g(8) g(9) g(7) 
        # And we need to distribute this integragrated counterterm of *all* assignements 
        # of the two (N=2) gluon momenta of leg 8 and 9 in the virtual process:
        #    e+(1) e-(2) > g(3) g(4) g(5)
        # Which leads to the following permutations: (remember that 8,9,7 will be automatically
        # considered as consecutive leg numbers in 'get_reduced_kinematics')
        #  (3,4,5), (3,5,4), (4,3,5), (4,5,3), (5,3,4), (5,4,3)
        # We do this for initial and final states separately
        initial_mappings = [{}]
        for flavor, parent_positions in initial_state_parent_flavors.items():
            picks = list( itertools.permutations(initial_flavor_positions[flavor], len(parent_positions)) )
            initial_mappings_for_this_flavor = []
            for pick in picks:
                mapping = {}
                # List all flavor position not selected for being parents
                unused_flavor_positions = [pos for pos in initial_flavor_positions[flavor] if pos not in pick]
                # loop over all flavor positions to map
                for flavor_pos in initial_flavor_positions[flavor]:
                    if flavor_pos in parent_positions:
                        # if the position of this flavor is one of the 'singular' parent ones,
                        # then assign it to what is selected in that specific pick.
                        destination = pick[parent_positions.index(flavor_pos)]
                        mapping[flavor_pos] = destination
                    else:
                        # Otherwise just assign the next available flavor position not selected
                        mapping[flavor_pos] = unused_flavor_positions.pop(0)
                initial_mappings_for_this_flavor.append(mapping)
            # Now combine the mappings found for this flavor with all the ones already
            # found for other flavors
            new_initial_mappings = []
            for initial_mapping in initial_mappings:
                for mapping in initial_mappings_for_this_flavor:
                    copied_mapping = dict(initial_mapping)
                    copied_mapping.update(mapping)
                    new_initial_mappings.append(copied_mapping)
            initial_mappings = new_initial_mappings
        
        final_mappings = [{}]
        for flavor, parent_positions in final_state_parent_flavors.items():
            picks = list( itertools.permutations(final_flavor_positions[flavor], len(parent_positions)) )
            final_mappings_for_this_flavor = []
            for pick in picks:
                mapping = {}
                # List all flavor position not selected for being parents
                unused_flavor_positions = [pos for pos in final_flavor_positions[flavor] if pos not in pick]
                # loop over all flavor positions to map
                for flavor_pos in final_flavor_positions[flavor]:
                    if flavor_pos in parent_positions:
                        # if the position of this flavor is one of the 'singular' parent ones,
                        # then assign it to what is selected in that specific pick.
                        destination = pick[parent_positions.index(flavor_pos)]
                        mapping[flavor_pos] = destination 
                    else:
                        # Otherwise just assign the next available flavor position not selected 
                        mapping[flavor_pos] = unused_flavor_positions.pop(0)
                final_mappings_for_this_flavor.append(mapping)
            # Now combine the mappings found for this flavor with all the ones already
            # found for other flavors
            new_final_mappings = []
            for final_mapping in final_mappings:
                for mapping in final_mappings_for_this_flavor:
                    copied_mapping = dict(final_mapping)
                    copied_mapping.update(mapping)
                    new_final_mappings.append(copied_mapping)
            final_mappings = new_final_mappings
            
        # Now combine initial and final mappings
        all_mappings = []
        for initial_mapping in initial_mappings:
            for final_mapping in final_mappings:
                copied_mapping = dict(initial_mapping)
                copied_mapping.update(final_mapping)
                all_mappings.append(copied_mapping)
        
        return all_mappings

    def add_integrated_counterterm(self, integrated_CT_properties):
        """ Virtual contributions can receive integrated counterterms and they will
        be stored in the attribute list self.integrated_counterterms."""
        
        # Extract quantities from integrated_counterterm_properties
        integrated_counterterm = integrated_CT_properties['integrated_counterterm']
        # flavors_combinations = integrated_CT_properties['flavors_combinations']
        
        # Sort PDGs only when processes have been grouped
        sort_PDGs = self.group_subprocesses
        
        # First access the inverse list of processes key, i.e. a dictionary with process keys
        # for all processes in this contribution with the value being the corresponding
        # defining process key
        inverse_processes_map = self.get_inverse_processes_map()
        
        # Make sure the dictionary self.integrated_counterterms is initialized
        # with one key for each mapped process
        if len(self.integrated_counterterms)==0:
            processes_map = self.get_processes_map()
            for key in processes_map.keys():
                self.integrated_counterterms[key] = []

        # Obtain the ProcessKey of the reduced process of the integrated counterterm
        # Use ordered PDGs since this is what is used in the inverse_processes_map
        # Also overwrite some of the process properties to make it match the 
        # loop process definitions in this contribution
        counterterm_reduced_process_key = ProcessKey(integrated_counterterm.process,
            sort_PDGs=sort_PDGs, n_loops=1, NLO_mode='virt', 
            perturbation_couplings=self.contribution_definition.correction_couplings)\
                                                                       .get_canonical_key()
        
        # misc.sprint(inverse_processes_map.keys(), len(inverse_processes_map.keys()))
        # misc.sprint(counterterm_reduced_process_key)
        if counterterm_reduced_process_key not in inverse_processes_map:
            # The reduced process of the integrated counterterm is not included in this
            # contribution so we return here False, letting the ME7 exporter know that
            # we cannot host this integrated counterterm.
            return False
        
        # Now we can simply add this integrated counterterm in the group of the
        # defining process to which the reduced process is mapped
        defining_key, virtual_process_instance = \
                                     inverse_processes_map[counterterm_reduced_process_key]
        
        integrated_counterterm_properties = dict(integrated_CT_properties)
       
        # Given the reduced flavors, find all ways of distributing them over the (mapped) flavors
        # of the virtual process. Each possible way gives a specific permutations of the input
        # kinematics that will need to be considered when evaluating the integrated counterterm.
        # These permutations are listed in the variable "permutations" below.
        # Example: 
        #   e+(1) e-(2) > d(3) d~(4) d(5) d~(6) g(7)
        # Then the counterterms C(3,7) and C(5,7) have the same topology and C(5,7) is
        # be discarded because the counterterm C(3,7) will be distributed on both
        # d-quark #3 and #5 of the following virtual process:
        #  e+(1) e-(2) > d(3) d~(4) d(5) d~(6)
        permutations = []
        
        # First compute the base_permutation which is one particular permutation that correctly
        # sends legs of a given flavor from the virtual process to those of the integrated
        # counterterm reduced process. For example, if the virtual process is:
        #     e+(1) e-(2) > d(3) d(4) d~(5) d~(6)
        # and the reduced process of the integrated counterterm is:
        #     e+(1) e-(2) > d(3) d~(4) d(5) d~(6)
        # Then the base_permuation will be
        #     {0:0, 1:1, 2:2, 3:4, 4:3, 5:5}
        origin_pdgs_order = (virtual_process_instance.get_initial_ids(), 
                             virtual_process_instance.get_final_ids_after_decay())
        destination_pdgs_order = (integrated_counterterm.process.get_initial_ids(),
                                  integrated_counterterm.process.get_final_ids_after_decay())
        # Obtain the corresponding permutation
        basic_permutation = self.get_basic_permutation(origin_pdgs_order,destination_pdgs_order)

        # Now we need to distribute all flavors that are parents of the integrated current
        # in all possible ways. In the example below, the parent of C(3,7) is a d-quark and
        # we must assign it as both leg #3 and leg #5 of the following reduced integrated
        # counterterm process:
        #          e+(1) e-(2) > d(3) d~(4) d(5) d~(6)
        #
        # First, we must get what are the "singular" parent flavors, and their position
        # in the list of external legs of the reduced process.
        initial_state_parent_flavors = {}
        final_state_parent_flavors = {}
        n_initial = len(destination_pdgs_order[0])
        momenta_dict = integrated_counterterm.momenta_dict
        for i, leg in enumerate(integrated_counterterm.process.get_initial_legs()):
            if momenta_dict[leg.get('number')] != frozenset([leg.get('number'),]):
                try:
                    initial_state_parent_flavors[leg.get('id')].append(i)
                except KeyError:
                    initial_state_parent_flavors[leg.get('id')] = [i,]
        for i, leg in enumerate(integrated_counterterm.process.get_final_legs()):
            if momenta_dict[leg.get('number')] != frozenset([leg.get('number'),]):
                try:
                    final_state_parent_flavors[leg.get('id')].append(i+n_initial)
                except KeyError:
                    final_state_parent_flavors[leg.get('id')] = [i+n_initial,]

        # Now obtain all possible ways of distributing these parent flavors over the
        # flavors of the underlying reduced process.
        flavor_permutations = self.distribute_parent_flavors(
            (initial_state_parent_flavors, final_state_parent_flavors),
            destination_pdgs_order)
#        misc.sprint('For integrated counterterm %s, flavor permutations are: %s'%(str(integrated_counterterm),str(flavor_permutations)))
        
        # Now combine these permutations with the basic permutation to obtain the final
        # list of permutations to consider
        for flavor_permutation in flavor_permutations:
            combined_permuation = {}
            for index in basic_permutation.keys():
                combined_permuation[index] = basic_permutation[flavor_permutation.get(index, index)]
            permutations.append(combined_permuation)

        # Store the mapping to apply to the virtual ME inputs
        integrated_counterterm_properties['input_mappings'] = permutations
        
        # Sanity check that is anticpated to always hold. Powerful non-trivial check
        symmetry_factor = integrated_counterterm_properties['symmetry_factor']
        reproduced_symmetry_factor = integrated_counterterm_properties['multiplicity']/float(len(permutations))
        if symmetry_factor != reproduced_symmetry_factor:
            raise MadGraph5Error(
"The overall symmetry factor of integrated counterterm %s"%str(integrated_counterterm)+
" does not match when computed from symmetry factors (%f) and from CT multiplicity (%f=%d/%d)."
%(symmetry_factor,reproduced_symmetry_factor,integrated_counterterm_properties['multiplicity'],len(permutations))+
"\nFlavors assignments are:\n"+'\n'.join('%s => %s'%(str(k),str(v)) for k, v in 
               integrated_counterterm_properties['resolved_flavors_combinations'].items()))

        # For safety in case the statement above is commented, force the symmetry factor
        # to be the one recomputed here
        integrated_counterterm_properties['symmetry_factor'] = reproduced_symmetry_factor

        self.integrated_counterterms[defining_key].append(integrated_counterterm_properties)
        
        # Let the ME7 exporter that we could successfully host this integrated counterterm
        return True

    def process_dir_name(self, process):
        """ Given a specified process, return the directory name in which it is output."""
        
        # For MadLoop ME's there is extra prefixes to avoid symbol and resource file clashes.
        return "%d_%s_%s"%(process.get('id'), process.get('uid'),
                                                      process.shell_string(print_id=False))


    def generate_code(self):
        """ Assuming the Helas Matrix Elements are now generated, we can write out the corresponding code."""

        matrix_elements = self.all_matrix_elements.get_matrix_elements()
            
        cpu_time_start = time.time()

        # Pick out the matrix elements in a list
        matrix_elements = self.all_matrix_elements.get_matrix_elements()
        # MadLoop standalone fortran output
        calls = 0
        for me in matrix_elements:
            # Choose the group number to be the unique id so that the output prefix
            # is nicely P<proc_id>_<unique_id>_
            calls = calls + self.exporter.generate_loop_subprocess(me, 
                self.helas_model,
                group_number = me.get('processes')[0].get('uid'),
                proc_id = None,
                config_map=None,
                unique_id=me.get('processes')[0].get('uid'))

        # If all ME's do not share the same maximum loop vertex rank and the
        # same loop maximum wavefunction size, we need to set the maximum
        # in coef_specs.inc of the HELAS Source. The SubProcesses/P* directory
        # all link this file, so it should be properly propagated
        if self.options['loop_optimized_output'] and len(matrix_elements)>1:
            max_lwfspins = [m.get_max_loop_particle_spin() for m in \
                                                            matrix_elements]
            max_loop_vert_ranks = [me.get_max_loop_vertex_rank() for me in \
                                                            matrix_elements]
            if len(set(max_lwfspins))>1 or len(set(max_loop_vert_ranks))>1:
                self.exporter.fix_coef_specs(max(max_lwfspins),\
                                                   max(max_loop_vert_ranks))
        
        return calls, time.time() - cpu_time_start


class Contribution_RV(Contribution_R, Contribution_V):
    """ Implements the handling of a real-virtual type of contribution."""
    pass

class ContributionList(base_objects.PhysicsObjectList):
    """ A container for storing a list of contributions."""
    
    contributions_natural_order = [
        ('LO',    (Contribution_B, Contribution_LIB) ),
        ('NLO',   (Contribution_R, Contribution_V) ),
        ('NNLO',  (Contribution_RR, ) ),
        ('NNNLO', (Contribution_RRR, ) )
    ]
    
    def is_valid_element(self, obj):
        """Test if object obj is a valid instance of Contribution."""
        return isinstance(obj, Contribution)
    
    def get_contributions_of_order(self, correction_order):
        """ Returns a list of all contributions of a certain correction_order in argument."""
        return ContributionList([contrib for contrib in self if
                contrib.contribution_definition.correction_order==correction_order])

    def get_contributions_of_type(self, correction_classes):
        """ Returns a list of all contributions that are direct instances of certain classes."""
        if not isinstance(correction_classes, tuple):
            if isinstance(correction_classes, list):
                correction_classes = tuple(correction_classes)
            else:
                correction_classes = (correction_classes,)                
        return ContributionList([contrib for contrib in self if isinstance(contrib, correction_classes)])

    def nice_string(self, format=0):
        """ A nice representation of a list of contributions. 
        We can reuse the function from ContributionDefinitions."""
        return base_objects.ContributionDefinitionList.contrib_list_string(self, format=format)

    def sort_contributions(self):
        """ Sort contributions according to the order dictated by the class_attribute contributions_natural_order"""
        
        new_order = []
        for correction_order, contribution_types in self.contributions_natural_order:
            for contrib_type in contribution_types:
                selected_contribs = self.get_contributions_of_order(correction_order).\
                                        get_contributions_of_type(contrib_type)
                new_order.extend(selected_contribs)
                for contrib in selected_contribs:
                    self.pop(self.index(contrib))
    
        # Finally all remaining contributions of unknown types
        new_order.extend(self)
        self[:] = new_order

    def apply_method_to_all_contribs(self, method, log=None, method_args=[], method_opts={}):
        """ Apply a given method to all contributions nicely sorted."""
        
        # Keep track of the return values
        return_values = []
        
        remaining_contribs = list(self)
        for correction_order, contribution_types in self.contributions_natural_order:
            for contrib_type in contribution_types:
                selected_contribs = self.get_contributions_of_order(correction_order).\
                                        get_contributions_of_type(contrib_type)
                if selected_contribs:
                    if log: logger.info('%s the %d contribution%s of type %s (%s)...'%(log,
                        len(selected_contribs), 's' if len(selected_contribs)>1 else '',
                        contrib_type.__name__, correction_order))
                for i, contrib in enumerate(selected_contribs):
                    if log: logger.info('%s (%s) %d/%d'%
                        (contrib_type.__name__, correction_order, i+1, len(selected_contribs)))
                    try:
                        contrib_function = getattr(contrib, method)
                    except AttributeError:
                        raise MadGraph5Error("The contribution\n%s\n does not have function '%s' defined."%(
                                                                                    contrib.nice_string(), method))
                    # If method opts depend on the contribution, it can be passed as a callable
                    # that can be evaluated here
                    if not isinstance(method_opts, dict) and callable(method_opts):
                        method_options = method_opts(contrib)
                    else:
                        method_options = dict(method_opts)
                    return_values.append((contrib, contrib_function(*method_args, **method_options)))
                    remaining_contribs.pop(remaining_contribs.index(contrib))

        if remaining_contribs:
            if log: logger.info('%s the %d contribution%s of unknown type...'%(log,
                        len(remaining_contribs), 's' if len(remaining_contribs)>1 else ''))                    
        for i, contrib in enumerate(remaining_contribs):
            if log: logger.info('%s %d/%d'%(contrib_type.__name__, i+1, len(remaining_contribs)))
            try:
                contrib_function = getattr(contrib, method)
            except AttributeError:
                raise MadGraph5Error("The contribution\n%s\n does not have function '%s' defined."%(
                                                                            contrib.nice_string(), method))
            return_values.append((contrib, contrib_function(*method_args, **method_opts)))
        
        return return_values

# Contribution classes map is defined here as module variables. This map can be overwritten
# by the interface when using a PLUGIN system where the user can define his own class of Contribution.
# Notice that this Contribution must be placed after all the Contribution daughter classes have been declared.
Contribution_classes_map = {'Born': Contribution_B,
                            'LoopInduced_Born': Contribution_LIB,
                            'Virtual': Contribution_V,
                            'SingleReals': Contribution_R,
                            'DoubleReals': Contribution_RR,
                            'TripleReals': Contribution_RRR,
                            'Unknown': None}<|MERGE_RESOLUTION|>--- conflicted
+++ resolved
@@ -989,30 +989,15 @@
         self.counterterms = {}
         all_integrated_counterterms = []
         for process_key, (defining_process, mapped_processes) in self.get_processes_map().items():
-<<<<<<< HEAD
-            local_counterterms, integrated_counterterms = \
-                                 self.IR_subtraction.get_all_counterterms(defining_process)
-
-            ###############################################################################
-            #
-            # START HACK to bypass the generation and processing of integrated counterterms
-            # so as to debug/study local ones.
-            #
-            ###############################################################################
-            integrated_counterterms = []
-            ###############################################################################
-            # END HACK
-            ###############################################################################
-=======
             local_counterterms, integrated_counterterms =  self.IR_subtraction.get_all_counterterms(
                     defining_process, ignore_integrated_counterterms=ignore_integrated_counterterms)
->>>>>>> a5828ba4
             
             if ignore_integrated_counterterms:
                 logger.warning(
 """The integrated counterpart of the local counterterms of contribution '%s' for %s are ignored as per user's request.
 The resulting output must therefore be used for debugging only as it will not yield physical results."""
                 %(self.short_name(),defining_process.nice_string(print_weighted = False).replace('Process','process')))
+
 
             # Make sure that the non-singular counterterm which correspond to the real-emission
             # matrix elements themselves are not added here

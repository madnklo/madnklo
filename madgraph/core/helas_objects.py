--- conflicted
+++ resolved
@@ -1053,6 +1053,7 @@
                                                                         else '')
             return_dict['lcutspinletter'] = self.get_lcutspinletter()
         return_dict['number'] = self.get('number')
+        return_dict['me_id'] = self.get('me_id')
         return_dict['number_external'] = self.get('number_external')
         return_dict['mass'] = self.get('mass')
         if self.is_boson():
@@ -1075,7 +1076,6 @@
             flip = 1
 
         output = {}
-<<<<<<< HEAD
         if self.get('is_loop') and OptimizedOutput:
             output['vertex_rank']=self.get_interaction_q_power()
             output['lcut_size']=self.get('lcut_size')
@@ -1095,11 +1095,7 @@
             else:
                 i=ind
             # temporary END
-            nb = mother.get('number') - flip
-=======
-        for i, mother in enumerate(self.get('mothers')):
             nb = mother.get('me_id') - flip
->>>>>>> 55c2d250
             output[str(i)] = nb
             if not OptimizedOutput:
                 if mother.get('is_loop'):
@@ -4140,14 +4136,10 @@
 
         tmp = [wa.get('coupling') for wa in \
                 self.get_all_wavefunctions() + self.get_all_amplitudes() \
-<<<<<<< HEAD
                 if wa.get('interaction_id') not in [0,-1]]
-=======
-                if wa.get('interaction_id') != 0]
         #some coupling have a minus one associated -> need to remove those
         return [ [t] if not t.startswith('-') else [t[1:]] for t2 in tmp for t in t2]
-    
->>>>>>> 55c2d250
+
 
     def get_mirror_processes(self):
         """Return a list of processes with initial states interchanged
@@ -4812,6 +4804,8 @@
                                    list_color_basis[col_index])
                 matrix_element.set('color_matrix',
                                    list_color_matrices[col_index])
+
+
 
         def process_color_loop(matrix_element):
             """ Process the color information for a given matrix
@@ -4928,7 +4922,9 @@
                     me_index = amplitude_tags.index(amplitude_tag)
                 except ValueError:
                     # Create matrix element for this amplitude
-<<<<<<< HEAD
+                    logger.info("Generating Helas calls for %s" % \
+                            amplitude.get('process').nice_string().\
+                                           replace('Process', 'process'))
                     # Correctly the LoopHelasMatrix element for the loop amps.
                     if isinstance(amplitude,\
                       loop_diagram_generation.LoopAmplitude):
@@ -4939,13 +4935,7 @@
                                                           gen_color=False,
                                              optimized_output=optimized_output)]
                     else:
-                        matrix_element_list = [HelasMatrixElement(amplitude,
-=======
-                    logger.info("Generating Helas calls for %s" % \
-                            amplitude.get('process').nice_string().\
-                                           replace('Process', 'process'))
-                    matrix_element_list = [cls.matrix_element_class(amplitude,
->>>>>>> 55c2d250
+                        matrix_element_list = [cls.matrix_element_class(amplitude,
                                                           decay_ids=decay_ids,
                                                           gen_color=False)]
                     me = matrix_element_list[0]
@@ -4971,13 +4961,8 @@
                                  replace('Process: ', 'process ')))
                     # Go on to next amplitude
                     continue
-<<<<<<< HEAD
-                
-            # Deal with newly generated matrix element
-=======
 
             # Deal with newly generated matrix elements
->>>>>>> 55c2d250
             for matrix_element in copy.copy(matrix_element_list):
                 assert isinstance(matrix_element, HelasMatrixElement), \
                           "Not a HelasMatrixElement: %s" % matrix_element

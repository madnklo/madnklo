--- conflicted
+++ resolved
@@ -762,14 +762,8 @@
             return 0
         
         wf_indices = self.get('pdg_codes')
-<<<<<<< HEAD
-        # take the last index in case of identical particles
-        wf_index = wf_indices.index(self.get_anti_pdg_code())
-        #wf_index = self.get('pdg_codes').index(self.get_anti_pdg_code())
-=======
         # Take the first index in case of identical particles
         wf_index = wf_indices.index(self.get_anti_pdg_code())
->>>>>>> 369d33d7
         # If fermion, then we need to correct for I/O status
         spin_state = self.get_spin_state_number()
         if spin_state % 2 == 0:
@@ -1221,19 +1215,13 @@
 
         return res
 
-<<<<<<< HEAD
-    def sort_by_pdg_codes(self, pdg_codes, my_pdg_code):
-        """Sort this HelasWavefunctionList according to the cyclic
-        order of the pdg codes given"""
-
-        if not pdg_codes:
-            return self, 0
-=======
     def sort_by_pdg_codes(self, pdg_codes, my_pdg_code = 0):
         """Sort this HelasWavefunctionList according to the cyclic
         order of the pdg codes given. my_pdg_code is the pdg code of
         the daughter wavefunction (or 0 if daughter is amplitude)."""
->>>>>>> 369d33d7
+
+        if not pdg_codes:
+            return self, 0
 
         pdg_codes = copy.copy(pdg_codes)
 
@@ -1241,11 +1229,7 @@
 
         my_index = -1
         if my_pdg_code:
-<<<<<<< HEAD
             # Remember index of my code
-=======
-            # Find the last index instead of the first, to work with UFO models
->>>>>>> 369d33d7
             my_index = pdg_codes.index(my_pdg_code)
             pdg_codes.pop(my_index)
         
@@ -1270,11 +1254,7 @@
         if mothers:
             raise base_objects.PhysicsObject.PhysicsObjectError
 
-<<<<<<< HEAD
         return HelasWavefunctionList(sorted_mothers), my_index
-=======
-        return sorted_mothers, my_index
->>>>>>> 369d33d7
 
     @staticmethod
     def extract_wavefunctions(mothers):
@@ -1827,12 +1807,7 @@
                mothers[imo].get('spin') == mothers[imo+1].get('spin') and \
                mothers[imo].get('pdg_code') != mothers[imo+1].get('pdg_code'):
                 mothers, my_index = \
-<<<<<<< HEAD
-                         mothers.sort_by_pdg_codes(self.get('pdg_codes'),
-                                                   0)
-=======
                          mothers.sort_by_pdg_codes(self.get('pdg_codes'))
->>>>>>> 369d33d7
                 break
 
         if mothers != self.get('mothers'):
@@ -3438,11 +3413,7 @@
 
         if not arg.get('interaction_id'):
             return arg.get('mothers')
-<<<<<<< HEAD
-=======
-
-        sorted_mothers = copy.copy(arg.get('mothers'))
->>>>>>> 369d33d7
+
         my_pdg_code = 0
         my_spin = 0
         if isinstance(arg, HelasWavefunction):
@@ -3452,32 +3423,6 @@
         sorted_mothers, my_index = arg.get('mothers').sort_by_pdg_codes(\
             arg.get('pdg_codes'), my_pdg_code)
 
-<<<<<<< HEAD
-=======
-        same_spin_mothers = []
-        if isinstance(arg, HelasWavefunction) and \
-               my_spin % 2 == 1:
-            # For bosons with same spin as this wf, need special treatment
-            same_spin_index = -1
-            i=0
-            while i < len(sorted_mothers):
-                if sorted_mothers[i].get_spin_state_number() == my_spin:
-                    if same_spin_index < 0:
-                        # Remember starting index for same spin states
-                        same_spin_index = i
-                    same_spin_mothers.append(sorted_mothers.pop(i))
-                else:
-                    i += 1
-
-        # Make cyclic reordering of mothers with same spin as this wf
-        if same_spin_mothers:
-            same_spin_mothers = same_spin_mothers[my_index - same_spin_index:] \
-                                + same_spin_mothers[:my_index - same_spin_index]
-
-            # Insert same_spin_mothers in sorted_mothers
-            sorted_mothers = sorted_mothers[:same_spin_index] + \
-                              same_spin_mothers + sorted_mothers[same_spin_index:]
->>>>>>> 369d33d7
         # If fermion, partner is the corresponding fermion flow partner
         partner = None
         if isinstance(arg, HelasWavefunction) and arg.is_fermion():

--- conflicted
+++ resolved
@@ -1053,17 +1053,12 @@
 
         # Add minus sign to coupling of color octet Majorana
         # particles to g for FVI vertex
-        if self.get('is_loop') and self.get_spin_state_number()==-2:
-            print " I am in set_octet_majorana_coupling_sign with self.get_spin_state_number()==",self.get_spin_state_number()
         if self.get('color') == 8 and \
                self.get_spin_state_number() == -2 and \
                self.get('self_antipart') and \
                [m.get('color') for m in self.get('mothers')] == [8, 8] and \
                not self.get('coupling')[0].startswith('-'):
-            if self.get('is_loop') and self.get_spin_state_number()==-2:
-                print " SEEETTING TO MINUS"
-            self.set('coupling', ['-%s' % c 
-                                              for c in self.get('coupling')])
+            self.set('coupling', ['-%s' % c for c in self.get('coupling')])
         
     def set_state_and_particle(self, model):
         """Set incoming/outgoing state according to mother states and
@@ -1306,13 +1301,6 @@
                                            ['incoming', 'outgoing'])[0])
                 new_wf.set('is_part', not new_wf.get('is_part'))
             try:
-                # Because we are not using the number_to_wavefunction 
-                # list for loop wavefunctions, we cannot correct for the 
-                # side effect that would be introduced when substituting the
-                # new_wf in the diagram_wavefunctions by the one in wavefunctions.
-                # It is suboptimal not to do it, but nonetheless working (I think :/)
-                if new_wf.get('is_loop'):
-                   raise ValueError
                 # Use the copy in wavefunctions instead.
                 # Remove this copy from diagram_wavefunctions
                 new_wf_number = new_wf.get('number')
@@ -1330,15 +1318,13 @@
                 wf_number = wf_number - 1
 
                 # Need to replace wavefunction in number_to_wavefunctions
-                # (in case this wavefunction is in another of the dicts)
-<<<<<<< HEAD
+                # (in case this wavefunction is in another of the dicts) 
                 for n_to_wf_dict in number_to_wavefunctions:
                     if new_wf in n_to_wf_dict.values():
                         for key in n_to_wf_dict.keys():
                             if n_to_wf_dict[key] == new_wf:
                                 n_to_wf_dict[key] = new_wf          
-
-=======
+ 
                 if self.get('is_loop'):
                     # fix a bug for the g g > go go g [virt=QCD]
                     # when there is a wf dropped
@@ -1347,13 +1333,7 @@
                         for i,mother_wf in enumerate(wf.get('mothers')):
                             if mother_wf.get('number')==new_wf_number:
                                 wf.get('mothers')[i]=new_wf
-                else:
-                    for n_to_wf_dict in number_to_wavefunctions:
-                        if new_wf in n_to_wf_dict.values():
-                            for key in n_to_wf_dict.keys():
-                                if n_to_wf_dict[key] == new_wf:
-                                    n_to_wf_dict[key] = new_wf
->>>>>>> a2d3ebee
+
             except ValueError:
                 pass
 

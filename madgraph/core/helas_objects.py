--- conflicted
+++ resolved
@@ -12,9 +12,6 @@
 # For more information, please visit: http://madgraph.phys.ucl.ac.be
 #
 ################################################################################
-
-<<<<<<< HEAD
-=======
 """Definitions of objects used to generate language-independent Helas
 calls: HelasWavefunction, HelasAmplitude, HelasDiagram for the
 generation of wavefunctions and amplitudes, HelasMatrixElement and
@@ -22,7 +19,6 @@
 single and multiple processes; and HelasModel, which is the
 language-independent base class for the language-specific classes for
 writing Helas calls, found in the iolibs directory"""
->>>>>>> b6e54251
 
 import array
 import copy

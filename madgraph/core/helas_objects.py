--- conflicted
+++ resolved
@@ -4823,12 +4823,8 @@
         HelasMatrixElementList and an amplitude map (used by the
         SubprocessGroup functionality). decay_ids is a list of decayed
         particle ids, since those should not be combined even if
-<<<<<<< HEAD
         matrix element is identical. matrix_element_opts are potential
         additional options to be passed to the HelasMatrixElements constructed."""
-=======
-        matrix element is identical."""
->>>>>>> 055fcd2c
 
         assert isinstance(amplitudes, diagram_generation.AmplitudeList), \
                   "%s is not valid AmplitudeList" % type(amplitudes)

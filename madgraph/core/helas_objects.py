--- conflicted
+++ resolved
@@ -4308,7 +4308,6 @@
         all lorentz structures used by this HelasMatrixElement."""
 
         out = [(tuple(wa.get('lorentz')),  
-<<<<<<< HEAD
                 tuple(['C%s' % w for w in wa.get('conjugate_indices')] + \
                   [] if wa.get('particle').get('propagator') =='' else \
                   ['P%s' % str(wa.get('particle').get('propagator'))]),
@@ -4317,15 +4316,6 @@
                 if wa.get('interaction_id') not in [0,-1]]  
         out += [(tuple(wa.get('lorentz')),  
                  tuple(['C%s' % w for w in wa.get('conjugate_indices')]) ,
-=======
-                tuple(([] if wa.get('particle').get('propagator') =='' else \
-                           ['P%s' % wa.get('particle').get('propagator')]) + \
-                           list(wa.get('conjugate_indices'))), \
-                wa.find_outgoing_number()) 
-                for wa in self.get_all_wavefunctions() \
-                                               if wa.get('interaction_id') != 0] 
-        out += [(tuple(wa.get('lorentz')),  wa.get('conjugate_indices'),
->>>>>>> f9c40b31
                  wa.find_outgoing_number()) for wa in  self.get_all_amplitudes() \
                 if wa.get('interaction_id') not in [0,-1]]
         

################################################################################
#
# Copyright (c) 2009 The MadGraph Development team and Contributors
#
# This file is a part of the MadGraph 5 project, an application which 
# automatically generates Feynman diagrams and matrix elements for arbitrary
# high-energy processes in the Standard Model and beyond.
#
# It is subject to the MadGraph license which should accompany this 
# distribution.
#
# For more information, please visit: http://madgraph.phys.ucl.ac.be
#
################################################################################

"""Definitions of objects used to generate language-independent Helas
calls: HelasWavefunction, HelasAmplitude, HelasDiagram for the
generation of wavefunctions and amplitudes, HelasMatrixElement and
HelasMultiProcess for generation of complete matrix elements for
single and multiple processes; and HelasModel, which is the
language-independent base class for the language-specific classes for
writing Helas calls, found in the iolibs directory"""

import array
import copy
import logging
import itertools
import math

import madgraph.core.base_objects as base_objects
import madgraph.core.diagram_generation as diagram_generation
import madgraph.core.color_amp as color_amp
import madgraph.loop.loop_diagram_generation as loop_diagram_generation
import madgraph.loop.loop_color_amp as loop_color_amp
import madgraph.core.color_algebra as color

from madgraph import MadGraph5Error

#===============================================================================
# 
#===============================================================================

logger = logging.getLogger('madgraph.helas_objects')

#===============================================================================
# DiagramTag class to identify matrix elements
#===============================================================================

class IdentifyMETag(diagram_generation.DiagramTag):
    """DiagramTag daughter class to identify processes with identical
    matrix elements. Need to compare leg number, color, lorentz,
    coupling, state, spin, self_antipart, mass, width, color, decay
    and is_part.

    Note that we also need to check that the processes agree on
    has_mirror_process, process id, and
    identical_particle_factor. Don't allow combining decay chains.

    We also don't want to combine processes with different possibly
    onshell s-channel propagators (i.e., with non-zero width and
    onshell=True or None) since we want the right propagator written
    in the event file in the end. This is done by the vertex."""

    # dec_number is used to separate between decay chains.
    # This is needed since we don't want to merge different decays,
    # in order to get the right factor for identical/non-identical particles
    dec_number = 1
    
    @staticmethod
    def create_tag(amplitude, identical_particle_factor = 0):
        """Create a tag which identifies identical matrix elements"""
        process = amplitude.get('process')
        ninitial = process.get_ninitial()
        model = process.get('model')
        dc = 0
        if process.get('is_decay_chain'):
            dc = IdentifyMETag.dec_number
            IdentifyMETag.dec_number += 1
        if not identical_particle_factor:
            identical_particle_factor = process.identical_particle_factor()
        return [amplitude.get('has_mirror_process'),
                process.get('id'),
                process.get('is_decay_chain'),
                identical_particle_factor,
                dc,
                sorted([IdentifyMETag(d, model, ninitial) for d in \
                        amplitude.get('diagrams')])]        
        
    @staticmethod
    def link_from_leg(leg, model):
        """Returns the end link for a leg needed to identify matrix
        elements: ((leg numer, state, spin, self_antipart, mass,
        width, color, decay and is_part), number)."""

        part = model.get_particle(leg.get('id'))

        # For legs with decay chains defined, include leg id (don't combine)
        if leg.get('onshell'): id = leg.get('id')
        else: id = 0
        # For FS legs, don't care about number (but do for IS legs)
        if leg.get('state'): number = 0
        else: number = leg.get('number')
        # Include also onshell, since this specifies forbidden s-channel
        return [((number, id, part.get('spin'), leg.get('onshell'),
                  part.get('is_part'), part.get('self_antipart'),
                  part.get('mass'), part.get('width'), part.get('color')),
                 leg.get('number'))]
        
    @staticmethod
    def vertex_id_from_vertex(vertex, last_vertex, model, ninitial):
        """Returns the info needed to identify matrix elements:
        interaction color, lorentz, coupling, and wavefunction spin,
        self_antipart, mass, width, color, decay and is_part, plus PDG
        code if possible onshell s-channel prop. Note that is_part
        and PDG code needs to be flipped if we move the final vertex around."""

        if vertex.get('id') == 0:
            return (0,)

        inter = model.get_interaction(vertex.get('id'))
        coup_keys = sorted(inter.get('couplings').keys())
        ret_list = tuple([(key, inter.get('couplings')[key]) for key in \
                          coup_keys] + \
                         [str(c) for c in inter.get('color')] + \
                         inter.get('lorentz'))
                   
        if last_vertex:
            return (ret_list,)
        else:
            part = model.get_particle(vertex.get('legs')[-1].get('id'))
            # If we have possibly onshell s-channel particles with
            # identical properties but different PDG code, split the
            # processes to ensure that we write the correct resonance
            # in the event file
            s_pdg = vertex.get_s_channel_id(model, ninitial)
            if s_pdg and (part.get('width').lower() == 'zero' or \
               vertex.get('legs')[-1].get('onshell') == False):
                s_pdg = 0
            return ((part.get('spin'), part.get('color'),
                     part.get('self_antipart'),
                     part.get('mass'), part.get('width'), s_pdg),
                    ret_list)

    @staticmethod
    def flip_vertex(new_vertex, old_vertex):
        """Move the wavefunction part of vertex id appropriately"""

        if len(new_vertex) == 1 and len(old_vertex) == 2:
            # We go from a last link to next-to-last link - add propagator info
            return (old_vertex[0],new_vertex[0])
        elif len(new_vertex) == 2 and len(old_vertex) == 1:
            # We go from next-to-last link to last link - remove propagator info
            return (new_vertex[1],)
        # We should not get here
        assert(False)
        
#===============================================================================
# HelasWavefunction
#===============================================================================
class HelasWavefunction(base_objects.PhysicsObject):
    """HelasWavefunction object, has the information necessary for
    writing a call to a HELAS wavefunction routine: the PDG number,
    all relevant particle information, a list of mother wavefunctions,
    interaction id, all relevant interaction information, fermion flow
    state, wavefunction number
    """

    def default_setup(self):
        """Default values for all properties"""

        # Properties related to the particle propagator
        # For an electron, would have the following values
        # pdg_code = 11
        # name = 'e-'
        # antiname = 'e+'
        # spin = '1'   defined as 2 x spin + 1  
        # color = '1'  1= singlet, 3 = triplet, 8=octet
        # mass = 'zero'
        # width = 'zero'
        # is_part = 'true'    Particle not antiparticle
        # self_antipart='false'   gluon, photo, h, or majorana would be true
        self['particle'] = base_objects.Particle()
        self['antiparticle'] = base_objects.Particle()
        self['is_part'] = True
        # Properties related to the interaction generating the propagator
        # For an e- produced from an e+e-A vertex would have the following
        # proporties:
        # interaction_id = the id of the interaction in the model
        # pdg_codes = the pdg_codes property of the interaction, [11, -11, 22]
        # inter_color = the 'color' property of the interaction: []
        # lorentz = the 'lorentz' property of the interaction: ('')
        # couplings = the coupling names from the interaction: {(0,0):'MGVX12'}
        self['interaction_id'] = 0
        self['pdg_codes'] = []
        self['orders'] = {}
        self['inter_color'] = None
        self['lorentz'] = []
        self['coupling'] = ['none']
        # The color index used in this wavefunction
        self['color_key'] = 0
        # Properties relating to the leg/vertex
        # state = initial/final (for external bosons),
        #         intermediate (for intermediate bosons),
        #         incoming/outgoing (for fermions)
        # leg_state = initial/final for initial/final legs
        #             intermediate for non-external wavefunctions
        # number_external = the 'number' property of the corresponding Leg,
        #                   corresponds to the number of the first external
        #                   particle contributing to this leg
        # fermionflow = 1    fermions have +-1 for flow (bosons always +1),
        #                    -1 is used only if there is a fermion flow clash
        #                    due to a Majorana particle 
        # is_loop = logical true if this function builds a loop or belong
        #           to an external structure.
        self['state'] = 'initial'
        self['leg_state'] = True
        self['mothers'] = HelasWavefunctionList()
        self['number_external'] = 0
        self['number'] = 0
        self['fermionflow'] = 1
        self['is_loop'] = False
        # The decay flag is used in processes with defined decay chains,
        # to indicate that this wavefunction has a decay defined
        self['decay'] = False
        # The onshell flag is used in processes with defined decay
        # chains, to indicate that this wavefunction is decayed and
        # should be onshell (True), as well as for forbidden s-channels (False).
        # Default is None
        self['onshell'] = None
        # conjugate_indices is a list [1,2,...] with fermion lines
        # that need conjugates. Default is "None"
        self['conjugate_indices'] = None

    # Customized constructor
    def __init__(self, *arguments):
        """Allow generating a HelasWavefunction from a Leg
        """

        if len(arguments) > 2:
            if isinstance(arguments[0], base_objects.Leg) and \
                   isinstance(arguments[1], int) and \
                   isinstance(arguments[2], base_objects.Model):
                super(HelasWavefunction, self).__init__()
                leg = arguments[0]
                interaction_id = arguments[1]
                model = arguments[2]
                # decay_ids is the pdg codes for particles with decay
                # chains defined
                decay_ids = []
                if len(arguments) > 3:
                    decay_ids = arguments[3]
                self.set('particle', leg.get('id'), model)
                self.set('number_external', leg.get('number'))
                self.set('number', leg.get('number'))
                self.set('is_loop', leg.get('loop_line'))
                self.set('state', {False: 'initial', True: 'final'}[leg.get('state')])
                if leg.get('onshell') == False:
                    # Denotes forbidden s-channel
                    self.set('onshell', leg.get('onshell'))
                self.set('leg_state', leg.get('state'))
                # Need to set 'decay' to True for particles which will be
                # decayed later, in order to not combine such processes
                # although they might have identical matrix elements before
                # the decay is applied
                if self['state'] == 'final' and self.get('pdg_code') in decay_ids:
                    self.set('decay', True)

                # Set fermion flow state. Initial particle and final
                # antiparticle are incoming, and vice versa for
                # outgoing
                if self.is_fermion():
                    if leg.get('state') == False and \
                           self.get('is_part') or \
                           leg.get('state') == True and \
                           not self.get('is_part'):
                        self.set('state', 'incoming')
                    else:
                        self.set('state', 'outgoing')
                self.set('interaction_id', interaction_id, model)
        elif arguments:
            super(HelasWavefunction, self).__init__(arguments[0])
        else:
            super(HelasWavefunction, self).__init__()

    def filter(self, name, value):
        """Filter for valid wavefunction property values."""

        if name in ['particle', 'antiparticle']:
            if not isinstance(value, base_objects.Particle):
                raise self.PhysicsObjectError, \
                    "%s tag %s is not a particle" % (name, repr(value))            

        if name == 'is_part':
            if not isinstance(value, bool):
                raise self.PhysicsObjectError, \
                    "%s tag %s is not a boolean" % (name, repr(value))

        if name == 'interaction_id':
            if not isinstance(value, int):
                raise self.PhysicsObjectError, \
                        "%s is not a valid integer " % str(value) + \
                        " for wavefunction interaction id"

        if name == 'pdg_codes':
            #Should be a list of strings
            if not isinstance(value, list):
                raise self.PhysicsObjectError, \
                        "%s is not a valid list of integers" % str(value)
            for mystr in value:
                if not isinstance(mystr, int):
                    raise self.PhysicsObjectError, \
                        "%s is not a valid integer" % str(mystr)

        if name == 'orders':
            #Should be a dict with valid order names ask keys and int as values
            if not isinstance(value, dict):
                raise self.PhysicsObjectError, \
                        "%s is not a valid dict for coupling orders" % \
                                                                    str(value)
            for order in value.keys():
                if not isinstance(order, str):
                    raise self.PhysicsObjectError, \
                        "%s is not a valid string" % str(order)
                if not isinstance(value[order], int):
                    raise self.PhysicsObjectError, \
                        "%s is not a valid integer" % str(value[order])


        if name == 'inter_color':
            # Should be None or a color string
            if value and not isinstance(value, color.ColorString):
                    raise self.PhysicsObjectError, \
                            "%s is not a valid Color String" % str(value)

        if name == 'lorentz':
            #Should be a list of string
            if not isinstance(value, list):
                    raise self.PhysicsObjectError, \
                        "%s is not a valid list" % str(value)
            for name in value:
                if not isinstance(name, str):
                    raise self.PhysicsObjectError, \
                        "%s doesn't contain only string" % str(value)

        if name == 'coupling':
            #Should be a list of string
            if not isinstance(value, list):
                raise self.PhysicsObjectError, \
                        "%s is not a valid coupling string" % str(value)
            for name in value:
                if not isinstance(name, str):
                    raise self.PhysicsObjectError, \
                        "%s doesn't contain only string" % str(value)
            if len(value) == 0:
                raise self.PhysicsObjectError, \
                        "%s should have at least one value" % str(value)

        if name == 'color_key':
            if value and not isinstance(value, int):
                raise self.PhysicsObjectError, \
                      "%s is not a valid integer" % str(value)

        if name == 'state':
            if not isinstance(value, str):
                raise self.PhysicsObjectError, \
                        "%s is not a valid string for wavefunction state" % \
                                                                    str(value)
            if value not in ['incoming', 'outgoing',
                             'intermediate', 'initial', 'final']:
                raise self.PhysicsObjectError, \
                        "%s is not a valid wavefunction " % str(value) + \
                        "state (incoming|outgoing|intermediate)"
        if name == 'leg_state':
            if value not in [False, True]:
                raise self.PhysicsObjectError, \
                        "%s is not a valid wavefunction " % str(value) + \
                        "state (incoming|outgoing|intermediate)"
        if name in ['fermionflow']:
            if not isinstance(value, int):
                raise self.PhysicsObjectError, \
                        "%s is not a valid integer" % str(value)
            if not value in [-1, 1]:
                raise self.PhysicsObjectError, \
                        "%s is not a valid sign (must be -1 or 1)" % str(value)

        if name in ['number_external', 'number']:
            if not isinstance(value, int):
                raise self.PhysicsObjectError, \
                        "%s is not a valid integer" % str(value) + \
                        " for wavefunction number"

        if name == 'mothers':
            if not isinstance(value, HelasWavefunctionList):
                raise self.PhysicsObjectError, \
                      "%s is not a valid list of mothers for wavefunction" % \
                      str(value)

        if name in ['decay']:
            if not isinstance(value, bool):
                raise self.PhysicsObjectError, \
                        "%s is not a valid bool" % str(value) + \
                        " for decay"
        
        if name in ['is_loop']:
            if not isinstance(value, bool):
                raise self.PhysicsObjectError, \
                        "%s is not a valid bool" % str(value) + \
<<<<<<< HEAD
                        " for is_loop"
=======
                        " for onshell"

        if name == 'conjugate_indices':
            if not isinstance(value, tuple) and value != None:
                raise self.PhysicsObjectError, \
                        "%s is not a valid tuple" % str(value) + \
                        " for conjugate_indices"

>>>>>>> e183b17e
        return True

    # Enhanced get function, where we can directly call the properties of the particle
    def get(self, name):
        """When calling any property related to the particle,
        automatically call the corresponding property of the particle."""

        # Set conjugate_indices if it's not already set
        if name == 'conjugate_indices' and self[name] == None:
            self['conjugate_indices'] = self.get_conjugate_index()

        if name in ['spin', 'mass', 'width', 'self_antipart']:
            return self['particle'].get(name)
        elif name == 'pdg_code':
            return self['particle'].get_pdg_code()
        elif name == 'color':
            return self['particle'].get_color()
        elif name == 'name':
            return self['particle'].get_name()
        elif name == 'antiname':
            return self['particle'].get_anti_name()
        else:
            return super(HelasWavefunction, self).get(name)
        

    # Enhanced set function, where we can append a model

    def set(self, *arguments):
        """When setting interaction_id, if model is given (in tuple),
        set all other interaction properties. When setting pdg_code,
        if model is given, set all other particle properties."""

        assert len(arguments) >1, "Too few arguments for set"

        name = arguments[0]
        value = arguments[1]

        if len(arguments) > 2 and \
               isinstance(value, int) and \
               isinstance(arguments[2], base_objects.Model):
            model = arguments[2]
            if name == 'interaction_id':
                self.set('interaction_id', value)
                if value > 0:
                    inter = model.get('interaction_dict')[value]
                    self.set('pdg_codes',
                             [part.get_pdg_code() for part in \
                              inter.get('particles')])
                    self.set('orders', inter.get('orders'))
                    # Note that the following values might change, if
                    # the relevant color/lorentz/coupling is not index 0
                    if inter.get('color'):
                        self.set('inter_color', inter.get('color')[0])
                    if inter.get('lorentz'):
                        self.set('lorentz', [inter.get('lorentz')[0]])
                    if inter.get('couplings'):
                        self.set('coupling', [inter.get('couplings').values()[0]])
                return True
            elif name == 'particle':
                self.set('particle', model.get('particle_dict')[value])
                self.set('is_part', self['particle'].get('is_part'))
                if self['particle'].get('self_antipart'):
                    self.set('antiparticle', self['particle'])
                else:
                    self.set('antiparticle', model.get('particle_dict')[-value])
                return True
            else:
                raise self.PhysicsObjectError, \
                      "%s not allowed name for 3-argument set", name
        else:
            return super(HelasWavefunction, self).set(name, value)

    def get_sorted_keys(self):
        """Return particle property names as a nicely sorted list."""

        return ['particle', 'antiparticle', 'is_part',
                'interaction_id', 'pdg_codes', 'orders', 'inter_color', 
                'lorentz', 'coupling', 'color_key', 'state', 'number_external',
                'number', 'fermionflow', 'mothers', 'is_loop']

    # Helper functions

    def flip_part_antipart(self):
        """Flip between particle and antiparticle."""
        part = self.get('particle')
        self.set('particle', self.get('antiparticle'))
        self.set('antiparticle', part)

    def is_fermion(self):
        return self.get('spin') % 2 == 0

    def is_boson(self):
        return not self.is_fermion()

    def is_majorana(self):
        return self.is_fermion() and self.get('self_antipart')

    def to_array(self):
        """Generate an array with the information needed to uniquely
        determine if a wavefunction has been used before: interaction
        id and mother wavefunction numbers."""

        # Identification based on interaction id
        array_rep = array.array('i', [self['interaction_id']])
        # Need the coupling key, to distinguish between
        # wavefunctions from the same interaction but different
        # color structures
        array_rep.append(self['color_key'])
        # Also need to specify if it is a loop wf
        array_rep.append(int(self['is_loop']))
        # Finally, the mother numbers
        array_rep.extend([mother['number'] for \
                          mother in self['mothers']])
        return array_rep

    def get_pdg_code(self):
        """Generate the corresponding pdg_code for an outgoing particle,
        taking into account fermion flow, for mother wavefunctions"""

        return self.get('pdg_code')

    def get_anti_pdg_code(self):
        """Generate the corresponding pdg_code for an incoming particle,
        taking into account fermion flow, for mother wavefunctions"""

        if self.get('self_antipart'):
            #This is its own antiparticle e.g. gluon
            return self.get('pdg_code')

        return - self.get('pdg_code')

    def set_scalar_coupling_sign(self, model):
        """Check if we need to add a minus sign due to non-identical
        bosons in HVS type couplings"""

        inter = model.get('interaction_dict')[self.get('interaction_id')]
        if [p.get('spin') for p in \
                   inter.get('particles')] == [3, 1, 1]:
            particles = inter.get('particles')
            #                   lambda p1, p2: p1.get('spin') - p2.get('spin'))
            if particles[1].get_pdg_code() != particles[2].get_pdg_code() \
                   and self.get('pdg_code') == \
                   particles[1].get_anti_pdg_code()\
                   and self.get('coupling')[0] != '-':
                # We need a minus sign in front of the coupling
                self.set('coupling', ['-' + c for c in self.get('coupling')])

    def set_octet_majorana_coupling_sign(self):
        """For octet Majorana fermions, need an extra minus sign in
        the FVI (and FSI?) wavefunction in UFO models."""

        # Add minus sign to coupling of color octet Majorana
        # particles to g for FVI vertex
        if self.get('color') == 8 and \
               self.get_spin_state_number() == -2 and \
               self.get('self_antipart') and \
               [m.get('color') for m in self.get('mothers')] == [8, 8]:
            self.set('coupling', ['-' + c for c in self.get('coupling')])
        
    def set_state_and_particle(self, model):
        """Set incoming/outgoing state according to mother states and
        Lorentz structure of the interaction, and set PDG code
        according to the particles in the interaction"""

        assert isinstance(model, base_objects.Model), \
                  "%s is not a valid model for call to set_state_and_particle" \
                  % repr(model)

        # leg_state is final, unless there is exactly one initial 
        # state particle involved in the combination -> t-channel
        if len(filter(lambda mother: mother.get('leg_state') == False,
                      self.get('mothers'))) == 1:
            leg_state = False
        else:
            leg_state = True
        self.set('leg_state', leg_state)

        # Start by setting the state of the wavefunction
        if self.is_boson():
            # For boson, set state to intermediate
            self.set('state', 'intermediate')
        else:
            # For fermion, set state to same as other fermion (in the
            # right way)
            mother = self.find_mother_fermion()

            if self.get('self_antipart'):
                self.set('state', mother.get_with_flow('state'))
                self.set('is_part', mother.get_with_flow('is_part'))
            else:
                self.set('state', mother.get('state'))
                self.set('fermionflow', mother.get('fermionflow'))
                # Check that the state is compatible with particle/antiparticle
                if self.get('is_part') and self.get('state') == 'incoming' or \
                   not self.get('is_part') and self.get('state') == 'outgoing':
                    self.set('state', {'incoming':'outgoing',
                                      'outgoing':'incoming'}[self.get('state')])
                    self.set('fermionflow', -self.get('fermionflow'))
        return True

    def check_and_fix_fermion_flow(self,
                                   wavefunctions,
                                   diagram_wavefunctions,
                                   external_wavefunctions,
                                   wf_number):
        """Check for clashing fermion flow (N(incoming) !=
        N(outgoing)) in mothers. This can happen when there is a
        Majorana particle in the diagram, which can flip the fermion
        flow. This is detected either by a wavefunctions or an
        amplitude, with 2 fermion mothers with same state.

        In this case, we need to follow the fermion lines of the
        mother wavefunctions until we find the outermost Majorana
        fermion. For all fermions along the line up to (but not
        including) the Majorana fermion, we need to flip incoming <->
        outgoing and particle id. For all fermions after the Majorana
        fermion, we need to flip the fermionflow property (1 <-> -1).

        The reason for this is that in the Helas calls, we need to
        keep track of where the actual fermion flow clash happens
        (i.e., at the outermost Majorana), as well as having the
        correct fermion flow for all particles along the fermion line.

        This is done by the mothers using
        HelasWavefunctionList.check_and_fix_fermion_flow, which in
        turn calls the recursive function
        check_majorana_and_flip_flow to trace the fermion lines.
        """

        # Use the HelasWavefunctionList helper function
        # Have to keep track of wavefunction number, since we might
        # need to add new wavefunctions.
        self.set('mothers', self.get('mothers').sort_by_pdg_codes(\
            self.get('pdg_codes'), self.get_anti_pdg_code())[0])

        wf_number = self.get('mothers').\
                         check_and_fix_fermion_flow(wavefunctions,
                                                    diagram_wavefunctions,
                                                    external_wavefunctions,
                                                    self,
                                                    wf_number)

        return self, wf_number

    def check_majorana_and_flip_flow(self, found_majorana,
                                     wavefunctions,
                                     diagram_wavefunctions,
                                     external_wavefunctions,
                                     wf_number, force_flip_flow=False,
                                     number_to_wavefunctions=[]):
        """Recursive function. Check for Majorana fermion. If found,
        continue down to external leg, then flip all the fermion flows
        on the way back up, in the correct way:
        Only flip fermionflow after the last Majorana fermion; for
        wavefunctions before the last Majorana fermion, instead flip
        particle identities and state. Return the new (or old)
        wavefunction, and the present wavefunction number.

        Arguments:
          found_majorana: boolean
          wavefunctions: HelasWavefunctionList with previously
                         defined wavefunctions
          diagram_wavefunctions: HelasWavefunctionList with the wavefunctions
                         already defined in this diagram
          external_wavefunctions: dictionary from legnumber to external wf
          wf_number: The present wavefunction number
        """

        if not found_majorana:
            found_majorana = self.get('self_antipart')

        new_wf = self
        flip_flow = False
        flip_sign = False

        # Stop recursion at the external leg
        mothers = copy.copy(self.get('mothers'))
        if not mothers:
            if force_flip_flow:
                flip_flow = True
            elif not self.get('self_antipart'):
                flip_flow = found_majorana
            else:
                flip_sign = found_majorana
        else:
            # Follow fermion flow up through tree
            fermion_mother = self.find_mother_fermion()

            if fermion_mother.get_with_flow('state') != \
                                           self.get_with_flow('state'):
                new_mother = fermion_mother
            else:
                # Perform recursion by calling on mother
                new_mother, wf_number = fermion_mother.\
                                        check_majorana_and_flip_flow(\
                                           found_majorana,
                                           wavefunctions,
                                           diagram_wavefunctions,
                                           external_wavefunctions,
                                           wf_number,
                                           force_flip_flow)

            # If this is Majorana and mother has different fermion
            # flow, we should flip the particle id and flow state.
            # Otherwise, if mother has different fermion flow, flip
            # flow
            flip_sign = new_mother.get_with_flow('state') != \
                        self.get_with_flow('state') and \
                        self.get('self_antipart')
            flip_flow = new_mother.get_with_flow('state') != \
                        self.get_with_flow('state') and \
                        not self.get('self_antipart')

            # Replace old mother with new mother
            mothers[mothers.index(fermion_mother)] = new_mother

        # Flip sign if needed
        if flip_flow or flip_sign:
            if self in wavefunctions:
                # Need to create a new copy, since we don't want to change
                # the wavefunction for previous diagrams
                new_wf = copy.copy(self)
                # Update wavefunction number
                wf_number = wf_number + 1
                new_wf.set('number', wf_number)
                try:
                    # In call from insert_decay, we want to replace
                    # also identical wavefunctions in the same diagram
                    old_wf_index = diagram_wavefunctions.index(self)
                    old_wf = diagram_wavefunctions[old_wf_index]
                    if wavefunctions[wavefunctions.index(self)].get('number') \
                       == old_wf.get('number'):
                        # The wavefunction and old_wf are the same -
                        # need to reset wf_number and new_wf number
                        wf_number -= 1
                        new_wf.set('number', old_wf.get('number'))
                    diagram_wavefunctions[old_wf_index] = new_wf
                except ValueError:
                    diagram_wavefunctions.append(new_wf)
                    # Make sure that new_wf comes before any wavefunction
                    # which has it as mother
                    for i, wf in enumerate(diagram_wavefunctions):
                        if self in wf.get('mothers'):
                            # Remove new_wf, in order to insert it below
                            diagram_wavefunctions.pop()
                            # Update wf numbers
                            new_wf.set('number', wf.get('number'))
                            for w in diagram_wavefunctions[i:]:
                                w.set('number', w.get('number') + 1)
                            # Insert wavefunction
                            diagram_wavefunctions.insert(i, new_wf)
                            break

            # Set new mothers
            new_wf.set('mothers', mothers)

            # Now flip flow or sign
            if flip_flow:
                # Flip fermion flow
                new_wf.set('fermionflow', -new_wf.get('fermionflow'))

            if flip_sign:
                # Flip state and particle identity
                # (to keep particle identity * flow state)
                new_wf.set('state', filter(lambda state: \
                                           state != new_wf.get('state'),
                                           ['incoming', 'outgoing'])[0])
                new_wf.set('is_part', not new_wf.get('is_part'))
            try:
                # Use the copy in wavefunctions instead.
                # Remove this copy from diagram_wavefunctions
                new_wf_number = new_wf.get('number')
                new_wf = wavefunctions[wavefunctions.index(new_wf)]
                diagram_wf_numbers = [w.get('number') for w in \
                                      diagram_wavefunctions]
                index = diagram_wf_numbers.index(new_wf_number)
                diagram_wavefunctions.pop(index)
                # We need to decrease the wf number for later
                # diagram wavefunctions
                for wf in diagram_wavefunctions:
                    if wf.get('number') > new_wf_number:
                        wf.set('number', wf.get('number') - 1)
                # Since we reuse the old wavefunction, reset wf_number
                wf_number = wf_number - 1
                # Need to replace wavefunction in number_to_wavefunctions
                # (in case this wavefunction is in another of the dicts)
                for n_to_wf_dict in number_to_wavefunctions:
                    if new_wf in n_to_wf_dict.values():
                        for key in n_to_wf_dict.keys():
                            if n_to_wf_dict[key] == new_wf:
                                n_to_wf_dict[key] = new_wf
            except ValueError:
                pass

        # Return the new (or old) wavefunction, and the new
        # wavefunction number
        return new_wf, wf_number

    def get_fermion_order(self):
        """Recursive function to get a list of fermion numbers
        corresponding to the order of fermions along fermion lines
        connected to this wavefunction, in the form [n1,n2,...] for a
        boson, and [N,[n1,n2,...]] for a fermion line"""

        # End recursion if external wavefunction
        if not self.get('mothers'):
            if self.is_fermion():
                return [self.get('number_external'), []]
            else:
                return []

        # Pick out fermion mother
        fermion_mother = None
        if self.is_fermion():
            fermion_mother = self.find_mother_fermion()

        other_fermions = [wf for wf in self.get('mothers') if \
                          wf.is_fermion() and wf != fermion_mother]

        # Pick out bosons
        bosons = filter(lambda wf: wf.is_boson(), self.get('mothers'))

        fermion_number_list = []

        if self.is_fermion():
            # Fermions return the result N from their mother
            # and the list from bosons, so [N,[n1,n2,...]]
            mother_list = fermion_mother.get_fermion_order()
            fermion_number_list.extend(mother_list[1])

        # If there are fermion line pairs, append them as
        # [NI,NO,n1,n2,...]
        fermion_numbers = [f.get_fermion_order() for f in other_fermions]
        for iferm in range(0, len(fermion_numbers), 2):
            fermion_number_list.append(fermion_numbers[iferm][0])
            fermion_number_list.append(fermion_numbers[iferm+1][0])
            fermion_number_list.extend(fermion_numbers[iferm][1])
            fermion_number_list.extend(fermion_numbers[iferm+1][1])

        for boson in bosons:
            # Bosons return a list [n1,n2,...]
            fermion_number_list.extend(boson.get_fermion_order())

        if self.is_fermion():
            return [mother_list[0], fermion_number_list]

        return fermion_number_list

    def needs_hermitian_conjugate(self):
        """Returns true if any of the mothers have negative
        fermionflow"""

        return self.get('conjugate_indices') != ()

    def get_with_flow(self, name):
        """Generate the is_part and state needed for writing out
        wavefunctions, taking into account the fermion flow"""

        if self.get('fermionflow') > 0:
            # Just return (spin, state)
            return self.get(name)

        # If fermionflow is -1, need to flip particle identity and state
        if name == 'is_part':
            return not self.get('is_part')
        if name == 'state':
            return filter(lambda state: state != self.get('state'),
                          ['incoming', 'outgoing'])[0]
        return self.get(name)

    def get_momentum_place(self):
        """ Returns the position of the energy component of the momentum in the
        wavefunction array according to HELAS convention. The sign of the integer
        return is -1 if the momentum carried by this wavefunction flows is outgoing
        (wrt the vertex which has this wavefunction as an input) and +1 if it is
        incoming """
        
        if self['state']=='incoming':
            res=1
        else:
            res=-1
        
        if self.get('spin')==1:
            return res*2
        elif self.get('spin') in [2,3]:
            return res*5
        elif self.get('spin')==5:
            return res*17
        else:
            raise self.PhysicsObjectError,\
                  "Particles of spin %d are not supported" % self.get('spin')

    def get_spin_state_number(self):
        """Returns the number corresponding to the spin state, with a
        minus sign for incoming fermions"""

        state_number = {'incoming':-1, 'outgoing': 1,
                        'intermediate': 1, 'initial': 1, 'final': 1}
        return self.get('fermionflow') * \
               state_number[self.get('state')] * \
               self.get('spin')

    def find_mother_fermion(self):
        """Return the fermion mother which is fermion flow connected to
        this fermion"""

        if not self.is_fermion():
            return None

        part_number = self.find_outgoing_number()
        mother_number = (part_number-1)//2*2

        return HelasMatrixElement.sorted_mothers(self)[mother_number]

    def find_outgoing_number(self):
        "Return the position of the resulting particles in the interactions"
        # First shot: just the index in the interaction
        if self.get('interaction_id') == 0:
            return 0
        
        wf_indices = self.get('pdg_codes')
        # Take the first index in case of identical particles
        wf_index = wf_indices.index(self.get_anti_pdg_code())
        # If fermion, then we need to correct for I/O status
        spin_state = self.get_spin_state_number()
        if spin_state % 2 == 0:
            if wf_index % 2 == 0 and spin_state < 0:
                # Outgoing particle at even slot -> increase by 1
                wf_index += 1
            elif wf_index % 2 == 1 and spin_state > 0:
                # Incoming particle at odd slot -> decrease by 1
                wf_index -= 1
        return wf_index + 1
    
    def get_call_key(self):
        """Generate the (spin, number, C-state) tuple used as key for
        the helas call dictionaries in HelasModel"""

        res = []
        for mother in self.get('mothers'):
            res.append(mother.get_spin_state_number())

        # Sort according to spin and flow direction
        res.sort()

        if not self['is_loop']:
            res.append(self.get_spin_state_number())
            res.append(self.find_outgoing_number())

        # Check if we need to append a charge conjugation flag
        if self.needs_hermitian_conjugate():
            res.append(self.get('conjugate_indices'))

        return (tuple(res), tuple(self.get('lorentz')))

    def get_base_vertices(self, wf_dict, vx_list = [], optimization = 1):
        """Recursive method to get a base_objects.VertexList
        corresponding to this wavefunction and its mothers."""

        vertices = base_objects.VertexList()

        mothers = self.get('mothers')

        if not mothers:
            return vertices

        # Add vertices for all mothers
        for mother in mothers:
            # This is where recursion happens
            vertices.extend(mother.get_base_vertices(\
                                                wf_dict, vx_list,optimization))

        vertex = self.get_base_vertex(wf_dict, vx_list, optimization)

        try:
            index = vx_list.index(vertex)
            vertex = vx_list[index]
        except ValueError:
            pass
        
        vertices.append(vertex)

        return vertices

    def get_base_vertex(self, wf_dict, vx_list = [], optimization = 1):
        """Get a base_objects.Vertex corresponding to this
        wavefunction."""

        # Generate last vertex
        legs = base_objects.LegList()

        # We use the onshell flag to indicate whether this outgoing
        # leg corresponds to a decaying (onshell) particle, forbidden
        # s-channel, or regular
        try:
            if self.get('is_loop'):
                # Loop wavefunction should always be redefined
                raise KeyError
            lastleg = wf_dict[(self.get('number'),self.get('onshell'))]
        except KeyError:            
            lastleg = base_objects.Leg({
                'id': self.get_pdg_code(),
                'number': self.get('number_external'),
                'state': self.get('leg_state'),
                'onshell': self.get('onshell'),
                'loop_line':self.get('is_loop')
                })

            if optimization != 0 and not self.get('is_loop'):
                wf_dict[(self.get('number'),self.get('onshell'))] = lastleg

        for mother in self.get('mothers'):           
            try:
                if mother.get('is_loop'):
                # Loop wavefunction should always be redefined
                    raise KeyError
                leg = wf_dict[(mother.get('number'),False)]
            except KeyError:
                leg = base_objects.Leg({
                    'id': mother.get_pdg_code(),
                    'number': mother.get('number_external'),
                    'state': mother.get('leg_state'),
                    'onshell': None,
                    'loop_line':mother.get('is_loop'),
                    'onshell': None
                    })
                if optimization != 0 and not mother.get('is_loop'):
                    wf_dict[(mother.get('number'),False)] = leg
            legs.append(leg)

        legs.append(lastleg)

        vertex = base_objects.Vertex({
            'id': self.get('interaction_id'),
            'legs': legs})

        return vertex

    def get_color_indices(self):
        """Recursive method to get the color indices corresponding to
        this wavefunction and its mothers."""

        if not self.get('mothers'):
            return []

        color_indices = []

        # Add color indices for all mothers
        for mother in self.get('mothers'):
            # This is where recursion happens
            color_indices.extend(mother.get_color_indices())
        # Add this wf's color index
        color_indices.append(self.get('color_key'))

        return color_indices

    def get_lcutspinletter(self):
        """Returns S,V or F depending on the spin of the mother loop particle.
        Return '' otherwise."""
        
        if self['is_loop'] and not self.get('mothers'):
            if self.get('spin') == 1:
                return 'S'
            if self.get('spin') == 2:
                return 'F'
            if self.get('spin') == 3:
                return 'V'
            else:
                raise MadGraph5Error,'L-cut particle type not supported'
        else:
            return ''

    def get_s_and_t_channels(self, ninitial, mother_leg):
        """Returns two lists of vertices corresponding to the s- and
        t-channels that can be traced from this wavefunction, ordered
        from the outermost s-channel and in/down towards the highest
        number initial state leg. mother_leg corresponds to self but with
        correct leg number = min(final state mothers)."""

        schannels = base_objects.VertexList()
        tchannels = base_objects.VertexList()

        mother_leg = copy.copy(mother_leg)

        # Add vertices for all s-channel mothers
        final_mothers = filter(lambda wf: wf.get('number_external') > ninitial,
                               self.get('mothers'))

        for mother in final_mothers:
            schannels.extend(mother.get_base_vertices({}, optimization = 0))

        # Extract initial state mothers
        init_mothers = filter(lambda wf: wf.get('number_external') <= ninitial,
                              self.get('mothers'))

        assert len(init_mothers) < 3 , \
                   "get_s_and_t_channels can only handle up to 2 initial states"

        if len(init_mothers) == 1:
            # This is an s-channel or t-channel leg, or the initial
            # leg of a decay process. Add vertex and continue stepping
            # down towards external initial state
            legs = base_objects.LegList()
            mothers = final_mothers + init_mothers

            for mother in mothers:
                legs.append(base_objects.Leg({
                    'id': mother.get_pdg_code(),
                    'number': mother.get('number_external'),
                    'state': mother.get('leg_state'),
                    'onshell': mother.get('onshell')
                    }))

            if init_mothers[0].get('number_external') == 1 and \
                   not init_mothers[0].get('leg_state') and \
                   ninitial > 1:
                # If this is t-channel going towards external leg 1,
                # mother_leg is resulting wf
                legs.append(mother_leg)
            else:
                # For decay processes or if init_mother is an s-channel leg
                # or we are going towards external leg 2, mother_leg
                # is one of the mothers (placed next-to-last)
                legs.insert(-1, mother_leg)
                # Need to switch direction of the resulting s-channel
                legs[-1].set('id', init_mothers[0].get_anti_pdg_code())
                
            # Renumber resulting leg according to minimum leg number
            legs[-1].set('number', min([l.get('number') for l in legs[:-1]]))

            vertex = base_objects.Vertex({
                'id': self.get('interaction_id'),
                'legs': legs})

            # Add s- and t-channels from init_mother
            new_mother_leg = legs[-1]
            if init_mothers[0].get('number_external') == 1 and \
                   not init_mothers[0].get('leg_state') and \
                   ninitial > 1:
                # Mother of next vertex is init_mothers[0]
                # (next-to-last in legs)
                new_mother_leg = legs[-2]

            mother_s, tchannels = \
                      init_mothers[0].get_s_and_t_channels(ninitial,
                                                           new_mother_leg)
            if ninitial == 1 or init_mothers[0].get('leg_state') == True:
                # This vertex is s-channel
                schannels.append(vertex)
            elif init_mothers[0].get('number_external') == 1:
                # If init_mothers is going towards external leg 1, add
                # to t-channels, at end
                tchannels.append(vertex)
            else:
                # If init_mothers is going towards external leg 2, add to
                # t-channels, at start
                tchannels.insert(0, vertex)

            schannels.extend(mother_s)

        elif len(init_mothers) == 2:
            # This is a t-channel junction. Start with the leg going
            # towards external particle 1, and then do external
            # particle 2
            init_mothers1 = filter(lambda wf: wf.get('number_external') == 1,
                                   init_mothers)[0]
            init_mothers2 = filter(lambda wf: wf.get('number_external') == 2,
                                   init_mothers)[0]

            # Create vertex
            legs = base_objects.LegList()
            for mother in final_mothers + [init_mothers1, init_mothers2]:
                legs.append(base_objects.Leg({
                    'id': mother.get_pdg_code(),
                    'number': mother.get('number_external'),
                    'state': mother.get('leg_state'),
                    'onshell': mother.get('onshell')
                    }))
            legs.insert(0, mother_leg)

            # Renumber resulting leg according to minimum leg number
            legs[-1].set('number', min([l.get('number') for l in legs[:-1]]))

            vertex = base_objects.Vertex({
                'id': self.get('interaction_id'),
                'legs': legs})

            # Add s- and t-channels going down towards leg 1
            mother_s, tchannels = \
                      init_mothers1.get_s_and_t_channels(ninitial, legs[1])
            schannels.extend(mother_s)

            # Add vertex
            tchannels.append(vertex)

            # Add s- and t-channels going down towards leg 2
            mother_s, mother_t = \
                      init_mothers2.get_s_and_t_channels(ninitial, legs[-1])
            schannels.extend(mother_s)
            tchannels.extend(mother_t)

        # Sort s-channels according to number
        schannels.sort(lambda x1,x2: x2.get('legs')[-1].get('number') - \
                       x1.get('legs')[-1].get('number'))

        return schannels, tchannels

    def get_conjugate_index(self):
        """Return the index of the particle that should be conjugated."""

        if not any([(wf.get('fermionflow') < 0 or wf.is_majorana()) for wf in \
                    self.get('mothers')]) and \
                    (not self.get('interaction_id') or \
                    self.get('fermionflow') >= 0):
            return ()
        
        # Pick out first sorted mothers, then fermions
        mothers, self_index = \
                      self.get('mothers').sort_by_pdg_codes(self.get('pdg_codes'),
                                                            self.get_anti_pdg_code())
        fermions = HelasWavefunctionList([wf for wf in mothers if wf.is_fermion()])

        # Insert this wavefunction in list (in the right place)
        if self.is_fermion():
            me = copy.copy(self)
            # Flip incoming/outgoing to make me equivalent to mother
            # as needed by majorana_conjugates
            me.set('state', [state for state in ['incoming', 'outgoing'] \
                             if state != me.get('state')][0])
            fermions.insert(self_index, me)

        # Initialize indices with indices due to Majoranas with wrong order
        indices = fermions.majorana_conjugates()

        # Check for fermions with negative fermion flow
        for i in range(0,len(fermions), 2):
            if fermions[i].get('fermionflow') < 0 or \
               fermions[i+1].get('fermionflow') < 0:
                indices.append(i/2 + 1)

        return tuple(sorted(indices))

    def get_vertex_leg_numbers(self):
        """Get a list of the number of legs in vertices in this diagram"""

        if not self.get('mothers'):
            return []

        vertex_leg_numbers = [len(self.get('mothers')) + 1]
        for mother in self.get('mothers'):
            vertex_leg_numbers.extend(mother.get_vertex_leg_numbers())

        return vertex_leg_numbers

    # Overloaded operators

    def __eq__(self, other):
        """Overloading the equality operator, to make comparison easy
        when checking if wavefunction is already written, or when
        checking for identical processes. Note that the number for
        this wavefunction, the pdg code, and the interaction id are
        irrelevant, while the numbers for the mothers are important.
        """

        if not isinstance(other, HelasWavefunction):
            return False

        # Check relevant directly defined properties
        if self['number_external'] != other['number_external'] or \
           self['fermionflow'] != other['fermionflow'] or \
           self['color_key'] != other['color_key'] or \
           self['lorentz'] != other['lorentz'] or \
           self['coupling'] != other['coupling'] or \
           self['state'] != other['state'] or \
           self['onshell'] != other['onshell'] or \
           self.get('spin') != other.get('spin') or \
           self.get('self_antipart') != other.get('self_antipart') or \
           self.get('mass') != other.get('mass') or \
           self.get('width') != other.get('width') or \
           self.get('color') != other.get('color') or \
           self['decay'] != other['decay'] or \
           self['decay'] and self['particle'] != other['particle']:
            return False

        # Check that mothers have the same numbers (only relevant info)
        return sorted([mother['number'] for mother in self['mothers']]) == \
               sorted([mother['number'] for mother in other['mothers']])

    def __ne__(self, other):
        """Overloading the nonequality operator, to make comparison easy"""
        return not self.__eq__(other)

#===============================================================================
# HelasWavefunctionList
#===============================================================================
class HelasWavefunctionList(base_objects.PhysicsObjectList):
    """List of HelasWavefunction objects. This class has the routine
    check_and_fix_fermion_flow, which checks for fermion flow clashes
    among the mothers of an amplitude or wavefunction.
    """

    def is_valid_element(self, obj):
        """Test if object obj is a valid HelasWavefunction for the list."""

        return isinstance(obj, HelasWavefunction)

    # Helper functions

    def to_array(self):
        return array.array('i', [w['number'] for w in self])

    def check_and_fix_fermion_flow(self,
                                   wavefunctions,
                                   diagram_wavefunctions,
                                   external_wavefunctions,
                                   my_wf,
                                   wf_number,
                                   force_flip_flow=False,
                                   number_to_wavefunctions=[]):
        """Check for clashing fermion flow (N(incoming) !=
        N(outgoing)). If found, we need to trace back through the
        mother structure (only looking at fermions), until we find a
        Majorana fermion. Then flip fermion flow along this line all
        the way from the initial clash to the external fermion (in the
        right way, see check_majorana_and_flip_flow), and consider an
        incoming particle with fermionflow -1 as outgoing (and vice
        versa). Continue until we have N(incoming) = N(outgoing).
        
        Since the wavefunction number might get updated, return new
        wavefunction number.
        """

        # Clash is defined by whether any of the fermion lines are clashing
        fermion_mother = None

        # Keep track of clashing fermion wavefunctions
        clashes = []
        
        # First check the fermion mother on the same fermion line
        if my_wf and my_wf.is_fermion():
            fermion_mother = my_wf.find_mother_fermion()
            if my_wf.get_with_flow('state') != \
                   fermion_mother.get_with_flow('state'):
                clashes.append([fermion_mother])

        # Now check all other fermions
        other_fermions = [w for w in self if \
                          w.is_fermion() and w != fermion_mother]

        for iferm in range(0, len(other_fermions), 2):
            if other_fermions[iferm].get_with_flow('state') == \
               other_fermions[iferm+1].get_with_flow('state'):
                clashes.append([other_fermions[iferm],
                                other_fermions[iferm+1]])

        if not clashes:
            return wf_number

        # If any of the mothers have negative fermionflow, we need to
        # take this mother first.
        for clash in clashes:
            neg_fermionflow_mothers = [m for m in clash if \
                                       m.get('fermionflow') < 0]

            if not neg_fermionflow_mothers:
                neg_fermionflow_mothers = clash

            for mother in neg_fermionflow_mothers:

                # Call recursive function to check for Majorana fermions
                # and flip fermionflow if found

                found_majorana = False
                state_before = mother.get_with_flow('state')
                new_mother, wf_number = mother.check_majorana_and_flip_flow(\
                                                    found_majorana,
                                                    wavefunctions,
                                                    diagram_wavefunctions,
                                                    external_wavefunctions,
                                                    wf_number,
                                                    force_flip_flow,
                                                    number_to_wavefunctions)

                if new_mother.get_with_flow('state') == state_before:
                    # Fermion flow was not flipped, try next mother
                    continue

                # Replace old mother with new mother
                mother_index = self.index(mother)
                self[self.index(mother)] = new_mother
                clash_index = clash.index(mother)
                clash[clash.index(mother)] = new_mother

                # Fermion flow was flipped, abort loop
                break
            
            if len(clash) == 1 and clash[0].get_with_flow('state') != \
                   my_wf.get_with_flow('state') or \
                   len(clash) == 2 and clash[0].get_with_flow('state') == \
                   clash[1].get_with_flow('state'):
                # No Majorana fermion in any relevant legs - try again,
                # but simply use the first relevant leg
                force_flip_flow = True
                wf_number = self.check_and_fix_fermion_flow(\
                                       wavefunctions,
                                       diagram_wavefunctions,
                                       external_wavefunctions,
                                       my_wf,
                                       wf_number,
                                       force_flip_flow,
                                       number_to_wavefunctions)
                # Already ran for all clashes, abort loop
                break

        return wf_number

    def insert_own_mothers(self):
        """Recursively go through a wavefunction list and insert the
        mothers of all wavefunctions, return the result.
        Assumes that all wavefunctions have unique numbers."""

        res = copy.copy(self)
        # Recursively build up res
        for wf in self:
            index = res.index(wf)
            res = res[:index] + wf.get('mothers').insert_own_mothers() \
                  + res[index:]

        # Make sure no wavefunctions occur twice, by removing doublets
        # from the back
        i = len(res) - 1
        while res[:i]:
            if res[i].get('number') in [w.get('number') for w in res[:i]]:
                res.pop(i)
            i = i - 1

        return res

    def sort_by_pdg_codes(self, pdg_codes, my_pdg_code = 0):
        """Sort this HelasWavefunctionList according to the cyclic
        order of the pdg codes given. my_pdg_code is the pdg code of
        the daughter wavefunction (or 0 if daughter is amplitude)."""

        if not pdg_codes:
            return self, 0

        pdg_codes = copy.copy(pdg_codes)

        # Remove the argument wavefunction code from pdg_codes

        my_index = -1
        if my_pdg_code:
            # Remember index of my code
            my_index = pdg_codes.index(my_pdg_code)
            pdg_codes.pop(my_index)
        
        mothers = copy.copy(self)
        # Sort according to interaction pdg codes

        mother_codes = [ wf.get_pdg_code() for wf \
                         in mothers ]

        if pdg_codes == mother_codes:
            # Already sorted - skip sort below
            return mothers, my_index

        sorted_mothers = []
        for i, code in enumerate(pdg_codes):
            index = mother_codes.index(code)
            mother_codes.pop(index)
            mother = mothers.pop(index)
            sorted_mothers.append(mother)

        if mothers:
            raise base_objects.PhysicsObject.PhysicsObjectError

        return HelasWavefunctionList(sorted_mothers), my_index

    def majorana_conjugates(self):
        """Returns a list [1,2,...] of fermion lines that need
         conjugate wfs due to wrong order of I/O Majorana particles
         compared to interaction order (or empty list if no Majorana
         particles).  This is crucial if the Lorentz structure depends
         on the direction of the Majorana particles, as in MSSM with
         goldstinos."""

        if len([m for m in self if m.is_majorana()]) < 2:
            return []

        conjugates = []
        
        # Check if the order for Majorana fermions is correct
        for i in range(0, len(self), 2):
            if self[i].is_majorana() and self[i+1].is_majorana() \
                   and self[i].get_pdg_code() != \
                   self[i+1].get_pdg_code():
                # Check if mother I/O order is correct (IO)
                if self[i].get_spin_state_number() > 0 and \
                   self[i + 1].get_spin_state_number() < 0:
                    # Order is wrong, we need a conjugate here
                    conjugates.append(True)
                else:
                    conjugates.append(False)
            elif self[i].is_fermion():
                # For non-Majorana case, always False
                conjugates.append(False)

        # Return list 1,2,... for which indices are needed
        conjugates = [i+1 for (i,c) in enumerate(conjugates) if c]

        return conjugates

    @staticmethod
    def extract_wavefunctions(mothers):
        """Recursively extract the wavefunctions from mothers of mothers"""

        wavefunctions = copy.copy(mothers)
        for wf in mothers:
            wavefunctions.extend(HelasWavefunctionList.\
                                 extract_wavefunctions(wf.get('mothers')))

        return wavefunctions

#===============================================================================
# HelasAmplitude
#===============================================================================
class HelasAmplitude(base_objects.PhysicsObject):
    """HelasAmplitude object, has the information necessary for
    writing a call to a HELAS amplitude routine:a list of mother wavefunctions,
    interaction id, amplitude number
    """

    def default_setup(self):
        """Default values for all properties"""

        # Properties related to the interaction generating the propagator
        self['interaction_id'] = 0
        # Base for born amplitude, the 'type' argument for the CT-vertices
        # and 'loop' for the HelasAmplitudes in a LoopHelasAmplitude.
        self['type'] = 'base'
        self['pdg_codes'] = []
        self['orders'] = {}
        self['inter_color'] = None
        self['lorentz'] = []
        self['coupling'] = ['none']
        # The Lorentz and color index used in this amplitude
        self['color_key'] = 0
        # Properties relating to the vertex
        self['number'] = 0
        self['fermionfactor'] = 0
        self['color_indices'] = []
        self['mothers'] = HelasWavefunctionList()
        # conjugate_indices is a list [1,2,...] with fermion lines
        # that need conjugates. Default is "None"
        self['conjugate_indices'] = None

    # Customized constructor
    def __init__(self, *arguments):
        """Allow generating a HelasAmplitude from a Vertex
        """

        if len(arguments) > 1:
            if isinstance(arguments[0], base_objects.Vertex) and \
               isinstance(arguments[1], base_objects.Model):
                super(HelasAmplitude, self).__init__()
                self.set('interaction_id',
                         arguments[0].get('id'), arguments[1])
        elif arguments:
            super(HelasAmplitude, self).__init__(arguments[0])
        else:
            super(HelasAmplitude, self).__init__()

    def filter(self, name, value):
        """Filter for valid property values."""

        if name == 'interaction_id':
            if not isinstance(value, int):
                raise self.PhysicsObjectError, \
                        "%s is not a valid integer for interaction id" % \
                        str(value)

        if name == 'pdg_codes':
            #Should be a list of integers
            if not isinstance(value, list):
                raise self.PhysicsObjectError, \
                        "%s is not a valid list of integers" % str(value)
            for mystr in value:
                if not isinstance(mystr, int):
                    raise self.PhysicsObjectError, \
                        "%s is not a valid integer" % str(mystr)

        if name == 'orders':
            #Should be a dict with valid order names ask keys and int as values
            if not isinstance(value, dict):
                raise self.PhysicsObjectError, \
                        "%s is not a valid dict for coupling orders" % \
                                                                    str(value)
            for order in value.keys():
                if not isinstance(order, str):
                    raise self.PhysicsObjectError, \
                        "%s is not a valid string" % str(order)
                if not isinstance(value[order], int):
                    raise self.PhysicsObjectError, \
                        "%s is not a valid integer" % str(value[order])

        if name == 'inter_color':
            # Should be None or a color string
            if value and not isinstance(value, color.ColorString):
                    raise self.PhysicsObjectError, \
                            "%s is not a valid Color String" % str(value)

        if name == 'lorentz':
            #Should be a list of string
            if not isinstance(value, list):
                    raise self.PhysicsObjectError, \
                        "%s is not a valid list of string" % str(value)
            for name in value:
                if not isinstance(name, str):
                    raise self.PhysicsObjectError, \
                        "%s doesn't contain only string" % str(value)
                        
        if name == 'coupling':
            #Should be a list of string
            if not isinstance(value, list):
                raise self.PhysicsObjectError, \
                      "%s is not a valid coupling (list of string)" % str(value)
            
            for name in value:
                if not isinstance(name, str):
                    raise self.PhysicsObjectError, \
                        "%s doesn't contain only string" % str(value)
            if not len(value):
                raise self.PhysicsObjectError, \
                                      'coupling should have at least one value'

        if name == 'color_key':
            if value and not isinstance(value, int):
                raise self.PhysicsObjectError, \
                      "%s is not a valid integer" % str(value)

        if name == 'number':
            if not isinstance(value, int):
                raise self.PhysicsObjectError, \
                        "%s is not a valid integer for amplitude number" % \
                        str(value)

        if name == 'fermionfactor':
            if not isinstance(value, int):
                raise self.PhysicsObjectError, \
                        "%s is not a valid integer for fermionfactor" % \
                        str(value)
            if not value in [-1, 0, 1]:
                raise self.PhysicsObjectError, \
                        "%s is not a valid fermion factor (-1, 0 or 1)" % \
                        str(value)

        if name == 'color_indices':
            #Should be a list of integers
            if not isinstance(value, list):
                raise self.PhysicsObjectError, \
                        "%s is not a valid list of integers" % str(value)
            for mystr in value:
                if not isinstance(mystr, int):
                    raise self.PhysicsObjectError, \
                        "%s is not a valid integer" % str(mystr)

        if name == 'mothers':
            if not isinstance(value, HelasWavefunctionList):
                raise self.PhysicsObjectError, \
                      "%s is not a valid list of mothers for amplitude" % \
                      str(value)

        if name == 'conjugate_indices':
            if not isinstance(value, tuple) and value != None:
                raise self.PhysicsObjectError, \
                        "%s is not a valid tuple" % str(value) + \
                        " for conjugate_indices"

        return True

    def __str__(self):
        """ practicle way to represent an HelasAmplitude"""
        
        mystr = '{\n'
        for prop in self.get_sorted_keys():
            if isinstance(self[prop], str):
                mystr = mystr + '    \'' + prop + '\': \'' + \
                        self[prop] + '\',\n'
            elif isinstance(self[prop], float):
                mystr = mystr + '    \'' + prop + '\': %.2f,\n' % self[prop]
            elif isinstance(self[prop], int):
                mystr = mystr + '    \'' + prop + '\': %s,\n' % self[prop]                
            elif prop != 'mothers':
                mystr = mystr + '    \'' + prop + '\': ' + \
                       str(self[prop]) + ',\n'
            else:
                info = [m.get('pdg_code') for m in self['mothers']]
                mystr += '    \'%s\': %s,\n' % (prop, info) 
                
        mystr = mystr.rstrip(',\n')
        mystr = mystr + '\n}'

        return mystr

    # Enhanced get function
    def get(self, name):
        """Get the value of the property name."""

        if name == 'fermionfactor' and not self[name]:
            self.calculate_fermionfactor()

        # Set conjugate_indices if it's not already set
        if name == 'conjugate_indices' and self[name] == None:
            self['conjugate_indices'] = self.get_conjugate_index()

        return super(HelasAmplitude, self).get(name)

    # Enhanced set function, where we can append a model

    def set(self, *arguments):
        """When setting interaction_id, if model is given (in tuple),
        set all other interaction properties. When setting pdg_code,
        if model is given, set all other particle properties."""

        assert len(arguments) > 1, "Too few arguments for set"

        name = arguments[0]
        value = arguments[1]

        if len(arguments) > 2 and \
               isinstance(value, int) and \
               isinstance(arguments[2], base_objects.Model):
            if name == 'interaction_id':
                self.set('interaction_id', value)
                if value > 0:
                    inter = arguments[2].get('interaction_dict')[value]
                    self.set('pdg_codes',
                             [part.get_pdg_code() for part in \
                              inter.get('particles')])
                    self.set('orders', inter.get('orders'))
                    # Note that the following values might change, if
                    # the relevant color/lorentz/coupling is not index 0
                    if inter.get('type'):
                        self.set('type', inter.get('type'))
                    if inter.get('color'):
                        self.set('inter_color', inter.get('color')[0])
                    if inter.get('lorentz'):
                        self.set('lorentz', [inter.get('lorentz')[0]])
                    if inter.get('couplings'):
                        self.set('coupling', [inter.get('couplings').values()[0]])
                return True
            else:
                raise self.PhysicsObjectError, \
                      "%s not allowed name for 3-argument set", name
        else:
            return super(HelasAmplitude, self).set(name, value)

    def get_sorted_keys(self):
        """Return particle property names as a nicely sorted list."""

        return ['interaction_id', 'pdg_codes', 'orders', 'inter_color', 
                'lorentz', 'coupling', 'color_key', 'number', 'color_indices',
                'fermionfactor', 'mothers']

    # Helper functions

    def check_and_fix_fermion_flow(self,
                                   wavefunctions,
                                   diagram_wavefunctions,
                                   external_wavefunctions,
                                   wf_number):
        """Check for clashing fermion flow (N(incoming) !=
        N(outgoing)) in mothers. For documentation, check
        HelasWavefunction.check_and_fix_fermion_flow.
        """

        self.set('mothers', self.get('mothers').sort_by_pdg_codes(\
            self.get('pdg_codes'), 0)[0])
                 
        return self.get('mothers').check_and_fix_fermion_flow(\
                                   wavefunctions,
                                   diagram_wavefunctions,
                                   external_wavefunctions,
                                   None,
                                   wf_number)


    def needs_hermitian_conjugate(self):
        """Returns true if any of the mothers have negative
        fermionflow"""

        return self.get('conjugate_indices') != ()

    def get_epsilon_order(self):
        """Based on the type of the amplitude, determines to which epsilon
        order it contributes"""
        
        if '1eps' in self['type']:
            return 1
        elif '2eps' in self['type']:
            return 2
        else:
            return 0

    def get_call_key(self):
        """Generate the (spin, state) tuples used as key for the helas call
        dictionaries in HelasModel"""

        res = []
        for mother in self.get('mothers'):
            res.append(mother.get_spin_state_number())

        # Sort according to spin and flow direction
        res.sort()

        # The call is different depending on the type of vertex. 
        # For example, base would give AMP(%d), R2 would give AMPL(0,%d)
        # and a single pole UV counter-term would give AMPL(1,%d).
        # Also for loop amplitudes, one must have the tag 'loop'
        if self['type']!='base':
            res.append(self['type'])

        # Check if we need to append a charge conjugation flag
        if self.needs_hermitian_conjugate():
            res.append(self.get('conjugate_indices'))

        return (tuple(res), tuple(self.get('lorentz')))

    def calculate_fermionfactor(self):
        """Calculate the fermion factor for the diagram corresponding
        to this amplitude"""

        # Pick out fermion mothers
        fermions = [wf for wf in self.get('mothers') if wf.is_fermion()]

        # Pick out bosons
        bosons = filter(lambda wf: wf.is_boson(), self.get('mothers'))

        fermion_number_list = []

        # If there are fermion line pairs, append them as
        # [NI,NO,n1,n2,...]
        fermion_numbers = [f.get_fermion_order() for f in fermions]
        for iferm in range(0, len(fermion_numbers), 2):
            fermion_number_list.append(fermion_numbers[iferm][0])
            fermion_number_list.append(fermion_numbers[iferm+1][0])
            fermion_number_list.extend(fermion_numbers[iferm][1])
            fermion_number_list.extend(fermion_numbers[iferm+1][1])

        for boson in bosons:
            # Bosons return a list [n1,n2,...]
            fermion_number_list.extend(boson.get_fermion_order())

        self['fermionfactor'] = \
                         HelasAmplitude.sign_flips_to_order(fermion_number_list)

    @staticmethod
    def sign_flips_to_order(fermions):
        """Gives the sign corresponding to the number of flips needed
        to place the fermion numbers in order"""

        # Perform bubble sort on the fermions, and keep track of
        # the number of flips that are needed

        nflips = 0

        for i in range(len(fermions) - 1):
            for j in range(i + 1, len(fermions)):
                if fermions[j] < fermions[i]:
                    fermions[i], fermions[j] = fermions[j], fermions[i]
                    nflips = nflips + 1

        return (-1) ** nflips

    def get_base_diagram(self, wf_dict, vx_list = [], optimization = 1):
        """Return the base_objects.Diagram which corresponds to this
        amplitude, using a recursive method for the wavefunctions."""

        vertices = base_objects.VertexList()

        # Add vertices for all mothers
        for mother in self.get('mothers'):
            vertices.extend(mother.get_base_vertices(wf_dict, vx_list,
                                                     optimization))
        # Generate last vertex
        vertex = self.get_base_vertex(wf_dict, vx_list, optimization)

        vertices.append(vertex)

        return base_objects.Diagram({'vertices': vertices})

    def get_base_vertex(self, wf_dict, vx_list = [], optimization = 1):
        """Get a base_objects.Vertex corresponding to this amplitude."""
                
        # Generate last vertex
        legs = base_objects.LegList()
        for mother in self.get('mothers'):
            try:
                if mother.get('is_loop'):
                    # Loop wavefunction should always be redefined
                    raise KeyError
                leg = wf_dict[(mother.get('number'),False)]
            except KeyError:
                leg = base_objects.Leg({
                    'id': mother.get_pdg_code(),
                    'number': mother.get('number_external'),
                    'state': mother.get('leg_state'),
                    'onshell': None,
                    'loop_line':mother.get('is_loop')
                    })
                if optimization != 0 and not mother.get('is_loop'):
                    wf_dict[(mother.get('number'),False)] = leg
            legs.append(leg)

        return base_objects.Vertex({
            'id': self.get('interaction_id'),
            'legs': legs})

    def get_s_and_t_channels(self, ninitial, new_pdg):
        """Returns two lists of vertices corresponding to the s- and
        t-channels of this amplitude/diagram, ordered from the outermost
        s-channel and in/down towards the highest number initial state
        leg."""

        schannels = base_objects.VertexList()
        tchannels = base_objects.VertexList()

        # Add vertices for all s-channel mothers
        final_mothers = filter(lambda wf: wf.get('number_external') > ninitial,
                               self.get('mothers'))

        for mother in final_mothers:
            schannels.extend(mother.get_base_vertices({}, optimization = 0))

        # Extract initial state mothers
        init_mothers = filter(lambda wf: wf.get('number_external') <= ninitial,
                              self.get('mothers'))

        if len(init_mothers) > 2:
            raise self.PhysicsObjectError, \
                  "get_s_and_t_channels can only handle up to 2 initial states"

        if len(init_mothers) == 1:
            # This is an s-channel leg, or the first vertex in a decay
            # process. Add vertex and start stepping down towards
            # initial state

            # Create vertex
            legs = base_objects.LegList()
            for mother in final_mothers + init_mothers:
                legs.append(base_objects.Leg({
                    'id': mother.get_pdg_code(),
                    'number': mother.get('number_external'),
                    'state': mother.get('leg_state'),
                    'onshell': mother.get('onshell')
                    }))

            # Renumber resulting leg according to minimum leg number
            legs[-1].set('number', min([l.get('number') for l in legs[:-1]]))
            # Change direction of init_mother
            legs[-1].set('id', init_mothers[0].get_anti_pdg_code())

            # Add vertex to s-channels
            schannels.append(base_objects.Vertex({
                'id': self.get('interaction_id'),
                'legs': legs}))

            # Add s- and t-channels from further down
            mother_s, tchannels = init_mothers[0].\
                                  get_s_and_t_channels(ninitial, legs[-1])

            schannels.extend(mother_s)
        else:
            # This is a t-channel leg. Start with the leg going
            # towards external particle 1, and then do external
            # particle 2
            init_mothers1 = filter(lambda wf: wf.get('number_external') == 1,
                                   init_mothers)[0]
            init_mothers2 = filter(lambda wf: wf.get('number_external') == 2,
                                   init_mothers)[0]

            # Create vertex
            legs = base_objects.LegList()
            for mother in final_mothers + [init_mothers1] + [init_mothers2]:
                legs.append(base_objects.Leg({
                    'id': mother.get_pdg_code(),
                    'number': mother.get('number_external'),
                    'state': mother.get('leg_state'),
                    'onshell': mother.get('onshell')
                    }))
            # Renumber resulting leg according to minimum leg number
            legs[-1].set('number', min([l.get('number') for l in legs[:-1]]))

            vertex = base_objects.Vertex({
                'id': self.get('interaction_id'),
                'legs': legs})

            # Add s- and t-channels going down towards leg 1
            mother_s, tchannels = \
                      init_mothers1.get_s_and_t_channels(ninitial, legs[-2])

            schannels.extend(mother_s)

            # Add vertex to t-channels
            tchannels.append(vertex)

            # Add s- and t-channels going down towards leg 2
            mother_s, mother_t = \
                      init_mothers2.get_s_and_t_channels(ninitial, legs[-1])
            schannels.extend(mother_s)
            tchannels.extend(mother_t)

        # Sort s-channels according to number
        schannels.sort(lambda x1,x2: x2.get('legs')[-1].get('number') - \
                       x1.get('legs')[-1].get('number'))

        # Split up multiparticle vertices using fake s-channel propagators
        multischannels = [(i, v) for (i, v) in enumerate(schannels) \
                          if len(v.get('legs')) > 3]
        multitchannels = [(i, v) for (i, v) in enumerate(tchannels) \
                          if len(v.get('legs')) > 3]
        
        increase = 0
        for channel in multischannels + multitchannels:
            newschannels = []
            vertex = channel[1]
            while len(vertex.get('legs')) > 3:
                # Pop the first two legs and create a new
                # s-channel from them
                popped_legs = \
                           base_objects.LegList([vertex.get('legs').pop(0) \
                                                    for i in [0,1]])
                popped_legs.append(base_objects.Leg({\
                    'id': new_pdg,
                    'number': min([l.get('number') for l in popped_legs]),
                    'state': True,
                    'onshell': None}))

                new_vertex = base_objects.Vertex({
                    'id': vertex.get('id'),
                    'legs': popped_legs})

                # Insert the new s-channel before this vertex
                if channel in multischannels:
                    schannels.insert(channel[0]+increase, new_vertex)
                    # Account for previous insertions
                    increase += 1
                else:
                    schannels.append(new_vertex)
                legs = vertex.get('legs')
                # Insert the new s-channel into vertex
                legs.insert(0, copy.copy(popped_legs[-1]))
                # Renumber resulting leg according to minimum leg number
                legs[-1].set('number', min([l.get('number') for l in legs[:-1]]))

        # Finally go through all vertices, sort the legs and replace
        # leg number with propagator number -1, -2, ...
        number_dict = {}
        nprop = 0
        for vertex in schannels + tchannels:
            # Sort the legs
            legs = vertex.get('legs')[:-1]
            if vertex in schannels:
                legs.sort(lambda l1, l2: l2.get('number') - \
                          l1.get('number'))
            else:
                legs.sort(lambda l1, l2: l1.get('number') - \
                          l2.get('number'))
            for leg in legs:
                try:
                    leg.set('number', number_dict[leg.get('number')])
                except KeyError:
                    pass
            nprop = nprop - 1
            last_leg = vertex.get('legs')[-1]
            number_dict[last_leg.get('number')] = nprop
            last_leg.set('number', nprop)
            legs.append(last_leg)
            vertex.set('legs', base_objects.LegList(legs))

        return schannels, tchannels

    def get_color_indices(self):
        """Get the color indices corresponding to
        this amplitude and its mothers, using a recursive function."""

        if not self.get('mothers'):
            return []

        color_indices = []

        # Add color indices for all mothers
        for mother in self.get('mothers'):
            # This is where recursion happens
            color_indices.extend(mother.get_color_indices())

        # Add this amp's color index
        if self.get('interaction_id'):
            color_indices.append(self.get('color_key'))

        return color_indices

    def find_outgoing_number(self):
        """Return 0. Needed to treat HelasAmplitudes and
        HelasWavefunctions on same footing."""

        return 0

    def get_conjugate_index(self):
        """Return the index of the particle that should be conjugated."""

        if not any([(wf.get('fermionflow') < 0 or wf.is_majorana()) for wf in \
                    self.get('mothers')]):
            return ()
        
        # Pick out first sorted mothers, then fermions
        mothers, self_index = \
                      self.get('mothers').sort_by_pdg_codes(self.get('pdg_codes'))
        fermions = HelasWavefunctionList([wf for wf in mothers if wf.is_fermion()])

        # Initialize indices with indices due to Majoranas with wrong order
        indices = fermions.majorana_conjugates()

        # Check for fermions with negative fermion flow
        for i in range(0,len(fermions), 2):
            if fermions[i].get('fermionflow') < 0 or \
               fermions[i+1].get('fermionflow') < 0:
                indices.append(i/2 + 1)
                
        return tuple(sorted(indices))

    def get_vertex_leg_numbers(self):
        """Get a list of the number of legs in vertices in this diagram"""

        vertex_leg_numbers = [len(self.get('mothers'))]
        for mother in self.get('mothers'):
            vertex_leg_numbers.extend(mother.get_vertex_leg_numbers())

        return vertex_leg_numbers

    def set_coupling_color_factor(self):
        """Check if there is a mismatch between order of fermions
        w.r.t. color"""
        mothers = self.get('mothers')

        # Sort mothers according to pdg codes if fermions with indentical
        # color but not identical pdg code. Needed for antisymmetric
        # color eps^{ijk}.
        for imo in range(len(mothers)-1):
            if mothers[imo].get('color') != 1 and \
               mothers[imo].is_fermion() and \
               mothers[imo].get('color') == mothers[imo+1].get('color') and \
               mothers[imo].get('spin') == mothers[imo+1].get('spin') and \
               mothers[imo].get('pdg_code') != mothers[imo+1].get('pdg_code'):
                mothers, my_index = \
                         mothers.sort_by_pdg_codes(self.get('pdg_codes'))
                break

        if mothers != self.get('mothers'):
            # We have mismatch between fermion order for color and lorentz
            self.set('coupling', '-'+self.get('coupling'))

    # Comparison between different amplitudes, to allow check for
    # identical processes. Note that we are then not interested in
    # interaction id, but in all other properties.

    def __eq__(self, other):
        """Comparison between different amplitudes, to allow check for
        identical processes.
        """

        if not isinstance(other, HelasAmplitude):
            return False

        # Check relevant directly defined properties
        if self['lorentz'] != other['lorentz'] or \
           self['coupling'] != other['coupling'] or \
           self['number'] != other['number']:
            return False

        # Check that mothers have the same numbers (only relevant info)
        return sorted([mother['number'] for mother in self['mothers']]) == \
               sorted([mother['number'] for mother in other['mothers']])

    def __ne__(self, other):
        """Overloading the nonequality operator, to make comparison easy"""
        return not self.__eq__(other)

#===============================================================================
# HelasAmplitudeList
#===============================================================================
class HelasAmplitudeList(base_objects.PhysicsObjectList):
    """List of HelasAmplitude objects
    """

    def is_valid_element(self, obj):
        """Test if object obj is a valid HelasAmplitude for the list."""

        return isinstance(obj, HelasAmplitude)


#===============================================================================
# HelasDiagram
#===============================================================================
class HelasDiagram(base_objects.PhysicsObject):
    """HelasDiagram: list of HelasWavefunctions and a HelasAmplitude,
    plus the fermion factor associated with the corresponding diagram.
    """

    def default_setup(self):
        """Default values for all properties"""

        self['wavefunctions'] = HelasWavefunctionList()
        # One diagram can have several amplitudes, if there are
        # different Lorentz or color structures associated with this
        # diagram
        self['amplitudes'] = HelasAmplitudeList()
        self['number'] = 0

    def filter(self, name, value):
        """Filter for valid diagram property values."""

        if name == 'wavefunctions':
            if not isinstance(value, HelasWavefunctionList):
                raise self.PhysicsObjectError, \
                        "%s is not a valid HelasWavefunctionList object" % \
                        str(value)
        if name == 'amplitudes':
            if not isinstance(value, HelasAmplitudeList):
                raise self.PhysicsObjectError, \
                        "%s is not a valid HelasAmplitudeList object" % \
                        str(value)

        return True

    def get_sorted_keys(self):
        """Return particle property names as a nicely sorted list."""

        return ['wavefunctions', 'amplitudes']

    def calculate_orders(self):
        """Calculate the actual coupling orders of this diagram"""

        wavefunctions = HelasWavefunctionList.extract_wavefunctions(\
            self.get('amplitudes')[0].get('mothers'))

        coupling_orders = {}
        for wf in wavefunctions + [self.get('amplitudes')[0]]:
            if not wf.get('orders'): continue
            for order in wf.get('orders').keys():
                try:
                    coupling_orders[order] += wf.get('orders')[order]
                except:
                    coupling_orders[order] = wf.get('orders')[order]

        return coupling_orders

    def get_vertex_leg_numbers(self):
        """Get a list of the number of legs in vertices in this diagram"""

        return self.get('amplitudes')[0].get_vertex_leg_numbers()

    def get_regular_amplitudes(self):
        """ For regular HelasDiagrams, it is simply all amplitudes.
        It is overloaded in LoopHelasDiagram"""
        
        return self['amplitudes']

#===============================================================================
# HelasDiagramList
#===============================================================================
class HelasDiagramList(base_objects.PhysicsObjectList):
    """List of HelasDiagram objects
    """

    def is_valid_element(self, obj):
        """Test if object obj is a valid HelasDiagram for the list."""

        return isinstance(obj, HelasDiagram)

#===============================================================================
# HelasMatrixElement
#===============================================================================
class HelasMatrixElement(base_objects.PhysicsObject):
    """HelasMatrixElement: list of processes with identical Helas
    calls, and the list of HelasDiagrams associated with the processes.

    If initiated with an Amplitude, HelasMatrixElement calls
    generate_helas_diagrams, which goes through the diagrams of the
    Amplitude and generates the corresponding Helas calls, taking into
    account possible fermion flow clashes due to Majorana
    particles. The optional optimization argument determines whether
    optimization is used (optimization = 1, default), for maximum
    recycling of wavefunctions, or no optimization (optimization = 0)
    when each diagram is written independently of all previous
    diagrams (this is useful for running with restricted memory,
    e.g. on a GPU). For processes with many diagrams, the total number
    or wavefunctions after optimization is ~15% of the number of
    amplitudes (diagrams).

    By default, it will also generate the color information (color
    basis and color matrix) corresponding to the Amplitude.
    """

    def default_setup(self):
        """Default values for all properties"""

        self['processes'] = base_objects.ProcessList()
        self['diagrams'] = HelasDiagramList()
        self['identical_particle_factor'] = 0
        self['color_basis'] = color_amp.ColorBasis()
        self['color_matrix'] = color_amp.ColorMatrix(color_amp.ColorBasis())
        # base_amplitude is the Amplitude to be used in color
        # generation, drawing etc. For decay chain processes, this is
        # the Amplitude which corresponds to the combined process.
        self['base_amplitude'] = None
        # has_mirror_process is True if the same process but with the
        # two incoming particles interchanged has been generated
        self['has_mirror_process'] = False

    def filter(self, name, value):
        """Filter for valid diagram property values."""

        if name == 'processes':
            if not isinstance(value, base_objects.ProcessList):
                raise self.PhysicsObjectError, \
                        "%s is not a valid ProcessList object" % str(value)
        if name == 'diagrams':
            if not isinstance(value, HelasDiagramList):
                raise self.PhysicsObjectError, \
                        "%s is not a valid HelasDiagramList object" % str(value)
        if name == 'identical_particle_factor':
            if not isinstance(value, int):
                raise self.PhysicsObjectError, \
                        "%s is not a valid int object" % str(value)
        if name == 'color_basis':
            if not isinstance(value, color_amp.ColorBasis):
                raise self.PhysicsObjectError, \
                        "%s is not a valid ColorBasis object" % str(value)
        if name == 'color_matrix':
            if not isinstance(value, color_amp.ColorMatrix):
                raise self.PhysicsObjectError, \
                        "%s is not a valid ColorMatrix object" % str(value)
        if name == 'base_amplitude':
            if value != None and not \
                   isinstance(value, diagram_generation.Amplitude):
                raise self.PhysicsObjectError, \
                        "%s is not a valid Amplitude object" % str(value)
        if name == 'has_mirror_process':
            if not isinstance(value, bool):
                raise self.PhysicsObjectError, \
                        "%s is not a valid boolean" % str(value)
        return True

    def get_sorted_keys(self):
        """Return particle property names as a nicely sorted list."""

        return ['processes', 'identical_particle_factor',
                'diagrams', 'color_basis', 'color_matrix',
                'base_amplitude', 'has_mirror_process']

    # Enhanced get function
    def get(self, name):
        """Get the value of the property name."""

        if name == 'base_amplitude' and not self[name]:
            self['base_amplitude'] = self.get_base_amplitude()

        return super(HelasMatrixElement, self).get(name)

    # Customized constructor
    def __init__(self, amplitude=None, optimization=1,
                 decay_ids=[], gen_color=True):
        """Constructor for the HelasMatrixElement. In particular allows
        generating a HelasMatrixElement from an Amplitude, with
        automatic generation of the necessary wavefunctions
        """

        if amplitude != None:
            if isinstance(amplitude, diagram_generation.Amplitude):
                super(HelasMatrixElement, self).__init__()
                self.get('processes').append(amplitude.get('process'))
                self.set('has_mirror_process',
                         amplitude.get('has_mirror_process'))
                self.generate_helas_diagrams(amplitude, optimization, decay_ids)
                self.calculate_fermionfactors()
                self.calculate_identical_particle_factor()
                if gen_color and not self.get('color_basis'):
                    self.process_color()
            else:
                # In this case, try to use amplitude as a dictionary
                super(HelasMatrixElement, self).__init__(amplitude)
        else:
            super(HelasMatrixElement, self).__init__()

    # Comparison between different amplitudes, to allow check for
    # identical processes. Note that we are then not interested in
    # interaction id, but in all other properties.
    def __eq__(self, other):
        """Comparison between different matrix elements, to allow check for
        identical processes.
        """

        if not isinstance(other, HelasMatrixElement):
            return False

        # If no processes, this is an empty matrix element
        if not self['processes'] and not other['processes']:
            return True

        # Should only check if diagrams and process id are identical
        # Except in case of decay processes: then also initial state
        # must be the same
        if self['processes'] and not other['processes'] or \
               self['has_mirror_process'] != other['has_mirror_process'] or \
               self['processes'] and \
               self['processes'][0]['id'] != other['processes'][0]['id'] or \
               self['processes'][0]['is_decay_chain'] or \
               other['processes'][0]['is_decay_chain'] or \
               self['identical_particle_factor'] != \
                           other['identical_particle_factor'] or \
               self['diagrams'] != other['diagrams']:
            return False

        return True

    def __ne__(self, other):
        """Overloading the nonequality operator, to make comparison easy"""
        return not self.__eq__(other)

    def process_color(self):
        """ Perform the simple color processing from a single matrix element 
        (without optimization then). This is called from the initialization
        and pulled out here in order to have the correct treatment in daughter
        classes."""
        self.get('color_basis').build(self.get('base_amplitude'))
        self.set('color_matrix',
          color_amp.ColorMatrix(self.get('color_basis')))
        
    def generate_helas_diagrams(self, amplitude, optimization=1,
                                decay_ids=[]):
        """Starting from a list of Diagrams from the diagram
        generation, generate the corresponding HelasDiagrams, i.e.,
        the wave functions and amplitudes. Choose between default
        optimization (= 1, maximum recycling of wavefunctions) or no
        optimization (= 0, no recycling of wavefunctions, useful for
        GPU calculations with very restricted memory).

        Note that we need special treatment for decay chains, since
        the end product then is a wavefunction, not an amplitude.
        """
        
        assert  isinstance(amplitude, diagram_generation.Amplitude), \
                    "Missing or erraneous arguments for generate_helas_diagrams"
        assert isinstance(optimization, int), \
                    "Missing or erraneous arguments for generate_helas_diagrams"


        diagram_list = amplitude.get('diagrams')
        process = amplitude.get('process')

        model = process.get('model')
        if not diagram_list:
            return

        # All the previously defined wavefunctions
        wavefunctions = []
        # List of minimal information for comparison with previous
        # wavefunctions
        wf_mother_arrays = []
        # Keep track of wavefunction number
        wf_number = 0

        # Generate wavefunctions for the external particles
        external_wavefunctions = dict([(leg.get('number'),
                                        HelasWavefunction(leg, 0, model,
                                                          decay_ids)) \
                                       for leg in process.get('legs')])

        # Initially, have one wavefunction for each external leg.
        wf_number = len(process.get('legs'))

        # For initial state bosons, need to flip part-antipart
        # since all bosons should be treated as outgoing
        for key in external_wavefunctions.keys():
            wf = external_wavefunctions[key]
            if wf.is_boson() and wf.get('state') == 'initial' and \
               not wf.get('self_antipart'):
                wf.set('is_part', not wf.get('is_part'))

        # For initial state particles, need to flip PDG code (if has
        # antipart)
        for key in external_wavefunctions.keys():
            wf = external_wavefunctions[key]
            if wf.get('leg_state') == False and \
               not wf.get('self_antipart'):
                wf.flip_part_antipart()

        # Now go through the diagrams, looking for undefined wavefunctions

        helas_diagrams = HelasDiagramList()

        # Keep track of amplitude number and diagram number
        amplitude_number = 0
        diagram_number = 0

        for diagram in diagram_list:

            # List of dictionaries from leg number to wave function,
            # keeps track of the present position in the tree.
            # Need one dictionary per coupling multiplicity (diagram)
            number_to_wavefunctions = [{}]

            # Need to keep track of the color structures for each amplitude
            color_lists = [[]]

            # Initialize wavefunctions for this diagram
            diagram_wavefunctions = HelasWavefunctionList()

            vertices = copy.copy(diagram.get('vertices'))

            # Single out last vertex, since this will give amplitude
            lastvx = vertices.pop()

            # Go through all vertices except the last and create
            # wavefunctions
            for vertex in vertices:

                # In case there are diagrams with multiple Lorentz/color 
                # structures, we need to keep track of the wavefunctions
                # for each such structure separately, and generate
                # one HelasDiagram for each structure.
                # We use the array number_to_wavefunctions to keep
                # track of this, with one dictionary per chain of
                # wavefunctions
                # Note that all wavefunctions relating to this diagram
                # will be written out before the first amplitude is written.
                new_number_to_wavefunctions = []
                new_color_lists = []
                for number_wf_dict, color_list in zip(number_to_wavefunctions,
                                                     color_lists):
                    legs = copy.copy(vertex.get('legs'))
                    last_leg = legs.pop()
                    # Generate list of mothers from legs
                    mothers = self.getmothers(legs, number_wf_dict,
                                              external_wavefunctions,
                                              wavefunctions,
                                              diagram_wavefunctions)
                    inter = model.get('interaction_dict')[vertex.get('id')]

                    # Now generate new wavefunction for the last leg

                    # Need one amplitude for each color structure,
                    done_color = {} # store link to color
                    for coupl_key in sorted(inter.get('couplings').keys()):
                        color = coupl_key[0]
                        if color in done_color:
                            wf = done_color[color]
                            wf.get('coupling').append(inter.get('couplings')[coupl_key])
                            wf.get('lorentz').append(inter.get('lorentz')[coupl_key[1]])
                            continue
                        wf = HelasWavefunction(last_leg, vertex.get('id'), model)
                        wf.set('coupling', [inter.get('couplings')[coupl_key]])
                        if inter.get('color'):
                            wf.set('inter_color', inter.get('color')[coupl_key[0]])
                        done_color[color] = wf
                        wf.set('lorentz', [inter.get('lorentz')[coupl_key[1]]])
                        wf.set('color_key', color)
                        wf.set('mothers', mothers)
                        # Need to set incoming/outgoing and
                        # particle/antiparticle according to the fermion flow
                        # of mothers
                        wf.set_state_and_particle(model)
                        # Need to check for clashing fermion flow due to
                        # Majorana fermions, and modify if necessary
                        # Also need to keep track of the wavefunction number.
                        wf, wf_number = wf.check_and_fix_fermion_flow(\
                                                   wavefunctions,
                                                   diagram_wavefunctions,
                                                   external_wavefunctions,
                                                   wf_number)
                        # Create new copy of number_wf_dict
                        new_number_wf_dict = copy.copy(number_wf_dict)

                        # Store wavefunction
                        try:
                            wf = diagram_wavefunctions[\
                                    diagram_wavefunctions.index(wf)]
                        except ValueError:
                            # Update wf number
                            wf_number = wf_number + 1
                            wf.set('number', wf_number)
                            try:
                                # Use wf_mother_arrays to locate existing
                                # wavefunction
                                wf = wavefunctions[wf_mother_arrays.index(\
                                wf.to_array())]
                                # Since we reuse the old wavefunction, reset
                                # wf_number
                                wf_number = wf_number - 1
                            except ValueError:
                                diagram_wavefunctions.append(wf)

                        new_number_wf_dict[last_leg.get('number')] = wf

                        # Store the new copy of number_wf_dict
                        new_number_to_wavefunctions.append(\
                                                        new_number_wf_dict)
                        # Add color index and store new copy of color_lists
                        new_color_list = copy.copy(color_list)
                        new_color_list.append(coupl_key[0])
                        new_color_lists.append(new_color_list)

                number_to_wavefunctions = new_number_to_wavefunctions
                color_lists = new_color_lists

            # Generate all amplitudes corresponding to the different
            # copies of this diagram
            helas_diagram = HelasDiagram()
            diagram_number = diagram_number + 1
            helas_diagram.set('number', diagram_number)
            for number_wf_dict, color_list in zip(number_to_wavefunctions,
                                                  color_lists):
                # Now generate HelasAmplitudes from the last vertex.
                if lastvx.get('id'):
                    inter = model.get_interaction(lastvx.get('id'))
                    keys = sorted(inter.get('couplings').keys())
                    pdg_codes = [p.get_pdg_code() for p in \
                                 inter.get('particles')]
                else:
                    # Special case for decay chain - amplitude is just a
                    # placeholder for replaced wavefunction
                    inter = None
                    keys = [(0, 0)]
                    pdg_codes = None

                # Find mothers for the amplitude
                legs = lastvx.get('legs')
                mothers = self.getmothers(legs, number_wf_dict,
                                          external_wavefunctions,
                                          wavefunctions,
                                          diagram_wavefunctions).\
                                             sort_by_pdg_codes(pdg_codes, 0)[0]
                # Need to check for clashing fermion flow due to
                # Majorana fermions, and modify if necessary
                wf_number = mothers.check_and_fix_fermion_flow(wavefunctions,
                                              diagram_wavefunctions,
                                              external_wavefunctions,
                                              None,
                                              wf_number,
                                              False,
                                              number_to_wavefunctions)
                done_color = {}
                for i, coupl_key in enumerate(keys):
                    color = coupl_key[0]
                    if inter and color in done_color.keys():
                        amp = done_color[color]
                        amp.get('coupling').append(inter.get('couplings')[coupl_key])
                        amp.get('lorentz').append(inter.get('lorentz')[coupl_key[1]])
                        continue
                    amp = HelasAmplitude(lastvx, model)
                    if inter:
                        amp.set('coupling', [inter.get('couplings')[coupl_key]])
                        amp.set('lorentz', [inter.get('lorentz')[coupl_key[1]]])
                        if inter.get('color'):
                            amp.set('inter_color', inter.get('color')[color])
                        amp.set('color_key', color)
                        done_color[color] = amp
                    amp.set('mothers', mothers)
                    amplitude_number = amplitude_number + 1
                    amp.set('number', amplitude_number)
                    # Add the list with color indices to the amplitude
                    new_color_list = copy.copy(color_list)
                    if inter:
                        new_color_list.append(color)
                        
                    amp.set('color_indices', new_color_list)

                    # Add amplitude to amplitdes in helas_diagram
                    helas_diagram.get('amplitudes').append(amp)

            # After generation of all wavefunctions and amplitudes,
            # add wavefunctions to diagram
            helas_diagram.set('wavefunctions', diagram_wavefunctions)

            # Sort the wavefunctions according to number
            diagram_wavefunctions.sort(lambda wf1, wf2: \
                          wf1.get('number') - wf2.get('number'))

            if optimization:
                wavefunctions.extend(diagram_wavefunctions)
                wf_mother_arrays.extend([wf.to_array() for wf \
                                         in diagram_wavefunctions])
            else:
                wf_number = len(process.get('legs'))

            # Append this diagram in the diagram list
            helas_diagrams.append(helas_diagram)

        self.set('diagrams', helas_diagrams)

        # Sort all mothers according to the order wanted in Helas calls
        for wf in self.get_all_wavefunctions():
            wf.set('mothers', HelasMatrixElement.sorted_mothers(wf))

        for amp in self.get_all_amplitudes():
            amp.set('mothers', HelasMatrixElement.sorted_mothers(amp))
            amp.set('color_indices', amp.get_color_indices())

    def insert_decay_chains(self, decay_dict):
        """Iteratively insert decay chains decays into this matrix
        element.        
        * decay_dict: a dictionary from external leg number
          to decay matrix element.
        """

        # We need to keep track of how the
        # wavefunction numbers change
        replace_dict = {}
        for number in decay_dict.keys():
            # Find all wavefunctions corresponding to this external
            # leg number
            replace_dict[number] = [wf for wf in \
                          filter(lambda wf: not wf.get('mothers') and \
                                 wf.get('number_external') == number,
                                 self.get_all_wavefunctions())]

        # Keep track of wavefunction and amplitude numbers, to ensure
        # unique numbers for all new wfs and amps during manipulations
        numbers = [self.get_all_wavefunctions()[-1].get('number'),
                   self.get_all_amplitudes()[-1].get('number')]

        # Check if there are any Majorana particles present in any diagrams
        got_majoranas = False
        for wf in self.get_all_wavefunctions() + \
            sum([d.get_all_wavefunctions() for d in \
                 decay_dict.values()], []):
            if wf.get('fermionflow') < 0 or \
                   wf.get('self_antipart') and wf.is_fermion():
                got_majoranas = True

        # Now insert decays for all legs that have decays
        for number in decay_dict.keys():

                self.insert_decay(replace_dict[number],
                                  decay_dict[number],
                                  numbers,
                                  got_majoranas)

        # Remove all diagrams that surpass overall coupling orders
        overall_orders = self.get('processes')[0].get('overall_orders')
        if overall_orders:
            ndiag = len(self.get('diagrams'))
            idiag = 0
            while self.get('diagrams')[idiag:]:
                diagram = self.get('diagrams')[idiag]
                orders = diagram.calculate_orders()
                remove_diagram = False
                for order in orders.keys():
                    try:
                        if orders[order] > \
                               overall_orders[order]:
                            remove_diagram = True
                    except KeyError:
                        pass
                if remove_diagram:
                    self.get('diagrams').pop(idiag)
                else:
                    idiag += 1

            if len(self.get('diagrams')) < ndiag:
                # We have removed some diagrams - need to go through
                # diagrams, renumber them and set new wavefunctions
                wf_numbers = []
                ndiagrams = 0
                for diagram in self.get('diagrams'):
                    ndiagrams += 1
                    diagram.set('number', ndiagrams)
                    # Extract all wavefunctions contributing to this amplitude
                    diagram_wfs = HelasWavefunctionList()
                    for amplitude in diagram.get('amplitudes'):
                        wavefunctions = \
                          sorted(HelasWavefunctionList.\
                               extract_wavefunctions(amplitude.get('mothers')),
                                 lambda wf1, wf2: wf1.get('number') - \
                                                  wf2.get('number'))
                        for wf in wavefunctions:
                            # Check if wavefunction already used, otherwise add
                            if wf.get('number') not in wf_numbers and \
                                   wf not in diagram_wfs:
                                diagram_wfs.append(wf)
                                wf_numbers.append(wf.get('number'))
                    diagram.set('wavefunctions', diagram_wfs)

        # Final cleaning out duplicate wavefunctions - needed only if
        # we have multiple fermion flows, i.e., either multiple replaced
        # wavefunctions or  majorana fermions and multiple diagrams
        flows = reduce(lambda i1, i2: i1 * i2,
                       [len(replace_dict[i]) for i in decay_dict.keys()], 1)
        diagrams = reduce(lambda i1, i2: i1 * i2,
                               [len(decay_dict[i].get('diagrams')) for i in \
                                decay_dict.keys()], 1)

        if flows > 1 or (diagrams > 1 and got_majoranas):

            # Clean out any doublet wavefunctions

            earlier_wfs = []

            earlier_wf_arrays = []

            mothers = self.get_all_wavefunctions() + self.get_all_amplitudes()
            mother_arrays = [w['mothers'].to_array() \
                             for w in mothers]

            for diagram in self.get('diagrams'):

                if diagram.get('number') > 1:
                    earlier_wfs.extend(self.get('diagrams')[\
                        diagram.get('number') - 2].get('wavefunctions'))

                i = 0
                diag_wfs = diagram.get('wavefunctions')


                # Remove wavefunctions and replace mothers
                while diag_wfs[i:]:
                    try:
                        new_wf = earlier_wfs[\
                            earlier_wfs.index(diag_wfs[i])]
                        wf = diag_wfs.pop(i)

                        self.update_later_mothers(wf, new_wf, mothers,
                                                  mother_arrays)
                    except ValueError:
                        i = i + 1

        # When we are done with all decays, set wavefunction and
        # amplitude numbers
        for i, wf in enumerate(self.get_all_wavefunctions()):
            wf.set('number', i + 1)
        for i, amp in enumerate(self.get_all_amplitudes()):
            amp.set('number', i + 1)
            # Update fermion factors for all amplitudes
            amp.calculate_fermionfactor()
            # Update color indices
            amp.set('color_indices', amp.get_color_indices())

        # Calculate identical particle factors for
        # this matrix element
        self.identical_decay_chain_factor(decay_dict.values())

    def insert_decay(self, old_wfs, decay, numbers, got_majoranas):
        """Insert a decay chain matrix element into the matrix element.
        * old_wfs: the wavefunctions to be replaced.
          They all correspond to the same external particle, but might
          have different fermion flow directions
        * decay: the matrix element for the decay chain
        * numbers: the present wavefunction and amplitude number,
          to allow for unique numbering
          
        Note that:
        1) All amplitudes and all wavefunctions using the decaying wf
           must be copied as many times as there are amplitudes in the
           decay matrix element
        2) In the presence of Majorana particles, we must make sure
           to flip fermion flow for the decay process if needed.

        The algorithm is the following:
        1) Multiply the diagrams with the number of diagrams Ndiag in
           the decay element
        2) For each diagram in the decay element, work on the diagrams
           which corresponds to it
        3) Flip fermion flow for the decay wavefunctions if needed
        4) Insert all auxiliary wavefunctions into the diagram (i.e., all 
           except the final wavefunctions, which directly replace the
           original final state wavefunctions)
        4) Replace the wavefunctions recursively, so that we always replace
           each old wavefunctions with Namp new ones, where Namp is
           the number of amplitudes in this decay element
           diagram. Do recursion for wavefunctions which have this
           wavefunction as mother. Simultaneously replace any
           amplitudes which have this wavefunction as mother.
        """

        len_decay = len(decay.get('diagrams'))

        number_external = old_wfs[0].get('number_external')

        # Insert the decay process in the process
        for process in self.get('processes'):
            process.get('decay_chains').append(\
                   decay.get('processes')[0])

        # We need one copy of the decay element diagrams for each
        # old_wf to be replaced, since we need different wavefunction
        # numbers for them
        decay_elements = [copy.deepcopy(d) for d in \
                          [ decay.get('diagrams') ] * len(old_wfs)]

        # Need to replace Particle in all wavefunctions to avoid
        # deepcopy
        for decay_element in decay_elements:
            for idiag, diagram in enumerate(decay.get('diagrams')):
                wfs = diagram.get('wavefunctions')
                decay_diag = decay_element[idiag]
                for i, wf in enumerate(decay_diag.get('wavefunctions')):
                    wf.set('particle', wfs[i].get('particle'))
                    wf.set('antiparticle', wfs[i].get('antiparticle'))

        for decay_element in decay_elements:

            # Remove the unwanted initial state wavefunctions from decay
            for decay_diag in decay_element:
                for wf in filter(lambda wf: wf.get('number_external') == 1,
                                 decay_diag.get('wavefunctions')):
                    decay_diag.get('wavefunctions').remove(wf)

            decay_wfs = sum([d.get('wavefunctions') for d in decay_element], [])

            # External wavefunction offset for new wfs
            incr_new = number_external - \
                       decay_wfs[0].get('number_external')

            for wf in decay_wfs:
                # Set number_external for new wavefunctions
                wf.set('number_external', wf.get('number_external') + incr_new)
                # Set unique number for new wavefunctions
                numbers[0] = numbers[0] + 1
                wf.set('number', numbers[0])

        # External wavefunction offset for old wfs, only the first
        # time this external wavefunction is replaced
        (nex, nin) = decay.get_nexternal_ninitial()
        incr_old = nex - 2 # due to the incoming particle
        wavefunctions = self.get_all_wavefunctions()
        for wf in wavefunctions:
            # Only modify number_external for wavefunctions above old_wf
            if wf.get('number_external') > number_external:
                wf.set('number_external',
                       wf.get('number_external') + incr_old)

        # Multiply the diagrams by Ndiag

        diagrams = HelasDiagramList()
        for diagram in self.get('diagrams'):
            new_diagrams = [copy.copy(diag) for diag in \
                            [ diagram ] * (len_decay - 1)]
            # Update diagram number
            diagram.set('number', (diagram.get('number') - 1) * \
                        len_decay + 1)

            for i, diag in enumerate(new_diagrams):
                # Set diagram number
                diag.set('number', diagram.get('number') + i + 1)
                # Copy over all wavefunctions
                diag.set('wavefunctions',
                         copy.copy(diagram.get('wavefunctions')))
                # Copy over the amplitudes
                amplitudes = HelasAmplitudeList(\
                                [copy.copy(amp) for amp in \
                                 diag.get('amplitudes')])
                # Renumber amplitudes
                for amp in amplitudes:
                    numbers[1] = numbers[1] + 1
                    amp.set('number', numbers[1])
                diag.set('amplitudes', amplitudes)
            # Add old and new diagram to diagrams
            diagrams.append(diagram)
            diagrams.extend(new_diagrams)

        self.set('diagrams', diagrams)

        # Now we work by decay process diagram, parameterized by numdecay
        for numdecay in range(len_decay):

            # Pick out the diagrams which correspond to this decay diagram
            diagrams = [self.get('diagrams')[i] for i in \
                        range(numdecay, len(self.get('diagrams')), len_decay)]

            # Perform replacement for each of the wavefunctions in old_wfs
            for decay_element, old_wf in zip(decay_elements, old_wfs):

                decay_diag = decay_element[numdecay]

                # Find the diagrams which have old_wf
                my_diagrams = filter(lambda diag: (old_wf.get('number') in \
                                            [wf.get('number') for wf in \
                                            diag.get('wavefunctions')]),
                                     diagrams)

                # Ignore possibility for unoptimizated generation for now
                if len(my_diagrams) > 1:
                    raise self.PhysicsObjectError, \
                          "Decay chains not yet prepared for GPU"

                for diagram in my_diagrams:

                    if got_majoranas:
                        # If there are Majorana particles in any of
                        # the matrix elements, we need to check for
                        # fermion flow

                        # Earlier wavefunctions, will be used for fermion flow
                        index = [d.get('number') for d in diagrams].\
                                index(diagram.get('number'))
                        earlier_wavefunctions = \
                                      sum([d.get('wavefunctions') for d in \
                                           diagrams[:index]], [])

                        # Don't want to affect original decay
                        # wavefunctions, so need to deepcopy
                        decay_diag_wfs = copy.deepcopy(\
                                                decay_diag.get('wavefunctions'))
                        # Need to replace Particle in all
                        # wavefunctions to avoid deepcopy
                        for i, wf in enumerate(decay_diag.get('wavefunctions')):
                            decay_diag_wfs[i].set('particle', \
                                                  wf.get('particle'))
                            decay_diag_wfs[i].set('antiparticle', \
                                                  wf.get('antiparticle'))

                        # Complete decay_diag_wfs with the mother wavefunctions
                        # to allow for independent fermion flow flips
                        decay_diag_wfs = decay_diag_wfs.insert_own_mothers()

                        # These are the wavefunctions which directly replace old_wf
                        final_decay_wfs = [amp.get('mothers')[1] for amp in \
                                              decay_diag.get('amplitudes')]

                        # Since we made deepcopy, need to syncronize
                        for i, wf in enumerate(final_decay_wfs):
                            final_decay_wfs[i] = \
                                               decay_diag_wfs[decay_diag_wfs.index(wf)]
                        # Remove final wavefunctions from decay_diag_wfs,
                        # since these will be replaced separately by
                        # replace_wavefunctions
                        for wf in final_decay_wfs:
                            decay_diag_wfs.remove(wf)

                        # Check fermion flow direction
                        if old_wf.is_fermion() and \
                               old_wf.get_with_flow('state') != \
                                     final_decay_wfs[0].get_with_flow('state'):

                            # Not same flow state - need to flip flow of wf

                            for i, wf in enumerate(final_decay_wfs):

                                # We use the function
                                # check_majorana_and_flip_flow, as in the
                                # helas diagram generation.  Since we have
                                # different flow, there is already a Majorana
                                # particle along the fermion line.

                                final_decay_wfs[i], numbers[0] = \
                                                wf.check_majorana_and_flip_flow(\
                                                         True,
                                                         earlier_wavefunctions,
                                                         decay_diag_wfs,
                                                         {},
                                                         numbers[0])

                        # Remove wavefunctions which are already present in
                        # earlier_wavefunctions
                        i = 0
                        earlier_wavefunctions = \
                            sum([d.get('wavefunctions') for d in \
                                 self.get('diagrams')[:diagram.get('number') - 1]], \
                                [])
                        earlier_wf_numbers = [wf.get('number') for wf in \
                                              earlier_wavefunctions]

                        i = 0
                        mother_arrays = [w.get('mothers').to_array() for \
                                         w in final_decay_wfs]
                        while decay_diag_wfs[i:]:
                            wf = decay_diag_wfs[i]
                            try:
                                new_wf = earlier_wavefunctions[\
                                    earlier_wf_numbers.index(wf.get('number'))]
                                # If the wavefunctions are not identical,
                                # then we should keep this wavefunction,
                                # and update its number so it is unique
                                if wf != new_wf:
                                    numbers[0] = numbers[0] + 1
                                    wf.set('number', numbers[0])
                                    continue
                                decay_diag_wfs.pop(i)
                                pres_mother_arrays = [w.get('mothers').to_array() for \
                                                      w in decay_diag_wfs[i:]] + \
                                                      mother_arrays
                                self.update_later_mothers(wf, new_wf,
                                                          decay_diag_wfs[i:] + \
                                                          final_decay_wfs,
                                                          pres_mother_arrays)
                            except ValueError:
                                i = i + 1

                        # Since we made deepcopy, go through mothers and make
                        # sure we are using the ones in earlier_wavefunctions
                        for decay_wf in decay_diag_wfs + final_decay_wfs:
                            mothers = decay_wf.get('mothers')
                            for i, wf in enumerate(mothers):
                                try:
                                    mothers[i] = earlier_wavefunctions[\
                                        earlier_wf_numbers.index(wf.get('number'))]
                                except ValueError:
                                    pass
                    else:
                        # If there are no Majorana particles, the
                        # treatment is much simpler
                        decay_diag_wfs = \
                                       copy.copy(decay_diag.get('wavefunctions'))

                        # These are the wavefunctions which directly
                        # replace old_wf
                        final_decay_wfs = [amp.get('mothers')[1] for amp in \
                                              decay_diag.get('amplitudes')]

                        # Remove final wavefunctions from decay_diag_wfs,
                        # since these will be replaced separately by
                        # replace_wavefunctions
                        for wf in final_decay_wfs:
                            decay_diag_wfs.remove(wf)


                    diagram_wfs = diagram.get('wavefunctions')

                    old_wf_index = [wf.get('number') for wf in \
                                    diagram_wfs].index(old_wf.get('number'))

                    diagram_wfs = diagram_wfs[0:old_wf_index] + \
                                  decay_diag_wfs + diagram_wfs[old_wf_index:]

                    diagram.set('wavefunctions', HelasWavefunctionList(diagram_wfs))

                    # Set the decay flag for final_decay_wfs, to
                    # indicate that these correspond to decayed
                    # particles
                    for wf in final_decay_wfs:
                        wf.set('onshell', True)

                    if len_decay == 1 and len(final_decay_wfs) == 1:
                        # Can use simplified treatment, by just modifying old_wf
                        self.replace_single_wavefunction(old_wf,
                                                         final_decay_wfs[0])
                    else:
                        # Multiply wavefunctions and amplitudes and
                        # insert mothers using a recursive function
                        self.replace_wavefunctions(old_wf,
                                                   final_decay_wfs,
                                                   diagrams,
                                                   numbers)

            # Now that we are done with this set of diagrams, we need
            # to clean out duplicate wavefunctions (i.e., remove
            # identical wavefunctions which are already present in
            # earlier diagrams)
            for diagram in diagrams:

                # We can have duplicate wfs only from previous copies of
                # this diagram
                earlier_wfs = sum([d.get('wavefunctions') for d in \
                                   self.get('diagrams')[\
                                     diagram.get('number') - numdecay - 1:\
                                     diagram.get('number') - 1]], [])

                later_wfs = sum([d.get('wavefunctions') for d in \
                                   self.get('diagrams')[\
                                     diagram.get('number'):]], [])

                later_amps = sum([d.get('amplitudes') for d in \
                                   self.get('diagrams')[\
                                     diagram.get('number') - 1:]], [])

                i = 0
                diag_wfs = diagram.get('wavefunctions')

                # Remove wavefunctions and replace mothers, to make
                # sure we only have one copy of each wavefunction
                # number

                mother_arrays = [w.get('mothers').to_array() for \
                                 w in later_wfs + later_amps]

                while diag_wfs[i:]:
                    try:
                        index = [w.get('number') for w in earlier_wfs].\
                                index(diag_wfs[i].get('number'))
                        wf = diag_wfs.pop(i)
                        pres_mother_arrays = [w.get('mothers').to_array() for \
                                              w in diag_wfs[i:]] + \
                                              mother_arrays
                        self.update_later_mothers(wf, earlier_wfs[index],
                                              diag_wfs[i:] + later_wfs + later_amps,
                                              pres_mother_arrays)
                    except ValueError:
                        i = i + 1

    def update_later_mothers(self, wf, new_wf, later_wfs, later_wf_arrays):
        """Update mothers for all later wavefunctions"""

        daughters = filter(lambda tup: wf.get('number') in tup[1],
                              enumerate(later_wf_arrays))

        for (index, mothers) in daughters:
            try:
                # Replace mother
                later_wfs[index].get('mothers')[\
                    mothers.index(wf.get('number'))] = new_wf
            except ValueError:
                pass

    def replace_wavefunctions(self, old_wf, new_wfs,
                              diagrams, numbers):
        """Recursive function to replace old_wf with new_wfs, and
        multiply all wavefunctions or amplitudes that use old_wf

        * old_wf: The wavefunction to be replaced
        * new_wfs: The replacing wavefunction
        * diagrams - the diagrams that are relevant for these new
          wavefunctions.
        * numbers: the present wavefunction and amplitude number,
          to allow for unique numbering
        """

        # Pick out the diagrams which have the old_wf
        my_diagrams = filter(lambda diag: old_wf.get('number') in \
                         [wf.get('number') for wf in diag.get('wavefunctions')],
                         diagrams)

        # Replace old_wf with new_wfs in the diagrams
        for diagram in my_diagrams:

            diagram_wfs = diagram.get('wavefunctions')

            old_wf_index = [wf.get('number') for wf in \
                            diagram.get('wavefunctions')].index(old_wf.get('number'))
            diagram_wfs = diagram_wfs[:old_wf_index] + \
                          new_wfs + diagram_wfs[old_wf_index + 1:]

            diagram.set('wavefunctions', HelasWavefunctionList(diagram_wfs))

        # Now need to take care of amplitudes and wavefunctions which
        # are daughters of old_wf (only among the relevant diagrams)

        # Pick out diagrams with amplitudes which are daughters of old_wf
        amp_diagrams = filter(lambda diag: old_wf.get('number') in \
                          sum([[wf.get('number') for wf in amp.get('mothers')] \
                               for amp in diag.get('amplitudes')], []),
                              diagrams)

        for diagram in amp_diagrams:

            # Amplitudes in this diagram that are daughters of old_wf
            daughter_amps = filter(lambda amp: old_wf.get('number') in \
                                [wf.get('number') for wf in amp.get('mothers')],
                                diagram.get('amplitudes'))

            new_amplitudes = copy.copy(diagram.get('amplitudes'))

            # Loop over daughter_amps, to multiply each amp by the
            # number of replacement wavefunctions and substitute mothers
            for old_amp in daughter_amps:
                # Create copies of this amp
                new_amps = [copy.copy(amp) for amp in \
                            [ old_amp ] * len(new_wfs)]
                # Replace the old mother with the new ones
                for i, (new_amp, new_wf) in enumerate(zip(new_amps, new_wfs)):
                    mothers = copy.copy(new_amp.get('mothers'))
                    old_wf_index = [wf.get('number') for wf in mothers].index(\
                         old_wf.get('number'))
                    # Update mother
                    mothers[old_wf_index] = new_wf
                    new_amp.set('mothers', mothers)
                    # Update amp numbers for replaced amp
                    numbers[1] = numbers[1] + 1
                    new_amp.set('number', numbers[1])

                # Insert the new amplitudes in diagram amplitudes
                index = [a.get('number') for a in new_amplitudes].\
                                   index(old_amp.get('number'))
                new_amplitudes = new_amplitudes[:index] + \
                                 new_amps + new_amplitudes[index + 1:]

            # Replace diagram amplitudes with the new ones
            diagram.set('amplitudes', HelasAmplitudeList(new_amplitudes))

        # Find wavefunctions that are daughters of old_wf
        daughter_wfs = filter(lambda wf: old_wf.get('number') in \
                              [wf1.get('number') for wf1 in wf.get('mothers')],
                              sum([diag.get('wavefunctions') for diag in \
                                   diagrams], []))

        # Loop over daughter_wfs, multiply them and replace mothers
        for daughter_wf in daughter_wfs:

            # Pick out the diagrams where daughter_wf occurs
            wf_diagrams = filter(lambda diag: daughter_wf.get('number') in \
                                 [wf.get('number') for wf in \
                                  diag.get('wavefunctions')],
                                 diagrams)

            if len(wf_diagrams) > 1:
                raise self.PhysicsObjectError, \
                      "Decay chains not yet prepared for GPU"

            for diagram in wf_diagrams:

                # Now create new wfs with updated mothers
                replace_daughters = [ copy.copy(wf) for wf in \
                                      [daughter_wf] * len(new_wfs) ]

                index = [wf.get('number') for wf in \
                         daughter_wf.get('mothers')].index(old_wf.get('number'))

                # Replace the old mother with the new ones, update wf numbers
                for i, (new_daughter, new_wf) in \
                        enumerate(zip(replace_daughters, new_wfs)):
                    mothers = copy.copy(new_daughter.get('mothers'))
                    mothers[index] = new_wf
                    new_daughter.set('mothers', mothers)
                    numbers[0] = numbers[0] + 1
                    new_daughter.set('number', numbers[0])

                # This is where recursion happens.  We need to replace
                # the daughter wavefunction, and fix amplitudes and
                # wavefunctions which have it as mothers.

                self.replace_wavefunctions(daughter_wf,
                                           replace_daughters,
                                           diagrams,
                                           numbers)

    def replace_single_wavefunction(self, old_wf, new_wf):
        """Insert decay chain by simply modifying wavefunction. This
        is possible only if there is only one diagram in the decay."""

        for key in old_wf.keys():
            old_wf.set(key, new_wf.get(key))

    def identical_decay_chain_factor(self, decay_chains):
        """Calculate the denominator factor from identical decay chains"""

        final_legs = [leg.get('id') for leg in \
                      filter(lambda leg: leg.get('state') == True, \
                              self.get('processes')[0].get('legs'))]

        # Leg ids for legs being replaced by decay chains
        decay_ids = [decay.get('legs')[0].get('id') for decay in \
                     self.get('processes')[0].get('decay_chains')]

        # Find all leg ids which are not being replaced by decay chains
        non_decay_legs = filter(lambda id: id not in decay_ids,
                                final_legs)

        # Identical particle factor for legs not being decayed
        identical_indices = {}
        for id in non_decay_legs:
            if id in identical_indices:
                identical_indices[id] = \
                                    identical_indices[id] + 1
            else:
                identical_indices[id] = 1
        non_chain_factor = reduce(lambda x, y: x * y,
                                  [ math.factorial(val) for val in \
                                    identical_indices.values() ], 1)

        # Identical particle factor for decay chains
        # Go through chains to find identical ones
        chains = copy.copy(decay_chains)
        iden_chains_factor = 1
        while chains:
            ident_copies = 1
            first_chain = chains.pop(0)
            i = 0
            while i < len(chains):
                chain = chains[i]
                if HelasMatrixElement.check_equal_decay_processes(\
                                                 first_chain, chain):
                    ident_copies = ident_copies + 1
                    chains.pop(i)
                else:
                    i = i + 1
            iden_chains_factor = iden_chains_factor * \
                                 math.factorial(ident_copies)

        self['identical_particle_factor'] = non_chain_factor * \
                                    iden_chains_factor * \
                                    reduce(lambda x1, x2: x1 * x2,
                                    [me.get('identical_particle_factor') \
                                     for me in decay_chains], 1)

    def calculate_fermionfactors(self):
        """Generate the fermion factors for all diagrams in the matrix element
        """

        for diagram in self.get('diagrams'):
            for amplitude in diagram.get('amplitudes'):
                amplitude.get('fermionfactor')

    def calculate_identical_particle_factor(self):
        """Calculate the denominator factor for identical final state particles
        """

        self["identical_particle_factor"] = self.get('processes')[0].\
                                            identical_particle_factor()

    def get_base_amplitude(self):
        """Generate a diagram_generation.Amplitude from a
        HelasMatrixElement. This is used to generate both color
        amplitudes and diagram drawing."""

        # Need to take care of diagram numbering for decay chains
        # before this can be used for those!

        optimization = 1
        if len(filter(lambda wf: wf.get('number') == 1,
                      self.get_all_wavefunctions())) > 1:
            optimization = 0

        model = self.get('processes')[0].get('model')

        wf_dict = {}
        vx_list = []
        diagrams = base_objects.DiagramList()
        for diag in self.get('diagrams'):
            diagrams.append(diag.get('amplitudes')[0].get_base_diagram(\
                wf_dict, vx_list, optimization))

        for diag in diagrams:
            diag.calculate_orders(self.get('processes')[0].get('model'))
            
        return diagram_generation.Amplitude({\
            'process': self.get('processes')[0],
            'diagrams': diagrams})

    # Helper methods

    def getmothers(self, legs, number_to_wavefunctions,
                   external_wavefunctions, wavefunctions,
                   diagram_wavefunctions):
        """Generate list of mothers from number_to_wavefunctions and
        external_wavefunctions"""

        mothers = HelasWavefunctionList()

        for leg in legs:
            try:
                # The mother is an existing wavefunction
                wf = number_to_wavefunctions[leg.get('number')]
            except KeyError:
                # This is an external leg, pick from external_wavefunctions
                wf = external_wavefunctions[leg.get('number')]
                number_to_wavefunctions[leg.get('number')] = wf
                if not wf in wavefunctions and not wf in diagram_wavefunctions:
                    diagram_wavefunctions.append(wf)
            mothers.append(wf)

        return mothers

    def get_num_configs(self):
        """Get number of diagrams, which is always more than number of
        configs"""

        return len(self.get('diagrams'))    

    def get_number_of_wavefunctions(self):
        """Gives the total number of wavefunctions for this ME"""

        return sum([ len(d.get('wavefunctions')) for d in \
                       self.get('diagrams')])

    def get_all_wavefunctions(self):
        """Gives a list of all wavefunctions for this ME"""

        return sum([d.get('wavefunctions') for d in \
                       self.get('diagrams')], [])

    def get_all_amplitudes(self):
        """Gives a list of all amplitudes for this ME"""

        return sum([d.get('amplitudes') for d in \
                       self.get('diagrams')], [])

    def get_external_wavefunctions(self):
        """Gives the external wavefunctions for this ME"""

        external_wfs = filter(lambda wf: not wf.get('mothers'),
                              self.get('diagrams')[0].get('wavefunctions'))

        external_wfs.sort(lambda w1, w2: w1.get('number_external') - \
             w1.get('number_external'))

        i = 1
        while i < len(external_wfs):
            if external_wfs[i].get('number_external') == \
               external_wfs[i - 1].get('number_external'):
                external_wfs.pop(i)
            else:
                i = i + 1
        return external_wfs

    def get_number_of_amplitudes(self):
        """Gives the total number of amplitudes for this ME"""

        return sum([ len(d.get('amplitudes')) for d in \
                       self.get('diagrams')])

    def get_nexternal_ninitial(self):
        """Gives (number or external particles, number of
        incoming particles)"""

        external_wfs = filter(lambda wf: wf.get('leg_state') != \
                              'intermediate',
                              self.get_all_wavefunctions())

        return (len(set([wf.get('number_external') for wf in \
                         external_wfs])),
                len(set([wf.get('number_external') for wf in \
                         filter(lambda wf: wf.get('leg_state') == False,
                                external_wfs)])))

    def get_helicity_combinations(self):
        """Gives the number of helicity combinations for external
        wavefunctions"""

        if not self.get('processes'):
            return None

        model = self.get('processes')[0].get('model')

        return reduce(lambda x, y: x * y,
                      [ len(model.get('particle_dict')[wf.get('pdg_code')].\
                            get_helicity_states())\
                        for wf in self.get_external_wavefunctions() ], 1)

    def get_helicity_matrix(self):
        """Gives the helicity matrix for external wavefunctions"""

        if not self.get('processes'):
            return None

        process = self.get('processes')[0]
        model = process.get('model')

        return apply(itertools.product, [ model.get('particle_dict')[\
                                  wf.get('pdg_code')].get_helicity_states()\
                                  for wf in self.get_external_wavefunctions()])

    def get_denominator_factor(self):
        """Calculate the denominator factor due to:
        Averaging initial state color and spin, and
        identical final state particles"""

        model = self.get('processes')[0].get('model')

        initial_legs = filter(lambda leg: leg.get('state') == False, \
                              self.get('processes')[0].get('legs'))

        spin_factor = reduce(lambda x, y: x * y,
                             [ len(model.get('particle_dict')[leg.get('id')].\
                                   get_helicity_states())\
                               for leg in initial_legs ])

        color_factor = reduce(lambda x, y: x * y,
                              [ model.get('particle_dict')[leg.get('id')].\
                                    get('color')\
                                for leg in initial_legs ])

        return spin_factor * color_factor * self['identical_particle_factor']

    def generate_color_amplitudes(self, color_basis, diagrams):
        """ Return a list of (coefficient, amplitude number) lists,
        corresponding to the JAMPs for the HelasDiagrams and color basis passed
        in argument. The coefficients are given in the format (fermion factor, 
        colorcoeff (frac), imaginary, Nc power). """

        if not color_basis:
            # No color, simply add all amplitudes with correct factor
            # for first color amplitude
            col_amp = []
            for diagram in diagrams:
                for amplitude in diagram.get('amplitudes'):
                    col_amp.append(((amplitude.get('fermionfactor'),
                                    1, False, 0),
                                    amplitude.get('number')))
            return [col_amp]

        # There is a color basis - create a list of coefficients and
        # amplitude numbers

        col_amp_list = []
        for i, col_basis_elem in \
                enumerate(sorted(color_basis.keys())):

            col_amp = []
            for diag_tuple in color_basis[col_basis_elem]:
                res_amps = filter(lambda amp: \
                          tuple(amp.get('color_indices')) == diag_tuple[1],
                          diagrams[diag_tuple[0]].get('amplitudes'))
                if not res_amps:
                    raise self.PhysicsObjectError, \
                          """No amplitude found for color structure
                            %s and color index chain (%s) (diagram %i)""" % \
                            (col_basis_elem,
                             str(diag_tuple[1]),
                             diag_tuple[0])

                for res_amp in res_amps:
                    col_amp.append(((res_amp.get('fermionfactor'),
                                     diag_tuple[2],
                                     diag_tuple[3],
                                     diag_tuple[4]),
                                    res_amp.get('number')))

            col_amp_list.append(col_amp)

        return col_amp_list

    def get_color_amplitudes(self):
        """Return a list of (coefficient, amplitude number) lists,
        corresponding to the JAMPs for this matrix element. The
        coefficients are given in the format (fermion factor, color
        coeff (frac), imaginary, Nc power)."""
        
        return self.generate_color_amplitudes(self['color_basis'],self['diagrams'])

    def get_used_lorentz(self):
        """Return a list of (lorentz_name, conjugate, outgoing) with
        all lorentz structures used by this HelasMatrixElement."""

        return [(tuple(wa.get('lorentz')), tuple(wa.get_conjugate_index()),
                 wa.find_outgoing_number()) for wa in \
                self.get_all_wavefunctions() + self.get_all_amplitudes() \
                if wa.get('interaction_id') != 0]
        
    def get_used_couplings(self):
        """Return a list with all couplings used by this
        HelasMatrixElement."""

        return [wa.get('coupling') for wa in \
                self.get_all_wavefunctions() + self.get_all_amplitudes() \
                if wa.get('interaction_id') != 0]

    def get_mirror_processes(self):
        """Return a list of processes with initial states interchanged
        if has mirror processes"""

        if not self.get('has_mirror_process'):
            return []
        processes = base_objects.ProcessList()
        for proc in self.get('processes'):
            legs = copy.copy(proc.get('legs'))
            legs[0:2] = [legs[1],legs[0]]
            process = copy.copy(proc)
            process.set('legs', legs)
            processes.append(process)
        return processes

    @staticmethod
    def check_equal_decay_processes(decay1, decay2):
        """Check if two single-sided decay processes
        (HelasMatrixElements) are equal.

        Note that this has to be called before any combination of
        processes has occured.
        
        Since a decay processes for a decay chain is always generated
        such that all final state legs are completely contracted
        before the initial state leg is included, all the diagrams
        will have identical wave function, independently of the order
        of final state particles.
        
        Note that we assume that the process definitions have all
        external particles, corresponding to the external
        wavefunctions.
        """
        
        assert len(decay1.get('processes')) == 1 == len(decay2.get('processes')), \
                  "Can compare only single process HelasMatrixElements"

        assert len(filter(lambda leg: leg.get('state') == False, \
                      decay1.get('processes')[0].get('legs'))) == 1 and \
               len(filter(lambda leg: leg.get('state') == False, \
                      decay2.get('processes')[0].get('legs'))) == 1, \
                  "Call to check_decay_processes_equal requires " + \
                  "both processes to be unique"

        # Compare bulk process properties (number of external legs,
        # identity factors, number of diagrams, number of wavefunctions
        # initial leg, final state legs
        if len(decay1.get('processes')[0].get("legs")) != \
           len(decay1.get('processes')[0].get("legs")) or \
           len(decay1.get('diagrams')) != len(decay2.get('diagrams')) or \
           decay1.get('identical_particle_factor') != \
           decay2.get('identical_particle_factor') or \
           sum(len(d.get('wavefunctions')) for d in \
               decay1.get('diagrams')) != \
           sum(len(d.get('wavefunctions')) for d in \
               decay2.get('diagrams')) or \
           decay1.get('processes')[0].get('legs')[0].get('id') != \
           decay2.get('processes')[0].get('legs')[0].get('id') or \
           sorted([leg.get('id') for leg in \
                   decay1.get('processes')[0].get('legs')[1:]]) != \
           sorted([leg.get('id') for leg in \
                   decay2.get('processes')[0].get('legs')[1:]]):
            return False

        # Run a quick check to see if the processes are already
        # identical (i.e., the wavefunctions are in the same order)
        if [leg.get('id') for leg in \
            decay1.get('processes')[0].get('legs')] == \
           [leg.get('id') for leg in \
            decay2.get('processes')[0].get('legs')] and \
            decay1 == decay2:
            return True

        # Now check if all diagrams are identical. This is done by a
        # recursive function starting from the last wavefunction
        # (corresponding to the initial state), since it is the
        # same steps for each level in mother wavefunctions

        amplitudes2 = copy.copy(reduce(lambda a1, d2: a1 + \
                                       d2.get('amplitudes'),
                                       decay2.get('diagrams'), []))

        for amplitude1 in reduce(lambda a1, d2: a1 + d2.get('amplitudes'),
                                  decay1.get('diagrams'), []):
            foundamplitude = False
            for amplitude2 in amplitudes2:
                if HelasMatrixElement.check_equal_wavefunctions(\
                   amplitude1.get('mothers')[-1],
                   amplitude2.get('mothers')[-1]):
                    foundamplitude = True
                    # Remove amplitude2, since it has already been matched
                    amplitudes2.remove(amplitude2)
                    break
            if not foundamplitude:
                return False

        return True

    @staticmethod
    def check_equal_wavefunctions(wf1, wf2):
        """Recursive function to check if two wavefunctions are equal.
        First check that mothers have identical pdg codes, then repeat for
        all mothers with identical pdg codes."""

        # End recursion with False if the wavefunctions do not have
        # the same mother pdgs
        if sorted([wf.get('pdg_code') for wf in wf1.get('mothers')]) != \
           sorted([wf.get('pdg_code') for wf in wf2.get('mothers')]):
            return False

        # End recursion with True if these are external wavefunctions
        # (note that we have already checked that the pdgs are
        # identical)
        if not wf1.get('mothers') and not wf2.get('mothers'):
            return True

        mothers2 = copy.copy(wf2.get('mothers'))

        for mother1 in wf1.get('mothers'):
            # Compare mother1 with all mothers in wf2 that have not
            # yet been used and have identical pdg codes
            equalmothers = filter(lambda wf: wf.get('pdg_code') == \
                                  mother1.get('pdg_code'),
                                  mothers2)
            foundmother = False
            for mother2 in equalmothers:
                if HelasMatrixElement.check_equal_wavefunctions(\
                    mother1, mother2):
                    foundmother = True
                    # Remove mother2, since it has already been matched
                    mothers2.remove(mother2)
                    break
            if not foundmother:
                return False

        return True

    @staticmethod
    def sorted_mothers(arg):
        """Gives a list of mother wavefunctions sorted according to
        1. The order of the particles in the interaction
        2. Cyclic reordering of particles in same spin group
        3. Fermions ordered IOIOIO... according to the pairs in
           the interaction."""

        assert isinstance(arg, (HelasWavefunction, HelasAmplitude)), \
            "%s is not a valid HelasWavefunction or HelasAmplitude" % repr(arg)

        if not arg.get('interaction_id'):
            return arg.get('mothers')

        my_pdg_code = 0
        my_spin = 0
        if isinstance(arg, HelasWavefunction):
            my_pdg_code = arg.get_anti_pdg_code()
            my_spin = arg.get_spin_state_number()

        sorted_mothers, my_index = arg.get('mothers').sort_by_pdg_codes(\
            arg.get('pdg_codes'), my_pdg_code)

        # If fermion, partner is the corresponding fermion flow partner
        partner = None
        if isinstance(arg, HelasWavefunction) and arg.is_fermion():
            # Fermion case, just pick out the fermion flow partner
            if my_index % 2 == 0:
                # partner is after arg
                partner_index = my_index
            else:
                # partner is before arg
                partner_index = my_index - 1
            partner = sorted_mothers.pop(partner_index)
            # If partner is incoming, move to before arg
            if partner.get_spin_state_number() > 0:
                my_index = partner_index
            else:
                my_index = partner_index + 1

        # Reorder fermions pairwise according to incoming/outgoing
        for i in range(0, len(sorted_mothers), 2):
            if sorted_mothers[i].is_fermion():
                # This is a fermion, order between this fermion and its brother
                if sorted_mothers[i].get_spin_state_number() > 0 and \
                   sorted_mothers[i + 1].get_spin_state_number() < 0:
                    # Switch places between outgoing and incoming
                    sorted_mothers = sorted_mothers[:i] + \
                                      [sorted_mothers[i+1], sorted_mothers[i]] + \
                                      sorted_mothers[i+2:]
                elif sorted_mothers[i].get_spin_state_number() < 0 and \
                   sorted_mothers[i + 1].get_spin_state_number() > 0:
                    # This is the right order
                    pass
            else:
                # No more fermions in sorted_mothers
                break
            
        # Put back partner into sorted_mothers
        if partner:
            sorted_mothers.insert(partner_index, partner)

        # Next sort according to spin_state_number
        return HelasWavefunctionList(sorted_mothers)

#===============================================================================
# HelasMatrixElementList
#===============================================================================
class HelasMatrixElementList(base_objects.PhysicsObjectList):
    """List of HelasMatrixElement objects
    """

    def is_valid_element(self, obj):
        """Test if object obj is a valid HelasMatrixElement for the list."""

        return isinstance(obj, HelasMatrixElement)

#===============================================================================
# HelasDecayChainProcess
#===============================================================================
class HelasDecayChainProcess(base_objects.PhysicsObject):
    """HelasDecayChainProcess: If initiated with a DecayChainAmplitude
    object, generates the HelasMatrixElements for the core process(es)
    and decay chains. Then call combine_decay_chain_processes in order
    to generate the matrix elements for all combined processes."""

    def default_setup(self):
        """Default values for all properties"""

        self['core_processes'] = HelasMatrixElementList()
        self['decay_chains'] = HelasDecayChainProcessList()

    def filter(self, name, value):
        """Filter for valid process property values."""

        if name == 'core_processes':
            if not isinstance(value, HelasMatrixElementList):
                raise self.PhysicsObjectError, \
                        "%s is not a valid HelasMatrixElementList object" % \
                        str(value)

        if name == 'decay_chains':
            if not isinstance(value, HelasDecayChainProcessList):
                raise self.PhysicsObjectError, \
                     "%s is not a valid HelasDecayChainProcessList object" % \
                     str(value)

        return True

    def get_sorted_keys(self):
        """Return process property names as a nicely sorted list."""

        return ['core_processes', 'decay_chains']

    def __init__(self, argument=None):
        """Allow initialization with DecayChainAmplitude"""

        if isinstance(argument, diagram_generation.DecayChainAmplitude):
            super(HelasDecayChainProcess, self).__init__()
            self.generate_matrix_elements(argument)
        elif argument:
            # call the mother routine
            super(HelasDecayChainProcess, self).__init__(argument)
        else:
            # call the mother routine
            super(HelasDecayChainProcess, self).__init__()

    def nice_string(self, indent = 0):
        """Returns a nicely formatted string of the matrix element processes."""

        mystr = ""

        for process in self.get('core_processes'):
            mystr += process.get('processes')[0].nice_string(indent) + "\n"

        if self.get('decay_chains'):
            mystr += " " * indent + "Decays:\n"
        for dec in self.get('decay_chains'):
            mystr += dec.nice_string(indent + 2) + "\n"

        return  mystr[:-1]

    def generate_matrix_elements(self, dc_amplitude):
        """Generate the HelasMatrixElements for the core processes and
        decay processes (separately)"""

        assert isinstance(dc_amplitude, diagram_generation.DecayChainAmplitude), \
                        "%s is not a valid DecayChainAmplitude" % dc_amplitude


        # Extract the pdg codes of all particles decayed by decay chains
        # since these should not be combined in a MultiProcess
        decay_ids = dc_amplitude.get_decay_ids()

        matrix_elements = HelasMultiProcess.generate_matrix_elements(\
                               dc_amplitude.get('amplitudes'),
                               False,
                               decay_ids)

        self.set('core_processes', matrix_elements)

        while dc_amplitude.get('decay_chains'):
            # Pop the amplitude to save memory space
            decay_chain = dc_amplitude.get('decay_chains').pop(0)
            self['decay_chains'].append(HelasDecayChainProcess(\
                decay_chain))
            

    def combine_decay_chain_processes(self):
        """Recursive function to generate complete
        HelasMatrixElements, combining the core process with the decay
        chains.

        * If the number of decay chains is the same as the number of
        decaying particles, apply each decay chain to the corresponding
        final state particle.
        * If the number of decay chains and decaying final state particles
        don't correspond, all decays applying to a given particle type are
        combined (without double counting)."""

        # End recursion when there are no more decay chains
        if not self['decay_chains']:
            # Just return the list of matrix elements
            return self['core_processes']

        # decay_elements is a list of HelasMatrixElementLists with
        # all decay processes
        decay_elements = []

        for decay_chain in self['decay_chains']:
            # This is where recursion happens
            decay_elements.append(decay_chain.combine_decay_chain_processes())

        # Store the result in matrix_elements
        matrix_elements = HelasMatrixElementList()
        # Store matrix element tags in me_tags, for precise comparison
        me_tags = []
        
        # List of list of ids for the initial state legs in all decay
        # processes
        decay_is_ids = [[element.get('processes')[0].get_initial_ids()[0] \
                         for element in elements]
                         for elements in decay_elements]

        while self['core_processes']:
            # Pop the process to save memory space
            core_process = self['core_processes'].pop(0)
            # Get all final state legs that have a decay chain defined
            fs_legs = filter(lambda leg: any([any([id == leg.get('id') for id \
                            in is_ids]) for is_ids in decay_is_ids]),
                            core_process.get('processes')[0].get_final_legs())
            # List of ids for the final state legs
            fs_ids = [leg.get('id') for leg in fs_legs]
            # Create a dictionary from id to (index, leg number)
            fs_numbers = {}
            fs_indices = {}
            for i, leg in enumerate(fs_legs):
                fs_numbers[leg.get('id')] = \
                    fs_numbers.setdefault(leg.get('id'), []) + \
                    [leg.get('number')]
                fs_indices[leg.get('id')] = \
                    fs_indices.setdefault(leg.get('id'), []) + \
                    [i]

            decay_lists = []
            # Loop over unique final state particle ids
            for fs_id in set(fs_ids):
                # decay_list has the leg numbers and decays for this
                # fs particle id:
                # decay_list = [[[n1,d1],[n2,d2]],[[n1,d1'],[n2,d2']],...]

                decay_list = []

                # Two cases: Either number of decay elements is same
                # as number of decaying particles: Then use the
                # corresponding decay for each particle. Or the number
                # of decay elements is different: Then use any decay
                # chain which defines the decay for this particle.

                chains = []
                if len(fs_legs) == len(decay_elements) and \
                       all([fs in ids for (fs, ids) in \
                             zip(fs_ids, decay_is_ids)]):
                    # The decay of the different fs parts is given
                    # by the different decay chains, respectively.
                    # Chains is a list of matrix element lists
                    for index in fs_indices[fs_id]:
                        chains.append(filter(lambda me: \
                                             me.get('processes')[0].\
                                             get_initial_ids()[0] == fs_id,
                                             decay_elements[index]))

                if len(fs_legs) != len(decay_elements) or not chains or not chains[0]:
                    # In second case, or no chains are found
                    # (e.g. because the order of decays is reversed),
                    # all decays for this particle type are used
                    chain = sum([filter(lambda me: \
                                        me.get('processes')[0].\
                                        get_initial_ids()[0] == fs_id,
                                        decay_chain) for decay_chain in \
                                 decay_elements], [])

                    chains = [chain] * len(fs_numbers[fs_id])

                red_decay_chains = []
                for prod in itertools.product(*chains):

                    # Now, need to ensure that we don't append
                    # duplicate chain combinations, e.g. (a>bc, a>de) and
                    # (a>de, a>bc)
                    
                    # Remove double counting between final states
                    if sorted([p.get('processes')[0] for p in prod],
                              lambda x1, x2: x1.compare_for_sort(x2)) \
                              in red_decay_chains:
                        continue
                    
                    # Store already used combinations
                    red_decay_chains.append(\
                    sorted([p.get('processes')[0] for p in prod],
                              lambda x1, x2: x1.compare_for_sort(x2)))

                    # Add the decays to the list
                    decay_list.append(zip(fs_numbers[fs_id], prod))

                decay_lists.append(decay_list)

            # Finally combine all decays for this process,
            # and combine them, decay by decay
            for decays in itertools.product(*decay_lists):
                
                # Generate a dictionary from leg number to decay process
                decay_dict = dict(sum(decays, []))

                # Make sure to not modify the original matrix element
                model_bk = core_process.get('processes')[0].get('model')
                # Avoid Python copying the complete model every time
                for i, process in enumerate(core_process.get('processes')):
                    process.set('model',base_objects.Model())
                matrix_element = copy.deepcopy(core_process)
                # Avoid Python copying the complete model every time
                for i, process in enumerate(matrix_element.get('processes')):
                    process.set('model', model_bk)
                    core_process.get('processes')[i].set('model', model_bk)
                # Need to replace Particle in all wavefunctions to avoid
                # deepcopy
                org_wfs = core_process.get_all_wavefunctions()
                for i, wf in enumerate(matrix_element.get_all_wavefunctions()):
                    wf.set('particle', org_wfs[i].get('particle'))
                    wf.set('antiparticle', org_wfs[i].get('antiparticle'))

                # Insert the decay chains
                logger.info("Combine %s with decays %s" % \
                            (core_process.get('processes')[0].nice_string().\
                             replace('Process: ', ''), \
                             ", ".join([d.get('processes')[0].nice_string().\
                                        replace('Process: ', '') \
                                        for d in decay_dict.values()])))

                matrix_element.insert_decay_chains(decay_dict)
                me_tag = IdentifyMETag.create_tag(\
                            matrix_element.get_base_amplitude(),
                            matrix_element.get('identical_particle_factor'))

                try:
                    # If an identical matrix element is already in the list,
                    # then simply add this process to the list of
                    # processes for that matrix element
                    other_processes = matrix_elements[\
                    me_tags.index(me_tag)].get('processes')
                    logger.info("Combining process with %s" % \
                      other_processes[0].nice_string().replace('Process: ', ''))
                    other_processes.extend(matrix_element.get('processes'))
                except ValueError:
                    # Otherwise, if the matrix element has any diagrams,
                    # add this matrix element.
                    if matrix_element.get('processes') and \
                           matrix_element.get('diagrams'):
                        matrix_elements.append(matrix_element)
                        me_tags.append(me_tag)

        return matrix_elements

#===============================================================================
# HelasDecayChainProcessList
#===============================================================================
class HelasDecayChainProcessList(base_objects.PhysicsObjectList):
    """List of HelasDecayChainProcess objects
    """

    def is_valid_element(self, obj):
        """Test if object obj is a valid HelasDecayChainProcess for the list."""

        return isinstance(obj, HelasDecayChainProcess)

#===============================================================================
# HelasMultiProcess
#===============================================================================
class HelasMultiProcess(base_objects.PhysicsObject):
    """HelasMultiProcess: If initiated with an AmplitudeList,
    generates the HelasMatrixElements for the Amplitudes, identifying
    processes with identical matrix elements"""

    def default_setup(self):
        """Default values for all properties"""

        self['matrix_elements'] = HelasMatrixElementList()
        
    def filter(self, name, value):
        """Filter for valid process property values."""

        if name == 'matrix_elements':
            if not isinstance(value, HelasMatrixElementList):
                raise self.PhysicsObjectError, \
                        "%s is not a valid HelasMatrixElementList object" % str(value)
        return True

    def get_sorted_keys(self):
        """Return process property names as a nicely sorted list."""

        return ['matrix_elements']

    def __init__(self, argument=None):
        """Allow initialization with AmplitudeList"""

        if isinstance(argument, diagram_generation.AmplitudeList):
            super(HelasMultiProcess, self).__init__()
            self.set('matrix_elements', self.generate_matrix_elements(argument))
        elif isinstance(argument, diagram_generation.MultiProcess):
            super(HelasMultiProcess, self).__init__()
            self.set('matrix_elements',
                     self.generate_matrix_elements(argument.get('amplitudes')))
        elif isinstance(argument, diagram_generation.Amplitude):
            super(HelasMultiProcess, self).__init__()
            self.set('matrix_elements', self.generate_matrix_elements(\
                diagram_generation.AmplitudeList([argument])))
        elif argument:
            # call the mother routine
            super(HelasMultiProcess, self).__init__(argument)
        else:
            # call the mother routine
            super(HelasMultiProcess, self).__init__()

    def get_used_lorentz(self):
        """Return a list of (lorentz_name, conjugate, outgoing) with
        all lorentz structures used by this HelasMultiProcess."""

        helas_list = []

        for me in self.get('matrix_elements'):
            helas_list.extend(me.get_used_lorentz())

        return list(set(helas_list))

    def get_used_couplings(self):
        """Return a list with all couplings used by this
        HelasMatrixElement."""

        coupling_list = []

        for me in self.get('matrix_elements'):
            coupling_list.extend([c for l in me.get_used_couplings() for c in l])

        return list(set(coupling_list))
    
    def get_matrix_elements(self):
        """Extract the list of matrix elements"""

        return self.get('matrix_elements')

    #===========================================================================
    # generate_matrix_elements
    #===========================================================================

    matrix_element_class = HelasMatrixElement

    @classmethod
    def generate_matrix_elements(cls, amplitudes, gen_color = True,
                                 decay_ids = []):
        """Generate the HelasMatrixElements for the amplitudes,
        identifying processes with identical matrix elements, as
        defined by HelasMatrixElement.__eq__. Returns a
        HelasMatrixElementList and an amplitude map (used by the
        SubprocessGroup functionality). decay_ids is a list of decayed
        particle ids, since those should not be combined even if
        matrix element is identical."""

        assert isinstance(amplitudes, diagram_generation.AmplitudeList), \
                  "%s is not valid AmplitudeList" % repr(amplitudes)

        # Keep track of already generated color objects, to reuse as
        # much as possible
        list_colorize = []
        list_color_basis = []
        list_color_matrices = []
        
        # Now this keeps track of the color matrices created from the loop-born
        # color basis. Keys are 2-tuple with the index of the loop and born basis
        # in the list above and the value is the resulting matrix.
        dict_loopborn_matrices = {}

        # List of valid matrix elements
        matrix_elements = HelasMatrixElementList()
        # List of identified matrix_elements
        identified_matrix_elements = []
        # List of amplitude tags, synchronized with identified_matrix_elements
        amplitude_tags = []
        # List of the external leg permutations for the amplitude_tags,
        # which allows to reorder the final state particles in the right way
        # for maximal process combination
        permutations = []

        def process_color(matrix_element):
            """ Process the color information for a given matrix
            element made of a tree diagram """

            # Always create an empty color basis, and the
            # list of raw colorize objects (before
            # simplification) associated with amplitude
            col_basis = color_amp.ColorBasis()
            new_amp = matrix_element.get_base_amplitude()
            matrix_element.set('base_amplitude', new_amp)
            
            colorize_obj = col_basis.create_color_dict_list(\
                             matrix_element.get('base_amplitude'))
            
            try:
                # If the color configuration of the ME has
                # already been considered before, recycle
                # the information
                col_index = list_colorize.index(colorize_obj)
            except ValueError:
                # If not, create color basis and color
                # matrix accordingly
                list_colorize.append(colorize_obj)
                col_basis.build()
                list_color_basis.append(col_basis)
                col_matrix = color_amp.ColorMatrix(col_basis)
                list_color_matrices.append(col_matrix)
                col_index = -1
                logger.info(\
                  "Processing color information for %s" % \
                  matrix_element.get('processes')[0].nice_string().\
                                 replace('Process', 'process'))
            else: # Found identical color
                logger.info(\
                  "Reusing existing color information for %s" % \
                  matrix_element.get('processes')[0].nice_string().\
                                     replace('Process', 'process'))
            if gen_color:
                matrix_element.set('color_basis',
                                   list_color_basis[col_index])
                matrix_element.set('color_matrix',
                                   list_color_matrices[col_index])

        def process_color_loop(matrix_element):
            """ Process the color information for a given matrix
            element made of a loop diagrams. It will create a different 
            color matrix depending on wether the process has a born or not."""

            # Now that the Helas Object generation is finished, we must relabel
            # the wavefunction and the amplitudes according to what should be
            # used for the output.
            matrix_element.relabel_helas_objects()

            # Always create an empty color basis, and the
            # list of raw colorize objects (before
            # simplification) associated with amplitude
            new_amp = matrix_element.get_base_amplitude()
            matrix_element.set('base_amplitude', new_amp)
            # Process the loop color basis which is needed anyway
            loop_col_basis = loop_color_amp.LoopColorBasis()
            loop_colorize_obj = loop_col_basis.create_loop_color_dict_list(\
                                  matrix_element.get('base_amplitude'))
            try:
                # If the loop color configuration of the ME has
                # already been considered before, recycle
                # the information
                loop_col_basis_index = list_colorize.index(loop_colorize_obj)
            except ValueError:
                # If not, create color basis accordingly
                list_colorize.append(loop_colorize_obj)
                loop_col_basis.build()
                loop_col_basis_index = len(list_color_basis)
                list_color_basis.append(loop_col_basis)
                logger.info(\
                  "Processing color information for %s" % \
                  matrix_element.get('processes')[0].nice_string().\
                                 replace('Process', 'loop process'))
            else: # Found identical color
                logger.info(\
                  "Reusing existing color information for %s" % \
                  matrix_element.get('processes')[0].nice_string().\
                                     replace('Process', 'loop process'))
                
            if new_amp['process']['has_born']:
                born_col_basis = loop_color_amp.LoopColorBasis()
                born_colorize_obj = born_col_basis.create_born_color_dict_list(\
                                 matrix_element.get('base_amplitude'))
                try:
                    # If the loop color configuration of the ME has
                    # already been considered before, recycle
                    # the information
                    born_col_basis_index = list_colorize.index(born_colorize_obj)
                except ValueError:
                    # If not, create color basis accordingly
                    list_colorize.append(born_colorize_obj)
                    born_col_basis.build()
                    born_col_basis_index = len(list_color_basis)
                    list_color_basis.append(born_col_basis)
                    logger.info(\
                      "Processing color information for %s" % \
                      matrix_element.get('processes')[0].nice_string().\
                                 replace('Process', 'born process'))
                else: # Found identical color
                    logger.info(\
                      "Reusing existing color information for %s" % \
                      matrix_element.get('processes')[0].nice_string().\
                                        replace('Process', 'born process'))                 
                loopborn_matrices_key=(loop_col_basis_index,born_col_basis_index)
            else:
                loopborn_matrices_key=(loop_col_basis_index,loop_col_basis_index)
                

            # Now we try to recycle the color matrix
            try:
                # If the color configuration of the ME has
                # already been considered before, recycle
                # the information
                col_matrix = dict_loopborn_matrices[loopborn_matrices_key]
            except KeyError:
                # If not, create color matrix accordingly
                col_matrix = color_amp.ColorMatrix(\
                  list_color_basis[loopborn_matrices_key[0]],
                  list_color_basis[loopborn_matrices_key[1]])
                dict_loopborn_matrices[loopborn_matrices_key]=col_matrix
                logger.info(\
                  "Creating color matrix  %s" % \
                  matrix_element.get('processes')[0].nice_string().\
                                 replace('Process', 'loop process'))
            else: # Found identical color
                logger.info(\
                  "Reusing existing color matrix for %s" % \
                  matrix_element.get('processes')[0].nice_string().\
                                     replace('Process', 'loop process'))
                
            if gen_color:
                matrix_element.set('loop_color_basis',loop_col_basis)
                if new_amp['process']['has_born']:
                    matrix_element.set('born_color_basis',born_col_basis)                    
                matrix_element.set('color_matrix',col_matrix)

        while amplitudes:
            # Pop the amplitude to save memory space
            amplitude = amplitudes.pop(0)
            if isinstance(amplitude, diagram_generation.DecayChainAmplitude):
                # Might get multiple matrix elements from this amplitude
                matrix_element_list = HelasDecayChainProcess(amplitude).\
                                      combine_decay_chain_processes()
            else:
                logger.info("Generating Helas calls for %s" % \
                            amplitude.get('process').nice_string().\
                                           replace('Process', 'process'))
                # Create tag identifying the matrix element using
                # IdentifyMETag. If two amplitudes have the same tag,
                # they have the same matrix element
                amplitude_tag = IdentifyMETag.create_tag(amplitude)
                try:
                    me_index = amplitude_tags.index(amplitude_tag)
                except ValueError:
                    # Create matrix element for this amplitude
                    # Correctly the LoopHelasMatrix element for the loop amps.
                    if isinstance(amplitude,\
                      loop_diagram_generation.LoopAmplitude):
                        import madgraph.loop.loop_helas_objects as loop_helas_objects
                        matrix_element_list = [\
                          loop_helas_objects.LoopHelasMatrixElement(amplitude,
                                                          decay_ids=decay_ids,
                                                          gen_color=False)]
                    else:
                        matrix_element_list = [HelasMatrixElement(amplitude,
                                                          decay_ids=decay_ids,
                                                          gen_color=False)]
                    me = matrix_element_list[0]
                    if me.get('processes') and me.get('diagrams'):
                        # Keep track of amplitude tags
                        amplitude_tags.append(amplitude_tag)
                        identified_matrix_elements.append(me)
                        permutations.append(amplitude_tag[-1][0].\
                                            get_external_numbers())
                else:
                    # Identical matrix element found
                    other_processes = identified_matrix_elements[me_index].\
                                      get('processes')
                    logger.info("Combining process with %s" % \
                                other_processes[0].nice_string().\
                                replace('Process: ', ''))
                    other_processes.append(cls.reorder_process(\
                        amplitude.get('process'),
                        permutations[me_index],
                        amplitude_tag[-1][0].get_external_numbers()))
                    # Go on to next amplitude
                    continue
                
            # Deal with newly generated matrix element
            for matrix_element in copy.copy(matrix_element_list):
                assert isinstance(matrix_element, HelasMatrixElement), \
                          "Not a HelasMatrixElement: %s" % matrix_element

                # If the matrix element has no diagrams,
                # remove this matrix element.
                if not matrix_element.get('processes') or \
                       not matrix_element.get('diagrams'):
                    continue
                # Otherwise, add this matrix element to list
                matrix_elements.append(matrix_element)

                if not gen_color:
                    continue

                # The treatment of color is quite different for loop amplitudes
                # than for regular tree ones.
                if isinstance(amplitude, loop_diagram_generation.LoopAmplitude):
                    process_color_loop(matrix_element)
                else:
                    process_color(matrix_element)                    

        if not matrix_elements:
            raise MadGraph5Error, \
                  "No matrix elements generated, check overall coupling orders"

        return matrix_elements

    @staticmethod
    def reorder_process(process, org_perm, proc_perm):
        """Reorder the legs in the process according to the difference
        between org_perm and proc_perm"""

        leglist = base_objects.LegList(\
                  [copy.copy(process.get('legs')[i]) for i in \
                   diagram_generation.DiagramTag.reorder_permutation(\
                       proc_perm, org_perm)])
        new_proc = copy.copy(process)
        new_proc.set('legs', leglist)
        return new_proc<|MERGE_RESOLUTION|>--- conflicted
+++ resolved
@@ -401,22 +401,24 @@
                         "%s is not a valid bool" % str(value) + \
                         " for decay"
         
+        if name in ['onshell']:
+            if not isinstance(value, bool):
+                raise self.PhysicsObjectError, \
+                        "%s is not a valid bool" % str(value) + \
+                        " for onshell"
+
         if name in ['is_loop']:
             if not isinstance(value, bool):
                 raise self.PhysicsObjectError, \
                         "%s is not a valid bool" % str(value) + \
-<<<<<<< HEAD
                         " for is_loop"
-=======
-                        " for onshell"
-
+                        
         if name == 'conjugate_indices':
             if not isinstance(value, tuple) and value != None:
                 raise self.PhysicsObjectError, \
                         "%s is not a valid tuple" % str(value) + \
                         " for conjugate_indices"
 
->>>>>>> e183b17e
         return True
 
     # Enhanced get function, where we can directly call the properties of the particle

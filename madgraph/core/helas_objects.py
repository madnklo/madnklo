################################################################################
#
# Copyright (c) 2009 The MadGraph Development team and Contributors
#
# This file is a part of the MadGraph 5 project, an application which 
# automatically generates Feynman diagrams and matrix elements for arbitrary
# high-energy processes in the Standard Model and beyond.
#
# It is subject to the MadGraph license which should accompany this 
# distribution.
#
# For more information, please visit: http://madgraph.phys.ucl.ac.be
#
################################################################################

import copy
import logging
import re
import itertools
import math
import array

import madgraph.core.base_objects as base_objects
import madgraph.core.diagram_generation as diagram_generation

"""Definitions of objects used to generate Helas calls
(language-independent): HelasWavefunction, HelasAmplitude,
HelasDiagram for the generation of wavefunctions and amplitudes,
HelasMatrixElement and HelasMultiProcess for generation of complete
matrix elements for single and multiple processes; and HelasModel,
which is the language-independent base class for the language-specific
classes for writing Helas calls, found in the iolibs directory"""

#===============================================================================
# 
#===============================================================================

#===============================================================================
# HelasWavefunction
#===============================================================================
class HelasWavefunction(base_objects.PhysicsObject):
    """HelasWavefunction object, has the information necessary for
    writing a call to a HELAS wavefunction routine: the PDG number,
    all relevant particle information, a list of mother wavefunctions,
    interaction id, all relevant interaction information, fermion flow
    state, wavefunction number
    """

    def default_setup(self):
        """Default values for all properties"""

        # Properties related to the particle propagator
        # For an electron, would have the following values
        # pdg_code = 11
        # name = 'e-'
        # antiname = 'e+'
        # spin = '1'   defined as 2 x spin + 1  
        # color = '1'  1= singlet, 3 = triplet, 8=octet
        # mass = 'zero'
        # width = 'zero'
        # is_part = 'true'    Particle not antiparticle
        # self_antipart='false'   gluon, photo, h, or majorana would be true
        self['pdg_code'] = 0
        self['name'] = 'none'
        self['antiname'] = 'none'
        self['spin'] = 1
        self['color'] = 1
        self['mass'] = 'zero'
        self['width'] = 'zero'
        self['is_part'] = True
        self['self_antipart'] = False
        # Properties related to the interaction generating the propagator
        # For an e- produced from an e+e-A vertex would have the following
        # proporties:
        # interaction_id = the id of the interaction in the model
        # pdg_codes = the pdg_codes property of the interaction, [11, -11, 22]
        # inter_color = the 'color' property of the interaction: ['C1']
        # lorentz = the 'lorentz' property of the interaction: ['']
        # couplings = the coupling names from the interaction: {(0,0):'MGVX12'}
        self['interaction_id'] = 0
        self['pdg_codes'] = []
        self['inter_color'] = []
        self['lorentz'] = []
        self['couplings'] = { (0, 0):'none'}
        # Properties relating to the leg/vertex
        # state = initial/final (for external bosons),
        #         intermediate (for intermediate bosons),
        #         incoming/outgoing (for fermions)
        # number_external = the 'number' property of the corresponding Leg,
        #                   corresponds to the number of the first external
        #                   particle contributing to this leg
        # fermionflow = 1    fermions have +-1 for flow (bosons always +1),
        #                    -1 is used only if there is a fermion flow clash
        #                    due to a Majorana particle 
        self['state'] = 'incoming'
        self['mothers'] = HelasWavefunctionList()
        self['number_external'] = 0
        self['number'] = 0
        self['fermionflow'] = 1

    # Customized constructor
    def __init__(self, *arguments):
        """Allow generating a HelasWavefunction from a Leg
        """

        if len(arguments) > 2:
            if isinstance(arguments[0], base_objects.Leg) and \
                   isinstance(arguments[1], int) and \
                   isinstance(arguments[2], base_objects.Model):
                super(HelasWavefunction, self).__init__()
                leg = arguments[0]
                interaction_id = arguments[1]
                model = arguments[2]
                self.set('pdg_code', leg.get('id'), model)
                self.set('number_external', leg.get('number'))
                self.set('number', leg.get('number'))
                self.set('state', leg.get('state'))
                # Set fermion flow state. Initial particle and final
                # antiparticle are incoming, and vice versa for
                # outgoing
                if self.is_fermion():
                    if leg.get('state') == 'initial' and \
                           self.get('is_part') or \
                           leg.get('state') == 'final' and \
                           not self.get('is_part'):
                        self.set('state', 'incoming')
                    else:
                        self.set('state', 'outgoing')
                self.set('interaction_id', interaction_id, model)
        elif arguments:
            super(HelasWavefunction, self).__init__(arguments[0])
        else:
            super(HelasWavefunction, self).__init__()

    def filter(self, name, value):
        """Filter for valid wavefunction property values."""

        if name == 'pdg_code':
            if not isinstance(value, int):
                raise self.PhysicsObjectError, \
                      "%s is not a valid pdg_code for wavefunction" % \
                      str(value)

        if name in ['name', 'antiname']:
            # Must start with a letter, followed by letters,  digits,
            # - and + only
            p = re.compile('\A[a-zA-Z]+[\w]*[\-\+]*~?\Z')
            if not p.match(value):
                raise self.PhysicsObjectError, \
                        "%s is not a valid particle name" % value

        if name is 'spin':
            if not isinstance(value, int):
                raise self.PhysicsObjectError, \
                    "Spin %s is not an integer" % repr(value)
            if value < 1 or value > 5:
                raise self.PhysicsObjectError, \
                   "Spin %i is smaller than one" % value

        if name is 'color':
            if not isinstance(value, int):
                raise self.PhysicsObjectError, \
                    "Color %s is not an integer" % repr(value)
            if value not in [1, 3, 6, 8]:
                raise self.PhysicsObjectError, \
                   "Color %i is not valid" % value

        if name in ['mass', 'width']:
            # Must start with a letter, followed by letters, digits or _
            p = re.compile('\A[a-zA-Z]+[\w\_]*\Z')
            if not p.match(value):
                raise self.PhysicsObjectError, \
                        "%s is not a valid name for mass/width variable" % \
                        value

        if name in ['is_part', 'self_antipart']:
            if not isinstance(value, bool):
                raise self.PhysicsObjectError, \
                    "%s tag %s is not a boolean" % (name, repr(value))

        if name == 'interaction_id':
            if not isinstance(value, int):
                raise self.PhysicsObjectError, \
                        "%s is not a valid integer " % str(value) + \
                        " for wavefunction interaction id"

        if name == 'pdg_codes':
            #Should be a list of strings
            if not isinstance(value, list):
                raise self.PhysicsObjectError, \
                        "%s is not a valid list of integers" % str(value)
            for mystr in value:
                if not isinstance(mystr, int):
                    raise self.PhysicsObjectError, \
                        "%s is not a valid integer" % str(mystr)

        if name in ['inter_color', 'lorentz']:
            #Should be a list of strings
            if not isinstance(value, list):
                raise self.PhysicsObjectError, \
                        "%s is not a valid list of strings" % str(value)
            for mystr in value:
                if not isinstance(mystr, str):
                    raise self.PhysicsObjectError, \
                        "%s is not a valid string" % str(mystr)

        if name == 'couplings':
            #Should be a dictionary of strings with (i,j) keys
            if not isinstance(value, dict):
                raise self.PhysicsObjectError, \
                        "%s is not a valid dictionary for couplings" % \
                                                                str(value)

            for key in value.keys():
                if not isinstance(key, tuple):
                    raise self.PhysicsObjectError, \
                        "%s is not a valid tuple" % str(key)
                if len(key) != 2:
                    raise self.PhysicsObjectError, \
                        "%s is not a valid tuple with 2 elements" % str(key)
                if not isinstance(key[0], int) or not isinstance(key[1], int):
                    raise self.PhysicsObjectError, \
                        "%s is not a valid tuple of integer" % str(key)
                if not isinstance(value[key], str):
                    raise self.PhysicsObjectError, \
                        "%s is not a valid string" % str(mystr)

        if name == 'state':
            if not isinstance(value, str):
                raise self.PhysicsObjectError, \
                        "%s is not a valid string for wavefunction state" % \
                                                                    str(value)
            if value not in ['incoming', 'outgoing',
                             'intermediate', 'initial', 'final']:
                raise self.PhysicsObjectError, \
                        "%s is not a valid wavefunction " % str(value) + \
                        "state (incoming|outgoing|intermediate)"
        if name in ['fermionflow']:
            if not isinstance(value, int):
                raise self.PhysicsObjectError, \
                        "%s is not a valid integer" % str(value)
            if not value in [-1, 1]:
                raise self.PhysicsObjectError, \
                        "%s is not a valid sign (must be -1 or 1)" % str(value)

        if name in ['number_external', 'number']:
            if not isinstance(value, int):
                raise self.PhysicsObjectError, \
                        "%s is not a valid integer" % str(value) + \
                        " for wavefunction number"

        if name == 'mothers':
            if not isinstance(value, HelasWavefunctionList):
                raise self.PhysicsObjectError, \
                      "%s is not a valid list of mothers for wavefunction" % \
                      str(value)

        return True

    # Enhanced set function, where we can append a model

    def set(self, *arguments):
        """When setting interaction_id, if model is given (in tuple),
        set all other interaction properties. When setting pdg_code,
        if model is given, set all other particle properties."""

        if len(arguments) < 2:
            raise self.PhysicsObjectError, \
                  "Too few arguments for set"

        name = arguments[0]
        value = arguments[1]

        if len(arguments) > 2 and \
               isinstance(value, int) and \
               isinstance(arguments[2], base_objects.Model):
            if name == 'interaction_id':
                self.set('interaction_id', value)
                if value > 0:
                    inter = arguments[2].get('interaction_dict')[value]
                    self.set('pdg_codes',
                             [part.get_pdg_code() for part in \
                              inter.get('particles')])
                    self.set('inter_color', inter.get('color'))
                    self.set('lorentz', inter.get('lorentz'))
                    self.set('couplings', inter.get('couplings'))
                return True
            elif name == 'pdg_code':
                self.set('pdg_code', value)
                part = arguments[2].get('particle_dict')[value]
                self.set('name', part.get('name'))
                self.set('antiname', part.get('antiname'))
                self.set('spin', part.get('spin'))
                self.set('color', part.get('color'))
                self.set('mass', part.get('mass'))
                self.set('width', part.get('width'))
                self.set('is_part', part.get('is_part'))
                self.set('self_antipart', part.get('self_antipart'))
                return True
            else:
                raise self.PhysicsObjectError, \
                      "%s not allowed name for 3-argument set", name
        else:
            return super(HelasWavefunction, self).set(name, value)

    def get_sorted_keys(self):
        """Return particle property names as a nicely sorted list."""

        return ['pdg_code', 'name', 'antiname', 'spin', 'color',
                'mass', 'width', 'is_part', 'self_antipart',
                'interaction_id', 'pdg_codes', 'inter_color', 'lorentz',
                'couplings', 'state', 'number_external', 'number',
                'fermionflow', 'mothers']

    # Helper functions

    def is_fermion(self):
        return self.get('spin') % 2 == 0

    def is_boson(self):
        return not self.is_fermion()

    def to_array(self):
        """Generate an array with the information needed to uniquely
        determine if a wavefunction has been used before: interaction
        id and mother wavefunction numbers."""

        array_rep = array.array('i', [self['interaction_id']])
        array_rep.extend([mother.get('number') for \
                          mother in self['mothers']])
        return array_rep

    def get_pdg_code_outgoing(self):
        """Generate the corresponding pdg_code for an outgoing particle,
        taking into account fermion flow, for mother wavefunctions"""

        if self.get('self_antipart'):
            #This is its own antiparticle e.g. a gluon
            return self.get('pdg_code')

        if self.is_boson():
            # This is a boson
            return self.get('pdg_code')

        if (self.get('state') == 'incoming' and self.get('is_part') \
                or self.get('state') == 'outgoing' and not self.get('is_part')):
            return - self.get('pdg_code')
        else:
            return self.get('pdg_code')

    def get_pdg_code_incoming(self):
        """Generate the corresponding pdg_code for an incoming particle,
        taking into account fermion flow, for mother wavefunctions"""

        if self.get('self_antipart'):
            #This is its own antiparticle e.g. gluon
            return self.get('pdg_code')

        if self.is_boson():
            # This is a boson
            return - self.get('pdg_code')

        if (self.get('state') == 'outgoing' and self.get('is_part') \
                or self.get('state') == 'incoming' and not self.get('is_part')):
            return - self.get('pdg_code')
        else:
            return self.get('pdg_code')


    def set_state_and_particle(self, model):
        """Set incoming/outgoing state according to mother states and
        Lorentz structure of the interaction, and set PDG code
        according to the particles in the interaction"""

        if not isinstance(model, base_objects.Model):
            raise self.PhysicsObjectError, \
                  "%s is not a valid model for call to set_state_and_particle" \
                  % repr(model)
        # Start by setting the state of the wavefunction
        if self.is_boson():
            # For boson, set state to intermediate
            self.set('state', 'intermediate')
        else:
            # For fermion, set state to same as other fermion (in the right way)
            mother_fermions = filter(lambda wf: wf.is_fermion(),
                                     self.get('mothers'))
            if len(mother_fermions) != 1:
                raise self.PhysicsObjectError, \
                      """Multifermion vertices not implemented.
                      Please decompose your vertex into 2-fermion
                      vertices to get fermion flow correct."""

            if len(filter(lambda wf: wf.get_with_flow('state') == 'incoming',
                          self.get('mothers'))) > \
                          len(filter(lambda wf: \
                                     wf.get_with_flow('state') == 'outgoing',
                          self.get('mothers'))):
                # If more incoming than outgoing mothers,
                # Pick one with incoming state as mother and set flow
                # Note that this needs to be done more properly if we have
                # 4-fermion vertices
                mother = filter(lambda wf: \
                                wf.get_with_flow('state') == 'incoming',
                                self.get('mothers'))[0]
            else:
                # If more outgoing than incoming mothers,
                # Pick one with outgoing state as mother and set flow
                # Note that this needs to be done more properly if we have
                # 4-fermion vertices
                mother = filter(lambda wf: \
                                wf.get_with_flow('state') == 'outgoing',
                                self.get('mothers'))[0]
            if not self.get('self_antipart'):
                self.set('state', mother.get('state'))
                self.set('fermionflow', mother.get('fermionflow'))
            else:
                self.set('state', mother.get_with_flow('state'))
                self.set('is_part', mother.get_with_flow('is_part'))

        # We want the particle created here to go into the next
        # vertex, so we need to flip identity for incoming
        # antiparticle and outgoing particle.
        if not self.get('self_antipart') and \
               (self.get('state') == 'incoming' and not self.get('is_part') \
                or self.get('state') == 'outgoing' and self.get('is_part')):
            self.set('pdg_code', -self.get('pdg_code'), model)

        return True

    def check_and_fix_fermion_flow(self,
                                   wavefunctions,
                                   diagram_wavefunctions,
                                   external_wavefunctions,
                                   wf_number):
        """Check for clashing fermion flow (N(incoming) !=
        N(outgoing)) in mothers. This can happen when there is a
        Majorana particle in the diagram, which can flip the fermion
        flow. This is detected either by a wavefunctions or an
        amplitude, with 2 fermion mothers with same state.

        In this case, we need to follow the fermion lines of the
        mother wavefunctions until we find the outermost Majorana
        fermion. For all fermions along the line up to (but not
        including) the Majorana fermion, we need to flip incoming <->
        outgoing and particle id. For all fermions after the Majorana
        fermion, we need to flip the fermionflow property (1 <-> -1).

        The reason for this is that in the Helas calls, we need to
        keep track of where the actual fermion flow clash happens
        (i.e., at the outermost Majorana), as well as having the
        correct fermion flow for all particles along the fermion line.

        This is done by the mothers using
        HelasWavefunctionList.check_and_fix_fermion_flow, which in
        turn calls the recursive function
        check_majorana_and_flip_flow to trace the fermion lines.
        """

        # Use the HelasWavefunctionList helper function
        # Have to keep track of wavefunction number, since we might
        # need to add new wavefunctions.
        wf_number = self.get('mothers').check_and_fix_fermion_flow(\
                                   wavefunctions,
                                   diagram_wavefunctions,
                                   external_wavefunctions,
                                   self.get_with_flow('state'),
                                   wf_number)
        return self, wf_number

    def check_majorana_and_flip_flow(self, found_majorana,
                                     wavefunctions,
                                     diagram_wavefunctions,
                                     external_wavefunctions,
                                     wf_number):
        """Recursive function. Check for Majorana fermion. If found,
        continue down to external leg, then flip all the fermion flows
        on the way back up, in the correct way:
        Only flip fermionflow after the last Majorana fermion; for
        wavefunctions before the last Majorana fermion, instead flip
        particle identities and state. Return the new (or old)
        wavefunction, and the present wavefunction number.
        """

        if not found_majorana:
            found_majorana = self.get('self_antipart')

        new_wf = self
        flip_flow = False
        flip_sign = False

        # Stop recursion at the external leg
        mothers = copy.copy(self.get('mothers'))
        if not mothers:
            flip_flow = found_majorana
        else:
            # Follow fermion flow up through tree
            fermion_mother = filter(lambda wf: wf.is_fermion() and
                                     wf.get_with_flow('state') == \
                                     self.get_with_flow('state'),
                                     mothers)

            if len(fermion_mother) > 1:
                raise self.PhysicsObjectError, \
                      "6-fermion vertices not yet implemented"
            if len(fermion_mother) == 0:
                raise self.PhysicsObjectError, \
                      "Previous unresolved fermion flow in mother chain"

            # Perform recursion by calling on mother
            new_mother, wf_number = fermion_mother[0].\
                                    check_majorana_and_flip_flow(\
                                         found_majorana,
                                         wavefunctions,
                                         diagram_wavefunctions,
                                         external_wavefunctions,
                                         wf_number)

            # If this is Majorana and mother has different fermion
            # flow, it means that we should from now on in the chain
            # flip the particle id and flow state.
            # Otherwise, if mother has different fermion flow, flip
            # flow
            flip_flow = new_mother.get('fermionflow') != \
                        self.get('fermionflow') and \
                        not self.get('self_antipart')
            flip_sign = new_mother.get('fermionflow') != \
                        self.get('fermionflow') and \
                        self.get('self_antipart') or \
                        new_mother.get('state') != self.get('state')

            # Replace old mother with new mother
            mothers[mothers.index(fermion_mother[0])] = new_mother

        # Flip sign if needed
        if flip_flow or flip_sign:
            if self in wavefunctions:
                # Need to create a new copy, since we don't want to change
                # the wavefunction for previous diagrams
                new_wf = copy.copy(self)
                # Update wavefunction number
                wf_number = wf_number + 1
                new_wf.set('number', wf_number)
                new_wf.set('mothers', mothers)
                diagram_wavefunctions.append(new_wf)

            # Now flip flow or sign
            if flip_flow:
                # Flip fermion flow
                new_wf.set('fermionflow', -new_wf.get('fermionflow'))

            if flip_sign:
                # Flip state and particle identity
                # (to keep particle identity * flow state)
                new_wf.set('state', filter(lambda state: \
                                           state != new_wf.get('state'),
                                           ['incoming', 'outgoing'])[0])
                new_wf.set('is_part', not new_wf.get('is_part'))
                if not new_wf.get('self_antipart'):
                    new_wf.set('pdg_code', -new_wf.get('pdg_code'))

            try:
                # Use the copy in wavefunctions instead.
                # Remove this copy from diagram_wavefunctions
                new_wf = wavefunctions[wavefunctions.index(new_wf)]
                diagram_wavefunctions.remove(new_wf)
                # Since we reuse the old wavefunction, reset wf_number
                wf_number = wf_number - 1
            except ValueError:
                pass

        # Return the new (or old) wavefunction, and the new
        # wavefunction number
        return new_wf, wf_number

    def get_fermion_order(self):
        """Recursive function to get a list of fermion numbers
        corresponding to the order of fermions along fermion lines
        connected to this wavefunction, in the form [n1,n2,...] for a
        boson, and [N,[n1,n2,...]] for a fermion line"""

        # End recursion if external wavefunction
        if not self.get('mothers'):
            if self.is_fermion():
                return [self.get('number_external'), []]
            else:
                return []

        # Pick out fermion mothers
        out_fermions = filter(lambda wf: wf.get_with_flow('state') == \
                              'outgoing', self.get('mothers'))
        in_fermions = filter(lambda wf: wf.get_with_flow('state') == \
                             'incoming', self.get('mothers'))
        # Pick out bosons
        bosons = filter(lambda wf: wf.is_boson(), self.get('mothers'))

        if self.is_boson() and len(in_fermions) + len(out_fermions) > 2\
               or self.is_fermion() and \
               len(in_fermions) + len(out_fermions) > 1:
            raise self.PhysicsObjectError, \
                  "Multifermion vertices not implemented"

        fermion_number_list = []

        for boson in bosons:
            # Bosons return a list [n1,n2,...]
            fermion_number_list.extend(boson.get_fermion_order())

        if self.is_fermion():
            # Fermions return the result N from their mother
            # and the list from bosons, so [N,[n1,n2,...]]
            fermion_mother = filter(lambda wf: wf.is_fermion(),
                                    self.get('mothers'))[0]
            mother_list = fermion_mother.get_fermion_order()
            fermion_number_list.extend(mother_list[1])
            return [mother_list[0], fermion_number_list]
        elif in_fermions and out_fermions:
            # Combine the incoming and outgoing fermion numbers
            # and add the bosonic numbers: [NI,NO,n1,n2,...]
            in_list = in_fermions[0].get_fermion_order()
            out_list = out_fermions[0].get_fermion_order()
            # Combine to get [N1,N2,n1,n2,...]
            fermion_number_list.append(in_list[0])
            fermion_number_list.append(out_list[0])
            fermion_number_list.extend(in_list[1])
            fermion_number_list.extend(out_list[1])
        elif len(in_fermions) != len(out_fermions):
            raise self.HelasWavefunctionError, \
                  "Error: %d incoming fermions != %d outgoing fermions" % \
                  (len(in_fermions), len(out_fermions))


        return fermion_number_list

    def needs_hermitian_conjugate(self):
        """Returns true if any of the mothers have negative
        fermionflow"""

        return any([wf.get('fermionflow') < 0 for wf in \
                    self.get('mothers')])

    def get_with_flow(self, name):
        """Generate the is_part and state needed for writing out
        wavefunctions, taking into account the fermion flow"""

        if self.get('fermionflow') > 0:
            # Just return (spin, state)
            return self.get(name)

        # If fermionflow is -1, need to flip particle identity and state
        if name == 'is_part':
            return not self.get('is_part')
        if name == 'state':
            return filter(lambda state: state != self.get('state'),
                          ['incoming', 'outgoing'])[0]
        return self.get(name)

    def get_spin_state_number(self):
        """Returns the number corresponding to the spin state, with a
        minus sign for incoming fermions"""

        state_number = {'incoming':-1, 'outgoing': 1,
                        'intermediate': 1, 'initial': 1, 'final': 1}
        return self.get('fermionflow') * \
               state_number[self.get('state')] * \
               self.get('spin')

    def get_call_key(self):
        """Generate the (spin, state) tuple used as key for the helas call
        dictionaries in HelasModel"""

        res = []
        for mother in self.get('mothers'):
            res.append(mother.get_spin_state_number())

        # Sort according to spin and flow direction
        res.sort()

        res.append(self.get_spin_state_number())

        # Check if we need to append a charge conjugation flag
        if self.needs_hermitian_conjugate():
            res.append('C')

        return (tuple(res), tuple(self.get('lorentz')))

    # Overloaded operators

    def __eq__(self, other):
        """Overloading the equality operator, to make comparison easy
        when checking if wavefunction is already written, or when
        checking for identical processes. Note that the number for
        this wavefunction, the pdg code, and the interaction id are
        irrelevant, while the numbers for the mothers are important.
        """

        if not isinstance(other, HelasWavefunction):
            return False

        # Check relevant directly defined properties
        if self['number_external'] != other['number_external'] or \
           self['spin'] != other['spin'] or \
           self['is_part'] != other['is_part'] or \
           self['self_antipart'] != other['self_antipart'] or \
           self['fermionflow'] != other['fermionflow'] or \
           self['mass'] != other['mass'] or \
           self['width'] != other['width'] or \
           self['color'] != other['color'] or \
           self['inter_color'] != other['inter_color'] or \
           self['lorentz'] != other['lorentz'] or \
           self['couplings'] != other['couplings'] or \
           self['state'] != other['state']:
            return False

        # Check that mothers have the same numbers (only relevant info)
        return [ mother.get('number') for mother in self['mothers'] ] == \
               [ mother.get('number') for mother in other['mothers'] ]

    def __ne__(self, other):
        """Overloading the nonequality operator, to make comparison easy"""
        return not self.__eq__(other)

#===============================================================================
# HelasWavefunctionList
#===============================================================================
class HelasWavefunctionList(base_objects.PhysicsObjectList):
    """List of HelasWavefunction objects. This class has the routine
    check_and_fix_fermion_flow, which checks for fermion flow clashes
    among the mothers of an amplitude or wavefunction.
    """

    def is_valid_element(self, obj):
        """Test if object obj is a valid HelasWavefunction for the list."""

        return isinstance(obj, HelasWavefunction)

    # Helper functions

    def check_and_fix_fermion_flow(self,
                                   wavefunctions,
                                   diagram_wavefunctions,
                                   external_wavefunctions,
                                   my_state,
                                   wf_number):
        """Check for clashing fermion flow (N(incoming) !=
        N(outgoing)). If found, we need to trace back through the
        mother structure (only looking at fermions), until we find a
        Majorana fermion. Then flip fermion flow along this line all
        the way from the initial clash to the external fermion (in the
        right way, see check_majorana_and_flip_flow), and consider an
        incoming particle with fermionflow -1 as outgoing (and vice
        versa). Continue until we have N(incoming) = N(outgoing).
        
        Since the wavefunction number might get updated, return new
        wavefunction number.
        """

        # Clash is defined by whether the mothers have N(incoming) !=
        # N(outgoing) after this state has been subtracted
        mother_states = [ wf.get_with_flow('state') for wf in \
                          self ]
        try:
            mother_states.remove(my_state)
        except ValueError:
            pass

        Nincoming = len(filter(lambda state: state == 'incoming',
                               mother_states))
        Noutgoing = len(filter(lambda state: state == 'outgoing',
                               mother_states))

        if Nincoming == Noutgoing:
            return wf_number

        fermion_mothers = filter(lambda wf: wf.is_fermion(),
                                 self)
        if my_state in ['incoming', 'outgoing'] and len(fermion_mothers) > 1\
           or len(fermion_mothers) > 2:
            raise self.PhysicsObjectListError, \
                      """Multifermion vertices not implemented.
                      Please decompose your vertex into 2-fermion
                      vertices to get fermion flow correct."""

        for mother in fermion_mothers:
            if Nincoming > Noutgoing and \
               mother.get_with_flow('state') == 'outgoing' or \
               Nincoming < Noutgoing and \
               mother.get_with_flow('state') == 'incoming' or \
               Nincoming == Noutgoing:
                # This is not a problematic leg
                continue

            # Call recursive function to check for Majorana fermions
            # and flip fermionflow if found
            found_majorana = False

            new_mother, wf_number = mother.check_majorana_and_flip_flow(\
                                                found_majorana,
                                                wavefunctions,
                                                diagram_wavefunctions,
                                                external_wavefunctions,
                                                wf_number)
            # Replace old mother with new mother
            self[self.index(mother)] = new_mother

            # Update counters
            mother_states = [ wf.get_with_flow('state') for wf in \
                             self ]
            try:
                mother_states.remove(my_state)
            except ValueError:
                pass

            Nincoming = len(filter(lambda state: state == 'incoming',
                                       mother_states))
            Noutgoing = len(filter(lambda state: state == 'outgoing',
                                       mother_states))

        if Nincoming != Noutgoing:
            raise self.PhysicsObjectListError, \
                  "Failed to fix fermion flow, %d != %d" % \
                  (Nincoming, Noutgoing)

        return wf_number

#===============================================================================
# HelasAmplitude
#===============================================================================
class HelasAmplitude(base_objects.PhysicsObject):
    """HelasAmplitude object, has the information necessary for
    writing a call to a HELAS amplitude routine:a list of mother wavefunctions,
    interaction id, amplitude number
    """

    def default_setup(self):
        """Default values for all properties"""

        # Properties related to the interaction generating the propagator
        self['interaction_id'] = 0
        self['pdg_codes'] = []
        self['inter_color'] = []
        self['lorentz'] = []
        self['couplings'] = { (0, 0):'none'}
        # Properties relating to the vertex
        self['number'] = 0
        self['mothers'] = HelasWavefunctionList()

    # Customized constructor
    def __init__(self, *arguments):
        """Allow generating a HelasAmplitude from a Vertex
        """

        if len(arguments) > 1:
            if isinstance(arguments[0], base_objects.Vertex) and \
               isinstance(arguments[1], base_objects.Model):
                super(HelasAmplitude, self).__init__()
                self.set('interaction_id',
                         arguments[0].get('id'), arguments[1])
        elif arguments:
            super(HelasAmplitude, self).__init__(arguments[0])
        else:
            super(HelasAmplitude, self).__init__()

    def filter(self, name, value):
        """Filter for valid property values."""

        if name == 'interaction_id':
            if not isinstance(value, int):
                raise self.PhysicsObjectError, \
                        "%s is not a valid integer for interaction id" % \
                        str(value)

        if name == 'pdg_codes':
            #Should be a list of strings
            if not isinstance(value, list):
                raise self.PhysicsObjectError, \
                        "%s is not a valid list of integers" % str(value)
            for mystr in value:
                if not isinstance(mystr, int):
                    raise self.PhysicsObjectError, \
                        "%s is not a valid integer" % str(mystr)

        if name in ['inter_color', 'lorentz']:
            #Should be a list of strings
            if not isinstance(value, list):
                raise self.PhysicsObjectError, \
                        "%s is not a valid list of strings" % str(value)
            for mystr in value:
                if not isinstance(mystr, str):
                    raise self.PhysicsObjectError, \
                        "%s is not a valid string" % str(mystr)

        if name == 'couplings':
            #Should be a dictionary of strings with (i,j) keys
            if not isinstance(value, dict):
                raise self.PhysicsObjectError, \
                        "%s is not a valid dictionary for couplings" % \
                                                                str(value)

            for key in value.keys():
                if not isinstance(key, tuple):
                    raise self.PhysicsObjectError, \
                        "%s is not a valid tuple" % str(key)
                if len(key) != 2:
                    raise self.PhysicsObjectError, \
                        "%s is not a valid tuple with 2 elements" % str(key)
                if not isinstance(key[0], int) or not isinstance(key[1], int):
                    raise self.PhysicsObjectError, \
                        "%s is not a valid tuple of integer" % str(key)
                if not isinstance(value[key], str):
                    raise self.PhysicsObjectError, \
                        "%s is not a valid string" % str(mystr)

        if name == 'number':
            if not isinstance(value, int):
                raise self.PhysicsObjectError, \
                        "%s is not a valid integer for amplitude number" % \
                        str(value)

        if name == 'mothers':
            if not isinstance(value, HelasWavefunctionList):
                raise self.PhysicsObjectError, \
                      "%s is not a valid list of mothers for amplitude" % \
                      str(value)

        return True

    # Enhanced set function, where we can append a model

    def set(self, *arguments):
        """When setting interaction_id, if model is given (in tuple),
        set all other interaction properties. When setting pdg_code,
        if model is given, set all other particle properties."""

        if len(arguments) < 2:
            raise self.PhysicsObjectError, \
                  "Too few arguments for set"

        name = arguments[0]
        value = arguments[1]

        if len(arguments) > 2 and \
               isinstance(value, int) and \
               isinstance(arguments[2], base_objects.Model):
            if name == 'interaction_id':
                self.set('interaction_id', value)
                if value > 0:
                    inter = arguments[2].get('interaction_dict')[value]
                    self.set('pdg_codes',
                             [part.get_pdg_code() for part in \
                              inter.get('particles')])
                    self.set('inter_color', inter.get('color'))
                    self.set('lorentz', inter.get('lorentz'))
                    self.set('couplings', inter.get('couplings'))
                return True
            else:
                raise self.PhysicsObjectError, \
                      "%s not allowed name for 3-argument set", name
        else:
            return super(HelasAmplitude, self).set(name, value)

    def get_sorted_keys(self):
        """Return particle property names as a nicely sorted list."""

        return ['interaction_id', 'pdg_codes', 'inter_color', 'lorentz',
                'couplings', 'number', 'mothers']


    # Helper functions

    def check_and_fix_fermion_flow(self,
                                   wavefunctions,
                                   diagram_wavefunctions,
                                   external_wavefunctions,
                                   wf_number):
        """Check for clashing fermion flow (N(incoming) !=
        N(outgoing)) in mothers. For documentation, check
        HelasWavefunction.check_and_fix_fermion_flow.
        """

        return self.get('mothers').check_and_fix_fermion_flow(\
                                   wavefunctions,
                                   diagram_wavefunctions,
                                   external_wavefunctions,
                                   'nostate',
                                   wf_number)

    def needs_hermitian_conjugate(self):
        """Returns true if any of the mothers have negative
        fermionflow"""

        return any([wf.get('fermionflow') < 0 for wf in \
                    self.get('mothers')])

    def get_call_key(self):
        """Generate the (spin, state) tuples used as key for the helas call
        dictionaries in HelasModel"""

        res = []
        for mother in self.get('mothers'):
            res.append(mother.get_spin_state_number())

        # Sort according to spin and flow direction
        res.sort()

        # Check if we need to append a charge conjugation flag
        if self.needs_hermitian_conjugate():
            res.append('C')

        return (tuple(res), tuple(self.get('lorentz')))

    def calculate_fermionfactor(self):
        """Calculate the fermion factor for the diagram corresponding
        to this amplitude"""

        # Pick out fermion mothers
        out_fermions = filter(lambda wf: wf.get_with_flow('state') == \
                              'outgoing', self.get('mothers'))
        in_fermions = filter(lambda wf: wf.get_with_flow('state') == \
                             'incoming', self.get('mothers'))
        # Pick out bosons
        bosons = filter(lambda wf: wf.is_boson(), self.get('mothers'))

        if len(in_fermions) + len(out_fermions) > 2:
            raise self.PhysicsObjectError, \
                  "Multifermion vertices not implemented"

        fermion_number_list = []

        for boson in bosons:
            # Bosons return a list [n1,n2,...]
            fermion_number_list.extend(boson.get_fermion_order())

        if in_fermions and out_fermions:
            # Fermions return the result N from their mother
            # and the list from bosons, so [N,[n1,n2,...]]
            in_list = in_fermions[0].get_fermion_order()
            out_list = out_fermions[0].get_fermion_order()
            # Combine to get [N1,N2,n1,n2,...]
            fermion_number_list.append(in_list[0])
            fermion_number_list.append(out_list[0])
            fermion_number_list.extend(in_list[1])
            fermion_number_list.extend(out_list[1])
        elif len(in_fermions) != len(out_fermions):
            raise self.HelasWavefunctionError, \
                  "Error: %d incoming fermions != %d outgoing fermions" % \
                  (len(in_fermions), len(out_fermions))

        return self.sign_flips_to_order(fermion_number_list)

    def sign_flips_to_order(self, fermions):
        """Gives the sign corresponding to the number of flips needed
        to place the fermion numbers in order"""

        # Perform bubble sort on the fermions, and keep track of
        # the number of flips that are needed

        nflips = 0

        for i in range(len(fermions) - 1):
            for j in range(i + 1, len(fermions)):
                if fermions[j] < fermions[i]:
                    tmp = fermions[i]
                    fermions[i] = fermions[j]
                    fermions[j] = tmp
                    nflips = nflips + 1

        return (-1) ** nflips

    # Comparison between different amplitudes, to allow check for
    # identical processes. Note that we are then not interested in
    # interaction id, but in all other properties.
    def __eq__(self, other):
        """Comparison between different amplitudes, to allow check for
        identical processes.
        """

        if not isinstance(other, HelasAmplitude):
            return False

        # Check relevant directly defined properties
        if self['inter_color'] != other['inter_color'] or \
           self['lorentz'] != other['lorentz'] or \
           self['couplings'] != other['couplings'] or \
           self['number'] != other['number']:
            return False

        # Check that mothers have the same numbers (only relevant info)
        return [ mother.get('number') for mother in self['mothers'] ] == \
               [ mother.get('number') for mother in other['mothers'] ]

    def __ne__(self, other):
        """Overloading the nonequality operator, to make comparison easy"""
        return not self.__eq__(other)

#===============================================================================
# HelasAmplitudeList
#===============================================================================
class HelasAmplitudeList(base_objects.PhysicsObjectList):
    """List of HelasAmplitude objects
    """

    def is_valid_element(self, obj):
        """Test if object obj is a valid HelasAmplitude for the list."""

        return isinstance(obj, HelasAmplitude)


#===============================================================================
# HelasDiagram
#===============================================================================
class HelasDiagram(base_objects.PhysicsObject):
    """HelasDiagram: list of HelasWavefunctions and a HelasAmplitude,
    plus the fermion factor associated with the corresponding diagram.
    """

    def default_setup(self):
        """Default values for all properties"""

        self['wavefunctions'] = HelasWavefunctionList()
        self['amplitude'] = HelasAmplitude()
        self['fermionfactor'] = 0

    def filter(self, name, value):
        """Filter for valid diagram property values."""

        if name == 'wavefunctions':
            if not isinstance(value, HelasWavefunctionList):
                raise self.PhysicsObjectError, \
                        "%s is not a valid HelasWavefunctionList object" % \
                        str(value)
        if name == 'amplitude':
            if not isinstance(value, HelasAmplitude):
                raise self.PhysicsObjectError, \
                        "%s is not a valid HelasAmplitude object" % str(value)

        if name == 'fermionfactor':
            if not isinstance(value, int):
                raise self.PhysicsObjectError, \
                        "%s is not a valid integer for fermionfactor" % \
                        str(value)
            if not value in [-1, 0, 1]:
                raise self.PhysicsObjectError, \
                        "%s is not a valid fermion factor (-1, 0 or 1)" % \
                        str(value)

        return True

    def get(self, name):
        """Get the value of the property name."""

        if name == 'fermionfactor' and not self[name]:
            if self['amplitude']:
                self.set('fermionfactor',
                         self.get('amplitude').calculate_fermionfactor())

        return super(HelasDiagram, self).get(name)

    def get_sorted_keys(self):
        """Return particle property names as a nicely sorted list."""

        return ['wavefunctions', 'amplitude', 'fermionfactor']

#===============================================================================
# HelasDiagramList
#===============================================================================
class HelasDiagramList(base_objects.PhysicsObjectList):
    """List of HelasDiagram objects
    """

    def is_valid_element(self, obj):
        """Test if object obj is a valid HelasDiagram for the list."""

        return isinstance(obj, HelasDiagram)

#===============================================================================
# HelasMatrixElement
#===============================================================================
class HelasMatrixElement(base_objects.PhysicsObject):
    """HelasMatrixElement: list of processes with identical Helas
    calls, and the list of HelasDiagrams associated with the processes.

    If initiated with an Amplitude, HelasMatrixElement calls
    generate_helas_diagrams, which goes through the diagrams of the
    Amplitude and generates the corresponding Helas calls, taking into
    account possible fermion flow clashes due to Majorana
    particles. The optional optimization argument determines whether
    optimization is used (optimization = 1, default), for maximum
    recycling of wavefunctions, or no optimization (optimization = 0)
    when each diagram is written independently of all previous
    diagrams (this is useful for running with restricted memory,
    e.g. on a GPU). For processes with many diagrams, the total number
    or wavefunctions after optimization is ~15% of the number of
    amplitudes (diagrams).
    """

    def default_setup(self):
        """Default values for all properties"""

        self['processes'] = base_objects.ProcessList()
        self['diagrams'] = HelasDiagramList()
        self['identical_particle_factor'] = 0

    def filter(self, name, value):
        """Filter for valid diagram property values."""

        if name == 'processes':
            if not isinstance(value, base_objects.ProcessList):
                raise self.PhysicsObjectError, \
                        "%s is not a valid ProcessList object" % str(value)
        if name == 'diagrams':
            if not isinstance(value, HelasDiagramList):
                raise self.PhysicsObjectError, \
                        "%s is not a valid HelasDiagramList object" % str(value)
        if name == 'identical_particle_factor':
            if not isinstance(value, int):
                raise self.PhysicsObjectError, \
                        "%s is not a valid int object" % str(value)
        return True

    def get_sorted_keys(self):
        """Return particle property names as a nicely sorted list."""

        return ['processes', 'diagrams']

    # Customized constructor
    def __init__(self, *arguments):
        """Constructor for the HelasMatrixElement. In particular allows
        generating a HelasMatrixElement from an Amplitude, with
        automatic generation of the necessary wavefunctions
        """

        if arguments:
            if isinstance(arguments[0], diagram_generation.Amplitude):
                super(HelasMatrixElement, self).__init__()
                amplitude = arguments[0]
                optimization = 1
                if len(arguments) > 1 and isinstance(arguments[1], int):
                    optimization = arguments[1]

                self.get('processes').append(amplitude.get('process'))
                self.generate_helas_diagrams(amplitude, optimization)
                self.calculate_fermionfactors()
                self.calculate_identical_particle_factors()
            else:
                super(HelasMatrixElement, self).__init__(arguments[0])
        else:
            super(HelasMatrixElement, self).__init__()

    # Comparison between different amplitudes, to allow check for
    # identical processes. Note that we are then not interested in
    # interaction id, but in all other properties.
    def __eq__(self, other):
        """Comparison between different matrix elements, to allow check for
        identical processes.
        """

        if not isinstance(other, HelasMatrixElement):
            return False

        # Should only check if diagrams and process id are identical
        if self['processes'] and not other['processes'] or \
               self['processes'] and \
               self['processes'][0]['id'] != other['processes'][0]['id'] or \
               self['identical_particle_factor'] != \
               other['identical_particle_factor'] or \
               self['diagrams'] != other['diagrams']:
            return False

        return True

    def __ne__(self, other):
        """Overloading the nonequality operator, to make comparison easy"""
        return not self.__eq__(other)

    def generate_helas_diagrams(self, amplitude, optimization=1):
        """Starting from a list of Diagrams from the diagram
        generation, generate the corresponding HelasDiagrams, i.e.,
<<<<<<< HEAD
        the wave functions and amplitudes. Choose
        between default optimization (= 1) or no optimization (= 0,
        for GPU).

        Note that we need special treatment for decay chains, since
        the end product then is a wavefunction, not an amplitude.

        WARNING! For decay chains, we will need extra check for
        fermion flow clashes when the chains are sewn together! This
        can be done by making sure that the incoming/outgoing state
        corresponds between the wf in the core diagram and the wf in
        the decay chain.
=======
        the wave functions and amplitudes. Choose between default
        optimization (= 1, maximum recycling of wavefunctions) or no
        optimization (= 0, no recycling of wavefunctions, useful for
        GPU calculations with very restricted memory).
>>>>>>> e7da5a04
        """

        if not isinstance(amplitude, diagram_generation.Amplitude) or \
               not isinstance(optimization, int):
            raise self.PhysicsObjectError, \
                  "Missing or erraneous arguments for generate_helas_diagrams"

        diagram_list = amplitude.get('diagrams')
        process = amplitude.get('process')
        model = process.get('model')
        if not diagram_list:
            return

        # All the previously defined wavefunctions
        wavefunctions = []
        # List of minimal information for comparison with previous
        # wavefunctions
        wf_mother_arrays = []
        # Keep track of wavefunction number
        wf_number = 0

        # Generate wavefunctions for the external particles
        external_wavefunctions = dict([(leg.get('number'),
                                        HelasWavefunction(leg, 0, model)) \
                                       for leg in process.get('legs')])
        # Initially, have one wavefunction for each external leg.
        wf_number = len(process.get('legs'))

        # For initial state bosons, need to flip PDG code (if has antipart)
        # since all bosons should be treated as outgoing
        for key in external_wavefunctions.keys():
            wf = external_wavefunctions[key]
            if wf.is_boson() and wf.get('state') == 'initial' and \
               not wf.get('self_antipart'):
                wf.set('pdg_code', -wf.get('pdg_code'))
                wf.set('is_part', not wf.get('is_part'))

        # Now go through the diagrams, looking for undefined wavefunctions

        helas_diagrams = HelasDiagramList()

        for diagram in diagram_list:

            # Dictionary from leg number to wave function, keeps track
            # of the present position in the tree
            number_to_wavefunctions = {}

            # Initialize wavefunctions for this diagram
            diagram_wavefunctions = HelasWavefunctionList()

            vertices = copy.copy(diagram.get('vertices'))

            # Single out last vertex, since this will give amplitude
            lastvx = vertices.pop()

            # Check if last vertex is identity vertex
            if not process.get('is_decay_chain') and lastvx.get('id') == 0:
                # Need to "glue together" last and next-to-last
                # vertext, by replacing the (incoming) last leg of the
                # next-to-last vertex with the (outgoing) leg in the
                # last vertex
                nexttolastvertex = copy.deepcopy(vertices.pop())
                legs = nexttolastvertex.get('legs')
                ntlnumber = legs[-1].get('number')
                lastleg = filter(lambda leg: leg.get('number') != ntlnumber,
                                 lastvx.get('legs'))[0]
                # Replace the last leg of nexttolastvertex
                legs[-1] = lastleg
                lastvx = nexttolastvertex
                # Sort the legs, to get right order of wave functions
                lastvx.get('legs').sort(lambda leg1, leg2: \
                                    leg1.get('number') - leg2.get('number'))

            # Go through all vertices except the last and create
            # wavefunctions
            for vertex in vertices:
                legs = copy.copy(vertex.get('legs'))
                last_leg = legs.pop()
                # Generate list of mothers from legs
                mothers = self.getmothers(legs, number_to_wavefunctions,
                                          external_wavefunctions,
                                          wavefunctions,
                                          diagram_wavefunctions)
                # Now generate new wavefunction for the last leg
                wf = HelasWavefunction(last_leg, vertex.get('id'), model)
                wf.set('mothers', mothers)
                # Need to set incoming/outgoing and
                # particle/antiparticle according to the fermion flow
                # of mothers
                wf.set_state_and_particle(model)
                # Need to check for clashing fermion flow due to
                # Majorana fermions, and modify if necessary
                # Also need to keep track of the wavefunction number.
                wf, wf_number = wf.check_and_fix_fermion_flow(wavefunctions,
                                                   diagram_wavefunctions,
                                                   external_wavefunctions,
                                                   wf_number)

# Wavefunction number is given by: number of external
                # wavefunctions + number of non-external wavefunctions
                # in wavefunctions and diagram_wavefunctions
                if not wf in diagram_wavefunctions:
                    wf_number = wf_number + 1
                    wf.set('number', wf_number)
                    # Store wavefunction
                    try:
                        # Use wf_mother_arrays to locate existing wavefunction
                        wf = wavefunctions[wf_mother_arrays.index(wf.to_array())]
                        # Since we reuse the old wavefunction, reset wf_number
                        wf_number = wf_number - 1
                    except ValueError:
                        diagram_wavefunctions.append(wf)
                    number_to_wavefunctions[last_leg.get('number')] = wf

<<<<<<< HEAD
            amp = HelasAmplitude()
            if not process.get('is_decay_chain'):
                # Find mothers for the amplitude
                legs = lastvx.get('legs')
                mothers = self.getmothers(legs, number_to_wavefunctions,
                                          external_wavefunctions,
                                          wavefunctions,
                                          diagram_wavefunctions)
                
                # Now generate a HelasAmplitude from the last vertex.
                amp = HelasAmplitude(lastvx, model)
                amp.set('mothers', mothers)
                amp.set('number', diagram_list.index(diagram) + 1)

                # Need to check for clashing fermion flow due to
                # Majorana fermions, and modify if necessary
                amp.check_and_fix_fermion_flow(wavefunctions,
                                               diagram_wavefunctions,
                                               external_wavefunctions)
=======
            # Find mothers for the amplitude
            legs = lastvx.get('legs')
            mothers = self.getmothers(legs, number_to_wavefunctions,
                                      external_wavefunctions,
                                      wavefunctions,
                                      diagram_wavefunctions)

            # Now generate a HelasAmplitude from the last vertex.
            amp = HelasAmplitude(lastvx, model)
            amp.set('mothers', mothers)
            amp.set('number', diagram_list.index(diagram) + 1)

            # Need to check for clashing fermion flow due to
            # Majorana fermions, and modify if necessary
            wf_number = amp.check_and_fix_fermion_flow(wavefunctions,
                                           diagram_wavefunctions,
                                           external_wavefunctions,
                                           wf_number)
>>>>>>> e7da5a04

            # Sort the wavefunctions according to number
            diagram_wavefunctions.sort(lambda wf1, wf2: \
                                       wf1.get('number') - wf2.get('number'))

            # Generate HelasDiagram
            helas_diagrams.append(HelasDiagram({ \
                   'wavefunctions': diagram_wavefunctions,
                   'amplitude': amp
                   }))

            if optimization:
                wavefunctions.extend(diagram_wavefunctions)
                wf_mother_arrays.extend([wf.to_array() for wf \
                                         in diagram_wavefunctions])
            else:
                wf_number = len(process.get('legs'))

        self.set('diagrams', helas_diagrams)

    def calculate_fermionfactors(self):
        """Generate the fermion factors for all diagrams in the amplitude
        """

        for diagram in self.get('diagrams'):
            diagram.get('fermionfactor')

    def calculate_identical_particle_factors(self):
        """Calculate the denominator factor for identical final state particles
        """

        final_legs = filter(lambda leg: leg.get('state') == 'final', \
                              self.get('processes')[0].get('legs'))

        identical_indices = {}
        for leg in final_legs:
            if leg.get('id') in identical_indices:
                identical_indices[leg.get('id')] = \
                                    identical_indices[leg.get('id')] + 1
            else:
                identical_indices[leg.get('id')] = 1
        self["identical_particle_factor"] = reduce(lambda x, y: x * y,
                                          [ factorial(val) for val in \
                                            identical_indices.values() ])

    # Helper methods

    def getmothers(self, legs, number_to_wavefunctions,
                   external_wavefunctions, wavefunctions,
                   diagram_wavefunctions):
        """Generate list of mothers from number_to_wavefunctions and
        external_wavefunctions"""

        mothers = HelasWavefunctionList()

        for leg in legs:
            try:
                # The mother is an existing wavefunction
                wf = number_to_wavefunctions[leg.get('number')]
            except KeyError:
                # This is an external leg, pick from external_wavefunctions
                wf = external_wavefunctions[leg.get('number')]
                number_to_wavefunctions[leg.get('number')] = wf
                if not wf in wavefunctions:
                    diagram_wavefunctions.append(wf)
            mothers.append(wf)

        return mothers

    def get_number_of_wavefunctions(self):
        """Gives the total number of wavefunctions for this amplitude,
        as given by the number of last wavefunction for the last diagram."""
        return filter(lambda diagram: diagram.get('wavefunctions'),
                      self.get('diagrams'))[-1].\
                      get('wavefunctions')[-1].get('number')

    def get_nexternal_ninitial(self):
        """Gives (number or external particles, number of
        incoming particles)"""
        return (len(self.get('processes')[0].get('legs')),
                len(filter(lambda leg: leg.get('state') == 'initial',
                           self.get('processes')[0].get('legs'))))

    def get_helicity_combinations(self):
        """Gives the number of helicity combinations for external
        wavefunctions"""

        if not self.get('processes'):
            return None

        model = self.get('processes')[0].get('model')

        return reduce(lambda x, y: x * y,
                      [ len(model.get('particle_dict')[leg.get('id')].\
                            get_helicity_states())\
                        for leg in self.get('processes')[0].get('legs') ])

    def get_helicity_matrix(self):
        """Gives the helicity matrix for external wavefunctions"""

        if not self.get('processes'):
            return None

        process = self.get('processes')[0]
        model = process.get('model')

        return apply(itertools.product, [ model.get('particle_dict')[\
                                         leg.get('id')].get_helicity_states()\
                                         for leg in process.get('legs') ])

    def get_denominator_factor(self):
        """Calculate the denominator factor due to:
        Averaging initial state color and spin, and
        identical final state particles"""

        model = self.get('processes')[0].get('model')

        initial_legs = filter(lambda leg: leg.get('state') == 'initial', \
                              self.get('processes')[0].get('legs'))

        spin_factor = reduce(lambda x, y: x * y,
                             [ len(model.get('particle_dict')[leg.get('id')].\
                                   get_helicity_states())\
                               for leg in initial_legs ])

        color_factor = reduce(lambda x, y: x * y,
                              [ model.get('particle_dict')[leg.get('id')].\
                                    get('color')\
                                for leg in initial_legs ])

        return spin_factor * color_factor * self['identical_particle_factor']

<<<<<<< HEAD
    def shift_wavefunctions(self, N, N_initial):
        """Shift the wavefunction number by N for all wavefunctions
        after N_initial"""
=======
        identical_indices = {}
        for leg in final_legs:
            try:
                identical_indices[leg.get('id')] = \
                                    identical_indices[leg.get('id')] + 1
            except KeyError:
                identical_indices[leg.get('id')] = 1
        identical_factor = reduce(lambda x, y: x * y,
                                  [ math.factorial(val) for val in \
                                    identical_indices.values() ])
>>>>>>> e7da5a04

        wavefunctions = []
        for diagram in self['diagrams']:
            wavefunctions.extend(diagram.get('wavefunctions'))
            
        for wf in wavefunctions[N_initial:]:
            wf.set('number', wf.get('number') + N)

#===============================================================================
# HelasMatrixElementList
#===============================================================================
class HelasMatrixElementList(base_objects.PhysicsObjectList):
    """List of HelasMatrixElement objects
    """

    def is_valid_element(self, obj):
        """Test if object obj is a valid HelasMatrixElement for the list."""

        return isinstance(obj, HelasMatrixElement)

#===============================================================================
# HelasMultiProcess
#===============================================================================
class HelasMultiProcess(base_objects.PhysicsObject):
    """HelasMultiProcess: If initiated with an AmplitudeList,
    generates the HelasMatrixElements for the Amplitudes, identifying
    processes with identical matrix elements"""

    def default_setup(self):
        """Default values for all properties"""

        self['matrix_elements'] = HelasMatrixElementList()

    def filter(self, name, value):
        """Filter for valid process property values."""

        if name == 'matrix_elements':
            if not isinstance(value, HelasMatrixElementList):
                raise self.PhysicsObjectError, \
                        "%s is not a valid HelasMatrixElementList object" % str(value)

        return True

    def get_sorted_keys(self):
        """Return process property names as a nicely sorted list."""

        return ['matrix_elements']

    def __init__(self, argument=None):
        """Allow initialization with AmplitudeList"""

        if isinstance(argument, diagram_generation.AmplitudeList):
            super(HelasMultiProcess, self).__init__()
            self.generate_matrix_elements(argument)
        elif isinstance(argument, diagram_generation.MultiProcess):
            super(HelasMultiProcess, self).__init__()
            self.generate_matrix_elements(argument.get('amplitudes'))
        elif argument:
            # call the mother routine
            super(HelasMultiProcess, self).__init__(argument)
        else:
            # call the mother routine
            super(HelasMultiProcess, self).__init__()

    def generate_matrix_elements(self, amplitudes):
        """Generate the HelasMatrixElements for the Amplitudes,
        identifying processes with identical matrix elements, as
        defined by HelasMatrixElement.__eq__"""

        if not isinstance(amplitudes, diagram_generation.AmplitudeList):
            raise self.PhysicsObjectError, \
                  "%s is not valid AmplitudeList" % repr(amplitudes)

        matrix_elements = self.get('matrix_elements')

        for amplitude in amplitudes:
            logging.info("Generating Helas calls for %s" % \
                         amplitude.get('process').nice_string().replace('Process', 'process'))
            matrix_element = HelasMatrixElement(amplitude)
            try:
                # If an identical matrix element is already in the list,
                # then simply add this process to the list of
                # processes for that matrix element
                other_processes = matrix_elements[\
                    matrix_elements.index(matrix_element)].get('processes')
                logging.info("Combining process with %s" % \
                             other_processes[0].nice_string().replace('Process: ', ''))
                other_processes.append(amplitude.get('process'))

            except ValueError:
                # Otherwise, if the matrix element has any diagrams,
                # add this matrix element.
                if matrix_element.get('processes') and \
                       matrix_element.get('diagrams'):
                    matrix_elements.append(matrix_element)


    @staticmethod
    def check_equal_decay_processes(decay1, decay2):
        """Check if two single-sided decay processes
        (HelasMatrixElements) are equal.

        Note that this has to be called before any combination of
        processes has occured.
        
        Since a decay processes for a decay chain is always generated
        such that all final state legs are completely contracted
        before the initial state leg is included, all the diagrams
        will have identical wave function, independently of the order
        of final state particles.
        
        Note that we assume that the process definitions have all
        external particles, corresponding to the external
        wavefunctions.
        """

        if len(decay1.get('processes')) != 1 or \
           len(decay2.get('processes')) != 1:
            raise HelasMultiProcess.PhysicsObjectError, \
                  "Can compare only single process HelasMatrixElements"

        if len(filter(lambda leg: leg.get('state') == 'initial',\
                      decay1.get('processes')[0].get('legs'))) != 1 or \
           len(filter(lambda leg: leg.get('state') == 'initial',\
                      decay2.get('processes')[0].get('legs'))) != 1:
            raise HelasMultiProcess.PhysicsObjectError, \
                  "Call to check_decay_processes_equal requires " + \
                  "both processes to be unique"

        # Compare bulk process properties (number of external legs,
        # identity factors, number of diagrams, number of wavefunctions
        # initial leg, final state legs
        if len(decay1.get('processes')[0].get("legs")) != \
           len(decay1.get('processes')[0].get("legs")) or \
           len(decay1.get('diagrams')) != len(decay2.get('diagrams')) or \
           decay1.get('identical_particle_factor') != \
           decay2.get('identical_particle_factor') or \
           sum(len(d.get('wavefunctions')) for d in \
               decay1.get('diagrams')) != \
           sum(len(d.get('wavefunctions')) for d in \
               decay2.get('diagrams')) or \
           decay1.get('processes')[0].get('legs')[0].get('id') != \
           decay2.get('processes')[0].get('legs')[0].get('id') or \
           sorted([leg.get('id') for leg in \
                   decay1.get('processes')[0].get('legs')[1:]]) != \
           sorted([leg.get('id') for leg in \
                   decay2.get('processes')[0].get('legs')[1:]]):                   
            return False

        # Run a quick check to see if the processes are already
        # identical (i.e., the wavefunctions are in the same order)
        if [leg.get('id') for leg in \
            decay1.get('processes')[0].get('legs')] == \
           [leg.get('id') for leg in \
            decay2.get('processes')[0].get('legs')] and \
            decay1 == decay2:
            return True

        # Now check if all diagrams are identical. This is done by a
        # recursive function starting from the last wavefunction
        # (corresponding to the initial state), since it's the
        # same steps for each level in mother wavefunctions
        
        diagrams2 = copy.copy(decay2.get('diagrams'))

        for diagram1 in decay1.get('diagrams'):
            founddiagram = False
            for diagram2 in diagrams2:
                if HelasMultiProcess.check_equal_wavefunctions(\
                   diagram1.get('wavefunctions')[-1],
                   diagram2.get('wavefunctions')[-1]):
                    founddiagram = True
                    # Remove diagram2, since it has already been matched
                    diagrams2.remove(diagram2)
                    break
            if not founddiagram:
                return False
        
        return True

    @staticmethod
    def check_equal_wavefunctions(wf1, wf2):
        """Recursive function to check if two wavefunctions are equal.
        First check that mothers have identical pdg codes, then repeat for
        all mothers with identical pdg codes."""

        print "Checking equality of (%d, %d) and (%d, %d)" % \
              (wf1.get('pdg_code'),wf1.get('number'),
               wf2.get('pdg_code'),wf2.get('number'))

        # End recursion with False if the wavefunctions don't have
        # identical mother pdgs
        if sorted([wf.get('pdg_code') for wf in wf1.get('mothers')]) != \
           sorted([wf.get('pdg_code') for wf in wf1.get('mothers')]):
            print False
            return False

        # End recursion with True if these are external wavefunctions
        # (note that we have already checked that the pdgs are
        # identical)
        if not wf1.get('mothers') and not wf2.get('mothers'):
            print True
            return True

        mothers2 = copy.copy(wf2.get('mothers'))

        for mother1 in wf1.get('mothers'):
            # Compare mother1 with all mothers in wf2 that have not
            # yet been used and have identical pdg codes
            equalmothers = filter(lambda wf: wf.get('pdg_code') == \
                                  mother1.get('pdg_code'),
                                  mothers2)
            foundmother = False
            for mother2 in equalmothers:
                if HelasMultiProcess.check_equal_wavefunctions(\
                    mother1, mother2):
                    foundmother = True
                    # Remove mother2, since it has already been matched
                    mothers2.remove(mother2)
                    break
            if not foundmother:
                print False
                return False

        print True
        return True
    
#===============================================================================
# HelasModel
#===============================================================================
class HelasModel(base_objects.PhysicsObject):
    """Language independent base class for writing Helas calls. The
    calls are stored in two dictionaries, wavefunctions and
    amplitudes, with entries being a mapping from a set of spin,
    incoming/outgoing states and Lorentz structure to a function which
    writes the corresponding wavefunction/amplitude call (taking a
    HelasWavefunction/HelasAmplitude as argument)."""

    def default_setup(self):

        self['name'] = ""
        self['wavefunctions'] = {}
        self['amplitudes'] = {}

    def filter(self, name, value):
        """Filter for model property values"""

        if name == 'name':
            if not isinstance(value, str):
                raise self.PhysicsObjectError, \
                    "Object of type %s is not a string" % \
                                                            type(value)

        if name == 'wavefunctions':
            # Should be a dictionary of functions returning strings, 
            # with keys (spins, flow state)
            if not isinstance(value, dict):
                raise self.PhysicsObjectError, \
                        "%s is not a valid dictionary for wavefunction" % \
                                                                str(value)

            for key in value.keys():
                self.add_wavefunction(key, value[key])

        if name == 'amplitudes':
            # Should be a dictionary of functions returning strings, 
            # with keys (spins, flow state)
            if not isinstance(value, dict):
                raise self.PhysicsObjectError, \
                        "%s is not a valid dictionary for amplitude" % \
                                                                str(value)

            for key in value.keys():
                self.add_amplitude(key, value[key])

        return True

    def get_sorted_keys(self):
        """Return process property names as a nicely sorted list."""

        return ['name', 'wavefunctions', 'amplitudes']

    def get_matrix_element_calls(self, matrix_element):
        """Return a list of strings, corresponding to the Helas calls
        for the matrix element"""

        if not isinstance(matrix_element, HelasMatrixElement):
            raise self.PhysicsObjectError, \
                  "%s not valid argument for get_matrix_element_calls" % \
                  repr(matrix_element)

        res = []
        for diagram in matrix_element.get('diagrams'):
            res.extend([ self.get_wavefunction_call(wf) for \
                         wf in diagram.get('wavefunctions') ])
            res.append(self.get_amplitude_call(diagram.get('amplitude')))

        return res

    def get_wavefunction_call(self, wavefunction):
        """Return the function for writing the wavefunction
        corresponding to the key"""

        try:
            call = self["wavefunctions"][wavefunction.get_call_key()](\
                wavefunction)
            return call
        except KeyError:
            return ""

    def get_amplitude_call(self, amplitude):
        """Return the function for writing the amplitude
        corresponding to the key"""

        try:
            call = self["amplitudes"][amplitude.get_call_key()](amplitude)
            return call
        except KeyError:
            return ""

    def add_wavefunction(self, key, function):
        """Set the function for writing the wavefunction
        corresponding to the key"""


        if not isinstance(key, tuple):
            raise self.PhysicsObjectError, \
                  "%s is not a valid tuple for wavefunction key" % \
                  str(key)

        if not callable(function):
            raise self.PhysicsObjectError, \
                  "%s is not a valid function for wavefunction string" % \
                  str(function)

        self.get('wavefunctions')[key] = function
        return True

    def add_amplitude(self, key, function):
        """Set the function for writing the amplitude
        corresponding to the key"""


        if not isinstance(key, tuple):
            raise self.PhysicsObjectError, \
                  "%s is not a valid tuple for amplitude key" % \
                  str(key)

        if not callable(function):
            raise self.PhysicsObjectError, \
                  "%s is not a valid function for amplitude string" % \
                  str(function)

        self.get('amplitudes')[key] = function
        return True

    # Customized constructor
    def __init__(self, argument={}):
        """Allow generating a HelasModel from a Model
        """

        if isinstance(argument, base_objects.Model):
            super(HelasModel, self).__init__()
            self.set('name', argument.get('name'))
        else:
            super(HelasModel, self).__init__(argument)<|MERGE_RESOLUTION|>--- conflicted
+++ resolved
@@ -1275,10 +1275,10 @@
     def generate_helas_diagrams(self, amplitude, optimization=1):
         """Starting from a list of Diagrams from the diagram
         generation, generate the corresponding HelasDiagrams, i.e.,
-<<<<<<< HEAD
-        the wave functions and amplitudes. Choose
-        between default optimization (= 1) or no optimization (= 0,
-        for GPU).
+        the wave functions and amplitudes. Choose between default
+        optimization (= 1, maximum recycling of wavefunctions) or no
+        optimization (= 0, no recycling of wavefunctions, useful for
+        GPU calculations with very restricted memory).
 
         Note that we need special treatment for decay chains, since
         the end product then is a wavefunction, not an amplitude.
@@ -1288,12 +1288,6 @@
         can be done by making sure that the incoming/outgoing state
         corresponds between the wf in the core diagram and the wf in
         the decay chain.
-=======
-        the wave functions and amplitudes. Choose between default
-        optimization (= 1, maximum recycling of wavefunctions) or no
-        optimization (= 0, no recycling of wavefunctions, useful for
-        GPU calculations with very restricted memory).
->>>>>>> e7da5a04
         """
 
         if not isinstance(amplitude, diagram_generation.Amplitude) or \
@@ -1408,7 +1402,6 @@
                         diagram_wavefunctions.append(wf)
                     number_to_wavefunctions[last_leg.get('number')] = wf
 
-<<<<<<< HEAD
             amp = HelasAmplitude()
             if not process.get('is_decay_chain'):
                 # Find mothers for the amplitude
@@ -1425,29 +1418,10 @@
 
                 # Need to check for clashing fermion flow due to
                 # Majorana fermions, and modify if necessary
-                amp.check_and_fix_fermion_flow(wavefunctions,
-                                               diagram_wavefunctions,
-                                               external_wavefunctions)
-=======
-            # Find mothers for the amplitude
-            legs = lastvx.get('legs')
-            mothers = self.getmothers(legs, number_to_wavefunctions,
-                                      external_wavefunctions,
-                                      wavefunctions,
-                                      diagram_wavefunctions)
-
-            # Now generate a HelasAmplitude from the last vertex.
-            amp = HelasAmplitude(lastvx, model)
-            amp.set('mothers', mothers)
-            amp.set('number', diagram_list.index(diagram) + 1)
-
-            # Need to check for clashing fermion flow due to
-            # Majorana fermions, and modify if necessary
-            wf_number = amp.check_and_fix_fermion_flow(wavefunctions,
+                wf_number = amp.check_and_fix_fermion_flow(wavefunctions,
                                            diagram_wavefunctions,
                                            external_wavefunctions,
                                            wf_number)
->>>>>>> e7da5a04
 
             # Sort the wavefunctions according to number
             diagram_wavefunctions.sort(lambda wf1, wf2: \
@@ -1490,7 +1464,7 @@
             else:
                 identical_indices[leg.get('id')] = 1
         self["identical_particle_factor"] = reduce(lambda x, y: x * y,
-                                          [ factorial(val) for val in \
+                                          [ math.factorial(val) for val in \
                                             identical_indices.values() ])
 
     # Helper methods
@@ -1580,22 +1554,9 @@
 
         return spin_factor * color_factor * self['identical_particle_factor']
 
-<<<<<<< HEAD
     def shift_wavefunctions(self, N, N_initial):
         """Shift the wavefunction number by N for all wavefunctions
         after N_initial"""
-=======
-        identical_indices = {}
-        for leg in final_legs:
-            try:
-                identical_indices[leg.get('id')] = \
-                                    identical_indices[leg.get('id')] + 1
-            except KeyError:
-                identical_indices[leg.get('id')] = 1
-        identical_factor = reduce(lambda x, y: x * y,
-                                  [ math.factorial(val) for val in \
-                                    identical_indices.values() ])
->>>>>>> e7da5a04
 
         wavefunctions = []
         for diagram in self['diagrams']:
@@ -1756,7 +1717,7 @@
 
         # Now check if all diagrams are identical. This is done by a
         # recursive function starting from the last wavefunction
-        # (corresponding to the initial state), since it's the
+        # (corresponding to the initial state), since it is the
         # same steps for each level in mother wavefunctions
         
         diagrams2 = copy.copy(decay2.get('diagrams'))
@@ -1782,22 +1743,16 @@
         First check that mothers have identical pdg codes, then repeat for
         all mothers with identical pdg codes."""
 
-        print "Checking equality of (%d, %d) and (%d, %d)" % \
-              (wf1.get('pdg_code'),wf1.get('number'),
-               wf2.get('pdg_code'),wf2.get('number'))
-
-        # End recursion with False if the wavefunctions don't have
-        # identical mother pdgs
+        # End recursion with False if the wavefunctions do not have
+        # the same mother pdgs
         if sorted([wf.get('pdg_code') for wf in wf1.get('mothers')]) != \
-           sorted([wf.get('pdg_code') for wf in wf1.get('mothers')]):
-            print False
+           sorted([wf.get('pdg_code') for wf in wf2.get('mothers')]):
             return False
 
         # End recursion with True if these are external wavefunctions
         # (note that we have already checked that the pdgs are
         # identical)
         if not wf1.get('mothers') and not wf2.get('mothers'):
-            print True
             return True
 
         mothers2 = copy.copy(wf2.get('mothers'))
@@ -1817,10 +1772,8 @@
                     mothers2.remove(mother2)
                     break
             if not foundmother:
-                print False
                 return False
 
-        print True
         return True
     
 #===============================================================================

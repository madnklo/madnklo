##########################################################################################
#
# Copyright (c) 2011 The MadGraph5_aMC@NLO Development team and Contributors
#
# This file is a part of the MadGraph5_aMC@NLO project, an application which 
# automatically generates Feynman diagrams and matrix elements for arbitrary
# high-energy processes in the Standard Model and beyond.
#
# It is subject to the MadGraph5_aMC@NLO license which should accompany this 
# distribution.
#
# For more information, visit madgraph.phys.ucl.ac.be and amcatnlo.web.cern.ch
#
##########################################################################################
"""Collection of ME7 Integrand classes."""

import numpy as np
import collections
import glob
import logging
import math
import os
import random
import re
import math
import itertools

import stat
import subprocess
import sys
import time
import tarfile
import StringIO
import shutil
import copy

try:
    import readline
    GNU_SPLITTING = ('GNU' in readline.__doc__)
except:
    GNU_SPLITTING = True

try:
    import pyjet
    PYJET_AVAILABLE = True
except:
    PYJET_AVAILABLE = False    

# useful shortcut
pjoin = os.path.join

#root_path = pjoin(os.path.dirname(os.path.realpath( __file__ )), *([os.path.pardir]*3))
#sys.path.insert(0, root_path)

# Special logger for the Cmd Interface
logger = logging.getLogger('madevent7') # -> stdout
logger_stderr = logging.getLogger('madevent7.stderr') # ->stderr

import madgraph.core.base_objects as base_objects
import madgraph.core.subtraction as subtraction
import madgraph.interface.extended_cmd as cmd
import madgraph.interface.common_run_interface as common_run
import madgraph.interface.madevent_interface as madevent_interface
import madgraph.iolibs.files as files
import madgraph.iolibs.save_load_object as save_load_object
import madgraph.various.banner as banner_mod
import madgraph.various.cluster as cluster
import madgraph.various.misc as misc
import madgraph.various.lhe_parser as lhe_parser
import madgraph.integrator.integrands as integrands
import madgraph.integrator.integrators as integrators
import madgraph.integrator.walkers as walkers
import madgraph.integrator.phase_space_generators as phase_space_generators
import madgraph.integrator.pyCubaIntegrator as pyCubaIntegrator
import madgraph.integrator.vegas3_integrator as vegas3_integrator
#    import madgraph.various.histograms as histograms  # imported later to not slow down the loading of the code
import models.check_param_card as check_param_card
import models.model_reader as model_reader
import models.import_ufo as import_ufo

from madgraph.iolibs.files import ln    
from madgraph import InvalidCmd, MadGraph5Error, MG5DIR, ReadWrite



class MadEvent7Error(Exception):
    pass

class ZeroResult(MadEvent7Error):
    pass

#===============================================================================
# ME7Events
#===============================================================================
class ME7Event(object):
    """ A class to store a particular configuration produced by the integrands
    when evaluated and which has undefinite flavor configuration to begin with."""
    
    def __init__(self, PS_point, weights_per_flavor_configurations, 
                 is_mirrored                  = False,
                 host_contribution_definition = 'N/A',
                 counterterm_structure        = None,
                 Bjorken_x_rescalings         = (1.0,1.0) ):
        """ Initilize this particular event with a unique PS point and a dictionary of
        the form:
             ( (initial_state_flavors,), (final_state_flavors,) ) : weight
        to specify all possible flavor configurations applying to this event.
        For PDF counterterms and integrated collinear CT counterterms, we must
        provide the possibility of applying a rescaling to the Bjorken x that will be
        used to compute each of the two beams. By default this rescaling is of course one."""
        
        self.PS_point = PS_point.to_list()
        self.weights_per_flavor_configurations = weights_per_flavor_configurations
        self.is_mirrored = is_mirrored
        self.host_contribution_definition = host_contribution_definition
        self.counterterm_structure = counterterm_structure
        self.Bjorken_x_rescalings = Bjorken_x_rescalings
        
        # This entry specifies which flavor has been selected for this event.
        # None implies that it has not been selected yet.
        self.selected_flavors = None
        
    def get_copy(self):
        """ Returns a shallow copy of self, except for the 
        'weights_per_flavor_configurations' attribute. """
        
        return ME7Event(
            self.PS_point, dict(self.weights_per_flavor_configurations), 
            is_mirrored                  = self.is_mirrored,
            host_contribution_definition = self.host_contribution_definition,
            counterterm_structure        = self.counterterm_structure,
            Bjorken_x_rescalings         = self.Bjorken_x_rescalings
        )
        
    def set_Bjorken_rescalings(self, *args):
        """ Assigns the specified Bjorken x rescaling to this event."""

        self.Bjorken_x_rescalings = tuple(args)

    def apply_PDF_convolution(self, pdf_accessor, all_pdf, all_x, all_mu_f_squared):
        """ Convolute the weights_per_flavor_configurations."""
        
        # In order for the + distributions of the PDF counterterms and integrated
        # collinear ISR counterterms to hit the PDF only (and not the matrix elements or
        # observables functions), a change of variable is necessary: xb_1' = xb_1 * chsi1
        # In this case, the chsi1 to factor to apply is given by the Bjorken_x_rescalings
        # factor, which must be used both for rescaling the argument of the PDF as well
        # as bringing a factor 1/\chsi for the jacobian of the change of variable.
        for flavors in self.weights_per_flavor_configurations:
            PDFs = 1.
            for i, flavor in enumerate(flavors[0]):
                PDFs *= pdf_accessor(all_pdf[i], flavor, 
                                     all_x[i]*self.Bjorken_x_rescalings[i], all_mu_f_squared[i])
                PDFs *= self.Bjorken_x_rescalings[i]
            self.weights_per_flavor_configurations[flavors] *= PDFs

    def get_total_weight(self):
        """ Return the total weight of this event for all flavor considerations to consider."""

        summed_weight = None
        for wgt in self.weights_per_flavor_configurations.values():
            if summed_weight is None:
                summed_weight = copy.copy(wgt)
            else:
                summed_weight += wgt
        if summed_weight is None:
            return 0.
        if self.is_mirrored:
            return summed_weight*2.
        else:
            return summed_weight

    def filter_flavor_configurations(self, flavor_cut, **opts):
        """ Apply the flavor cut on this event for each flavor configuration, removing
        all those failings. If there is None left, this returns False."""
        
        new_weights_per_flavor_configurations = {}
        for flavors, weight in self.weights_per_flavor_configurations.items():
            if flavor_cut(self.PS_point, flavors, **opts):
                new_weights_per_flavor_configurations[flavors] = weight
        
        self.weights_per_flavor_configurations = new_weights_per_flavor_configurations
        
        return len(self.weights_per_flavor_configurations) != 0

    def apply_flavor_blind_cuts(self, flavor_blind_cut, *args, **opts):
        """ Apply the flavor-blind cut to this event, returning False if it failed."""
        
        return flavor_blind_cut(self.PS_point, *args, **opts)

    def select_a_flavor_configuration(self):
        """ Select a particular flavor configuration for this event which may be used
        by the flavor-sensitive observables. The selection is performed randomly with 
        a probability proportional to the weight of each flavor configuration."""

        weights_by_flavor_configurations = self.weights_per_flavor_configurations.items()
        index_selected=0
        abs_flavor_wgts_sum = sum(abs(value) for value in 
                                         self.weights_per_flavor_configurations.values())
        running_sum = abs(weights_by_flavor_configurations[index_selected][1])
        rv_flavor = random.random()*abs_flavor_wgts_sum
        while rv_flavor > running_sum:
            index_selected +=1
            running_sum += abs(weights_by_flavor_configurations[index_selected][1])
        self.selected_flavors = weights_by_flavor_configurations[index_selected][0]

    def select_epsilon_expansion_term(self, term_name):
        """ Select a particular EpsilonExpansion term in the weights of the flavor 
        matrix of this event. If the weights are float already, then they will be
        set to zero unless the term_name is 'finite'."""
        
        is_finite_specified = (term_name.lower()=='finite')
        for flavors, weight in self.weights_per_flavor_configurations.items():
            if isinstance(weight, float):
                if not is_finite_specified:
                    del self.weights_per_flavor_configurations[flavors]
            else:
                self.weights_per_flavor_configurations[flavors] = weight.get_term(term_name)

    def convolve_flavors(self, flavor_matrix, leg_index, initial_state=True):
        """ Convolves the flavor matrix in argument (of the form: 
            {   start_flavor_a :  {  end_flavor_1 : wgt_x,
                                     end_flavor_2 : wgt_y,
                                     [...]
                                 },
                start_flavor_b :  {  end_flavor_1 : wgt_z,
                                     end_flavor_2 : wgt_w,
                                     [...]
                                 },
                [...]
            }
            where 'wgt_x' can be EpsilonExpansion instances.
            and modifies self.weights_per_flavor_configurations with the convolved result.
            leg index specifies which leg must be convolved.
               (e.g. beam #1 correpsonds to leg_index=0 and initial_state = True."""
            
        def substitute_flavor(flavor_config, new_flavor):
            """ Substitute in the flavor config the convoluted flavor with the one in 
            argument and returns the corresponding new flavor configuration as a two tuples,
            for the initial and final states respectively."""
            return ( 
                tuple( (pdg if i!=leg_index else new_flavor) 
                       for i, pdg in enumerate(flavor_config[0]) ) if initial_state else flavor_config[0],
                tuple( (pdg if i!=leg_index else new_flavor) 
                       for i, pdg in enumerate(flavor_config[1]) ) if (not initial_state) else flavor_config[1]
            )

        new_flavor_configurations = {}
        for flavor_config, wgt in self.weights_per_flavor_configurations.items():
            start_flavor = flavor_config[0][leg_index] if initial_state else flavor_config[1][leg_index]
            if start_flavor not in flavor_matrix:
                new_flavor_configs = [(flavor_config, wgt),]
            else:
                new_flavor_configs = []
                for end_flavors, matrix_wgt in flavor_matrix[start_flavor].items():
                    new_flavor_configs.extend([
                    ( substitute_flavor(flavor_config, end_flavor), 
                                base_objects.EpsilonExpansion(matrix_wgt)*wgt )
                                                           for end_flavor in end_flavors ])

            for new_flavor_config, new_wgt in new_flavor_configs:
                try:
                    new_flavor_configurations[new_flavor_config] += new_wgt
                except KeyError:
                    new_flavor_configurations[new_flavor_config] = new_wgt
        
        # Now assign the newly create flavor configurations
        self.weights_per_flavor_configurations = new_flavor_configurations

    def __add__(self, other):
        """ overload the '+' operator."""
        new_event = self.get_copy()
        return new_event.__iadd__(other)
            
    def __iadd__(self, other):
        """ overload the '+=' operator."""
        if __debug__: assert(self.is_mirrored == other.is_mirrored)
        if __debug__: assert(self.PS_point == other.PS_point)
        if __debug__: assert(self.Bjorken_x_rescalings  == other.Bjorken_x_rescalings)
        for flavor_configuration, wgt in other.weights_per_flavor_configurations.items():
            try:
                self.weights_per_flavor_configurations[flavor_configuration] += wgt
            except KeyError:
                self.weights_per_flavor_configurations[flavor_configuration] = wgt
        return self

    def __mul__(self, multiplier):
        """ overload the '*' operator with a float or an EpsilonExpansion. """
        new_event = self.get_copy()
        return new_event.__imul__(multiplier)
    
    def __imul__(self, multiplier):
        """ overload the '*=' operator with a float or an EpsilonExpansion. """
        if __debug__: assert( isinstance(multiplier, (float, base_objects.EpsilonExpansion)) )
        for flavor_configuration, wgt in self.weights_per_flavor_configurations.items():
            try:
                self.weights_per_flavor_configurations[flavor_configuration] = multiplier*wgt
            except KeyError:
                self.weights_per_flavor_configurations[flavor_configuration] = multiplier*wgt
        return self

    def __str__(self):
        return self.nice_string()

    def nice_string(self):
        """ Returns a nice and short string representation of this event."""
        BLUE = misc.bcolors.BLUE
        GREEN = misc.bcolors.GREEN
        ENDC = misc.bcolors.ENDC
        res = []
        if self.counterterm_structure is None:
            res.append("%sEvent from %s contribution '%s'%s:"%(
                GREEN,
                self.host_contribution_definition.correction_order,
                self.host_contribution_definition.short_name(),
                ENDC))
        else:
            if isinstance(self.counterterm_structure, list):
                if len(self.counterterm_structure) > 1:
                    counterterm_structure_str = "( %s )"%(' | '.join(
                                             str(ct) for ct in self.counterterm_structure))
                else:
                    counterterm_structure_str = str(self.counterterm_structure)
            else:
                counterterm_structure_str = str(self.counterterm_structure)            
            res.append('%sCounterterm event from limit%s %s of %s contribution %s%s'%(
                GREEN,
                's' if isinstance(self.counterterm_structure, list) and len(self.counterterm_structure)>1 else '',
                counterterm_structure_str,
                self.host_contribution_definition.correction_order,
                self.host_contribution_definition.short_name(),
                ENDC))
        res.append('%s  Kinematic configuration:%s'%(BLUE, ENDC))
        res.extend('     %s'%line for line in str(self.PS_point).split('\n'))
        if not any(bs is None for bs in self.Bjorken_x_rescalings):
            res.append("     Bjorken x's scalings: %s"%(', '.join('%.16e'%bs for bs in self.Bjorken_x_rescalings)))
        res.append('%s  Flavors configurations:%s'%(BLUE, ENDC))
        for flavors in sorted(self.weights_per_flavor_configurations.keys()):
            wgt = self.weights_per_flavor_configurations[flavors]
            res.append('%s  |  %s'%('%-25s'%('     %s -> %s'%(
                ' '.join('%s'%pdg for pdg in flavors[0]),
                ' '.join('%s'%pdg for pdg in flavors[1]))), 
                wgt.__str__(format='.16e') if isinstance(wgt,base_objects.EpsilonExpansion) 
                                                                         else '%.16e'%wgt ))
        if not self.selected_flavors is None:
            res.append('%s  Selected flavors configuration : %s%s -> %s'%(BLUE,  ENDC,
             ' '.join('%s'%pdg for pdg in self.selected_flavors[0]), 
             ' '.join('%s'%pdg for pdg in self.selected_flavors[1]) ))
        
        return '\n'.join(res)

class ME7EventList(list):
    """ A class handling a collection of ME7Events, with helper function to 
    collectively act on them. This customized list is mainly intended to
    store a list of ME7Events that all originate from the same integrand 
    evaluation call."""
    
    def __init__(self, *args, **opts):
        super(ME7EventList,self).__init__(*args, **opts)

    def apply_PDF_convolution(self, *args,**opts):
        """ Convolute the weights_per_flavor_configurations of each event 
        with the PDF luminosity."""
        for event in self:
            event.apply_PDF_convolution(*args, **opts)

    def filter_flavor_configurations(self, flavor_cut, **opts):
        """ Apply the flavor cut on each event in this list, removing those with
        no valid flavor configuration left. This returns false if there is no events left."""
        
        new_event_list = []
        for event in self:
            if event.filter_flavor_configurations(flavor_cut, **opts):
                new_event_list.append(event)
        self[:] = new_event_list

        return len(self) != 0

    def filter_with_flavor_blind_cuts(self, cut_function, *args, **opts):
        """ Apply the kinematic flavor-blind cut on each event in this list, removing those with
        failing the cut. This returns false if there is no events left."""
        
        new_event_list = []
        for event in self:
            if event.apply_flavor_blind_cuts(cut_function, *args, **opts):
                new_event_list.append(event)
        self[:] = new_event_list

        return len(self) != 0
    
    def get_total_weight(self):
        """ Return the total weight over all events in this list."""
        if len(self) > 0:
            return sum(event.get_total_weight() for event in self)
        else:
            return 0.

    def select_a_flavor_configuration(self):
        """ Select a particular flavor configuration to be used in the flavor-sensitive
        observables for each event. """
        
        for event in self:
            event.select_a_flavor_configuration()
    
    def select_epsilon_expansion_term(self, term_name):
        """ Select a particular EpsilonExpansion term in the weights of the flavor 
        matrix of these events. If the weights are float already, then they will be
        set to zero unless the term_name is 'finite'."""
        
        for event in self:
            event.select_epsilon_expansion_term(term_name)
    
    def apply_observables(self, observable_list, xb_1=None, xb_2=None):
        """ Applies the observable list to the entire set of events of this list."""

        for event in self:
            observable_list.apply_observables(event, xb_1, xb_2)

    def __str__(self):
        return self.nice_string()

    def nice_string(self):
        """ Returns a nice string representation of this list of event."""
        
        BLUE = misc.bcolors.BLUE
        GREEN = misc.bcolors.GREEN
        ENDC = misc.bcolors.ENDC
        
        n_events = len(self)
        res=['%s>> Start of a list of %d event%s:%s'%(
                                        GREEN, n_events, 's' if n_events > 1 else '',ENDC)]
        res.append('')
        for i_event, event in enumerate(self):
             res.append('#%d '%(i_event+1) + event.nice_string())
             res.append('')
        res.append('%s>> End of a list of %d event%s.%s'%(
                                        GREEN, n_events, 's' if n_events > 1 else '',ENDC))
        return '\n'.join(res)

#===============================================================================
# ME7Integrand
#===============================================================================
class ME7Integrand(integrands.VirtualIntegrand):
    """ Specialization for multi-purpose integration with ME7."""
    
    # Maximum size of the cache for PDF calls
    PDF_cache_max_size = 1000
    
    def __new__(cls, model, 
                     run_card,
                     contribution_definition,
                     processes_map,
                     topologies_to_processes,
                     processes_to_topologies,
                     all_MEAccessors,
                     ME7_configuration, **opt):
        all_args = [model, run_card, contribution_definition, processes_map,
                    all_MEAccessors, ME7_configuration ]

        if cls is ME7Integrand:
            target_type = 'Unknown'
            correction_order = contribution_definition.correction_order.count('N')
            beam_factorization_count = 0
            if contribution_definition.is_beam_active('beam_one'):
                beam_factorization_count += 1
            if contribution_definition.is_beam_active('beam_two'):
                beam_factorization_count += 1
            n_loops = contribution_definition.n_loops
            n_unresolved_particles = contribution_definition.n_unresolved_particles
            # Beam factorization contributions are automatically of type RV because
            # they must both generate local counterterms (for the form factors) and
            # accept integrated ISR ones.
            if beam_factorization_count > 0:
                target_type = 'RealVirtual'                
            elif n_loops == 0 and n_unresolved_particles == 0:
                target_type = 'Born'
            elif n_loops == 1 and n_unresolved_particles == 0:
                if correction_order < 1:
                    target_type = 'LoopInduced_Born'
                else:
                    target_type = 'Virtual'
            elif n_loops == 0 and n_unresolved_particles == 1:
                target_type = 'SingleReals'
            elif n_loops == 0 and n_unresolved_particles == 2:
                target_type = 'DoubleReals'
            elif n_loops == 0 and n_unresolved_particles == 3:
                target_type = 'TripleReals'                
            else:
                raise MadGraph5Error("Some %s type of ME7Integrands are not implemented yet."%
                                                  contribution_definition.correction_order)
            target_class = ME7Integrand_classes_map[target_type]

            if not target_class:
                raise MadGraph5Error("Could not determine the class of ME7Integrand of type '%s' to be added for"%target_type+
                                     " the contribution definiton:\n%s"%str(contribution_definition.nice_string()))

            return super(ME7Integrand, cls).__new__(target_class, *all_args, **opt)
        else:
            return super(ME7Integrand, cls).__new__(cls, *all_args, **opt)
    
    def __init__(self, model, 
                       run_card,
                       contribution_definition,
                       processes_map,
                       topologies_to_processes,
                       processes_to_topologies,
                       all_MEAccessors,
                       ME7_configuration):
        """ Initializes a generic ME7 integrand defined by the high-level abstract information
        given in arguments, whose explanations are provided in the comments of this initializer's body. """
        
        super(ME7Integrand, self).__init__()
        
        # Keep the initialization inputs to generate the dump
        # Only keep the relevant information, in and set to None the ones that will need to be updated by
        # ME7 interface directly.
        self.initialization_inputs = { 'model'                      : None,
                                       'run_card'                   : None,
                                       'contribution_definition'    : contribution_definition,
                                       'processes_map'              : processes_map,
                                       'topologies_to_processes'    : topologies_to_processes,
                                       'processes_to_topologies'    : processes_to_topologies,
                                       'all_MEAccessors'            : None,
                                       'ME7_configuration'          : None,
                                       'options'                    : {} }
        
        # The original ContributionDefinition instance at the origin this integrand 
        self.contribution_definition    = contribution_definition
        self.contribution_short_name    = contribution_definition.short_name()

        # The process map of the Contribution instance at the origin of this integrand.
        # The format is identical to the one generated from the function 'get_process_map' of a contribution.
        self.processes_map              = processes_map
        
        # Add information about the topology of the diagrams constituting the processes,
        # so as to be able to build efficient phase-space parametrizations. The format of these dictionaries
        # is specified in the function 'set_phase_space_topologies' of the class contributions.Contribution
        self.topologies_to_processes    = topologies_to_processes
        self.processes_to_topologies    = processes_to_topologies
        
        # An instance of accessors.MEAccessorDict providing access to all ME available as part of this
        # ME7 session.
        self.all_MEAccessors            = all_MEAccessors

        # Update and define many properties of self based on the provided run-card and model.
        self.synchronize(model, run_card, ME7_configuration)

<<<<<<< HEAD
    def has_integrated_counterterms(self):
        """ A property of the class, indicating whether it can contain integrated counterterms."""
        return False

    def has_local_counterterms(self):
        """ A property of the class, indicating whether it can contain local counterterms."""
        return False
=======
        # Initialize the call counter
        # This counter is incremented for each time self.__call__ is called and reinitialized in self.synchronize
        self.n_observable_calls = 0

    def nice_string(self):
        """ For now simply use the contribution_definition and class name for a nice readable representation."""
        
        res = []
        res.append("Instance of class '%s', with the following contribution definition:"%(self.__class__.__name__))
        res.append('\n'.join(' > %s'%line for line in self.contribution_definition.nice_string().split('\n')))
        return '\n'.join(res)
>>>>>>> abfafd9d

    def get_additional_nice_string_printout_lines(self):
        """ Additional printout information for nice_string. 
        Meant to possibly be overloaded by daughter classes."""
        return []

    def get_nice_string_process_line(self, process_key, defining_process, format=0):
        """ Return a nicely formated process line for the function nice_string of this 
        contribution. Can be overloaded by daughter classes."""
        GREEN = '\033[92m'
        ENDC = '\033[0m'        
        return GREEN+'  %s'%defining_process.nice_string(print_weighted=False).\
                                                               replace('Process: ','')+ENDC

    def nice_string(self, format=0):
        """ Nice string representation of self."""
        BLUE = '\033[94m'
        GREEN = '\033[92m'
        ENDC = '\033[0m'
        res = ['< %s%s%s >'%(BLUE,self.contribution_definition.short_name(),ENDC)]
        res.append('%-30s:   %s'%('ME7Integrand_type',type(self)))
        res.extend([self.contribution_definition.nice_string()])
        if not self.topologies_to_processes is None:
            res.append('%-30s:   %d'%('Number of topologies', 
                                                    len(self.topologies_to_processes.keys())))
        res.extend(self.get_additional_nice_string_printout_lines())

        if format < 1:
            res.append('Generated and mapped processes for this contribution: %d (+%d mapped)'%
                       ( len(self.processes_map.keys()),
                         len(sum([v[1] for v in self.processes_map.values()],[])) ) )
        else:
            res.append('Generated and mapped processes for this contribution:')
            for process_key, (defining_process, mapped_processes) in self.processes_map.items():
                res.append(self.get_nice_string_process_line(process_key, defining_process, format=format))                
                for mapped_process in mapped_processes:
                    res.append(BLUE+u'   \u21b3  '+mapped_process.nice_string(print_weighted=False)\
                                                                        .replace('Process: ','')+ENDC)
            
        return '\n'.join(res).encode('utf-8')

    def __str__(self):
        return self.nice_string()

    def synchronize(self, model, run_card, ME7_configuration):
        """ Synchronize this integrand with the most recent run_card and model."""

        # The option dictionary of ME7
        self.ME7_configuration          = ME7_configuration
        
        # A ModelReader instance, initialized with the values of the param_card.dat of this run
        self.model                      = model
        if not isinstance(self.model, model_reader.ModelReader):
            raise MadGraph5Error("The ME7Integrand must be initialized with a ModelReader instance.")

        # A RunCardME7 instance, properly initialized with the values of the run_card.dat of this run
        self.run_card                   = run_card
        
        # Set external masses
        all_processes = [p[0] for p in self.processes_map.values()]
        self.masses = all_processes[0].get_external_masses(self.model)
        for proc in all_processes[1:]:
            this_proc_masses = proc.get_external_masses(self.model)
            if this_proc_masses != self.masses:
                raise MadGraph5Error("A contribution must entail processes with all the same external masses.\n"
                 "This is not the case; process\n%s\nhas masses '%s' while process\n%s\n has masses '%s'."%
                 (all_processes[0].nice_string(), self.masses, proc.nice_string(), this_proc_masses) )
        self.n_initial = len(self.masses[0])
        self.n_final = len(self.masses[1])
        
        if self.n_initial==1:
            raise InvalidCmd("MadEvent7 does not yet support decay processes.")
        
        if not (self.run_card['lpp1']==self.run_card['lpp2']==1) and \
           not (self.run_card['lpp1']==self.run_card['lpp2']==0):
            raise InvalidCmd("MadEvent7 does not support the following collider mode yet (%d,%d)."%\
                                                            (self.run_card['lpp1'], self.run_card['lpp2']))
        
        # Always initialize the basic flat PS generator. It can be overwritten later if necessary.
        simplified_beam_types = (
            0 if self.contribution_definition.beam_factorization['beam_one'] is None else 1,
            0 if self.contribution_definition.beam_factorization['beam_two'] is None else 1,
        )
        self.phase_space_generator = phase_space_generators.FlatInvertiblePhasespace(
            self.masses[0], self.masses[1],
            beam_Es             = (self.run_card['ebeam1'], self.run_card['ebeam2']),
            beam_types          = simplified_beam_types,
            is_beam_factorization_active = 
                        ( self.contribution_definition.is_beam_active('beam_one'),
                          self.contribution_definition.is_beam_active('beam_two') ) 
        )

        # Add a copy of the PS generator dimensions here.
        # Notice however that we could add more dimensions pertaining to this integrand only, and PS generation.
        # This is in particular true for discrete integration dimension like sectors, helicities, etc...
        integrand_dimensions = integrands.DimensionList(self.phase_space_generator.dimensions)
        self.set_dimensions(integrand_dimensions)
        self.dim_ordered_names = [d.name for d in self.get_dimensions()]
        self.dim_name_to_position = dict((name,i) for i, name in enumerate(self.dim_ordered_names))
        self.position_to_dim_name = dict((v,k) for (k,v) in self.dim_name_to_position.items())

        self.collider_energy = self.run_card['ebeam1'] + self.run_card['ebeam2']
        
        # Set the seed
        if self.run_card['iseed'] > 0:
            random.seed(self.run_card['iseed'])

        # Initialize the PDF, if necessary
        # Setup the PDF cache
        self.PDF_cache = {}
        self.PDF_cache_entries = []
        if self.run_card['lpp1']==0 and self.run_card['lpp2']==0:
            self.pdf = None 
            self.pdfsets = None
        else:
            if self.run_card['pdlabel'] != 'lhapdf':
                raise InvalidCmd("MadEvent7 does not support built-in PDFs.")
            # Load the PDFs
            if self.ME7_configuration['lhapdf']:
                lhapdf_config = self.ME7_configuration['lhapdf']
            else:
                lhapdf_config = misc.which('lhapdf-config')
            lhapdf = misc.import_python_lhapdf(lhapdf_config)
            if not lhapdf:
                raise MadGraph5Error("The python lhapdf API could not be loaded.")
            # Adjust LHAPDF verbosity to current logger's verbosity
            # Ask for logging.DEBUG-1 so as to only have lhapdf verbose if really desired.
            lhapdf.setVerbosity(1 if logger.level<=(logging.DEBUG-1) else 0)

            pdfsets_dir = subprocess.Popen([lhapdf_config,'--datadir'],\
                                           stdout=subprocess.PIPE).stdout.read().strip()
            lhapdf.pathsPrepend(pdfsets_dir)
            lhapdf_version = subprocess.Popen([lhapdf_config,'--version'],\
                                           stdout=subprocess.PIPE).stdout.read().strip()
            pdf_info = common_run.CommonRunCmd.get_lhapdf_pdfsets_list_static(pdfsets_dir, lhapdf_version)
            lhaid = self.run_card.get_lhapdf_id()
            if lhaid not in pdf_info:
                raise InvalidCmd("Could not find PDF set with lhaid #%d in %s."%(lhaid, pdfsets_dir))
            pdf_set_name = pdf_info[lhaid]['filename']
            if not os.path.isdir(pjoin(pdfsets_dir, pdf_set_name)):
                raise InvalidCmd("Could not find PDF set directory named "+
                    "'%s' in '%s'.\n"%(pdf_set_name, pdfsets_dir)+
                    "It can be downloaded from LHAPDF official online resources.")

            self.pdfsets = lhapdf.getPDFSet(pdf_info[lhaid]['filename'])
            # Pick the central PDF for now
            self.pdf = self.pdfsets.mkPDF(0)

        # Initialize access to a mean of running alpha_s
        if self.pdf:
            self.alpha_s_runner = self.pdf.alphasQ
        else:
            # We assume here that the model passed to this integrand for initialization started off
            # with its couplings (i.e. alpha_s) defined for Q**2= MZ**2.
            model_param_dict = model.get('parameter_dict')
            as_running_params = {'aS':0.118, 'mdl_MZ':91.188, 'mdl_MC':1.55, 'mdl_MB':4.7}
            for param in as_running_params:
                if param not in model_param_dict:
                    if param in ['mdl_MC', 'mdl_MB']:
                        # Leave these parameters to their default if not specified in the model
                        continue
                    else:
                        raise InvalidCmd("When not using PDFsets, MadEvent7 requires a model with the"+
                                    " parameter %s to be defined so as to be able to run alpha_S."%param)
                if model_param_dict[param] != 0.:
                    as_running_params[param] = model_param_dict[param]
            # For now always chose to run alpha_S at two loops.
            n_loop_for_as_running = 2
            self.alpha_s_runner = model_reader.Alphas_Runner(as_running_params['aS'], n_loop_for_as_running, 
                      as_running_params['mdl_MZ'], as_running_params['mdl_MC'], as_running_params['mdl_MB'])

        #Import the observables from the FO_analysis folder
        if run_card['FO_analysis'].upper() == "NONE":
            self.apply_observables = False
        else:
            self.apply_observable = True

            #The FO_analysis parameter points to a python module located in
            #me_dir/FO_analysis. It must contain observable_list, defined as a
            #madgraph.integrators.observables.HwUObservableList

            sys.path.append(self.ME7_configuration['me_dir'])   # Load the process dir in the path
            try:
                analysis_module = __import__('FO_analysis.'+run_card['FO_analysis'], fromlist=[''])
                reload(analysis_module)    # Make sure to reinitialize the plots (empty the HwUs)
            except ImportError:
                sys.path.pop()  # Clean the path after importing
                raise ImportError("The FO_analysis specified in the run_card could not be imported")
            try:
                self.observable_list = analysis_module.observable_list
            except NameError:
                sys.path.pop()  # Clean the path after importing
                raise NameError("Failed to access specified FO_analysis.observable_list")
            sys.path.pop()  # Clean the path after importing
        self.n_observable_calls = 0    # Re-initialize the counting tools



    def generate_dump(self):
        """ Generate a serializable dump of self, which can later be used, along with some more 
        information, in initialize_from_dump in order to regenerate the object."""
        
        dump = {'class': self.__class__}
        dump.update(self.initialization_inputs)
        return dump
    
    @classmethod
    def initialize_from_dump(cls, dump, model, run_card, all_MEAccessors, ME7_configuration):
        """ Initialize self from a dump and possibly other information necessary for reconstructing this
        integrand."""
        
        return cls(  model, 
                     run_card,                             
                     dump['contribution_definition'],
                     dump['processes_map'],
                     dump['topologies_to_processes'],
                     dump['processes_to_topologies'],
                     all_MEAccessors,
                     ME7_configuration,
                     **dump['options'])
    
    def set_phase_space_generator(self, PS_generator):
        """ Overwrites current phase-space generator."""
        if not isinstance(PS_generator, phase_space_generators.VirtualPhaseSpaceGenerator):
            raise MadGraph5Error("Cannot assign to a MadEvent7 integrand a phase-space generator that "+
                                 " does not inherit from VirtualPhaseSpaceGenerator.")
        if PS_generator.nDimPhaseSpace() != self.phase_space_generator.nDimPhaseSpace():
            raise MadGraph5Error("A MadEvent7 integrand was assigned a phase-space generator with the"+
                                 " wrong number of integration dimensions: %d instead of %d"%
                (PS_generator.nDimPhaseSpace(),self.phase_space_generator.nDimPhaseSpace()))
        self.phase_space_generator = PS_generator

    def is_part_of_process_selection(self, process_list, selection=None):
        """ Checks whether any of the specified processes in the process_list provided matches the user's process
        selection. If not provided, returns True by default. 'selection' is a dictionary with the format:
           {'in_pdgs'  : ( (in_pgs1), (in_pdgs2), ...)
            'out_pdgs' : ( (out_pgs1), (out_pdgs2), ...) 
            'n_loops'  : n_loops }"""
        
        def pdg_list_match(target_list, selection_list):
            if len(target_list) != len(selection_list):
                return False
            targets = dict( (k, target_list.count(k)) for k in set(target_list) )
            found_it = False
            for sel in itertools.product(*selection_list):
                found_it = True
                for k, v in targets.items():
                    if sel.count(k) != v:
                        found_it = False
                        break
                if found_it:
                    break
            return found_it                
    
        for process in process_list:

            if (not selection['in_pdgs'] is None) and \
               (not pdg_list_match(process.get_initial_ids(), selection['in_pdgs'])):
                continue

            if (not selection['out_pdgs'] is None) and \
               (not pdg_list_match(process.get_final_ids_after_decay(), selection['out_pdgs'])):
                continue
            
            if (not selection['n_loops'] is None) and process.get('n_loops') != selection['n_loops']:
                continue
            return True

        return False

    def find_counterterms_matching_regexp(self,
                                    counterterms, limit_pattern=None, integrated_CT=False):
        """ Find all mappings that match a particular limits given in argument
        (takes a random one if left to None). This function is placed here given that
        it can be useful for both the ME7Integrnd_V and ME7_integrand_R."""

        # First select only the counterterms which are not pure matrix elements 
        # (i.e. they have singular structures) and also exclude here soft-collinear 
        # counterterms since they do not have an approach limit function.
        if not integrated_CT:
            selected_counterterms = [ ct for ct in counterterms if ct.is_singular() ]
        else:
            selected_counterterms = [ ct for ct in counterterms if ct['integrated_counterterm'].is_singular() ]

        if len(selected_counterterms)==0:
            return []
        
        limit_pattern_re = None
        if limit_pattern:
            if limit_pattern.lower() == 'soft':
                limit_pattern_re = re.compile(r'.*S.*')
            elif limit_pattern.lower() == 'collinear':
                limit_pattern_re = re.compile(r'.*C.*')
            elif limit_pattern.lower() == 'puresoft':
                limit_pattern_re = re.compile(r'^[S\d,\(\)]*$')
            elif limit_pattern.lower() == 'purecollinear':
                limit_pattern_re = re.compile(r'^[C\d,\(\)]*$')
            elif limit_pattern.lower() == 'all':
                limit_pattern_re = re.compile(r'.*')
            elif any(limit_pattern.startswith(start) for start in ['r"', "r'"]):
                limit_pattern_re = re.compile(eval(limit_pattern))
            else:
                # Check if a list of counterterms is specified
                try:
                    list_limit_pattern = eval(limit_pattern)
                    if not isinstance(list_limit_pattern, list):
                        raise BaseException
                except:
                    list_limit_pattern = [limit_pattern]
                new_list_limit_pattern = []
                for limit_pattern in list_limit_pattern:
                    if not integrated_CT and not limit_pattern.startswith('('):
                        # If not specified as a raw string, we take the liberty of adding 
                        # the enclosing parenthesis.
                        limit_pattern = '(%s,)' % limit_pattern
                    elif integrated_CT and not limit_pattern.startswith('['):
                        # If not specified as a raw string, we take the liberty of adding 
                        # the enclosing parenthesis.
                        limit_pattern = '[%s,]' % limit_pattern                    
                    # We also take the liberty of escaping the parenthesis
                    # since this is presumably what the user expects.
                    limit_pattern = limit_pattern.replace('(', '\(').replace(')', '\)')
                    limit_pattern = limit_pattern.replace('[', '\[').replace(']', '\]')
                    new_list_limit_pattern.append(limit_pattern)
                limit_pattern_re = re.compile(r'^(%s)$'%(
                    '|'.join(limit_pattern for limit_pattern in new_list_limit_pattern) ))    

        returned_counterterms = []
        if not limit_pattern:
            returned_counterterms.append(random.choice(selected_counterterms))
        else:
            for counterterm in selected_counterterms:
                ct = counterterm if not integrated_CT else counterterm['integrated_counterterm']
                if re.match(limit_pattern_re, str(ct)):
                    returned_counterterms.append(counterterm)

        return returned_counterterms

    def pass_all_cuts(self, PS_point, flavors, 
                          n_jets_allowed_to_be_clustered = None, xb_1 = None, xb_2 = None):
        """ Calls both the flavor-blind and flavor-sensitive cuts."""
        return self.pass_flavor_blind_cuts(PS_point, flavors, 
                    n_jets_allowed_to_be_clustered = n_jets_allowed_to_be_clustered, 
                    xb_1 = xb_1, xb_2 = xb_2 ) and \
                self.pass_flavor_sensitive_cuts(PS_point, flavors, 
                    xb_1 = xb_1, xb_2 = xb_2 )

    def pass_flavor_blind_cuts(self, PS_point, process_pdgs, 
                          n_jets_allowed_to_be_clustered = None, xb_1 = None, xb_2 = None):
        """ Implementation of a minimal set of isolation cuts. This can be made much nicer in the future and 
        will probably be taken outside of this class so as to ease user-specific cuts, fastjet, etc...
        We consider here a two-level cuts system, this first one of which is flavour blind.
        The 'n_jets_allowed_to_be_clustered' is an option that allows to overwrite the
        maximum number of jets that can be clustered and which is by default taken to be:
            self.contribution_definition.n_unresolved_particles 
        This is useful when using this function to apply cuts to the reduced PS of the CTs.
        Finally, the options 'xb_1' and 'xb_2' allow to specify the boost bringing
        the PS point back from the c.o.m. to the lab frame, necessary if some cuts are not
        invariant under a boost along the beam axis."""

        debug_cuts = False
        # This is a temporary function anyway which should eventually be replaced by a full
        # fledged module for handling generation level cuts, which would also make use of fjcore.
        # return True

        from madgraph.integrator.vectors import LorentzVectorDict, LorentzVectorList, LorentzVector
        
        # If the cuts depend on the boost to the lab frame in case of hadronic collision
        # then the quantity below can be used:
#        boost_vector_to_lab_frame = None
#        if (xb_1 is not None) and (xb_2 is not None) and (xb_1, xb_2)!=(1.,1.):
#            boost_vector_to_lab_frame = PS_point.get_boost_vector_to_lab_frame(xb_1, xb_2)
        
        # These cuts are not allowed to resolve flavour, but only whether a particle is a jet or not
        def is_a_jet(pdg):
            return abs(pdg) in range(1,self.run_card['maxjetflavor']+1)+[21]
        
        def is_a_lepton(pdg):
            return abs(pdg) in [11,13,15]
        
        def is_a_neutrino(pdg):
            return abs(pdg) in [12,14,16]
        
        def is_a_photon(pdg):
            return pdg==22
        
        if debug_cuts: logger.debug( "Processing flavor-blind cuts for process %s and PS point:\n%s"%(
            str(process_pdgs), LorentzVectorList(PS_point).__str__(n_initial=self.phase_space_generator.n_initial) ))

        if n_jets_allowed_to_be_clustered is None:
            n_jets_allowed_to_be_clustered = self.contribution_definition.n_unresolved_particles

        ###################################################################################
        # JET CLUSTERING AND CUTS
        ###################################################################################
        
        ptj_cut = self.run_card['ptj']
        drjj_cut = self.run_card['drjj']
        etaj_cut = self.run_card['etaj']
        
        if ptj_cut <= 0. and    \
           drjj_cut <= 0. and   \
           etaj_cut <= 0. :
            return True
        else:
            # If fastjet is needed but not found, make sure to stop
            if (not PYJET_AVAILABLE) and n_jets_allowed_to_be_clustered>0:
                raise MadEvent7Error("Fast-jet python bindings are necessary for integrating"+
                             " real-emission type of contributions. Please install pyjet.")

        # The PS point in input is sometimes provided as a dictionary or a flat list, but
        # we need it as a flat list here, so we force the conversion
        if isinstance(PS_point, LorentzVectorDict):
            PS_point = PS_point.to_list()
        elif not isinstance(PS_point, LorentzVectorList):
            PS_point = LorentzVectorList(LorentzVector(v) for v in PS_point)    

        if PYJET_AVAILABLE and drjj_cut > 0.:

            # First identify all partonic jets
            jets_list = []
            for i, p in enumerate(PS_point[self.n_initial:]):
                if is_a_jet(process_pdgs[1][i]):
                    jets_list.append(tuple(list(p)+[i+self.n_initial+1,]))
            # Count partonic jets
            starting_n_jets = len(jets_list)

            # Cluster them with fastjet
            this_event = np.array(jets_list,dtype=np.dtype(
                    [('E', 'f8'), ('px', 'f8'), ('py', 'f8'), ('pz', 'f8'), ('id', 'i8')]) )
            sequence = pyjet.cluster(this_event, R=drjj_cut, p=-1, ep=True)
            jets = sequence.inclusive_jets()

#            misc.sprint('Process flavors: %s'%str(process_pdgs))
#            misc.sprint('Starting from configuration:\n%s'%str(PS_point))
#            misc.sprint('The following %d jets were found:'%len(jets))
#            misc.sprint("{0: <5} {1: >10} {2: >10} {3: >10} {4: >10} {5: >10} {6: >10} {7: >10}".format(
#                                      "jet#", "E", "Px", "Py", "P.z", "mass", "pT", "#constit."))
#            for i, jet in enumerate(jets):
#                misc.sprint("{0: <5} {1: >10} {2: >10} {3: >10} {4: >10} {5: >10} {6: >10} {7: >10}".format(
#                    i + 1, jet.e, jet.px, jet.py, jet.pz, jet.mass, jet.pt, 
#                    str(tuple(constituent.id for constituent in jet))
#                    ))
#                misc.sprint('\n'+'\n'.join('  | %s'%constituent for
#                                           constituent in jet.constituents_array(ep=True)))

            # Remove jets whose pT is below the user defined cut:
            if ptj_cut > 0.:
                jets = [jet for jet in jets if jet.pt >= ptj_cut]
            
#            # A useless (in production) consistency check for deltaR:
#            for i, j1 in enumerate(jets):
#                for j, j2 in enumerate(jets):
#                    if i==j: continue
#                    pj1 = LorentzVector([j1.e, j1.px, j1.py, j1.pz])
#                    pj2 = LorentzVector([j2.e, j2.px, j2.py, j2.pz])
#                    if pj1.deltaR(pj2) < drjj_cut:
#                        raise MadGraph5Error("Inconsistency with fastjet in pass_cuts : "+
#                                                  " %.5f < %.5f"%(pj1.deltaR(pj2), drjj_cut))
#                    misc.sprint(pj1.deltaR(pj2), drjj_cut)                
            
            # Make sure that the number of clustered jets is at least larger or equal to the
            # starting list of jets minus the number of particles that are allowed to go
            # unresolved in this contribution.
            if debug_cuts: logger.debug("Number of identified jets: %d (min %d)"%
                           ( len(jets), (starting_n_jets-n_jets_allowed_to_be_clustered) ))
            if len(jets) < (starting_n_jets-n_jets_allowed_to_be_clustered):

                return False
            
            all_jets = LorentzVectorList([LorentzVector(
                               [a_jet.e, a_jet.px, a_jet.py, a_jet.pz]) for a_jet in jets])
            
        else:
            all_jets = LorentzVectorList([p for i, p in enumerate(PS_point[self.n_initial:])
                                                          if is_a_jet(process_pdgs[1][i])])
            if ptj_cut > 0.:
                # Apply the Ptj cut first
                for i, p in enumerate(all_jets):
                    if debug_cuts: logger.debug('pj_%i.pt()=%.5e'%((i+1),p.pt()))
                    if p.pt() < ptj_cut:
                        return False
    
            if drjj_cut > 0.:
                # And then the drjj cut
                for i, p1 in enumerate(all_jets):
                    for j, p2 in enumerate(all_jets):
                        if j <= i:
                            continue
                        if debug_cuts: logger.debug('deltaR(pj_%i,pj_%i)=%.5e'%(
                             i+1, j+1, p1.deltaR(p2)))
                        if p1.deltaR(p2) < drjj_cut:
                            return False
    
        # Now handle all other cuts
        if etaj_cut > 0.:
            for i, p_jet in enumerate(all_jets):
                if debug_cuts: logger.debug('eta(pj_%i)=%.5e'%(i+1,p_jet.pseudoRap()))
                if abs(p_jet.pseudoRap()) > etaj_cut:
                    return False

        ###################################################################################
        # LEPTON AND PHOTON CUTS
        ###################################################################################
        
        for i, p in enumerate(PS_point[self.n_initial:]):
            # photons
            if is_a_photon(process_pdgs[1][i]):
                if debug_cuts: logger.debug('pta_%i.pt()=%.5e'%((i+1),p.pt()))
                if self.run_card['pta'] > 0.0 and p.pt() < self.run_card['pta']:
                    return False
                if debug_cuts: logger.debug('eta(pa_%i)=%.5e'%(i+1,p.pseudoRap()))
                if self.run_card['etaa'] > 0.0 and abs(p.pseudoRap()) > self.run_card['etaa']:
                    return False
                for j, p2 in enumerate(PS_point[self.n_initial:]):
                    if j > i and is_a_photon(process_pdgs[1][j]):
                        if debug_cuts: logger.debug('deltaR(pa_%i,pa_%i)=%.5e'%(i+1, j+1, p.deltaR(p2)))
                        if self.run_card['draa'] > 0.0 and p.deltaR(p2) < self.run_card['draa']:
                            return False
                    if is_a_lepton(process_pdgs[1][j]):
                        if debug_cuts: logger.debug('deltaR(pa_%i,pl_%i)=%.5e'%(i+1, j+1, p.deltaR(p2)))
                        if self.run_card['dral'] > 0.0 and p.deltaR(p2) < self.run_card['dral']:
                            return False
                for j, p_jet in enumerate(all_jets):
                    if debug_cuts: logger.debug('deltaR(pa_%i,pj_%i)=%.5e'%(i+1, j+1, p.deltaR(p_jet)))
                    if self.run_card['draj'] > 0.0 and p.deltaR(p_jet) < self.run_card['draj']:
                        return False
            
            # leptons
            if is_a_lepton(process_pdgs[1][i]):
                if debug_cuts: logger.debug('ptl_%i.pt()=%.5e'%((i+1),p.pt()))
                if self.run_card['ptl'] > 0.0 and p.pt() < self.run_card['ptl']:
                    return False
                if debug_cuts: logger.debug('eta(pl_%i)=%.5e'%(i+1,p.pseudoRap()))
                if self.run_card['etal'] > 0.0 and abs(p.pseudoRap()) > self.run_card['etal']:
                    return False
                for j, p2 in enumerate(PS_point[self.n_initial:]):
                    if j <= i:
                        continue
                    if is_a_lepton(process_pdgs[1][j]):
                        if debug_cuts: logger.debug('deltaR(pl_%i,pl_%i)=%.5e'%(i+1, j+1, p.deltaR(p2)))
                        if self.run_card['drll'] > 0.0 and p.deltaR(p2) < self.run_card['drll']:
                            return False
                for j, p_jet in enumerate(all_jets):
                    if debug_cuts: logger.debug('deltaR(pl_%i,pj_%i)=%.5e'%(i+1, j+1, p.deltaR(p_jet)))
                    if self.run_card['drjl'] > 0.0 and p.deltaR(p_jet) < self.run_card['drjl']:
                        return False  
            

        # All cuts pass, therefore return True
        return True

    def pass_flavor_sensitive_cuts(self, PS_point, flavors, xb_1 = None, xb_2 = None):
        """ Implementation of a minimal set of isolation cuts. This can be made much nicer in the future and 
        will probably be taken outside of this class so as to ease user-specific cuts, fastjet, etc...
        We consider here a two-level cuts system, this second one of which is flavour sensitive.
        The xb_1 and xb_2 Bjorken x's can be specified, which can be useful in cases where
        the cut depends on quantities not invariant under boosts along the beam axis. """

        # None implemented by default
        return True

        # If the cuts depend on the boost to the lab frame in case of hadronic collision
        # then the quantity below can be used:
#        boost_vector_to_lab_frame = None
#        if (xb_1 is not None) and (xb_2 is not None) and (xb_1, xb_2)!=(1.,1.):
#            boost_vector_to_lab_frame = PS_point.get_boost_vector_to_lab_frame(xb_1, xb_2)

        debug_cuts = False
        from madgraph.integrator.vectors import LorentzVectorDict, LorentzVectorList, LorentzVector

        # The PS point in input is sometimes provided as a dictionary or a flat list, but
        # we need it as a flat list here, so we force the conversion
        if isinstance(PS_point, LorentzVectorDict):
            PS_point = PS_point.to_list()
        elif not isinstance(PS_point, LorentzVectorList):
            PS_point = LorentzVectorList(LorentzVector(v) for v in PS_point)   

        if debug_cuts: logger.debug( "Processing flavor-sensitive cuts for flavors %s and PS point:\n%s"%(
            str(flavors), LorentzVectorList(PS_point).__str__(n_initial=self.phase_space_generator.n_initial) ))
        
        # All cuts pass, therefore return True
        return True

    @staticmethod
    def Lambda(s,sqrMA,sqrMB):
        """ Kahlen function."""

        return s**2 + sqrMA**2 + sqrMB**2 - 2.*s*sqrMA - 2.*sqrMB*sqrMA - 2.*s*sqrMB

    def get_scales(self, PS_point):
        """ Returns mu_r, mu_f1, mu_f2 for that PS point."""
        
        if not self.run_card['fixed_ren_scale'] or not self.run_card['fixed_fac_scale']:
            raise InvalidCmd("MadEvent7 only supports fixed mu_f and mu_r scales for now.")
        
        return self.run_card['scale'], self.run_card['dsqrt_q2fact1'], self.run_card['dsqrt_q2fact2'] 

    def get_pdfQ2(self, pdf, pdg, x, scale2):
        """ Call the PDF and return the corresponding density."""

        if pdf is None:
            return 1.
       
        if pdg not in [21,22] and abs(pdg) not in range(1,7):
            return 1.
                
        if (pdf, pdg, x, scale2) in self.PDF_cache:
            return self.PDF_cache[(pdf, pdg, x, scale2)]
        
        # Call to lhapdf API
        f = pdf.xfxQ2(pdg, x, scale2)/x
        
        # Update the PDF cache
        self.PDF_cache[(pdf, pdg,x,scale2)] = f
        self.PDF_cache_entries.append((pdf, pdg,x,scale2)) 
        if len(self.PDF_cache_entries) > self.PDF_cache_max_size:
            del self.PDF_cache[self.PDF_cache_entries.pop(0)]

        return f

    def __call__(self, continuous_inputs, discrete_inputs, **opts):
        """ Main function of the integrand, returning the weight to be passed to the integrator."""

        # A unique float must be returned
        wgt = 1.0
        # And the conversion from GeV^-2 to picobarns
        wgt *= 0.389379304e9
        # Increment the number of calls
        if self.apply_observables:
            self.n_observable_calls += 1

        # Check if an integrator_jacobian is specified in the options to be applied to 
        # the weight when registering observables (i.e. filling observables)
        if 'integrator_jacobian' in opts:
            integrator_jacobian = opts['integrator_jacobian']
        else:
            integrator_jacobian = 1.0

        if __debug__: logger.debug("="*80)       
        if __debug__: logger.debug('Starting a new evaluation of the integrand from contribution:\n%s',
                                                    self.contribution_definition.nice_string())
        
        # Random variables sent
        random_variables    = list(continuous_inputs)
        if __debug__: logger.debug('Random variables received: %s',str(random_variables))        
    
        # Now assign the variables pertaining to PS generations
        PS_random_variables = [random_variables[self.dim_name_to_position[name]] for name in 
                                                self.phase_space_generator.dim_ordered_names]
        
        PS_point, PS_weight, x1s, x2s = self.phase_space_generator.get_PS_point(PS_random_variables)
        # Unpack the initial momenta rescalings (if present) so as to access both Bjorken
        # rescalings xb_<i> and the ISR factorization convolution rescalings chsi<i>.
        xb_1, chsi1 = x1s
        xb_2, chsi2 = x2s

        if PS_point is None:
            if __debug__:
                if xb_1 > 1. or xb_2 > 1.:
                    logger.debug('Unphysical configuration: x1, x2 = %.5e, %.5e'%(xb_1, xb_2))
                    logger.debug(misc.bcolors.GREEN + 'Returning a weight of 0. for this integrand evaluation.' + misc.bcolors.ENDC)
                elif (chsi1 is not None) and xb_1 > chsi1:
                    logger.debug('Configuration above chsi1 rescaling: x1 > chsi1 : %.5e > %.5e'%(xb_1, chsi1))
                elif (chsi2 is not None) and xb_2 > chsi2:
                    logger.debug('Configuration above chsi1 rescaling: x2 > chsi2 : %.5e > %.5e'%(xb_2, chsi2))
                else:
                    logger.debug('Phase-space generation failed.')
                logger.debug(misc.bcolors.GREEN + 'Returning a weight of 0. for this integrand evaluation.' + misc.bcolors.ENDC)
            return 0.0
                
        if __debug__: logger.debug("Considering the following PS point:\n%s"%(PS_point.__str__(
                                            n_initial=self.phase_space_generator.n_initial) ))

        # Account for PS weight
        wgt *= PS_weight
        if __debug__: logger.debug("PS_weight: %.5e"%PS_weight)

        # The E_cm entering the flux factor is computed *without* including the chsi<i> rescalings
        # This is necessary and must be kept so.
        E_cm = math.sqrt(xb_1*xb_2)*self.collider_energy
        
        # Include the flux factor
        flux = 1.
        if self.n_initial == 2:
            flux = 1. / (2.*math.sqrt(self.Lambda(E_cm**2, self.masses[0][0]**2, self.masses[0][1]**2)))
        elif self.n_initial == 1:
            flux = 1. / (2.*E_cm)
        flux /= math.pow(2.*math.pi, 3*self.n_final - 4)
        wgt *= flux
        if __debug__: logger.debug("Flux factor: %.5e"%flux)

        # Recover scales to be used
        mu_r, mu_f1, mu_f2 = self.get_scales(PS_point)

        # Apply the recomputed alpha_s from the PDFs or a dedicated model_reader.Alphas_Runner
        alpha_s = self.alpha_s_runner(mu_r)
        
        # Notice here that we do *not* update all the couplings/parameters dependent on this new value of mu_r / alpha_s
        # We reset only mu_r and alpha_s since this is the only thing our integrands directly depend on so far (along with
        # the masses and widths which are of course alpha_s independent.)
        # Indeed the matrix element take their couplings and others directly from the fortran exported version (i.e via f2py).
        # Also it can be quite time consuming to update the whole set of dependent parameters that are python expression, so
        # it is best to avoid it if possible.
        model_param_dict = self.model.get('parameter_dict')
        model_param_dict['aS'] = alpha_s
        if 'MU_R' in model_param_dict:
            model_param_dict['MU_R'] = mu_r

        # Now loop over processes
        total_wgt = 0.
        for process_key, (process, mapped_processes) in self.processes_map.items():
            if __debug__: logger.debug('Now considering the process group from %s.'%process.nice_string())
            
            process_pdgs = process.get_cached_initial_final_pdgs()
<<<<<<< HEAD
            
=======
 
>>>>>>> abfafd9d
            all_processes = [process,]+mapped_processes
            all_flavor_configurations = []
            
            # The process mirroring is accounted for at the very end only            
            for proc in all_processes:
                initial_final_pdgs = proc.get_cached_initial_final_pdgs()
                all_flavor_configurations.append(initial_final_pdgs)

            # Compute the short distance cross-section. The 'events' returned is an instance
            # of EventList, specifying all the contributing kinematic configurations, 
            # and for each all the weights of the potentially contributing flavors.
            events = self.sigma(
                PS_point.to_dict(), process_key, process, all_flavor_configurations, 
                                        wgt, mu_r, mu_f1, mu_f2, chsi1, chsi2, xb_1, xb_2)
            # misc.sprint(events)
            # Apply flavor blind cuts
            if not events.filter_with_flavor_blind_cuts(self.pass_flavor_blind_cuts, process_pdgs,
                n_jets_allowed_to_be_clustered  = self.contribution_definition.n_unresolved_particles,
                xb_1 = xb_1, xb_2 = xb_2):
                if __debug__: logger.debug('All events failed the flavour_blind generation-level cuts.')
                if __debug__: logger.debug(misc.bcolors.GREEN + 'Returning a weight of 0. for this integrand evaluation.' + misc.bcolors.ENDC)            
                return 0.0
            
            # Select particular terms of the EpsilonExpansion terms stored as weigts
            events.select_epsilon_expansion_term('finite')
            
            # Apply PDF convolution
            if self.run_card['lpp1']==self.run_card['lpp2']==1:
                events.apply_PDF_convolution( self.get_pdfQ2, 
                                 (self.pdf, self.pdf), (xb_1, xb_2), (mu_f1**2, mu_f2**2) )
            # Make sure Bjorken-x rescalings don't matter anymore
            for event in events:
                event.set_Bjorken_rescalings(None, None)
                
            # Now that the PDF convolution has been performed and that the Bjorken rescaling
            # attributed of the events no longer matter, it may be possible here to combine
            # several events having the same kinematic support. This is a further
            # optimization that we can easily implement when proven needed.
            #   all_events_generated.combine_events_with_identical_kinematics()
            # (PS: the function above is a place-holder and is not implemented yet.
            
            # Apply flavor sensitive cuts
            if not events.filter_flavor_configurations(self.pass_flavor_sensitive_cuts,
                                                                 xb_1 = xb_1, xb_2 = xb_2):
                if __debug__: logger.debug('Events failed the flavour-sensitive generation-level cuts.')
                if __debug__: logger.debug(misc.bcolors.GREEN + 'Returning a weight of 0. for this integrand evaluation.' + misc.bcolors.ENDC)            
                return 0.0

            # Aggregate the total weight to be returned to the integrator
            total_wgt += events.get_total_weight()
            
<<<<<<< HEAD
            # Select a unique flavor configuration for each event
            events.select_a_flavor_configuration()
            #misc.sprint(events)
            if __debug__: logger.debug('Short-distance events for this subprocess:\n%s\n'%str(events))
=======
            # Apply PDF weight
            this_process_wgt *= sum(proc_PDFs_weights)
    
            # Finally include the short-distance weight, with the PS point in a dictionary format.
            sigma_wgt = self.sigma(
                PS_point.to_dict(), process_key, process, selected_flavors, this_process_wgt, 
                                                     integrator_jacobian, mu_r, mu_f1, mu_f2)
            if __debug__: logger.debug('Short-distance sigma weight for this subprocess: %.5e'%sigma_wgt)        
            this_process_wgt *= sigma_wgt
>>>>>>> abfafd9d
            
            # Finally apply observables
            if self.apply_observables:
                events.apply_observables(self.observable_list, xb_1, xb_2)

        # Now finally return the total weight for this contribution
        if __debug__: logger.debug(misc.bcolors.GREEN + "Final weight returned: %.5e"%total_wgt + misc.bcolors.ENDC)
        if __debug__: logger.debug("="*80)
        
        return total_wgt
    
<<<<<<< HEAD
    def sigma(self, PS_point, process_key, process, all_flavor_configurations, 
                                            base_weight, mu_r, mu_f1, mu_f2, *args, **opts):
=======
    def sigma(self, PS_point, process_key, process, flavors, process_wgt, integrator_jacobian, mu_r, mu_f1, mu_f2):
>>>>>>> abfafd9d
        """ 
        This is the core function of the integrand where the short-distance objects like the matrix elements,
        the counterterms, the mappings, etc.. will be evaluated.
        The process has a lot of extra meta information that sigma may consider, but flavors provides what flavour 
        assignment should be used for some of the flavour dependent steps (like calling the cuts for instance).
        Notice that this function may be called several times with the exact same arguments but different 
        processes / flavour, so some caching may be in order. 
        The output of sigma, sigma_wgt, should be the weight summed over the various contributions building sigma
        (ME's and counterterms).
        Finally, this function is also responsible for calling the observable, using process_wgt*sigma_wgt.
        It can potentially call it several times, for the various counterterms.
        """

        sigma_wgt = base_weight

        alpha_s = self.model.get('parameter_dict')['aS']

        # Access to the matrix element. ME_result is an instance of a subclassed dictionary which includes
        # all independent results available as of now for the particular arguments specified.
        # We specify pdgs to None her to avoid the need of any permutation since we follow the order of
        # the defining process here which is the one that was exported.
        # For the reduced matrix elements however, this cannot be done.


        # Apply flavor blind cuts
        if not self.pass_flavor_blind_cuts(PS_point, flavors):
            if __debug__: logger.debug('Event failed the flavour_blind generation-level cuts.')
            if __debug__: logger.debug(misc.bcolors.GREEN + 'Returning a weight of 0. for this integrand evaluation.' + misc.bcolors.ENDC)            
            return 0.0
        
        ME_evaluation, all_results = self.all_MEAccessors(
                        process, PS_point, alpha_s, mu_r, pdgs=all_flavor_configurations[0])
        
        ## Some code to test the color correlated MEs
        ##color_correlation_to_consider = ( ((3, -2, 3), (-2, -2, -1)), ((3, -1, 3), (-1, -1, -2)) )
        ##color_correlation_to_consider = ( -1, ((3, -1, 3), (-1, -1, -2)) )
        ##color_correlation_to_consider = ( -1, ((3, -1, 3), ) )        
        ##ME_evaluation, all_results = self.all_MEAccessors(
        ##    process, PS_point, alpha_s, mu_r, pdgs=flavors, 
        ##    color_correlation=( color_correlation_to_consider, ),
        ##    return_all_res = True)
        ##misc.sprint(str(ME_evaluation))
        ##misc.sprint(str(all_results))
        ##ME_evaluation, all_results = self.all_MEAccessors(
        ##    process, PS_point, alpha_s, mu_r, pdgs=flavors, 
        ##    color_correlation=( ( ((4, -1, 4), ), ((3, -1, 3), ) ), ),
        ##    return_all_res = True)
        ##misc.sprint(str(ME_evaluation))
        ##misc.sprint(str(all_results))
        
        sigma_wgt *= ME_evaluation['finite']
<<<<<<< HEAD
=======
        
        if self.apply_observables:
            data_for_observables = {'PS_point': PS_point, 'flavors' : flavors}
            self.observable_list.apply_observables(integrator_jacobian*sigma_wgt*process_wgt, data_for_observables)
>>>>>>> abfafd9d

        # Return the lone LO event
        return ME7EventList([
            ME7Event( PS_point, {fc : sigma_wgt for fc in all_flavor_configurations},
                is_mirrored = process.get('has_mirror_process'),
                host_contribution_definition = self.contribution_definition,
                counterterm_structure  = None
            )
        ])

    def convolve_event_with_beam_factorization_currents(self, input_event_to_convolve, 
            beam_factorization_currents, PS_point, process, mu_r, mu_f1, mu_f2, chsi1, chsi2):
        """ Calls the currents specified in the 'beam_factorization_currents' argument, of the form:
            [{ 'beam_one': <BeamCurrent>,
               'beam_two': <BeamCurrent> }]
        and convolve their evaluations with the ME7Event specified in input so to construct
        a new convolved ME7Event which is then returned. This function is placed in the mother
        class because it is useful both in ME7_integrand_R and ME7_integrand_V."""

        # Adjust the format of the input:
        beam_factorization_currents = [
            (  bc['beam_one'],  bc['beam_two'] ) for bc in beam_factorization_currents ]

        convolved_event = None
        for bc1, bc2 in beam_factorization_currents:
            event_to_convolve = input_event_to_convolve.get_copy()
            if bc1 is not None:
                assert(isinstance(bc1, subtraction.BeamCurrent) and bc1['distribution_type']=='bulk')
                current_evaluation, all_current_results = self.all_MEAccessors(
                    bc1, lower_PS_point=PS_point, reduced_process=process, chsi=chsi1, mu_r=mu_r, mu_f=mu_f1)
                assert(current_evaluation['spin_correlations']==[None,])
                assert(current_evaluation['color_correlations']==[None,])
                event_to_convolve.convolve_flavors( 
                    base_objects.EpsilonExpansion(current_evaluation['values'][(0,0)]), leg_index=0 )
            if bc2 is not None:
                assert(isinstance(bc2, subtraction.BeamCurrent) and bc2['distribution_type']=='bulk')
                current_evaluation, all_current_results = self.all_MEAccessors(
                    bc2, lower_PS_point=PS_point, reduced_process=process, chsi=chsi2, mu_r=mu_r, mu_f=mu_f2)
                assert(current_evaluation['spin_correlations']==[None,])
                assert(current_evaluation['color_correlations']==[None,])
                event_to_convolve.convolve_flavors( 
                       base_objects.EpsilonExpansion(current_evaluation['values'][(0,0)]), leg_index=1 )
            if convolved_event is None:
                convolved_event = event_to_convolve
            else:
                # Combine the weights and flavor of the event obtained from this convolution
                # with the ones obtained from the previous convolutions in this loop.
                convolved_event += event_to_convolve
        
        # Determine Bjorken scalings.
        assert( all(bc[0] is None for bc in beam_factorization_currents) or
                all(bc[0] is not None for bc in beam_factorization_currents) )
        Bjorken_scaling_beam_one = 1. if beam_factorization_currents[0][0] is None else 1./chsi1
        assert( all(bc[1] is None for bc in beam_factorization_currents) or
                all(bc[1] is not None for bc in beam_factorization_currents) )
        Bjorken_scaling_beam_two = 1. if beam_factorization_currents[0][1] is None else 1./chsi2
        # Assign the Bjorken scaling found
        convolved_event.set_Bjorken_rescalings(Bjorken_scaling_beam_one, Bjorken_scaling_beam_two)
        return convolved_event

##########################################################################################
# Daughter classes for the various type of ME7Integrands which require a redefinition 
# of sigma() and possibly other functions.
##########################################################################################
class ME7Integrand_B(ME7Integrand):
    """ME7Integrand for the computation of a Born type of contribution."""
    
<<<<<<< HEAD
    def sigma(self, PS_point, process_key, process, all_flavor_configurations, 
                                            base_weight, mu_r, mu_f1, mu_f2, *args, **opts):

        return super(ME7Integrand_B, self).sigma(
            PS_point, process_key, process, all_flavor_configurations, base_weight,
            mu_r, mu_f1, mu_f2, *args, **opts
=======
    def sigma(self, PS_point, process_key, process, flavors, process_wgt,
                                    integrator_jacobian, mu_r, mu_f1, mu_f2, *args, **opts):

        return super(ME7Integrand_B, self).sigma(
            PS_point, process_key, process, flavors, process_wgt,
            integrator_jacobian, mu_r, mu_f1, mu_f2, *args, **opts
>>>>>>> abfafd9d
        )

class ME7Integrand_LIB(ME7Integrand):
    """ ME7Integrand for the computation of a Loop-Induced Born type of contribution."""
<<<<<<< HEAD
    def sigma(self, PS_point, process_key, process, all_flavor_configurations, 
                                            base_weight, mu_r, mu_f1, mu_f2, *args, **opts):
        return super(ME7Integrand_LIB, self).sigma(
                  PS_point, process_key, process, all_flavor_configurations, 
                                            base_weight, mu_r, mu_f1, mu_f2, *args, **opts)
=======
    def sigma(self, PS_point, process_key, process, flavors, process_wgt, 
                                    integrator_jacobian, mu_r, mu_f1, mu_f2, *args, **opts):
        return super(ME7Integrand_LIB, self).sigma(PS_point, process_key, process, 
                flavors, process_wgt, integrator_jacobian, mu_r, mu_f1, mu_f2, *args, **opts)
>>>>>>> abfafd9d
        
class ME7Integrand_V(ME7Integrand):
    """ ME7Integrand for the computation of a one-loop virtual type of contribution."""
    
    def __init__(self, *args, **opts):
        """Initialize a virtual type of integrand, adding additional relevant attributes."""
        
        try:  
            self.integrated_counterterms = opts.pop('integrated_counterterms')
        except KeyError:
            raise MadEvent7Error(
                "Constructor of class ME7Integrand_V requires the option "
                "'integrated_counterterms' to be specified."
            )

        super(ME7Integrand_V, self).__init__(*args, **opts)
        self.initialization_inputs['options']['integrated_counterterms'] = \
                                                              self.integrated_counterterms

    def has_integrated_counterterms(self):
        """ A virtual type of integrand can contain integrated counterterms."""
        return True

    def get_additional_nice_string_printout_lines(self, format=0):
        """ Return additional information lines for the function nice_string of this contribution."""
        res = []
        if self.integrated_counterterms:
            res.append('%-30s:   %d'%('Nb. of integrated counterterms', 
                                      len(sum(self.integrated_counterterms.values(),[]))))
        return res
    
    def get_nice_string_process_line(self, process_key, defining_process, format=0):
        """Return a nicely formatted process line for the function nice_string of this
        contribution."""

        GREEN = '\033[92m'
        ENDC = '\033[0m'        
        res = GREEN+'  %s'%defining_process.nice_string(print_weighted=False).\
                                                               replace('Process: ','')+ENDC

        if not self.integrated_counterterms:
            return res

        if format<2:
            if process_key in self.integrated_counterterms:
                res += ' | %d integrated counterterms'%len(self.integrated_counterterms[process_key])
            else:
                res += ' | 0 integrated counterterm'
                
        else:
            long_res = [' | with the following integrated counterterms:']
            for CT_properties in self.integrated_counterterms[process_key]:
                CT = CT_properties['integrated_counterterm']
                if format==2:
                    long_res.append( '   | %s'%CT.__str__(
                                        print_n=True, print_pdg=False, print_state=False )  )
                elif format==3:
                    long_res.append( '   | %s'%CT.__str__(
                                        print_n=True, print_pdg=True, print_state=True )  )
                elif format==4:
                    long_res.append( '   | %s'%str(CT))
                elif format>4:
                    long_res.append( '   | %s'%str(CT))
                    for key, value in CT_properties.items():
                        if not key in ['integrated_counterterm', 'matching_process_key']:
                            long_res.append( '     + %s : %s'%(key, str(value)))

            res += '\n'.join(long_res)

        return res

    def evaluate_integrated_counterterm(self, integrated_CT_characteristics, PS_point, 
        base_weight, mu_f1, mu_f2, chsi1, chsi2, is_process_mirrored, input_mapping, 
        all_virtual_ME_flavor_configurations, hel_config=None, compute_poles=True):
        """ Evaluates the specified integrated counterterm, provided along with its other
        characteristics, like for example the list of flavors assignments that the resolved
        process it corresponds to can take. This function returns an ME7Event specifying the
        counterevent for the specified input_mapping considered (i.e. an integrated CT like
        g > d d~ must be "attached" to all final-state gluons of the virtual process definition).
        """

        # Access the various characteristics of the integrated counterterm passed to this
        # function.
        counterterm = integrated_CT_characteristics['integrated_counterterm']
        # The resolved flavor configurations dictionary (mapping resolved to reduced) is
        # typically no longer useful here.
        resolved_flavors = integrated_CT_characteristics['resolved_flavors_combinations']
        reduced_flavors = integrated_CT_characteristics['reduced_flavors_combinations']
        symmetry_factor = integrated_CT_characteristics['symmetry_factor']


        # And the multiplicity prefactor coming from the several *resolved* flavor assignment
        # that this counterterm can lead to. Typically an integrated counterterm for g > q qbar
        # splitting will have the same reduced flavors, but with the gluon coming from
        # n_f different massless flavors. So that its multiplcitiy factor is n_f.        
        # Also, if you think of the resolved flavors e+ e- > c c~ u u~, the two counterterms
        # C(3,4) and C(5,6) will lead to the reduced flavors g u u~ and c c~ g respectively.
        # These two are however mapped in the same virtual group. In this case, the flavor 
        # configuration 'g u u~' in the ME7Event would therefore not receive any contribution
        # from the integrated CT C(5,6), but the configuration 'g c c~' will.
        n_initial = len(all_virtual_ME_flavor_configurations[0][0])
        n_final   = len(all_virtual_ME_flavor_configurations[0][1])
        all_mapped_flavors = {}
        for flavors in all_virtual_ME_flavor_configurations:
            mapped_flavors = ( 
                tuple( flavors[0][input_mapping[i]] for i in range(n_initial) ),
                tuple( flavors[1][input_mapping[i]-n_initial] for i in 
                                                      range(n_initial, n_initial+n_final) )
            )
            if mapped_flavors in reduced_flavors:
                assert ((mapped_flavors not in all_mapped_flavors))
                # Also account for the multiplicity from overall symmetry factors S_t
                all_mapped_flavors[mapped_flavors] = base_objects.EpsilonExpansion({0:
                                   float(symmetry_factor*reduced_flavors[mapped_flavors])})

        # Now map the momenta
        if isinstance(PS_point,dict):
            # Dictionary format LorentzVectorDict starts at 1
            mapped_PS_point = phase_space_generators.LorentzVectorDict(   
                (i+1, PS_point[input_mapping[i]+1]) for i in range(n_initial+n_final) )
        else:
            # List formatLorentzVectorList starts at 0
            mapped_PS_point = phase_space_generators.LorentzVectorDict(   
                (i+1, PS_point[input_mapping[i]]) for i in range(n_initial+n_final) )
        
        # Retrieve some possibly relevant model parameters
        alpha_s = self.model.get('parameter_dict')['aS']
        mu_r = self.model.get('parameter_dict')['MU_R']   
        
        # Now compute the reduced quantities which will be necessary for evaluating the
        # integrated current
        reduced_PS = counterterm.get_reduced_kinematics(mapped_PS_point)
        
        # Make sure no helicity configuration is specified since this is not supported yet.
        assert ((hel_config is None))
        # all_necessary_ME_calls is a list inputs to call the Matrix Element and the weights
        # that we must multiply/convolve them with. We start with empty entries.
        all_necessary_ME_calls = [ 
            {   'spin_correlations'             : [ ],
                'color_correlations'            : [ ],
                'main_weights'                  : [ ],
                'flavor_matrices_beam_one'      : [ ],
                'flavor_matrices_beam_two'      : [ ],
                'Bjorken_rescalings_beam_one'   : [ ],
                'Bjorken_rescalings_beam_two'   : [ ],
            },
        ]
        total_jacobian = 1.
        disconnected_currents_weight = base_objects.EpsilonExpansion({'finite': 1.0})
        
        # First call the non-beam factorization currents
        for integrated_current in counterterm.get_all_currents():
            if isinstance(integrated_current, (subtraction.BeamCurrent,subtraction.IntegratedBeamCurrent)):
                continue
            # /!\ Warnings the flavors of the reduced process as well as the ones of the current
            # are tokens that will apply to all possible flavor configuration in this contribution
            # This should however be irrelevant for the evaluation of the counterterm.
            current_evaluation, all_results = self.all_MEAccessors(
                integrated_current, lower_PS_point=reduced_PS,
                higher_PS_point=None,
                reduced_process = counterterm.process,
                leg_numbers_map = counterterm.momenta_dict,
                hel_config      = hel_config,
                compute_poles   = compute_poles )

            # Now loop over all spin- and color- correlators required for this current
            # and update the necessary calls to the ME
            if not integrated_current['resolve_mother_spin_and_color']:
                # Make sure no spin- or color-correlations were produced by the current
                assert(current_evaluation['spin_correlations']==[None,])
                assert(current_evaluation['color_correlations']==[None,])
                assert(current_evaluation['values'].keys()==[(0,0),])
                disconnected_currents_weight *= \
                         base_objects.EpsilonExpansion(current_evaluation['values'][(0,0)])
            else:
                all_necessary_ME_calls = ME7Integrand_R.update_all_necessary_ME_calls(
                     all_necessary_ME_calls, current_evaluation, weight_type='main_weight')
                
        # Then evaluate the beam factorization currents
        all_necessary_ME_calls = ME7Integrand_R.process_beam_factorization_currents(
            all_necessary_ME_calls, counterterm.get_beam_currents(), self.all_MEAccessors,
            reduced_PS, counterterm.process, chsi1, chsi2, mu_r, mu_f1, mu_f2)

        # Now perform the combination of the list of spin- and color- correlators to be merged
        # for each necessary ME call identified
        all_necessary_ME_calls = ME7Integrand_R.merge_correlators_in_necessary_ME_calls(
                                                                    all_necessary_ME_calls)

        # Finally treat the call to the reduced connected matrix elements
        alpha_s = self.model.get('parameter_dict')['aS']
        mu_r = self.model.get('parameter_dict')['MU_R']
        return ME7Integrand_R.generate_event_for_counterterm(
            ME7Event( mapped_PS_point, 
                {fc : base_weight for fc in all_mapped_flavors},
                is_mirrored                     = is_process_mirrored,
                host_contribution_definition    = self.contribution_definition,
                counterterm_structure           = counterterm),
            disconnected_currents_weight,
            ( counterterm.prefactor / total_jacobian ),
            all_necessary_ME_calls,
            counterterm.process,
            reduced_PS,
            alpha_s, mu_r,
            self.all_MEAccessors
        )
        # We can now create the ME7 Event that will store this integrated CT
        
    def test_IR_poles(self, test_options):
        """ Compare the IR poles residues in dimensional regularization from the virtual
        contribution and from the integrated counterterm. """
        
        if test_options['seed']:
            random.seed(test_options['seed']) 

        # First generate a kinematic point
        # Specifying None forces to use uniformly random generating variables.
        # Make sure to generate a point within the cuts if necessary:
        max_attempts = 10000
        n_attempts   = 0
        while True:
            n_attempts += 1
            if n_attempts > max_attempts:
                break
            virtual_PS_point = None
            # Phase-space generation can fail when beam convolution is active, because of the condition
            # Bjorken_x_i < chsi_i
            while virtual_PS_point is None:
                virtual_PS_point, jac, x1s, x2s = self.phase_space_generator.get_PS_point(None)
            xb_1, chsi1 = x1s
            xb_2, chsi2 = x2s
            if test_options['apply_higher_multiplicity_cuts'] or test_options['apply_lower_multiplicity_cuts']:
                if not self.pass_flavor_blind_cuts(
                    virtual_PS_point,
                    self.processes_map.values()[0][0].get_cached_initial_final_pdgs(),
                    n_jets_allowed_to_be_clustered  = self.contribution_definition.n_unresolved_particles,
                    xb_1 = xb_1, xb_2 = xb_2):
                    continue
            break
        if n_attempts > max_attempts:
            raise MadEvent7Error(
                "Could not generate a random kinematic configuration that passes " +
                "the flavour blind cuts in less than %d attempts." % max_attempts )
        n_attempts = 0

        # Now keep track of the results from each process and poles checked
        all_evaluations = {}
        for process_key, (defining_process, mapped_processes) in self.processes_map.items():
            misc.sprint('\nConsidering %s'%
                              defining_process.nice_string().replace('Process','process'))
            # Make sure that the selected process satisfies the selected process
            if not self.is_part_of_process_selection(
                [defining_process,]+mapped_processes, selection = test_options['process'] ):
                continue

            all_processes = [defining_process,]+mapped_processes
            all_flavor_configurations = []
            # The process mirroring is accounted for at the very end only            
            for proc in all_processes:
                initial_final_pdgs = proc.get_cached_initial_final_pdgs()
                all_flavor_configurations.append(initial_final_pdgs)
            
            a_virtual_PS_point = virtual_PS_point.get_copy()
            a_xb_1, a_chsi1 = x1s
            a_xb_2, a_chsi2 = x2s
            while ( ( test_options['apply_higher_multiplicity_cuts'] or 
                      test_options['apply_higher_multiplicity_cuts']    ) and
                   not self.pass_flavor_sensitive_cuts(
                       a_virtual_PS_point,
                       defining_process.get_cached_initial_final_pdgs(),
                       xb_1 = a_xb_1, xb_2 = a_xb_2 ) ):
                n_attempts += 1
                if n_attempts > max_attempts:
                    break
                a_virtual_PS_point = None
                # Phase-space generation can fail when beam convolution is active, because of the condition
                # Bjorken_x_i < chsi_i
                while a_virtual_PS_point is None:
                    a_virtual_PS_point, a_jac, a_x1s, a_x2s = self.phase_space_generator.get_PS_point(None)
                a_xb_1, a_chsi1 = a_x1s
                a_xb_2, a_chsi2 = a_x2s
            if n_attempts > max_attempts:
                raise MadEvent7Error(
                    "Could not generate a random kinematic configuration that passes " +
                    "the flavour blind cuts in less than %d attempts." % max_attempts )
            n_attempts = 0

            process_evaluation = self.test_IR_poles_for_process(
                    test_options, defining_process, process_key, all_flavor_configurations, 
                    a_virtual_PS_point, a_chsi1, a_chsi2, a_xb_1, a_xb_2 )

            all_evaluations[process_key] = process_evaluation

        # Now produce a nice output of the evaluations and assess whether this test passed or not.
        return self.analyze_IR_poles_check(all_evaluations, test_options['acceptance_threshold'])    

    def test_IR_poles_for_process(self, test_options, defining_process, process_key, 
        all_flavor_configurations, a_virtual_PS_point, a_chsi1, a_chsi2, a_xb_1, a_xb_2):
        """ Given a test_options, a process and all flavor configurations mapped to that 
        particular process, a PS-point onto which to evaluate the various contributions, 
        as well as its corresponding convolution variables chsi1/2; perform the IR poles 
        test that consists in making sure all poles in the epsilon Laurent expansion have
        residues of zero, exhibiting the various pieces (virtual ME, integrated counterterms)
        part of the KLN cancellation."""
        
        # Select which integrated counterterms are selected for the test
        if self.has_integrated_counterterms():
            integrated_counterterms_to_consider = [ ct for ct in self.integrated_counterterms[process_key] 
                if ct['integrated_counterterm'].get_number_of_couplings() <= test_options['correction_order'].count('N') ]
            if test_options['counterterms']:
                counterterm_pattern = test_options['counterterms']
                logger.debug("Integrated counterterms before selection")
                for ct in integrated_counterterms_to_consider:
                    logger.debug("    "+str(ct['integrated_counterterm']))
                integrated_counterterms_to_consider = self.find_counterterms_matching_regexp(
                    integrated_counterterms_to_consider, counterterm_pattern, integrated_CT=True )
            logger.debug("Selected integrated counterterms")
            for ct in integrated_counterterms_to_consider:
                logger.debug("    "+str(ct['integrated_counterterm']))

        # We must also include local counterterms as they too can have poles
        if self.has_local_counterterms():
            local_counterterms_to_consider = [ ct for ct in self.counterterms[process_key]
                if ct.get_number_of_couplings() <= test_options['correction_order'].count('N') ]
            if test_options['counterterms']:
                counterterm_pattern = test_options['counterterms']
                logger.debug("Local counterterms before selection")
                for ct in local_counterterms_to_consider:
                    logger.debug("    "+str(ct))
                local_counterterms_to_consider = self.find_counterterms_matching_regexp(
                    local_counterterms_to_consider, counterterm_pattern )
            logger.debug("Selected local counterterms")
            for ct in local_counterterms_to_consider:
                logger.debug("    "+str(ct))

        mu_r, mu_f1, mu_f2 = self.get_scales(a_virtual_PS_point)

        # Specify the counterterms to be considered and backup the original values
        if self.has_local_counterterms():
            local_CT_backup = self.counterterms[process_key]
            self.counterterms[process_key] = local_counterterms_to_consider
        if self.has_integrated_counterterms():
            integrated_CT_backup = self.integrated_counterterms[process_key]
            self.integrated_counterterms[process_key] = integrated_counterterms_to_consider
        try:
            # Now call sigma in order to gather all events
            events = self.sigma(
                a_virtual_PS_point.to_dict(), process_key, defining_process, all_flavor_configurations, 
                1.0, mu_r, mu_f1, mu_f2, a_chsi1, a_chsi2, a_xb_1, a_xb_2, 
                compute_poles            = True,
                apply_flavour_blind_cuts = (test_options['apply_lower_multiplicity_cuts'] or
                                            test_options['apply_higher_multiplicity_cuts'])
            )
        except Exception as e:
            logger.critical("The following exception occurred when generating events for this integrand %s:\n%s"%(
                                                  self.contribution_short_name, str(e)))
            if self.has_local_counterterms():
                self.counterterms[process_key] = local_CT_backup
            if self.has_integrated_counterterms():
                self.integrated_counterterms[process_key] = integrated_CT_backup
            # Forward the exception while not resetting the stack trace.
            raise

#        misc.sprint('Events generated before post-processing.')
#        misc.sprint(events)
        
        # Now post-process the events as done in __call__ of the integrand.
        # Apply flavor blind cuts
        events.filter_with_flavor_blind_cuts(self.pass_flavor_blind_cuts, 
            defining_process.get_cached_initial_final_pdgs(),
            n_jets_allowed_to_be_clustered  = self.contribution_definition.n_unresolved_particles,
            xb_1 = a_xb_1, xb_2 = a_xb_2 )
        # Apply PDF convolution. It is important to convolve with the PDFs, so as to 
        # correctly get the factors 1/chsi_i multiplying the weights in beam 
        # factorization counterterms. But either the PDF density can be set to 1.
        if self.run_card['lpp1']==self.run_card['lpp2']==1:
            pdf = None if test_options['set_PDFs_to_unity'] else self.pdf
            events.apply_PDF_convolution( self.get_pdfQ2, (pdf, pdf), (a_xb_1, a_xb_2), 
                                                                 (mu_f1**2, mu_f2**2) )
        # Make sure Bjorken-x rescalings chsi_i don't matter anymore
        for event in events:
            event.set_Bjorken_rescalings(None, None)
        # Apply flavor sensitive cuts
        events.filter_flavor_configurations(self.pass_flavor_sensitive_cuts,
                                                          xb_1 = a_xb_1, xb_2 = a_xb_2)

#        misc.sprint('Events generated after post-processing:')
#        misc.sprint(events)

        # Now collect the results necessary to test that the poles cancel in the dictionary below
        evaluation = {
             'virtual_ME'           : None,
             'integrated_CTs'       : None,
             'defining_process'     : defining_process,
             'PS_point'             : a_virtual_PS_point }
        events_sum = None
        for event in events:
            # TODO: instead of looking at the total weight, we could consider doing the
            # check for one particular flavor configuration which could be specified
            # as an extra test parameter.
            # An alternative way is to look at the overall summed event which should have
            # zero poles for all its flavour configurations
            if events_sum is None:
                events_sum = event.get_copy()
            else:
                events_sum += event
            event_wgt = event.get_total_weight()
            if event.counterterm_structure is None:
                if evaluation['virtual_ME'] is None:
                    evaluation['virtual_ME'] = event_wgt
                else:
                    evaluation['virtual_ME'] += event_wgt
            else:
                if str(event.counterterm_structure) in evaluation:
                    evaluation[str(event.counterterm_structure)] += event_wgt           
                else:
                    evaluation[str(event.counterterm_structure)] = event_wgt
                if evaluation['integrated_CTs'] is None:
                    evaluation['integrated_CTs'] = event_wgt
                else:
                    evaluation['integrated_CTs'] += event_wgt

        # Small monitoring of the various contributions:
        logger.debug('-'*50)
        for entry, value in evaluation.items():
            if entry not in ['defining_process','PS_point','integrated_CTs','virtual_ME']:
                logger.debug('%-20s : %s'%(entry, value.__str__(format='.16e')))
        logger.debug('-'*50)
        logger.debug('%-20s : %s'%('integrated_CTs', evaluation['integrated_CTs'].__str__(format='.16e')))
        logger.debug('%-20s : %s'%('virtual_ME', evaluation['virtual_ME'].__str__(format='.16e')))        
        logger.debug('-'*50)
        logger.debug('\nAll events summed:\n%s\n'%str(events_sum))
        logger.debug('-'*50)

        relative_diff = evaluation['virtual_ME'].relative_diff(evaluation['integrated_CTs']*-1.)
        # Finite parts are of course expected to differ, so let's not show them
        relative_diff.truncate(min_power = -2, max_power = -1)
        # To be commented out when we will have a full-fledged analysis coded up 
        # in analyze_IR_poles_check()
        misc.sprint('Summary for that PS point:\n%-20s : %s\n%-20s : %s\n%-20s : %s'%(
             'virtual contrib.',
             evaluation['virtual_ME'].__str__(format='.16e'),
             'integrated CTs.',
             evaluation['integrated_CTs'].__str__(format='.16e'),
             'relative diff.',
             relative_diff.__str__(format='.16e')
        ))
        
        return evaluation

    def analyze_IR_poles_check(self, all_evaluations, acceptance_threshold):
        """ Analyze the results of the check_IR_pole_residues command. """
        
        #TODO
#        misc.sprint("----- SUMMARY -----")
#        for key, evaluation in all_evaluations.items():
#            misc.sprint("Result for test: %s | %s"%(str(dict(key[0])['PDGs']),key[1]))
#            virtual_ME_expansion = evaluation['virtual_ME']
#            all_integrated_CT_summed_res = evaluation['integrated_CTs']
#            relative_diff = virtual_ME_expansion.relative_diff(all_integrated_CT_summed_res)
#            misc.sprint('\n%-30s : %s\n%-30s : %s\n%-30s : %s'%(
#                 'virtual contrib.',
#                 virtual_ME_expansion.__str__(format='.16e'),
#                 'integrated CTs.',
#                 all_integrated_CT_summed_res.__str__(format='.16e'),
#                 'relative diff.',
#                 relative_diff.__str__(format='.16e')
#            ))
#            This is to be compared with the acceptance_threshold
#            difference_norm = relative_diff.norm()
        
        return True

<<<<<<< HEAD
    def sigma(self, PS_point, process_key, process, all_flavor_configurations, 
                             base_weight, mu_r, mu_f1, mu_f2, chsi1, chsi2, *args, **opts):
        """ Overloading of the sigma function from ME7Integrand to include necessary 
        additional contributions. """
        
        all_events_generated = ME7EventList()

        alpha_s = self.model.get('parameter_dict')['aS']

        compute_poles = opts.get('compute_poles', False)

        ME_evaluation, all_results = self.all_MEAccessors(
                        process, PS_point, alpha_s, mu_r, pdgs=all_flavor_configurations[0])

        event_weight = base_objects.EpsilonExpansion(ME_evaluation) * base_weight

        # Notice that the Bjorken rescalings for this even will be set during the convolution
        # performed in the next line, and not directly here in the constructor.
        event_to_convolve = ME7Event( PS_point, 
                {fc : event_weight for fc in all_flavor_configurations},
                is_mirrored                     = process.get('has_mirror_process'),
                host_contribution_definition    = self.contribution_definition,
                counterterm_structure           = None
        )
        convolved_event = self.convolve_event_with_beam_factorization_currents(event_to_convolve, 
            process['beam_factorization'], PS_point, process, mu_r, mu_f1, mu_f2, chsi1, chsi2 )
        
        # Now register the convoluted event
        all_events_generated.append(convolved_event)
=======
    def sigma(self, PS_point, process_key, process, flavors, process_wgt, 
                                   integrator_jacobian, mu_r, mu_f1, mu_f2, *args, **opts):
        """ Overloading of the sigma function from ME7Integrand to include necessary additional contributions. """
    

        # Apply flavor blind cuts
        if not self.pass_flavor_blind_cuts(PS_point, flavors):
            if __debug__: logger.debug('Event failed the flavour_blind generation-level cuts.')
            if __debug__: logger.debug(misc.bcolors.GREEN + 'Returning a weight of 0. for this integrand evaluation.' + misc.bcolors.ENDC)            
            return 0.0

        sigma_wgt = super(ME7Integrand_V, self).sigma(
                PS_point, process_key, process, flavors, process_wgt, 
                                    integrator_jacobian, mu_r, mu_f1, mu_f2, *args, **opts)
>>>>>>> abfafd9d
        
        # Now loop over all integrated counterterms
        for counterterm_characteristics in self.integrated_counterterms[process_key]:

<<<<<<< HEAD
            # And over all the ways in which this current PS point must be remapped to
            # account for all contributions of the integrated CT. (e.g. the integrated
            # splitting g > d d~ must be "attached" to all final state gluons appearing
            # in this virtual ME process definition.)
            for input_mapping in counterterm_characteristics['input_mappings']:
                # At NLO at least, it is OK to save a bit of time by enforcing 'compute_poles=False').
                # This will need to be re-assessed at NNLO for RV contributions.
                CT_event = self.evaluate_integrated_counterterm( 
                    counterterm_characteristics, PS_point, base_weight, mu_f1, mu_f2, chsi1, chsi2,
                    process.get('has_mirror_process'),
                    input_mapping, all_flavor_configurations,
                    hel_config      = None, 
                    compute_poles   = compute_poles)
            
            if CT_event is not None:
                all_events_generated.append( CT_event )
            else:
                logger.warning('The evaluation of integrated counterterms '+
                                                    'should never yield a None ME7 Event.')

        # Notice that it may be possible in some subtraction scheme to combine
        # several events having the same kinematics support. This is a further
        # optimization that we can easily implement when proven needed.
        # all_events_generated.combine_events_with_identical_kinematics()
        # (PS: the function above is a place-holder and is not implemented yet.
        
        return all_events_generated
=======
        # Now investigate all the different counterterm contributions to add:
        for reduced_flavors, counterterms_characteristics in CT_results.items():
            if not self.pass_flavor_sensitive_cuts(PS_point, reduced_flavors):
                continue
            this_CT_group_wgt = sum(contrib[1] for contrib in counterterms_characteristics)
            # Register this CT_wgt in the global weight.
            sigma_wgt += this_CT_group_wgt
                        
            if self.apply_observables:
                data_for_observables = {
                    'PS_point'     : PS_point,
                    'flavors'      : reduced_flavors,
                    'counterterms' : counterterms_characteristics }
                self.observable_list.apply_observables(
                    integrator_jacobian*this_CT_group_wgt*process_wgt, data_for_observables)
        return sigma_wgt
>>>>>>> abfafd9d

class ME7Integrand_R(ME7Integrand):
    """ME7Integrand for the computation of a single real-emission type of contribution."""

    divide_by_jacobian = True
    
    def __init__(self, *args, **opts):
        """Initialize a real-emission type of integrand,
        adding additional relevant attributes.
        """
        
        # Initialize the (counter)terms that make up this integrand
        requires = "Constructor of class ME7Integrand_R requires the option '%s'."
        try:
            self.counterterms = opts.pop('counterterms')
        except KeyError:
            raise MadEvent7Error(requires % 'counterterms')
        # Initialize a mapping walker to handle the limits of this integrand
        try:
            self.subtraction_mappings_scheme = opts.pop('subtraction_mappings_scheme')
        except KeyError:
            raise MadEvent7Error(requires % 'subtraction_mappings_scheme')
        try:
            self.walker = walkers.VirtualWalker(self.subtraction_mappings_scheme)
        except KeyError:
            raise MadEvent7Error(
                "Invalid subtraction_mappings_scheme '%s'." %
                self.subtraction_mappings_scheme)
        # Initialize the ME7Integrand
        super(ME7Integrand_R, self).__init__(*args, **opts)
        # Update the initialization inputs
        self.initialization_inputs['options']['counterterms'] = self.counterterms
        self.initialization_inputs['options']['subtraction_mappings_scheme'] = \
                                                          self.subtraction_mappings_scheme

    def has_local_counterterms(self):
        """ A real-emission type of integrand can contain local counterterms."""
        return True

    def get_additional_nice_string_printout_lines(self, format=0):
        """ Return additional information lines for the function nice_string of this integrand."""
        res = []
        if self.counterterms:
            res.append('%-30s:   %d'%('Number of local counterterms', 
               len([1 for CT in sum(self.counterterms.values(),[]) if CT.is_singular()]) ))
        return res
        
    def get_nice_string_process_line(self, process_key, defining_process, format=0):
        """ Return a nicely formated process line for the function nice_string of this 
        integrand."""
        
        GREEN = '\033[92m'
        ENDC = '\033[0m'
        process_string = defining_process.nice_string(print_weighted=False)
        res = GREEN + '  ' + process_string.replace('Process: ','') + ENDC

        if not self.counterterms:
            return res                                                               

        if format < 2:
            if process_key in self.counterterms:
                res += ' | %d local counterterms'%len([
                    1 for CT in self.counterterms[process_key] if CT.is_singular() ])
            else:
                res += ' | 0 local counterterm'
                
        else:
            long_res = [' | with the following local counterterms:']
            for CT in self.counterterms[process_key]:
                if CT.is_singular():
                    if format==2:
                        long_res.append( '   | %s'%CT.__str__(
                            print_n=True, print_pdg=False, print_state=False )  )
                    elif format==3:
                        long_res.append( '   | %s'%CT.__str__(
                            print_n=True, print_pdg=True, print_state=True )  )
                    elif format>3:
                        long_res.append( '   | %s'%str(CT))
            res += '\n'.join(long_res)

        return res

    @classmethod
    def combine_color_correlators(cls, color_correlators):
        """ This function takes a list of color_correlators in argument, each specified as:
               color_correlator = ( connection_left, connection_right )
            where connection_<x> is given as:
               connection = ( (motherA, emittedA, daughterA), (motherB, emittedB, daughterB), etc...)
            and returns two lists: 
                combined_color_correlators: the list of of new color correlator specifiers 
                                            that arose from the combination of all of them
                multiplier_factors: a list of float factors to multiply the contribution
                                    of each of the combined color correlator returned above.
        """

        # Trivial combination if there is a single one:
        if len(color_correlators)==1:
            return [color_correlators[0],], [1.0,]

        # First weed out the trivial color correlators set to None.
        non_trivial_color_correlators = [ccs for ccs in color_correlators if ccs is not None]
        
        # We don't support terms that factorize a *sum* of color correlator
        if any(len(ccs)!=1 for ccs in non_trivial_color_correlators):
            raise NotImplementedError(
""" The combination of color correlators only the supports the case where each term returned by
    the current factorizes a *single* correlator not a sum of several ones. So re-implement as follows:
    from:
        evaluation = {
              'spin_correlations'  = [ None, ]
              'color_correlations' = [ (correlatorA, correlatorB) ]
              'values'             = [ (0,0) : my_weight ]
        }
    into:
        evaluation = {
              'spin_correlations'  = [ None, ]
              'color_correlations' = [ (correlatorA,), (correlatorB,) ]
              'values'             = [ (0,0) : my_weight,
                                       (0,1) : my_weight ]
        }
""")
        non_trivial_color_correlators = [ccs[0] for ccs in non_trivial_color_correlators]

        # Convert the NLO short-hand convention if present to the general one
        normalized_non_trivial_color_correlators = []
        for cc in non_trivial_color_correlators:
            normalized_non_trivial_color_correlators.append(
                ( cc[0] if not isinstance(cc[0],int) else ((cc[0],-1,cc[0]),),
                  cc[1] if not isinstance(cc[1],int) else ((cc[1],-1,cc[1]),)  )
            )
        non_trivial_color_correlators = normalized_non_trivial_color_correlators
        
        # Place some limitation of the combinations we understand and can support now
        # Only combinations of two color correlators for now
        if len(non_trivial_color_correlators)>2:
            raise NotImplementedError("Only combinations of at most TWO color correlators are supported for now.")
        # Only NLO-type of correlators for now
        if any( len(cc[0])>1 for cc in non_trivial_color_correlators):
            raise NotImplementedError("Only combinations of at most NLO-type of color correlators are supported for now.")
        
        # Treat the easy case first where there is only one or zero color correlator
        if len(non_trivial_color_correlators)==0:
            return [ None,], [1.0,]
        elif len(non_trivial_color_correlators)==1:
            return [ (non_trivial_color_correlators[0],) ], [1.0,]
        
        # Now treat the non-trivial case of the combination of two NLO-type of color correlators
        # For details of this implementation, I refer the reader to the corresponding documentation
        # produced on this topic
        assert(len(non_trivial_color_correlators)==2)
        ccA = non_trivial_color_correlators[0]
        ccB = non_trivial_color_correlators[1]
        # Identify the terms of the compound soft operator S^{i1,j1} \otimes S^{i2,j2} 
        # Each correlator ccA/B will be given in the form of:
        #    (((i, -1, i),), ((j, -1, j),))
        i1_, j1_ = ccA[0][0][0], ccA[1][0][0]
        i2_, j2_ = ccB[0][0][0], ccB[1][0][0]
        
        # Below is my original way of combining the color structure of the two single soft
        def VH_two_iterated_soft_combination((i1,j1),(i2,j2)):
            # now construct all four ways in which the two gluons could have been connected
            # between these four lines.
            if i1==i2:
                connections_A = [
                    ( (i1,-1,i1),(i2,-2,i2) ),
                    ( (i2,-2,i2),(i1,-1,i1) )
                ]
            else:
                connections_A = [
                    ( (i1,-1,i1),(i2,-2,i2) ) if i1>i2 else
                    ( (i2,-2,i2),(i1,-1,i1) )
                ]
            if j1==j2:
                connections_B = [
                    ( (j1,-1,j1),(j2,-2,j2) ),
                    ( (j2,-2,j2),(j1,-1,j1) )
                ]
            else:
                connections_B = [
                    ( (j1,-1,j1),(j2,-2,j2) ) if j1>j2 else
                    ( (j2,-2,j2),(j1,-1,j1) )
                ]
            combined_color_correlators = []
            for connection_A in connections_A:
                for connection_B in connections_B:
                    combined_color_correlators.append(
                        ( connection_A, connection_B )
                    )
            
            multiplier = 1.0/float(len(combined_color_correlators))
            
             # Implementing them as separate calls to the ME, as done in the commented line below,
            # return [ tuple(combined_color_correlators), ], [ multiplier, ]
            # would only yield the same result once the accessor correctly sums over the
            # different color-correlated MEs, so avoid for now.
            
            # Now return the combined color correlators identified
            return [ (ccc,) for ccc in combined_color_correlators ],\
                   [ multiplier, ]*len(combined_color_correlators)
       
        def double_correlator((i,j),(k,l)):
            """ Returns the double correlator of Catani-Grazzini (Eq.113 of hep-ph/9908523v1)
                <M| ( T^-1_i \dot T^-1_j ) * ( T^-1_k \dot T^-1_l ) | M > 
                
            converted into MadGraph's conventions:
            
              ( (a,-1,a),(b,-2,b) ) , ( (c,-1,c),(d,-2,d) ) --> T^-1_a T^-2_b T^-1_c T^-2_d
            """

            # It is important to never commute two color operators acting on the same index, so we must chose carefully which
            # index to pick to carry the gluon index '-2' of the first connection. This can be either 'k' or 'l'.
            if j!=k and j!=l:
                # If all indices are different, we can pick either k or l, it is irrelevant
                index1, index2, index3, index4 = i, k, j, l
            elif j==k and j!=l:
                # If j is equal to k, we must pick l
                index1, index2, index3, index4 = i, l, j, k
            elif j==l and j!=k:
                # If j is equal to l, we must pick k
                index1, index2, index3, index4 = i, k, j, l
            elif j==l and j==k:
                # If j is equal to both l and k, then agin it doesn't matter and we can pick k
                index1, index2, index3, index4 = i, k, j, l
    
            # The sorting according to the first index of each tuple of each of the two convention is to match
            # Madgraph's convention for sorting color connection in the color correlators definition
            return (
                tuple(sorted([ (index1,-1,index1), (index2,-2,index2) ], key = lambda el: el[0], reverse=True)),
                tuple(sorted([ (index3,-1,index3), (index4,-2,index4) ], key = lambda el: el[0], reverse=True))
            )
       
        # Below is a purely abelian combination of the two single softs:
        #  -> second line of Eq. (6.13) of Gabor's hep-ph/0502226v2
        
        def abelian_combination((i1,j1),(i2,j2)):
            # The two terms of the symmetrised sum
            correlator_A   = double_correlator((i1,j1),(i2,j2))
            correlator_B   = double_correlator((i2,j2),(i1,j1))
            # There is an extra factor 2 because in the IR subtraction module, only one combination
            # S(r) S(s) is considered and not the symmetric version S(s) S(r)
            overall_factor = (1.0/4.0)*2.0

            # Group them if equal:
            if correlator_A==correlator_B:
                return [ (correlator_A,), ], [ 2.0*overall_factor ]
            else:
                # Implementing them as separate calls to the ME, as done in the commented line below,
                # return [ (correlator_A,),  (correlator_B,) ], [ overall_factor, overall_factor ]
                # would only yield the same result once the accessor correctly sums over the
                # different color-correlated MEs, so avoid for now.
                return [ (correlator_A,), (correlator_B,) ], [ overall_factor, overall_factor ]

        #return VH_two_iterated_soft_combination((i1_,j1_),(i2_,j2_))
        return abelian_combination((i1_,j1_),(i2_,j2_))

    @classmethod
    def combine_spin_correlators(cls, spin_correlators):
        """ This function takes several spin-correlators specified int the form
              spin_correlator = ( (legIndex, ( vector_A, vector_B, ...) ),
                                 (anotherLegIndex, ( vector_C, vector_D, ...) ),
                                 etc... ) 
            and returns the list of new correlator specifiers that arises from the
            combination of all of them.
        """
        
        # Trivial combination if there is a single one:
        if len(spin_correlators):
            return spin_correlators[0]

        # This combination is done with a simple concatenation of the lists. Example:
        # Let's say correlator A only correlates to leg #1 with two four-vectors v_A and v_B
        # (these can be seen as a replacement of polarization vectors to consider and summed over)
        #     correlators_A[0]  = ( (1, (v_A, v_B)), )
        # Now correlator B correlates with the two legs #4 and #7 (they must be different 
        #  by construction!), each defined with a single vector v_C and v_B
        #     correlators_B[0]  = ( (4, (v_C,)), (7, (v_D,)) )
        # Then it is clear tha the combined spin correlation should be:
        #     combined_spin_correlator = ( (1, (v_A, v_B)), (4, (v_C,)), (7, (v_D,)) )
        # Notice that this implies that both combinations :
        #    pol_vec_1 = v_A, pol_vec_4 = v_C,  pol_vec_7 = v_D
        # as well as:
        #    pol_vec_1 = v_B, pol_vec_4 = v_C,  pol_vec_7 = v_D
        # will be computed and summed in the resulting spin-correlated matrix element call.
        
        # Make sure the spin correlators don't share common legs
        for i, sc_a in enumerate(spin_correlators):
            for sc_b in spin_correlators[i+1:]:
                assert (len( set(c[0] for c in sc_a)&set(c[0] for c in sc_b))==0 )
        
        return tuple(sum([ (list(sc) if not sc is None else []) for sc in spin_correlators],[]))

    @classmethod
    def merge_correlators_in_necessary_ME_calls(cls, all_necessary_ME_calls):
        """ Merges the correlators defined the list of inputs to provide to the various calls
        to the reduced matrix elements specified by the argument all_necessary_ME_calls. """
        
        new_all_necessary_ME_calls = []
        for ME_call in all_necessary_ME_calls:
            combined_spin_correlator  = cls.combine_spin_correlators(ME_call['spin_correlations'])
            # The combination of color correlators can give rise to several ones, each with its multiplier
            combined_color_correlators, multipliers = cls.combine_color_correlators(ME_call['color_correlations'])
            # For now only multiply the finite part of currents
            combined_weight = reduce(lambda x,y: x*y, ME_call['main_weights'])
            flavor_matrices_beam_one = [fv for fv in ME_call['flavor_matrices_beam_one'] if fv is not None]
            flavor_matrices_beam_two = [fv for fv in ME_call['flavor_matrices_beam_two'] if fv is not None]
            if len(flavor_matrices_beam_one)>1 or len(flavor_matrices_beam_two)>1:
                raise MadGraph5Error("MadNkLO currently does not support the combination of multiple beam convolution flavor matrices.")
            flavor_matrix_beam_one = flavor_matrices_beam_one[0] if len(flavor_matrices_beam_one)==1 else None
            flavor_matrix_beam_two = flavor_matrices_beam_two[0] if len(flavor_matrices_beam_two)==1 else None
            Bjorken_rescalings_beam_one = [br for br in ME_call['Bjorken_rescalings_beam_one'] if br is not None]
            Bjorken_rescalings_beam_two = [br for br in ME_call['Bjorken_rescalings_beam_two'] if br is not None]
            if len(Bjorken_rescalings_beam_one)>1 or len(Bjorken_rescalings_beam_two)>1:
                raise MadGraph5Error("MadNkLO currently does not support the combination of multiple beam Bjorken x's rescalings.")
            Bjorken_rescaling_beam_one = Bjorken_rescalings_beam_one[0] if len(Bjorken_rescalings_beam_one)==1 else 1.0
            Bjorken_rescaling_beam_two = Bjorken_rescalings_beam_two[0] if len(Bjorken_rescalings_beam_two)==1 else 1.0
            for combined_color_correlator, multiplier in zip(combined_color_correlators,multipliers):
                # Finally add the processed combination as a new ME call
                new_all_necessary_ME_calls.append(
                    {   'spin_correlation'            : combined_spin_correlator,
                        'color_correlation'           : combined_color_correlator,
                        'main_weight'                 : combined_weight*multiplier,
                        'flavor_matrix_beam_one'      : flavor_matrix_beam_one,
                        'flavor_matrix_beam_two'      : flavor_matrix_beam_two,
                        'Bjorken_rescaling_beam_one'  : Bjorken_rescaling_beam_one,
                        'Bjorken_rescaling_beam_two'  : Bjorken_rescaling_beam_two,
                    },
                )
        return new_all_necessary_ME_calls

    @classmethod
    def update_all_necessary_ME_calls(cls, all_necessary_ME_calls, new_evaluation, 
            weight_type='main_weight', Bjorken_rescaling_beam_one=None, Bjorken_rescaling_beam_two=None):
        """ Combined previous current evaluation with the new one in argument so as to setup
        the input of the matrix elements to be computed. The current type can be either:
            'main_weight', 'flavor_matrices_beam_one', 'flavor_matrices_beam_two'
        which indicates if this is a weight that necessitate flavor convolutions (i.e. from
        beam factorization).
        """ 
        new_all_necessary_ME_calls = []
        for ((spin_index, color_index), current_wgt) in new_evaluation['values'].items():
            # Now combine the correlators necessary for this current
            # with those already specified in 'all_necessary_ME_calls'
            for ME_call in all_necessary_ME_calls:
                new_all_necessary_ME_calls.append({
                    # Append this spin correlation to those already present for that call
                    'spin_correlations' : ME_call['spin_correlations'] + [new_evaluation['spin_correlations'][spin_index], ],
                    # Append this color correlation to those already present for that call
                    'color_correlations' : ME_call['color_correlations'] + [new_evaluation['color_correlations'][color_index], ],
                    # Append this weight to those already present for that call
                    'main_weights' : ME_call['main_weights'] + [ base_objects.EpsilonExpansion(current_wgt) if 
                        weight_type=='main_weight' else base_objects.EpsilonExpansion({'finite':1.0}) ],
                    'flavor_matrices_beam_one' : ME_call['flavor_matrices_beam_one'] + [ current_wgt if weight_type=='flavor_matrix_beam_one' else None ],
                    'flavor_matrices_beam_two' : ME_call['flavor_matrices_beam_two'] + [ current_wgt if weight_type=='flavor_matrix_beam_two' else None ],
                    'Bjorken_rescalings_beam_one' : ME_call['Bjorken_rescalings_beam_one'] + [ Bjorken_rescaling_beam_one,],
                    'Bjorken_rescalings_beam_two' : ME_call['Bjorken_rescalings_beam_two'] + [ Bjorken_rescaling_beam_two,],
                })
        # Return the new list of necessary ME calls
        return new_all_necessary_ME_calls

    @classmethod
    def process_beam_factorization_currents(cls, all_necessary_ME_calls, all_beam_currents, 
                     all_MEAccessors, PS_point, process, chsi1, chsi2, mu_r, mu_f1, mu_f2):
        """ Calls the beam currents specified in the argument all_beam_currents with format:
              [{ 'beam_one': <BeamCurrent>,
               'beam_two': <BeamCurrent> }]
        and combine their evaluation with the list of already existing inputs provided in
        the list of all_necessary_ME_calls."""

        new_all_necessary_ME_calls = []
        for beam_currents in all_beam_currents:
            new_necessary_ME_calls = list(all_necessary_ME_calls)
            if beam_currents['beam_one'] is not None:
                if isinstance(beam_currents['beam_one'], subtraction.BeamCurrent) and beam_currents['beam_one']['distribution_type']=='bulk':
                    rescaling = 1./chsi1
                else:
                    rescaling = 1.
                current_evaluation, all_current_results = all_MEAccessors(beam_currents['beam_one'], 
                    lower_PS_point=PS_point, reduced_process=process, chsi=chsi1, mu_r=mu_r, mu_f=mu_f1)
                new_necessary_ME_calls = ME7Integrand_R.update_all_necessary_ME_calls(
                    new_necessary_ME_calls, current_evaluation,
                    weight_type='flavor_matrix_beam_one', Bjorken_rescaling_beam_one = rescaling)
            if beam_currents['beam_two'] is not None:
                if isinstance(beam_currents['beam_two'], subtraction.BeamCurrent) and beam_currents['beam_two']['distribution_type']=='bulk':
                    rescaling = 1./chsi2
                else:
                    rescaling = 1.
                current_evaluation, all_current_results = all_MEAccessors(beam_currents['beam_two'],
                    lower_PS_point=PS_point, reduced_process=process, chsi=chsi2, mu_r=mu_r, mu_f=mu_f2) 
                new_necessary_ME_calls = ME7Integrand_R.update_all_necessary_ME_calls(
                    new_necessary_ME_calls, current_evaluation,  
                    weight_type='flavor_matrix_beam_two', Bjorken_rescaling_beam_two = rescaling)
            new_all_necessary_ME_calls.extend(new_necessary_ME_calls)
        return new_all_necessary_ME_calls

    def evaluate_counterterm( self, counterterm, PS_point, base_weight, mu_r, mu_f1, mu_f2, 
        xb_1, xb_2, chsi1, chsi2, is_process_mirrored, all_resolved_flavors, hel_config=None, 
        apply_flavour_blind_cuts=True):
        """Evaluate a counterterm for a given PS point and flavors."""

        # Now call the walker which hikes through the counterterm structure
        # to return the list of currents and PS points for their evaluation
        # hike_output = {
        #         'currents' : [stroll_output1, stroll_output2, ...],
        #         'matrix_element': (ME_process, ME_PS),
        #         'kinematic_variables' : kinematic_variables (a dictionary) }

        hike_output = self.walker.walk_to_lower_multiplicity(
                          PS_point, counterterm, compute_jacobian=self.divide_by_jacobian )

        # Access the matrix element characteristics
        ME_process, ME_PS = hike_output['matrix_element']
        
        # Generate what is the kinematics (reduced_PS) returned as a list
        # and the reduced_flavors for this counterterm by using the default reduced flavors
        # originating from the defining process and the real-emission kinematics dictionary
        reduced_PS, reduced_flavors = counterterm.get_reduced_quantities(
                                                              ME_PS, defining_flavors=None)
        
        n_unresolved_left = self.contribution_definition.n_unresolved_particles
        n_unresolved_left -= counterterm.count_unresolved()
        # Apply cuts if requested and return immediately if they do not pass
        if apply_flavour_blind_cuts and not self.pass_flavor_blind_cuts(reduced_PS,
                reduced_flavors, xb_1 = xb_1, xb_2 = xb_2, 
                n_jets_allowed_to_be_clustered=n_unresolved_left):
            # Return None to indicate that no counter-event was generated.
            return None

        # Compute all the reduced flavor configurations for this counterterm
        all_reduced_flavors = [ counterterm.get_reduced_flavors(resolved_flavors) 
                                             for resolved_flavors in all_resolved_flavors ]

        # The above "hike" can be used to evaluate the currents first and the ME last.
        # Note that the code below can become more complicated when tracking helicities,
        # but let's forget this for now.
        assert ((hel_config is None))
        # all_necessary_ME_calls is a list inputs to call the Matrix Element and the weights
        # that we must multiply/convolve them with. We start with empty entries.
        all_necessary_ME_calls = [ 
            {   'spin_correlations'             : [ ],
                'color_correlations'            : [ ],
                'main_weights'                  : [ ],
                'flavor_matrices_beam_one'      : [ ],
                'flavor_matrices_beam_two'      : [ ],
                'Bjorken_rescalings_beam_one'   : [ ],
                'Bjorken_rescalings_beam_two'   : [ ],
            },
        ]
        total_jacobian = 1.
        disconnected_currents_weight = base_objects.EpsilonExpansion({'finite': 1.0})

        # First evaluate the currents building the counterterm
        for stroll_output in hike_output['currents']:
            stroll_currents = stroll_output['stroll_currents']
            higher_PS_point = stroll_output['higher_PS_point']
            lower_PS_point  = stroll_output['lower_PS_point']
            stroll_vars     = stroll_output['stroll_vars']
            if stroll_vars.has_key('jacobian'):
                total_jacobian *= stroll_vars['jacobian']
            for current in stroll_currents:
                # WARNING The use of reduced_process here is fishy (for all but the last)
                current_evaluation, all_current_results = self.all_MEAccessors(
                    current,
                    higher_PS_point=higher_PS_point, lower_PS_point=lower_PS_point,
                    leg_numbers_map=counterterm.momenta_dict,
                    reduced_process=ME_process, hel_config=None,
                    **stroll_vars )

                # Now loop over all spin- and color- correlators required for this current
                # and update the necessary calls to the ME
                if not current['resolve_mother_spin_and_color']:
                    # Make sure no spin- or color-correlations were produced by the current
                    assert(current_evaluation['spin_correlations']==[None,])
                    assert(current_evaluation['color_correlations']==[None,])
                    assert(current_evaluation['values'].keys()==[(0,0),])
                    # WARNING:: this can only work for local 4D subtraction counterterms!
                    # For the integrated ones it is very likely that we cannot use a nested structure,
                    # and there will be only one level anyway,
                    # so there is not need of fancy combination of Laurent series.
                    disconnected_currents_weight *= \
                         base_objects.EpsilonExpansion(current_evaluation['values'][(0,0)])
                else:
                    all_necessary_ME_calls = ME7Integrand_R.update_all_necessary_ME_calls(
                        all_necessary_ME_calls, current_evaluation, weight_type='main_weight')

        # Then evaluate the beam factorization currents
        all_necessary_ME_calls = ME7Integrand_R.process_beam_factorization_currents(
            all_necessary_ME_calls, counterterm.get_beam_currents(), self.all_MEAccessors, 
            ME_PS, ME_process, chsi1, chsi2, mu_r, mu_f1, mu_f2)

        # Now perform the combination of the list of spin- and color- correlators to be merged
        # for each necessary ME call identified
        all_necessary_ME_calls = ME7Integrand_R.merge_correlators_in_necessary_ME_calls(
                                                                    all_necessary_ME_calls)

        # Finally treat the call to the reduced connected matrix elements
#        misc.sprint('I got for %s:'%str(counterterm.nice_string()))
        alpha_s = self.model.get('parameter_dict')['aS']
        mu_r = self.model.get('parameter_dict')['MU_R']

        return ME7Integrand_R.generate_event_for_counterterm(
            ME7Event( ME_PS, 
                {fc : base_weight for fc in all_reduced_flavors},
                is_mirrored                     = is_process_mirrored,
                host_contribution_definition    = self.contribution_definition,
                counterterm_structure           = counterterm),
            disconnected_currents_weight,
            ( counterterm.prefactor / total_jacobian ), 
            all_necessary_ME_calls,
            ME_process,
            ME_PS, 
            alpha_s, mu_r,
            self.all_MEAccessors
        )

    @classmethod
    def generate_event_for_counterterm(cls, template_MEEvent, disconnected_currents_weight,
            overall_prefactor, all_necessary_ME_calls, ME_process, ME_PS, alpha_s, mu_r, all_MEAccessors):

        # Initialize the placeholder which stores the event that we will progressively build
        # below.
        ME7_event_to_return = None
        
        for ME_call in all_necessary_ME_calls:
            color_correlators = tuple(ME_call['color_correlation']) if ME_call['color_correlation'] else None
            spin_correlators = tuple(ME_call['spin_correlation']) if ME_call['spin_correlation'] else None
            connected_currents_weight = ME_call['main_weight']
#            misc.sprint(ME_PS,ME_process.nice_string(),ME_process.get_cached_initial_final_numbers())
#            misc.sprint(spin_correlators)
#            misc.sprint(color_correlators, connected_currents_weight)
            try:
                ME_evaluation, all_ME_results = all_MEAccessors(
                   ME_process, ME_PS, alpha_s, mu_r,
                   # Let's worry about the squared orders later, we will probably directly fish
                   # them out from the ME_process, since they should be set to a unique combination
                   # at this stage.
                   squared_orders    = None,
                   color_correlation = color_correlators,
                   spin_correlation  = spin_correlators, 
                   hel_config        = None 
                )
#                misc.sprint(ME_evaluation)

            except MadGraph5Error as e:
                logger.critical("""
A reduced matrix element is missing in the library of automatically generated matrix elements.
This is typically what can happen when your process definition is not inclusive over all IR sensitive particles.
Make sure that your process definition is specified using the relevant multiparticle labels (typically 'p' and 'j').
Also make sure that there is no coupling order specification which receives corrections.
The missing process is: %s"""%ME_process.nice_string())
                raise e
            # for i in ME_PS.keys():
            #     if i in (1, 2): continue
            #     for j in ME_PS.keys():
            #         if j in (1, 2) or j <= i: continue
            #         misc.sprint(i, j, (ME_PS[i]+ME_PS[j]).square())
            # misc.sprint(current_weight.get_term('finite'), ME_evaluation['finite'])
            # misc.sprint('reduced process = %s' % (
            #     ' '.join('%d(%d)' % (l.get('number'), l.get('id')) for l in
            #              counterterm.process.get_initial_legs()) + ' > ' +
            #     ' '.join('%d(%d)' % (l.get('number'), l.get('id')) for l in
            #              counterterm.process.get_final_legs())
            # ))
            # misc.sprint(counterterm.prefactor)
            # misc.sprint(
            #     'color corr. = %-20s | current = %-20.16f | ME = %-20.16f | Prefactor = %-3f  |  Final = %-20.16f ' % (
            #         str(color_correlators),
            #         current_weight.get_term('finite'),
            #         ME_evaluation['finite'],
            #         counterterm.prefactor,
            #         current_weight.get_term('finite') * ME_evaluation['finite'] * counterterm.prefactor
            #     ))
<<<<<<< HEAD
            
            # Multiply the various pieces building the event weight (most being Epsilon expansions):
            # The ME evaluation, disconnected current weights and connected current weight
            event_weight = base_objects.EpsilonExpansion(ME_evaluation) * disconnected_currents_weight * connected_currents_weight                
            # And the prefactor
            event_weight *= overall_prefactor

            # Skip an event with no contribution (some dipoles of the eikonal for example)
            if event_weight.norm() == 0.:
                continue

            # Now build the event from the template provided
            event_to_convolve  = template_MEEvent.get_copy()
            event_to_convolve *= event_weight
            
            # The PDF Bjorken x's arguments will need a 1/z rescaling due to the change
            # of variable making the + distribution act on the PDF only.
            event_to_convolve.set_Bjorken_rescalings(ME_call['Bjorken_rescaling_beam_one'],
                                                     ME_call['Bjorken_rescaling_beam_two'] )

            # And convolve it if necessary
            if ME_call['flavor_matrix_beam_one'] is not None:
                event_to_convolve.convolve_flavors( ME_call['flavor_matrix_beam_one'], leg_index=0 )
            if ME_call['flavor_matrix_beam_two'] is not None:    
                event_to_convolve.convolve_flavors( ME_call['flavor_matrix_beam_two'], leg_index=1 )
            
            # Aggregate this event with the previous one, they should always be compatible
            if ME7_event_to_return is None:
                ME7_event_to_return = event_to_convolve
            else:
                ME7_event_to_return += event_to_convolve

        # Finally return the ME7 event constructed for this counterterm
        return ME7_event_to_return
        
    def sigma(self, PS_point, process_key, process, all_flavor_configurations, 
                  base_weight, mu_r, mu_f1, mu_f2, chsi1, chsi2, xb_1, xb_2, *args, **opts):
        """ Implementation of the short-distance cross-section for the real-emission integrand.
        Counterterms will be computed on top of the actual real-emission integrand.
        Note that the PS_point specified corresponds to a point already multiplied by both
        the bjorken x's and boosted back to the c.o.m frame."""

        all_events_generated = ME7EventList()

        alpha_s = self.model.get('parameter_dict')['aS']

        apply_flavour_blind_cuts = opts.get('apply_flavour_blind_cuts', True)

        ME_evaluation, all_results = self.all_MEAccessors(
                        process, PS_point, alpha_s, mu_r, pdgs=all_flavor_configurations[0])

        event_weight = base_objects.EpsilonExpansion(ME_evaluation) * base_weight
        
        # Notice that the Bjorken rescalings for this even will be set during the convolution
        # performed in the next line, and not directly here in the constructor.
        event_to_convolve = ME7Event( PS_point, 
                {fc : event_weight for fc in all_flavor_configurations},
                is_mirrored                     = process.get('has_mirror_process'),
                host_contribution_definition    = self.contribution_definition,
                counterterm_structure           = None
        )
        convolved_event = self.convolve_event_with_beam_factorization_currents(event_to_convolve, 
            process['beam_factorization'], PS_point, process, mu_r, mu_f1, mu_f2, chsi1, chsi2 )
        
        # Now register the convoluted event
        all_events_generated.append(convolved_event)
        
        for counterterm in self.counterterms[process_key]:
            if not counterterm.is_singular():
                continue
            CT_event = self.evaluate_counterterm(
                  counterterm, PS_point, base_weight, mu_r, mu_f1, mu_f2, xb_1, xb_2, chsi1, chsi2, 
                  process.get('has_mirror_process'), all_flavor_configurations, 
                  hel_config = None, apply_flavour_blind_cuts = apply_flavour_blind_cuts)
            # The function above returns None if the counterterms is removed because of
            # flavour_blind_cuts.
            if CT_event is not None:
                all_events_generated.append( CT_event )

        # Notice that it may be possible in some subtraction scheme to combine
        # several events having the same kinematics support. This is a further
        # optimization that we can easily implement when proven needed.
        # all_events_generated.combine_events_with_identical_kinematics()
        # (PS: the function above is a place-holder and is not implemented yet.
        
        return all_events_generated
=======
            # Again, for the integrated subtraction counterterms, some care will be needed here
            # for the real-virtual, depending on how we want to combine the two Laurent series.
            connected_currents_weight += current_weight * ME_evaluation['finite']

        # Print the different weights for debugging
        # misc.sprint(total_jacobian)
        # misc.sprint(connected_currents_weight)
        # misc.sprint(disconnected_currents_weight)

        # Now finally handle the overall prefactor of the counterterm
        # and the weight from the disconnected currents
        final_weight = (
            counterterm.prefactor / total_jacobian *
            connected_currents_weight * disconnected_currents_weight )

        # Returns the corresponding weight and the mapped PS_point.
        # Also returns the mapped_process (for calling the observables),
        # which is typically simply a reference to counterterm.current
        # which is an instance of Process.
        # Notice that the flavors in the ME_process might not be accurate for now.
        return final_weight, reduced_PS, reduced_flavors

    def sigma(self, PS_point, process_key, process, flavors, process_wgt, 
                                   integrator_jacobian, mu_r, mu_f1, mu_f2, *args, **opts):
        """ Implementation of the short-distance cross-section for the real-emission integrand.
        Counterterms will be computed on top of the actual real-emission integrand."""

        # Compute the real-emission matrix element weight in the base ME7Integrand class
        # Notice that the observable will be called already there for the resolved kinematics
        sigma_wgt = super(ME7Integrand_R, self).sigma(
            PS_point, process_key, process,
            flavors, process_wgt,integrator_jacobian, mu_r, mu_f1, mu_f2, *args, **opts )

        # This will group all CT results with the same reduced kinematics and flavors, so
        # as to call the generation-level cuts and observables only once for each
        # configuration.
        # The format is:
        #     { <tupled_version_of_reduced_PS> :
        #       { 'reduced_PS' : <LorentzVectorList equivalent of the tupled version>,
        #         'flavor_contribs': 
        #           { <reduced_flavors_tuple> : [(counterterm, CT_wgt), ] }
        #       }
        #     }
        CT_results = {}
        for counterterm in self.counterterms[process_key]:
            if not counterterm.is_singular():
                continue

            CT_wgt, reduced_PS, reduced_flavors = self.evaluate_counterterm(
                counterterm, PS_point, hel_config=None, defining_flavors=flavors,
                apply_flavour_blind_cuts=True, apply_flavour_cuts=True)
            if CT_wgt == 0.:
                continue

            # Register this CT in the dictionary CT_results gathering all evaluations
            reduced_PS.flags.writeable = False
            key = reduced_PS.data
            if key not in CT_results:
                new_entry = {'flavor_contribs': {}, 'reduced_PS' : reduced_PS}
                CT_results[key] = new_entry
            flavor_results = CT_results[key]['flavor_contribs']
                        
            try:
                flavor_results[reduced_flavors].append( (counterterm, CT_wgt), )
            except KeyError:
                flavor_results[reduced_flavors] = [ (counterterm, CT_wgt), ]

        # Now investigate all the different counterterm contributions to add:
        for reduced_PS_tuple, value in CT_results.items():
            reduced_PS      = value['reduced_PS']
            flavor_contribs = value['flavor_contribs'] 
            for flavor_contrib, counterterm_contribs in flavor_contribs.items():
                this_CT_group_wgt = sum(contrib[1] for contrib in counterterm_contribs)
                # Register this CT_wgt in the global weight.
                sigma_wgt += this_CT_group_wgt
                # Apply observables if requested
                if self.apply_observables:
                    data_for_observables = {
                        'PS_point'     : reduced_PS,
                        'flavors'      : flavor_contrib,
                        'counterterms' : counterterm_contribs }
                    self.observable_list.apply_observables(
                    integrator_jacobian*this_CT_group_wgt*process_wgt, data_for_observables)
        
        return sigma_wgt
>>>>>>> abfafd9d

    def test_IR_limits(self, test_options):
        """Test how well local counterterms approximate a real-emission matrix element."""

        # Apply the passed options
        seed = test_options.get('seed', None)
        if seed: random.seed(seed)
        walker_name = test_options.get('walker', None)
        if walker_name is None:
            walker = self.walker
        else:
            walker = walkers.VirtualWalker(walker_name)

        # First generate an underlying Born
        # Specifying None forces to use uniformly random generating variables.
        # Make sure to generate a point within the cuts if necessary:
        max_attempts = 10000
        n_attempts   = 0
        while True:
            n_attempts += 1
            if n_attempts > max_attempts:
                break
            real_emission_PS_point = None
            # Phase-space generation can fail when beam convolution is active, because of the condition
            # Bjorken_x_i < chsi_i
            while real_emission_PS_point is None:
                real_emission_PS_point, jac, x1s, x2s = self.phase_space_generator.get_PS_point(None)
            xb_1, chsi1 = x1s
            xb_2, chsi2 = x2s
            if test_options['apply_higher_multiplicity_cuts']:
                if not self.pass_flavor_blind_cuts(
                    real_emission_PS_point,
                    self.processes_map.values()[0][0].get_cached_initial_final_pdgs(),
                    n_jets_allowed_to_be_clustered  = self.contribution_definition.n_unresolved_particles,
                    xb_1 = xb_1, xb_2 = xb_2):
                    continue
            break
        if n_attempts > max_attempts:
            raise MadEvent7Error(
                "Could not generate a random kinematic configuration that passes " +
                "the flavour blind cuts in less than %d attempts." % max_attempts )
        n_attempts = 0

        # Loop over processes
        all_evaluations = {}
        for process_key, (defining_process, mapped_processes) in self.processes_map.items():
            logger.debug("Considering %s"%defining_process.nice_string())
            # Make sure that the selected process satisfies the selection requirements
            if not self.is_part_of_process_selection(
                [defining_process, ]+mapped_processes,
                selection=test_options['process'] ):
                continue
            
            all_processes = [defining_process,]+mapped_processes
            all_flavor_configurations = []
            # The process mirroring is accounted for at the very end only            
            for proc in all_processes:
                initial_final_pdgs = proc.get_cached_initial_final_pdgs()
                all_flavor_configurations.append(initial_final_pdgs)
            
            a_real_emission_PS_point = real_emission_PS_point.get_copy()
            a_xb_1, a_chsi1 = x1s
            a_xb_2, a_chsi2 = x2s
            while (test_options['apply_higher_multiplicity_cuts'] and
                   not self.pass_flavor_sensitive_cuts(
                       a_real_emission_PS_point,
                       defining_process.get_cached_initial_final_pdgs(),
                       xb_1 = xb_1, xb_2 = xb_2 ) ):
                n_attempts += 1
                if n_attempts > max_attempts:
                    break
                a_real_emission_PS_point = None
                # Phase-space generation can fail when beam convolution is active, because of the condition
                # Bjorken_x_i < chsi_i
                while a_real_emission_PS_point is None:
                    a_real_emission_PS_point, a_jac, a_x1s, a_x2s = self.phase_space_generator.get_PS_point(None)
                a_xb_1, a_chsi1 = a_x1s
                a_xb_2, a_chsi2 = a_x2s
            if n_attempts > max_attempts:
                raise MadEvent7Error(
                    "Could not generate a random kinematic configuration that passes " +
                    "the flavour blind cuts in less than %d attempts." % max_attempts )
            n_attempts = 0

            # Make sure to have the PS point provided as LorentzVectorDict
            a_real_emission_PS_point = phase_space_generators.LorentzVectorDict(
                (i+1, mom) for i, mom in enumerate(a_real_emission_PS_point) )

            # Use correction_order to select CT subset
            counterterms_to_consider = [
                ct for ct in self.counterterms[process_key]
                if ct.get_number_of_couplings() <= test_options['correction_order'].count('N') ]

            selected_singular_structures = []

            for limit_specifier in test_options['limits']:
                # Select the limits to be probed interpreting limits as a regex pattern.
                # If no match is found, then reconstruct the singular structure from the limits
                # provided
                selected_counterterms = self.find_counterterms_matching_regexp(
                    counterterms_to_consider, limit_specifier )
                if selected_counterterms:
                    selected_singular_structures.extend([
                        ct.reconstruct_complete_singular_structure()
                        for ct in selected_counterterms])
                else:
                    ss = subtraction.SingularStructure.from_string(
                        limit_specifier, defining_process)
                    if ss is None:
                        logger.info("No limit matching %s for process %s." % 
                            (limit_specifier, defining_process.nice_string()) )
                        continue
                    selected_singular_structures.append(ss)

            # Filter the singular structures to consider so as to remove those involving
            # a beam factorisation not present in this integrand
            selected_singular_structures = [
                ss for ss in selected_singular_structures if not (
                    (1 in ss.get_beam_factorization_legs() and a_chsi1 is None) or 
                    (2 in ss.get_beam_factorization_legs() and a_chsi2 is None))
            ]
            
            if len(selected_singular_structures)==0:
                logger.warning('Empty selection of limits when investigating process %s'%defining_process.nice_string())
                continue

            logger.debug('Reconstructed complete singular structure: \n'+'\n'.join(
                str(ss) for ss in selected_singular_structures ))

            # Loop over approached limits
            process_evaluations = {}
            for limit in selected_singular_structures:
                limit_evaluations = self.test_IR_limits_for_limit_and_process(
                    test_options, walker, limit, defining_process, process_key, all_flavor_configurations, 
                    a_real_emission_PS_point, a_chsi1, a_chsi2, a_xb_1, a_xb_2 )
                process_evaluations[str(limit)] = limit_evaluations

            process_string = defining_process.base_string()
            if defining_process.has_key('n_loops'):
                process_string += " @ " + str(defining_process['n_loops']) + " loops"
            all_evaluations[process_string] = process_evaluations

        # Now produce a nice matplotlib of the evaluations
        # and assess whether this test passed or not
        return self.analyze_IR_limits_test(
            all_evaluations, 
            test_options['acceptance_threshold'],
            seed               = seed,
            show               = test_options['show_plots'],
            save_plots         = test_options['save_plots'],
            save_results_path  = test_options['save_results_to_path'],
            plots_suffix       = test_options['plots_suffix'],
        )

    def test_IR_limits_for_limit_and_process(self, test_options, walker, limit, defining_process, process_key, 
        all_flavor_configurations, a_real_emission_PS_point, a_chsi1, a_chsi2, a_xb_1, a_xb_2):
        """ Given a test_options, a process, a specific limit, a walker to approach it,
        all flavor configurations mapped to that particular process, a 'starting' 
        real-emission type of PS-point from which to scale towards the limit, as well as
        its corresponding convolution variables chsi1/2, perform the IR limit test that 
        consists in approaching the limit and computing both the real-emission matrix 
        element and all counterterms that should subtract its singularities."""
                
        logger.debug("Approaching limit %s " % str(limit) )
        
        # First select the counterterms to evaluate and temporarily assign them to this
        # integrand instance so that the sigma function will run on them.
        if self.has_local_counterterms():
            local_counterterms_to_consider = [ ct for ct in self.counterterms[process_key]
                if ct.get_number_of_couplings() <= test_options['correction_order'].count('N') ]
            if test_options['counterterms']:
                counterterm_pattern = test_options['counterterms']
                if counterterm_pattern.startswith('def'):
                    counterterm_pattern = str(limit)
                logger.debug("Local counterterms before selection")
                for ct in local_counterterms_to_consider:
                    logger.debug("    "+str(ct))
                local_counterterms_to_consider = self.find_counterterms_matching_regexp(
                    local_counterterms_to_consider, counterterm_pattern )
            logger.debug("Selected local counterterms")
            for ct in local_counterterms_to_consider:
                logger.debug("    "+str(ct))
        
        # We must also include the integrated counterterms as they may have a chsi dependence
        if self.has_integrated_counterterms():
            integrated_counterterms_to_consider = [ ct for ct in self.integrated_counterterms[process_key] 
                if ct['integrated_counterterm'].get_number_of_couplings() <= test_options['correction_order'].count('N') ]
            if test_options['counterterms']:
                counterterm_pattern = test_options['counterterms']
                if counterterm_pattern.startswith('def'):
                    counterterm_pattern = str(limit)
                logger.debug("Integrated counterterms before selection")
                for ct in integrated_counterterms_to_consider:
                    logger.debug("    "+str(ct['integrated_counterterm']))
                integrated_counterterms_to_consider = self.find_counterterms_matching_regexp(
                    integrated_counterterms_to_consider, counterterm_pattern, integrated_CT=True )
            logger.debug("Selected integrated counterterms")
            for ct in integrated_counterterms_to_consider:
                logger.debug("    "+str(ct['integrated_counterterm']))

        # Now progressively approach the limit, using a log scale
        limit_evaluations = {}
        n_steps = test_options['n_steps']
        min_value = test_options['min_scaling_variable']
        base = min_value ** (1./n_steps)
        for step in range(n_steps+1):
            # Determine the new phase-space point
            scaling_parameter = base ** step
            scaled_real_PS_point = walker.approach_limit(
                     a_real_emission_PS_point, limit, scaling_parameter, defining_process )

            # Also scale the chsi initial-state convolution parameters if the limit
            # specifies a beam factorization structure for that initial state:
            beam_factorisation_legs = limit.get_beam_factorization_legs()
            if 1 in beam_factorisation_legs:
                scaled_chsi1 = 1.-(1.-a_chsi1)*scaling_parameter
            else:
                scaled_chsi1 = a_chsi1
            if 2 in beam_factorisation_legs:
                scaled_chsi2 = 1.-(1.-a_chsi2)*scaling_parameter
            else:
                scaled_chsi2 = a_chsi2
            if test_options['apply_higher_multiplicity_cuts']:
                if not self.pass_all_cuts( scaled_real_PS_point,
                        self.processes_map.values()[0][0].get_cached_initial_final_pdgs(),
                        n_jets_allowed_to_be_clustered  = self.contribution_definition.n_unresolved_particles,
                        xb_1 = a_xb_1, xb_2 = a_xb_2 ):
                    logger.warning('Aborting prematurely since the following scaled real-emission point'+
                                  ' does not pass higher multiplicity cuts.')
                    break

#            misc.sprint('Scaled PS point: %s'%str(a_real_emission_PS_point))
            mu_r, mu_f1, mu_f2 = self.get_scales(scaled_real_PS_point)

            # Specify the counterterms to be considered and backup the original values
            if self.has_local_counterterms():
                local_CT_backup = self.counterterms[process_key]
                self.counterterms[process_key] = local_counterterms_to_consider
            if self.has_integrated_counterterms():
                integrated_CT_backup = self.integrated_counterterms[process_key]
                self.integrated_counterterms[process_key] = integrated_counterterms_to_consider
            try:
                # Now call sigma in order to gather all events
                events = self.sigma(
                    scaled_real_PS_point.to_dict(), process_key, defining_process, all_flavor_configurations, 
                    1.0, mu_r, mu_f1, mu_f2, scaled_chsi1, scaled_chsi2, a_xb_1, a_xb_2, 
                    compute_poles            = False,
                    apply_flavour_blind_cuts = test_options['apply_lower_multiplicity_cuts']
                )
            except Exception as e:
                logger.critical("The following exception occurred when generating events for this integrand %s:\n%s"%(
                                                      self.contribution_short_name, str(e)))
                if self.has_local_counterterms():
                    self.counterterms[process_key] = local_CT_backup
                if self.has_integrated_counterterms():
                    self.integrated_counterterms[process_key] = integrated_CT_backup
                # Forward the exception while not resetting the stack trace.
                raise

            # Restore the original list of counterterms
            if self.has_local_counterterms():
                self.counterterms[process_key] = local_CT_backup
            if self.has_integrated_counterterms():
                self.integrated_counterterms[process_key] = integrated_CT_backup

#            misc.sprint('Events generated before post-processing.')
#            misc.sprint(events)
            
            # Now post-process the events as done in __call__ of the integrand.
            # Apply flavor blind cuts
            events.filter_with_flavor_blind_cuts(self.pass_flavor_blind_cuts, 
                defining_process.get_cached_initial_final_pdgs(),
                n_jets_allowed_to_be_clustered  = self.contribution_definition.n_unresolved_particles,
                xb_1 = a_xb_1, xb_2 = a_xb_2 )
            # Select particular terms of the EpsilonExpansion terms stored as weights.
            # For the test_IR_limits, we are only interested in the finite part.
            events.select_epsilon_expansion_term(test_options['epsilon_expansion_term'])
            # Apply PDF convolution. It is important to convolve with the PDFs, so as to 
            # correctly get the factors 1/chsi_i multiplying the weights in beam 
            # factorization counterterms. But either the PDF density can be set to 1.
            if self.run_card['lpp1']==self.run_card['lpp2']==1:
                pdf = None if test_options['set_PDFs_to_unity'] else self.pdf
                events.apply_PDF_convolution( self.get_pdfQ2, (pdf, pdf), (a_xb_1, a_xb_2), 
                                                                     (mu_f1**2, mu_f2**2) )
            # Make sure Bjorken-x rescalings chsi_i don't matter anymore

            for event in events:
                event.set_Bjorken_rescalings(None, None)
            # Apply flavor sensitive cuts
            if test_options['apply_lower_multiplicity_cuts']:
                events.filter_flavor_configurations(self.pass_flavor_sensitive_cuts,
                                                              xb_1 = a_xb_1, xb_2 = a_xb_2)
    
#            misc.sprint('Events generated after post-processing:')
#            misc.sprint(events)
            
            # Now store the results to be returned which will eventually be passed to 
            # the IR test analyzer.

            # Initialize result
            this_eval = {}
            # Loop over all events produced and distribute them in several entries of what
            # will be returned to the IR_analyzer
            for event in events:
                # TODO: instead of looking at the total weight, we could consider doing the
                # check for one particular flavor configuration which could be specified
                # as an extra test parameter.
                event_wgt = event.get_total_weight()
                if event.counterterm_structure is None:
                    if 'ME' in this_eval:
                        this_eval['ME'] += event_wgt
                    else:
                        this_eval['ME'] = event_wgt
                else:
                    if str(event.counterterm_structure) in this_eval:
                        this_eval[str(event.counterterm_structure)] += event_wgt           
                    else:
                        this_eval[str(event.counterterm_structure)] = event_wgt                      
        
            # If some counterterm structure is not found, add it with a zero weight here
            # (its current was probably cut off by its `is_cut` function)
            all_str_ct = ( 
                ( [] if not self.has_local_counterterms() else 
                  [str(ct) for ct in local_counterterms_to_consider] ) + 
                ( [] if not self.has_integrated_counterterms() else 
                  [str(ct['integrated_counterterm']) for ct in integrated_counterterms_to_consider] ) )
            for str_ct in all_str_ct:
                if str_ct not in this_eval:
                    this_eval[str_ct] = 0.

            logger.debug('For scaling variable %.3e, weight from ME = %.16f' %(
                                      scaling_parameter, this_eval['ME'] ))
            total_CTs_wgt = 0.0
            for CT_str, CT_weight in this_eval.items():
                if CT_str=='ME': continue
                total_CTs_wgt += CT_weight
                logger.debug('Weight from CT %s = %.16f' % (CT_str, CT_weight) )
                logger.debug('Ratio: %.16f'%( CT_weight/float(this_eval['ME']) ))
            if this_eval['ME'] > 0.:
                logger.debug('Ratio sum(CTs)/ME: %.16f'%(total_CTs_wgt/float(this_eval['ME'])))
            limit_evaluations[scaling_parameter] = this_eval
            
        # Now return all evaluations performed for each value of the scale
        return limit_evaluations

    @staticmethod
    def analyze_IR_limit(
        evaluations, acceptance_threshold,
        title=None, def_ct=None, plot_all=True, show=True,
        filename=None, plots_suffix=None, number_of_FS_legs=None ):

        # chose whether to use a grid display or a figure display
        display_mode = 'grid' # any value in ['figure','grid'] is legal.
        if display_mode not in ['figure','grid']:
            raise MadEvent7Error('Display mode %s not recognized in analyze_IR_limit.'%display_mode)
        
        import matplotlib.pyplot as plt

        plot_title = True
        plot_extension = ".pdf"
        if plots_suffix:
            plot_extension = '_' + plots_suffix + plot_extension
        test_failed = False
        test_ratio  = -1.0

        # Produce a plot of all counterterms
        x_values = sorted(evaluations.keys())
        lines = evaluations[x_values[0]].keys()
        lines.sort(key=len)
        # Skip ME-def line if there is no defining ct
        plot_def = def_ct and def_ct in lines
        plot_total = len(lines) > 2

        plt.rc('text', usetex=True)
        plt.rc('font', family='serif', size=16)
        prop_cycle = plt.rcParams['axes.prop_cycle']
        colors = prop_cycle.by_key()['color']
        TOTAL_color = colors.pop(3)
        MEdef_color = colors.pop(2)

        if display_mode == 'figure':
            plot_size = (6,6)
            plt.figure(1, figsize=plot_size)
            plt.subplots_adjust(left=0.15)
        elif display_mode == 'grid':
            # We will use a 4x4 grid
            plot_size = (18,10)
            plt.figure(figsize=plot_size)
            plt.subplots_adjust(top=0.95)
            plt.subplots_adjust(bottom=0.075)
            plt.subplot(2,2,1)

        plt.gca().set_prop_cycle(color=colors)
        if plot_title and title: plt.title(title)
        GeV_pow = -2*(number_of_FS_legs-2)
        units = '[GeV${}^{' + str(GeV_pow) + '}$]'
        plt.xlabel('$\lambda$')
        plt.ylabel('Integrands ' + units)
        plt.xscale('log')
        plt.yscale('log')
        plt.grid(True)
        total           = [0., ] * len(x_values)
        ME_minus_def_ct = [0., ] * len(x_values)
        line_labels = {}
        for line in lines:
            y_values = [abs(evaluations[x][line]) for x in x_values]
            for i in range(len(x_values)):
                total[i] += evaluations[x_values[i]][line]
            if plot_def and (line == "ME" or line == def_ct):
                def_ct_sign = 1
                if line == def_ct:
                    def_ct_sign = (-1) ** def_ct.count("(")
                for i in range(len(x_values)):
                    ME_minus_def_ct[i] += def_ct_sign * evaluations[x_values[i]][line]
            line_label = copy.copy(line)
            if line_label.startswith("("):
                line_label = line_label[1:]
            if line_label.endswith(",)"):
                line_label = line_label[:-2]
            line_labels[line] = line_label
            if plot_all:
                if '(' in line:
                    style = '--'
                else:
                    style = '-'
                plt.plot(x_values, y_values, style, label=line_label)
        if plot_def:
            abs_ME_minus_def_ct = [abs(y) for y in ME_minus_def_ct]
            plt.plot(x_values, abs_ME_minus_def_ct, color=MEdef_color, label='ME-def')
        if plot_total:
            abs_total = [abs(y) for y in total]
            plt.plot(x_values, abs_total, color=TOTAL_color, label='TOTAL')
        plt.legend()
        if filename:
            plt.savefig(filename + '_integrands' + plot_extension)

        if display_mode == 'figure':
            plt.figure(2, figsize=plot_size)
        elif display_mode == 'grid':
            plt.subplot(2,2,2)

        plt.gca().set_prop_cycle(color=colors)
        if plot_title and title: plt.title(title)
        plt.xlabel('$\lambda$')
        plt.ylabel('Ratio to ME')
        plt.xscale('log')
        plt.grid(True)
        for line in lines:
            y_values = [abs(evaluations[x][line]/evaluations[x]["ME"]) for x in x_values]
            if '(' in line:
                style = '--'
            else:
                style = '-'
            plt.plot(x_values, y_values, style, label=line_labels[line])
        plt.legend()
        if filename:
            plt.savefig(filename + '_ratios' + plot_extension)

        # Check that the ratio of def_ct to the ME is close to -1
        if plot_def and not test_failed:
            def_ct_2_ME_ratio = evaluations[x_values[0]][def_ct]
            def_ct_2_ME_ratio /= evaluations[x_values[0]]["ME"]
            foo_str = "The ratio of the defining CT to the ME at lambda = %s is: %s."
            logger.info(foo_str % (x_values[0], def_ct_2_ME_ratio))
            test_ratio = abs(def_ct_2_ME_ratio)-1
            test_failed = test_ratio > acceptance_threshold
        # Check that the ratio between total and ME is close to 0
        if plot_total and not test_failed:
            total_2_ME_ratio = total[0]
            total_2_ME_ratio /= evaluations[x_values[0]]["ME"]
            foo_str = "The ratio of the total to the ME at lambda = %s is: %s."
            logger.info(foo_str % (x_values[0], total_2_ME_ratio))
            test_ratio  = abs(total_2_ME_ratio)
            test_failed = test_ratio > acceptance_threshold

        if display_mode == 'figure':
            plt.figure(3, figsize=plot_size)
        elif display_mode == 'grid':
            plt.subplot(2,2,3)

        plt.gca().set_prop_cycle(color=colors)
        if plot_title and title: plt.title(title)
        plt.xlabel('$\lambda$')
        plt.ylabel('Weighted integrands ' + units)
        plt.xscale('log')
        plt.yscale('log')
        plt.grid(True)
        if plot_def:
            wgt_ME_minus_def_ct = [abs(x_values[i] * ME_minus_def_ct[i])
                                   for i in range(len(x_values))]
            plt.plot(x_values, wgt_ME_minus_def_ct, color=MEdef_color, label='ME-def')
        if plot_total:
            wgt_total = [abs(x_values[i] * total[i]) for i in range(len(x_values))]
            plt.plot(x_values, wgt_total, color=TOTAL_color, label='TOTAL')
        plt.legend()
        if filename:
            plt.savefig(filename + '_weighted' + plot_extension)

        if show:
            plt.show()
        else:
            plt.close('all')

        return (not test_failed, test_ratio)

    def analyze_IR_limits_test(
        self, all_evaluations, acceptance_threshold,
        seed=None, show=True,
        save_plots=False, save_results_path=None, plots_suffix=None ):
        """Analyze the results of the test_IR_limits command."""

        test_failed = False
        results = dict()
        for (process, process_evaluations) in all_evaluations.items():
            results[process] = dict()
            for (limit, limit_evaluations) in process_evaluations.items():
                proc, loops = process.split("@")
                title = "$" + proc + "$"
                initial_state, final_state = proc.split('>')
                number_of_FS_legs = final_state.count(' ') - 1
                title = title.replace('~','x').replace('>','\\to').replace(' ','\\;')
                title = title.replace('+','^+').replace('-','^-')
                title += "@" + loops + " approaching " + limit
                if seed: title += " (seed %d)" % seed
                filename = None
                if save_plots:
                    filename = copy.copy(process)
                    filename = filename.replace(">", "_")
                    filename = filename.replace(" ", "").replace("~", "x")
                    filename = filename.replace("@", "_") + "_" + limit
                    filename = filename.replace(",", "").replace("(","").replace(")","")
                    if seed: filename += "_"+str(seed)
                results[process][limit] = self.analyze_IR_limit(
                    limit_evaluations, acceptance_threshold=acceptance_threshold,
                    title=title, def_ct=limit, show=show,
                    filename=filename, plots_suffix=plots_suffix,
                    number_of_FS_legs=number_of_FS_legs)
                if not results[process][limit][0]:
                    test_failed = True
        if save_results_path:
            output_lines = []
            for process in results:
                for limit, (test_outcome, limiting_ratio) in results[process].items():
                    output_lines.append('%-30s | %-20s | %-10s | %-30s'%(
                        process,
                        str(limit),
                        'PASSED' if test_outcome else 'FAILED',
                        '%.16e'%limiting_ratio
                    ))
            with open(save_results_path,'w') as results_output:     
                results_output.write('\n'.join(output_lines))

        if test_failed:
            logger.info("analyse_IR_limits_test results:")
            for process in results:
                logger.info("    " + str(process))
                for limit, (test_outcome, limiting_ratio) in results[process].items():
                    if test_outcome:
                        logger.info("    " * 2 + str(limit) + ": PASSED")
                    else:
                        logger.info("    " * 2 + str(limit) + ": FAILED")
            return False
        return True
    

class ME7Integrand_RV(ME7Integrand_R, ME7Integrand_V):
    """ ME7Integrand for the computation of integrands featuring both local and integrated
    counterterms."""
    
    def get_additional_nice_string_printout_lines(self, format=0):
        """ Return additional information lines for the function nice_string of this contribution."""
        res = ME7Integrand_R.get_additional_nice_string_printout_lines(self, format=format)
        res.extend(ME7Integrand_V.get_additional_nice_string_printout_lines(self, format=format))
        return res
    
    def get_nice_string_process_line(self, process_key, defining_process, format=0):
        """ Return a nicely formated process line for the function nice_string of this 
        contribution."""
        GREEN = '\033[92m'
        ENDC = '\033[0m'        
        res = GREEN+'  %s'%(defining_process.nice_string(print_weighted=False)
                                                             .replace('Process: ',''))+ENDC

        if not self.integrated_counterterms or not self.counterterms:
            return res

        if format<2:
            if process_key in self.counterterms:
                res += ' | %d local counterterms'%len([ 1
                    for CT in self.counterterms[process_key] if CT.is_singular() ])
            else:
                res += ' | 0 local counterterm'                
            if process_key in self.integrated_counterterms:
                res += ' and %d integrated counterterms'%len(self.integrated_counterterms[process_key])
            else:
                res += ' and 0 integrated counterterm'
        else:
            long_res = [' | with the following local and integrated counterterms:']
            for CT in self.counterterms[process_key]:
                if CT.is_singular():
                    if format==2:
                        long_res.append( '   | %s' % str(CT))
                    elif format==3:
                        long_res.append( '   | %s' % CT.__str__(
                            print_n=True, print_pdg=True, print_state=True ) )
                    elif format>3:
                        long_res.append(CT.nice_string("   | "))
            for CT_properties in self.integrated_counterterms[process_key]:
                CT = CT_properties['integrated_counterterm']
                if format==2:
                    long_res.append( '   | %s' % str(CT))
                elif format==3:
                    long_res.append( '   | %s' % CT.__str__(
                        print_n=True, print_pdg=True, print_state=True ))
                elif format==4:
                    long_res.append(CT.nice_string("   | "))
                elif format>4:
                    long_res.append(CT.nice_string("   | "))
                    for key, value in CT_properties.items():
                        if not key in ['integrated_counterterm', 'matching_process_key']:
                            long_res.append( '     + %s : %s'%(key, str(value)))
            res += '\n'.join(long_res)

        return res
    
    def sigma(self, PS_point, process_key, process, all_flavor_configurations, base_weight, mu_r, 
                                                mu_f1, mu_f2, chsi1, chsi2, xb_1, xb_2, *args, **opts):
        # Start with the events from the process itself and its local counterterms.
        all_events_generated = ME7Integrand_R.sigma(self, PS_point, process_key, process, 
            all_flavor_configurations, base_weight, mu_r, mu_f1, mu_f2, chsi1, chsi2, xb_1, xb_2, *args, **opts)

        compute_poles = opts.get('compute_poles', False)

        # Add the integrated counterterms
        # Now loop over all integrated counterterms
        for counterterm_characteristics in self.integrated_counterterms[process_key]:
            # And over all the ways in which this current PS point must be remapped to
            # account for all contributions of the integrated CT. (e.g. the integrated
            # splitting g > d d~ must be "attached" to all final state gluons appearing
            # in this virtual ME process definition.)
            for input_mapping in counterterm_characteristics['input_mappings']:
                # At NLO at least, it is OK to save a bit of time by enforcing 'compute_poles=False').
                # This will need to be re-assessed at NNLO for RV contributions.
                CT_event = self.evaluate_integrated_counterterm( 
                    counterterm_characteristics, PS_point, base_weight, mu_f1, mu_f2, chsi1, chsi2,
                    process.get('has_mirror_process'),
                    input_mapping, all_flavor_configurations,
                    hel_config    = None, 
                    compute_poles = compute_poles)
            if CT_event is not None:
                all_events_generated.append( CT_event )
            else:
                logger.warning('The evaluation of integrated counterterms '+
                                                    'should never yield a None ME7 Event.')

        # Notice that it may be possible in some subtraction scheme to combine
        # several events having the same kinematics support. This is a further
        # optimization that we can easily implement when proven needed.
        # all_events_generated.combine_events_with_identical_kinematics()
        # (PS: the function above is a place-holder and is not implemented yet.

        return all_events_generated

        
class ME7Integrand_RR(ME7Integrand_R):
    """ ME7Integrand for the computation of a double real-emission type of contribution."""
<<<<<<< HEAD
    def sigma(self, PS_point, process_key, process, all_flavor_configurations, base_weight, mu_r, 
                                                mu_f1, mu_f2, chsi1, chsi2, xb_1, xb_2, *args, **opts):
        return super(ME7Integrand_RR, self).sigma(PS_point, process_key, process, 
            all_flavor_configurations, base_weight, mu_r, mu_f1, mu_f2, chsi1, chsi2, xb_1, xb_2, *args, **opts)

class ME7Integrand_RRR(ME7Integrand_R):
    """ ME7Integrand for the computation of a double real-emission type of contribution."""
    def sigma(self, PS_point, process_key, process, all_flavor_configurations, base_weight, 
                                          mu_r, mu_f1, mu_f2, chsi1, chsi2, xb_1, xb_2, *args, **opts):
        return super(ME7Integrand_RRR, self).sigma(PS_point, process_key, process,
            all_flavor_configurations, base_weight, mu_r, mu_f1, mu_f2, chsi1, chsi2, xb_1, xb_2, *args, **opts)
=======
    def sigma(self, PS_point, process_key, process, flavors, process_wgt, 
                                    integrator_jacobian, mu_r, mu_f1, mu_f2, *args, **opts):
        return super(ME7Integrand_RR, self).sigma(PS_point, process_key, process, flavors, process_wgt, 
                                    integrator_jacobian, mu_r, mu_f1, mu_f2, *args, **opts)

class ME7Integrand_RRR(ME7Integrand_R):
    """ ME7Integrand for the computation of a double real-emission type of contribution."""
    def sigma(self, PS_point, process_key, process, flavors, process_wgt, 
                                    integrator_jacobian, mu_r, mu_f1, mu_f2, *args, **opts):
        return super(ME7Integrand_RRR, self).sigma(PS_point, process_key, process, flavors, process_wgt, 
                                    integrator_jacobian, mu_r, mu_f1, mu_f2, *args, **opts)
>>>>>>> abfafd9d

#===============================================================================
# ME7IntegrandList
#===============================================================================
class ME7IntegrandList(base_objects.PhysicsObjectList):
    """ Container for ME7Integrnds."""
    
        
    integrands_natural_order = [
        ('LO',    (ME7Integrand_B, ME7Integrand_LIB) ),
        ('NLO',   (ME7Integrand_R, ME7Integrand_V) ),
        ('NNLO',  (ME7Integrand_RR, ) ),
        ('NNNLO', (ME7Integrand_RRR, ) )
    ]
    
    def is_valid_element(self, obj):
        """Test if object obj is a valid instance of ME7Integrand."""
        return isinstance(obj, ME7Integrand)
    
    def get_integrands_of_order(self, correction_order):
        """ Returns a list of all contributions of a certain correction_order in argument."""
        return ME7IntegrandList([integrand for integrand in self if
                integrand.contribution_definition.correction_order==correction_order])

    def get_integrands_of_type(self, correction_classes):
        """ Returns a list of all contributions that are direct instances of certain classes."""
        if not isinstance(correction_classes, tuple):
            if isinstance(correction_classes, list):
                correction_classes = tuple(correction_classes)
            else:
                correction_classes = (correction_classes,)                
        return ME7IntegrandList([integrand for integrand in self if 
                                                isinstance(integrand, correction_classes)])

    def nice_string(self, format=0):
        """ A nice representation of a list of contributions. 
        We can reuse the function from ContributionDefinitions."""
        return base_objects.ContributionDefinitionList.contrib_list_string(self, 
                                                                            format=format)

    def sort_integrands(self):
        """ Sort integrands according to the order dictated by the class attribute
        'integrands_natural_order'"""
        
        new_order = []
        for correction_order, integrand_types in self.integrands_natural_order:
            for integrand_type in integrand_types:
                selected_integrands = self.get_integrands_of_order(correction_order).\
                                        get_integrands_of_type(integrand_type)
                new_order.extend(selected_integrands)
                for integrand in selected_integrands:
                    self.pop(self.index(integrand))
    
        # Finally all remaining contributions of unknown types
        new_order.extend(self)
        self[:] = new_order


# Integrand classes map is defined here as module variables. This map can be overwritten
# by the interface when using a PLUGIN system where the user can define his own Integrand.
# Notice that this must be placed after all the Integrand daughter classes in this module have been declared.
ME7Integrand_classes_map = {'Born': ME7Integrand_B,
                            'LoopInduced_Born': ME7Integrand_LIB,
                            'Virtual': ME7Integrand_V,
                            'SingleReals': ME7Integrand_R,
                            'RealVirtual': ME7Integrand_RV,
                            'DoubleReals': ME7Integrand_RR,
                            'TripleReals': ME7Integrand_RRR,
                            'Unknown': None}<|MERGE_RESOLUTION|>--- conflicted
+++ resolved
@@ -410,11 +410,11 @@
         for event in self:
             event.select_epsilon_expansion_term(term_name)
     
-    def apply_observables(self, observable_list, xb_1=None, xb_2=None):
+    def apply_observables(self, observable_list, xb_1=None, xb_2=None, integrator_weight=1.):
         """ Applies the observable list to the entire set of events of this list."""
 
         for event in self:
-            observable_list.apply_observables(event, xb_1, xb_2)
+            observable_list.apply_observables(event, xb_1, xb_2, integrator_weight)
 
     def __str__(self):
         return self.nice_string()
@@ -545,7 +545,10 @@
         # Update and define many properties of self based on the provided run-card and model.
         self.synchronize(model, run_card, ME7_configuration)
 
-<<<<<<< HEAD
+        # Initialize the call counter
+        # This counter is incremented for each time self.__call__ is called and reinitialized in self.synchronize
+        self.n_observable_calls = 0
+
     def has_integrated_counterterms(self):
         """ A property of the class, indicating whether it can contain integrated counterterms."""
         return False
@@ -553,19 +556,6 @@
     def has_local_counterterms(self):
         """ A property of the class, indicating whether it can contain local counterterms."""
         return False
-=======
-        # Initialize the call counter
-        # This counter is incremented for each time self.__call__ is called and reinitialized in self.synchronize
-        self.n_observable_calls = 0
-
-    def nice_string(self):
-        """ For now simply use the contribution_definition and class name for a nice readable representation."""
-        
-        res = []
-        res.append("Instance of class '%s', with the following contribution definition:"%(self.__class__.__name__))
-        res.append('\n'.join(' > %s'%line for line in self.contribution_definition.nice_string().split('\n')))
-        return '\n'.join(res)
->>>>>>> abfafd9d
 
     def get_additional_nice_string_printout_lines(self):
         """ Additional printout information for nice_string. 
@@ -1281,11 +1271,7 @@
             if __debug__: logger.debug('Now considering the process group from %s.'%process.nice_string())
             
             process_pdgs = process.get_cached_initial_final_pdgs()
-<<<<<<< HEAD
-            
-=======
- 
->>>>>>> abfafd9d
+
             all_processes = [process,]+mapped_processes
             all_flavor_configurations = []
             
@@ -1337,26 +1323,15 @@
             # Aggregate the total weight to be returned to the integrator
             total_wgt += events.get_total_weight()
             
-<<<<<<< HEAD
             # Select a unique flavor configuration for each event
             events.select_a_flavor_configuration()
             #misc.sprint(events)
             if __debug__: logger.debug('Short-distance events for this subprocess:\n%s\n'%str(events))
-=======
-            # Apply PDF weight
-            this_process_wgt *= sum(proc_PDFs_weights)
-    
-            # Finally include the short-distance weight, with the PS point in a dictionary format.
-            sigma_wgt = self.sigma(
-                PS_point.to_dict(), process_key, process, selected_flavors, this_process_wgt, 
-                                                     integrator_jacobian, mu_r, mu_f1, mu_f2)
-            if __debug__: logger.debug('Short-distance sigma weight for this subprocess: %.5e'%sigma_wgt)        
-            this_process_wgt *= sigma_wgt
->>>>>>> abfafd9d
             
             # Finally apply observables
             if self.apply_observables:
-                events.apply_observables(self.observable_list, xb_1, xb_2)
+                events.apply_observables(self.observable_list, xb_1, xb_2, integrator_jacobian)
+
 
         # Now finally return the total weight for this contribution
         if __debug__: logger.debug(misc.bcolors.GREEN + "Final weight returned: %.5e"%total_wgt + misc.bcolors.ENDC)
@@ -1364,12 +1339,8 @@
         
         return total_wgt
     
-<<<<<<< HEAD
     def sigma(self, PS_point, process_key, process, all_flavor_configurations, 
                                             base_weight, mu_r, mu_f1, mu_f2, *args, **opts):
-=======
-    def sigma(self, PS_point, process_key, process, flavors, process_wgt, integrator_jacobian, mu_r, mu_f1, mu_f2):
->>>>>>> abfafd9d
         """ 
         This is the core function of the integrand where the short-distance objects like the matrix elements,
         the counterterms, the mappings, etc.. will be evaluated.
@@ -1421,13 +1392,6 @@
         ##misc.sprint(str(all_results))
         
         sigma_wgt *= ME_evaluation['finite']
-<<<<<<< HEAD
-=======
-        
-        if self.apply_observables:
-            data_for_observables = {'PS_point': PS_point, 'flavors' : flavors}
-            self.observable_list.apply_observables(integrator_jacobian*sigma_wgt*process_wgt, data_for_observables)
->>>>>>> abfafd9d
 
         # Return the lone LO event
         return ME7EventList([
@@ -1495,37 +1459,20 @@
 class ME7Integrand_B(ME7Integrand):
     """ME7Integrand for the computation of a Born type of contribution."""
     
-<<<<<<< HEAD
     def sigma(self, PS_point, process_key, process, all_flavor_configurations, 
                                             base_weight, mu_r, mu_f1, mu_f2, *args, **opts):
-
         return super(ME7Integrand_B, self).sigma(
             PS_point, process_key, process, all_flavor_configurations, base_weight,
             mu_r, mu_f1, mu_f2, *args, **opts
-=======
-    def sigma(self, PS_point, process_key, process, flavors, process_wgt,
-                                    integrator_jacobian, mu_r, mu_f1, mu_f2, *args, **opts):
-
-        return super(ME7Integrand_B, self).sigma(
-            PS_point, process_key, process, flavors, process_wgt,
-            integrator_jacobian, mu_r, mu_f1, mu_f2, *args, **opts
->>>>>>> abfafd9d
         )
 
 class ME7Integrand_LIB(ME7Integrand):
     """ ME7Integrand for the computation of a Loop-Induced Born type of contribution."""
-<<<<<<< HEAD
     def sigma(self, PS_point, process_key, process, all_flavor_configurations, 
                                             base_weight, mu_r, mu_f1, mu_f2, *args, **opts):
         return super(ME7Integrand_LIB, self).sigma(
                   PS_point, process_key, process, all_flavor_configurations, 
                                             base_weight, mu_r, mu_f1, mu_f2, *args, **opts)
-=======
-    def sigma(self, PS_point, process_key, process, flavors, process_wgt, 
-                                    integrator_jacobian, mu_r, mu_f1, mu_f2, *args, **opts):
-        return super(ME7Integrand_LIB, self).sigma(PS_point, process_key, process, 
-                flavors, process_wgt, integrator_jacobian, mu_r, mu_f1, mu_f2, *args, **opts)
->>>>>>> abfafd9d
         
 class ME7Integrand_V(ME7Integrand):
     """ ME7Integrand for the computation of a one-loop virtual type of contribution."""
@@ -1998,7 +1945,6 @@
         
         return True
 
-<<<<<<< HEAD
     def sigma(self, PS_point, process_key, process, all_flavor_configurations, 
                              base_weight, mu_r, mu_f1, mu_f2, chsi1, chsi2, *args, **opts):
         """ Overloading of the sigma function from ME7Integrand to include necessary 
@@ -2028,27 +1974,10 @@
         
         # Now register the convoluted event
         all_events_generated.append(convolved_event)
-=======
-    def sigma(self, PS_point, process_key, process, flavors, process_wgt, 
-                                   integrator_jacobian, mu_r, mu_f1, mu_f2, *args, **opts):
-        """ Overloading of the sigma function from ME7Integrand to include necessary additional contributions. """
-    
-
-        # Apply flavor blind cuts
-        if not self.pass_flavor_blind_cuts(PS_point, flavors):
-            if __debug__: logger.debug('Event failed the flavour_blind generation-level cuts.')
-            if __debug__: logger.debug(misc.bcolors.GREEN + 'Returning a weight of 0. for this integrand evaluation.' + misc.bcolors.ENDC)            
-            return 0.0
-
-        sigma_wgt = super(ME7Integrand_V, self).sigma(
-                PS_point, process_key, process, flavors, process_wgt, 
-                                    integrator_jacobian, mu_r, mu_f1, mu_f2, *args, **opts)
->>>>>>> abfafd9d
         
         # Now loop over all integrated counterterms
         for counterterm_characteristics in self.integrated_counterterms[process_key]:
 
-<<<<<<< HEAD
             # And over all the ways in which this current PS point must be remapped to
             # account for all contributions of the integrated CT. (e.g. the integrated
             # splitting g > d d~ must be "attached" to all final state gluons appearing
@@ -2076,24 +2005,6 @@
         # (PS: the function above is a place-holder and is not implemented yet.
         
         return all_events_generated
-=======
-        # Now investigate all the different counterterm contributions to add:
-        for reduced_flavors, counterterms_characteristics in CT_results.items():
-            if not self.pass_flavor_sensitive_cuts(PS_point, reduced_flavors):
-                continue
-            this_CT_group_wgt = sum(contrib[1] for contrib in counterterms_characteristics)
-            # Register this CT_wgt in the global weight.
-            sigma_wgt += this_CT_group_wgt
-                        
-            if self.apply_observables:
-                data_for_observables = {
-                    'PS_point'     : PS_point,
-                    'flavors'      : reduced_flavors,
-                    'counterterms' : counterterms_characteristics }
-                self.observable_list.apply_observables(
-                    integrator_jacobian*this_CT_group_wgt*process_wgt, data_for_observables)
-        return sigma_wgt
->>>>>>> abfafd9d
 
 class ME7Integrand_R(ME7Integrand):
     """ME7Integrand for the computation of a single real-emission type of contribution."""
@@ -2665,7 +2576,6 @@
             #         counterterm.prefactor,
             #         current_weight.get_term('finite') * ME_evaluation['finite'] * counterterm.prefactor
             #     ))
-<<<<<<< HEAD
             
             # Multiply the various pieces building the event weight (most being Epsilon expansions):
             # The ME evaluation, disconnected current weights and connected current weight
@@ -2732,7 +2642,7 @@
         
         # Now register the convoluted event
         all_events_generated.append(convolved_event)
-        
+
         for counterterm in self.counterterms[process_key]:
             if not counterterm.is_singular():
                 continue
@@ -2750,95 +2660,7 @@
         # optimization that we can easily implement when proven needed.
         # all_events_generated.combine_events_with_identical_kinematics()
         # (PS: the function above is a place-holder and is not implemented yet.
-        
         return all_events_generated
-=======
-            # Again, for the integrated subtraction counterterms, some care will be needed here
-            # for the real-virtual, depending on how we want to combine the two Laurent series.
-            connected_currents_weight += current_weight * ME_evaluation['finite']
-
-        # Print the different weights for debugging
-        # misc.sprint(total_jacobian)
-        # misc.sprint(connected_currents_weight)
-        # misc.sprint(disconnected_currents_weight)
-
-        # Now finally handle the overall prefactor of the counterterm
-        # and the weight from the disconnected currents
-        final_weight = (
-            counterterm.prefactor / total_jacobian *
-            connected_currents_weight * disconnected_currents_weight )
-
-        # Returns the corresponding weight and the mapped PS_point.
-        # Also returns the mapped_process (for calling the observables),
-        # which is typically simply a reference to counterterm.current
-        # which is an instance of Process.
-        # Notice that the flavors in the ME_process might not be accurate for now.
-        return final_weight, reduced_PS, reduced_flavors
-
-    def sigma(self, PS_point, process_key, process, flavors, process_wgt, 
-                                   integrator_jacobian, mu_r, mu_f1, mu_f2, *args, **opts):
-        """ Implementation of the short-distance cross-section for the real-emission integrand.
-        Counterterms will be computed on top of the actual real-emission integrand."""
-
-        # Compute the real-emission matrix element weight in the base ME7Integrand class
-        # Notice that the observable will be called already there for the resolved kinematics
-        sigma_wgt = super(ME7Integrand_R, self).sigma(
-            PS_point, process_key, process,
-            flavors, process_wgt,integrator_jacobian, mu_r, mu_f1, mu_f2, *args, **opts )
-
-        # This will group all CT results with the same reduced kinematics and flavors, so
-        # as to call the generation-level cuts and observables only once for each
-        # configuration.
-        # The format is:
-        #     { <tupled_version_of_reduced_PS> :
-        #       { 'reduced_PS' : <LorentzVectorList equivalent of the tupled version>,
-        #         'flavor_contribs': 
-        #           { <reduced_flavors_tuple> : [(counterterm, CT_wgt), ] }
-        #       }
-        #     }
-        CT_results = {}
-        for counterterm in self.counterterms[process_key]:
-            if not counterterm.is_singular():
-                continue
-
-            CT_wgt, reduced_PS, reduced_flavors = self.evaluate_counterterm(
-                counterterm, PS_point, hel_config=None, defining_flavors=flavors,
-                apply_flavour_blind_cuts=True, apply_flavour_cuts=True)
-            if CT_wgt == 0.:
-                continue
-
-            # Register this CT in the dictionary CT_results gathering all evaluations
-            reduced_PS.flags.writeable = False
-            key = reduced_PS.data
-            if key not in CT_results:
-                new_entry = {'flavor_contribs': {}, 'reduced_PS' : reduced_PS}
-                CT_results[key] = new_entry
-            flavor_results = CT_results[key]['flavor_contribs']
-                        
-            try:
-                flavor_results[reduced_flavors].append( (counterterm, CT_wgt), )
-            except KeyError:
-                flavor_results[reduced_flavors] = [ (counterterm, CT_wgt), ]
-
-        # Now investigate all the different counterterm contributions to add:
-        for reduced_PS_tuple, value in CT_results.items():
-            reduced_PS      = value['reduced_PS']
-            flavor_contribs = value['flavor_contribs'] 
-            for flavor_contrib, counterterm_contribs in flavor_contribs.items():
-                this_CT_group_wgt = sum(contrib[1] for contrib in counterterm_contribs)
-                # Register this CT_wgt in the global weight.
-                sigma_wgt += this_CT_group_wgt
-                # Apply observables if requested
-                if self.apply_observables:
-                    data_for_observables = {
-                        'PS_point'     : reduced_PS,
-                        'flavors'      : flavor_contrib,
-                        'counterterms' : counterterm_contribs }
-                    self.observable_list.apply_observables(
-                    integrator_jacobian*this_CT_group_wgt*process_wgt, data_for_observables)
-        
-        return sigma_wgt
->>>>>>> abfafd9d
 
     def test_IR_limits(self, test_options):
         """Test how well local counterterms approximate a real-emission matrix element."""
@@ -3505,7 +3327,6 @@
         
 class ME7Integrand_RR(ME7Integrand_R):
     """ ME7Integrand for the computation of a double real-emission type of contribution."""
-<<<<<<< HEAD
     def sigma(self, PS_point, process_key, process, all_flavor_configurations, base_weight, mu_r, 
                                                 mu_f1, mu_f2, chsi1, chsi2, xb_1, xb_2, *args, **opts):
         return super(ME7Integrand_RR, self).sigma(PS_point, process_key, process, 
@@ -3517,19 +3338,6 @@
                                           mu_r, mu_f1, mu_f2, chsi1, chsi2, xb_1, xb_2, *args, **opts):
         return super(ME7Integrand_RRR, self).sigma(PS_point, process_key, process,
             all_flavor_configurations, base_weight, mu_r, mu_f1, mu_f2, chsi1, chsi2, xb_1, xb_2, *args, **opts)
-=======
-    def sigma(self, PS_point, process_key, process, flavors, process_wgt, 
-                                    integrator_jacobian, mu_r, mu_f1, mu_f2, *args, **opts):
-        return super(ME7Integrand_RR, self).sigma(PS_point, process_key, process, flavors, process_wgt, 
-                                    integrator_jacobian, mu_r, mu_f1, mu_f2, *args, **opts)
-
-class ME7Integrand_RRR(ME7Integrand_R):
-    """ ME7Integrand for the computation of a double real-emission type of contribution."""
-    def sigma(self, PS_point, process_key, process, flavors, process_wgt, 
-                                    integrator_jacobian, mu_r, mu_f1, mu_f2, *args, **opts):
-        return super(ME7Integrand_RRR, self).sigma(PS_point, process_key, process, flavors, process_wgt, 
-                                    integrator_jacobian, mu_r, mu_f1, mu_f2, *args, **opts)
->>>>>>> abfafd9d
 
 #===============================================================================
 # ME7IntegrandList

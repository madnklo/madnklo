--- conflicted
+++ resolved
@@ -3517,43 +3517,8 @@
             c for c in counterterm.get_all_currents()
             if type(c) not in (subtraction.BeamCurrent, subtraction.IntegratedBeamCurrent)]
 
-<<<<<<< HEAD
         # Access the matrix element characteristics
         ME_process = counterterm.current
-=======
-        # Set the variable total_incoming_momentum
-        # as the total initial-state momentum before any mapping
-        current_call_variables = {'total_incoming_momentum': total_incoming_momentum}
-        # Now evaluate the mapping currents identified
-        for current in mapping_currents:
-
-            current_evaluation, all_current_results = self.all_MEAccessors(
-                current,
-                track_leg_numbers=self.subtraction_scheme.are_current_instances_for_specific_leg_numbers,
-                higher_PS_point=PS_point,
-                momenta_dict=counterterm.momenta_dict,
-                reduced_process=ME_process, hel_config=None,
-                **current_call_variables )
-
-            # Now loop over all spin- and color- correlators required for this current
-            # and update the necessary calls to the ME
-            if not current['resolve_mother_spin_and_color']:
-                # Make sure no spin- or color-correlations were produced by the current
-                assert(current_evaluation['spin_correlations']==[None,])
-                assert(current_evaluation['color_correlations']==[None,])
-                assert(current_evaluation['reduced_kinematics']==[None,])
-                assert(current_evaluation['values'].keys()==[(0,0,0),])
-                # Note: this can only work for local 4D subtraction counterterms!
-                # For the integrated ones it is very likely that we cannot use a nested structure,
-                # and there will be only one counterterm node level in this case anyway,
-                disconnected_currents_weight *= \
-                     base_objects.EpsilonExpansion(current_evaluation['values'][(0,0,0)])
-            else:
-                all_necessary_ME_calls = ME7Integrand_R.update_all_necessary_ME_calls(
-                    all_necessary_ME_calls, current_evaluation, weight_type='main_weight')
-
-        # misc.sprint(str(counterterm))
->>>>>>> f1dbb630
 
         all_necessary_ME_calls, disconnected_currents_weight = self.generate_all_necessary_ME_calls(
             non_beam_factorization_currents, ME_process, PS_point, counterterm.momenta_dict, total_incoming_momentum)
@@ -3706,6 +3671,7 @@
 
             current_evaluation, all_current_results = self.all_MEAccessors(
                 current,
+                track_leg_numbers=self.subtraction_scheme.are_current_instances_for_specific_leg_numbers,
                 higher_PS_point=PS_point,
                 momenta_dict=momenta_dict,
                 reduced_process=ME_process, hel_config=None,

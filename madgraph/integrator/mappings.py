##########################################################################################
#
# Copyright (c) 2017 The MadGraph5_aMC@NLO Development team and Contributors
#
# This file is a part of the MadGraph5_aMC@NLO project, an application which
# automatically generates Feynman diagrams and matrix elements for arbitrary
# high-energy processes in the Standard Model and beyond.
#
# It is subject to the MadGraph5_aMC@NLO license which should accompany this
# distribution.
#
# For more information, visit madgraph.phys.ucl.ac.be and amcatnlo.web.cern.ch
#
##########################################################################################

import logging
import math

try:
    import madgraph
except ImportError:
    MADEVENT = True
    import internal.misc as misc
    import internal.integrands as integrands
    import internal.base_objects as base_objects
    import internal.subtraction as sub
    from internal import InvalidCmd, MadGraph5Error

else:
    MADEVENT= False
    import madgraph.various.misc as misc
    import madgraph.integrator.integrands as integrands
    import madgraph.core.base_objects as base_objects
    import madgraph.core.subtraction as sub
    from madgraph import InvalidCmd, MadGraph5Error

import copy

from madgraph.integrator.vectors import Vector, LorentzVector
from madgraph.integrator.vectors import LorentzVectorDict, LorentzVectorList

logger = logging.getLogger('madgraph.PhaseSpaceGenerator')

#=========================================================================================
# Kinematic functions
#=========================================================================================

def Kaellen(*args):

    l = len(args)
    foo = 0.
    for i in range(l):
        foo += args[i]**2
        for j in range(i+1, l):
            foo -= 2*args[i]*args[j]
    return foo

#=========================================================================================
# Compute parent & children numbers
#=========================================================================================

def get_structure_numbers(structure, momenta_dict):
    """Return the number of the parent and children of a given structure
    according to some momenta dictionary.
    """

    legs = structure.get_all_legs()
    children = frozenset((leg.n for leg in legs))
    if structure.name() == "S":
        return None, children, None
    else:
        parent = momenta_dict.inv[children]
        is_legs = tuple(
            leg.n for leg in legs
            if leg.state == sub.SubtractionLeg.INITIAL )
        if not is_legs:
            return parent, children, None
        is_leg = is_legs[0]
        fs_children = frozenset((child for child in children if child != is_leg))
        return parent, fs_children, is_leg

#=========================================================================================
# Final-collinear variables
#=========================================================================================

class FinalCollinearVariables(object):

    precision_loss_message = "Precision loss detected when computing collinear variables."

    @staticmethod
    def names(parent, children):
        """Get the names of variables describing particles going unresolved."""

        names = ['s' + str(parent), ]
        for child in children:
            names += ['z' + str(child), 'm2' + str(child), 'kt' + str(child), ]
        return names

    @staticmethod
    def collinear_and_reference(p):
        """Given a momentum, return normalized vectors on the light-cone."""

        n = Vector(p.space())
        n.normalize()
        return LorentzVector([1, ] + list(n)), LorentzVector([1, 0, 0, 1])

    @staticmethod
    def get(
        PS_point, children, na, nb, kinematic_variables,
        precision=1e-6 ):
        """Given unmapped momenta and reference vectors, compute the kinematic variables
        that describe the internal structure of particles going unresolved.
        Children indices should already refer to the position
        of momenta within the PS_point (no momentum dictionary used).
        Sum rules are checked to assess numerical accuracy.
        """

        if len(children) < 2: return
        # Compute the sum of momenta
        p = LorentzVector()
        for i in children:
            p += PS_point[i]
        # Pre-compute scalar products
        nap  = na.dot(p)
        nbp  = nb.dot(p)
        nanb = na.dot(nb)
        pt = p - (nbp*na + nap * nb) / nanb
        # Initialize variables for sum rules check
        zsum = 0
        ktsum = LorentzVector()
        ktabssum = LorentzVector()
        # Compute all kinematic variables
        for i in children:
            pi = PS_point[i]
            napi = na.dot(pi)
            nbpi = nb.dot(pi)
            zi = nbpi / nbp
            kti = pi - (nbpi*na+napi*nb) / nanb - zi*pt
            kinematic_variables['z'  + str(i)] = zi
            kinematic_variables['kt' + str(i)] = kti
            kinematic_variables['m2' + str(i)] = pi.square()
            zsum += zi
            ktsum += kti
            for j in range(len(kti)):
                ktabssum[j] += abs(kti[j])
        # Check numerical accuracy
        # TODO Ideally switch to quadruple precision if the check fails
        ktsum_abs = abs(ktsum.view(Vector))
        ktabssum_abs = abs(ktabssum.view(Vector))
        ktsum_ratio = ktsum_abs / ktabssum_abs
        if (abs(zsum - 1) > precision) or (ktsum_ratio > precision):
            logger.critical(FinalCollinearVariables.precision_loss_message)
            logger.critical("The sum of z's is %.16e" % zsum)
            logger.critical("The sum of kt's is %s" % str(ktsum))
            logger.critical("abs(sum(kt's)) / sum(abs(kt's)) =  %s" % ktsum_ratio)
            logger.critical("Inputs for CollinearVariables.get():")
            logger.critical("na = %s, nb = %s" % (str(na), str(nb)))
            for i in children:
                logger.critical("child %d: %s" % (i, str(PS_point[i])))
            logger.critical("Output of CollinearVariables.get():")
            logger.critical(str(kinematic_variables))
        return

    @staticmethod
    def set(
        PS_point, parent, children, na, nb, kinematic_variables,
        precision=1e-6 ):
        """Given a phase-space point with an off-shell parent and collinear variables,
        compute and set the children momenta.
        The parent's momentum is removed.
        Parent and children are indices that already refer to the position
        of momenta within the PS_point (no momentum dictionary used).
        Sum rules are checked to assess numerical accuracy.
        """

        if len(children) < 2:
            for child in children:
                if child != parent:
                    PS_point[child] = PS_point[parent]
                    del PS_point[parent]
            return
        # Rename the sum of momenta
        p = PS_point[parent]
        # Pre-compute scalar products
        nap  = na.dot(p)
        nbp  = nb.dot(p)
        nanb = na.dot(nb)
        pt = p - (nbp*na + nap*nb) / nanb
        # Variables for sums
        p_sum = LorentzVector()
        # Set momenta for all children
        for i in children:
            zi  = kinematic_variables['z'  + str(i)]
            kti = kinematic_variables['kt' + str(i)]
            pi2 = kinematic_variables['m2' + str(i)]
            nbpi = zi*nbp
            pti = kti + zi*pt
            napi = (pi2-pti.square())*nanb/(2*nbpi)
            PS_point[i] = (nbpi*na+napi*nb) / nanb + pti
            p_sum += PS_point[i]
        # Check how well the parent's momentum is reproduced
        # TODO Ideally switch to quadruple precision if the check fails
        deviation = abs((p - p_sum).view(Vector))
        benchmark = abs(p.view(Vector))
        if deviation / benchmark > precision:
            logger.critical(FinalCollinearVariables.precision_loss_message)
            logger.critical("The sum of children momenta is %s" % str(p_sum))
            logger.critical("Inputs for FinalCollinearVariables.set():")
            logger.critical("total momentum = %s" % str(p))
            logger.critical("na = %s, nb = %s" % (str(na), str(nb)))
            logger.critical("kinematic variables:")
            logger.critical(str(kinematic_variables))
            logger.critical("Output of FinalCollinearVariables.set():")
            for i in children:
                logger.critical("child %d: %s" % (i, str(PS_point[i])))
        del PS_point[parent]
        return

#=========================================================================================
# Initial-collinear variables
#=========================================================================================

class InitialCollinearVariables(object):

    @staticmethod
    def names(parent, fs_children, is_child):
        """Get the names of variables describing particles going unresolved."""

        names = ['z' + str(parent), ]
        for child in fs_children:
            names += ['z' + str(child), 'm2' + str(child), 'kt' + str(child), ]
        return names

    @staticmethod
    def collinear_and_reference(p):
        """Given a momentum, return normalized vectors on the light-cone."""

        # In this case taking the anti-collinear direction as a reference poses no risks,
        # because the direction of the incoming parton is fixed

        n = Vector(p.space())
        n.normalize()
        # For good phase space points, p[0] >= 0, but test PS points might not be valid
        if p[0] >= 0:
            return LorentzVector([1, ] + list(+n)), LorentzVector([1, ] + list(-n))
        else:
            return LorentzVector([1, ] + list(-n)), LorentzVector([1, ] + list(+n))

    @staticmethod
    def get(
        PS_point, fs_children, is_child, na, nb, kinematic_variables,
        precision=1e-6 ):
        """Given unmapped momenta and reference vectors, compute the kinematic variables
        that describe the internal structure of particles going unresolved.
        Children indices should already refer to the position
        of momenta within the PS_point (no momentum dictionary used).
        Sum rules are checked to assess numerical accuracy.
        """

        pa = PS_point[is_child]
        # Compute the sum of momenta
        pA = LorentzVector(pa)
        for i in fs_children:
            pA -= PS_point[i]
        # Pre-compute variables
        napA = na.dot(pA)
        nbpA = nb.dot(pA)
        nanb = na.dot(nb)
        nbpa = nb.dot(pa)
        zA = nbpA / nbpa
        ktA = pA - (nbpA * na + napA * nb) / nanb
        # ptA = pA - (nbpA * na + napA * nb) / nanb
        # ktA = ptA / zA
        # Initialize variables for sum rules check
        zsum = 0
        ktsum = LorentzVector()
        ktabssum = LorentzVector()
        # Fill in A data, using child number improperly
        kinematic_variables['z'  + str(is_child)] = zA
        kinematic_variables['kt' + str(is_child)] = ktA
        kinematic_variables['s'  + str(is_child)] = pA.square()
        zsum += zA
        ktsum += ktA
        for j in range(len(ktA)):
            ktabssum[j] += abs(ktA[j])
        # Compute all kinematic variables
        for i in fs_children:
            pi = PS_point[i]
            napi = na.dot(pi)
            nbpi = nb.dot(pi)
            zi = nbpi / nbpa
            kti = pi - (nbpi*na+napi*nb) / nanb
            # pti = pi - (nbpi*na+napi*nb) / nanb
            # kti = pti - zi * ktA
            kinematic_variables['z'  + str(i)] = zi
            kinematic_variables['kt' + str(i)] = kti
            kinematic_variables['m2' + str(i)] = pi.square()
            zsum += zi
            ktsum += kti
            for j in range(len(kti)):
                ktabssum[j] += abs(kti[j])
        # Check numerical accuracy
        # TODO Ideally switch to quadruple precision if the check fails
        if not fs_children: return
        ktsum_abs = abs(ktsum.view(Vector))
        ktabssum_abs = abs(ktabssum.view(Vector))
        ktsum_ratio = ktsum_abs / ktabssum_abs
        if (abs(zsum - 1) > precision) or (ktsum_ratio > precision):
            logger.critical(FinalCollinearVariables.precision_loss_message)
            logger.critical("The sum of z's is %.16e" % zsum)
            logger.critical("The sum of kt's is %s" % str(ktsum))
            logger.critical("abs(sum(kt's)) / sum(abs(kt's)) =  %s" % ktsum_ratio)
            logger.critical("Inputs for InitialCollinearVariables.get():")
            logger.critical("na, nb = %s, %s" % (str(na), str(nb)))
            for i in fs_children:
                logger.critical("fs_child %d: %s" % (i, str(PS_point[i])))
            logger.critical("is_child %d: %s" % (is_child, str(PS_point[is_child])))
            logger.critical("Output of InitialCollinearVariables.get():")
            logger.critical(str(kinematic_variables))
        return

    @staticmethod
    def set(
        PS_point, is_child, fs_children, na, nb, kinematic_variables,
        precision=1e-6 ):
        """Given the lower multiplicity momentum of the incoming parton
        as PS_point[is_child] and collinear variables,
        compute and set the final-state children momenta.
        Children indices should already refer to the position
        of momenta within the PS_point (no momentum dictionary used).
        Sum rules are checked to assess numerical accuracy.
        """

        if not fs_children: return
        pa = PS_point[is_child]
        # Get A data
        zA  = kinematic_variables['z'  + str(is_child)]
        ktA = kinematic_variables['kt' + str(is_child)]
        pA2 = kinematic_variables['s'  + str(is_child)]
        # Pre-compute variables
        nanb = na.dot(nb)
        nbpa = nb.dot(pa)
        ptA = ktA
        # ptA = zA * ktA
        nbpA = zA * nbpa
        napA = (pA2 - ptA.square()) * nanb / (2*nbpA)
        pA = (nbpA*na + napA*nb) / nanb + ptA
        # Variables for sums
        p_sum = LorentzVector(pa)
        # Set momenta for all children
        for i in fs_children:
            zi  = kinematic_variables['z'  + str(i)]
            kti = kinematic_variables['kt' + str(i)]
            pi2 = kinematic_variables['m2' + str(i)]
            pti = kti
            # pti = kti + zi * ktA
            nbpi = zi * nbpa
            napi = (pi2 - pti.square()) * nanb / (2 * nbpi)
            PS_point[i] = (nbpi*na + napi*nb) / nanb + pti
            p_sum -= PS_point[i]
        # Check how well the parent's momentum is reproduced
        # TODO Ideally switch to quadruple precision if the check fails
        deviation = abs((pA - p_sum).view(Vector))
        benchmark = abs(pA.view(Vector))
        if deviation / benchmark > precision:
            logger.critical(FinalCollinearVariables.precision_loss_message)
            logger.critical("The sum of children momenta is %s" % str(p_sum))
            logger.critical("vs the total: %s" % str(pA))
            logger.critical("Inputs for InitialCollinearVariables.set():")
            logger.critical("pa = %s" % str(pa))
            logger.critical("na = %s, nb = %s" % (str(na), str(nb)))
            logger.critical("kinematic variables:")
            logger.critical(str(kinematic_variables))
            logger.critical("Output of InitialCollinearVariables.set():")
            for i in fs_children:
                logger.critical("fs_child %d: %s" % (i, str(PS_point[i])))
        return

#=========================================================================================
# Soft variables
#=========================================================================================

class SoftVariables(object):

    @staticmethod
    def names(children):
        """Get the names of variables describing particles going unresolved."""

        return ['p' + str(child) for child in children]

    @staticmethod
    def get(PS_point, children, kinematic_variables):
        """Given unmapped and mapped momenta, compute the kinematic variables
        that describe the internal structure of particles going unresolved.
        Children indices should already refer to the position
        of momenta within the PS_point (no momentum dictionary used).
        """

        # For soft particles, just pass the whole momentum
        for i in children:
            kinematic_variables['p' + str(i)] = PS_point[i].get_copy()
        return

    @staticmethod
    def set(PS_point, children, kinematic_variables):
        """Given a dictionary of variables that describe the unresolved partons,
        compute and set the children momenta.
        Children indices should already refer to the position
        of momenta within the PS_point (no momentum dictionary used).
        """

        # Set momenta for all children
        for i in children:
            PS_point[i] = kinematic_variables['p' + str(i)]
        return

#=========================================================================================
# VirtualMapping
#=========================================================================================

class VirtualMapping(object):
    """Base class for elementary mapping implementations."""

    # TODO Add a method is_valid_recoiler?

    @classmethod
    def is_valid_structure(cls, singular_structure):
        """Check if the mapping can be applied to a given singular structure."""

        raise NotImplemented

    @classmethod
    def get_kinematic_variables_names(cls, singular_structure, momenta_dict):
        """Get the names of the variables that describe unresolved particles."""

        raise NotImplemented

    @classmethod
    def map_to_lower_multiplicity(
        cls, PS_point, singular_structure, momenta_dict, squared_masses=None,
        kinematic_variables=None, compute_jacobian=False ):
        """Map a phase-space point to lower multiplicity,
        by clustering the substructures and recoiling against the legs
        specified in singular_structure.

        :param PS_point: higher-multiplicity phase-space point,
        as a dictionary that associates integers to Lorentz vectors;
        this will not be modified
        :type PS_point: LorentzVectorDict

        :param singular_structure: SingularStructure object that specifies
        sets of unresolved particles and recoilers recursively
        :type PS_point: SingularStructure

        :param momenta_dict: two-way dictionary that associates a unique label
        to each set of one or more unresolved particles identified by their number
        :type momenta_dict: sub.bidict

        :param squared_masses: squared masses of parents of particle sets,
        as a dictionary {'m2i': $m_i^2$} where i is the parent number

        :param kinematic_variables: if a non-empty dictionary is passed,
        the kinematic variables that are necessary to reproduce the higher-multiplicity
        phase-space point from the lower-multiplicity one will be set

        :param compute_jacobian: if False, the jacobian of the mapping will be set to 1
        :type compute_jacobian: bool

        :return: lower-multiplicity phase-space point and mapping variables,
        including the jacobian weight of the mapping and the total momentum involved
        """
        
        raise NotImplemented

    @classmethod
    def map_to_higher_multiplicity(
        cls, PS_point, singular_structure, momenta_dict, kinematic_variables,
        compute_jacobian=False ):
        """Map a phase-space point to higher multiplicity,
        by splitting the (pseudo)particles and recoiling against the legs
        specified in singular_structure.

        :param PS_point: lower-multiplicity phase-space point
        which will not be modified
        :type PS_point: LorentzVectorDict

        :param singular_structure: SingularStructure object that specifies
        sets of unresolved particles and recoilers recursively
        :type PS_point: SingularStructure

        :param momenta_dict: two-way dictionary that associates a unique label
        to each set of one or more unresolved particles identified by their number
        :type momenta_dict: sub.bidict

        :param kinematic_variables: variables describing the splitting,
        as a dictionary that associates variable names to values

        :param compute_jacobian: if False, the jacobian of the mapping will be set to 1
        :type compute_jacobian: bool

        :return: higher-multiplicity phase-space point and jacobian of the mapping
        """
        
        raise NotImplemented

    @classmethod
    def can_map_to_higher_multiplicity(
        cls, PS_point, singular_structure, momenta_dict, kinematic_variables ):
        """Map a given phase-space point to higher multiplicity,
        by splitting the (pseudo)particles and recoiling against the legs
        specified in singular_structure.

        :param PS_point: lower-multiplicity phase-space point
        which will be modified to the higher-multiplicity one
        :type PS_point: LorentzVectorDict

        :param singular_structure: SingularStructure object that specifies
        sets of unresolved particles and recoilers recursively
        :type PS_point: SingularStructure

        :param momenta_dict: two-way dictionary that associates a unique label
        to each set of one or more unresolved particles identified by their number
        :type momenta_dict: sub.bidict

        :param kinematic_variables: variables describing the splitting,
        as a dictionary that associates variable names to values

        :return: boolean that specifies if the lower-multiplicity phase-space point
        has a corresponding higher-multiplicity point with the given kinematic variables
        """

        raise NotImplemented

    @classmethod
    def rescale_kinematic_variables(
        cls, singular_structure, momenta_dict, kinematic_variables, scaling_parameter ):
        """Rescale in-place the given kinematic variables so as to approach the limit.

        :param singular_structure: SingularStructure object that specifies
        sets of unresolved particles and recoilers recursively

        :param momenta_dict: two-way dictionary that associates a unique label
        to each set of one or more unresolved particles identified by their number

        :param kinematic_variables: variables describing the splitting,
        as a dictionary that associates variable names to values

        :param scaling_parameter: a parameter from 0 to 1 that indicates the distance
        from the singular limit

        :return: the modified kinematic variables
        """

        raise NotImplemented


class FailedMapping(MadGraph5Error):
    """Exception raised when a mapping cannot be applied."""

    pass

#=========================================================================================
# Final mappings changing invariant masses
#=========================================================================================

# Final mapping to/from zero masses
#=========================================================================================

class FinalZeroMassesMapping(VirtualMapping):
    """Mapping that sends massive particles into massless particles."""

    plot = False

    @classmethod
    def is_valid_structure(cls, singular_structure):

        assert isinstance(singular_structure, sub.SingularStructure)
        # Valid only for final-state particles with no recursive substructure
        for substructure in singular_structure.substructures:
            if substructure.substructures:
                return False
            if len(substructure.legs) != 1:
                return False
            if substructure.get_all_legs().has_initial_state_leg():
                return False
        # At least two particles
        assert len(singular_structure.substructures) > 1
        # No recoilers
        if singular_structure.legs:
            return False
        return True

    @classmethod
    def get_kinematic_variables_names(cls, singular_structure, momenta_dict):

        # Consistency checks
        assert isinstance(momenta_dict, sub.bidict)
        assert cls.is_valid_structure(singular_structure)

        names = []
        for substructure in singular_structure.substructures:
            names.append('m2' + str(tuple(substructure.legs)[0].n))
        return names

    @classmethod
    def map_to_lower_multiplicity(
        cls, PS_point, singular_structure, momenta_dict, squared_masses=None,
        kinematic_variables=None, compute_jacobian=False ):

        # Consistency checks
        assert isinstance(momenta_dict, sub.bidict)
        assert cls.is_valid_structure(singular_structure)

        # Determine leg numbers and check that target masses are zero
        js = []
        for substructure in singular_structure.substructures:
            j = tuple(substructure.legs)[0].n
            js.append(j)
            assert (squared_masses is None) or (squared_masses['m2' + str(j)] == 0)
        # Build total momentum
        Q = LorentzVector()
        for j in js:
            Q += PS_point[j]
        Q2 = Q.square()
        # Compute the parameters gamma, alpha, beta
        gamma = {j: (Q.dot(PS_point[j]) / Q2) for j in js}
        # assert abs(sum(gamma.values()) - 1.) < 1.e-6
        mu2 = {j: (PS_point[j].square() / Q2) for j in js}
        alpha = 0.
        for j in js:
            alpha += (gamma[j] ** 2 - mu2[j]) ** 0.5
        beta = {j: ((gamma[j] ** 2 - mu2[j]) ** 0.5 / alpha) for j in js}
        # assert abs(sum(beta.values())  - 1.) < 1.e-6
        # Map all momenta
        new_PS_point = PS_point.get_copy()
        for j in js:
            new_PS_point[j] /= alpha
            new_PS_point[j] += (beta[j] - gamma[j]/alpha) * Q
            # assert abs(PS_point[j].square() / Q2) < 1.e-6
        # If needed, update the kinematic_variables dictionary
        if kinematic_variables is not None:
            for j in js:
                kinematic_variables['s' + str(j)] = mu2[j] * Q2
        # Compute the jacobian for this mapping
        if not compute_jacobian:
            return new_PS_point, 1
        sum_beta2_gamma = 0.
        prod_beta_gamma = 1.
        for j in js:
            sum_beta2_gamma += beta[j] ** 2 / gamma[j]
            prod_beta_gamma *= beta[j] / gamma[j]
        jacobian = alpha**(3*len(js)-5) * prod_beta_gamma / sum_beta2_gamma
        mapping_variables = {'jacobian': jacobian, 'Q': Q}
        # Return characteristic variables
        return new_PS_point, mapping_variables

    @classmethod
    def map_to_higher_multiplicity(
        cls, PS_point, singular_structure, momenta_dict, kinematic_variables,
        compute_jacobian=False ):

        # Consistency checks
        assert isinstance(momenta_dict, sub.bidict)
        assert cls.is_valid_structure(singular_structure)

        # Determine leg numbers
        js = []
        for substructure in singular_structure.substructures:
            js.append(tuple(substructure.legs)[0].n)
        # Build total momentum
        Q = LorentzVector()
        for j in js:
            Q += PS_point[j]
        Q2 = Q.square()
        # Compute the parameters beta
        beta = {j: (Q.dot(PS_point[j]) / Q2) for j in js}
        # assert abs(sum(beta.values())  - 1.) < 1.e-6
        mu2 = {j: (kinematic_variables['s' + str(j)] / Q2) for j in js}
        if len(js) == 2:
            alpha = (Kaellen(1., mu2[js[0]], mu2[js[1]])) ** 0.5
        else:
            # Solve the equation for alpha numerically
            import numpy as np
            from scipy.optimize import fsolve
            func = lambda a: sum(((a*beta[j])**2 + mu2[j]) ** 0.5 for j in js) - 1.
            alpha_guess = np.array([1.])
            alpha = fsolve(func, alpha_guess)
            alpha = alpha[0]
            # Optional plot to monitor the numerical solution
            if cls.plot:
                import matplotlib.pyplot as plt
                zero = lambda a: 0.*a
                tau = np.linspace(0., 1., 101)
                plt.plot(tau, func(tau), "-", tau, zero(tau), "-")
                plt.grid()
                plt.show()
        # Compute the parameters gamma
        gamma = {j: ((alpha*beta[j])**2 + mu2[j]) ** 0.5 for j in js}
        # assert abs(sum(gamma.values()) - 1.) < 1.e-6
        # Map all momenta
        new_PS_point = PS_point.get_copy()
        for j in js:
            new_PS_point[j] *= alpha
            new_PS_point[j] += (gamma[j] - alpha*beta[j]) * Q
            # assert abs(PS_point[j].square() / Q2 - mu2[j]) < 1.e-6
        # Compute the jacobian for this mapping
        if not compute_jacobian:
            return new_PS_point, 1
        sum_beta2_gamma = 0.
        prod_beta_gamma = 1.
        for j in js:
            sum_beta2_gamma += beta[j] ** 2 / gamma[j]
            prod_beta_gamma *= beta[j] / gamma[j]
        jacobian = alpha**(3*len(js)-5) * prod_beta_gamma / sum_beta2_gamma
        mapping_variables = {'jacobian': jacobian, 'Q': Q}
        # Return characteristic variables
        return new_PS_point, mapping_variables

# Final masses mapping
#=========================================================================================

class FinalMassesMapping(FinalZeroMassesMapping):
    """Mapping that changes momenta invariant masses."""

    @classmethod
    def map_to_lower_multiplicity(
        cls, PS_point, singular_structure, momenta_dict, squared_masses=None,
        kinematic_variables=None, compute_jacobian=False ):

        zero_PS_point, zero_vars = FinalZeroMassesMapping.map_to_lower_multiplicity(
            PS_point, singular_structure, momenta_dict, None,
            kinematic_variables, compute_jacobian )
        fake_kinematic_variables = None
        if squared_masses is not None:
            fake_kinematic_variables = {
                's'+key[2:]: value for (key, value) in squared_masses.items()}
        mass_PS_point, mass_vars = FinalZeroMassesMapping.map_to_higher_multiplicity(
            zero_PS_point, singular_structure, momenta_dict, fake_kinematic_variables,
            compute_jacobian=compute_jacobian )
        zero_vars['jacobian'] /= mass_vars['jacobian']
        # Return characteristic variables
        return mass_PS_point, zero_vars

    @classmethod
    def map_to_higher_multiplicity(
        cls, PS_point, singular_structure, momenta_dict, kinematic_variables,
        compute_jacobian=False ):

        fake_squared_masses = {
            'm2' + key[1:]: value
            for (key, value) in kinematic_variables.items()
            if key.startswith('s') }
        mapped_PS_point, vars = cls.map_to_lower_multiplicity(
            PS_point, singular_structure, momenta_dict, fake_squared_masses,
            None, compute_jacobian )
        vars['jacobian'] **= -1
        return mapped_PS_point, vars

#=========================================================================================
# Final-collinear mappings
#=========================================================================================

# Generic final-collinear mapping parent class
#=========================================================================================

class FinalCollinearMapping(VirtualMapping):
    """Common functions for final-collinear elementary mappings."""

    @classmethod
    def is_valid_structure(cls, singular_structure):

        assert isinstance(singular_structure, sub.SingularStructure)
        # Valid only for sets of final-state particles going collinear,
        # with no recursive substructure
        for substructure in singular_structure.substructures:
            if not substructure.name() == "C":
                return False
            if substructure.substructures:
                return False
            if substructure.get_all_legs().has_initial_state_leg():
                return False
        return True

    @classmethod
    def get_kinematic_variables_names(cls, singular_structure, momenta_dict):
        """Get the names of variables describing particles going unresolved."""

        # Consistency checks
        assert isinstance(momenta_dict, sub.bidict)
        assert cls.is_valid_structure(singular_structure)

        names = []
        for substructure in singular_structure.substructures:
            parent, children, _ = get_structure_numbers(substructure, momenta_dict)
            FinalCollinearVariables.names(parent, children)
        return names


    @classmethod
    def rescale_kinematic_variables(
        cls, singular_structure, momenta_dict, kinematic_variables, scaling_parameter):

        assert isinstance(momenta_dict, sub.bidict)
        assert cls.is_valid_structure(singular_structure)
        needed_variables = set(
            cls.get_kinematic_variables_names(singular_structure, momenta_dict))
        assert needed_variables.issubset(kinematic_variables.keys())

        # Precompute sets and numbers
        substructure = singular_structure.substructures[0]
        parent, children, _ = get_structure_numbers(substructure, momenta_dict)
        # Determine the correct scaling for the divergence to go like 1/parameter
        base = scaling_parameter ** (0.5 / (len(children) - 1))
        kinematic_variables['s' + str(parent)] *= base ** 2
        for child in children:
            kinematic_variables['kt' + str(child)] *= base
        return kinematic_variables

# Final-collinear rescaling mapping, one set
#=========================================================================================

class FinalRescalingOneMapping(FinalCollinearMapping):
    """Implementation of the rescaling mapping
    for one bunch of collinear particles (with massless parent)
    and an arbitrary number of massless recoilers.
    """

    @classmethod
    def is_valid_structure(cls, singular_structure):

        # Valid only for one bunch of final-state particles going collinear,
        # with no recursive substructure
        if len(singular_structure.substructures) == 1:
            return super(FinalRescalingOneMapping, cls).is_valid_structure(
                singular_structure )
        return False

    @staticmethod
    def abc(pC, Q):
        """Return the parameters alpha, beta, gamma and mu2 of the rescaling mapping."""

        misc.sprint(pC)
        misc.sprint(Q)
        Q2  = Q.square()
        mu2 = pC.square() / Q2
        gamma = pC.dot(Q) / Q2
        alpha = gamma - (gamma ** 2 - mu2) ** 0.5
        beta = (gamma - alpha) / (1 - alpha)
        return alpha, beta, gamma, mu2

    @staticmethod
    def alpha(pC, Q):
        """Return the parameter alpha of the rescaling mapping."""

        return FinalRescalingOneMapping.abc(pC, Q)[0]

    @classmethod
    def map_to_lower_multiplicity(
        cls, PS_point, singular_structure, momenta_dict, squared_masses=None,
        kinematic_variables=None, compute_jacobian=False ):

        # Consistency checks
        assert isinstance(momenta_dict, sub.bidict)
        assert cls.is_valid_structure(singular_structure)

        # Precompute sets and numbers
        substructure = singular_structure.substructures[0]
        parent, children, _ = get_structure_numbers(substructure, momenta_dict)
        assert (squared_masses is None) or (squared_masses['m2' + str(parent)] == 0)
        recoilers = tuple(leg.n for leg in singular_structure.legs)
        # Build collective momenta
        pC = LorentzVector()
        for j in children:
            pC += PS_point[j]
        pR = LorentzVector()
        for leg in singular_structure.legs:
            pR += PS_point[leg.n]
        Q = pC + pR
        # Compute the parameter alpha
        alpha, beta, gamma, mu2 = FinalRescalingOneMapping.abc(pC, Q)
        # Create new PS point
        new_PS_point = PS_point.get_copy()
        # Map all recoilers' momenta
        for recoiler in recoilers:
            new_PS_point[recoiler] /= (1-alpha)
        # Map the set's momentum
        new_PS_point[parent] = (pC - alpha * Q) / (1-alpha)
        # If needed, update the kinematic_variables dictionary
        if kinematic_variables is not None:
            na, nb = FinalCollinearVariables.collinear_and_reference(new_PS_point[parent])
            FinalCollinearVariables.get(PS_point, children, na, nb, kinematic_variables)
            kinematic_variables['s' + str(parent)] = pC.square()
        # Eliminate children momenta from the mapped phase-space point
        for j in children:
            if j != parent: # Bypass degenerate case of 1->1 splitting
                del new_PS_point[j]
        # Compute the jacobian for this mapping
        jacobian = (1-alpha)**(2*len(recoilers)) * beta / (gamma - mu2)
        mapping_variables = {'jacobian': jacobian, 'Q': Q}
        # Return characteristic variables
        return new_PS_point, mapping_variables

    @classmethod
    def map_to_higher_multiplicity(
        cls, PS_point, singular_structure, momenta_dict, kinematic_variables,
        compute_jacobian=False ):

        # Consistency checks
        assert isinstance(momenta_dict, sub.bidict)
        assert cls.is_valid_structure(singular_structure)
        needed_variables = set(
            cls.get_kinematic_variables_names(singular_structure, momenta_dict) )
        assert needed_variables.issubset(kinematic_variables.keys())

        # Precompute sets and numbers
        substructure = singular_structure.substructures[0]
        parent, children, _ = get_structure_numbers(substructure, momenta_dict)
        recoilers = tuple(leg.n for leg in singular_structure.legs)
        # Build collective momenta
        qC = PS_point[parent]
        qR = LorentzVector()
        for leg in singular_structure.legs:
            qR += PS_point[leg.n]
        Q = qR + qC
        # Compute scalar products
        assert abs(qC.square()/qC.view(Vector).square()) < qC.eps()**0.5
        Q2 = Q.square()
        beta = Q.dot(qC) / Q2
        mu2 = kinematic_variables['s' + str(parent)] / Q2
        # Obtain parameter alpha
        if (abs(beta - 0.5) < 1.e-6):
            alpha = mu2
        else:
            alpha = ((beta ** 2 + (1-2*beta)*mu2) ** 0.5 - beta) / (1-2*beta)
        gamma = alpha + (1-alpha) * beta
        # Compute reverse-mapped momentum
        pC = (1-alpha) * qC + alpha * Q
        # Create new PS point
        new_PS_point = PS_point.get_copy()
        new_PS_point[parent] = pC
        # Map recoil momenta
        for recoiler in recoilers:
            new_PS_point[recoiler] *= 1-alpha
        # Set children momenta
        na, nb = FinalCollinearVariables.collinear_and_reference(qC)
        FinalCollinearVariables.set(
            new_PS_point, parent, children, na, nb, kinematic_variables)
        # Return the jacobian for this mapping
        jacobian = (1-alpha)**(2*len(recoilers)) * beta / (gamma - mu2)
        mapping_variables = {'jacobian': jacobian, 'Q': Q}
        # Return characteristic variables
        return new_PS_point, mapping_variables

# Final-collinear Lorentz mapping, one set
#=========================================================================================

class FinalLorentzOneMapping(FinalCollinearMapping):
    """Implementation of the Lorentz transformation mapping
    for one bunch of collinear particles (with massless parent)
    and an arbitrary number of (eventually massive) recoilers.
    """

    @classmethod
    def is_valid_structure(cls, singular_structure):

        # Valid only for one bunch of final-state particles going collinear,
        # with no recursive substructure
        if len(singular_structure.substructures) == 1:
            return super(FinalLorentzOneMapping, cls).is_valid_structure(
                singular_structure )
        return False

    @classmethod
    def map_to_lower_multiplicity(
        cls, PS_point, singular_structure, momenta_dict, squared_masses=None,
        kinematic_variables=None, compute_jacobian=False ):

        # Consistency checks
        assert isinstance(momenta_dict, sub.bidict)
        assert cls.is_valid_structure(singular_structure)

        # Precompute sets and numbers
        substructure = singular_structure.substructures[0]
        parent, children, _ = get_structure_numbers(substructure, momenta_dict)
        assert (squared_masses is None) or (squared_masses['m2' + str(parent)] == 0)
        recoilers = tuple(leg.n for leg in singular_structure.legs)
        # Build collective momenta
        pC = LorentzVector()
        for j in children:
            pC += PS_point[j]
        pR = LorentzVector()
        for leg in singular_structure.legs:
            pR += PS_point[leg.n]
        Q = pC + pR
        # Compute parameters
        Q2  = Q.square()
        pC2 = pC.square()
        pR2 = pR.square()
        alpha = (Q2-pR2) / math.sqrt(Kaellen(Q2, pR2, pC2))
        # Create new PS point
        new_PS_point = PS_point.get_copy()
        # Map the set's momentum
        pC_perp = pC - ((Q2+pC2-pR2)/(2*Q2)) * Q
        new_PS_point[parent] = alpha*pC_perp + ((Q2-pR2)/(2*Q2))*Q
        # Map all recoilers' momenta
        qR = Q - new_PS_point[parent]
        for recoiler in recoilers:
            # TODO Move this try/except to higher level
            try:
                new_PS_point[recoiler].rotoboost(pR, qR)
            except:
                logger.critical("Problem encountered for %s" % str(singular_structure))
                logger.critical("The full phase space point was\n%s" % str(new_PS_point))
        # If needed, update the kinematic_variables dictionary
        if kinematic_variables is not None:
            na, nb = FinalCollinearVariables.collinear_and_reference(new_PS_point[parent])
            kinematic_variables['s' + str(parent)] = pC2
            FinalCollinearVariables.get(PS_point, children, na, nb, kinematic_variables)
        # Eliminate children momenta from the mapped phase-space point
        for j in children:
            if j != parent: # Bypass degenerate case of 1->1 splitting
                del new_PS_point[j]
        jacobian = 1. / alpha
        mapping_variables = {'jacobian': jacobian, 'Q': Q}
        # Return characteristic variables
        return new_PS_point, mapping_variables

    @classmethod
    def map_to_higher_multiplicity(
        cls, PS_point, singular_structure, momenta_dict, kinematic_variables,
        compute_jacobian=False ):

        # Consistency checks
        assert isinstance(momenta_dict, sub.bidict)
        assert cls.is_valid_structure(singular_structure)
        needed_variables = set(
            cls.get_kinematic_variables_names(singular_structure, momenta_dict) )
        assert needed_variables.issubset(kinematic_variables.keys())

        # Precompute sets and numbers
        substructure = singular_structure.substructures[0]
        parent, children, _ = get_structure_numbers(substructure, momenta_dict)
        recoilers = tuple(leg.n for leg in singular_structure.legs)
        # Build collective momenta
        qC = PS_point[parent]
        qR = LorentzVector()
        for recoiler in recoilers:
            qR += PS_point[recoiler]
        Q = qR + qC
        # Compute scalar products
        pC2 = kinematic_variables['s' + str(parent)]
        # Compute parameters
        assert abs(qC.square()) < math.sqrt(qC.eps())
        Q2  = Q.square()
        qR2 = qR.square()
        qC_perp = qC - ((Q2-qR2)/(2*Q2)) * Q
        kaellen = Kaellen(Q2, qR2, pC2)
        if kaellen < 0:
            raise FailedMapping
        alpham1 = kaellen ** 0.5 / (Q2-qR2)
        # Compute reverse-mapped momentum
        pC = alpham1*qC_perp + ((Q2+pC2-qR2)/(2*Q2))*Q
        pR = Q - pC
        # Create new PS point
        new_PS_point = PS_point.get_copy()
        new_PS_point[parent] = pC
        # Map recoil momenta
        for recoiler in singular_structure.legs:
            new_PS_point[recoiler.n].rotoboost(qR, pR)
        # Set children momenta
        na, nb = FinalCollinearVariables.collinear_and_reference(qC)
        FinalCollinearVariables.set(
            new_PS_point, parent, children, na, nb, kinematic_variables)
        jacobian = alpham1
        mapping_variables = {'jacobian': jacobian, 'Q': Q}
        # Return characteristic variables
        return new_PS_point, mapping_variables

    @classmethod
    def can_map_to_higher_multiplicity(
        cls, PS_point, singular_structure, momenta_dict, kinematic_variables, ):

        # Consistency checks
        assert isinstance(momenta_dict, sub.bidict)
        assert cls.is_valid_structure(singular_structure)
        needed_variables = set(
            cls.get_kinematic_variables_names(singular_structure, momenta_dict) )
        assert needed_variables.issubset(kinematic_variables.keys())

        # Precompute sets and numbers
        substructure = singular_structure.substructures[0]
        parent, children, _ = get_structure_numbers(substructure, momenta_dict)
        recoilers = tuple(leg.n for leg in singular_structure.legs)
        # Build collective momenta
        qC = PS_point[parent]
        qR = LorentzVector()
        for recoiler in recoilers:
            qR += PS_point[recoiler]
        Q = qR + qC
        # Compute scalar products
        pC2 = kinematic_variables['s'+str(parent)]
        # Compute parameters
        assert abs(qC.square()) < math.sqrt(qC.eps())
        Q2  = Q.square()
        qR2 = qR.square()
        kaellen = Kaellen(Q2, qR2, pC2)
        return kaellen >= 0

# Final-collinear grouping mapping
#=========================================================================================

class FinalGroupingMapping(FinalCollinearMapping):
    """Implementation of the mapping that groups sets of collinear particles
    and assigns them a new mass.
    """

    @classmethod
    def map_to_lower_multiplicity(
        cls, PS_point, singular_structure, momenta_dict, squared_masses=None,
        kinematic_variables=None, compute_jacobian=False ):

        # Consistency checks
        assert isinstance(momenta_dict, sub.bidict)
        assert cls.is_valid_structure(singular_structure)

        # Build reduced PS point, singular structure & masses to call FinalMassesMapping
        reduced_PS_point = PS_point.get_copy()
        reduced_singular_structure = sub.SingularStructure()
        reduced_squared_masses = {}
        parents = []
        for substructure in singular_structure.substructures:
            parent, children, _ = get_structure_numbers(substructure, momenta_dict)
            for child in children: del reduced_PS_point[child]
            reduced_PS_point[parent] = sum(PS_point[child] for child in children)
            parent_leg = sub.SubtractionLeg(parent, 0, sub.SubtractionLeg.FINAL)
            reduced_singular_structure.substructures.append(sub.CollStructure(parent_leg))
            m2i = 'm2' + str(parent)
            if squared_masses is None:
                reduced_squared_masses[m2i] = 0
            else:
                reduced_squared_masses[m2i] = squared_masses[m2i]
            parents.append(parent)
            if kinematic_variables is not None:
                kinematic_variables['s' + str(parent)] = reduced_PS_point[parent].square()
        for leg in singular_structure.legs:
            # reduced_PS_point[leg.n] = LorentzVector(PS_point[leg.n])
            reduced_singular_structure.substructures.append(sub.CollStructure(leg))
            reduced_squared_masses['m2'+str(leg.n)] = PS_point[leg.n].square()
        # Perform mapping of parent momenta to target masses
        new_PS_point, vars = FinalMassesMapping.map_to_lower_multiplicity(
            reduced_PS_point, reduced_singular_structure,
            momenta_dict, reduced_squared_masses,
            kinematic_variables, compute_jacobian )
<<<<<<< HEAD
        # If need be, update the kinematic_variables dictionary
        if kinematic_variables is not None:
            for parent in parents:
                na, nb = FinalCollinearVariables.collinear_and_reference(
                    new_PS_point[parent] )
=======
        # Eliminate children momenta from the mapped phase-space point
        # and, if need be, update the kinematic_variables dictionary
        for parent in parents:
            children = momenta_dict[parent]
            if kinematic_variables is not None:
                na, nb = FinalCollinearVariables.collinear_and_reference(PS_point[parent])
>>>>>>> 607a44c3
                FinalCollinearVariables.get(
                    PS_point, momenta_dict[parent], na, nb, kinematic_variables)
        return new_PS_point, vars

    @classmethod
    def map_to_higher_multiplicity(
        cls, PS_point, singular_structure, momenta_dict, kinematic_variables,
        compute_jacobian=False ):

        # Consistency checks
        assert isinstance(momenta_dict, sub.bidict)
        assert cls.is_valid_structure(singular_structure)
        needed_variables = set(
            cls.get_kinematic_variables_names(singular_structure, momenta_dict) )
        assert needed_variables.issubset(kinematic_variables.keys())

        # Build reduced PS point, singular structure & masses to call FinalMassesMapping
        reduced_singular_structure = sub.SingularStructure()
        reduced_kinematic_variables = dict()
        parents = []
        for substructure in singular_structure.substructures:
            parent, _, _ = get_structure_numbers(substructure, momenta_dict)
            parent_leg = sub.SubtractionLeg(parent, 0, sub.SubtractionLeg.FINAL)
            reduced_singular_structure.substructures.append(sub.CollStructure(parent_leg))
            s_i = 's' + str(parent)
            reduced_kinematic_variables[s_i] = kinematic_variables[s_i]
            parents.append(parent)
        for leg in singular_structure.legs:
            reduced_singular_structure.substructures.append(sub.CollStructure(leg))
            reduced_kinematic_variables['s' + str(leg.n)] = PS_point[leg.n].square()
        # Perform mapping of parent momenta to target masses
        new_PS_point, vars = FinalMassesMapping.map_to_higher_multiplicity(
            PS_point, reduced_singular_structure, momenta_dict,
            reduced_kinematic_variables, compute_jacobian )
<<<<<<< HEAD
        # Set the kinematic_variables
        for parent in parents:
=======
        # Eliminate children momenta from the mapped phase-space point
        # and, if need be, update the kinematic_variables dictionary
        for parent, p in parent_momenta.items():
>>>>>>> 607a44c3
            children = momenta_dict[parent]
            na, nb = FinalCollinearVariables.collinear_and_reference(PS_point[parent])
            FinalCollinearVariables.set(
                new_PS_point, parent, children, na, nb, kinematic_variables)
        return new_PS_point, vars

# Final-collinear Lorentz mapping
#=========================================================================================

class FinalLorentzMapping(FinalCollinearMapping):
    """Implementation of the Lorentz mapping for multiple collinear sets."""

    @classmethod
    def map_to_lower_multiplicity(
        cls, PS_point, singular_structure, momenta_dict, squared_masses=None,
        kinematic_variables=None, compute_jacobian=False ):

        # Consistency checks
        assert isinstance(momenta_dict, sub.bidict)
        assert cls.is_valid_structure(singular_structure)

        # Build reduced PS point, singular structure & masses to call FinalMassesMapping
        reduced_PS_point = PS_point.get_copy()
        reduced_singular_structure = sub.SingularStructure()
        reduced_squared_masses = {}
        parents = []
        # First build pseudo-particles for the collinear sets
        for substructure in singular_structure.substructures:
            parent, children, _ = get_structure_numbers(substructure, momenta_dict)
            for child in children: del reduced_PS_point[child]
            reduced_PS_point[parent] = sum(PS_point[child] for child in children)
            parent_leg = sub.SubtractionLeg(parent, 0, sub.SubtractionLeg.FINAL)
            reduced_singular_structure.substructures.append(sub.CollStructure(parent_leg))
            m2i = 'm2' + str(parent)
            if squared_masses is None:
                reduced_squared_masses[m2i] = 0
            else:
                reduced_squared_masses[m2i] = squared_masses[m2i]
            parents.append(parent)
            if kinematic_variables is not None:
                kinematic_variables['s' + str(parent)] = reduced_PS_point[parent].square()
        mass_sum = sum(s ** 0.5 for s in reduced_squared_masses.values())
        # Then treat recoilers collectively if any
        recoilers = [leg.n for leg in singular_structure.legs]
        R = None
        s_R = 0.
        if recoilers:
            for recoiler in recoilers:
                del reduced_PS_point[recoiler]
            if len(recoilers) == 1:
                R = recoilers[0]
            else:
                R = max(momenta_dict.keys()) + 1
            reduced_PS_point[R] = LorentzVector()
            for recoiler in recoilers:
                reduced_PS_point[R] += PS_point[recoiler]
            recoiler_leg = sub.SubtractionLeg(R, 0, sub.SubtractionLeg.FINAL)
            reduced_singular_structure.substructures.append(
                sub.CollStructure(recoiler_leg))
            s_R = reduced_PS_point[R].square()
            reduced_squared_masses['m2'+str(R)] = s_R
        # If the mapping is not valid, raise
        Q = sum(p for p in reduced_PS_point.values())
        Q2 = Q.square()
        if (s_R ** 0.5) > (Q2 ** 0.5 - mass_sum):
            raise FailedMapping
        # Perform mapping of parent momenta to target masses
        new_PS_point, vars = FinalMassesMapping.map_to_lower_multiplicity(
            reduced_PS_point, reduced_singular_structure,
            momenta_dict, reduced_squared_masses,
            kinematic_variables, compute_jacobian )
<<<<<<< HEAD
        # If need be, update the kinematic_variables dictionary
        if kinematic_variables is not None:
            for parent in parents:
                na, nb = FinalCollinearVariables.collinear_and_reference(
                    new_PS_point[parent] )
=======
        # Eliminate children momenta from the mapped phase-space point
        # and, if need be, update the kinematic_variables dictionary
        for parent in parents:
            children = momenta_dict[parent]
            if kinematic_variables is not None:
                na, nb = FinalCollinearVariables.collinear_and_reference(PS_point[parent])
>>>>>>> 607a44c3
                FinalCollinearVariables.get(
                    PS_point, momenta_dict[parent], na, nb, kinematic_variables)
        # Boost recoilers
        if len(recoilers) > 1:
            pR = reduced_PS_point[R]
            qR = new_PS_point[R]
            for recoiler in recoilers:
                new_PS_point[recoiler] = LorentzVector(PS_point[recoiler])
                # TODO Move this try/except to higher level
                try:
                    new_PS_point[recoiler].rotoboost(pR, qR)
                except:
                    logger.critical(
                        "Problem encountered for " + str(singular_structure))
                    logger.critical("The full phase space point was\n" + str(PS_point))
            del new_PS_point[R]
        return new_PS_point, vars

    @classmethod
    def map_to_higher_multiplicity(
        cls, PS_point, singular_structure, momenta_dict, kinematic_variables,
        compute_jacobian=False ):

        # Consistency checks
        assert isinstance(momenta_dict, sub.bidict)
        assert cls.is_valid_structure(singular_structure)
        needed_variables = set(
            cls.get_kinematic_variables_names(singular_structure, momenta_dict) )
        assert needed_variables.issubset(kinematic_variables.keys())

        # Build reduced PS point, singular structure & masses to call FinalMassesMapping
        reduced_PS_point = PS_point.get_copy()
        reduced_singular_structure = sub.SingularStructure()
        reduced_kinematic_variables = dict()
        parents = []
        Q = LorentzVector()
        # First build pseudo-particles for the collinear sets
        for substructure in singular_structure.substructures:
            parent, _, _ = get_structure_numbers(substructure, momenta_dict)
            parent_leg = sub.SubtractionLeg(parent, 0, sub.SubtractionLeg.FINAL)
            reduced_singular_structure.substructures.append(sub.CollStructure(parent_leg))
            s_i = 's' + str(parent)
            reduced_kinematic_variables[s_i] = kinematic_variables[s_i]
            parents.append(parent)
            Q += PS_point[parent]
        # Then treat recoilers collectively if any
        recoilers = [leg.n for leg in singular_structure.legs]
        mass_sum = sum(s ** 0.5 for s in reduced_kinematic_variables.values())
        R = None
        qR = None
        s_R = 0.
        if recoilers:
            if len(recoilers) == 1:
                R = recoilers[0]
            else:
                R = max(momenta_dict.keys()) + 1
                qR = sum(PS_point[r] for r in recoilers)
                reduced_PS_point[R] = LorentzVector(qR)
            recoiler_leg = sub.SubtractionLeg(R, 0, sub.SubtractionLeg.FINAL)
            reduced_singular_structure.substructures.append(
                sub.CollStructure(recoiler_leg) )
            Q += reduced_PS_point[R]
            s_R = reduced_PS_point[R].square()
            reduced_kinematic_variables['s'+str(R)] = s_R
        # If the mapping is not valid, undo all changes and raise
        Q2 = Q.square()
        if (s_R ** 0.5) > (Q2 ** 0.5 - mass_sum):
            raise FailedMapping
        # Perform mapping of parent momenta to target masses
        new_PS_point, vars = FinalMassesMapping.map_to_higher_multiplicity(
            reduced_PS_point, reduced_singular_structure, momenta_dict,
            reduced_kinematic_variables, compute_jacobian )
<<<<<<< HEAD
        # Set the kinematic_variables
        for parent in parents:
=======
        # Eliminate children momenta from the mapped phase-space point
        # and, if need be, update the kinematic_variables dictionary
        for parent, p in parent_momenta.items():
>>>>>>> 607a44c3
            children = momenta_dict[parent]
            na, nb = FinalCollinearVariables.collinear_and_reference(PS_point[parent])
            FinalCollinearVariables.set(
                new_PS_point, parent, children, na, nb, kinematic_variables)
        # Boost recoilers
        if len(recoilers) > 1:
            pR = new_PS_point[R]
            for recoiler in recoilers:
                # TODO Move this try/except to higher level
                try:
                    new_PS_point[recoiler].rotoboost(qR, pR)
                except:
                    logger.critical(
                        "Problem encountered for %s" % str(singular_structure))
                    logger.critical("The full phase space point was\n%s" % str(PS_point))
            del new_PS_point[R]
        return new_PS_point, vars

    @classmethod
    def can_map_to_higher_multiplicity(
        cls, PS_point, singular_structure, momenta_dict, kinematic_variables, ):

        # Consistency checks
        assert isinstance(momenta_dict, sub.bidict)
        assert cls.is_valid_structure(singular_structure)
        needed_variables = set(
            cls.get_kinematic_variables_names(singular_structure, momenta_dict) )
        assert needed_variables.issubset(kinematic_variables.keys())

        Q = LorentzVector()
        mass_sum = 0.
        for substructure in singular_structure.substructures:
            parent, _, _ = get_structure_numbers(substructure, momenta_dict)
            Q += PS_point[parent]
            sqr = kinematic_variables['s'+str(parent)]
            mass_sum += sqr ** 0.5
        # Then treat recoilers collectively if any
        recoilers = [leg.n for leg in singular_structure.legs]
        qR = LorentzVector()
        if recoilers:
            qR = sum(PS_point[r] for r in recoilers)
        Q += qR
        qR2 = qR.square()
        Q2 = Q.square()
        return (qR2 ** 0.5) <= (Q2 ** 0.5 - mass_sum)

    @classmethod
    def can_map_to_lower_multiplicity(
        cls, PS_point, singular_structure, momenta_dict, squared_masses=None ):

        # Consistency checks
        assert isinstance(momenta_dict, sub.bidict)
        assert cls.is_valid_structure(singular_structure)

        Q = LorentzVector()
        mass_sum = 0.
        for substructure in singular_structure.substructures:
            parent, _, _ = get_structure_numbers(substructure, momenta_dict)
            Q += PS_point[parent]
            if squared_masses is None:
                sqr = 0
            else:
                sqr = squared_masses['m2' + str(parent)]
            mass_sum += sqr ** 0.5
        # Then treat recoilers collectively if any
        recoilers = [leg.n for leg in singular_structure.legs]
        qR = LorentzVector()
        if recoilers:
            qR = sum(PS_point[r] for r in recoilers)
        Q += qR
        qR2 = qR.square()
        Q2 = Q.square()
        return (qR2 ** 0.5) <= (Q2 ** 0.5 - mass_sum)

#=========================================================================================
# Initial-collinear mappings
#=========================================================================================

# Generic initial-collinear mapping parent class
#=========================================================================================

class InitialCollinearMapping(VirtualMapping):
    """Common functions for initial-collinear elementary mappings."""

    @classmethod
    def is_valid_structure(cls, singular_structure):

        assert isinstance(singular_structure, sub.SingularStructure)
        # Valid only for sets of initial-state particles going collinear,
        # with no recursive substructure
        for substructure in singular_structure.substructures:
            if not substructure.name() == "C":
                return False
            if substructure.substructures:
                return False
            if not substructure.get_all_legs().has_initial_state_leg():
                return False
        # There cannot be more than two collinear sets with initial-state particles
        if len(singular_structure.substructures) > 2:
            return False
        return True

    @classmethod
    def get_kinematic_variables_names(cls, singular_structure, momenta_dict):
        """Get the names of variables describing particles going unresolved."""

        # Consistency checks
        assert isinstance(momenta_dict, sub.bidict)
        assert cls.is_valid_structure(singular_structure)

        names = []
        for substructure in singular_structure.substructures:
            parent, fs_children, is_child = get_structure_numbers(
                substructure, momenta_dict )
            InitialCollinearVariables.names(parent, fs_children, is_child)
        return names

    @classmethod
    def rescale_kinematic_variables(
        cls, singular_structure, momenta_dict, kinematic_variables, scaling_parameter):

        assert isinstance(momenta_dict, sub.bidict)
        assert cls.is_valid_structure(singular_structure)
        needed_variables = set(
            cls.get_kinematic_variables_names(singular_structure, momenta_dict))
        assert needed_variables.issubset(kinematic_variables.keys())

        # Precompute sets and numbers
        substructure = singular_structure.substructures[0]
        _, fs_children, is_child = get_structure_numbers(substructure, momenta_dict)
        # Determine the correct scaling for the divergence to go like 1/parameter
#        base = scaling_parameter ** (0.5 * (len(fs_children) - 1))
        # TODO CHECK WITH SIMONE IF THE CHANGE BELOW IS OK
        base = scaling_parameter ** (0.5 * (len(fs_children) - 0))
        
        kinematic_variables['s' + str(is_child)] *= base ** 2
        kinematic_variables['kt' + str(is_child)] *= base
        for child in fs_children:
            kinematic_variables['kt' + str(child)] *= base
        return kinematic_variables

# Initial-collinear Lorentz mapping, one set
#=========================================================================================

class InitialLorentzOneMapping(InitialCollinearMapping):
    """Implementation of the Lorentz transformation mapping
    for one set of collinear particles (with massless parent)
    and an arbitrary number of (eventually massive) recoilers.
    """

    @classmethod
    def is_valid_structure(cls, singular_structure):

        # Valid only for one set of particles going collinear to an initial-state parton,
        # with no recursive substructure
        if len(singular_structure.substructures) == 1:
            return super(InitialLorentzOneMapping, cls).is_valid_structure(
                singular_structure )
        return False

    @classmethod
    def map_to_lower_multiplicity(
        cls, PS_point, singular_structure, momenta_dict, squared_masses=None,
        kinematic_variables=None, compute_jacobian=False ):

        # Consistency checks
        assert isinstance(momenta_dict, sub.bidict)
        assert cls.is_valid_structure(singular_structure)

        # Precompute sets and numbers
        substructure = singular_structure.substructures[0]
        parent, fs_children, is_child = get_structure_numbers(substructure, momenta_dict)
        assert (squared_masses is None) or (squared_masses['m2' + str(parent)] == 0)
        recoilers = tuple(leg.n for leg in singular_structure.legs)
        # Build collective momenta
        pCa = LorentzVector()
        for j in fs_children:
            pCa += PS_point[j]
        pR = LorentzVector()
        for recoiler in recoilers:
            pR += PS_point[recoiler]
        pa = PS_point[is_child]
        pA = pa - pCa
        pAmpR = pA - pR
        # Compute parameters
        xia = (pAmpR.square() - pR.square())/(2*pa.dot(pAmpR))
        # Create new PS point
        new_PS_point = PS_point.get_copy()
        # Map the set's momentum
        qA = xia * pa
        new_PS_point[parent] = qA
        # Map all recoilers' momenta
        qR = qA - pAmpR
        for recoiler in singular_structure.legs:
            # TODO Move this try/except to higher level
            try:
                new_PS_point[recoiler.n].rotoboost(pR, qR)
            except:
                logger.critical("Problem encountered for " + str(singular_structure))
                logger.critical("The full phase space point was\n" + str(PS_point))
        # Eliminate children momenta from the mapped phase-space point
        for j in fs_children:
            del new_PS_point[j]
        if is_child != parent:  # Bypass degenerate case of 1->1 splitting
            del new_PS_point[is_child]
        # If needed, update the kinematic_variables dictionary
        if kinematic_variables is not None:
            na, nb = InitialCollinearVariables.collinear_and_reference(qA)
            InitialCollinearVariables.get(
                PS_point, fs_children, is_child, na, nb, kinematic_variables )
        # TODO Check if the jacobian for this mapping is really 1
        jacobian = 1.
        mapping_variables = {'jacobian': jacobian, 'Q': pAmpR}
        # Return characteristic variables
        return new_PS_point, mapping_variables

    @classmethod
    def map_to_higher_multiplicity(
        cls, PS_point, singular_structure, momenta_dict, kinematic_variables,
        compute_jacobian=False):

        #misc.sprint("Mapping up the PS point:\n", str(PS_point))
        #misc.sprint("with momenta dict: %s",momenta_dict)
        #misc.sprint("with variables:\n", kinematic_variables)
        #misc.sprint("and structure", singular_structure)

        # Consistency checks
        assert isinstance(momenta_dict, sub.bidict)
        assert cls.is_valid_structure(singular_structure)
        needed_variables = set(
            cls.get_kinematic_variables_names(singular_structure, momenta_dict))
        assert needed_variables.issubset(kinematic_variables.keys())

        # Precompute sets and numbers
        substructure = singular_structure.substructures[0]
        parent, fs_children, is_child = get_structure_numbers(substructure, momenta_dict)
        recoilers = tuple(leg.n for leg in singular_structure.legs)
        # Build collective momenta
        qA = PS_point[parent]
        na, nb = InitialCollinearVariables.collinear_and_reference(qA)
        nanb = na.dot(nb)
        qR = LorentzVector()
        for recoiler in recoilers:
            qR += PS_point[recoiler]
        qRmqA = qR - qA
        zA = kinematic_variables['z' + str(is_child)]
        ktA = kinematic_variables['kt' + str(is_child)]
        pA2 = kinematic_variables['s' + str(is_child)]
        ptA = ktA
        # ptA = zA * ktA
        quad_a = na.dot(qRmqA)
        quad_b = 2*ptA.dot(qRmqA) + pA2 + qRmqA.square() - qR.square()
        quad_c = (pA2 - ptA.square()) * 2*nb.dot(qRmqA) / nanb
        sqrt_delta = math.sqrt(quad_b**2 - 4*quad_a*quad_c)
        # WARNING
        # The plus sign in front of sqrt_delta is the correct one
        # for > 90% of physical phase-space points, but not all the times.
        # It seems like the minus sign has to bo chosen _mostly_
        # when there is a single recoiler and no unchanged partons.
        # To reproduce the issue, within test_mappings.py, go to test_invertible,
        # set random.seed(7) and skip the first 6 PS points.
        pAp = (-quad_b+sqrt_delta)/(2*quad_a)
        xia = 2*zA*nb.dot(qA)/(pAp*nanb)
        # xia = kinematic_variables['xi' + str(parent)]
        # Compute parameters
        pa = qA / xia
        # Create new PS point
        new_PS_point = PS_point.get_copy()
        del new_PS_point[parent]
        new_PS_point[is_child] = pa
        # Set children momenta
        InitialCollinearVariables.set(
            new_PS_point, is_child, fs_children, na, nb, kinematic_variables )
        # Build collective momenta
        pCa = LorentzVector()
        for j in fs_children:
            pCa += new_PS_point[j]
        pA = pa - pCa
        # Map recoil momenta
        pR = qR + pA - qA
        for recoiler in singular_structure.legs:
            new_PS_point[recoiler.n].rotoboost(qR, pR)
        # TODO Check if the jacobian for this mapping is really 1
        jacobian = 1.
        mapping_variables = {'jacobian': jacobian, 'Q': -qRmqA}
        # Return characteristic variables
        return new_PS_point, mapping_variables

#=========================================================================================
# Soft mappings
#=========================================================================================

# Generic soft mapping parent class
#=========================================================================================

class ElementaryMappingSoft(VirtualMapping):
    """Common functions for soft elementary mappings."""

    @classmethod
    def is_valid_structure(cls, singular_structure):

        assert isinstance(singular_structure, sub.SingularStructure)
        # Valid only for bunches of final-state particles going soft,
        # with no recursive substructure
        for substructure in singular_structure.substructures:
            if not substructure.name() == "S":
                return False
            if substructure.substructures:
                return False
        return True

    @classmethod
    def get_kinematic_variables_names(cls, singular_structure, momenta_dict):
        """Get the names of variables describing particles going unresolved."""

        # Consistency checks
        assert isinstance(momenta_dict, sub.bidict)
        assert cls.is_valid_structure(singular_structure)

        # For every soft particle, just return its momentum
        names = []
        for substructure in singular_structure.substructures:
            _, children, _ = get_structure_numbers(substructure, momenta_dict)
            for legn in sorted(children):
                names += ['p' + str(legn), ]
        return names

    @classmethod
    def rescale_kinematic_variables(
        cls, singular_structure, momenta_dict, kinematic_variables, scaling_parameter):

        assert isinstance(momenta_dict, sub.bidict)
        assert cls.is_valid_structure(singular_structure)
        needed_variables = set(
            cls.get_kinematic_variables_names(singular_structure, momenta_dict))
        assert needed_variables.issubset(kinematic_variables.keys())

        # Precompute sets and numbers
        substructure = singular_structure.substructures[0]
        _, children, _ = get_structure_numbers(substructure, momenta_dict)
        # Determine the correct scaling for the divergence to go like 1/parameter
        base = scaling_parameter ** (0.5 / len(children))
        for child in children:
            kinematic_variables['p' + str(child)] *= base
        return kinematic_variables

# Soft mapping, massless final-state recoilers
#=========================================================================================

class SoftVsFinalMapping(ElementaryMappingSoft):
    """Implementation of the mapping used by Somogyi et al.
    in arXiv:hep-ph/0609042 for soft particles.
    It applies when there are at least two recoilers in the final state
    and all recoilers are massless.
    """

    @staticmethod
    def y(pS, Q):
        """Return the parameter y of the SoftVsFinal mapping."""

        pR = Q - pS
        pR2_Q2 = pR.square() / Q.square()
        return 1. - pR2_Q2

    @classmethod
    def is_valid_structure(cls, singular_structure):

        # Valid only if there are at least two recoilers (assumed in the final state)
        if len(singular_structure.legs) < 2: return False
        return super(SoftVsFinalMapping, cls).is_valid_structure(singular_structure)

    @classmethod
    def map_to_lower_multiplicity(
        cls, PS_point, singular_structure, momenta_dict, squared_masses=None,
        kinematic_variables=None, compute_jacobian=False ):

        # Consistency checks
        assert isinstance(momenta_dict, sub.bidict)
        assert cls.is_valid_structure(singular_structure)

        # Build the total soft momentum,
        # save the soft momenta in variables and eliminate them from PS_point
        new_PS_point = PS_point.get_copy()
        pS = LorentzVector()
        for substructure in singular_structure.substructures:
            children = tuple(leg.n for leg in substructure.legs)
            if kinematic_variables is not None:
                SoftVariables.get(PS_point, children, kinematic_variables)
            for child in children:
                pS += new_PS_point.pop(child)
        # Build the total momentum of recoilers
        recoilers = tuple(leg.n for leg in singular_structure.legs)
        pR = LorentzVector()
        for recoiler in recoilers:
            pR += PS_point[recoiler]
        # Build the total momentum Q
        Q = pS + pR
        # Compute the parameter la
        pR2_Q2 = pR.square() / Q.square()
        la = math.sqrt(pR2_Q2)
        P = pR / la
        # Map all recoilers' momenta
        for recoiler in singular_structure.legs:
            new_PS_point[recoiler.n] /= la
            new_PS_point[recoiler.n].rotoboost(P, Q)
        jacobian = (pR2_Q2)**(len(recoilers)-2)
        mapping_variables = {'jacobian': jacobian, 'Q': Q}
        # Return characteristic variables
        return new_PS_point, mapping_variables

    @classmethod
    def map_to_higher_multiplicity(
        cls, PS_point, singular_structure, momenta_dict, kinematic_variables,
        compute_jacobian=False ):

        # Consistency checks
        assert isinstance(momenta_dict, sub.bidict)
        assert cls.is_valid_structure(singular_structure)
        needed_variables = set(
            cls.get_kinematic_variables_names(singular_structure, momenta_dict ) )
        assert needed_variables.issubset(kinematic_variables.keys())

        # Build the total soft momentum,
        # get the soft momenta from variables and save them in PS_point
        new_PS_point = PS_point.get_copy()
        pS = LorentzVector()
        for substructure in singular_structure.substructures:
            children = tuple(leg.n for leg in substructure.legs)
            SoftVariables.set(new_PS_point, children, kinematic_variables)
            for child in children:
                pS += new_PS_point[child]
        # Build the total momentum, which is equal to the mapped recoilers'
        Q = LorentzVector()
        recoilers = tuple(leg.n for leg in singular_structure.legs)
        for recoiler in recoilers:
            Q += PS_point[recoiler]
        # Build the recoilers' momentum
        pR = Q - pS
        # Compute the parameter la
        pR2_Q2 = pR.square() / Q.square()
        la = math.sqrt(pR2_Q2)
        P = pR / la
        # Map all recoilers' momenta
        for recoiler in singular_structure.legs:
            new_PS_point[recoiler.n] *= la
            new_PS_point[recoiler.n].rotoboost(Q, P)
        jacobian = (pR2_Q2)**(len(recoilers)-2)
        mapping_variables = {'jacobian': jacobian, 'Q': Q}
        # Return characteristic variables
        return new_PS_point, mapping_variables

#=========================================================================================
# Soft-collinear mappings
#=========================================================================================

# Generic soft-collinear mapping
#=========================================================================================

class SoftCollinearMapping(VirtualMapping):
    """Proxy to dispatch soft-collinear mappings."""

    def __init__(self, soft_mapping, collinear_mapping):

        self.soft_mapping = soft_mapping
        self.coll_mapping = collinear_mapping
        super(SoftCollinearMapping, self).__init__()

    @classmethod
    def good_soft_recoiler(cls, recoiler_leg):

        raise NotImplemented

    @classmethod
    def coll_structure(cls, structure):

        all_collinear_structures = [
            sub.CollStructure(legs=substructure.legs)
            for substructure in structure.substructures ]
        return sub.SingularStructure(
            substructures=all_collinear_structures,
            legs=structure.legs )

    @classmethod
    def soft_structure(cls, structure):

        all_soft_structures = []
        all_soft_recoils    = copy.copy(structure.legs)
        for substructure in structure.substructures:
            all_soft_structures += substructure.substructures
            all_soft_recoils    += tuple(
                leg for leg in substructure.legs
                if cls.good_soft_recoiler(leg) )
        return sub.SingularStructure(
            substructures=all_soft_structures,
            legs=all_soft_recoils )

    @classmethod
    def coll_momenta_dict(cls, structure, momenta_dict):

        coll_momenta_dict = sub.bidict()
        for substructure in structure.substructures:
            coll_ns = frozenset(leg.n for leg in substructure.legs)
            parent, _, _ = get_structure_numbers(substructure, momenta_dict)
            coll_momenta_dict[parent] = coll_ns
        return coll_momenta_dict

    def is_valid_structure(
        self, singular_structure,
        i_soft_structure=None, i_coll_structure=None ):

        assert isinstance(singular_structure, sub.SingularStructure)
        # Check collinear structure
        if i_coll_structure: coll_structure = i_coll_structure
        else: coll_structure = self.coll_structure(singular_structure)
        if not self.coll_mapping.is_valid_structure(coll_structure):
            return False
        # Check soft structure
        if i_soft_structure: soft_structure = i_soft_structure
        else: soft_structure = self.soft_structure(singular_structure)
        return self.soft_mapping.is_valid_structure(soft_structure)

    def get_kinematic_variables_names(
        self, singular_structure, momenta_dict,
        i_soft_structure=None, i_coll_structure=None ):

        # Consistency checks
        assert isinstance(momenta_dict, sub.bidict)
        if i_coll_structure: coll_structure = i_coll_structure
        else: coll_structure = self.coll_structure(singular_structure)
        if i_soft_structure: soft_structure = i_soft_structure
        else: soft_structure = self.soft_structure(singular_structure)
        assert self.is_valid_structure(
            singular_structure,
            i_soft_structure=soft_structure, i_coll_structure=coll_structure )

        # For every soft particle, just return its momentum
        soft_names = self.soft_mapping.get_kinematic_variables_names(soft_structure)
        coll_names = self.coll_mapping.get_kinematic_variables_names(coll_structure)
        return soft_names + coll_names

    def map_to_lower_multiplicity(
        self, PS_point, singular_structure, momenta_dict, squared_masses=None,
        kinematic_variables=None, compute_jacobian=False, masses=None ):

        # Consistency checks
        assert isinstance(momenta_dict, sub.bidict)
        coll_structure = self.coll_structure(singular_structure)
        soft_structure = self.soft_structure(singular_structure)
        assert self.is_valid_structure(
            singular_structure,
            i_soft_structure=soft_structure, i_coll_structure=coll_structure )

        soft_PS_point, soft_vars = self.soft_mapping.map_to_lower_multiplicity(
            PS_point, soft_structure, momenta_dict, squared_masses,
            kinematic_variables, compute_jacobian )
        coll_momenta_dict = self.coll_momenta_dict(singular_structure, momenta_dict)
        coll_PS_point, coll_vars = self.coll_mapping.map_to_lower_multiplicity(
            soft_PS_point, coll_structure, coll_momenta_dict, squared_masses,
            kinematic_variables, compute_jacobian )
        coll_vars['jacobian'] *= soft_vars['jacobian']
        return coll_PS_point, coll_vars

    def map_to_higher_multiplicity(
        self, PS_point, singular_structure, momenta_dict, kinematic_variables,
        compute_jacobian=False ):

        # Consistency checks
        assert isinstance(momenta_dict, sub.bidict)
        coll_structure = self.coll_structure(singular_structure)
        soft_structure = self.soft_structure(singular_structure)
        assert self.is_valid_structure(
            singular_structure,
            i_soft_structure=soft_structure, i_coll_structure=coll_structure )

        coll_momenta_dict = self.coll_momenta_dict(singular_structure, momenta_dict)
        coll_PS_point, coll_vars = self.coll_mapping.map_to_higher_multiplicity(
            PS_point, coll_structure, coll_momenta_dict,
            kinematic_variables, compute_jacobian )
        soft_PS_point, soft_vars = self.soft_mapping.map_to_higher_multiplicity(
            coll_PS_point, soft_structure, momenta_dict,
            kinematic_variables, compute_jacobian )
        coll_vars['jacobian'] *= soft_vars['jacobian']
        return soft_PS_point, coll_vars

class SoftCollinearVsFinalMapping(SoftCollinearMapping):
    """Soft-collinear mapping that selects only final-state recoilers
    for the soft mapping.
    """

    @classmethod
    def good_soft_recoiler(cls, recoiler_leg):

        return recoiler_leg.state == recoiler_leg.FINAL

#=========================================================================================
# Mapping walkers
#=========================================================================================

# Stroll
#=========================================================================================

class Stroll(object):
    """Container for a mapping call."""

    def __init__(self, mapping, structure, squared_masses, currents, variables=None):

        super(Stroll, self).__init__()
        assert isinstance(mapping, VirtualMapping)
        self.mapping = mapping
        assert isinstance(structure, sub.SingularStructure)
        self.structure = structure
        self.squared_masses = squared_masses
        for current in currents:
            assert isinstance(current, sub.Current)
        self.currents = currents
        self.variables = variables

    def __str__(self):

        foo = self.mapping.__class__.__name__
        foo += " with structure " + str(self.structure)
        if self.squared_masses:
            foo += str(self.squared_masses)
        foo += " for currents: "
        foo += ", ".join(str(current) for current in self.currents)
        if self.variables is not None:
            foo += " (with extra variables %s)" % str(self.variables)
        return foo

# Hike
#=========================================================================================

class Hike(list):
    """Container for a sequence of mapping calls."""

    def __new__(cls, *args, **opts):

        for arg in args:
            assert isinstance(arg, Stroll)
        return super(Hike, cls).__new__(cls, *args, **opts)

    def __str__(self):

        foo = "--- Hike start ---\n"
        foo += "\n".join(
            ["Stroll "+str(i+1)+": "+str(stroll) for (i, stroll) in enumerate(self)] )
        foo += "\n---  Hike end  ---"
        return foo

# Generic walker parent class
#=========================================================================================

class VirtualWalker(object):
    """Base class for walker implementations."""
    
    def __new__(cls, walker=None, **opts):
        """Factory class to make plugin easy."""

        if cls is VirtualWalker:
            if walker is None:
                raise MadGraph5Error(
                    "VirtualWalker called without a walker name.")
            if not walker_classes_map.has_key(walker):
                raise MadGraph5Error(
                    "Unknown mapping walker of type '%s'." % walker )
            target_class = walker_classes_map[walker]
            return super(VirtualWalker, cls).__new__(target_class, **opts)
        else:
            return super(VirtualWalker, cls).__new__(cls, **opts)

    def __init__(self, model=None, **opts):
        """General initialization of a walker.
        The model is an optional specification,
        which can be useful to know properties of the leg mapped.
        """

        self.model = model

    @classmethod
    def determine_mapping(cls, structure):
        """Determine which elementary mapping to use for a given singular structure."""

        raise NotImplemented

    @classmethod
    def get_recoilers(cls, counterterm, exclude=None):
        """Select particles to be used as recoilers for a given counterterm."""

        raise NotImplemented

    @classmethod
    def determine_hike(cls, counterterm):
        """Determine the sequence of elementary mappings that must be applied
        in order to map to lower multiplicity.
        """

        raise NotImplemented

    @classmethod
    def decompose_counterterm(cls, counterterm, counterterms):
        """Determine the sequence of elementary mappings that must be applied
        in order to approach the limit.
        """

        complete_ss = counterterm.reconstruct_complete_singular_structure()
        decomposed_sss = sorted(
            complete_ss.decompose(), key=lambda x: x.__str__(True, True, True) )
        decomposed_cts = []
        for ss in decomposed_sss:
            found = False
            for ct in counterterms:
                if len(ct.nodes) != 1: continue
                if ct.nodes[0].nodes: continue
                ss2 = ct.nodes[0].current['singular_structure']
                if ss != ss2: continue
                decomposed_cts.append(ct)
                found = True
                break
            if not found: raise MadGraph5Error('Counterterm not found')
        return decomposed_cts

    def get_hike(self, counterterm):
        """Try to recycle the hike from a cached previous determination
        using the counterterm hash.
        """

        # TODO Implement
        # Remember to make the cache instance-dependent (self.###)

        return self.determine_hike(counterterm)

    def walk_to_lower_multiplicity(
        self, PS_point, counterterm,
        compute_kinematic_variables=False, compute_jacobian=False, verbose=False ):
        """Starting from the highest-multiplicity phase-space point,
        generate all lower-multiplicity phase-space points
        that are necessary for the evaluation of the given counterterm.

        :param PS_point: highest-multiplicity starting phase-space point,
        as a dictionary that associates integers to Lorentz vectors.

        :param counterterm: Counterterm object that specifies
        clusters of particle and recoilers recursively.
        Momenta_dict will obtained directly from it.

        :param compute_kinematic_variables: flag that specifies whether to compute
        all kinematic variables needed to recover the starting phase-space point
        from the lowest multiplicity one.

        :param compute_jacobian: flag that specifies whether to compute
        the phase-space jacobian.

        :return: a dictionary with the following entries:
        'currents', a list of all currents that need to be evaluated,
            paired with the momenta needed for their evaluation;
        'matrix_element', the reduced matrix element,
            paired with its corresponding reduced phase-space point;
        'mapping_variables', the cumulative variables of all mappings that were applied;
        'kinematic_variables', a dictionary of all variables needed to recover
            the starting phase-space point from the lowest multiplicity one,
            or None if such variables were not requested;
        'resulting_PS_point', the final lowest multiplicity PS point.
        """

        # Identify the starting phase-space point
        point = PS_point
        if verbose: print point
        # Initialize return variables
        current_PS_pairs = []
        jacobian = 1.
        kinematic_variables = dict() if compute_kinematic_variables else None
        # Determine the hike
        hike = self.get_hike(counterterm)
        # Walk along the hike
        for stroll in hike:
            # Map to lower multiplicity
            new_point, new_jacobian = stroll.mapping.map_to_lower_multiplicity(
                point, stroll.structure, counterterm.momenta_dict, stroll.squared_masses,
                kinematic_variables=kinematic_variables,
                compute_jacobian=compute_jacobian )
            if verbose: print new_point, "\n", new_jacobian
            # Update jacobian and mapping variables
            if compute_jacobian:
<<<<<<< HEAD
                jacobian *= new_jacobian
=======
                if stroll.variables:
                    jac_pow = stroll.variables.get('pow', 1)
                else:
                    jac_pow = 1
                mapping_variables['jacobian'] *= result.pop('jacobian') ** (1./jac_pow)
            mapping_variables.update(result)
>>>>>>> 607a44c3
            # Append the current and the momenta
            current_PS_pairs.append((stroll.currents, point))
            point = new_point
        # Identify reduced matrix element,
        # computed in the point which has received all mappings
        ME_PS_pair = [counterterm.process, point]
        # Return
        return {
            'currents': current_PS_pairs,
            'matrix_element': ME_PS_pair,
            'jacobian': jacobian,
            'kinematic_variables': kinematic_variables }

    def walk_to_higher_multiplicity(
        self, PS_point, counterterm, kinematic_variables,
        compute_jacobian=False, verbose=False ):
        """Starting from the lowest-multiplicity phase-space point,
        generate all higher-multiplicity phase-space points
        that are necessary for the evaluation of the given counterterm.

        :param PS_point: lowest-multiplicity starting phase-space point,
        as a dictionary that associates integers to Lorentz vectors.

        :param counterterm: Counterterm object that specifies
        clusters of particle and recoilers recursively.
        Momenta_dict will obtained directly from it.

        :param kinematic_variables: dictionary of all variables needed to recover
        the highest-multiplicity phase-space point from the starting one.

        :param compute_jacobian: flag that specifies whether to compute
        the phase-space jacobian.

        :return: a dictionary with the following entries:
        'currents', a list of all currents that need to be evaluated,
            paired with the momenta needed for their evaluation;
        'matrix_element', the reduced matrix element,
            paired with its corresponding reduced phase-space point;
        'mapping_variables', the cumulative variables of all mappings that were applied;
        'resulting_PS_point', the final lowest multiplicity PS point.
        """

        # Identify reduced matrix element,
        # computed in the lowest multiplicity point
        ME_PS_pair = [counterterm.process, PS_point]
        # Identify the starting phase-space point
        point = PS_point
        if verbose: print point
        # Initialize return variables
        current_PS_pairs = []
        jacobian = 1.
        # Determine the hike
        hike = self.get_hike(counterterm)
        for stroll in reversed(hike):
            # Compute jacobian and map to higher multiplicity
            new_point, new_jacobian = stroll.mapping.map_to_higher_multiplicity(
                point, stroll.structure, counterterm.momenta_dict, kinematic_variables,
                compute_jacobian=compute_jacobian )
            if verbose: print new_point, "\n", new_jacobian
            # Update jacobian and mapping variables
            if compute_jacobian:
                jacobian *= new_jacobian
            current_PS_pairs.insert(0, (stroll.currents, new_point))
            point = new_point
        # Return
        return {
            'currents': current_PS_pairs,
            'matrix_element': ME_PS_pair,
            'jacobian': jacobian }

    def approach_limit(
        self, PS_point, structure, scaling_parameter, process ):
        """Produce a higher multiplicity phase-space point from PS_point,
        according to kinematic_variables that approach the limit of structure
        parametrically with scaling_parameter.
        """

        # Decompose the counterterm
        decomposed = structure.decompose()
        # Always approach the limit at the same speed
        base = scaling_parameter ** (1. / len(decomposed))
        # Prepare a momentum dictionary for each mapping
        mom_dict = sub.bidict()
        for leg in process['legs']:
            mom_dict[leg['number']] = frozenset([leg['number'], ])
        parent_index = max(leg['number'] for leg in process['legs']) + 1
        fake_ct = sub.Counterterm(process=process, momenta_dict=mom_dict)
        # Walk the hike up and down
        for step in decomposed:
            mapping = self.determine_mapping(step)
            all_children = frozenset([leg.n for leg in step.get_all_legs()])
            recoilers = self.get_recoilers(fake_ct, exclude=all_children)
            new_ss = sub.SingularStructure(substructures=[step, ], legs=recoilers)
            if step.name() == "C":
                mom_dict[parent_index] = all_children
            elif step.name() == "S":
                pass
            else:
                raise MadGraph5Error("Unrecognized structure of type " + step.name())
            kin_variables = {}
            # misc.sprint('Starting PS point:\n',str(PS_point))
            low_PS_point, _ = mapping.map_to_lower_multiplicity(
                PS_point, new_ss, mom_dict, None, kin_variables )
            # misc.sprint('Mapped down PS point:\n',str(PS_point))
            # misc.sprint('kin_variables=',kin_variables)
            mapping.rescale_kinematic_variables(
                new_ss, mom_dict, kin_variables, base)
            # misc.sprint('rescaled kin_variables=',base,kin_variables)
            closer_PS_point, _ = mapping.map_to_higher_multiplicity(
                low_PS_point, new_ss, mom_dict, kin_variables )
            # misc.sprint('Mapped up PS point:\n',str(PS_point))
            # misc.sprint('kin_variables=',kin_variables)
            if parent_index in mom_dict.keys():
                del mom_dict[parent_index]
        return closer_PS_point

# Generic walker for one-level counterterms
#=========================================================================================

class OneNodeWalker(VirtualWalker):
    """Implement a generic determine_hike for one-node counterterms."""

    @classmethod
    def cannot_handle_msg(cls, obj):

        name = obj.__class__.__name__
        return cls.__name__ + " cannot handle the " + name + ": " + str(obj)

    @classmethod
    def good_recoiler(cls, model, leg):
        """Indicate if a particle is apt to be a recoiler according to this walker."""

        raise NotImplemented

    @classmethod
    def not_excluded(cls, leg, exclude):

        return not(exclude and leg['number'] in exclude)

    @classmethod
    def get_recoilers(cls, counterterm, exclude=None):
        """Select particles in the reduced process to be used as recoilers."""

        legs = counterterm.process['legs']
        model = counterterm.process['model']
        recoilers = [
            sub.SubtractionLeg(leg)
            for leg in legs
            if cls.good_recoiler(model, leg) and cls.not_excluded(leg, exclude) ]
        return recoilers

    @classmethod
    def determine_hike(cls, counterterm):

        # Initialize return variables
        hike = Hike()
        # If the counterterm is not trivial
        if counterterm.nodes:
            # Check it is only one
            if len(counterterm.nodes) != 1:
                raise MadGraph5Error(cls.cannot_handle_msg(counterterm))
            # Alias node and singular structure for convenience
            node = counterterm.nodes[0]
            ss = node.current['singular_structure']
            # Do not accept nested currents
            if node.nodes:
                raise MadGraph5Error(cls.cannot_handle_msg(counterterm))
            # Get parent and children numbers
            parent, children, _ = get_structure_numbers(
                ss, counterterm.momenta_dict )
            # Pick recoilers
            recoilers = cls.get_recoilers(counterterm, (parent, ))
            structure = sub.SingularStructure(legs=recoilers, substructures=(ss,))
            # Choose mapping to use
            mapping = cls.determine_mapping(ss)
            # Determine the parent mass
            if parent is not None:
                try:
                    parent_pdg = counterterm.find_leg(parent)['id']
                except KeyError:
                    raise MadGraph5Error(
                        "Impossible to find parent " + str(parent) +
                        " within counterterm " + str(counterterm) )
                parent_particle = counterterm.process['model'].get_particle(parent_pdg)
                if parent_particle['mass'].lower() != 'zero':
                    raise MadGraph5Error("DEVELOPER: retrieve parent mass!")
            squared_masses = None
            # Compute jacobian and map to lower multiplicity
            hike.append(Stroll(mapping, structure, squared_masses, (node.current, )))
        # Return
        return hike

# FinalCollinearOneWalker
#=========================================================================================

class FinalCollinearOneWalker(OneNodeWalker):

    collinear_map = None
    only_colored_recoilers = None

    @classmethod
    def good_recoiler(cls, model, leg):

        return (
            leg['state'] == leg.FINAL and not
            (cls.only_colored_recoilers and model.get_particle(leg['id'])['color'] == 1) )

    @classmethod
    def determine_mapping(cls, structure):

        if structure.name() == 'S' or structure.substructures:
            raise MadGraph5Error(cls.cannot_handle_msg(structure))
        else:
            return cls.collinear_map

class FinalRescalingOneWalker(FinalCollinearOneWalker):

    collinear_map = FinalRescalingOneMapping()
    only_colored_recoilers = True

class FinalLorentzOneWalker(FinalCollinearOneWalker):

    collinear_map = FinalLorentzOneMapping()
    only_colored_recoilers = False

# FinalNLOWalker
#=========================================================================================

class FinalNLOWalker(OneNodeWalker):

    collinear_map = None
    soft_map = None
    soft_collinear_map = None
    only_colored_recoilers = None

    @classmethod
    def good_recoiler(cls, model, leg):

        return (
            leg['state'] == leg.FINAL and not
            (cls.only_colored_recoilers and model.get_particle(leg['id'])['color'] == 1) )

    @classmethod
    def determine_mapping(cls, structure):

        if structure.name() == 'S':
            return cls.soft_map
        elif structure.name() == 'C' and not structure.substructures:
            return cls.collinear_map
        elif (structure.name() == 'C'
            and len(structure.substructures) == 1
            and structure.substructures[0].name() == 'S'
            and not structure.substructures[0].substructures
            and len(structure.legs) == 1 ):
            return cls.soft_collinear_map
        else:
            raise MadGraph5Error(cls.cannot_handle_msg(structure))

class FinalRescalingNLOWalker(FinalNLOWalker):

    collinear_map = FinalRescalingOneMapping()
    soft_map = SoftVsFinalMapping()
    soft_collinear_map = SoftCollinearVsFinalMapping(soft_map, collinear_map)
    only_colored_recoilers = True

class FinalLorentzNLOWalker(FinalNLOWalker):

    collinear_map = FinalLorentzOneMapping()
    soft_map = SoftVsFinalMapping()
    soft_collinear_map = SoftCollinearVsFinalMapping(soft_map, collinear_map)
    only_colored_recoilers = True

# General NLO walker
#=========================================================================================

class NLOWalker(OneNodeWalker):

    f_collinear_map = None
    i_collinear_map = None
    soft_map = None
    f_soft_collinear_map = None
    i_soft_collinear_map = None
    only_colored_recoilers = None

    @classmethod
    def good_recoiler(cls, model, leg):

        return (
            leg['state'] == leg.FINAL and not
            (cls.only_colored_recoilers and model.get_particle(leg['id'])['color'] == 1) )

    @classmethod
    def determine_mapping(cls, structure):

        if structure.name() == 'S':
            return cls.soft_map
        elif structure.name() == 'C' and not structure.substructures:
            if structure.legs.has_initial_state_leg():
                return cls.i_collinear_map
            else:
                return cls.f_collinear_map
        elif (structure.name() == 'C'
              and len(structure.substructures) == 1
              and structure.substructures[0].name() == 'S'
              and not structure.substructures[0].substructures
              and len(structure.legs) == 1):
            if structure.legs.has_initial_state_leg():
                return cls.i_soft_collinear_map
            else:
                return cls.f_soft_collinear_map
        else:
            logger.critical("Error while processing %s" % structure)
            raise MadGraph5Error(cls.cannot_handle_msg("SingularStructure"))

class LorentzNLOWalker(NLOWalker):

    f_collinear_map = FinalLorentzOneMapping()
    i_collinear_map = InitialLorentzOneMapping()
    soft_map = SoftVsFinalMapping()
    f_soft_collinear_map = SoftCollinearVsFinalMapping(soft_map, f_collinear_map)
    i_soft_collinear_map = SoftCollinearVsFinalMapping(soft_map, i_collinear_map)
    only_colored_recoilers = True

# Walker for disjoint counterterms
#=========================================================================================

class DisjointWalker(OneNodeWalker):
    """Implement a generic determine_hike for disjoint counterterms."""

    @classmethod
    def determine_hike(cls, counterterm):

        # Initialize return variables
        hike = Hike()
        # If the counterterm is not trivial
        if not counterterm.nodes:
            return hike
        parents = []
        currents = []
        substructures = []
        soft_particles = []
        for node in counterterm.nodes:
            # Do not accept nested currents
            if node.nodes:
                raise MadGraph5Error(cls.cannot_handle_msg(counterterm))
            # Alias singular structure for convenience
            ss = node.current['singular_structure']
            # Get parent and children numbers
            parent, _, _ = get_structure_numbers(ss, counterterm.momenta_dict )
            # Collinear structures
            if parent is not None:
                # Exclude parents from recoilers
                parents.append(parent)
                currents.append(node.current)
                substructures.append(ss)
                # Determine the parent mass
                # TODO: For now, check that it is zero
                try:
                    parent_pdg = counterterm.find_leg(parent)['id']
                except KeyError:
                    raise MadGraph5Error(
                        "Impossible to find parent " + str(parent) +
                        " within counterterm " + str(counterterm) )
                parent_particle = counterterm.process['model'].get_particle(parent_pdg)
                if parent_particle['mass'].lower() != 'zero':
                    raise MadGraph5Error("DEVELOPER: retrieve parent mass!")
            # Soft structures
            else:
                # Group all soft particles in one structure
                soft_particles += ss.get_all_legs()
                currents.append(node.current)
        squared_masses = None
        if soft_particles:
            substructures.append(sub.SoftStructure(legs=soft_particles))
        # Pick recoilers as everything in the final state of the reduced process
        recoilers = cls.get_recoilers(counterterm, parents)
        structure = sub.SingularStructure(legs=recoilers, substructures=substructures)
        # Choose mapping to use
        mapping = cls.determine_mapping(structure)
        variables = {'pow': len(counterterm.nodes)}
        # Compute jacobian and map to lower multiplicity
        hike.append(Stroll(mapping, structure, squared_masses, currents, variables))
        # Returns
        return hike

# Walker for disjoint final-collinear counterterms
#=========================================================================================

class FinalCollinearDisjointWalker(DisjointWalker):
    """Implement a generic determine_hike for disjoint final-collinear counterterms."""

    collinear_map = None

    @classmethod
    def good_recoiler(cls, model, leg):

        return leg['state'] == leg.FINAL

    @classmethod
    def determine_mapping(cls, structure):

        for substructure in structure.substructures:
            if substructure.name() != 'C':
                raise MadGraph5Error(cls.cannot_handle_msg(structure))
            if substructure.substructures:
                raise MadGraph5Error(cls.cannot_handle_msg(structure))
            if structure.legs.has_initial_state_leg():
                raise MadGraph5Error(cls.cannot_handle_msg(structure))
        return cls.collinear_map

class FinalLorentzDisjointWalker(FinalCollinearDisjointWalker):

    collinear_map = FinalLorentzMapping()

class FinalGroupingDisjointWalker(FinalCollinearDisjointWalker):

    collinear_map = FinalGroupingMapping()

# Walker for disjoint final-collinear counterterms
#=========================================================================================

class SoftDisjointWalker(DisjointWalker):
    """Implement a generic determine_hike for disjoint soft counterterms."""

    soft_map = None

    @classmethod
    def good_recoiler(cls, model, leg):

        return leg['state'] == leg.FINAL

    @classmethod
    def determine_mapping(cls, structure):

        for substructure in structure.substructures:
            if substructure.name() != 'S':
                raise MadGraph5Error(cls.cannot_handle_msg(structure))
            if substructure.substructures:
                raise MadGraph5Error(cls.cannot_handle_msg(structure))
            if structure.legs.has_initial_state_leg():
                raise MadGraph5Error(cls.cannot_handle_msg(structure))
        return cls.soft_map

class SoftVsFinalDisjointWalker(SoftDisjointWalker):

    soft_map = SoftVsFinalMapping()

# Dictionary of available walkers
#=========================================================================================

# Mapping classes map is defined here as module variables. This map can be overwritten
# by the interface when using a PLUGIN system where the user can define his own Mapping.
# Note that this must be placed after all Mapping daughter classes in this module
# have been declared.
walker_classes_map = {
    'FinalRescalingOne': FinalRescalingOneWalker,
    'FinalLorentzOne': FinalLorentzOneWalker,
    'FinalRescalingNLO': FinalRescalingNLOWalker,
    'FinalLorentzNLO': FinalLorentzNLOWalker,
    'LorentzNLO': LorentzNLOWalker,
    'FinalLorentzDisjoint': FinalLorentzDisjointWalker,
    'FinalGroupingDisjoint': FinalGroupingDisjointWalker,
    'SoftVsFinalDisjoint': SoftVsFinalDisjointWalker,
}<|MERGE_RESOLUTION|>--- conflicted
+++ resolved
@@ -643,7 +643,7 @@
                 kinematic_variables['s' + str(j)] = mu2[j] * Q2
         # Compute the jacobian for this mapping
         if not compute_jacobian:
-            return new_PS_point, 1
+            return new_PS_point, {'Q': Q}
         sum_beta2_gamma = 0.
         prod_beta_gamma = 1.
         for j in js:
@@ -705,7 +705,7 @@
             # assert abs(PS_point[j].square() / Q2 - mu2[j]) < 1.e-6
         # Compute the jacobian for this mapping
         if not compute_jacobian:
-            return new_PS_point, 1
+            return new_PS_point, {'Q': Q}
         sum_beta2_gamma = 0.
         prod_beta_gamma = 1.
         for j in js:
@@ -737,7 +737,8 @@
         mass_PS_point, mass_vars = FinalZeroMassesMapping.map_to_higher_multiplicity(
             zero_PS_point, singular_structure, momenta_dict, fake_kinematic_variables,
             compute_jacobian=compute_jacobian )
-        zero_vars['jacobian'] /= mass_vars['jacobian']
+        if compute_jacobian:
+            zero_vars['jacobian'] /= mass_vars['jacobian']
         # Return characteristic variables
         return mass_PS_point, zero_vars
 
@@ -753,7 +754,8 @@
         mapped_PS_point, vars = cls.map_to_lower_multiplicity(
             PS_point, singular_structure, momenta_dict, fake_squared_masses,
             None, compute_jacobian )
-        vars['jacobian'] **= -1
+        if compute_jacobian:
+            vars['jacobian'] **= -1
         return mapped_PS_point, vars
 
 #=========================================================================================
@@ -839,8 +841,6 @@
     def abc(pC, Q):
         """Return the parameters alpha, beta, gamma and mu2 of the rescaling mapping."""
 
-        misc.sprint(pC)
-        misc.sprint(Q)
         Q2  = Q.square()
         mu2 = pC.square() / Q2
         gamma = pC.dot(Q) / Q2
@@ -894,11 +894,12 @@
         for j in children:
             if j != parent: # Bypass degenerate case of 1->1 splitting
                 del new_PS_point[j]
+        if not compute_jacobian:
+            return new_PS_point, {'Q': Q}
         # Compute the jacobian for this mapping
         jacobian = (1-alpha)**(2*len(recoilers)) * beta / (gamma - mu2)
-        mapping_variables = {'jacobian': jacobian, 'Q': Q}
         # Return characteristic variables
-        return new_PS_point, mapping_variables
+        return new_PS_point, {'jacobian': jacobian, 'Q': Q}
 
     @classmethod
     def map_to_higher_multiplicity(
@@ -945,11 +946,12 @@
         na, nb = FinalCollinearVariables.collinear_and_reference(qC)
         FinalCollinearVariables.set(
             new_PS_point, parent, children, na, nb, kinematic_variables)
+        if not compute_jacobian:
+            return new_PS_point, {'Q': Q}
         # Return the jacobian for this mapping
         jacobian = (1-alpha)**(2*len(recoilers)) * beta / (gamma - mu2)
-        mapping_variables = {'jacobian': jacobian, 'Q': Q}
         # Return characteristic variables
-        return new_PS_point, mapping_variables
+        return new_PS_point, {'jacobian': jacobian, 'Q': Q}
 
 # Final-collinear Lorentz mapping, one set
 #=========================================================================================
@@ -1020,10 +1022,11 @@
         for j in children:
             if j != parent: # Bypass degenerate case of 1->1 splitting
                 del new_PS_point[j]
+        if not compute_jacobian:
+            return new_PS_point, {'Q': Q}
         jacobian = 1. / alpha
-        mapping_variables = {'jacobian': jacobian, 'Q': Q}
         # Return characteristic variables
-        return new_PS_point, mapping_variables
+        return new_PS_point, {'jacobian': jacobian, 'Q': Q}
 
     @classmethod
     def map_to_higher_multiplicity(
@@ -1071,10 +1074,10 @@
         na, nb = FinalCollinearVariables.collinear_and_reference(qC)
         FinalCollinearVariables.set(
             new_PS_point, parent, children, na, nb, kinematic_variables)
-        jacobian = alpham1
-        mapping_variables = {'jacobian': jacobian, 'Q': Q}
+        if not compute_jacobian:
+            return new_PS_point, {'Q': Q}
         # Return characteristic variables
-        return new_PS_point, mapping_variables
+        return new_PS_point, {'jacobian': alpham1, 'Q': Q}
 
     @classmethod
     def can_map_to_higher_multiplicity(
@@ -1151,20 +1154,11 @@
             reduced_PS_point, reduced_singular_structure,
             momenta_dict, reduced_squared_masses,
             kinematic_variables, compute_jacobian )
-<<<<<<< HEAD
         # If need be, update the kinematic_variables dictionary
         if kinematic_variables is not None:
             for parent in parents:
                 na, nb = FinalCollinearVariables.collinear_and_reference(
                     new_PS_point[parent] )
-=======
-        # Eliminate children momenta from the mapped phase-space point
-        # and, if need be, update the kinematic_variables dictionary
-        for parent in parents:
-            children = momenta_dict[parent]
-            if kinematic_variables is not None:
-                na, nb = FinalCollinearVariables.collinear_and_reference(PS_point[parent])
->>>>>>> 607a44c3
                 FinalCollinearVariables.get(
                     PS_point, momenta_dict[parent], na, nb, kinematic_variables)
         return new_PS_point, vars
@@ -1199,14 +1193,8 @@
         new_PS_point, vars = FinalMassesMapping.map_to_higher_multiplicity(
             PS_point, reduced_singular_structure, momenta_dict,
             reduced_kinematic_variables, compute_jacobian )
-<<<<<<< HEAD
         # Set the kinematic_variables
         for parent in parents:
-=======
-        # Eliminate children momenta from the mapped phase-space point
-        # and, if need be, update the kinematic_variables dictionary
-        for parent, p in parent_momenta.items():
->>>>>>> 607a44c3
             children = momenta_dict[parent]
             na, nb = FinalCollinearVariables.collinear_and_reference(PS_point[parent])
             FinalCollinearVariables.set(
@@ -1278,20 +1266,11 @@
             reduced_PS_point, reduced_singular_structure,
             momenta_dict, reduced_squared_masses,
             kinematic_variables, compute_jacobian )
-<<<<<<< HEAD
         # If need be, update the kinematic_variables dictionary
         if kinematic_variables is not None:
             for parent in parents:
                 na, nb = FinalCollinearVariables.collinear_and_reference(
                     new_PS_point[parent] )
-=======
-        # Eliminate children momenta from the mapped phase-space point
-        # and, if need be, update the kinematic_variables dictionary
-        for parent in parents:
-            children = momenta_dict[parent]
-            if kinematic_variables is not None:
-                na, nb = FinalCollinearVariables.collinear_and_reference(PS_point[parent])
->>>>>>> 607a44c3
                 FinalCollinearVariables.get(
                     PS_point, momenta_dict[parent], na, nb, kinematic_variables)
         # Boost recoilers
@@ -1364,14 +1343,8 @@
         new_PS_point, vars = FinalMassesMapping.map_to_higher_multiplicity(
             reduced_PS_point, reduced_singular_structure, momenta_dict,
             reduced_kinematic_variables, compute_jacobian )
-<<<<<<< HEAD
         # Set the kinematic_variables
         for parent in parents:
-=======
-        # Eliminate children momenta from the mapped phase-space point
-        # and, if need be, update the kinematic_variables dictionary
-        for parent, p in parent_momenta.items():
->>>>>>> 607a44c3
             children = momenta_dict[parent]
             na, nb = FinalCollinearVariables.collinear_and_reference(PS_point[parent])
             FinalCollinearVariables.set(
@@ -2125,6 +2098,7 @@
         the phase-space jacobian.
 
         :return: a dictionary with the following entries:
+        TODO Update this doc
         'currents', a list of all currents that need to be evaluated,
             paired with the momenta needed for their evaluation;
         'matrix_element', the reduced matrix element,
@@ -2141,32 +2115,19 @@
         if verbose: print point
         # Initialize return variables
         current_PS_pairs = []
-        jacobian = 1.
         kinematic_variables = dict() if compute_kinematic_variables else None
         # Determine the hike
         hike = self.get_hike(counterterm)
         # Walk along the hike
         for stroll in hike:
             # Map to lower multiplicity
-            new_point, new_jacobian = stroll.mapping.map_to_lower_multiplicity(
+            new_point, vars = stroll.mapping.map_to_lower_multiplicity(
                 point, stroll.structure, counterterm.momenta_dict, stroll.squared_masses,
                 kinematic_variables=kinematic_variables,
                 compute_jacobian=compute_jacobian )
-            if verbose: print new_point, "\n", new_jacobian
-            # Update jacobian and mapping variables
-            if compute_jacobian:
-<<<<<<< HEAD
-                jacobian *= new_jacobian
-=======
-                if stroll.variables:
-                    jac_pow = stroll.variables.get('pow', 1)
-                else:
-                    jac_pow = 1
-                mapping_variables['jacobian'] *= result.pop('jacobian') ** (1./jac_pow)
-            mapping_variables.update(result)
->>>>>>> 607a44c3
+            if verbose: print new_point, "\n", vars
             # Append the current and the momenta
-            current_PS_pairs.append((stroll.currents, point))
+            current_PS_pairs.append((stroll.currents, point, vars))
             point = new_point
         # Identify reduced matrix element,
         # computed in the point which has received all mappings
@@ -2175,7 +2136,6 @@
         return {
             'currents': current_PS_pairs,
             'matrix_element': ME_PS_pair,
-            'jacobian': jacobian,
             'kinematic_variables': kinematic_variables }
 
     def walk_to_higher_multiplicity(
@@ -2220,20 +2180,23 @@
         hike = self.get_hike(counterterm)
         for stroll in reversed(hike):
             # Compute jacobian and map to higher multiplicity
-            new_point, new_jacobian = stroll.mapping.map_to_higher_multiplicity(
+            new_point, vars = stroll.mapping.map_to_higher_multiplicity(
                 point, stroll.structure, counterterm.momenta_dict, kinematic_variables,
                 compute_jacobian=compute_jacobian )
-            if verbose: print new_point, "\n", new_jacobian
+            if verbose: print new_point, "\n", vars
             # Update jacobian and mapping variables
             if compute_jacobian:
-                jacobian *= new_jacobian
-            current_PS_pairs.insert(0, (stroll.currents, new_point))
+                if stroll.variables:
+                    jac_pow = stroll.variables.get('pow', 1)
+                else:
+                    jac_pow = 1
+                vars['jacobian'] **= 1./jac_pow
+            current_PS_pairs.insert(0, (stroll.currents, new_point, vars))
             point = new_point
         # Return
         return {
             'currents': current_PS_pairs,
-            'matrix_element': ME_PS_pair,
-            'jacobian': jacobian }
+            'matrix_element': ME_PS_pair, }
 
     def approach_limit(
         self, PS_point, structure, scaling_parameter, process ):
@@ -2544,9 +2507,8 @@
         structure = sub.SingularStructure(legs=recoilers, substructures=substructures)
         # Choose mapping to use
         mapping = cls.determine_mapping(structure)
-        variables = {'pow': len(counterterm.nodes)}
         # Compute jacobian and map to lower multiplicity
-        hike.append(Stroll(mapping, structure, squared_masses, currents, variables))
+        hike.append(Stroll(mapping, structure, squared_masses, currents))
         # Returns
         return hike
 

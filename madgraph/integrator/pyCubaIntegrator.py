--- conflicted
+++ resolved
@@ -235,10 +235,6 @@
         # Number of min and max evaluations for the integration with Cuhre
         default_opts['min_eval'] = 0
         default_opts['max_eval'] = 50000
-<<<<<<< HEAD
-        # Number of min and max evaluations for the integration with Cuhre
-=======
->>>>>>> abfafd9d
 
         # Set instance attributes options
         for opt in default_opts:

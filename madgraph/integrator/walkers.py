--- conflicted
+++ resolved
@@ -418,12 +418,5 @@
     'FinalRescalingNLO': FinalRescalingNLOWalker,
     'FinalLorentzNLO': FinalLorentzNLOWalker,
     'LorentzNLO': LorentzNLOWalker,
-<<<<<<< HEAD
-    'Colorful': ColorfulWalker,
-    'FinalLorentzDisjoint': FinalLorentzDisjointWalker,
-    'FinalGroupingDisjoint': FinalGroupingDisjointWalker,
-    'SoftVsFinalDisjoint': SoftVsFinalDisjointWalker,
-=======
->>>>>>> 8d7d9a81
     'SoftBeamsRecoilNLO': SoftBeamsRecoilNLOWalker
 }
--- conflicted
+++ resolved
@@ -23,8 +23,6 @@
 logger = logging.getLogger('madgraph.PhaseSpaceGenerator')
 
 #=========================================================================================
-<<<<<<< HEAD
-=======
 # Low-level approach limit function
 #=========================================================================================
 
@@ -87,60 +85,6 @@
     return tmp_PS_point
 
 #=========================================================================================
-# Stroll
-#=========================================================================================
-
-class Stroll(object):
-    """Container for a mapping call."""
-
-    def __init__(self, mapping, structure, squared_masses, currents, variables=None):
-
-        super(Stroll, self).__init__()
-        assert isinstance(mapping, mappings.VirtualMapping)
-        self.mapping = mapping
-        assert isinstance(structure, sub.SingularStructure)
-        self.structure = structure
-        self.squared_masses = squared_masses
-        for current in currents:
-            assert isinstance(current, sub.Current)
-        self.currents = currents
-        self.variables = variables
-
-    def __str__(self):
-
-        foo = self.mapping.__class__.__name__
-        foo += " with structure " + str(self.structure)
-        if self.squared_masses:
-            foo += str(self.squared_masses)
-        foo += " for currents: "
-        foo += ", ".join(str(current) for current in self.currents)
-        if self.variables is not None:
-            foo += " (with extra variables %s)" % str(self.variables)
-        return foo
-
-#=========================================================================================
-# Hike
-#=========================================================================================
-
-class Hike(list):
-    """Container for a sequence of mapping calls."""
-
-    def __new__(cls, *args, **opts):
-
-        for arg in args:
-            assert isinstance(arg, Stroll)
-        return super(Hike, cls).__new__(cls, *args, **opts)
-
-    def __str__(self):
-
-        foo = "--- Hike start ---\n"
-        foo += "\n".join(
-            ["Stroll "+str(i+1)+": "+str(stroll) for (i, stroll) in enumerate(self)] )
-        foo += "\n---  Hike end  ---"
-        return foo
-
-#=========================================================================================
->>>>>>> 4c171bb1
 # Generic walker parent class
 #=========================================================================================
 

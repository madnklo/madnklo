################################################################################
#
# Copyright (c) 2011 The MadGraph Development team and Contributors
#
# This file is a part of the MadGraph 5 project, an application which 
# automatically generates Feynman diagrams and matrix elements for arbitrary
# high-energy processes in the Standard Model and beyond.
#
# It is subject to the MadGraph license which should accompany this 
# distribution.
#
# For more information, please visit: http://madgraph.phys.ucl.ac.be
#
################################################################################
"""A user friendly command line interface to access MadGraph features.
   Uses the cmd package for command interpretation and tab completion.
"""
from __future__ import division

import atexit
import glob
import logging
import math
import optparse
import os
import pydoc
import random
import re
import shutil
import subprocess
import sys
import traceback
import time
import signal

try:
    import readline
    GNU_SPLITTING = ('GNU' in readline.__doc__)
except:
    GNU_SPLITTING = True

root_path = os.path.split(os.path.dirname(os.path.realpath( __file__ )))[0]
root_path = os.path.split(root_path)[0]
sys.path.insert(0, os.path.join(root_path,'bin'))

# usefull shortcut
pjoin = os.path.join
# Special logger for the Cmd Interface
logger = logging.getLogger('madgraph.stdout') # -> stdout
logger_stderr = logging.getLogger('madgraph.stderr') # ->stderr
 
try:
    # import from madgraph directory
    import madgraph.interface.extended_cmd as cmd
    import madgraph.interface.common_run_interface as common_run
    import madgraph.iolibs.files as files
    import madgraph.iolibs.save_load_object as save_load_object
    import madgraph.various.banner as banner_mod
    import madgraph.various.cluster as cluster
    import madgraph.various.misc as misc
    import madgraph.various.gen_crossxhtml as gen_crossxhtml
    import madgraph.various.shower_card as shower_card

    from madgraph import InvalidCmd, aMCatNLOError
    aMCatNLO = False
except ImportError, error:
    logger.debug(error)
    # import from madevent directory
    import internal.extended_cmd as cmd
    import internal.common_run_interface as common_run
    import internal.banner as banner_mod
    import internal.misc as misc    
    from internal import InvalidCmd, MadGraph5Error
    import internal.files as files
    import internal.cluster as cluster
    import internal.save_load_object as save_load_object
    import internal.gen_crossxhtml as gen_crossxhtml
    import internal.shower_card as shower_card
    aMCatNLO = True





class aMCatNLOError(Exception):
    pass

def init_worker():
    """this is to catch ctrl+c with Pool""" 
    signal.signal(signal.SIGINT, signal.SIG_IGN)

def compile_dir(arguments):
    """compile the direcory p_dir
    arguments is the tuple (me_dir, p_dir, mode, options, tests, exe, run_mode)
    this function needs not to be a class method in order to use pool to do
    the compilation on multicore"""

    (me_dir, p_dir, mode, options, tests, exe, run_mode) = arguments
    logger.info(' Compiling %s...' % p_dir)

    gensym_log = pjoin(me_dir, 'gensym.log')
    this_dir = pjoin(me_dir, 'SubProcesses', p_dir) 
    #compile everything

    # compile and run tests
    for test in tests:
        misc.compile([test], cwd = this_dir, job_specs = False)
        if not os.path.exists(pjoin(this_dir, test)):
            raise aMCatNLOError('%s compilation failed' % test)
        input = pjoin(me_dir, '%s_input.txt' % test)
        #this can be improved/better written to handle the output
        misc.call(['./%s' % (test)], cwd=this_dir, 
                stdin = open(input), stdout=open(pjoin(this_dir, '%s.log' % test), 'w'))
        
    if not options['reweightonly']:
        misc.compile(['gensym'], cwd=this_dir, job_specs = False)
        if not os.path.exists(pjoin(this_dir, 'gensym')):
            raise aMCatNLOError('gensym compilation failed')

        open(pjoin(this_dir, 'gensym_input.txt'), 'w').write('%s\n' % run_mode)
        p = misc.Popen(['./gensym'], stdin=open(pjoin(this_dir, 'gensym_input.txt')),
                 stdout=open(gensym_log, 'w'),cwd= this_dir) 
        #compile madevent_mintMC/vegas
        misc.compile([exe], cwd=this_dir, job_specs = False)
        if not os.path.exists(pjoin(this_dir, exe)):
            raise aMCatNLOError('%s compilation failed' % exe)
    if mode in ['aMC@NLO', 'aMC@LO'] and not options['noreweight']:
        misc.compile(['reweight_xsec_events'], cwd=this_dir, job_specs = False)
        if not os.path.exists(pjoin(this_dir, 'reweight_xsec_events')):
            raise aMCatNLOError('reweight_xsec_events compilation failed')
    logger.info('    %s done.' % p_dir) 


def check_compiler(options, block=False):
    """check that the current fortran compiler is gfortran 4.6 or later.
    If block, stops the execution, otherwise just print a warning"""

    msg = 'In order to be able to run MadGraph @NLO, you need to have ' + \
            'gfortran 4.6 or later installed.\n%s has been detected'
    #first check that gfortran is installed
    if options['fortran_compiler']:
        compiler = options['fortran_compiler']
    elif misc.which('gfortran'):
        compiler = 'gfortran'
        
    if 'gfortran' not in compiler:
        if block:
            raise aMCatNLOError(msg % compiler)
        else:
            logger.warning(msg % compiler)
    else:
        curr_version = misc.get_gfortran_version(compiler)
        if not ''.join(curr_version.split('.')) >= '46':
            if block:
                raise aMCatNLOError(msg % (compiler + ' ' + curr_version))
            else:
                logger.warning(msg % (compiler + ' ' + curr_version))
            


#===============================================================================
# CmdExtended
#===============================================================================
class CmdExtended(cmd.Cmd):
    """Particularisation of the cmd command for aMCatNLO"""

    #suggested list of command
    next_possibility = {
        'start': [],
    }
    
    debug_output = 'ME5_debug'
    error_debug = 'Please report this bug on https://bugs.launchpad.net/madgraph5\n'
    error_debug += 'More information is found in \'%(debug)s\'.\n' 
    error_debug += 'Please attach this file to your report.'

    config_debug = 'If you need help with this issue please contact us on https://answers.launchpad.net/madgraph5\n'


    keyboard_stop_msg = """stopping all operation
            in order to quit madevent please enter exit"""
    
    # Define the Error
    InvalidCmd = InvalidCmd
    ConfigurationError = aMCatNLOError

    def __init__(self, *arg, **opt):
        """Init history and line continuation"""
        
        # Tag allowing/forbiding question
        self.force = False
        
        # If possible, build an info line with current version number 
        # and date, from the VERSION text file
        info = misc.get_pkg_info()
        info_line = ""
        if info and info.has_key('version') and  info.has_key('date'):
            len_version = len(info['version'])
            len_date = len(info['date'])
            if len_version + len_date < 30:
                info_line = "#*         VERSION %s %s %s         *\n" % \
                            (info['version'],
                            (30 - len_version - len_date) * ' ',
                            info['date'])
        else:
            version = open(pjoin(root_path,'MGMEVersion.txt')).readline().strip()
            info_line = "#*         VERSION %s %s                *\n" % \
                            (version, (24 - len(version)) * ' ')    

        # Create a header for the history file.
        # Remember to fill in time at writeout time!
        self.history_header = \
        '#************************************************************\n' + \
        '#*                    MadGraph/aMC@NLO 5                    *\n' + \
        '#*                                                          *\n' + \
        "#*                *                       *                 *\n" + \
        "#*                  *        * *        *                   *\n" + \
        "#*                    * * * * 5 * * * *                     *\n" + \
        "#*                  *        * *        *                   *\n" + \
        "#*                *                       *                 *\n" + \
        "#*                                                          *\n" + \
        "#*                                                          *\n" + \
        info_line + \
        "#*                                                          *\n" + \
        "#*    The MadGraph Development Team - Please visit us at    *\n" + \
        "#*    https://server06.fynu.ucl.ac.be/projects/madgraph     *\n" + \
        '#*                                                          *\n' + \
        '#************************************************************\n' + \
        '#*                                                          *\n' + \
        '#*               Command File for aMCatNLO                  *\n' + \
        '#*                                                          *\n' + \
        '#*     run as ./bin/madevent.py filename                    *\n' + \
        '#*                                                          *\n' + \
        '#************************************************************\n'
        
        if info_line:
            info_line = info_line[1:]

        logger.info(\
        "************************************************************\n" + \
        "*                                                          *\n" + \
        "*           W E L C O M E  to  M A D G R A P H  5          *\n" + \
        "*                       a M C @ N L O                      *\n" + \
        "*                                                          *\n" + \
        "*                 *                       *                *\n" + \
        "*                   *        * *        *                  *\n" + \
        "*                     * * * * 5 * * * *                    *\n" + \
        "*                   *        * *        *                  *\n" + \
        "*                 *                       *                *\n" + \
        "*                                                          *\n" + \
        info_line + \
        "*                                                          *\n" + \
        "*    The MadGraph Development Team - Please visit us at    *\n" + \
        "*                 http://amcatnlo.cern.ch                  *\n" + \
        "*                                                          *\n" + \
        "*               Type 'help' for in-line help.              *\n" + \
        "*                                                          *\n" + \
        "************************************************************")
        
        cmd.Cmd.__init__(self, *arg, **opt)
        



    def get_history_header(self):
        """return the history header""" 
        return self.history_header % misc.get_time_info()
    
    def stop_on_keyboard_stop(self):
        """action to perform to close nicely on a keyboard interupt"""
        try:
            if hasattr(self, 'results'):
                self.update_status('Stop by the user', level=None, makehtml=False, error=True)
                self.add_error_log_in_html()
        except:
            pass
    
    def postcmd(self, stop, line):
        """ Update the status of  the run for finishing interactive command """
        
        # relaxing the tag forbidding question
        self.force = False
        
        if not self.use_rawinput:
            return stop
        
        
        arg = line.split()
        if  len(arg) == 0:
            return stop
        elif str(arg[0]) in ['exit','quit','EOF']:
            return stop
        
        try:
            self.update_status('Command \'%s\' done.<br> Waiting for instruction.' % arg[0], 
                               level=None, error=True)
        except Exception:
            misc.sprint('self.update_status fails', log=logger)
            pass
            
    def nice_user_error(self, error, line):
        """If a ME run is currently running add a link in the html output"""

        self.add_error_log_in_html()
        cmd.Cmd.nice_user_error(self, error, line)            
        
    def nice_config_error(self, error, line):
        """If a ME run is currently running add a link in the html output"""

        self.add_error_log_in_html()
        cmd.Cmd.nice_config_error(self, error, line)

    def nice_error_handling(self, error, line):
        """If a ME run is currently running add a link in the html output"""

        self.add_error_log_in_html()            
        cmd.Cmd.nice_error_handling(self, error, line)

        
        
#===============================================================================
# HelpToCmd
#===============================================================================
class HelpToCmd(object):
    """ The Series of help routine for the aMCatNLOCmd"""
    
    def help_launch(self):
        """help for launch command"""
        _launch_parser.print_help()

    def help_compile(self):
        """help for compile command"""
        _compile_parser.print_help()

    def help_generate_events(self):
        """help for generate_events command"""
        _generate_events_parser.print_help()

    def help_calculate_xsect(self):
        """help for generate_events command"""
        _calculate_xsect_parser.print_help()

    def help_shower(self):
        """help for shower command"""
        _shower_parser.print_help()

    
    def help_open(self):
        logger.info("syntax: open FILE  ")
        logger.info("-- open a file with the appropriate editor.")
        logger.info('   If FILE belongs to index.html, param_card.dat, run_card.dat')
        logger.info('   the path to the last created/used directory is used')

    def run_options_help(self, data):
        if data:
            logger.info('-- local options:')
            for name, info in data:
                logger.info('      %s : %s' % (name, info))
        
        logger.info("-- session options:")
        logger.info("      Note that those options will be kept for the current session")      
        logger.info("      --cluster : Submit to the  cluster. Current cluster: %s" % self.options['cluster_type'])
        logger.info("      --multicore : Run in multi-core configuration")
        logger.info("      --nb_core=X : limit the number of core to use to X.")
        


       
#===============================================================================
# CheckValidForCmd
#===============================================================================
class CheckValidForCmd(object):
    """ The Series of check routine for the aMCatNLOCmd"""

    def check_shower(self, args, options):
        """Check the validity of the line. args[0] is the run_directory"""
        if len(args) == 0:
            self.help_shower()
            raise self.InvalidCmd, 'Invalid syntax, please specify the run name'
        if not os.path.isdir(pjoin(self.me_dir, 'Events', args[0])):
            raise self.InvalidCmd, 'Directory %s does not exists' % \
                            pjoin(os.getcwd(), 'Events',  args[0])
        args[0] = pjoin(self.me_dir, 'Events', args[0])
    
    def check_plot(self, args):
        """Check the argument for the plot command
        plot run_name modes"""

        madir = self.options['madanalysis_path']
        td = self.options['td_path']
        
        if not madir or not td:
            logger.info('Retry to read configuration file to find madanalysis/td')
            self.set_configuration()

        madir = self.options['madanalysis_path']
        td = self.options['td_path']        
        
        if not madir:
            error_msg = 'No Madanalysis path correctly set.'
            error_msg += 'Please use the set command to define the path and retry.'
            error_msg += 'You can also define it in the configuration file.'
            raise self.InvalidCmd(error_msg)  
        if not  td:
            error_msg = 'No path to td directory correctly set.'
            error_msg += 'Please use the set command to define the path and retry.'
            error_msg += 'You can also define it in the configuration file.'
            raise self.InvalidCmd(error_msg)  
                     
        if len(args) == 0:
            if not hasattr(self, 'run_name') or not self.run_name:
                self.help_plot()
                raise self.InvalidCmd('No run name currently define. Please add this information.')             
            args.append('all')
            return

        
        if args[0] not in self._plot_mode:
            self.set_run_name(args[0], level='plot')
            del args[0]
            if len(args) == 0:
                args.append('all')
        elif not self.run_name:
            self.help_plot()
            raise self.InvalidCmd('No run name currently define. Please add this information.')                             
        
        for arg in args:
            if arg not in self._plot_mode and arg != self.run_name:
                 self.help_plot()
                 raise self.InvalidCmd('unknown options %s' % arg)        
    
    def check_pgs(self, arg):
        """Check the argument for pythia command
        syntax: pgs [NAME] 
        Note that other option are already remove at this point
        """
        
        # If not pythia-pgs path
        if not self.options['pythia-pgs_path']:
            logger.info('Retry to read configuration file to find pythia-pgs path')
            self.set_configuration()
      
        if not self.options['pythia-pgs_path'] or not \
            os.path.exists(pjoin(self.options['pythia-pgs_path'],'src')):
            error_msg = 'No pythia-pgs path correctly set.'
            error_msg += 'Please use the set command to define the path and retry.'
            error_msg += 'You can also define it in the configuration file.'
            raise self.InvalidCmd(error_msg)          
        
        tag = [a for a in arg if a.startswith('--tag=')]
        if tag: 
            arg.remove(tag[0])
            tag = tag[0][6:]
        
        
        if len(arg) == 0 and not self.run_name:
            if self.results.lastrun:
                arg.insert(0, self.results.lastrun)
            else:
                raise self.InvalidCmd('No run name currently define. Please add this information.')             
        
        if len(arg) == 1 and self.run_name == arg[0]:
            arg.pop(0)
        
        if not len(arg) and \
           not os.path.exists(pjoin(self.me_dir,'Events','pythia_events.hep')):
            self.help_pgs()
            raise self.InvalidCmd('''No file file pythia_events.hep currently available
            Please specify a valid run_name''')
                              
        if len(arg) == 1:
            prev_tag = self.set_run_name(arg[0], tag, 'pgs')
            filenames = glob.glob(pjoin(self.me_dir, 'Events', self.run_name,
                                            'events_*.hep.gz'))
            if not filenames:
                raise self.InvalidCmd('No events file corresponding to %s run with tag %s. '% (self.run_name, prev_tag))
            else:
                input_file = filenames[0]
                output_file = pjoin(self.me_dir, 'Events', 'pythia_events.hep')
                lock = cluster.asyncrone_launch('gunzip',stdout=open(output_file,'w'), 
                                                    argument=['-c', input_file])
        else:
            if tag: 
                self.run_card['run_tag'] = tag
            self.set_run_name(self.run_name, tag, 'pgs')
            

    def check_delphes(self, arg):
        """Check the argument for pythia command
        syntax: delphes [NAME] 
        Note that other option are already remove at this point
        """
        
        # If not pythia-pgs path
        if not self.options['delphes_path']:
            logger.info('Retry to read configuration file to find delphes path')
            self.set_configuration()
      
        if not self.options['delphes_path']:
            error_msg = 'No delphes path correctly set.'
            error_msg += 'Please use the set command to define the path and retry.'
            error_msg += 'You can also define it in the configuration file.'
            raise self.InvalidCmd(error_msg)  

        tag = [a for a in arg if a.startswith('--tag=')]
        if tag: 
            arg.remove(tag[0])
            tag = tag[0][6:]
            
                  
        if len(arg) == 0 and not self.run_name:
            if self.results.lastrun:
                arg.insert(0, self.results.lastrun)
            else:
                raise self.InvalidCmd('No run name currently define. Please add this information.')             
        
        if len(arg) == 1 and self.run_name == arg[0]:
            arg.pop(0)
        
        if not len(arg) and \
           not os.path.exists(pjoin(self.me_dir,'Events','pythia_events.hep')):
            self.help_pgs()
            raise self.InvalidCmd('''No file file pythia_events.hep currently available
            Please specify a valid run_name''')
                              
        if len(arg) == 1:
            prev_tag = self.set_run_name(arg[0], tag, 'delphes')
            filenames = glob.glob(pjoin(self.me_dir, 'Events', self.run_name,
                                            'events_*.hep.gz'))
            if not filenames:
                raise self.InvalidCmd('No events file corresponding to %s run with tag %s.:%s '\
                    % (self.run_name, prev_tag, 
                       pjoin(self.me_dir,'Events',self.run_name, '%s_pythia_events.hep.gz' % prev_tag)))
            else:
                input_file = filenames[0]
                output_file = pjoin(self.me_dir, 'Events', 'pythia_events.hep')
                lock = cluster.asyncrone_launch('gunzip',stdout=open(output_file,'w'), 
                                                    argument=['-c', input_file])
        else:
            if tag:
                self.run_card['run_tag'] = tag
            self.set_run_name(self.run_name, tag, 'delphes')               

    def check_calculate_xsect(self, args, options):
        """check the validity of the line. args is ORDER,
        ORDER being LO or NLO. If no mode is passed, NLO is used"""
        # modify args in order to be DIR 
        # mode being either standalone or madevent
        
        if not args:
            args.append('NLO')
            return
        
        if len(args) > 1:
            self.help_calculate_xsect()
            raise self.InvalidCmd, 'Invalid Syntax: Too many argument'

        elif len(args) == 1:
            if not args[0] in ['NLO', 'LO']:
                raise self.InvalidCmd, '%s is not a valid mode, please use "LO" or "NLO"' % args[1]
        mode = args[0]
        
        # check for incompatible options/modes
        if options['multicore'] and options['cluster']:
            raise self.InvalidCmd, 'options -m (--multicore) and -c (--cluster)' + \
                    ' are not compatible. Please choose one.'


    def check_generate_events(self, args, options):
        """check the validity of the line. args is ORDER,
        ORDER being LO or NLO. If no mode is passed, NLO is used"""
        # modify args in order to be DIR 
        # mode being either standalone or madevent
        
        if not args:
            args.append('NLO')
            return
        
        if len(args) > 1:
            self.help_generate_events()
            raise self.InvalidCmd, 'Invalid Syntax: Too many argument'

        elif len(args) == 1:
            if not args[0] in ['NLO', 'LO']:
                raise self.InvalidCmd, '%s is not a valid mode, please use "LO" or "NLO"' % args[1]
        mode = args[0]
        
        # check for incompatible options/modes
        if options['multicore'] and options['cluster']:
            raise self.InvalidCmd, 'options -m (--multicore) and -c (--cluster)' + \
                    ' are not compatible. Please choose one.'
        if options['noreweight'] and options['reweightonly']:
            raise self.InvalidCmd, 'options -R (--noreweight) and -r (--reweightonly)' + \
                    ' are not compatible. Please choose one.'


    def check_launch(self, args, options):
        """check the validity of the line. args is MODE
        MODE being LO, NLO, aMC@NLO or aMC@LO. If no mode is passed, aMC@NLO is used"""
        # modify args in order to be DIR 
        # mode being either standalone or madevent
        
        if not args:
            args.append('aMC@NLO')
            return
        
        if len(args) > 1:
            self.help_launch()
            raise self.InvalidCmd, 'Invalid Syntax: Too many argument'

        elif len(args) == 1:
            if not args[0] in ['LO', 'NLO', 'aMC@NLO', 'aMC@LO']:
                raise self.InvalidCmd, '%s is not a valid mode, please use "LO", "NLO", "aMC@NLO" or "aMC@LO"' % args[0]
        mode = args[0]
        
        # check for incompatible options/modes
        if options['multicore'] and options['cluster']:
            raise self.InvalidCmd, 'options -m (--multicore) and -c (--cluster)' + \
                    ' are not compatible. Please choose one.'
        if options['noreweight'] and options['reweightonly']:
            raise self.InvalidCmd, 'options -R (--noreweight) and -r (--reweightonly)' + \
                    ' are not compatible. Please choose one.'
        if mode == 'NLO' and options['reweightonly']:
            raise self.InvalidCmd, 'option -r (--reweightonly) needs mode "aMC@NLO" or "aMC@LO"'


    def check_compile(self, args, options):
        """check the validity of the line. args is MODE
        MODE being FO or MC. If no mode is passed, MC is used"""
        # modify args in order to be DIR 
        # mode being either standalone or madevent
        
        if not args:
            args.append('MC')
            return
        
        if len(args) > 1:
            self.help_compile()
            raise self.InvalidCmd, 'Invalid Syntax: Too many argument'

        elif len(args) == 1:
            if not args[0] in ['MC', 'FO']:
                raise self.InvalidCmd, '%s is not a valid mode, please use "FO" or "MC"' % args[0]
        mode = args[0]
        
        # check for incompatible options/modes


#===============================================================================
# CompleteForCmd
#===============================================================================
class CompleteForCmd(CheckValidForCmd):
    """ The Series of help routine for the MadGraphCmd"""

    def complete_launch(self, text, line, begidx, endidx):
        """auto-completion for launch command"""
        
        args = self.split_arg(line[0:begidx])
        if len(args) == 1:
            #return mode
            return self.list_completion(text,['LO','NLO','aMC@NLO', 'aMC@LO'],line)
        elif len(args) == 2 and line[begidx-1] == '@':
            return self.list_completion(text,['LO','NLO'],line)
        else:
            opts = []
            for opt in _launch_parser.option_list:
                opts += opt._long_opts + opt._short_opts
            return self.list_completion(text, opts, line)
            
    def complete_compile(self, text, line, begidx, endidx):
        """auto-completion for launch command"""
        
        args = self.split_arg(line[0:begidx])
        if len(args) == 1:
            #return mode
            return self.list_completion(text,['FO','MC'],line)
        else:
            opts = []
            for opt in _compile_parser.option_list:
                opts += opt._long_opts + opt._short_opts
            return self.list_completion(text, opts, line)        

    def complete_calculate_xsect(self, text, line, begidx, endidx):
        """auto-completion for launch command"""
        
        args = self.split_arg(line[0:begidx])
        if len(args) == 1:
            #return mode
            return self.list_completion(text,['LO','NLO'],line)
        else:
            opts = []
            for opt in _calculate_xsect_parser.option_list:
                opts += opt._long_opts + opt._short_opts
            return self.list_completion(text, opts, line) 

    def complete_generate_events(self, text, line, begidx, endidx):
        """auto-completion for launch command"""
        
        args = self.split_arg(line[0:begidx])
        if len(args) == 1:
            #return mode
            return self.list_completion(text,['LO','NLO'],line)
        else:
            opts = []
            for opt in _generate_events_parser.option_list:
                opts += opt._long_opts + opt._short_opts
            return self.list_completion(text, opts, line) 


    def complete_shower(self, text, line, begidx, endidx):
        args = self.split_arg(line[0:begidx])
        if len(args) == 1:
            #return valid run_name
            data = glob.glob(pjoin(self.me_dir, 'Events', '*','events.lhe.gz'))
            data = [n.rsplit('/',2)[1] for n in data]
            tmp1 =  self.list_completion(text, data)
            if not self.run_name:
                return tmp1

    def complete_plot(self, text, line, begidx, endidx):
        """ Complete the plot command """
        
        args = self.split_arg(line[0:begidx], error=False)

        if len(args) == 1:
            #return valid run_name
            data = glob.glob(pjoin(self.me_dir, 'Events', '*','events.lhe.gz'))
            data = [n.rsplit('/',2)[1] for n in data]
            tmp1 =  self.list_completion(text, data)
            if not self.run_name:
                return tmp1

        if len(args) > 1:
            return self.list_completion(text, self._plot_mode)        

    def complete_pgs(self,text, line, begidx, endidx):
        "Complete the pgs command"
        args = self.split_arg(line[0:begidx], error=False) 
        if len(args) == 1:
            #return valid run_name
            data = glob.glob(pjoin(self.me_dir, 'Events', '*', 'events_*.hep.gz'))
            data = [n.rsplit('/',2)[1] for n in data]
            tmp1 =  self.list_completion(text, data)
            if not self.run_name:
                return tmp1
            else:
                tmp2 = self.list_completion(text, self._run_options + ['-f', 
                                                '--tag=' ,'--no_default'], line)
                return tmp1 + tmp2        
        else:
            return self.list_completion(text, self._run_options + ['-f', 
                                                 '--tag=','--no_default'], line)

    complete_delphes = complete_pgs        

class aMCatNLOAlreadyRunning(InvalidCmd):
    pass

#===============================================================================
# aMCatNLOCmd
#===============================================================================
class aMCatNLOCmd(CmdExtended, HelpToCmd, CompleteForCmd, common_run.CommonRunCmd):
    """The command line processor of MadGraph"""    
    
    # Truth values
    true = ['T','.true.',True,'true']
    # Options and formats available
    _run_options = ['--cluster','--multicore','--nb_core=','--nb_core=2', '-c', '-m']
    _generate_options = ['-f', '--laststep=parton', '--laststep=pythia', '--laststep=pgs', '--laststep=delphes']
    _calculate_decay_options = ['-f', '--accuracy=0.']
    _set_options = ['stdout_level','fortran_compiler','timeout']
    _plot_mode = ['all', 'parton','shower','pgs','delphes']
    _clean_mode = _plot_mode + ['channel', 'banner']
    _display_opts = ['run_name', 'options', 'variable']
    # survey options, dict from name to type, default value, and help text
    # Variables to store object information
    web = False
    prompt = 'aMC@NLO_run>'
    cluster_mode = 0
    queue  = 'madgraph'
    nb_core = None
    
    next_possibility = {
        'start': ['generate_events [OPTIONS]', 'calculate_crossx [OPTIONS]', 'launch [OPTIONS]',
                  'help generate_events'],
        'generate_events': ['generate_events [OPTIONS]', 'shower'],
        'launch': ['launch [OPTIONS]', 'shower'],
        'shower' : ['generate_events [OPTIONS]']
    }
    
    # The three options categories are treated on a different footage when a 
    # set/save configuration occur. current value are kept in self.options
    options_configuration = {'pythia8_path': './pythia8',
                       'madanalysis_path': './MadAnalysis',
                       'pythia-pgs_path':'./pythia-pgs',
                       'td_path':'./td',
                       'delphes_path':'./Delphes',
                       'exrootanalysis_path':'./ExRootAnalysis',
                       'MCatNLO-utilities_path':'./MCatNLO-utilities',
                       'timeout': 60,
                       'web_browser':None,
                       'eps_viewer':None,
                       'text_editor':None,
                       'fortran_compiler':None,
                       'auto_update':7,
                       'cluster_type': 'condor'}
    
    options_madgraph= {'stdout_level':None}
    
    options_madevent = {'automatic_html_opening':True,
                         'run_mode':2,
                         'cluster_queue':'madgraph',
                         'nb_core': None,
                         'cluster_temp_path':None}
    
    
    ############################################################################
    def __init__(self, me_dir = None, options = {}, *completekey, **stdin):
        """ add information to the cmd """

        self.start_time = 0
        CmdExtended.__init__(self, *completekey, **stdin)
        common_run.CommonRunCmd.__init__(self, me_dir, options)
       
        run_card = pjoin(self.me_dir, 'Cards','run_card.dat')
        self.run_card = banner_mod.RunCardNLO(run_card)
        self.nb_core = 0

        # load the current status of the directory
        if os.path.exists(pjoin(self.me_dir,'HTML','results.pkl')):
            self.results = save_load_object.load_from_file(pjoin(self.me_dir,'HTML','results.pkl'))
            self.results.resetall(self.me_dir)
        else:
            model = self.find_model_name()
            process = self.process # define in find_model_name
            self.results = gen_crossxhtml.AllResultsNLO(model, process, self.me_dir)
        self.results.def_web_mode(self.web)
        # check that compiler is gfortran 4.6 or later if virtuals have been exported
        proc_card = open(pjoin(self.me_dir, 'Cards', 'proc_card_mg5.dat')).read()

        if not '[real=QCD]' in proc_card:
            check_compiler(self.options, block=True)

        
    ############################################################################      
    def do_shower(self, line):
        """ run the shower on a given parton level file """
        argss = self.split_arg(line)
        (options, argss) = _generate_events_parser.parse_args(argss)
        # check argument validity and normalise argument
        options = options.__dict__
        self.check_shower(argss, options)
        options['parton'] = 'onlyshower'
        evt_file = pjoin(os.getcwd(), argss[0], 'events.lhe')
        self.ask_run_configuration('', options)
        if self.check_mcatnlo_dir():
            self.run_mcatnlo(evt_file)

    ################################################################################
    def do_plot(self, line):
        """Create the plot for a given run"""

        # Since in principle, all plot are already done automaticaly
        args = self.split_arg(line)
        # Check argument's validity
        self.check_plot(args)
        logger.info('plot for run %s' % self.run_name)
        
        self.ask_edit_cards([], args)
                
        if any([arg in ['parton'] for arg in args]):
            filename = pjoin(self.me_dir, 'Events', self.run_name, 'events.lhe')
            if os.path.exists(filename+'.gz'):
                os.system('gunzip -f %s' % (filename+'.gz') )
            if  os.path.exists(filename):
                logger.info('Found events.lhe file for run %s' % self.run_name) 
                shutil.move(filename, pjoin(self.me_dir, 'Events', 'unweighted_events.lhe'))
                self.create_plot('parton')
                shutil.move(pjoin(self.me_dir, 'Events', 'unweighted_events.lhe'), filename)
                os.system('gzip -f %s' % filename)
                
        if any([arg in ['all','parton'] for arg in args]):
            filename = pjoin(self.me_dir, 'Events', self.run_name, 'MADatNLO.top')
            if  os.path.exists(filename):
                logger.info('Found MADatNLO.top file for run %s' % \
                             self.run_name) 
                output = pjoin(self.me_dir, 'HTML',self.run_name, 'plots_parton.html')
                plot_dir = pjoin(self.me_dir, 'HTML', self.run_name, 'plots_parton')
                
                if not os.path.isdir(plot_dir):
                    os.makedirs(plot_dir) 
                top_file = pjoin(plot_dir, 'plots.top')
                files.cp(filename, top_file)
                madir = self.options['madanalysis_path']
                tag = self.run_card['run_tag']  
                td = self.options['td_path']
                misc.call(['%s/plot' % self.dirbin, madir, td],
                                stdout = open(pjoin(plot_dir, 'plot.log'),'a'),
                                stderr = subprocess.STDOUT,
                                cwd=plot_dir)

                misc.call(['%s/plot_page-pl' % self.dirbin, 
                                    os.path.basename(plot_dir),
                                    'parton'],
                                stdout = open(pjoin(plot_dir, 'plot.log'),'a'),
                                stderr = subprocess.STDOUT,
                                cwd=pjoin(self.me_dir, 'HTML', self.run_name))
                shutil.move(pjoin(self.me_dir, 'HTML',self.run_name ,'plots.html'),
                                                                             output)

                os.remove(pjoin(self.me_dir, 'Events', 'plots.top'))
                
        if any([arg in ['all','shower'] for arg in args]):
            filenames = glob.glob(pjoin(self.me_dir, 'Events', self.run_name,
                                        'events_*.lhe.gz'))
            if len(filenames) != 1:
                filenames = glob.glob(pjoin(self.me_dir, 'Events', self.run_name,
                                            'events_*.hep.gz'))
                if len(filenames) != 1:
                    logger.info('No shower level file found for run %s' % \
                                self.run_name)
                    return
                filename = filenames[0]
                os.system('gunzip -c -f %s > %s' % (filename,
                          pjoin(self.me_dir, 'Events','pythia_events.hep')))

                if not os.path.exists(pjoin(self.me_dir, 'Cards', 'pythia_card.dat')):
                    files.cp(pjoin(self.me_dir, 'Cards', 'pythia_card_default.dat'),
                             pjoin(self.me_dir, 'Cards', 'pythia_card.dat'))
                self.run_hep2lhe()
            else:
                filename = filenames[0]
                os.system('gunzip -c -f %s > %s' % (filename,
                          pjoin(self.me_dir, 'Events','pythia_events.lhe')))
            self.create_plot('Pythia')
            lhe_file_name = filename.replace('.hep.gz', '.lhe')
            shutil.move(pjoin(self.me_dir, 'Events','pythia_events.lhe'), 
                        lhe_file_name)
            os.system('gzip -f %s' % lhe_file_name)
                    
        if any([arg in ['all','pgs'] for arg in args]):
            filename = pjoin(self.me_dir, 'Events', self.run_name, 
                                            '%s_pgs_events.lhco' % self.run_tag)
            if os.path.exists(filename+'.gz'):
                os.system('gunzip -f %s' % (filename+'.gz') )
            if  os.path.exists(filename):
                self.create_plot('PGS')
                os.system('gzip -f %s' % filename)                
            else:
                logger.info('No valid files for pgs plot')
                
        if any([arg in ['all','delphes'] for arg in args]):
            filename = pjoin(self.me_dir, 'Events', self.run_name, 
                                        '%s_delphes_events.lhco' % self.run_tag)
            if os.path.exists(filename+'.gz'):
                os.system('gunzip -f %s' % (filename+'.gz') )
            if  os.path.exists(filename):
                #shutil.move(filename, pjoin(self.me_dir, 'Events','delphes_events.lhco'))
                self.create_plot('Delphes')
                #shutil.move(pjoin(self.me_dir, 'Events','delphes_events.lhco'), filename)
                os.system('gzip -f %s' % filename)                
            else:
                logger.info('No valid files for delphes plot')


    ############################################################################      
    def do_calculate_xsect(self, line):
        """Main commands: calculates LO/NLO cross-section, using madevent_vegas """
        
        self.start_time = time.time()
        argss = self.split_arg(line)
        # check argument validity and normalise argument
        (options, argss) = _generate_events_parser.parse_args(argss)
        options = options.__dict__
        options['reweightonly'] = False
        options['noreweight'] = False
        options['parton'] = True
        self.check_calculate_xsect(argss, options)
        
        if options['multicore']:
            self.cluster_mode = 2
        elif options['cluster']:
            self.cluster_mode = 1

#        if self.options_madevent['automatic_html_opening']:
#            misc.open_file(os.path.join(self.me_dir, 'crossx.html'))
#            self.options_madevent['automatic_html_opening'] = False

        
        mode = argss[0]
        self.ask_run_configuration(mode, options)
        self.compile(mode, options) 
        self.run(mode, options)

        
    ############################################################################      
    def do_generate_events(self, line):
        """Main commands: generate events """
        
        self.start_time = time.time()
        argss = self.split_arg(line)
        # check argument validity and normalise argument
        (options, argss) = _generate_events_parser.parse_args(argss)
        options = options.__dict__
        options['reweightonly'] = False
        self.check_generate_events(argss, options)
        
        if options['multicore']:
            self.cluster_mode = 2
        elif options['cluster']:
            self.cluster_mode = 1

#        if self.options_madevent['automatic_html_opening']:
#            misc.open_file(os.path.join(self.me_dir, 'crossx.html'))
#            self.options_madevent['automatic_html_opening'] = False

        mode = 'aMC@' + argss[0]
        self.ask_run_configuration(mode, options)
        self.compile(mode, options) 
        evt_file = self.run(mode, options)
        if self.check_mcatnlo_dir() and not options['parton']:
            self.run_mcatnlo(evt_file)

    ############################################################################
    def do_treatcards(self, line, amcatnlo=True):
        """Advanced commands: this is for creating the correct run_card.inc from the nlo format"""
        return super(aMCatNLOCmd,self).do_treatcards(line, amcatnlo)
    
    ############################################################################
    def set_configuration(self, amcatnlo=True, **opt):
        """this is for creating the correct run_card.inc from the nlo format"""
        return super(aMCatNLOCmd,self).set_configuration(amcatnlo=amcatnlo, **opt)
    
    ############################################################################      
    def do_launch(self, line):
        """Main commands: launch the full chain """
        
        self.start_time = time.time()
        argss = self.split_arg(line)
        # check argument validity and normalise argument
        (options, argss) = _launch_parser.parse_args(argss)
        options = options.__dict__
        self.check_launch(argss, options)

        if options['multicore']:
            self.cluster_mode = 2
        elif options['cluster']:
            self.cluster_mode = 1

#        if self.options['automatic_html_opening']:
#            misc.open_file(os.path.join(self.me_dir, 'crossx.html'))
#            self.options['automatic_html_opening'] = False

        mode = argss[0]
        if mode in ['LO', 'NLO']:
            options['parton'] = True
        self.ask_run_configuration(mode, options)
        self.compile(mode, options) 
        evt_file = self.run(mode, options)
        if not mode in ['LO', 'NLO'] and self.check_mcatnlo_dir() and not options['parton']:
            self.run_mcatnlo(evt_file)


    ############################################################################      
    def do_compile(self, line):
        """Advanced commands: just compile the executables """
        argss = self.split_arg(line)
        # check argument validity and normalise argument
        (options, argss) = _compile_parser.parse_args(argss)
        options = options.__dict__
        options['reweightonly'] = False
        options['nocompile'] = False
        self.check_compile(argss, options)
        
        mode = {'FO': 'NLO', 'MC': 'aMC@NLO'}[argss[0]]
        self.ask_run_configuration(mode, options)
        self.compile(mode, options) 

    def check_mcatnlo_dir(self):
        """Check that the MCatNLO dir (with files to run the parton-shower has 
        been copied inside the exported direcotry"""
        if os.path.isdir(pjoin(self.me_dir, 'MCatNLO')):
            #the folder has been exported after installation of MCatNLO-utilities
            return True
        elif self.options['MCatNLO-utilities_path']:
            # if the option is not none, the path should already exist
            # the folder has been exported before installation of MCatNLO-utilities
            # and they have been installed
            files.cp(pjoin(self.options['MCatNLO-utilities_path'], 'MCatNLO'), self.me_dir)
            return True

        else:
            logger.warning('MCatNLO is needed to shower the generated event samples.\n' + \
                'You can install it by typing "install MCatNLO-utilities" in the MadGraph' + \
                ' shell')
            return False

    def update_status(self, status, level, makehtml=False, force=True, 
                      error=False, starttime = None, update_results=False):
        
        common_run.CommonRunCmd.update_status(self, status, level, makehtml, 
                                        force, error, starttime, update_results)


    def update_random_seed(self):
        """Update random number seed with the value from the run_card. 
        If this is 0, update the number according to a fresh one"""
        iseed = int(self.run_card['iseed'])
        if iseed != 0:
            misc.call(['echo "r=%d > %s"' \
                    % (iseed, pjoin(self.me_dir, 'SubProcesses', 'randinit'))],
                    cwd=self.me_dir, shell=True)
        else:
            randinit = open(pjoin(self.me_dir, 'SubProcesses', 'randinit'))
            iseed = int(randinit.read()[2:]) + 1
            randinit.close()
            randinit = open(pjoin(self.me_dir, 'SubProcesses', 'randinit'), 'w')
            randinit.write('r=%d' % iseed)
            randinit.close()

            
        
    def run(self, mode, options):
        """runs aMC@NLO. Returns the name of the event file created"""
        logger.info('Starting run')

        if not 'only_generation' in options.keys():
            options['only_generation'] = False

        os.mkdir(pjoin(self.me_dir, 'Events', self.run_name))

        if self.cluster_mode == 1:
            cluster_name = self.options['cluster_type']
            self.cluster = cluster.from_name[cluster_name](self.options['cluster_queue'],
                                              self.options['cluster_temp_path'])
        if self.cluster_mode == 2:
<<<<<<< HEAD
            import multiprocessing
            if not self.nb_core:
                try:
                    self.nb_core = int(self.options['nb_core'])
                except TypeError:
                    self.nb_core = multiprocessing.cpu_count()
            logger.info('Using %d cores' % self.nb_core)
=======
            try:
                import multiprocessing
                if not self.nb_core:
                    try:
                        self.nb_core = int(self.options['nb_core'])
                    except TypeError:
                        self.nb_core = multiprocessing.cpu_count()
                logger.info('Using %d cores' % self.nb_core)
            except ImportError:
                self.nb_core = 1
                logger.warning('Impossible to detect the number of cores => Using One.\n'+
                        'Use set nb_core X in order to set this number and be able to'+
                        'run in multicore.')

>>>>>>> bd543667
            self.cluster = cluster.MultiCore(self.nb_core, 
                                     temp_dir=self.options['cluster_temp_path'])
        self.update_random_seed()
        #find and keep track of all the jobs
        folder_names = {'LO': ['born_G*'], 'NLO': ['viSB_G*', 'novB_G*'],
                    'aMC@LO': ['GB*'], 'aMC@NLO': ['GV*', 'GF*']}
        job_dict = {}
        p_dirs = [file for file in os.listdir(pjoin(self.me_dir, 'SubProcesses')) 
                    if file.startswith('P') and \
                    os.path.isdir(pjoin(self.me_dir, 'SubProcesses', file))]
        #find jobs and clean previous results
        if not options['only_generation'] and not options['reweightonly']:
            self.update_status('Cleaning previous results', level=None)
        for dir in p_dirs:
            job_dict[dir] = [file for file in \
                                 os.listdir(pjoin(self.me_dir, 'SubProcesses', dir)) \
                                 if file.startswith('ajob')] 
            if not options['only_generation'] and not options['reweightonly']:
                for obj in folder_names[mode]:
                    to_rm = [file for file in \
                                 os.listdir(pjoin(self.me_dir, 'SubProcesses', dir)) \
                                 if file.startswith(obj[:-1]) and \
                                 os.path.isdir(pjoin(self.me_dir, 'SubProcesses', dir, file))] 
                    files.rm([pjoin(self.me_dir, 'SubProcesses', dir, d) for d in to_rm])

        mcatnlo_status = ['Setting up grid', 'Computing upper envelope', 'Generating events']

        if options['reweightonly']:
            nevents=int(self.run_card['nevents'])
            self.reweight_and_collect_events(options, mode, nevents)
            return

        devnull = os.open(os.devnull, os.O_RDWR) 
        if mode in ['LO', 'NLO']:
            logger.info('Doing fixed order %s' % mode)
            if mode == 'LO':
                npoints = self.run_card['npoints_FO_grid']
                niters = self.run_card['niters_FO_grid']
                self.write_madin_file(pjoin(self.me_dir, 'SubProcesses'), 'born', 1, npoints, niters) 
                self.update_status('Setting up grids', level=None)
                self.run_all(job_dict, [['0', 'born', '0']], 'Setting up grids')
                p = misc.Popen(['./combine_results_FO.sh', 'born_G*'], \
                                   stdout=subprocess.PIPE, \
                                   cwd=pjoin(self.me_dir, 'SubProcesses'))
                output = p.communicate()
                self.cross_sect_dict = self.read_results(output, mode)
                self.print_summary(0, mode)

                npoints = self.run_card['npoints_FO']
                niters = self.run_card['niters_FO']
                self.write_madin_file(pjoin(self.me_dir, 'SubProcesses'), 'born', 3, npoints, niters) 
                self.update_status('Computing cross-section', level=None)
                self.run_all(job_dict, [['0', 'born', '0']], 'Computing cross-section')
            elif mode == 'NLO':
                self.update_status('Setting up grid', level=None)
                npoints = self.run_card['npoints_FO_grid']
                niters = self.run_card['niters_FO_grid']
                self.write_madin_file(pjoin(self.me_dir, 'SubProcesses'), 'grid', 1, npoints, niters) 
                self.run_all(job_dict, [['0', 'grid', '0']], 'Setting up grid using Born')
                p = misc.Popen(['./combine_results_FO.sh', 'grid_G*'], \
                                    stdout=subprocess.PIPE, 
                                    cwd=pjoin(self.me_dir, 'SubProcesses'))
                output = p.communicate()
                self.cross_sect_dict = self.read_results(output, mode)
                self.print_summary(0, mode)

                npoints = self.run_card['npoints_FO_grid']
                niters = self.run_card['niters_FO_grid']
                self.write_madin_file(pjoin(self.me_dir, 'SubProcesses'), 'novB', 3, npoints, niters) 
                self.update_status('Improving grid using NLO', level=None)
                self.run_all(job_dict, [['0', 'novB', '0', 'grid']], \
                                 'Improving grids using NLO')
                p = misc.Popen(['./combine_results_FO.sh', 'novB_G*'], \
                                   stdout=subprocess.PIPE, cwd=pjoin(self.me_dir, 'SubProcesses'))
                output = p.communicate()
                self.cross_sect_dict = self.read_results(output, mode)
                self.print_summary(0, mode)

                npoints = self.run_card['npoints_FO']
                niters = self.run_card['niters_FO']
                self.write_madin_file(pjoin(self.me_dir, 'SubProcesses'), 'novB', 3, npoints, niters) 
                npoints = self.run_card['npoints_FO_virt']
                niters = self.run_card['niters_FO_virt']
                self.write_madin_file(pjoin(self.me_dir, 'SubProcesses'), 'viSB', 3, npoints, niters) 
                self.update_status('Computing cross-section', level=None)
                self.run_all(job_dict, [['0', 'viSB', '0', 'grid'], ['0', 'novB', '0', 'novB']], \
                        'Computing cross-section')

            p = misc.Popen(['./combine_results_FO.sh'] + folder_names[mode], \
                                stdout=subprocess.PIPE, 
                                cwd=pjoin(self.me_dir, 'SubProcesses'))
            output = p.communicate()
            self.cross_sect_dict = self.read_results(output, mode)
            self.print_summary(1, mode)
            misc.call(['./combine_plots_FO.sh'] + folder_names[mode], \
                                stdout=devnull, 
                                cwd=pjoin(self.me_dir, 'SubProcesses'))

            files.cp(pjoin(self.me_dir, 'SubProcesses', 'MADatNLO.top'),
                     pjoin(self.me_dir, 'Events', self.run_name))
            files.cp(pjoin(self.me_dir, 'SubProcesses', 'res.txt'),
                     pjoin(self.me_dir, 'Events', self.run_name))
            logger.info('The results of this run and the TopDrawer file with the plots' + \
                        ' have been saved in %s' % pjoin(self.me_dir, 'Events', self.run_name))
            return

        elif mode in ['aMC@NLO', 'aMC@LO']:
            shower = self.run_card['parton_shower']
            nevents = int(self.run_card['nevents'])
            req_acc = self.run_card['req_acc']
            #shower_list = ['HERWIG6', 'HERWIGPP', 'PYTHIA6Q', 'PYTHIA6PT', 'PYTHIA8']
            shower_list = ['HERWIG6', 'HERWIGPP', 'PYTHIA6Q']
            if not shower in shower_list:
                raise aMCatNLOError('%s is not a valid parton shower. Please use one of the following: %s' \
                    % (shower, ', '.join(shower_list)))

            if not options['only_generation']:
                logger.info('Doing %s matched to parton shower' % mode[4:])
            else:
                logger.info('Generating events starting from existing results')

            for i, status in enumerate(mcatnlo_status):
                if i == 2 or not options['only_generation']:
                    # if the number of events requested is zero,
                    # skip mint step 2
                    if i==2 and nevents==0:
                        self.print_summary(2,mode)
                        return

                    self.update_status(status, level='parton')
                    if mode == 'aMC@NLO':
                        self.write_madinMMC_file(pjoin(self.me_dir, 'SubProcesses'), 'novB', i) 
                        self.write_madinMMC_file(pjoin(self.me_dir, 'SubProcesses'), 'viSB', i) 
                        self.run_all(job_dict, [['2', 'V', '%d' % i], ['2', 'F', '%d' % i]], status)
                        
                    elif mode == 'aMC@LO':
                        self.write_madinMMC_file(
                            pjoin(self.me_dir, 'SubProcesses'), 'born', i) 
                        self.run_all(job_dict, [['2', 'B', '%d' % i]], '%s at LO' % status)

                if (i < 2 and not options['only_generation']) or i == 1 :
                    p = misc.Popen(['./combine_results.sh'] + [ '%d' % i,'%d' % nevents, '%s' % req_acc ] + folder_names[mode],
                            stdout=subprocess.PIPE, cwd = pjoin(self.me_dir, 'SubProcesses'))
                    output = p.communicate()
                    files.cp(pjoin(self.me_dir, 'SubProcesses', 'res_%d_abs.txt' % i), \
                             pjoin(self.me_dir, 'Events', self.run_name))
                    files.cp(pjoin(self.me_dir, 'SubProcesses', 'res_%d_tot.txt' % i), \
                             pjoin(self.me_dir, 'Events', self.run_name))

                    self.cross_sect_dict = self.read_results(output, mode)
                    self.print_summary(i, mode)

        if self.cluster_mode == 1:
            #if cluster run, wait 15 sec so that event files are transferred back
            self.update_status(
                    'Waiting while files are transferred back from the cluster nodes',
                    level='parton')
            time.sleep(10)

        return self.reweight_and_collect_events(options, mode, nevents)

    def read_results(self, output, mode):
        """extract results (cross-section, absolute cross-section and errors)
        from output, which should be formatted as
            Found 4 correctly terminated jobs 
            random seed found in 'randinit' is 33
            Integrated abs(cross-section)
            7.94473937e+03 +- 2.9953e+01  (3.7702e-01%)
            Found 4 correctly terminated jobs 
            Integrated cross-section
            6.63392298e+03 +- 3.7669e+01  (5.6782e-01%)
        for aMC@NLO/aMC@LO, and as

        for NLO/LO
        The cross_sect_dict is returned"""
        res = {}
        if mode in ['aMC@LO', 'aMC@NLO']:
            pat = re.compile(\
'''Found (\d+) correctly terminated jobs 
random seed found in 'randinit' is (\d+)
Integrated abs\(cross-section\)
\s*(\d+\.\d+e[+-]\d+) \+\- (\d+\.\d+e[+-]\d+)  \((\d+\.\d+e[+-]\d+)\%\)
Found (\d+) correctly terminated jobs 
Integrated cross-section
\s*(\-?\d+\.\d+e[+-]\d+) \+\- (\d+\.\d+e[+-]\d+)  \((\-?\d+\.\d+e[+-]\d+)\%\)''')
        else:
            pat = re.compile(\
'''Found (\d+) correctly terminated jobs 
\s*(\-?\d+\.\d+e[+-]\d+) \+\- (\d+\.\d+e[+-]\d+)  \((\-?\d+\.\d+e[+-]\d+)\%\)''')
            pass

        match = re.search(pat, output[0])
        if not match or output[1]:
            logger.info('Return code of the event collection: '+str(output[1]))
            logger.info('Output of the event collection:\n'+output[0])
            raise aMCatNLOError('An error occurred during the collection of results')
#        if int(match.groups()[0]) != self.njobs:
#            raise aMCatNLOError('Not all jobs terminated successfully')
        if mode in ['aMC@LO', 'aMC@NLO']:
            return {'randinit' : int(match.groups()[1]),
                    'xseca' : float(match.groups()[2]),
                    'erra' : float(match.groups()[3]),
                    'xsect' : float(match.groups()[6]),
                    'errt' : float(match.groups()[7])}
        else:
            return {'xsect' : float(match.groups()[1]),
                    'errt' : float(match.groups()[2])}

    def print_summary(self, step, mode, scale_upp=0.0, scale_low=0.0, pdf_upp=0.0, pdf_low=0.0):
        """print a summary of the results contained in self.cross_sect_dict.
        step corresponds to the mintMC step, if =2 (i.e. after event generation)
        some additional infos are printed"""
        # find process name
        proc_card_lines = open(pjoin(self.me_dir, 'Cards', 'proc_card_mg5.dat')).read().split('\n')
        process = ''
        for line in proc_card_lines:
            if line.startswith('generate'):
                process = line.replace('generate ', '')
        lpp = {'0':'l', '1':'p', '-1':'pbar'}
        proc_info = '\n      Process %s\n      Run at %s-%s collider (%s + %s GeV)' % \
        (process, lpp[self.run_card['lpp1']], lpp[self.run_card['lpp1']], 
                self.run_card['ebeam1'], self.run_card['ebeam2'])
        
        # Gather some basic statistics for the run and extracted from the log files.
        # > UPS is a dictionary of tuples with this format {channel:[nPS,nUPS]}
        # > Errors is a list of tuples with this format (log_file,nErrors)
        stats = {'UPS':{}, 'Errors':[]}
        if mode in ['aMC@NLO', 'aMC@LO']: 
            log_GV_files =  glob.glob(pjoin(self.me_dir, \
                                    'SubProcesses', 'P*','GV*','log_MINT*.txt'))
            all_log_files = glob.glob(pjoin(self.me_dir, \
                                          'SubProcesses', 'P*','G*','log*.txt'))
        elif mode in ['NLO', 'LO']:
            log_GV_files =  glob.glob(pjoin(self.me_dir, \
                                    'SubProcesses', 'P*','viSB_G*','log*.txt'))
            all_log_files = sum([glob.glob(pjoin(self.me_dir,'SubProcesses', 'P*',
              '%sG*'%foldName,'log*.txt')) for foldName in ['grid_','novB_',\
                                                                   'viSB_']],[])
        else:
            raise aMCatNLOError, 'Running mode %s not supported.'%mode
        # Recuperate the fraction of unstable PS points found in the runs for the
        # virtuals
        UPS_stat_finder = re.compile(r".*Total points tried\:\s+(?P<nPS>\d+).*"+\
                      r"Unstable points \(check UPS\.log for the first 10\:\)"+\
                                                r"\s+(?P<nUPS>\d+).*",re.DOTALL)
        for gv_log in log_GV_files:
            logfile=open(gv_log,'r')             
            UPS_stats = re.search(UPS_stat_finder,logfile.read())
            logfile.close()
            if not UPS_stats is None:
                channel_name = '/'.join(gv_log.split('/')[-5:-1])
                try:
                    stats['UPS'][channel_name][0] += int(UPS_stats.group('nPS'))
                    stats['UPS'][channel_name][1] += int(UPS_stats.group('nUPS'))
                except KeyError:
                    stats['UPS'][channel_name] = [int(UPS_stats.group('nPS')),
                                                   int(UPS_stats.group('nUPS'))]
        # Find the number of potential errors found in all log files
        # This re is a simple match on a case-insensitve 'error' but there is 
        # also some veto added for excluding the sentence 
        #  "See Section 6 of paper for error calculation."
        # which appear in the header of lhapdf in the logs.
        err_finder = re.compile(\
             r"(?<!of\spaper\sfor\s)\bERROR\b(?!\scalculation\.)",re.IGNORECASE)
        for log in all_log_files:
            logfile=open(log,'r')
            nErrors = len(re.findall(err_finder, logfile.read()))
            logfile.close()
            if nErrors != 0:
                stats['Errors'].append((str(log),nErrors))
            
        
        if mode in ['aMC@NLO', 'aMC@LO']:
            status = ['Determining the number of unweighted events per channel',
                      'Updating the number of unweighted events per channel',
                      'Summary:']
            if step != 2:
                message = status[step] + '\n\n      Intermediate results:' + \
                    ('\n      Random seed: %(randinit)d' + \
                     '\n      Total cross-section:      %(xsect)8.3e +- %(errt)6.1e pb' + \
                     '\n      Total abs(cross-section): %(xseca)8.3e +- %(erra)6.1e pb \n') \
                     % self.cross_sect_dict
            else:
        
                message = '\n      ' + status[step] + proc_info + \
                          '\n      Total cross-section: %(xsect)8.3e +- %(errt)6.1e pb' % \
                        self.cross_sect_dict

                if int(self.run_card['nevents'])>=10000 and self.run_card['reweight_scale']=='.true.':
                   message = message + \
                       ('\n      Ren. and fac. scale uncertainty: +%0.1f%% -%0.1f%%') % \
                       (scale_upp, scale_low)
                if int(self.run_card['nevents'])>=10000 and self.run_card['reweight_PDF']=='.true.':
                   message = message + \
                       ('\n      PDF uncertainty: +%0.1f%% -%0.1f%%') % \
                       (pdf_upp, pdf_low)

                neg_frac = (self.cross_sect_dict['xseca'] - self.cross_sect_dict['xsect'])/\
                       (2. * self.cross_sect_dict['xseca'])
                message = message + \
                    ('\n      Number of events generated: %s' + \
                     '\n      Parton shower to be used: %s' + \
                     '\n      Fraction of negative weights: %4.2f' + \
                     '\n      Total running time : %s') % \
                        (self.run_card['nevents'],
                         self.run_card['parton_shower'],
                         neg_frac, 
                         misc.format_timer(time.time()-self.start_time))
                   

        elif mode in ['NLO', 'LO']:
            status = ['Results after grid setup (cross-section is non-physical):',
                      'Final results and run summary:']
            if step == 0:
                message = '\n      ' + status[step] + \
                     '\n      Total cross-section:      %(xsect)8.3e +- %(errt)6.1e pb' % \
                             self.cross_sect_dict
            elif step == 1:
                message = '\n      ' + status[step] + proc_info + \
                     '\n      Total cross-section:      %(xsect)8.3e +- %(errt)6.1e pb' % \
                             self.cross_sect_dict
        
        if (mode in ['NLO', 'LO'] and step!=1) or \
           (mode in ['aMC@NLO', 'aMC@LO'] and step!=2):
            logger.info(message+'\n')
            return

        # Now display the general statistics
        debug_msg = ""
        if len(stats['UPS'].keys())>0:
            nTotUPS = sum([chan[1] for chan in stats['UPS'].values()],0)
            nTotPS  = sum([chan[0] for chan in stats['UPS'].values()],0)
            UPSfracs = [(chan[0] , 0.0 if chan[1][0]==0 else \
                 float(chan[1][1]*100)/chan[1][0]) for chan in stats['UPS'].items()]
            maxUPS = max(UPSfracs, key = lambda w: w[1])
            if maxUPS[1]>0.1:
                message += '\n      Number of loop ME evaluations: %d'%nTotPS
                message += '\n      Total number of unstable PS point detected:'+\
                                 ' %d (%4.2f%%)'%(nTotUPS,float(100*nTotUPS)/nTotPS)
                message += '\n      Maximum fraction of UPS points in '+\
                          'channel %s (%4.2f%%)'%maxUPS
                message += '\n      Please report this to the authors while '+\
                                                                'providing the file'
                message += '\n      %s'%str(pjoin(os.path.dirname(self.me_dir),
                                                               maxUPS[0],'UPS.log'))
            else:
                debug_msg += '\n      Number of loop ME evaluations: %d'%nTotPS
        logger.info(message+'\n')
                 
        nErrors = sum([err[1] for err in stats['Errors']],0)
        if nErrors != 0:
            debug_msg += '\n      WARNING:: A total of %d error%s ha%s been '\
              %(nErrors,'s' if nErrors>1 else '','ve' if nErrors>1 else 's')+\
              'found in the following log file%s:'%('s' if \
                                                 len(stats['Errors'])>1 else '')
            for error in stats['Errors'][:3]:
                log_name = '/'.join(error[0].split('/')[-5:])
                debug_msg += '\n       > %d error%s in %s'%\
                                   (error[1],'s' if error[1]>1 else '',log_name)
            if len(stats['Errors'])>3:
                nRemainingErrors = sum([err[1] for err in stats['Errors']][3:],0)
                nRemainingLogs = len(stats['Errors'])-3
                debug_msg += '\n      And another %d error%s in %d other log file%s'%\
                           (nRemainingErrors, 's' if nRemainingErrors>1 else '',
                               nRemainingLogs, 's ' if nRemainingLogs>1 else '')
        logger.debug(debug_msg)




    def reweight_and_collect_events(self, options, mode, nevents):
        """this function calls the reweighting routines and creates the event file in the 
        Event dir. Return the name of the event file created
        """
        if not options['noreweight']:
            scale_upp,scale_low,pdf_upp,pdf_low = self.run_reweight(options['reweightonly'])

        self.update_status('Collecting events', level='parton')
        misc.compile(['collect_events'], 
                    cwd=pjoin(self.me_dir, 'SubProcesses'))
        p = misc.Popen(['./collect_events'], cwd=pjoin(self.me_dir, 'SubProcesses'),
                stdin=subprocess.PIPE, 
                stdout=open(pjoin(self.me_dir, 'collect_events.log'), 'w'))
        p.communicate(input = '1\n')

        #get filename from collect events
        filename = open(pjoin(self.me_dir, 'collect_events.log')).read().split()[-1]

        if not os.path.exists(pjoin(self.me_dir, 'SubProcesses', filename)):
            raise aMCatNLOError('An error occurred during event generation. ' + \
                    'The event file has not been created. Check collect_events.log')
        evt_file = pjoin(self.me_dir, 'Events', self.run_name, 'events.lhe')
        files.mv(pjoin(self.me_dir, 'SubProcesses', filename), evt_file)
        misc.call(['gzip %s' % evt_file], shell=True)
        if not options['reweightonly']:
            if not options['noreweight']:
                self.print_summary(2, mode, scale_upp, scale_low, pdf_upp, pdf_low)
            else:
                self.print_summary(2, mode)
        logger.info('The %s.gz file has been generated.\n' \
                % (evt_file))
        return evt_file


    def run_mcatnlo(self, evt_file):
        """runs mcatnlo on the generated event file, to produce showered-events"""
        logger.info('   Prepairing MCatNLO run')
        self.run_name = os.path.split(\
                    os.path.relpath(evt_file, pjoin(self.me_dir, 'Events')))[0]

        try:
            misc.call(['gunzip %s.gz' % evt_file], shell=True)
        except Exception:
            pass
        shower = self.evt_file_to_mcatnlo(evt_file)
        shower_card_path = pjoin(self.me_dir, 'MCatNLO', 'shower_card.dat')

        if 'LD_LIBRARY_PATH' in os.environ.keys():
            ldlibrarypath = os.environ['LD_LIBRARY_PATH']
        else:
            ldlibrarypath = ''
        for path in self.shower_card['extrapaths'].split():
            ldlibrarypath += ':%s' % path
        if shower == 'HERWIGPP':
            ldlibrarypath += ':%s' % pjoin(self.shower_card['hepmcpath'], 'lib')
        os.putenv('LD_LIBRARY_PATH', ldlibrarypath)

        self.shower_card.write_card(shower, shower_card_path)

        mcatnlo_log = pjoin(self.me_dir, 'mcatnlo.log')
        self.update_status('   Compiling MCatNLO for %s...' % shower, level='parton') 
        misc.call(['./MCatNLO_MadFKS.inputs'], stdout=open(mcatnlo_log, 'w'),
                    stderr=open(mcatnlo_log, 'w'), 
                    cwd=pjoin(self.me_dir, 'MCatNLO'))
        exe = 'MCATNLO_%s_EXE' % shower
        if not os.path.exists(pjoin(self.me_dir, 'MCatNLO', exe)):
            print open(mcatnlo_log).read()
            raise aMCatNLOError('Compilation failed, check %s for details' % mcatnlo_log)
        logger.info('                     ... done')
        # create an empty dir where to run
        count = 1
        while os.path.isdir(pjoin(self.me_dir, 'MCatNLO', 'RUN_%s_%d' % \
                        (shower, count))):
            count += 1
        rundir = pjoin(self.me_dir, 'MCatNLO', 'RUN_%s_%d' % \
                        (shower, count))
        os.mkdir(rundir)
        files.cp(shower_card_path, rundir)

        self.update_status('Running MCatNLO in %s (this may take some time)...' % rundir,
                level='parton')
        files.mv(pjoin(self.me_dir, 'MCatNLO', exe), rundir)
        files.mv(pjoin(self.me_dir, 'MCatNLO', 'MCATNLO_%s_input' % shower), rundir)
        #link the hwpp exe in the rundir
        if shower == 'HERWIGPP':
            try:
                misc.call(['ln -s %s %s' % \
                (pjoin(self.shower_card['hwpppath'], 'bin', 'Herwig++'), rundir)], shell=True)
            except Exception:
                raise aMCatNLOError('The Herwig++ path set in the shower_card is not valid.')

            if os.path.exists(pjoin(self.me_dir, 'MCatNLO', 'HWPPAnalyzer', 'HepMCFortran.so')):
                files.cp(pjoin(self.me_dir, 'MCatNLO', 'HWPPAnalyzer', 'HepMCFortran.so'), rundir)

        evt_name = os.path.basename(evt_file)
        misc.call(['ln -s %s %s' % (os.path.split(evt_file)[0], 
            pjoin(rundir,self.run_name))], shell=True)
        misc.call(['./%s' % exe], cwd = rundir, 
                stdin=open(pjoin(rundir,'MCATNLO_%s_input' % shower)),
                stdout=open(pjoin(rundir,'mcatnlo_run.log'), 'w'),
                stderr=open(pjoin(rundir,'mcatnlo_run.log'), 'w'))
        #copy the showered stdhep file back in events
        if not self.shower_card['analyse']:
            if os.path.exists(pjoin(rundir, self.run_name, evt_name + '.hep')):
                hep_file = '%s_%s_0.hep' % (evt_file[:-4], shower)
                count = 0
                while os.path.exists(hep_file + '.gz'):
                    count +=1
                    hep_file = '%s_%s_%d.hep' % (evt_file[:-4], shower, count)

                misc.call(['mv %s %s' % (pjoin(rundir, self.run_name, evt_name + '.hep'), hep_file)], shell=True) 
                misc.call(['gzip %s' % evt_file], shell=True)
                misc.call(['gzip %s' % hep_file], shell=True)

                logger.info(('The file %s.gz has been generated. \nIt contains showered' + \
                            ' and hadronized events in the StdHEP format obtained' + \
                            ' showering the parton-level event file %s.gz with %s') % \
                            (hep_file, evt_file, shower))
            #this is for hw++
            elif os.path.exists(pjoin(rundir, 'MCATNLO_HERWIGPP.hepmc')):
                hep_file = '%s_%s_0.hepmc' % (evt_file[:-4], shower)
                count = 0
                while os.path.exists(hep_file + '.gz'):
                    count +=1
                    hep_file = '%s_%s_%d.hepmc' % (evt_file[:-4], shower, count)

                misc.call(['mv %s %s' % \
                    (pjoin(rundir, 'MCATNLO_HERWIGPP.hepmc'), hep_file)], shell=True) 
                misc.call(['gzip %s' % evt_file], shell=True)
                misc.call(['gzip %s' % hep_file], shell=True)
                logger.info(('The file %s.gz has been generated. \nIt contains showered' + \
                            ' and hadronized events in the HEPMC format obtained' + \
                            ' showering the parton-level event file %s.gz with %s') % \
                            (hep_file, evt_file, shower))

            else:
                raise aMCatNLOError('No file has been generated, an error occurred')
        else:
            topfiles = [n for n in os.listdir(pjoin(rundir)) \
                                            if n.lower().endswith('.top')]
            if not topfiles:
                logger.warning('No .top file has been generated. For the results of your ' +\
                               'run, please check inside %s' % rundir)

	    else:    
                filename = 'plot_%s_%d_' % (shower, 1)
                count = 1
                while os.path.exists(pjoin(self.me_dir, 'Events', 
                    self.run_name, '%s0.top' % filename)):
                    count += 1
                    filename = 'plot_%s_%d_' % (shower, count)
                plotfiles = [] 
                for i, file in enumerate(topfiles):
                    plotfile = pjoin(self.me_dir, 'Events', self.run_name, 
                              '%s%d.top' % (filename, i))
                    misc.call(['mv %s %s' % \
                        (pjoin(rundir, file), plotfile)], shell=True) 

                    plotfiles.append(plotfile)

                ffiles = 'files'
                have = 'have'
                if len(plotfiles) == 1:
                    ffiles = 'file'
                    have = 'has'

                misc.call(['gzip %s' % evt_file], shell=True)
                logger.info(('The %s %s %s been generated, with histograms in the' + \
                        ' TopDrawer format, obtained by showering the parton-level' + \
                        ' file %s.gz with %s') % (ffiles, ', '.join(plotfiles), have, \
                        evt_file, shower))



    ############################################################################
    def set_run_name(self, name, tag=None, level='parton', reload_card=False):
        """define the run name, the run_tag, the banner and the results."""
        
        # when are we force to change the tag new_run:previous run requiring changes
        upgrade_tag = {'parton': ['parton','pythia','pgs','delphes'],
                       'pythia': ['pythia','pgs','delphes'],
                       'pgs': ['pgs'],
                       'delphes':['delphes'],
                       'plot':[]}
        
        

        if name == self.run_name:        
            if reload_card:
                run_card = pjoin(self.me_dir, 'Cards','run_card.dat')
                self.run_card = banner_mod.RunCardNLO(run_card)

            #check if we need to change the tag
            if tag:
                self.run_card['run_tag'] = tag
                self.run_tag = tag
                self.results.add_run(self.run_name, self.run_card)
            else:
                for tag in upgrade_tag[level]:
                    if getattr(self.results[self.run_name][-1], tag):
                        tag = self.get_available_tag()
                        self.run_card['run_tag'] = tag
                        self.run_tag = tag
                        self.results.add_run(self.run_name, self.run_card)                        
                        break
            return # Nothing to do anymore
        
        # save/clean previous run
        if self.run_name:
            self.store_result()
        # store new name
        self.run_name = name
        
        # Read run_card
        run_card = pjoin(self.me_dir, 'Cards','run_card.dat')
        self.run_card = banner_mod.RunCardNLO(run_card)

        new_tag = False
        # First call for this run -> set the banner
        self.banner = banner_mod.recover_banner(self.results, level)
        if tag:
            self.run_card['run_tag'] = tag
            new_tag = True
        elif not self.run_name in self.results and level =='parton':
            pass # No results yet, so current tag is fine
        elif not self.run_name in self.results:
            #This is only for case when you want to trick the interface
            logger.warning('Trying to run data on unknown run.')
            self.results.add_run(name, self.run_card)
            self.results.update('add run %s' % name, 'all', makehtml=False)
        else:
            for tag in upgrade_tag[level]:
                
                if getattr(self.results[self.run_name][-1], tag):
                    # LEVEL is already define in the last tag -> need to switch tag
                    tag = self.get_available_tag()
                    self.run_card['run_tag'] = tag
                    new_tag = True
                    break
            if not new_tag:
                # We can add the results to the current run
                tag = self.results[self.run_name][-1]['tag']
                self.run_card['run_tag'] = tag # ensure that run_tag is correct                
             
                    
        if name in self.results and not new_tag:
            self.results.def_current(self.run_name)
        else:
            self.results.add_run(self.run_name, self.run_card)

        self.run_tag = self.run_card['run_tag']

        # Return the tag of the previous run having the required data for this
        # tag/run to working wel.
        if level == 'parton':
            return
        elif level == 'pythia':
            return self.results[self.run_name][0]['tag']
        else:
            for i in range(-1,-len(self.results[self.run_name])-1,-1):
                tagRun = self.results[self.run_name][i]
                if tagRun.pythia:
                    return tagRun['tag']
            

    def evt_file_to_mcatnlo(self, evt_file):
        """creates the mcatnlo input script using the values set in the header of the event_file.
        It also checks if the lhapdf library is used"""
        file = open(evt_file)
        shower = ''
        pdlabel = ''
        itry = 0
        nevents = self.shower_card['nevents']
        while True:
            line = file.readline()
            #print line
            if not shower and 'parton_shower' in line.split():
                shower = line.split()[0]
            if not pdlabel and 'pdlabel' in line.split():
                pdlabel = line.split()[0]
            if nevents and shower and pdlabel:
                break
            itry += 1
            if itry > 300:
                file.close()
                raise aMCatNLOError('Event file does not contain run information')
        file.close()

        # check if need to link lhapdf
        if pdlabel =='\'lhapdf\'':
            self.link_lhapdf(pjoin(self.me_dir, 'lib'))
                
        input = open(pjoin(self.me_dir, 'MCatNLO', 'MCatNLO_MadFKS.inputs'))
        lines = input.read().split('\n')
        input.close()
        for i in range(len(lines)):
            if lines[i].startswith('EVPREFIX'):
                lines[i]='EVPREFIX=%s' % pjoin(self.run_name, os.path.split(evt_file)[1])
            if lines[i].startswith('NEVENTS'):
                lines[i]='NEVENTS=%d' % nevents
            if lines[i].startswith('MCMODE'):
                lines[i]='MCMODE=%s' % shower
            #the following variables are actually relevant only if running hw++
        
        output = open(pjoin(self.me_dir, 'MCatNLO', 'MCatNLO_MadFKS.inputs'), 'w')
        output.write('\n'.join(lines))
        output.close()
        return shower


    def run_reweight(self, only):
        """runs the reweight_xsec_events eecutables on each sub-event file generated
        to compute on the fly scale and/or PDF uncertainities"""
        logger.info('   Doing reweight')

        nev_unw = pjoin(self.me_dir, 'SubProcesses', 'nevents_unweighted')
        # if only doing reweight, copy back the nevents_unweighted file
        if only:
            if os.path.exists(nev_unw + '.orig'):
                files.cp(nev_unw + '.orig', nev_unw)
            else:
                raise aMCatNLOError('Cannot find event file information')

        #read the nevents_unweighted file to get the list of event files
        file = open(nev_unw)
        lines = file.read().split('\n')
        file.close()
        # make copy of the original nevent_unweighted file
        files.cp(nev_unw, nev_unw + '.orig')
        # loop over lines (all but the last one whith is empty) and check that the
        #  number of events is not 0
        evt_files = [line.split()[0] for line in lines[:-1] if line.split()[1] != '0']
        #prepare the job_dict
        job_dict = {}
        if self.cluster_mode == 1:
            exe = 'reweight_xsec_events.cluster'
        else:
            exe = 'reweight_xsec_events.local'
        for i, evt_file in enumerate(evt_files):
            path, evt = os.path.split(evt_file)
            files.ln(pjoin(self.me_dir, 'SubProcesses', exe), \
                     pjoin(self.me_dir, 'SubProcesses', path))
            job_dict[path] = [exe]

        self.run_all(job_dict, [[evt, '1']], 'Running reweight')

        #check that the new event files are complete
        for evt_file in evt_files:
            last_line = subprocess.Popen('tail -n1 %s.rwgt ' % \
                    pjoin(self.me_dir, 'SubProcesses', evt_file), \
                shell = True, stdout = subprocess.PIPE).stdout.read().strip()
            if last_line != "</LesHouchesEvents>":
                raise aMCatNLOError('An error occurred during reweight. Check the' + \
                        '\'reweight_xsec_events.output\' files inside the ' + \
                        '\'SubProcesses/P*/G*/ directories for details')

        #update file name in nevents_unweighted
        newfile = open(nev_unw, 'w')
        for line in lines:
            if line:
                newfile.write(line.replace(line.split()[0], line.split()[0] + '.rwgt') + '\n')
        newfile.close()

        return self.pdf_scale_from_reweighting(evt_files)

    def pdf_scale_from_reweighting(self, evt_files):
        """This function takes the files with the scale and pdf values
        written by the reweight_xsec_events.f code
        (P*/G*/pdf_scale_uncertainty.dat) and computes the overall
        scale and PDF uncertainty (the latter is computed using the
        Hessian method) and returns it in percents"""
        scales=[]
        pdfs=[]
        for ii,evt_file in enumerate(evt_files):
            path, evt=os.path.split(evt_file)
            data_file=open(pjoin(self.me_dir, 'SubProcesses', path, 'scale_pdf_dependence.dat')).readlines()
            for i,line in enumerate(data_file):
                if ii==0 and i==0:
                    numofscales=int(line)
                elif ii==0 and i<=numofscales*numofscales:
                    scales.append(float(line.replace("D","E")))
                elif ii==0 and i==numofscales*numofscales+1:
                    numofpdf=int(line)
                elif ii==0 and i>=numofscales*numofscales+2:
                    pdfs.append(float(line.replace("D","E")))
                elif ii!=0 and i==0:
                    if numofscales!=int(line):
                        raise aMCatNLOError('inconsistent scale_pdf_dependence.dat')
                elif ii!=0 and i<=numofscales*numofscales:
                    scales[i-1]=scales[i-1]+float(line.replace("D","E"))
                elif ii!=0 and i==numofscales*numofscales+1:
                    if numofpdf!=int(line):
                        raise aMCatNLOError('inconsistent scale_pdf_dependence.dat')
                elif ii!=0 and i>=numofscales*numofscales+2:
                    pdfs[i-(numofscales*numofscales+2)]=pdfs[i-(numofscales*numofscales+2)]+float(line.replace("D","E"))

        # get the central value
        if numofscales>0 and numofpdf==0:
            cntrl_val=scales[0]
        elif numofpdf>0 and numofscales==0:
            cntrl_val=pdfs[0]
        elif numofpdf>0 and numofscales>0:
            if abs(1-scales[0]/pdfs[0])>0.0001:
                raise aMCatNLOError('Central values for scale and PDF variation not identical')
            else:
                cntrl_val=scales[0]

        # get the scale uncertainty in percent
        scale_upp=0.0
        scale_low=0.0
        if numofscales>0:
            scale_upp=(max(scales)/cntrl_val-1)*100
            scale_low=(1-min(scales)/cntrl_val)*100

        # get the pdf uncertainty in percent (according to the Hessian method)
        pdf_upp=0.0
        pdf_low=0.0
        if numofpdf>1:
            for i in range(int(numofpdf/2)):
                pdf_upp=pdf_upp+math.pow(max(0.0,pdfs[2*i+1]-cntrl_val,pdfs[2*i+2]-cntrl_val),2)
                pdf_low=pdf_low+math.pow(max(0.0,cntrl_val-pdfs[2*i+1],cntrl_val-pdfs[2*i+2]),2)
            pdf_upp=math.sqrt(pdf_upp)/cntrl_val*100
            pdf_low=math.sqrt(pdf_low)/cntrl_val*100

        return scale_upp,scale_low,pdf_upp,pdf_low


    def wait_for_complete(self, run_type):
        """this function waits for jobs on cluster to complete their run."""

        starttime = time.time()
        #logger.info('     Waiting for submitted jobs to complete')
        update_status = lambda i, r, f: self.update_status((i, r, f, run_type), 
                      starttime=starttime, level='parton', update_results=False)
        try:
            self.cluster.wait(self.me_dir, update_status)
        except:
            self.cluster.remove()
            raise

    def run_all(self, job_dict, arg_list, run_type='monitor'):
        """runs the jobs in job_dict (organized as folder: [job_list]), with arguments args"""
        self.njobs = sum(len(jobs) for jobs in job_dict.values()) * len(arg_list)
        self.ijob = 0
        if self.cluster_mode == 0:
            self.update_status((self.njobs - 1, 1, 0, run_type), level='parton')
        for args in arg_list:
            for Pdir, jobs in job_dict.items():
                for job in jobs:
                    self.run_exe(job, args, run_type, cwd=pjoin(self.me_dir, 'SubProcesses', Pdir) )
                    # print some statistics if running serially
        if self.cluster_mode == 2:
            time.sleep(1) # security to allow all jobs to be launched
        self.wait_for_complete(run_type)


    def run_exe(self, exe, args, run_type, cwd=None):
        """this basic function launch locally/on cluster exe with args as argument.
        """
        
        # first test that exe exists:
        execpath = None
        if cwd and os.path.exists(pjoin(cwd, exe)):
            execpath = pjoin(cwd, exe)
        elif not cwd and os.path.exists(exe):
            execpath = exe
        else:
            raise aMCatNLOError('Cannot find executable %s in %s' \
                % (exe, os.getcwd()))
        # check that the executable has exec permissions
        if self.cluster_mode == 1 and not os.access(execpath, os.X_OK):
            subprocess.call(['chmod', '+x', exe], cwd=cwd)
        # finally run it
        if self.cluster_mode == 0:
            #this is for the serial run
            misc.call(['./'+exe] + args, cwd=cwd)
            self.ijob += 1
            self.update_status((max([self.njobs - self.ijob - 1, 0]), 
                                min([1, self.njobs - self.ijob]),
                                self.ijob, run_type), level='parton')
        else:
            #this is for the cluster/multicore run
            if 'ajob' not  in exe:
                return self.cluster.submit(exe, args, cwd=cwd)

            # use local disk if possible => need to stands what are the 
            # input/output files
            keep_fourth_arg = False
            output_files = []
            input_files = [pjoin(self.me_dir, 'MGMEVersion.txt'),
                           pjoin(self.me_dir, 'SubProcesses', 'randinit'),
                           pjoin(cwd, 'symfact.dat'),
                           pjoin(cwd, 'iproc.dat')]
            
            # File for the loop (might not be present if MadLoop is not used)
            if os.path.exists(pjoin(cwd, 'MadLoopParams.dat')):
                to_add = ['MadLoopParams.dat', 'ColorDenomFactors.dat', 
                                         'ColorNumFactors.dat','HelConfigs.dat']
                for name in to_add:
                    input_files.append(pjoin(cwd, name))

                to_check = ['HelFilter.dat','LoopFilter.dat']
                for name in to_check:
                    if os.path.exists(pjoin(cwd, name)):
                        input_files.append(pjoin(cwd, name))

            Ire = re.compile("for i in ([\d\s]*) ; do")
            try : 
                fsock = open(exe)
            except IOError:
                fsock = open(pjoin(cwd,exe))
            text = fsock.read()
            data = Ire.findall(text)
            subdir = ' '.join(data).split()
                     
            if args[0] == '0':
                # MADEVENT VEGAS MODE
                input_files.append(pjoin(cwd, 'madevent_vegas'))
                input_files.append(pjoin(self.me_dir, 'SubProcesses','madin.%s' % args[1]))
                #j=$2\_G$i
                for i in subdir:
                    current = '%s_G%s' % (args[1],i)
                    if os.path.exists(pjoin(cwd,current)):
                        input_files.append(pjoin(cwd, current))
                    output_files.append(current)
                    if len(args) == 4:
                        # use a grid train on another part
                        base = '%s_G%s' % (args[3],i)
                        if args[0] == '0':
                            to_move = [n for n in os.listdir(pjoin(cwd, base)) 
                                                          if n.endswith('.sv1')]
                            to_move.append('grid.MC_integer')
                        elif args[0] == '1':
                            to_move = ['mint_grids', 'grid.MC_integer']
                        else: 
                            to_move  = []
                        if not os.path.exists(pjoin(cwd,current)):
                            os.mkdir(pjoin(cwd,current))
                            input_files.append(pjoin(cwd, current))
                        for name in to_move:
                            files.cp(pjoin(cwd,base, name), 
                                            pjoin(cwd,current))
                        files.cp(pjoin(cwd,base, 'grid.MC_integer'), 
                                            pjoin(cwd,current))
                                  
            elif args[0] == '2':
                # MINTMC MODE
                input_files.append(pjoin(cwd, 'madevent_mintMC'))
                if args[2] in ['0','2']:
                    input_files.append(pjoin(self.me_dir, 'SubProcesses','madinMMC_%s.2' % args[1]))

                for i in subdir:
                    current = 'G%s%s' % (args[1], i)
                    if os.path.exists(pjoin(cwd,current)):
                        input_files.append(pjoin(cwd, current))
                    output_files.append(current)
                    if len(args) == 4 and args[3] in ['H','S','V','B','F']:
                        # use a grid train on another part
                        base = '%s_%s' % (args[3],i)
                        files.ln(pjoin(cwd,base,'mint_grids'), name = 'preset_mint_grids', 
                                                starting_dir=pjoin(cwd,current))
                        files.ln(pjoin(cwd,base,'grid.MC_integer'), 
                                                starting_dir=pjoin(cwd,current))
                    elif len(args) ==4:
                        keep_fourth_arg = True
                    
  
            else:
                raise aMCatNLOError, 'not valid arguments: %s' %(', '.join(args))

            #Find the correct PDF input file
            if hasattr(self, 'pdffile'):
                input_files.append(self.pdffile)
            else:
                for line in open(pjoin(self.me_dir,'Source','PDF','pdf_list.txt')):
                    data = line.split()
                    if len(data) < 4:
                        continue
                    if data[1].lower() == self.run_card['pdlabel'].lower():
                        self.pdffile = pjoin(self.me_dir, 'lib', 'Pdfdata', data[2])
                        input_files.append(self.pdffile) 
                        break
                else:
                    # possible when using lhapdf
                    self.pdffile = subprocess.Popen('%s --pdfsets-path' % self.options['lhapdf'], 
                            shell = True, stdout = subprocess.PIPE).stdout.read().strip()
                    #self.pdffile = pjoin(self.me_dir, 'lib', 'PDFsets')
                    input_files.append(self.pdffile)
                    
            
            if len(args) == 4 and not keep_fourth_arg:
                args = args[:3]

            #submitting
            self.cluster.submit2(exe, args, cwd=cwd, 
                         input_files=input_files, output_files=output_files)
            
    def write_madinMMC_file(self, path, run_mode, mint_mode):
        """writes the madinMMC_?.2 file"""
        #check the validity of the arguments
        run_modes = ['born', 'virt', 'novi', 'all', 'viSB', 'novB']
        if run_mode not in run_modes:
            raise aMCatNLOError('%s is not a valid mode for run. Please use one of the following: %s' \
                    % (run_mode, ', '.join(run_modes)))
        mint_modes = [0, 1, 2]
        if mint_mode not in mint_modes:
            raise aMCatNLOError('%s is not a valid mode for mintMC. Please use one of the following: %s' \
                    % (mint_mode, ', '.join(mint_modes)))
        if run_mode in ['born']:
            name_suffix = 'B'
        elif run_mode in ['virt', 'viSB']:
            name_suffix = 'V'
        else:
            name_suffix = 'F'

        content = \
"""-1 12      ! points, iterations
0.05       ! desired fractional accuracy
1 -0.1     ! alpha, beta for Gsoft
-1 -0.1    ! alpha, beta for Gazi
1          ! Suppress amplitude (0 no, 1 yes)?
0          ! Exact helicity sum (0 yes, n = number/event)?
1          ! Enter Configuration Number:
%1d          ! MINT imode: 0 to set-up grids, 1 to perform integral, 2 generate events
1 1 1      ! if imode is 1: Folding parameters for xi_i, phi_i and y_ij
%s        ! all, born, real, virt
""" \
                    % (mint_mode, run_mode)
        file = open(pjoin(path, 'madinMMC_%s.2' % name_suffix), 'w')
        file.write(content)
        file.close()

    def write_madin_file(self, path, run_mode, vegas_mode, npoints, niters):
        """writes the madin.run_mode file"""
        #check the validity of the arguments
        run_modes = ['born', 'virt', 'novi', 'all', 'viSB', 'novB', 'grid']
        if run_mode not in run_modes:
            raise aMCatNLOError('%s is not a valid mode for run. Please use one of the following: %s' \
                    % (run_mode, ', '.join(run_modes)))
        name_suffix = run_mode

        content = \
"""%s %s  ! points, iterations
0 ! accuracy
2 ! 0 fixed grid 2 adjust
1 ! 1 suppress amp, 0 doesnt
0 ! 0 for exact hel sum
1 ! hel configuration numb
'test'
1 ! 1 to save grids
%s ! 0 to exclude, 1 for new run, 2 to restart, 3 to reset w/ keeping grid
%s        ! all, born, real, virt
""" \
                    % (npoints,niters,vegas_mode,run_mode)
        file = open(pjoin(path, 'madin.%s' % name_suffix), 'w')
        file.write(content)
        file.close()

    def compile(self, mode, options):
        """compiles aMC@NLO to compute either NLO or NLO matched to shower, as
        specified in mode"""

<<<<<<< HEAD
        import multiprocessing
=======
>>>>>>> bd543667

        #define a bunch of log files
        amcatnlo_log = pjoin(self.me_dir, 'compile_amcatnlo.log')
        madloop_log = pjoin(self.me_dir, 'compile_madloop.log')
        reweight_log = pjoin(self.me_dir, 'compile_reweight.log')
        test_log = pjoin(self.me_dir, 'test.log')

        libdir = pjoin(self.me_dir, 'lib')
        sourcedir = pjoin(self.me_dir, 'Source')

        #clean files
        misc.call(['rm -f %s' % 
                ' '.join([amcatnlo_log, madloop_log, reweight_log, test_log])], \
                  cwd=self.me_dir, shell=True)

        #define which executable/tests to compile
        if mode in ['NLO', 'LO']:
            exe = 'madevent_vegas'
            tests = ['test_ME']
        elif mode in ['aMC@NLO', 'aMC@LO']:
            exe = 'madevent_mintMC'
            tests = ['test_ME', 'test_MC']

        #directory where to compile exe
        p_dirs = [file for file in os.listdir(pjoin(self.me_dir, 'SubProcesses')) 
                    if file.startswith('P') and \
                    os.path.isdir(pjoin(self.me_dir, 'SubProcesses', file))]
        # create param_card.inc and run_card.inc
        self.do_treatcards('', amcatnlo=True)
        # if --nocompile option is specified, check here that all exes exists. 
        # If they exists, return
        if all([os.path.exists(pjoin(self.me_dir, 'SubProcesses', p_dir, exe)) \
                for p_dir in p_dirs]) and options['nocompile']:
            return

        # rm links to lhapdflib/ PDFsets if exist
        if os.path.islink(pjoin(libdir, 'libLHAPDF.a')):
            os.remove(pjoin(libdir, 'libLHAPDF.a'))
        if os.path.islink(pjoin(libdir, 'PDFsets')):
            os.remove(pjoin(libdir, 'PDFsets'))

        # read the run_card to find if lhapdf is used or not
        if self.run_card['pdlabel'] == 'lhapdf':
            self.link_lhapdf(libdir)
        else:
            logger.info('Using built-in libraries for PDFs')
            os.unsetenv('lhapdf')

        # make Source
        self.update_status('Compiling source...', level=None)
        misc.compile(cwd = sourcedir)
        if os.path.exists(pjoin(libdir, 'libdhelas.a')) \
          and os.path.exists(pjoin(libdir, 'libgeneric.a')) \
          and os.path.exists(pjoin(libdir, 'libmodel.a')) \
          and os.path.exists(pjoin(libdir, 'libpdf.a')):
            logger.info('          ...done, continuing with P* directories')
        else:
            raise aMCatNLOError('Compilation failed')

        # check if virtuals have been generated
        proc_card = open(pjoin(self.me_dir, 'Cards', 'proc_card_mg5.dat')).read()
        if not '[real=QCD]' in proc_card:
            hasvirt = True
            os.putenv('madloop', 'true')
            tests.append('check_poles')
        else:
            os.unsetenv('madloop')

        # make and run tests (if asked for), gensym and make madevent in each dir
        self.update_status('Compiling directories...', level=None)

        for test in tests:
            self.write_test_input(test)

<<<<<<< HEAD
        if not self.nb_core:
            try:
                self.nb_core = int(self.options['nb_core'])
            except TypeError:
                self.nb_core = multiprocessing.cpu_count()

        mypool = multiprocessing.Pool(self.nb_core, init_worker) 
        mypool.map(compile_dir,
                ((self.me_dir, p_dir, mode, options, tests, exe, self.options['run_mode']) for p_dir in p_dirs))
=======
        try:
            import multiprocessing
            if not self.nb_core:
                try:
                    self.nb_core = int(self.options['nb_core'])
                except TypeError:
                    self.nb_core = multiprocessing.cpu_count()

            mypool = multiprocessing.Pool(self.nb_core, init_worker) 
            logger.info('Compiling on %d cores' % self.nb_core)
            mypool.map(compile_dir,
                    ((self.me_dir, p_dir, mode, options, 
                        tests, exe, self.options['run_mode']) for p_dir in p_dirs))
        except ImportError: 
            self.nb_core = 1
            logger.info('Multiprocessing module not found. Compiling on 1 core')
            for p_dir in p_dirs:
                compile_dir(self.me_dir, p_dir, mode, options, 
                        tests, exe, self.options['run_mode'])
>>>>>>> bd543667

        logger.info('Checking test output:')
        for p_dir in p_dirs:
            logger.info(p_dir)
            for test in tests:
                logger.info(' Result for %s:' % test)

                this_dir = pjoin(self.me_dir, 'SubProcesses', p_dir) 
                #check that none of the tests failed
                self.check_tests(test, this_dir)

        os.unsetenv('madloop')




    def check_tests(self, test, dir):
        """just call the correct parser for the test log"""
        if test in ['test_ME', 'test_MC']:
            return self.parse_test_mx_log(pjoin(dir, '%s.log' % test)) 
        elif test == 'check_poles':
            return self.parse_check_poles_log(pjoin(dir, '%s.log' % test)) 


    def parse_test_mx_log(self, log):
        """read and parse the test_ME/MC.log file"""
        content = open(log).read()
        if 'FAILED' in content:
            logger.info('Output of the failing test:\n'+output[0][:-1],'$MG:color:BLACK')
            raise aMCatNLOError('Some tests failed, run cannot continue.\n' + \
                'Please check that widths of final state particles (e.g. top) have been' + \
                ' set to 0 in the param_card.dat.')
        else:
            lines = [l for l in content.split('\n') if 'PASSED' in l]
            logger.info('   Passed.')
            logger.debug('\n'+'\n'.join(lines))


    def parse_check_poles_log(self, log):
        """reads and parse the check_poles.log file"""
        content = open(log).read()
        npass = 0
        nfail = 0
        for line in content.split('\n'):
            if 'PASSED' in line:
                npass +=1
                tolerance = float(line.split()[1])
            if 'FAILED' in line:
                nfail +=1
                tolerance = float(line.split()[1])

        if float(nfail)/float(nfail+npass) > 0.1:
            raise aMCatNLOError('Poles do not cancel, run cannot continue')
        else:
            logger.info('   Poles successfully cancel for %d points over %d (tolerance=%2.1e)' \
                    %(npass, nfail+npass, tolerance))



    def link_lhapdf(self, libdir):
        """links lhapdf into libdir"""
        logger.info('Using LHAPDF interface for PDFs')
        lhalibdir = subprocess.Popen('%s --libdir' % self.options['lhapdf'],
                shell = True, stdout = subprocess.PIPE).stdout.read().strip()
        lhasetsdir = subprocess.Popen('%s --pdfsets-path' % self.options['lhapdf'], 
                shell = True, stdout = subprocess.PIPE).stdout.read().strip()
        if not os.path.exists(pjoin(libdir, 'libLHAPDF.a')):
            os.symlink(pjoin(lhalibdir, 'libLHAPDF.a'), pjoin(libdir, 'libLHAPDF.a'))
        if not os.path.exists(pjoin(libdir, 'PDFsets')):
            os.symlink(lhasetsdir, pjoin(libdir, 'PDFsets'))
        os.putenv('lhapdf', 'True')


    def write_test_input(self, test):
        """write the input files to run test_ME/MC or check_poles"""
        if test in ['test_ME', 'test_MC']:
            content = "-2 -2\n" #generate randomly energy/angle
            content+= "100 100\n" #run 100 points for soft and collinear tests
            content+= "0\n" #sum over helicities
            content+= "0\n" #all FKS configs
            content+= '\n'.join(["-1"] * 50) #random diagram
        elif test == 'check_poles':
            content = '20 \n -1\n'
        
        file = open(pjoin(self.me_dir, '%s_input.txt' % test), 'w')
        if test == 'test_MC':
            shower = self.run_card['parton_shower']
            MC_header = "%s\n " % shower + \
                        "1 \n1 -0.1\n-1 -0.1\n"
            file.write(MC_header + content)
        else:
            file.write(content)
        file.close()



    ############################################################################
    def find_model_name(self):
        """ return the model name """
        if hasattr(self, 'model_name'):
            return self.model_name
        
        model = 'sm'
        proc = []
        for line in open(os.path.join(self.me_dir,'Cards','proc_card_mg5.dat')):
            line = line.split('#')[0]
            #line = line.split('=')[0]
            if line.startswith('import') and 'model' in line:
                model = line.split()[2]   
                proc = []
            elif line.startswith('generate'):
                proc.append(line.split(None,1)[1])
            elif line.startswith('add process'):
                proc.append(line.split(None,2)[2])
       
        self.model = model
        self.process = proc 
        return model



    ############################################################################
    def ask_run_configuration(self, mode, options):
        """Ask the question when launching generate_events/multi_run"""
        
        if 'parton' in options.keys():
            if options['parton'] == False:
                cards = ['param', 'run', 'shower']
            elif options['parton'] == 'onlyshower':
                cards = ['shower']
            else:  
                cards = ['param', 'run']
        else:  
            cards = ['param', 'run', 'shower']

        def get_question(mode, cards):
            # Ask the user if he wants to edit any of the files
            #First create the asking text
            question = "Do you want to edit a card (press enter to bypass editing)?\n" + \
                       "(be careful about parameter consistency, especially widths)\n"
            card = {0:'done'}
            for i, c in enumerate(cards):
                card[i+1] = c

            possible_answer = []
            for i, c in card.items():
                if i > 0:
                    question += '%d / %6s : %s_card.dat\n' % (i, c, c)
                else:
                    question += '%d / %6s \n' % (i, c)
                possible_answer.extend([i,c])

            # Add the path options
            question += '  Path to a valid card.\n'
            return question, possible_answer, card
        
        # Loop as long as the user is not done.
        answer = 'no'
        if options['force'] or self.force:
            answer='done'
        while answer != 'done':
            question, possible_answer, card = get_question(mode, cards)
            answer = self.ask(question, '0', possible_answer, timeout=int(1.5*self.options['timeout']), path_msg='enter path')
            if answer.isdigit():
                answer = card[int(answer)]
            if answer == 'done':
                break
            if not os.path.isfile(answer):
                if answer != 'trigger':
                    path = pjoin(self.me_dir,'Cards','%s_card.dat' % answer)
                else:
                    path = pjoin(self.me_dir,'Cards','delphes_trigger.dat')
                self.exec_cmd('open %s' % path)                    
            else:
                # detect which card is provided
                card_name = self.detect_card_type(answer)
                if card_name == 'unknown':
                    card_name = self.ask('Fail to determine the type of the file. Please specify the format',
                   'param_card.dat', choices=['param_card.dat', 'run_card.dat','pythia_card.dat','pgs_card.dat',
                    'delphes_card.dat', 'delphes_trigger.dat','plot_card.dat'])
                if card_name != 'banner':
                    logger.info('copy %s as %s' % (answer, card_name))
                    files.cp(answer, pjoin(self.me_dir, 'Cards', card_name))
                    #if card_name == 'param_card.dat':
                    #    self.check_param_card(pjoin(self.me_dir, 'Cards', card_name))                        
                elif card_name == 'banner':
                    banner_mod.split_banner(answer, self.me_dir, proc_card=False)
                    logger.info('Splitting the banner in it\'s component')
                    #if 0:
                    #    # Re-compute the current mode
                    #    mode = 'parton'
                    #    for level in ['delphes','pgs','pythia']:
                    #        if os.path.exists(pjoin(self.me_dir,'Cards','%s_card.dat' % level)):
                    #            mode = level
                    #            break
                    #else:
                    #    self.clean_pointless_card(mode)

        run_card = pjoin(self.me_dir, 'Cards','run_card.dat')
        self.run_card = banner_mod.RunCardNLO(run_card)
        self.run_tag = self.run_card['run_tag']
        self.run_name = self.find_available_run_name(self.me_dir)
        self.set_run_name(self.run_name, self.run_tag, 'parton')
        shower_card_path = pjoin(self.me_dir, 'Cards','shower_card.dat')
        self.shower_card = shower_card.ShowerCard(shower_card_path)
        #self.do_treatcards_nlo('')
        return

    def do_quit(self, line):
        """ """
        try:
            os.remove(pjoin(self.me_dir,'RunWeb'))
        except Exception:
            pass
#        try:
#            self.store_result()
#        except:
#            # If nothing runs they they are no result to update
#            pass
#        try:
#            self.update_status('', level=None)
#        except Exception, error:         
#            pass
        devnull = os.open(os.devnull, os.O_RDWR) 
        try:
            misc.call(['./bin/internal/gen_cardhtml-pl'], cwd=self.me_dir,
                        stdout=devnull, stderr=devnull)
        except Exception:
            pass

        return super(aMCatNLOCmd, self).do_quit(line)
    
    # Aliases
    do_EOF = do_quit
    do_exit = do_quit




#===============================================================================
# aMCatNLOCmd
#===============================================================================
class aMCatNLOCmdShell(aMCatNLOCmd, cmd.CmdShell):
    """The command line processor of MadGraph"""  

_compile_usage = "compile [MODE] [options]\n" + \
                "-- compiles aMC@NLO \n" + \
                "   MODE can be either FO, for fixed-order computations, \n" + \
                "   or MC for matching with parton-shower monte-carlos. \n" + \
                "   (if omitted, it is set to MC)\n"
_compile_parser = misc.OptionParser(usage=_compile_usage)
_compile_parser.add_option("-f", "--force", default=False, action='store_true',
                                help="Use the card present in the directory for the launch, without editing them")
_compile_parser.add_option("-R", "--noreweight", default=False, action='store_true',
                            help="Skip compiling reweight executable")


_launch_usage = "launch [MODE] [options]\n" + \
                "-- execute aMC@NLO \n" + \
                "   MODE can be either LO, NLO, aMC@NLO or aMC@LO (if omitted, it is set to aMC@NLO)\n" + \
                "     If mode is set to LO/NLO, no event generation will be performed, but only the \n" + \
                "     computation of the total cross-section and the filling of parton-level histograms \n" + \
                "     specified in the DIRPATH/SubProcesses/madfks_plot.f file.\n" + \
                "     If mode is set to aMC@LO/aMC@NLO, after the cross-section computation, a .lhe \n" + \
                "     event file is generated which will be showered with the MonteCarlo specified \n" + \
                "     in the run_card.dat\n"

_launch_parser = misc.OptionParser(usage=_launch_usage)
_launch_parser.add_option("-f", "--force", default=False, action='store_true',
                                help="Use the card present in the directory for the launch, without editing them")
_launch_parser.add_option("-c", "--cluster", default=False, action='store_true',
                            help="Submit the jobs on the cluster")
_launch_parser.add_option("-m", "--multicore", default=False, action='store_true',
                            help="Submit the jobs on multicore mode")
_launch_parser.add_option("-n", "--nocompile", default=False, action='store_true',
                            help="Skip compilation. Ignored if no executable is found")
_launch_parser.add_option("-r", "--reweightonly", default=False, action='store_true',
                            help="Skip integration and event generation, just run reweight on the" + \
                                 " latest generated event files (see list in SubProcesses/nevents_unweighted)")
_launch_parser.add_option("-R", "--noreweight", default=False, action='store_true',
                            help="Skip file reweighting")
_launch_parser.add_option("-p", "--parton", default=False, action='store_true',
                            help="Stop the run after the parton level file generation (you need " + \
                                    "to shower the file in order to get physical results)")


_calculate_xsect_usage = "calculate_xsect [ORDER] [options]\n" + \
                "-- calculate cross-section up to ORDER.\n" + \
                "   ORDER can be either LO or NLO (if omitted, it is set to NLO). \n"

_calculate_xsect_parser = misc.OptionParser(usage=_calculate_xsect_usage)
_calculate_xsect_parser.add_option("-f", "--force", default=False, action='store_true',
                                help="Use the card present in the directory for the launch, without editing them")
_calculate_xsect_parser.add_option("-c", "--cluster", default=False, action='store_true',
                            help="Submit the jobs on the cluster")
_calculate_xsect_parser.add_option("-m", "--multicore", default=False, action='store_true',
                            help="Submit the jobs on multicore mode")
_calculate_xsect_parser.add_option("-n", "--nocompile", default=False, action='store_true',
                            help="Skip compilation. Ignored if no executable is found, " + \
                            "or with --tests")

_shower_usage = 'shower run_name [options]\n' + \
        '-- do shower/hadronization on parton-level file generated for run run_name\n' + \
        '   all the information (e.g. number of events, MonteCarlo, ...\n' + \
        '   are directly read from the header of the event file\n'
_shower_parser = misc.OptionParser(usage=_shower_usage)
_shower_parser.add_option("-f", "--force", default=False, action='store_true',
                                help="Use the shower_card present in the directory for the launch, without editing")


_generate_events_usage = "generate_events [ORDER] [options]\n" + \
                "-- generate events to be showered, corresponding to a cross-section computed up to ORDER.\n" + \
                "   ORDER can be either LO or NLO (if omitted, it is set to NLO). \n" + \
                "   The number of events and the specific parton shower MC can be specified \n" + \
                "   in the run_card.dat\n"

_generate_events_parser = misc.OptionParser(usage=_generate_events_usage)
_generate_events_parser.add_option("-f", "--force", default=False, action='store_true',
                                help="Use the card present in the directory for the launch, without editing them")
_generate_events_parser.add_option("-c", "--cluster", default=False, action='store_true',
                            help="Submit the jobs on the cluster")
_generate_events_parser.add_option("-m", "--multicore", default=False, action='store_true',
                            help="Submit the jobs on multicore mode")
_generate_events_parser.add_option("-n", "--nocompile", default=False, action='store_true',
                            help="Skip compilation. Ignored if no executable is found, " + \
                            "or with --tests")
_generate_events_parser.add_option("-o", "--only-generation", default=False, action='store_true',
                            help="Skip grid set up, just generate events starting from" + \
                            "the last available results")
_generate_events_parser.add_option("-R", "--noreweight", default=False, action='store_true',
                            help="Skip file reweighting")
_generate_events_parser.add_option("-p", "--parton", default=False, action='store_true',
                            help="Stop the run after the parton level file generation (you need " + \
                                    "to shower the file in order to get physical results)")<|MERGE_RESOLUTION|>--- conflicted
+++ resolved
@@ -1134,15 +1134,6 @@
             self.cluster = cluster.from_name[cluster_name](self.options['cluster_queue'],
                                               self.options['cluster_temp_path'])
         if self.cluster_mode == 2:
-<<<<<<< HEAD
-            import multiprocessing
-            if not self.nb_core:
-                try:
-                    self.nb_core = int(self.options['nb_core'])
-                except TypeError:
-                    self.nb_core = multiprocessing.cpu_count()
-            logger.info('Using %d cores' % self.nb_core)
-=======
             try:
                 import multiprocessing
                 if not self.nb_core:
@@ -1157,7 +1148,6 @@
                         'Use set nb_core X in order to set this number and be able to'+
                         'run in multicore.')
 
->>>>>>> bd543667
             self.cluster = cluster.MultiCore(self.nb_core, 
                                      temp_dir=self.options['cluster_temp_path'])
         self.update_random_seed()
@@ -2190,11 +2180,6 @@
         """compiles aMC@NLO to compute either NLO or NLO matched to shower, as
         specified in mode"""
 
-<<<<<<< HEAD
-        import multiprocessing
-=======
->>>>>>> bd543667
-
         #define a bunch of log files
         amcatnlo_log = pjoin(self.me_dir, 'compile_amcatnlo.log')
         madloop_log = pjoin(self.me_dir, 'compile_madloop.log')
@@ -2268,17 +2253,6 @@
         for test in tests:
             self.write_test_input(test)
 
-<<<<<<< HEAD
-        if not self.nb_core:
-            try:
-                self.nb_core = int(self.options['nb_core'])
-            except TypeError:
-                self.nb_core = multiprocessing.cpu_count()
-
-        mypool = multiprocessing.Pool(self.nb_core, init_worker) 
-        mypool.map(compile_dir,
-                ((self.me_dir, p_dir, mode, options, tests, exe, self.options['run_mode']) for p_dir in p_dirs))
-=======
         try:
             import multiprocessing
             if not self.nb_core:
@@ -2298,7 +2272,6 @@
             for p_dir in p_dirs:
                 compile_dir(self.me_dir, p_dir, mode, options, 
                         tests, exe, self.options['run_mode'])
->>>>>>> bd543667
 
         logger.info('Checking test output:')
         for p_dir in p_dirs:

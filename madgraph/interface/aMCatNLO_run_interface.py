--- conflicted
+++ resolved
@@ -1673,13 +1673,8 @@
         else:
             #this is for the cluster/multicore run
             if 'ajob' not  in exe:
-<<<<<<< HEAD
                 return self.cluster.submit(exe, args, cwd=cwd)
-              
-=======
-                return self.cluster.submit(exe, args, cwd=cwd)  
-
->>>>>>> a78d2ab9
+
             # use local disk if possible => need to stands what are the 
             # input/output files
             keep_fourth_arg = False

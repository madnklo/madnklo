--- conflicted
+++ resolved
@@ -1123,105 +1123,58 @@
             return
 
         devnull = os.open(os.devnull, os.O_RDWR) 
-<<<<<<< HEAD
-        if mode == 'LO':
-            logger.info('Doing fixed order LO')
-            self.update_status('Cleaning previous results', level=None)
-            misc.call(['rm -rf P*/born_G*'], shell=True)
-
-            npoints = self.run_card['npoints_FO_grid']
-            niters = int(self.run_card['niters_FO_grid'])
-            self.write_madin_file(pjoin(self.me_dir, 'SubProcesses'), 'born', 1, npoints, niters) 
-            self.update_status('Setting up grids', level=None)
-            self.run_all(job_dict, [['0', 'born', '0']], 'Setting up grids')
-            p = misc.Popen(['./combine_results_FO.sh born_G*'], \
-                                stdout=subprocess.PIPE, shell=True)
-            output = p.communicate()
-            self.cross_sect_dict = self.read_results(output, mode)
-            self.print_summary(0, mode)
-
-            npoints = self.run_card['npoints_FO']
-            niters = int(self.run_card['niters_FO'])
-            self.write_madin_file(pjoin(self.me_dir, 'SubProcesses'), 'born', 3, npoints, niters) 
-            self.update_status('Computing cross-section', level=None)
-            self.run_all(job_dict, [['0', 'born', '0']], 'Computing cross-section')
-            p = misc.Popen(['./combine_results_FO.sh born_G* '], \
-                                stdout=subprocess.PIPE, shell=True)
-            output = p.communicate()
-            self.cross_sect_dict = self.read_results(output, mode)
-            self.print_summary(1, mode)
-            misc.call(['./combine_plots_FO.sh born_G*'], stdout=devnull, shell=True)
-            misc.call(['cp MADatNLO.top res.txt %s' % \
-                    pjoin(self.me_dir, 'Events', self.run_name)], shell=True)
-            logger.info('The results of this run and the TopDrawer file with the plots' + \
-                        ' have been saved in %s' % pjoin(self.me_dir, 'Events', self.run_name))
-            os.chdir(old_cwd)
-            return
-
-        if mode == 'NLO':
-            self.update_status('Doing fixed order NLO', level=None)
-            logger.info('   Cleaning previous results')
-            misc.call(['rm -rf P*/grid_G* P*/novB_G* P*/viSB_G*'], shell=True)
-
-            npoints = self.run_card['npoints_FO_grid']
-            niters = int(self.run_card['niters_FO_grid'])
-            self.write_madin_file(pjoin(self.me_dir, 'SubProcesses'), 'grid', 1, npoints, niters) 
-            self.update_status('Setting up grid using Born', level=None)
-            self.run_all(job_dict, [['0', 'grid', '0']], 'Setting up grid using Born')
-            p = misc.Popen(['./combine_results_FO.sh grid_G*'], \
-                                stdout=subprocess.PIPE, shell=True)
-            output = p.communicate()
-            self.cross_sect_dict = self.read_results(output, mode)
-            self.print_summary(0, mode)
-
-            npoints = self.run_card['npoints_FO_grid']
-            niters = int(self.run_card['niters_FO_grid'])
-            self.write_madin_file(pjoin(self.me_dir, 'SubProcesses'), 'novB', 3, npoints, niters) 
-            self.update_status('Improving grid using NLO', level=None)
-            self.run_all(job_dict, [['0', 'novB', '0', 'grid']], \
-                             'Improving grids using NLO')
-            p = misc.Popen(['./combine_results_FO.sh novB_G*'], \
-                                stdout=subprocess.PIPE, shell=True)
-            output = p.communicate()
-            self.cross_sect_dict = self.read_results(output, mode)
-#            self.print_summary(0, mode)
-
-            npoints = self.run_card['npoints_FO']
-            niters = int(self.run_card['niters_FO'])
-            self.write_madin_file(pjoin(self.me_dir, 'SubProcesses'), 'novB', 3, npoints, niters) 
-            npoints = self.run_card['npoints_FO_virt']
-            niters = int(self.run_card['niters_FO_virt'])
-            self.write_madin_file(pjoin(self.me_dir, 'SubProcesses'), 'viSB', 3, npoints, niters) 
-            self.update_status('Computing cross-section', level=None)
-            self.run_all(job_dict, [['0', 'viSB', '0', 'grid'], ['0', 'novB', '0', 'novB']], \
-                    'Computing cross-section')
-            p = misc.Popen(['./combine_results_FO.sh viSB_G* novB_G*'], \
-                                stdout=subprocess.PIPE, shell=True)
-            output = p.communicate()
-            self.cross_sect_dict = self.read_results(output, mode)
-            self.print_summary(1, mode)
-
-            misc.call(['./combine_plots_FO.sh viSB_G* novB_G*'], stdout=devnull, shell=True)
-            misc.call(['cp MADatNLO.top res.txt %s' % \
-                    pjoin(self.me_dir, 'Events', self.run_name)], shell=True)
-=======
         if mode in ['LO', 'NLO']:
             logger.info('Doing fixed order %s' % mode)
             if mode == 'LO':
+                npoints = self.run_card['npoints_FO_grid']
+                niters = int(self.run_card['niters_FO_grid'])
+                self.write_madin_file(pjoin(self.me_dir, 'SubProcesses'), 'born', 1, npoints, niters) 
+                self.update_status('Setting up grids', level=None)
+                self.run_all(job_dict, [['0', 'born', '0']], 'Setting up grids')
+                p = misc.Popen(['./combine_results_FO.sh', 'born_G*'], \
+                                   stdout=subprocess.PIPE, \
+                                   cwd=pjoin(self.me_dir, 'SubProcesses'))
+                output = p.communicate()
+                self.cross_sect_dict = self.read_results(output, mode)
+                self.print_summary(0, mode)
+
+                npoints = self.run_card['npoints_FO']
+                niters = int(self.run_card['niters_FO'])
+                self.write_madin_file(pjoin(self.me_dir, 'SubProcesses'), 'born', 3, npoints, niters) 
                 self.update_status('Computing cross-section', level=None)
                 self.run_all(job_dict, [['0', 'born', '0']], 'Computing cross-section')
             elif mode == 'NLO':
                 self.update_status('Setting up grid', level=None)
-                self.run_all(job_dict, [['0', 'grid', '0']], 'Setting up grid')
-                p = misc.Popen(['./combine_results_FO.sh', 'grid*'], \
+                npoints = self.run_card['npoints_FO_grid']
+                niters = int(self.run_card['niters_FO_grid'])
+                self.write_madin_file(pjoin(self.me_dir, 'SubProcesses'), 'grid', 1, npoints, niters) 
+                self.run_all(job_dict, [['0', 'grid', '0']], 'Setting up grid using Born')
+                p = misc.Popen(['./combine_results_FO.sh', 'grid_G*'], \
                                     stdout=subprocess.PIPE, 
                                     cwd=pjoin(self.me_dir, 'SubProcesses'))
                 output = p.communicate()
                 self.cross_sect_dict = self.read_results(output, mode)
                 self.print_summary(0, mode)
 
+                npoints = self.run_card['npoints_FO_grid']
+                niters = int(self.run_card['niters_FO_grid'])
+                self.write_madin_file(pjoin(self.me_dir, 'SubProcesses'), 'novB', 3, npoints, niters) 
+                self.update_status('Improving grid using NLO', level=None)
+                self.run_all(job_dict, [['0', 'novB', '0', 'grid']], \
+                                 'Improving grids using NLO')
+                p = misc.Popen(['./combine_results_FO.sh', 'novB_G*'], \
+                                   stdout=subprocess.PIPE, cwd=pjoin(self.me_dir, 'SubProcesses'))
+                output = p.communicate()
+                self.cross_sect_dict = self.read_results(output, mode)
+
+                npoints = self.run_card['npoints_FO']
+                niters = int(self.run_card['niters_FO'])
+                self.write_madin_file(pjoin(self.me_dir, 'SubProcesses'), 'novB', 3, npoints, niters) 
+                npoints = self.run_card['npoints_FO_virt']
+                niters = int(self.run_card['niters_FO_virt'])
+                self.write_madin_file(pjoin(self.me_dir, 'SubProcesses'), 'viSB', 3, npoints, niters) 
                 self.update_status('Computing cross-section', level=None)
-                self.run_all(job_dict, [['0', 'viSB', '0', 'grid'], ['0', 'novB', '0', 'grid']], \
+                self.run_all(job_dict, [['0', 'viSB', '0', 'grid'], ['0', 'novB', '0', 'novB']], \
                         'Computing cross-section')
 
             p = misc.Popen(['./combine_results_FO.sh'] + folder_names[mode], \
@@ -1238,7 +1191,6 @@
                      pjoin(self.me_dir, 'Events', self.run_name))
             files.cp(pjoin(self.me_dir, 'SubProcesses', 'res.txt'),
                      pjoin(self.me_dir, 'Events', self.run_name))
->>>>>>> 36f71b4d
             logger.info('The results of this run and the TopDrawer file with the plots' + \
                         ' have been saved in %s' % pjoin(self.me_dir, 'Events', self.run_name))
             return
@@ -1253,50 +1205,6 @@
                 raise aMCatNLOError('%s is not a valid parton shower. Please use one of the following: %s' \
                     % (shower, ', '.join(shower_list)))
 
-<<<<<<< HEAD
-            if mode == 'aMC@NLO':
-                if not options['only_generation']:
-                    logger.info('Doing NLO matched to parton shower')
-                    logger.info('   Cleaning previous results')
-                    misc.call(['rm -rf P*/GF* P*/GV*'], shell=True)
-
-                for i, status in enumerate(mcatnlo_status):
-                    if i == 2 or not options['only_generation']:
-                        self.update_status(status, level='parton')
-                        self.write_madinMMC_file(pjoin(self.me_dir, 'SubProcesses'), 'novB', i) 
-                        self.write_madinMMC_file(pjoin(self.me_dir, 'SubProcesses'), 'viSB', i) 
-                        self.run_all(job_dict, [['2', 'V', '%d' % i], ['2', 'F', '%d' % i]], status)
-
-                    if (i < 2 and not options['only_generation'])  or i == 1 :
-                        p = misc.Popen(['./combine_results.sh %d %d %s GF* GV*' % (i, nevents, req_acc)],
-                                stdout=subprocess.PIPE, shell=True)
-                        output = p.communicate()
-                        misc.call(['cp res_%d_abs.txt res_%d_tot.txt %s' % \
-                           (i, i, pjoin(self.me_dir, 'Events', self.run_name))], shell=True)
-                        self.cross_sect_dict = self.read_results(output, mode)
-                        self.print_summary(i, mode)
-
-            elif mode == 'aMC@LO':
-                if not options['only_generation']:
-                    logger.info('Doing LO matched to parton shower')
-                    logger.info('   Cleaning previous results')
-                    misc.call(['rm -rf P*/GB*'], shell=True)
-                for i, status in enumerate(mcatnlo_status):
-                    if i == 2 or not options['only_generation']:
-                        self.update_status('%s at LO' % status, level='parton')
-                        self.write_madinMMC_file(
-                                pjoin(self.me_dir, 'SubProcesses'), 'born', i) 
-                        self.run_all(job_dict, [['2', 'B', '%d' % i]], '%s at LO' % status)
-
-                    if (i < 2 and not options['only_generation'])  or i == 1 :
-                        p = misc.Popen(['./combine_results.sh %d %d %s GB*' % (i, nevents, req_acc)],
-                                stdout=subprocess.PIPE, shell=True)
-                        output = p.communicate()
-                        misc.call(['cp res_%d_abs.txt res_%d_tot.txt %s' % \
-                           (i, i, pjoin(self.me_dir, 'Events', self.run_name))], shell=True)
-                        self.cross_sect_dict = self.read_results(output, mode)
-                        self.print_summary(i, mode)
-=======
             if not options['only_generation']:
                 logger.info('Doing %s matched to parton shower' % mode[4:])
 
@@ -1314,7 +1222,7 @@
                     self.run_all(job_dict, [['2', 'B', '%d' % i]], '%s at LO' % status)
 
                 if (i < 2 and not options['only_generation']) or i == 1 :
-                    p = misc.Popen(['./combine_results.sh'] + [ '%d' % i,'%d' % nevents] + folder_names[mode],
+                    p = misc.Popen(['./combine_results.sh'] + [ '%d' % i,'%d' % nevents, '%s' % req_acc ] + folder_names[mode],
                             stdout=subprocess.PIPE, cwd = pjoin(self.me_dir, 'SubProcesses'))
                     output = p.communicate()
                     files.cp(pjoin(self.me_dir, 'SubProcesses', 'res_%d_abs.txt' % i), \
@@ -1324,7 +1232,6 @@
 
                     self.cross_sect_dict = self.read_results(output, mode)
                     self.print_summary(i, mode)
->>>>>>> 36f71b4d
 
         if self.cluster_mode == 1:
             #if cluster run, wait 15 sec so that event files are transferred back
@@ -2098,9 +2005,6 @@
         file.write(content)
         file.close()
 
-
-<<<<<<< HEAD
-
     def write_madin_file(self, path, run_mode, vegas_mode,npoints, niters):
         """writes the madin.run_mode file"""
         #check the validity of the arguments
@@ -2127,10 +2031,6 @@
         file.write(content)
         file.close()
 
-
-
-=======
->>>>>>> 36f71b4d
     def compile(self, mode, options):
         """compiles aMC@NLO to compute either NLO or NLO matched to shower, as
         specified in mode"""

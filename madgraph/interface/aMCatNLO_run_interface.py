################################################################################
#
# Copyright (c) 2011 The MadGraph Development team and Contributors
#
# This file is a part of the MadGraph 5 project, an application which 
# automatically generates Feynman diagrams and matrix elements for arbitrary
# high-energy processes in the Standard Model and beyond.
#
# It is subject to the MadGraph license which should accompany this 
# distribution.
#
# For more information, please visit: http://madgraph.phys.ucl.ac.be
#
################################################################################
"""A user friendly command line interface to access MadGraph features.
   Uses the cmd package for command interpretation and tab completion.
"""
from __future__ import division

import atexit
import glob
import logging
import math
import optparse
import os
import pydoc
import random
import re
import shutil
import subprocess
import sys
import traceback
import time

try:
    import readline
    GNU_SPLITTING = ('GNU' in readline.__doc__)
except:
    GNU_SPLITTING = True

root_path = os.path.split(os.path.dirname(os.path.realpath( __file__ )))[0]
root_path = os.path.split(root_path)[0]
sys.path.insert(0, os.path.join(root_path,'bin'))

# usefull shortcut
pjoin = os.path.join
# Special logger for the Cmd Interface
logger = logging.getLogger('madgraph.stdout') # -> stdout
logger_stderr = logging.getLogger('madgraph.stderr') # ->stderr
 
try:
    # import from madgraph directory
    import madgraph.interface.extended_cmd as cmd
    import madgraph.interface.common_run_interface as common_run
    import madgraph.iolibs.files as files
    import madgraph.iolibs.save_load_object as save_load_object
    import madgraph.various.banner as banner_mod
    import madgraph.various.cluster as cluster
    import madgraph.various.misc as misc
    import madgraph.various.gen_crossxhtml as gen_crossxhtml

    from madgraph import InvalidCmd, aMCatNLOError
    aMCatNLO = False
except Exception, error:
    if __debug__:
        print error
    # import from madevent directory
    import internal.extended_cmd as cmd
    import internal.common_run_interface as common_run
    import internal.banner as banner_mod
    import internal.misc as misc    
    from internal import InvalidCmd, MadGraph5Error
    import internal.files as files
    import internal.cluster as cluster
    import internal.save_load_object as save_load_object
    import internal.gen_crossxhtml as gen_crossxhtml
    aMCatNLO = True




class aMCatNLOError(Exception):
    pass


def check_compiler(options, block=False):
    """check that the current fortran compiler is gfortran 4.6 or later.
    If block, stops the execution, otherwise just print a warning"""

    msg = 'In order to be able to run MadGraph @NLO, you need to have ' + \
            'gfortran 4.6 or later installed.\n%s has been detected'
    #first check that gfortran is installed
    if options['fortran_compiler']:
        compiler = options['fortran_compiler']
    elif misc.which('gfortran'):
        compiler = 'gfortran'
        
    if 'gfortran' not in compiler:
        if block:
            raise aMCatNLOError(msg % compiler)
        else:
            logger.warning(msg % compiler)
    else:
        curr_version = misc.get_gfortran_version(compiler)
        if not ''.join(curr_version.split('.')) >= '46':
            if block:
                raise aMCatNLOError(msg % (compiler + ' ' + curr_version))
            else:
                logger.warning(msg % (compiler + ' ' + curr_version))
            


#===============================================================================
# CmdExtended
#===============================================================================
class CmdExtended(cmd.Cmd):
    """Particularisation of the cmd command for aMCatNLO"""

    #suggested list of command
    next_possibility = {
        'start': [],
    }
    
    debug_output = 'ME5_debug'
    error_debug = 'Please report this bug on https://bugs.launchpad.net/madgraph5\n'
    error_debug += 'More information is found in \'%(debug)s\'.\n' 
    error_debug += 'Please attach this file to your report.'

    config_debug = 'If you need help with this issue please contact us on https://answers.launchpad.net/madgraph5\n'


    keyboard_stop_msg = """stopping all operation
            in order to quit madevent please enter exit"""
    
    # Define the Error
    InvalidCmd = InvalidCmd
    ConfigurationError = aMCatNLOError

    def __init__(self, *arg, **opt):
        """Init history and line continuation"""
        
        # Tag allowing/forbiding question
        self.force = False
        
        # If possible, build an info line with current version number 
        # and date, from the VERSION text file
        info = misc.get_pkg_info()
        info_line = ""
        if info and info.has_key('version') and  info.has_key('date'):
            len_version = len(info['version'])
            len_date = len(info['date'])
            if len_version + len_date < 30:
                info_line = "#*         VERSION %s %s %s         *\n" % \
                            (info['version'],
                            (30 - len_version - len_date) * ' ',
                            info['date'])
        else:
            version = open(pjoin(root_path,'MGMEVersion.txt')).readline().strip()
            info_line = "#*         VERSION %s %s                *\n" % \
                            (version, (24 - len(version)) * ' ')    

        # Create a header for the history file.
        # Remember to fill in time at writeout time!
        self.history_header = \
        '#************************************************************\n' + \
        '#*                    MadGraph/aMC@NLO 5                    *\n' + \
        '#*                                                          *\n' + \
        "#*                *                       *                 *\n" + \
        "#*                  *        * *        *                   *\n" + \
        "#*                    * * * * 5 * * * *                     *\n" + \
        "#*                  *        * *        *                   *\n" + \
        "#*                *                       *                 *\n" + \
        "#*                                                          *\n" + \
        "#*                                                          *\n" + \
        info_line + \
        "#*                                                          *\n" + \
        "#*    The MadGraph Development Team - Please visit us at    *\n" + \
        "#*    https://server06.fynu.ucl.ac.be/projects/madgraph     *\n" + \
        '#*                                                          *\n' + \
        '#************************************************************\n' + \
        '#*                                                          *\n' + \
        '#*               Command File for aMCatNLO                  *\n' + \
        '#*                                                          *\n' + \
        '#*     run as ./bin/madevent.py filename                    *\n' + \
        '#*                                                          *\n' + \
        '#************************************************************\n'
        
        if info_line:
            info_line = info_line[1:]

        logger.info(\
        "************************************************************\n" + \
        "*                                                          *\n" + \
        "*           W E L C O M E  to  M A D G R A P H  5          *\n" + \
        "*                       a M C @ N L O                      *\n" + \
        "*                                                          *\n" + \
        "*                 *                       *                *\n" + \
        "*                   *        * *        *                  *\n" + \
        "*                     * * * * 5 * * * *                    *\n" + \
        "*                   *        * *        *                  *\n" + \
        "*                 *                       *                *\n" + \
        "*                                                          *\n" + \
        info_line + \
        "*                                                          *\n" + \
        "*    The MadGraph Development Team - Please visit us at    *\n" + \
        "*    https://server06.fynu.ucl.ac.be/projects/madgraph     *\n" + \
        "*                                                          *\n" + \
        "*               Type 'help' for in-line help.              *\n" + \
        "*                                                          *\n" + \
        "************************************************************")
        
        cmd.Cmd.__init__(self, *arg, **opt)
        



    def get_history_header(self):
        """return the history header""" 
        return self.history_header % misc.get_time_info()
    
    def stop_on_keyboard_stop(self):
        """action to perform to close nicely on a keyboard interupt"""
        try:
            if hasattr(self, 'results'):
                self.update_status('Stop by the user', level=None, makehtml=False, error=True)
                self.add_error_log_in_html()
        except:
            pass
    
    def postcmd(self, stop, line):
        """ Update the status of  the run for finishing interactive command """
        
        # relaxing the tag forbidding question
        self.force = False
        
        if not self.use_rawinput:
            return stop
        
        
        arg = line.split()
        if  len(arg) == 0:
            return stop
        elif str(arg[0]) in ['exit','quit','EOF']:
            return stop
        
        try:
            self.update_status('Command \'%s\' done.<br> Waiting for instruction.' % arg[0], 
                               level=None, error=True)
        except:
            pass
        

    
    def nice_user_error(self, error, line):
        """If a ME run is currently running add a link in the html output"""

        self.add_error_log_in_html()
        cmd.Cmd.nice_user_error(self, error, line)            
        
    def nice_config_error(self, error, line):
        """If a ME run is currently running add a link in the html output"""

        self.add_error_log_in_html()
        cmd.Cmd.nice_config_error(self, error, line)

    def nice_error_handling(self, error, line):
        """If a ME run is currently running add a link in the html output"""

        self.add_error_log_in_html()            
        cmd.Cmd.nice_error_handling(self, error, line)

        
        
#===============================================================================
# HelpToCmd
#===============================================================================
class HelpToCmd(object):
    """ The Series of help routine for the aMCatNLOCmd"""
    
    def help_launch(self):
        """help for launch command"""
        _launch_parser.print_help()

    def help_compile(self):
        """help for compile command"""
        _compile_parser.print_help()

    def help_generate_events(self):
        """help for generate_events command"""
        _generate_events_parser.print_help()

    def help_calculate_xsect(self):
        """help for generate_events command"""
        _calculate_xsect_parser.print_help()

    def help_shower(self):
        """help for shower command"""
        _shower_parser.print_help()

    
    def help_open(self):
        logger.info("syntax: open FILE  ")
        logger.info("-- open a file with the appropriate editor.")
        logger.info('   If FILE belongs to index.html, param_card.dat, run_card.dat')
        logger.info('   the path to the last created/used directory is used')

    def run_options_help(self, data):
        if data:
            logger.info('-- local options:')
            for name, info in data:
                logger.info('      %s : %s' % (name, info))
        
        logger.info("-- session options:")
        logger.info("      Note that those options will be kept for the current session")      
        logger.info("      --cluster : Submit to the  cluster. Current cluster: %s" % self.options['cluster_mode'])
        logger.info("      --multicore : Run in multi-core configuration")
        logger.info("      --nb_core=X : limit the number of core to use to X.")
        


       
#===============================================================================
# CheckValidForCmd
#===============================================================================
class CheckValidForCmd(object):
    """ The Series of check routine for the aMCatNLOCmd"""

    def check_shower(self, args, options):
        """Check the validity of the line. args[0] is the run_directory"""
        if len(args) == 0:
            self.help_shower()
            raise self.InvalidCmd, 'Invalid syntax, please specify the run name'
        if not os.path.isdir(pjoin(self.me_dir, 'Events', args[0])):
            raise self.InvalidCmd, 'Directory %s does not exists' % \
                            pjoin(os.getcwd(), 'Events',  args[0])
        args[0] = pjoin(self.me_dir, 'Events', args[0])
    

    def check_calculate_xsect(self, args, options):
        """check the validity of the line. args is ORDER,
        ORDER being LO or NLO. If no mode is passed, NLO is used"""
        # modify args in order to be DIR 
        # mode being either standalone or madevent
        
        if not args:
            args.append('NLO')
            return
        
        if len(args) > 1:
            self.help_calculate_xsect()
            raise self.InvalidCmd, 'Invalid Syntax: Too many argument'

        elif len(args) == 1:
            if not args[0] in ['NLO', 'LO']:
                raise self.InvalidCmd, '%s is not a valid mode, please use "LO" or "NLO"' % args[1]
        mode = args[0]
        
        # check for incompatible options/modes
        if options['multicore'] and options['cluster']:
            raise self.InvalidCmd, 'options -m (--multicore) and -c (--cluster)' + \
                    ' are not compatible. Please choose one.'


    def check_generate_events(self, args, options):
        """check the validity of the line. args is ORDER,
        ORDER being LO or NLO. If no mode is passed, NLO is used"""
        # modify args in order to be DIR 
        # mode being either standalone or madevent
        
        if not args:
            args.append('NLO')
            return
        
        if len(args) > 1:
            self.help_generate_events()
            raise self.InvalidCmd, 'Invalid Syntax: Too many argument'

        elif len(args) == 1:
            if not args[0] in ['NLO', 'LO']:
                raise self.InvalidCmd, '%s is not a valid mode, please use "LO" or "NLO"' % args[1]
        mode = args[0]
        
        # check for incompatible options/modes
        if options['multicore'] and options['cluster']:
            raise self.InvalidCmd, 'options -m (--multicore) and -c (--cluster)' + \
                    ' are not compatible. Please choose one.'
        if options['noreweight'] and options['reweightonly']:
            raise self.InvalidCmd, 'options -R (--noreweight) and -R (--reweightonly)' + \
                    ' are not compatible. Please choose one.'


    def check_launch(self, args, options):
        """check the validity of the line. args is MODE
        MODE being LO, NLO, aMC@NLO or aMC@LO. If no mode is passed, aMC@NLO is used"""
        # modify args in order to be DIR 
        # mode being either standalone or madevent
        
        if not args:
            args.append('aMC@NLO')
            return
        
        if len(args) > 1:
            self.help_launch()
            raise self.InvalidCmd, 'Invalid Syntax: Too many argument'

        elif len(args) == 1:
            if not args[0] in ['LO', 'NLO', 'aMC@NLO', 'aMC@LO']:
                raise self.InvalidCmd, '%s is not a valid mode, please use "LO", "NLO", "aMC@NLO" or "aMC@LO"' % args[0]
        mode = args[0]
        
        # check for incompatible options/modes
        if options['multicore'] and options['cluster']:
            raise self.InvalidCmd, 'options -m (--multicore) and -c (--cluster)' + \
                    ' are not compatible. Please choose one.'
        if options['noreweight'] and options['reweightonly']:
            raise self.InvalidCmd, 'options -R (--noreweight) and -R (--reweightonly)' + \
                    ' are not compatible. Please choose one.'
        if mode == 'NLO' and options['reweightonly']:
            raise self.InvalidCmd, 'option -r (--reweightonly) needs mode "aMC@NLO" or "aMC@LO"'


    def check_compile(self, args, options):
        """check the validity of the line. args is MODE
        MODE being FO or MC. If no mode is passed, MC is used"""
        # modify args in order to be DIR 
        # mode being either standalone or madevent
        
        if not args:
            args.append('MC')
            return
        
        if len(args) > 1:
            self.help_compile()
            raise self.InvalidCmd, 'Invalid Syntax: Too many argument'

        elif len(args) == 1:
            if not args[0] in ['MC', 'FO']:
                raise self.InvalidCmd, '%s is not a valid mode, please use "FO" or "MC"' % args[0]
        mode = args[0]
        
        # check for incompatible options/modes


#===============================================================================
# CompleteForCmd
#===============================================================================
class CompleteForCmd(CheckValidForCmd):
    """ The Series of help routine for the MadGraphCmd"""

    def complete_shower(self, text, line, begidx, endidx):
        args = self.split_arg(line[0:begidx])
        if len(args) == 1:
            #return valid run_name
            data = glob.glob(pjoin(self.me_dir, 'Events', '*','events.lhe.gz'))
            data = [n.rsplit('/',2)[1] for n in data]
            tmp1 =  self.list_completion(text, data)
            if not self.run_name:
                return tmp1


class aMCatNLOAlreadyRunning(InvalidCmd):
    pass

#===============================================================================
# aMCatNLOCmd
#===============================================================================
class aMCatNLOCmd(CmdExtended, HelpToCmd, CompleteForCmd, common_run.CommonRunCmd):
    """The command line processor of MadGraph"""    
    
    # Truth values
    true = ['T','.true.',True,'true']
    # Options and formats available
    _run_options = ['--cluster','--multicore','--nb_core=','--nb_core=2', '-c', '-m']
    _generate_options = ['-f', '--laststep=parton', '--laststep=pythia', '--laststep=pgs', '--laststep=delphes']
    _calculate_decay_options = ['-f', '--accuracy=0.']
    _set_options = ['stdout_level','fortran_compiler','timeout']
    _plot_mode = ['all', 'parton','pythia','pgs','delphes','channel', 'banner']
    _clean_mode = _plot_mode
    _display_opts = ['run_name', 'options', 'variable']
    # survey options, dict from name to type, default value, and help text
    # Variables to store object information
    web = False
    prompt = 'aMC@NLO_run>'
    cluster_mode = 0
    queue  = 'madgraph'
    nb_core = None
    
    next_possibility = {
        'start': ['generate_events [OPTIONS]', 'multi_run [OPTIONS]',
                  'calculate_decay_widths [OPTIONS]',
                  'help generate_events'],
        'generate_events': ['generate_events [OPTIONS]', 'multi_run [OPTIONS]', 'pythia', 'pgs','delphes'],
        'calculate_decay_widths': ['calculate_decay_widths [OPTIONS]',
                                   'generate_events [OPTIONS]'],
        'multi_run': ['generate_events [OPTIONS]', 'multi_run [OPTIONS]'],
        'survey': ['refine'],
        'refine': ['combine_events'],
        'combine_events': ['store'],
        'store': ['pythia'],
        'pythia': ['pgs', 'delphes'],
        'pgs': ['generate_events [OPTIONS]', 'multi_run [OPTIONS]'],
        'delphes' : ['generate_events [OPTIONS]', 'multi_run [OPTIONS]']
    }
    
    # The three options categories are treated on a different footage when a 
    # set/save configuration occur. current value are kept in self.options
    options_configuration = {'pythia8_path': './pythia8',
                       'madanalysis_path': './MadAnalysis',
                       'pythia-pgs_path':'./pythia-pgs',
                       'td_path':'./td',
                       'delphes_path':'./Delphes',
                       'exrootanalysis_path':'./ExRootAnalysis',
                       'MCatNLO-utilities_path':'./MCatNLO-utilities',
                       'timeout': 60,
                       'web_browser':None,
                       'eps_viewer':None,
                       'text_editor':None,
                       'fortran_compiler':None,
                       'auto_update':7,
                       'cluster_type': 'condor'}
    
    options_madgraph= {'stdout_level':None}
    
    options_madevent = {'automatic_html_opening':True,
                         'run_mode':2,
                         'cluster_queue':'madgraph',
                         'nb_core': None,
                         'cluster_temp_path':None}
    
    
    ############################################################################
    def __init__(self, me_dir = None, options = {}, *completekey, **stdin):
        """ add information to the cmd """

        CmdExtended.__init__(self, *completekey, **stdin)
<<<<<<< HEAD
        common_run.CommonRunCmd.__init__(self)
        
        # Define current aMCatNLO directory
        if me_dir is None and aMCatNLO:
            me_dir = root_path
        
        self.me_dir = me_dir
        self.options = options        
=======
        common_run.CommonRunCmd.__init__(self, me_dir, options)
       
>>>>>>> ec58a1db
        run_card = pjoin(self.me_dir, 'Cards','run_card.dat')
        self.run_card = banner_mod.RunCardNLO(run_card)
        self.mode = 'aMCatNLO'

        # load the current status of the directory
        if os.path.exists(pjoin(self.me_dir,'HTML','results.pkl')):
            self.results = save_load_object.load_from_file(pjoin(self.me_dir,'HTML','results.pkl'))
            self.results.resetall(self.me_dir)
        else:
            model = self.find_model_name()
            process = self.process # define in find_model_name
            self.results = gen_crossxhtml.AllResultsNLO(model, process, self.me_dir)
        self.results.def_web_mode(self.web)
        # check that compiler is gfortran 4.6 or later if virtuals have been exported
        proc_card = open(pjoin(self.me_dir, 'Cards', 'proc_card_mg5.dat')).read()

        if not '[real=QCD]' in proc_card:
            check_compiler(self.options, block=True)

        
    ############################################################################    
    def split_arg(self, line, error=True):
        """split argument and"""
        
        args = CmdExtended.split_arg(line)
        return args
    
    

    ############################################################################      
    def do_shower(self, line):
        """ run the shower on a given parton level file """
        argss = self.split_arg(line)
        (options, argss) = _generate_events_parser.parse_args(argss)
        # check argument validity and normalise argument
        options = options.__dict__
        self.check_shower(argss, options)
        options['parton'] = 'onlyshower'
        evt_file = pjoin(os.getcwd(), argss[0], 'events.lhe')
        self.ask_run_configuration('', options)
        if self.check_mcatnlo_dir():
            self.run_mcatnlo(evt_file)
        os.chdir(root_path)


    ############################################################################      
    def do_calculate_xsect(self, line):
        """ calculates LO/NLO cross-section, using madevent_vegas """
        argss = self.split_arg(line)
        # check argument validity and normalise argument
        (options, argss) = _generate_events_parser.parse_args(argss)
        options = options.__dict__
        options['reweightonly'] = False
        options['noreweight'] = False
        options['parton'] = True
        self.check_calculate_xsect(argss, options)
        
        if options['multicore']:
            self.cluster_mode = 2
        elif options['cluster']:
            self.cluster_mode = 1
        else:
            self.cluster_mode = int(self.options['run_mode'])

#        if self.options_madevent['automatic_html_opening']:
#            misc.open_file(os.path.join(self.me_dir, 'crossx.html'))
#            self.options_madevent['automatic_html_opening'] = False

        
        mode = argss[0]
        self.ask_run_configuration(mode, options)
        self.compile(mode, options) 
        self.run(mode, options)
        os.chdir(root_path)

        
    ############################################################################      
    def do_generate_events(self, line):
        """ generate events """
        argss = self.split_arg(line)
        # check argument validity and normalise argument
        (options, argss) = _generate_events_parser.parse_args(argss)
        options = options.__dict__
        options['reweightonly'] = False
        self.check_generate_events(argss, options)
        
        if options['multicore']:
            self.cluster_mode = 2
        elif options['cluster']:
            self.cluster_mode = 1
        else:
            self.cluster_mode = int(self.options['run_mode'])

#        if self.options_madevent['automatic_html_opening']:
#            misc.open_file(os.path.join(self.me_dir, 'crossx.html'))
#            self.options_madevent['automatic_html_opening'] = False

        mode = 'aMC@' + argss[0]
        self.ask_run_configuration(mode, options)
        self.compile(mode, options) 
        evt_file = self.run(mode, options)
        if self.check_mcatnlo_dir() and not options['parton']:
            self.run_mcatnlo(evt_file)
        os.chdir(root_path)

    ############################################################################
    def do_treatcards(self, line, amcatnlo=True):
        """this is for creating the correct run_card.inc from the nlo format"""
        return super(aMCatNLOCmd,self).do_treatcards(line, amcatnlo)
    
    ############################################################################
    def set_configuration(self, amcatnlo=True, **opt):
        """this is for creating the correct run_card.inc from the nlo format"""
        return super(aMCatNLOCmd,self).set_configuration(amcatnlo=amcatnlo, **opt)
    
    ############################################################################      
    def do_launch(self, line):
        """ launch the full chain """
        argss = self.split_arg(line)
        # check argument validity and normalise argument
        (options, argss) = _launch_parser.parse_args(argss)
        options = options.__dict__
        self.check_launch(argss, options)
        
        if options['multicore']:
            self.cluster_mode = 2
        elif options['cluster']:
            self.cluster_mode = 1
        else:
            self.cluster_mode = int(self.options['run_mode'])

#        if self.options['automatic_html_opening']:
#            misc.open_file(os.path.join(self.me_dir, 'crossx.html'))
#            self.options['automatic_html_opening'] = False

        mode = argss[0]
        if mode in ['LO', 'NLO']:
            options['parton'] = True
        self.ask_run_configuration(mode, options)
        self.compile(mode, options) 
        evt_file = self.run(mode, options)
        if self.check_mcatnlo_dir() and not options['parton']:
            self.run_mcatnlo(evt_file)
        os.chdir(root_path)


    ############################################################################      
    def do_compile(self, line):
        """ just compile the executables """
        argss = self.split_arg(line)
        # check argument validity and normalise argument
        (options, argss) = _compile_parser.parse_args(argss)
        options = options.__dict__
        options['reweightonly'] = False
        options['nocompile'] = False
        self.check_compile(argss, options)
        
        mode = {'FO': 'NLO', 'MC': 'aMC@NLO'}[argss[0]]
        self.ask_run_configuration(mode, options)
        self.compile(mode, options) 
        os.chdir(root_path)

    def check_mcatnlo_dir(self):
        """Check that the MCatNLO dir (with files to run the parton-shower has 
        been copied inside the exported direcotry"""
        if os.path.isdir(pjoin(self.me_dir, 'MCatNLO')):
            #the folder has been exported after installation of MCatNLO-utilities
            return True
        elif self.options['MCatNLO-utilities_path']:
            # if the option is not none, the path should already exist
            # the folder has been exported before installation of MCatNLO-utilities
            # and they have been installed
            misc.call(['cp -r %s %s' % \
                     (pjoin(self.options['MCatNLO-utilities_path'], 'MCatNLO'), self.me_dir)],
                     shell=True)
            return True

        else:
            logger.warning('MCatNLO is needed to shower the generated event samples.\n' + \
                'You can install it by typing "install MCatNLO-utilities" in the MadGraph' + \
                ' shell')
            return False


    def update_random_seed(self):
        """Update random number seed with the value from the run_card. 
        If this is 0, update the number according to a fresh one"""
        iseed = int(self.run_card['iseed'])
        if iseed != 0:
            misc.call(['echo "r=%d > %s"' \
                    % (iseed, pjoin(self.me_dir, 'SubProcesses', 'randinit'))],
                    cwd=self.me_dir, shell=True)
        else:
            randinit = open(pjoin(self.me_dir, 'SubProcesses', 'randinit'))
            iseed = int(randinit.read()[2:]) + 1
            randinit.close()
            randinit = open(pjoin(self.me_dir, 'SubProcesses', 'randinit'), 'w')
            randinit.write('r=%d' % iseed)
            randinit.close()

            
        
    def run(self, mode, options):
        """runs aMC@NLO. Returns the name of the event file created"""
        logger.info('Starting run')

        if not 'only_generation' in options.keys():
            options['only_generation'] = False

        os.mkdir(pjoin(self.me_dir, 'Events', self.run_name))
        old_cwd = os.getcwd()

        if self.cluster_mode == 1:
            cluster_name = self.options['cluster_type']
            self.cluster = cluster.from_name[cluster_name](self.options['cluster_queue'],
                                              self.options['cluster_temp_path'])
        if self.cluster_mode == 2:
            import multiprocessing
            try:
                self.nb_core = int(self.options['nb_core'])
            except TypeError:
                self.nb_core = multiprocessing.cpu_count()
            logger.info('Using %d cores' % self.nb_core)
            self.cluster = cluster.MultiCore(self.nb_core, 
                                     temp_dir=self.options['cluster_temp_path'])
        self.update_random_seed()
        os.chdir(pjoin(self.me_dir, 'SubProcesses'))
        #find and keep track of all the jobs
        job_dict = {}
        p_dirs = [file for file in os.listdir('.') if file.startswith('P') and os.path.isdir(file)]
        for dir in p_dirs:
            os.chdir(pjoin(self.me_dir, 'SubProcesses', dir))
            job_dict[dir] = [file for file in os.listdir('.') if file.startswith('ajob')] 

        os.chdir(pjoin(self.me_dir, 'SubProcesses'))
        mcatnlo_status = ['Setting up grid', 'Computing upper envelope', 'Generating events']

        if options['reweightonly']:
            nevents = self.run_card['nevents']
            self.reweight_and_collect_events(options, mode, nevents)
            os.chdir(old_cwd)
            return

        devnull = os.open(os.devnull, os.O_RDWR) 
        if mode == 'LO':
            logger.info('Doing fixed order LO')
            self.update_status('Cleaning previous results', level=None)
            misc.call(['rm -rf P*/born_G*'], shell=True)

            self.update_status('Computing cross-section', level=None)
            self.run_all(job_dict, [['0', 'born', '0']], 'Computing cross-section')
            p = misc.Popen(['./combine_results_FO.sh born_G* '], \
                                stdout=subprocess.PIPE, shell=True)
            output = p.communicate()
            self.cross_sect_dict = self.read_results(output, mode)
            self.print_summary(1, mode)
            misc.call(['./combine_plots_FO.sh born_G*'], stdout=devnull, shell=True)
            misc.call(['cp MADatNLO.top res.txt %s' % \
                    pjoin(self.me_dir, 'Events', self.run_name)], shell=True)
            logger.info('The results of this run and the TopDrawer file with the plots' + \
                        ' have been saved in %s' % pjoin(self.me_dir, 'Events', self.run_name))
            os.chdir(old_cwd)
            return

        if mode == 'NLO':
            self.update_status('Doing fixed order NLO', level=None)
            logger.info('   Cleaning previous results')
            misc.call(['rm -rf P*/grid_G* P*/novB_G* P*/viSB_G*'], shell=True)

            self.update_status('Setting up grid', level=None)
            self.run_all(job_dict, [['0', 'grid', '0']], 'Setting up grid')
            p = misc.Popen(['./combine_results_FO.sh grid*'], \
                                stdout=subprocess.PIPE, shell=True)
            output = p.communicate()
            self.cross_sect_dict = self.read_results(output, mode)
            self.print_summary(0, mode)

            self.update_status('Computing cross-section', level=None)
            self.run_all(job_dict, [['0', 'viSB', '0', 'grid'], ['0', 'novB', '0', 'grid']], \
                    'Computing cross-section')
            p = misc.Popen(['./combine_results_FO.sh viSB* novB*'], \
                                stdout=subprocess.PIPE, shell=True)
            output = p.communicate()
            self.cross_sect_dict = self.read_results(output, mode)
            self.print_summary(1, mode)

            misc.call(['./combine_plots_FO.sh viSB* novB*'], stdout=devnull, shell=True)
            misc.call(['cp MADatNLO.top res.txt %s' % \
                    pjoin(self.me_dir, 'Events', self.run_name)], shell=True)
            logger.info('The results of this run and the TopDrawer file with the plots' + \
                        ' have been saved in %s' % pjoin(self.me_dir, 'Events', self.run_name))
            os.chdir(old_cwd)
            return

        elif mode in ['aMC@NLO', 'aMC@LO']:
            shower = self.run_card['parton_shower']
            nevents = int(self.run_card['nevents'])
            #shower_list = ['HERWIG6', 'HERWIGPP', 'PYTHIA6Q', 'PYTHIA6PT', 'PYTHIA8']
            shower_list = ['HERWIG6', 'HERWIGPP', 'PYTHIA6Q']
            if not shower in shower_list:
                raise aMCatNLOError('%s is not a valid parton shower. Please use one of the following: %s' \
                    % (shower, ', '.join(shower_list)))

            if mode == 'aMC@NLO':
                if not options['only_generation']:
                    logger.info('Doing NLO matched to parton shower')
                    logger.info('   Cleaning previous results')
                    misc.call(['rm -rf P*/GF* P*/GV*'], shell=True)

                for i, status in enumerate(mcatnlo_status):
                    if i == 2 or not options['only_generation']:
                        self.update_status(status, level='parton')
                        self.write_madinMMC_file(pjoin(self.me_dir, 'SubProcesses'), 'novB', i) 
                        self.write_madinMMC_file(pjoin(self.me_dir, 'SubProcesses'), 'viSB', i) 
                        self.run_all(job_dict, [['2', 'V', '%d' % i], ['2', 'F', '%d' % i]], status)

                    if (i < 2 and not options['only_generation'])  or i == 1 :
                        p = misc.Popen(['./combine_results.sh %d %d GF* GV*' % (i, nevents)],
                                stdout=subprocess.PIPE, shell=True)
                        output = p.communicate()
                        misc.call(['cp res_%d_abs.txt res_%d_tot.txt %s' % \
                           (i, i, pjoin(self.me_dir, 'Events', self.run_name))], shell=True)
                        self.cross_sect_dict = self.read_results(output, mode)
                        self.print_summary(i, mode)

            elif mode == 'aMC@LO':
                if not options['only_generation']:
                    logger.info('Doing LO matched to parton shower')
                    logger.info('   Cleaning previous results')
                    misc.call(['rm -rf P*/GB*'], shell=True)
                for i, status in enumerate(mcatnlo_status):
                    if i == 2 or not options['only_generation']:
                        self.update_status('%s at LO' % status, level='parton')
                        self.write_madinMMC_file(
                                pjoin(self.me_dir, 'SubProcesses'), 'born', i) 
                        self.run_all(job_dict, [['2', 'B', '%d' % i]], '%s at LO' % status)

                    if (i < 2 and not options['only_generation'])  or i == 1 :
                        p = misc.Popen(['./combine_results.sh %d %d GB*' % (i, nevents)],
                                stdout=subprocess.PIPE, shell=True)
                        output = p.communicate()
                        misc.call(['cp res_%d_abs.txt res_%d_tot.txt %s' % \
                           (i, i, pjoin(self.me_dir, 'Events', self.run_name))], shell=True)
                        self.cross_sect_dict = self.read_results(output, mode)
                        self.print_summary(i, mode)

        if self.cluster_mode == 1:
            #if cluster run, wait 15 sec so that event files are transferred back
            self.update_status(
                    'Waiting while files are transferred back from the cluster nodes',
                    level='parton')
            time.sleep(10)

        # chancge back to the original pwd
        os.chdir(old_cwd)

        return self.reweight_and_collect_events(options, mode, nevents)

    def read_results(self, output, mode):
        """extract results (cross-section, absolute cross-section and errors)
        from output, which should be formatted as
            Found 4 correctly terminated jobs 
            random seed found in 'randinit' is 33
            Integrated abs(cross-section)
            7.94473937e+03 +- 2.9953e+01  (3.7702e-01%)
            Found 4 correctly terminated jobs 
            Integrated cross-section
            6.63392298e+03 +- 3.7669e+01  (5.6782e-01%)
        for aMC@NLO/aMC@LO, and as

        for NLO/LO
        The cross_sect_dict is returned"""
        res = {}
        if mode in ['aMC@LO', 'aMC@NLO']:
            pat = re.compile(\
'''Found (\d+) correctly terminated jobs 
random seed found in 'randinit' is (\d+)
Integrated abs\(cross-section\)
.*(\d+\.\d+e[+-]\d+) \+\- (\d+\.\d+e[+-]\d+)  \((\d+\.\d+e[+-]\d+)\%\)
Found (\d+) correctly terminated jobs 
Integrated cross-section
.*(\d+\.\d+e[+-]\d+) \+\- (\d+\.\d+e[+-]\d+)  \((\d+\.\d+e[+-]\d+)\%\)''')
        else:
            pat = re.compile(\
'''Found (\d+) correctly terminated jobs 
.*(\d+\.\d+e[+-]\d+) \+\- (\d+\.\d+e[+-]\d+)  \((\d+\.\d+e[+-]\d+)\%\)''')
            pass

        match = re.search(pat, output[0])
        if not match or output[1]:
            raise aMCatNLOError('An error occurred during the collection of results')
        if int(match.groups()[0]) != self.njobs:
            raise aMCatNLOError('Not all jobs terminated successfully')
        if mode in ['aMC@LO', 'aMC@NLO']:
            return {'randinit' : int(match.groups()[1]),
                    'xseca' : float(match.groups()[2]),
                    'erra' : float(match.groups()[3]),
                    'xsect' : float(match.groups()[6]),
                    'errt' : float(match.groups()[7])}
        else:
            return {'xsect' : float(match.groups()[1]),
                    'errt' : float(match.groups()[2])}

    def print_summary(self, step, mode):
        """print a summary of the results contained in self.cross_sect_dict.
        step corresponds to the mintMC step, if =2 (i.e. after event generation)
        some additional infos are printed"""
        # find process name
        proc_card_lines = open(pjoin(self.me_dir, 'Cards', 'proc_card_mg5.dat')).read().split('\n')
        for line in proc_card_lines:
            if line.startswith('generate'):
                process = line.replace('generate ', '')
        lpp = {'0':'l', '1':'p', '-1':'pbar'}
        proc_info = '\n      Process %s\n      Run at %s-%s collider (%s + %s GeV)' % \
        (process, lpp[self.run_card['lpp1']], lpp[self.run_card['lpp1']], 
                self.run_card['ebeam1'], self.run_card['ebeam2'])
        if mode in ['aMC@NLO', 'aMC@LO']:
            status = ['Determining the number of unweighted events per channel',
                      'Updating the number of unweighted events per channel',
                      'Summary:']
            if step != 2:
                message = status[step] + '\n\n      Intermediate results:' + \
                    ('\n      Random seed: %(randinit)d' + \
                     '\n      Total cross-section:      %(xsect)8.3e +- %(errt)6.1e pb' + \
                     '\n      Total abs(cross-section): %(xseca)8.3e +- %(erra)6.1e pb \n') \
                     % self.cross_sect_dict
            else:
        
                message = '\n      ' + status[step] + proc_info + \
                          '\n      Total cross-section: %(xsect)8.3e +- %(errt)6.1e pb' % \
                        self.cross_sect_dict
                neg_frac = (self.cross_sect_dict['xseca'] - self.cross_sect_dict['xsect'])/\
                       (2. * self.cross_sect_dict['xseca'])
                message = message + \
                    ('\n      Number of events generated: %s' + \
                     '\n      Parton shower to be used: %s' + \
                     '\n      Fraction of negative weights: %4.2f') % \
                        (self.run_card['nevents'],
                         self.run_card['parton_shower'],
                         neg_frac)

        elif mode in ['NLO', 'LO']:
            status = ['Results after grid setup (correspond roughly to LO):',
                      'Final results and run summary:']
            if step == 0:
                message = '\n      ' + status[step] + \
                     '\n      Total cross-section:      %(xsect)8.3e +- %(errt)6.1e pb\n' % \
                             self.cross_sect_dict
            elif step == 1:
                message = '\n      ' + status[step] + proc_info + \
                     '\n      Total cross-section:      %(xsect)8.3e +- %(errt)6.1e pb\n' % \
                             self.cross_sect_dict



        logger.info(message)




    def reweight_and_collect_events(self, options, mode, nevents):
        """this function calls the reweighting routines and creates the event file in the 
        Event dir. Return the name of the event file created
        """
        if not options['noreweight']:
            self.run_reweight(options['reweightonly'])

        self.update_status('Collecting events', level='parton')
        misc.call(['make collect_events > %s' % \
                pjoin(self.me_dir, 'log_collect_events.txt')], shell=True)
        misc.call(['echo "1" | ./collect_events > %s' % \
                pjoin(self.me_dir, 'log_collect_events.txt')], shell=True)

        #get filename from collect events
        filename = open(pjoin(self.me_dir, 'log_collect_events.txt')).read().split()[-1]

        if not os.path.exists(pjoin(self.me_dir, 'SubProcesses', filename)):
            raise aMCatNLOError('An error occurred during event generation. ' + \
                    'The event file has not been created. Check log_collect_events.txt')
        evt_file = pjoin(self.me_dir, 'Events', self.run_name, 'events.lhe')
        misc.call(['mv %s %s' % 
            (pjoin(self.me_dir, 'SubProcesses', filename), evt_file)], shell=True )
        misc.call(['gzip %s' % evt_file], shell=True)
        self.print_summary(2, mode)
        logger.info('The %s.gz file has been generated.\n' \
                % (evt_file))
        return evt_file


    def run_mcatnlo(self, evt_file):
        """runs mcatnlo on the generated event file, to produce showered-events"""
        logger.info('   Prepairing MCatNLO run')
        self.run_name = os.path.split(\
                    os.path.relpath(evt_file, pjoin(self.me_dir, 'Events')))[0]

        try:
            misc.call(['gunzip %s.gz' % evt_file], shell=True)
        except:
            pass
        shower = self.evt_file_to_mcatnlo(evt_file)
        oldcwd = os.getcwd()
        os.chdir(pjoin(self.me_dir, 'MCatNLO'))


        mcatnlo_log = pjoin(self.me_dir, 'mcatnlo.log')
        self.update_status('   Compiling MCatNLO for %s...' % shower, level='parton') 
        misc.call(['./MCatNLO_MadFKS.inputs > %s 2>&1' % mcatnlo_log], \
                    cwd = os.getcwd(), shell=True)
        exe = 'MCATNLO_%s_EXE' % shower
        if not os.path.exists(exe):
            raise aMCatNLOError('Compilation failed, check %s for details' % mcatnlo_log)
        logger.info('                     ... done')
        # create an empty dir where to run
        count = 1
        while os.path.isdir(pjoin(self.me_dir, 'MCatNLO', 'RUN_%s_%d' % \
                        (shower, count))):
            count += 1
        rundir = pjoin(self.me_dir, 'MCatNLO', 'RUN_%s_%d' % \
                        (shower, count))
        os.mkdir(rundir)

        self.update_status('Running MCatNLO in %s (this may take some time)...' % rundir,
                level='parton')
        os.chdir(rundir)
        misc.call(['mv ../%s ../MCATNLO_%s_input .' % (exe, shower)], shell=True)
        #link the hwpp exe in the rundir
        if shower == 'HERWIGPP':
            misc.call(['ln -s %s %s' % \
                (pjoin(self.options['hwpp_path'], 'bin', 'Herwig++'), rundir)], shell=True)
        evt_name = os.path.basename(evt_file)
        misc.call(['ln -s %s %s' % (os.path.split(evt_file)[0], self.run_name)], shell=True)
        misc.call(['./%s < MCATNLO_%s_input > amcatnlo_run.log 2>&1' % \
                    (exe, shower)], cwd = os.getcwd(), shell=True)
        #copy the showered stdhep file back in events
        if os.path.exists(pjoin(self.run_name, evt_name + '.hep')):
            hep_file = '%s_%s.hep' % (evt_file[:-4], shower)
            misc.call(['mv %s %s' % (pjoin(self.run_name, evt_name + '.hep'), hep_file)], shell=True) 
            misc.call(['gzip %s' % evt_file], shell=True)
            misc.call(['gzip %s' % hep_file], shell=True)

            logger.info(('The file %s.gz has been generated. \nIt contains showered' + \
                        ' and hadronized events in the StdHEP format obtained' + \
                        ' showering the parton-level event file %s.gz with %s') % \
                        (hep_file, evt_file, shower))
        #this is for hw++
        elif os.path.exists(pjoin(rundir, 'MCATNLO_HERWIGPP.hepmc')):
            hep_file = '%s_%s.hepmc' % (evt_file[:-4], shower)
            misc.call(['mv %s %s' % \
                (pjoin(rundir, 'MCATNLO_HERWIGPP.hepmc'), hep_file)], shell=True) 
            misc.call(['gzip %s' % evt_file], shell=True)
            misc.call(['gzip %s' % hep_file], shell=True)
            logger.info(('The file %s.gz has been generated. \nIt contains showered' + \
                        ' and hadronized events in the HEPMC format obtained' + \
                        ' showering the parton-level event file %s.gz with %s') % \
                        (hep_file, evt_file, shower))

        else:
            raise aMCatNLOError('No file has been generated, an error occurred')

        os.chdir(oldcwd)


    ############################################################################
    def set_run_name(self, name, tag=None, level='parton', reload_card=False):
        """define the run name, the run_tag, the banner and the results."""
        
        # when are we force to change the tag new_run:previous run requiring changes
        upgrade_tag = {'parton': ['parton','pythia','pgs','delphes'],
                       'pythia': ['pythia','pgs','delphes'],
                       'pgs': ['pgs'],
                       'delphes':['delphes'],
                       'plot':[]}
        
        

        if name == self.run_name:        
            if reload_card:
                run_card = pjoin(self.me_dir, 'Cards','run_card.dat')
                self.run_card = banner_mod.RunCardNLO(run_card)

            #check if we need to change the tag
            if tag:
                self.run_card['run_tag'] = tag
                self.run_tag = tag
                self.results.add_run(self.run_name, self.run_card)
            else:
                for tag in upgrade_tag[level]:
                    if getattr(self.results[self.run_name][-1], tag):
                        tag = self.get_available_tag()
                        self.run_card['run_tag'] = tag
                        self.run_tag = tag
                        self.results.add_run(self.run_name, self.run_card)                        
                        break
            return # Nothing to do anymore
        
        # save/clean previous run
        if self.run_name:
            self.store_result()
        # store new name
        self.run_name = name
        
        # Read run_card
        run_card = pjoin(self.me_dir, 'Cards','run_card.dat')
        self.run_card = banner_mod.RunCardNLO(run_card)

        new_tag = False
        # First call for this run -> set the banner
        self.banner = banner_mod.recover_banner(self.results, level)
        if tag:
            self.run_card['run_tag'] = tag
            new_tag = True
        elif not self.run_name in self.results and level =='parton':
            pass # No results yet, so current tag is fine
        elif not self.run_name in self.results:
            #This is only for case when you want to trick the interface
            logger.warning('Trying to run data on unknown run.')
            self.results.add_run(name, self.run_card)
            self.results.update('add run %s' % name, 'all', makehtml=False)
        else:
            for tag in upgrade_tag[level]:
                
                if getattr(self.results[self.run_name][-1], tag):
                    # LEVEL is already define in the last tag -> need to switch tag
                    tag = self.get_available_tag()
                    self.run_card['run_tag'] = tag
                    new_tag = True
                    break
            if not new_tag:
                # We can add the results to the current run
                tag = self.results[self.run_name][-1]['tag']
                self.run_card['run_tag'] = tag # ensure that run_tag is correct                
             
                    
        if name in self.results and not new_tag:
            self.results.def_current(self.run_name)
        else:
            self.results.add_run(self.run_name, self.run_card)

        self.run_tag = self.run_card['run_tag']

        # Return the tag of the previous run having the required data for this
        # tag/run to working wel.
        if level == 'parton':
            return
        elif level == 'pythia':
            return self.results[self.run_name][0]['tag']
        else:
            for i in range(-1,-len(self.results[self.run_name])-1,-1):
                tagRun = self.results[self.run_name][i]
                if tagRun.pythia:
                    return tagRun['tag']
            
            


    def evt_file_to_mcatnlo(self, evt_file):
        """creates the mcatnlo input script using the values set in the header of the event_file.
        It also checks if the lhapdf library is used"""
        file = open(evt_file)
        nevents = 0
        shower = ''
        pdlabel = ''
        itry = 0
        while True:
            line = file.readline()
            #print line
            if not nevents and 'nevents' in line.split():
                nevents = int(line.split()[0])
            if not shower and 'parton_shower' in line.split():
                shower = line.split()[0]
            if not pdlabel and 'pdlabel' in line.split():
                pdlabel = line.split()[0]
            if nevents and shower and pdlabel:
                break
            itry += 1
            if itry > 300:
                file.close()
                raise aMCatNLOError('Event file does not contain run information')
        file.close()

        # check if need to link lhapdf
        if pdlabel =='\'lhapdf\'':
            self.link_lhapdf(pjoin(self.me_dir, 'lib'))
                
        input = open(pjoin(self.me_dir, 'MCatNLO', 'MCatNLO_MadFKS.inputs'))
        lines = input.read().split('\n')
        input.close()
        for i in range(len(lines)):
            if lines[i].startswith('EVPREFIX'):
                lines[i]='EVPREFIX=%s' % pjoin(self.run_name, os.path.split(evt_file)[1])
            if lines[i].startswith('NEVENTS'):
                lines[i]='NEVENTS=%d' % nevents
            if lines[i].startswith('MCMODE'):
                lines[i]='MCMODE=%s' % shower
            #the following variables are actually relevant only if running hw++
            if shower == 'HERWIGPP':
                if lines[i].startswith('HWPPPATH'):
                    lines[i]='HWPPPATH=%s' % self.options['hwpp_path']
                if lines[i].startswith('THEPEGPATH'):
                    lines[i]='THEPEGPATH=%s' % self.options['thepeg_path']
                if lines[i].startswith('HEPMCPATH'):
                    lines[i]='HEPMCPATH=%s' % self.options['hepmc_path']
        
        output = open(pjoin(self.me_dir, 'MCatNLO', 'MCatNLO_MadFKS.inputs'), 'w')
        output.write('\n'.join(lines))
        output.close()
        return shower


    def run_reweight(self, only):
        """runs the reweight_xsec_events eecutables on each sub-event file generated
        to compute on the fly scale and/or PDF uncertainities"""
        logger.info('   Doing reweight')

        nev_unw = pjoin(self.me_dir, 'SubProcesses', 'nevents_unweighted')
        # if only doing reweight, copy back the nevents_unweighted file
        if only:
            if os.path.exists(nev_unw + '.orig'):
                misc.call(['cp %s %s' % (nev_unw + '.orig', nev_unw)], shell=True)
            else:
                raise aMCatNLOError('Cannot find event file information')

        #read the nevents_unweighted file to get the list of event files
        file = open(nev_unw)
        lines = file.read().split('\n')
        file.close()
        # make copy of the original nevent_unweighted file
        misc.call(['cp %s %s' % (nev_unw, nev_unw + '.orig')], shell=True)
        # loop over lines (all but the last one whith is empty) and check that the
        #  number of events is not 0
        evt_files = [line.split()[0] for line in lines[:-1] if line.split()[1] != '0']
        #prepare the job_dict
        job_dict = {}
        for i, evt_file in enumerate(evt_files):
            path, evt = os.path.split(evt_file)
            os.chdir(pjoin(self.me_dir, 'SubProcesses', path))
            if self.cluster_mode == 0 or self.cluster_mode == 2:
                exe = 'reweight_xsec_events.local'
            elif self.cluster_mode == 1:
                exe = 'reweight_xsec_events.cluster'
            misc.call(['ln -sf ../../%s .' % exe], shell=True)
            job_dict[path] = [exe]

        self.run_all(job_dict, [[evt, '1']], 'Running reweight')
        os.chdir(pjoin(self.me_dir, 'SubProcesses'))

        #check that the new event files are complete
        for evt_file in evt_files:
            last_line = subprocess.Popen('tail -n1 %s.rwgt ' % evt_file, \
                shell = True, stdout = subprocess.PIPE).stdout.read().strip()
            if last_line != "</LesHouchesEvents>":
                raise aMCatNLOError('An error occurred during reweight. Check the' + \
                        '\'reweight_xsec_events.output\' files inside the ' + \
                        '\'SubProcesses/P*/G*/ directories for details')

        #update file name in nevents_unweighted
        newfile = open(nev_unw, 'w')
        for line in lines:
            if line:
                newfile.write(line.replace(line.split()[0], line.split()[0] + '.rwgt') + '\n')
        newfile.close()


    def wait_for_complete(self, run_type):
        """this function waits for jobs on cluster to complete their run."""

        starttime = time.time()
        #logger.info('     Waiting for submitted jobs to complete')
        update_status = lambda i, r, f: self.update_status((i, r, f, run_type), 
                      starttime=starttime, level='parton', update_results=False)
        try:
            self.cluster.wait(self.me_dir, update_status)
        except:
            self.cluster.remove()
            raise

    def run_all(self, job_dict, arg_list, run_type='monitor'):
        """runs the jobs in job_dict (organized as folder: [job_list]), with arguments args"""
        self.njobs = sum(len(jobs) for jobs in job_dict.values()) * len(arg_list)
        self.ijob = 0
        if self.cluster_mode == 0:
            self.update_status((self.njobs - 1, 1, 0, run_type), level='parton')
        for args in arg_list:
            for dir, jobs in job_dict.items():
                for job in jobs:
                    self.run_exe(job, args, run_type, cwd=pjoin(self.me_dir, 'SubProcesses', dir) )
                    # print some statistics if running serially
        if self.cluster_mode == 2:
            time.sleep(1) # security to allow all jobs to be launched
        self.wait_for_complete(run_type)
        os.chdir(pjoin(self.me_dir, 'SubProcesses'))


    def run_exe(self, exe, args, run_type, cwd=None):
        """this basic function launch locally/on cluster exe with args as argument.
        """
        
        # first test that exe exists:
        execpath = None
        if cwd and os.path.exists(pjoin(cwd, exe)):
            execpath = pjoin(cwd, exe)
        elif not cwd and os.path.exists(exe):
            execpath = exe
        else:
            raise aMCatNLOError('Cannot find executable %s in %s' \
                % (exe, os.getcwd()))

        # check that the executable has exec permissions
        if not os.access(execpath, os.X_OK):
            misc.call(['chmod', '+x', exe], cwd=cwd)
        # finally run it
        if self.cluster_mode == 0:
            #this is for the serial run
            misc.call(['./'+exe] + args, cwd=cwd)
            self.ijob += 1
            self.update_status((max([self.njobs - self.ijob - 1, 0]), 
                                min([1, self.njobs - self.ijobs]),
                                self.ijob, run_type), level='parton')
        else:
            #this is for the cluster/multicore run
            if 'ajob' not  in exe:
                return self.cluster.submit(exe, args, cwd=cwd)  
            # use local disk if possible => need to stands what are the 
            # input/output files
            keep_fourth_arg = False
            output_files = []
            input_files = [pjoin(self.me_dir, 'MGMEVersion.txt'),
                           pjoin(self.me_dir, 'SubProcesses', 'randinit'),
                           pjoin(cwd, 'symfact.dat'),
                           pjoin(cwd, 'iproc.dat')]
            
            # File for the loop (might be not present if MadLoop is not use)
            if os.path.exists(pjoin(cwd, 'MadLoopParams.dat')):
                to_add = ['MadLoopParams.dat', 'ColorDenomFactors.dat', 
                                         'ColorNumFactors.dat','HelConfigs.dat']
                for name in to_add:
                    input_files.append(pjoin(cwd, name))

            Ire = re.compile("for i in ([\d\s]*) ; do")
            try : 
                fsock = open(exe)
            except:
                fsock = open(pjoin(cwd,exe))
            text = fsock.read()
            data = Ire.findall(text)
            subdir = ' '.join(data).split()
                     
            if args[0] == '0':
                # MADEVENT VEGAS MODE
                input_files.append(pjoin(cwd, 'madevent_vegas'))
                input_files.append(pjoin(self.me_dir, 'SubProcesses','madin.%s' % args[1]))
                #j=$2\_G$i
                for i in subdir:
                    current = '%s_G%s' % (args[1],i)
                    if os.path.exists(pjoin(cwd,current)):
                        input_files.append(pjoin(cwd, current))
                    output_files.append(current)
                    if len(args) == 4:
                        # use a grid train on another part
                        base = '%s_G%s' % (args[3],i)
                        if args[0] == '0':
                            to_move = [n for n in os.listdir(pjoin(cwd, base)) 
                                                          if n.endswith('.sv1')]
                            to_move.append('grid.MC_integer')
                        elif args[0] == '1':
                            to_move = ['mint_grids', 'grid.MC_integer']
                        else: 
                            to_move  = []
                        if not os.path.exists(pjoin(cwd,current)):
                            os.mkdir(pjoin(cwd,current))
                            input_files.append(pjoin(cwd, current))
                        for name in to_move:
                            files.ln(pjoin(cwd,base, name), 
                                            starting_dir=pjoin(cwd,current))
                        files.ln(pjoin(cwd,base, 'grid.MC_integer'), 
                                            starting_dir=pjoin(cwd,current))
                                  
            elif args[0] == '2':
                # MINTMC MODE
                input_files.append(pjoin(cwd, 'madevent_mintMC'))
                if args[2] in ['0','2']:
                    input_files.append(pjoin(self.me_dir, 'SubProcesses','madinMMC_%s.2' % args[1]))

                for i in subdir:
                    current = 'G%s%s' % (args[1], i)
                    if os.path.exists(pjoin(cwd,current)):
                        input_files.append(pjoin(cwd, current))
                    output_files.append(current)
                    if len(args) == 4 and args[3] in ['H','S','V','B','F']:
                        # use a grid train on another part
                        base = '%s_%s' % (args[3],i)
                        files.ln(pjoin(cwd,base,'mint_grids'), name = 'preset_mint_grids', 
                                                starting_dir=pjoin(cwd,current))
                        files.ln(pjoin(cwd,base,'grid.MC_integer'), 
                                                starting_dir=pjoin(cwd,current))
                    elif len(args) ==4:
                        keep_fourth_arg = True
                    
  
            else:
                raise aMCatNLOError, 'not valid arguments: %s' %(', '.join(args))
  
            #Find the correct PDF input file
            if hasattr(self, 'pdffile'):
                input_files.append(self.pdffile)
            else:
                for line in open(pjoin(self.me_dir,'Source','PDF','pdf_list.txt')):
                    data = line.split()
                    if len(data) < 4:
                        continue
                    if data[1].lower() == self.run_card['pdlabel'].lower():
                        self.pdffile = pjoin(self.me_dir, 'lib', 'Pdfdata', data[2])
                        input_files.append(self.pdffile) 
                        break
                else:
                    # possible when using lhapdf
                    self.pdffile = pjoin(self.me_dir, 'lib', 'PDFsets')
                    input_files.append(self.pdffile)
                    
            
            if len(args) == 4 and not keep_fourth_arg:
                args = args[:3]
            
            #submitting
            self.cluster.submit2(exe, args, cwd=cwd, 
                         input_files=input_files, output_files=output_files)
            
    def write_madinMMC_file(self, path, run_mode, mint_mode):
        """writes the madinMMC_?.2 file"""
        #check the validity of the arguments
        run_modes = ['born', 'virt', 'novi', 'all', 'viSB', 'novB']
        if run_mode not in run_modes:
            raise aMCatNLOError('%s is not a valid mode for run. Please use one of the following: %s' \
                    % (run_mode, ', '.join(run_modes)))
        mint_modes = [0, 1, 2]
        if mint_mode not in mint_modes:
            raise aMCatNLOError('%s is not a valid mode for mintMC. Please use one of the following: %s' \
                    % (mint_mode, ', '.join(mint_modes)))
        if run_mode in ['born']:
            name_suffix = 'B'
        elif run_mode in ['virt', 'viSB']:
            name_suffix = 'V'
        else:
            name_suffix = 'F'

        content = \
"""-1 12      ! points, iterations
0.05       ! desired fractional accuracy
1 -0.1     ! alpha, beta for Gsoft
-1 -0.1    ! alpha, beta for Gazi
1          ! Suppress amplitude (0 no, 1 yes)?
0          ! Exact helicity sum (0 yes, n = number/event)?
1          ! Enter Configuration Number:
%1d          ! MINT imode: 0 to set-up grids, 1 to perform integral, 2 generate events
1 1 1      ! if imode is 1: Folding parameters for xi_i, phi_i and y_ij
%s        ! all, born, real, virt
""" \
                    % (mint_mode, run_mode)
        file = open(pjoin(path, 'madinMMC_%s.2' % name_suffix), 'w')
        file.write(content)
        file.close()



    def compile(self, mode, options):
        """compiles aMC@NLO to compute either NLO or NLO matched to shower, as
        specified in mode"""
        #define a bunch of log files
        amcatnlo_log = pjoin(self.me_dir, 'compile_amcatnlo.log')
        madloop_log = pjoin(self.me_dir, 'compile_madloop.log')
        reweight_log = pjoin(self.me_dir, 'compile_reweight.log')
        gensym_log = pjoin(self.me_dir, 'gensym.log')
        test_log = pjoin(self.me_dir, 'test.log')

        old_cwd = os.getcwd()

        #clean files
        misc.call(['rm -f %s' % 
                ' '.join([amcatnlo_log, madloop_log, reweight_log, gensym_log, test_log])], \
                  cwd=self.me_dir, shell=True)

        import multiprocessing
        nb_core = multiprocessing.cpu_count()

        #define which executable/tests to compile
        if mode in ['NLO', 'LO']:
            exe = 'madevent_vegas'
            tests = ['test_ME']
        if mode in ['aMC@NLO', 'aMC@LO']:
            exe = 'madevent_mintMC'
            tests = ['test_ME', 'test_MC']
        #directory where to compile exe
        os.chdir(pjoin(self.me_dir, 'SubProcesses'))
        p_dirs = [file for file in os.listdir('.') if file.startswith('P') and os.path.isdir(file)]
        # if --nocompile option is specified, check here that all exes exists. 
        # If they exists, return

        # create param_card.inc and run_card.inc
        self.do_treatcards('', amcatnlo=True)
        if all([os.path.exists(pjoin(self.me_dir, 'SubProcesses', p_dir, exe)) \
                for p_dir in p_dirs]) and options['nocompile']:
            os.chdir(old_cwd)
            return

        libdir = pjoin(self.me_dir, 'lib')

        # rm links to lhapdflib/ PDFsets if exist
        if os.path.islink(pjoin(libdir, 'libLHAPDF.a')):
            os.remove(pjoin(libdir, 'libLHAPDF.a'))
        if os.path.islink(pjoin(libdir, 'PDFsets')):
            os.remove(pjoin(libdir, 'PDFsets'))

        # read the run_card to find if lhapdf is used or not
        if self.run_card['pdlabel'] == 'lhapdf':
            self.link_lhapdf(libdir)
        else:
            logger.info('Using built-in libraries for PDFs')
            os.unsetenv('lhapdf')

        # make Source
        self.update_status('Compiling source...', level=None)
        os.chdir(pjoin(self.me_dir, 'Source'))
        misc.call(['make -j%d > %s 2>&1' % (nb_core, amcatnlo_log)], shell=True)
        if os.path.exists(pjoin(libdir, 'libdhelas.a')) \
          and os.path.exists(pjoin(libdir, 'libgeneric.a')) \
          and os.path.exists(pjoin(libdir, 'libmodel.a')) \
          and os.path.exists(pjoin(libdir, 'libpdf.a')):
            logger.info('          ...done, continuing with P* directories')
        else:
            raise aMCatNLOError('Compilation failed, check %s for details' % amcatnlo_log)

        # make and run tests (if asked for), gensym and make madevent in each dir
        self.update_status('Compiling directories...', level=None)
        for p_dir in p_dirs:
            logger.info(p_dir)
            this_dir = pjoin(self.me_dir, 'SubProcesses', p_dir) 
            os.chdir(this_dir)
            # compile and run tests
            for test in tests:
                logger.info('   Compiling %s...' % test)
                misc.call(['make -j%d %s >> %s 2>&1 ' % (nb_core, test, test_log)], shell=True)
                if not os.path.exists(pjoin(this_dir, test)):
                    raise aMCatNLOError('Compilation failed, check %s for details' \
                            % test_log)
                logger.info('   Running %s...' % test)
                self.write_test_input(test)
                input = pjoin(self.me_dir, '%s_input.txt' % test)
                #this can be improved/better written to handle the output
                misc.call(['./%s < %s | tee -a %s | grep "Fraction of failures"' \
                        % (test, input, test_log)], shell=True)
                misc.call(['rm -f %s' % input], shell=True)
            #check that none of the tests failed
            file = open(test_log)
            content = file.read()
            file.close()
            if 'FAILED' in content:
                raise aMCatNLOError('Some tests failed, run cannot continue.\n' + \
                        'Please check that widths of final state particles (e.g. top) have been' + \
                        ' set to 0 in the param_card.dat.')

            if not options['reweightonly']:
                logger.info('   Compiling gensym...')
                misc.call(['make -j%d gensym >> %s 2>&1 ' % (nb_core, amcatnlo_log)], shell=True)
                if not os.path.exists(pjoin(this_dir, 'gensym')):
                    raise aMCatNLOError('Compilation failed, check %s for details' % amcatnlo_log)

                logger.info('   Running gensym...')
                misc.call(['echo %s | ./gensym >> %s' % (self.options['run_mode'], gensym_log)], shell=True) 
                #compile madloop library
                v_dirs = [file for file in os.listdir('.') if file.startswith('V') and os.path.isdir(file)]
                for v_dir in v_dirs:
                    os.putenv('madloop', 'true')
                    logger.info('   Compiling MadLoop library in %s' % v_dir)
                    madloop_dir = pjoin(this_dir, v_dir)
                    os.chdir(madloop_dir)
                    misc.call(['make -j%d >> %s 2>&1' % (nb_core, madloop_log)], shell=True)
                    if not os.path.exists(pjoin(this_dir, 'libMadLoop.a')):
                        raise aMCatNLOError('Compilation failed, check %s for details' % madloop_log)
                #compile and run check_poles if the virtuals have been exported
                proc_card = open(pjoin(self.me_dir, 'Cards', 'proc_card_mg5.dat')).read()
                os.chdir(this_dir)
                if not '[real=QCD]' in proc_card:
                    logger.info('   Compiling check_poles...')
                    misc.call(['make -j%d check_poles >> %s 2>&1 ' % (nb_core, test_log)], shell=True)
                    if not os.path.exists(pjoin(this_dir, 'check_poles')):
                        raise aMCatNLOError('Compilation failed, check %s for details' \
                                % test_log)
                    logger.info('   Running check_poles...')
                    open('./check_poles.input', 'w').write('100 \n -1\n') 
                    misc.call(['./check_poles <check_poles.input >> %s' % (test_log)], shell=True) 
                    self.parse_check_poles_log(os.getcwd())
                #compile madevent_mintMC/vegas
                logger.info('   Compiling %s' % exe)
                misc.call(['make -j%d %s >> %s 2>&1' % (nb_core, exe, amcatnlo_log)], shell=True)
                os.unsetenv('madloop')
                if not os.path.exists(pjoin(this_dir, exe)):
                    raise aMCatNLOError('Compilation failed, check %s for details' % amcatnlo_log)
            if mode in ['aMC@NLO', 'aMC@LO'] and not options['noreweight']:
                logger.info('   Compiling reweight_xsec_events')
                misc.call(['make -j%d reweight_xsec_events >> %s 2>&1' % (nb_core, reweight_log)], shell=True)
                if not os.path.exists(pjoin(this_dir, 'reweight_xsec_events')):
                    raise aMCatNLOError('Compilation failed, check %s for details' % reweight_log)

        os.chdir(old_cwd)

    def parse_check_poles_log(self, dir):
        """reads and parse the check_poles.log file"""
        content = open(pjoin(dir, 'check_poles.log')).read()
        npass = 0
        nfail = 0
        for line in content.split('\n'):
            if 'PASSED' in line:
                npass +=1
                tolerance = float(line.split()[1])
            if 'FAILED' in line:
                nfail +=1
                tolerance = float(line.split()[1])

        logger.info('   Poles successfully cancel for %d points over %d (tolerance=%2.1e)' \
                %(npass, nfail+npass, tolerance))



    def link_lhapdf(self, libdir):
        """links lhapdf into libdir"""
        print self.options
        logger.info('Using LHAPDF interface for PDFs')
        lhalibdir = subprocess.Popen('%s --libdir' % self.options['lhapdf'],
                shell = True, stdout = subprocess.PIPE).stdout.read().strip()
        lhasetsdir = subprocess.Popen('%s --pdfsets-path' % self.options['lhapdf'], 
                shell = True, stdout = subprocess.PIPE).stdout.read().strip()
        if not os.path.exists(pjoin(libdir, 'libLHAPDF.a')):
            os.symlink(pjoin(lhalibdir, 'libLHAPDF.a'), pjoin(libdir, 'libLHAPDF.a'))
        if not os.path.exists(pjoin(libdir, 'PDFsets')):
            os.symlink(lhasetsdir, pjoin(libdir, 'PDFsets'))
        os.putenv('lhapdf', 'True')


    def write_test_input(self, test):
        """write the input files to run test_ME/MC"""
        content = "-2 -2\n" #generate randomly energy/angle
        content+= "100 100\n" #run 100 points for soft and collinear tests
        content+= "0\n" #sum over helicities
        content+= "0\n" #all FKS configs
        content+= '\n'.join(["-1"] * 50) #random diagram
        
        file = open(pjoin(self.me_dir, '%s_input.txt' % test), 'w')
        if test == 'test_ME':
            file.write(content)
        elif test == 'test_MC':
            shower = self.run_card['parton_shower']
            MC_header = "%s\n " % shower + \
                        "1 \n1 -0.1\n-1 -0.1\n"
            file.write(MC_header + content)
        file.close()



    ############################################################################
    def find_model_name(self):
        """ return the model name """
        if hasattr(self, 'model_name'):
            return self.model_name
        
        model = 'sm'
        proc = []
        for line in open(os.path.join(self.me_dir,'Cards','proc_card_mg5.dat')):
            line = line.split('#')[0]
            #line = line.split('=')[0]
            if line.startswith('import') and 'model' in line:
                model = line.split()[2]   
                proc = []
            elif line.startswith('generate'):
                proc.append(line.split(None,1)[1])
            elif line.startswith('add process'):
                proc.append(line.split(None,2)[2])
       
        self.model = model
        self.process = proc 
        return model



    ############################################################################
    def ask_run_configuration(self, mode, options):
        """Ask the question when launching generate_events/multi_run"""
        
        if 'parton' in options.keys():
            if options['parton'] == False:
                cards = ['param', 'run', 'shower']
            elif options['parton'] == 'onlyshower':
                cards = ['shower']
            else:  
                cards = ['param', 'run']
        else:  
            cards = ['param', 'run', 'shower']

        def get_question(mode, cards):
            # Ask the user if he wants to edit any of the files
            #First create the asking text
            question = "Do you want to edit a card (press enter to bypass editing)?\n" + \
                       "(be careful about parameter consistency, especially widths)\n"
            card = {0:'done'}
            for i, c in enumerate(cards):
                card[i+1] = c

            possible_answer = []
            for i, c in card.items():
                if i > 0:
                    question += '%d / %6s : %s_card.dat\n' % (i, c, c)
                else:
                    question += '%d / %6s \n' % (i, c)
                possible_answer.extend([i,c])

            # Add the path options
            question += '  Path to a valid card.\n'
            return question, possible_answer, card
        
        # Loop as long as the user is not done.
        answer = 'no'
        if options['force']:
            answer='done'
        while answer != 'done':
            question, possible_answer, card = get_question(mode, cards)
            answer = self.ask(question, '0', possible_answer, timeout=int(1.5*self.options['timeout']), path_msg='enter path')
            if answer.isdigit():
                answer = card[int(answer)]
            if answer == 'done':
                run_card = pjoin(self.me_dir, 'Cards','run_card.dat')
                self.run_card = banner_mod.RunCardNLO(run_card)
                self.run_tag = self.run_card['run_tag']
                self.run_name = self.find_available_run_name(self.me_dir)
                self.set_run_name(self.run_name, self.run_tag, 'parton')
                #self.do_treatcards_nlo('')
                return
            if not os.path.isfile(answer):
                if answer != 'trigger':
                    path = pjoin(self.me_dir,'Cards','%s_card.dat' % answer)
                else:
                    path = pjoin(self.me_dir,'Cards','delphes_trigger.dat')
                self.exec_cmd('open %s' % path)                    
            else:
                # detect which card is provided
                card_name = answer + 'card.dat'

        run_card = pjoin(self.me_dir, 'Cards','run_card.dat')
        self.run_card = banner_mod.RunCardNLO(run_card)
        self.run_tag = self.run_card['run_tag']
        self.run_name = self.find_available_run_name(self.me_dir)
        self.set_run_name(self.run_name, self.run_tag, 'parton')
        #self.do_treatcards_nlo('')
        return

    def do_quit(self, line):
        """ """
        try:
            os.remove(pjoin(self.me_dir,'RunWeb'))
        except:
            pass
#        try:
#            self.store_result()
#        except:
#            # If nothing runs they they are no result to update
#            pass
#        try:
#            self.update_status('', level=None)
#        except Exception, error:         
#            pass
        devnull = os.open(os.devnull, os.O_RDWR) 
        try:
            misc.call(['./bin/internal/gen_cardhtml-pl'], cwd=self.me_dir,
                        stdout=devnull, stderr=devnull)
        except:
            pass

        return super(aMCatNLOCmd, self).do_quit(line)
    
    # Aliases
    do_EOF = do_quit
    do_exit = do_quit




#===============================================================================
# aMCatNLOCmd
#===============================================================================
class aMCatNLOCmdShell(aMCatNLOCmd, cmd.CmdShell):
    """The command line processor of MadGraph"""  

_compile_usage = "compile [MODE] [options]\n" + \
                "-- compiles aMC@NLO \n" + \
                "   MODE can be either FO, for fixed-order computations, \n" + \
                "   or MC for matching with parton-shower monte-carlos. \n" + \
                "   (if omitted, it is set to MC)\n"
_compile_parser = optparse.OptionParser(usage=_compile_usage)
_compile_parser.add_option("-f", "--force", default=False, action='store_true',
                                help="Use the card present in the directory for the launch, without editing them")
_compile_parser.add_option("-R", "--noreweight", default=False, action='store_true',
                            help="Skip compiling reweight executable")


_launch_usage = "launch [MODE] [options]\n" + \
                "-- execute aMC@NLO \n" + \
                "   MODE can be either LO, NLO, aMC@NLO or aMC@LO (if omitted, it is set to aMC@NLO)\n"

_launch_parser = optparse.OptionParser(usage=_launch_usage)
_launch_parser.add_option("-f", "--force", default=False, action='store_true',
                                help="Use the card present in the directory for the launch, without editing them")
_launch_parser.add_option("-c", "--cluster", default=False, action='store_true',
                            help="Submit the jobs on the cluster")
_launch_parser.add_option("-m", "--multicore", default=False, action='store_true',
                            help="Submit the jobs on multicore mode")
_launch_parser.add_option("-n", "--nocompile", default=False, action='store_true',
                            help="Skip compilation. Ignored if no executable is found")
_launch_parser.add_option("-r", "--reweightonly", default=False, action='store_true',
                            help="Skip integration and event generation, just run reweight on the" + \
                                 " latest generated event files (see list in SubProcesses/nevents_unweighted)")
_launch_parser.add_option("-R", "--noreweight", default=False, action='store_true',
                            help="Skip file reweighting")
_launch_parser.add_option("-p", "--parton", default=False, action='store_true',
                            help="Stop the run after the parton level file generation (you need " + \
                                    "to shower the file in order to get physical results)")


_calculate_xsect_usage = "calculate_xsect [ORDER] [options]\n" + \
                "-- calculate cross-section up to ORDER.\n" + \
                "   ORDER can be either LO or NLO (if omitted, it is set to NLO). \n"

_calculate_xsect_parser = optparse.OptionParser(usage=_calculate_xsect_usage)
_calculate_xsect_parser.add_option("-f", "--force", default=False, action='store_true',
                                help="Use the card present in the directory for the launch, without editing them")
_calculate_xsect_parser.add_option("-c", "--cluster", default=False, action='store_true',
                            help="Submit the jobs on the cluster")
_calculate_xsect_parser.add_option("-m", "--multicore", default=False, action='store_true',
                            help="Submit the jobs on multicore mode")
_calculate_xsect_parser.add_option("-n", "--nocompile", default=False, action='store_true',
                            help="Skip compilation. Ignored if no executable is found, " + \
                            "or with --tests")

_shower_usage = 'shower run_name [options]\n' + \
        '-- do shower/hadronization on parton-level file generated for run run_name\n' + \
        '   all the information (e.g. number of events, MonteCarlo, ...\n' + \
        '   are directly read from the header of the event file\n'
_shower_parser = optparse.OptionParser(usage=_shower_usage)
_shower_parser.add_option("-f", "--force", default=False, action='store_true',
                                help="Use the shower_card present in the directory for the launch, without editing")


_generate_events_usage = "generate_events [ORDER] [options]\n" + \
                "-- generate events to be showered, corresponding to a cross-section computed up to ORDER.\n" + \
                "   ORDER can be either LO or NLO (if omitted, it is set to NLO). \n" + \
                "   The number of events and the specific parton shower MC can be specified \n" + \
                "   in the run_card.dat\n"

_generate_events_parser = optparse.OptionParser(usage=_generate_events_usage)
_generate_events_parser.add_option("-f", "--force", default=False, action='store_true',
                                help="Use the card present in the directory for the launch, without editing them")
_generate_events_parser.add_option("-c", "--cluster", default=False, action='store_true',
                            help="Submit the jobs on the cluster")
_generate_events_parser.add_option("-m", "--multicore", default=False, action='store_true',
                            help="Submit the jobs on multicore mode")
_generate_events_parser.add_option("-n", "--nocompile", default=False, action='store_true',
                            help="Skip compilation. Ignored if no executable is found, " + \
                            "or with --tests")
_generate_events_parser.add_option("-o", "--only-generation", default=False, action='store_true',
                            help="Skip grid set up, just generate events starting from" + \
                            "the last available results")
_generate_events_parser.add_option("-R", "--noreweight", default=False, action='store_true',
                            help="Skip file reweighting")
_generate_events_parser.add_option("-p", "--parton", default=False, action='store_true',
                            help="Stop the run after the parton level file generation (you need " + \
                                    "to shower the file in order to get physical results)")<|MERGE_RESOLUTION|>--- conflicted
+++ resolved
@@ -533,19 +533,8 @@
         """ add information to the cmd """
 
         CmdExtended.__init__(self, *completekey, **stdin)
-<<<<<<< HEAD
-        common_run.CommonRunCmd.__init__(self)
-        
-        # Define current aMCatNLO directory
-        if me_dir is None and aMCatNLO:
-            me_dir = root_path
-        
-        self.me_dir = me_dir
-        self.options = options        
-=======
         common_run.CommonRunCmd.__init__(self, me_dir, options)
-       
->>>>>>> ec58a1db
+
         run_card = pjoin(self.me_dir, 'Cards','run_card.dat')
         self.run_card = banner_mod.RunCardNLO(run_card)
         self.mode = 'aMCatNLO'

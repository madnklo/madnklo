--- conflicted
+++ resolved
@@ -3122,8 +3122,10 @@
             files.rm(pjoin(libdir, 'PDFsets'))
 
         # read the run_card to find if lhapdf is used or not
-<<<<<<< HEAD
-        if self.run_card['pdlabel'] == 'lhapdf':
+        if self.run_card['pdlabel'] == 'lhapdf' and \
+                (self.banner.get_detail('run_card', 'lpp1') != '0' or \
+                 self.banner.get_detail('run_card', 'lpp1') != '0'):
+
             self.link_lhapdf(libdir, [pjoin('SubProcesses', p) for p in p_dirs])
             pdfsetsdir = self.get_lhapdf_pdfsetsdir()
             lhaid_list = [int(self.run_card['lhaid'])]
@@ -3132,12 +3134,6 @@
                 lhaid_list.append(int(self.run_card['PDF_set_max']))
             self.copy_lhapdf_set(lhaid_list, pdfsetsdir)
 
-=======
-        if self.run_card['pdlabel'] == 'lhapdf' and \
-                (self.banner.get_detail('run_card', 'lpp1') != '0' or \
-                 self.banner.get_detail('run_card', 'lpp1') != '0'):
-            self.link_lhapdf(libdir)
->>>>>>> ff7f890c
         else:
             if self.run_card['lpp1'] == '1' == self.run_card['lpp2']:
                 logger.info('Using built-in libraries for PDFs')

################################################################################
#
# Copyright (c) 2011 The MadGraph5_aMC@NLO Development team and Contributors
#
# This file is a part of the MadGraph5_aMC@NLO project, an application which 
# automatically generates Feynman diagrams and matrix elements for arbitrary
# high-energy processes in the Standard Model and beyond.
#
# It is subject to the MadGraph5_aMC@NLO license which should accompany this 
# distribution.
#
# For more information, visit madgraph.phys.ucl.ac.be and amcatnlo.web.cern.ch
#
################################################################################
"""A user friendly command line interface to access MadGraph5_aMC@NLO features.
   Uses the cmd package for command interpretation and tab completion.
"""
from __future__ import division

import atexit
import glob
import logging
import math
import optparse
import os
import pydoc
import random
import re
import shutil
import subprocess
import sys
import traceback
import time
import signal
import tarfile
import copy
import datetime
import tarfile

try:
    import readline
    GNU_SPLITTING = ('GNU' in readline.__doc__)
except:
    GNU_SPLITTING = True

root_path = os.path.split(os.path.dirname(os.path.realpath( __file__ )))[0]
root_path = os.path.split(root_path)[0]
sys.path.insert(0, os.path.join(root_path,'bin'))

# usefull shortcut
pjoin = os.path.join
# Special logger for the Cmd Interface
logger = logging.getLogger('madgraph.stdout') # -> stdout
logger_stderr = logging.getLogger('madgraph.stderr') # ->stderr
 
try:
    import madgraph
except ImportError: 
    aMCatNLO = True 
    import internal.extended_cmd as cmd
    import internal.common_run_interface as common_run
    import internal.banner as banner_mod
    import internal.misc as misc    
    from internal import InvalidCmd, MadGraph5Error
    import internal.files as files
    import internal.cluster as cluster
    import internal.save_load_object as save_load_object
    import internal.gen_crossxhtml as gen_crossxhtml
    import internal.sum_html as sum_html
    import internal.shower_card as shower_card
    import internal.FO_analyse_card as analyse_card 
    import internal.histograms as histograms
else:
    # import from madgraph directory
    aMCatNLO = False
    import madgraph.interface.extended_cmd as cmd
    import madgraph.interface.common_run_interface as common_run
    import madgraph.iolibs.files as files
    import madgraph.iolibs.save_load_object as save_load_object
    import madgraph.madevent.gen_crossxhtml as gen_crossxhtml
    import madgraph.madevent.sum_html as sum_html
    import madgraph.various.banner as banner_mod
    import madgraph.various.cluster as cluster
    import madgraph.various.misc as misc
    import madgraph.various.shower_card as shower_card
    import madgraph.various.FO_analyse_card as analyse_card
    import madgraph.various.histograms as histograms
    from madgraph import InvalidCmd, aMCatNLOError, MadGraph5Error

class aMCatNLOError(Exception):
    pass


def compile_dir(*arguments):
    """compile the direcory p_dir
    arguments is the tuple (me_dir, p_dir, mode, options, tests, exe, run_mode)
    this function needs not to be a class method in order to do
    the compilation on multicore"""

    if len(arguments) == 1:
        (me_dir, p_dir, mode, options, tests, exe, run_mode) = arguments[0]
    elif len(arguments)==7:
        (me_dir, p_dir, mode, options, tests, exe, run_mode) = arguments
    else:
        raise aMCatNLOError, 'not correct number of argument'
    logger.info(' Compiling %s...' % p_dir)

    this_dir = pjoin(me_dir, 'SubProcesses', p_dir) 

    try:
        #compile everything
        # compile and run tests
        for test in tests:
            # skip check_poles for LOonly dirs
            if test == 'check_poles' and os.path.exists(pjoin(this_dir, 'parton_lum_0.f')):
                continue
            misc.compile([test], cwd = this_dir, job_specs = False)
            input = pjoin(me_dir, '%s_input.txt' % test)
            #this can be improved/better written to handle the output
            misc.call(['./%s' % (test)], cwd=this_dir, 
                    stdin = open(input), stdout=open(pjoin(this_dir, '%s.log' % test), 'w'))
            
        if not options['reweightonly']:
            misc.compile(['gensym'], cwd=this_dir, job_specs = False)
            open(pjoin(this_dir, 'gensym_input.txt'), 'w').write('%s\n' % run_mode)
            misc.call(['./gensym'],cwd= this_dir,
                     stdin=open(pjoin(this_dir, 'gensym_input.txt')),
                     stdout=open(pjoin(this_dir, 'gensym.log'), 'w')) 
            #compile madevent_mintMC/mintFO
            misc.compile([exe], cwd=this_dir, job_specs = False)
        if mode in ['aMC@NLO', 'aMC@LO', 'noshower', 'noshowerLO']:
            misc.compile(['reweight_xsec_events'], cwd=this_dir, job_specs = False)

        logger.info('    %s done.' % p_dir) 
        return 0
    except MadGraph5Error, msg:
        return msg


def check_compiler(options, block=False):
    """check that the current fortran compiler is gfortran 4.6 or later.
    If block, stops the execution, otherwise just print a warning"""

    msg = 'In order to be able to run at NLO MadGraph5_aMC@NLO, you need to have ' + \
            'gfortran 4.6 or later installed.\n%s has been detected\n'+\
            'Note that You can still run all MadEvent run without any problem!'
    #first check that gfortran is installed
    if options['fortran_compiler']:
        compiler = options['fortran_compiler']
    elif misc.which('gfortran'):
        compiler = 'gfortran'
    else: 
        compiler = ''
        
    if 'gfortran' not in compiler:
        if block:
            raise aMCatNLOError(msg % compiler)
        else:
            logger.warning(msg % compiler)
    else:
        curr_version = misc.get_gfortran_version(compiler)
        if not ''.join(curr_version.split('.')) >= '46':
            if block:
                raise aMCatNLOError(msg % (compiler + ' ' + curr_version))
            else:
                logger.warning(msg % (compiler + ' ' + curr_version))
            


#===============================================================================
# CmdExtended
#===============================================================================
class CmdExtended(common_run.CommonRunCmd):
    """Particularisation of the cmd command for aMCatNLO"""

    #suggested list of command
    next_possibility = {
        'start': [],
    }
    
    debug_output = 'ME5_debug'
    error_debug = 'Please report this bug on https://bugs.launchpad.net/madgraph5\n'
    error_debug += 'More information is found in \'%(debug)s\'.\n' 
    error_debug += 'Please attach this file to your report.'

    config_debug = 'If you need help with this issue please contact us on https://answers.launchpad.net/madgraph5\n'


    keyboard_stop_msg = """stopping all operation
            in order to quit MadGraph5_aMC@NLO please enter exit"""
    
    # Define the Error
    InvalidCmd = InvalidCmd
    ConfigurationError = aMCatNLOError

    def __init__(self, me_dir, options, *arg, **opt):
        """Init history and line continuation"""
        
        # Tag allowing/forbiding question
        self.force = False
        
        # If possible, build an info line with current version number 
        # and date, from the VERSION text file
        info = misc.get_pkg_info()
        info_line = ""
        if info and info.has_key('version') and  info.has_key('date'):
            len_version = len(info['version'])
            len_date = len(info['date'])
            if len_version + len_date < 30:
                info_line = "#*         VERSION %s %s %s         *\n" % \
                            (info['version'],
                            (30 - len_version - len_date) * ' ',
                            info['date'])
        else:
            version = open(pjoin(root_path,'MGMEVersion.txt')).readline().strip()
            info_line = "#*         VERSION %s %s                *\n" % \
                            (version, (24 - len(version)) * ' ')    

        # Create a header for the history file.
        # Remember to fill in time at writeout time!
        self.history_header = \
        '#************************************************************\n' + \
        '#*                    MadGraph5_aMC@NLO                     *\n' + \
        '#*                                                          *\n' + \
        "#*                *                       *                 *\n" + \
        "#*                  *        * *        *                   *\n" + \
        "#*                    * * * * 5 * * * *                     *\n" + \
        "#*                  *        * *        *                   *\n" + \
        "#*                *                       *                 *\n" + \
        "#*                                                          *\n" + \
        "#*                                                          *\n" + \
        info_line + \
        "#*                                                          *\n" + \
        "#*    The MadGraph5_aMC@NLO Development Team - Find us at   *\n" + \
        "#*    https://server06.fynu.ucl.ac.be/projects/madgraph     *\n" + \
        "#*                           and                            *\n" + \
        "#*                http://amcatnlo.cern.ch                   *\n" + \
        '#*                                                          *\n' + \
        '#************************************************************\n' + \
        '#*                                                          *\n' + \
        '#*               Command File for aMCatNLO                  *\n' + \
        '#*                                                          *\n' + \
        '#*     run as ./bin/aMCatNLO.py filename                    *\n' + \
        '#*                                                          *\n' + \
        '#************************************************************\n'
        
        if info_line:
            info_line = info_line[1:]

        logger.info(\
        "************************************************************\n" + \
        "*                                                          *\n" + \
        "*           W E L C O M E  to  M A D G R A P H 5           *\n" + \
        "*                       a M C @ N L O                      *\n" + \
        "*                                                          *\n" + \
        "*                 *                       *                *\n" + \
        "*                   *        * *        *                  *\n" + \
        "*                     * * * * 5 * * * *                    *\n" + \
        "*                   *        * *        *                  *\n" + \
        "*                 *                       *                *\n" + \
        "*                                                          *\n" + \
        info_line + \
        "*                                                          *\n" + \
        "*    The MadGraph5_aMC@NLO Development Team - Find us at   *\n" + \
        "*                 http://amcatnlo.cern.ch                  *\n" + \
        "*                                                          *\n" + \
        "*               Type 'help' for in-line help.              *\n" + \
        "*                                                          *\n" + \
        "************************************************************")
        super(CmdExtended, self).__init__(me_dir, options, *arg, **opt)
        

    def get_history_header(self):
        """return the history header""" 
        return self.history_header % misc.get_time_info()
    
    def stop_on_keyboard_stop(self):
        """action to perform to close nicely on a keyboard interupt"""
        try:
            if hasattr(self, 'cluster'):
                logger.info('rm jobs on queue')
                self.cluster.remove()
            if hasattr(self, 'results'):
                self.update_status('Stop by the user', level=None, makehtml=True, error=True)
                self.add_error_log_in_html(KeyboardInterrupt)
        except:
            pass
    
    def postcmd(self, stop, line):
        """ Update the status of  the run for finishing interactive command """
        
        # relaxing the tag forbidding question
        self.force = False
        
        if not self.use_rawinput:
            return stop
        
        
        arg = line.split()
        if  len(arg) == 0:
            return stop
        elif str(arg[0]) in ['exit','quit','EOF']:
            return stop
        
        try:
            self.update_status('Command \'%s\' done.<br> Waiting for instruction.' % arg[0], 
                               level=None, error=True)
        except Exception:
            misc.sprint('self.update_status fails', log=logger)
            pass
            
    def nice_user_error(self, error, line):
        """If a ME run is currently running add a link in the html output"""

        self.add_error_log_in_html()
        cmd.Cmd.nice_user_error(self, error, line)            
        
    def nice_config_error(self, error, line):
        """If a ME run is currently running add a link in the html output"""

        self.add_error_log_in_html()
        cmd.Cmd.nice_config_error(self, error, line)

    def nice_error_handling(self, error, line):
        """If a ME run is currently running add a link in the html output"""

        self.add_error_log_in_html()            
        cmd.Cmd.nice_error_handling(self, error, line)

        
        
#===============================================================================
# HelpToCmd
#===============================================================================
class HelpToCmd(object):
    """ The Series of help routine for the aMCatNLOCmd"""
    
    def help_launch(self):
        """help for launch command"""
        _launch_parser.print_help()

    def help_banner_run(self):
        logger.info("syntax: banner_run Path|RUN [--run_options]")
        logger.info("-- Reproduce a run following a given banner")
        logger.info("   One of the following argument is require:")
        logger.info("   Path should be the path of a valid banner.")
        logger.info("   RUN should be the name of a run of the current directory")
        self.run_options_help([('-f','answer all question by default'),
                               ('--name=X', 'Define the name associated with the new run')]) 


    def help_compile(self):
        """help for compile command"""
        _compile_parser.print_help()

    def help_generate_events(self):
        """help for generate_events commandi
        just call help_launch"""
        _generate_events_parser.print_help()


    def help_calculate_xsect(self):
        """help for generate_events command"""
        _calculate_xsect_parser.print_help()

    def help_shower(self):
        """help for shower command"""
        _shower_parser.print_help()

    
    def help_open(self):
        logger.info("syntax: open FILE  ")
        logger.info("-- open a file with the appropriate editor.")
        logger.info('   If FILE belongs to index.html, param_card.dat, run_card.dat')
        logger.info('   the path to the last created/used directory is used')

    def run_options_help(self, data):
        if data:
            logger.info('-- local options:')
            for name, info in data:
                logger.info('      %s : %s' % (name, info))
        
        logger.info("-- session options:")
        logger.info("      Note that those options will be kept for the current session")      
        logger.info("      --cluster : Submit to the  cluster. Current cluster: %s" % self.options['cluster_type'])
        logger.info("      --multicore : Run in multi-core configuration")
        logger.info("      --nb_core=X : limit the number of core to use to X.")
        


       
#===============================================================================
# CheckValidForCmd
#===============================================================================
class CheckValidForCmd(object):
    """ The Series of check routine for the aMCatNLOCmd"""

    def check_shower(self, args, options):
        """Check the validity of the line. args[0] is the run_directory"""
        
        if options['force']:
            self.force = True
        
        if len(args) == 0:
            self.help_shower()
            raise self.InvalidCmd, 'Invalid syntax, please specify the run name'
        if not os.path.isdir(pjoin(self.me_dir, 'Events', args[0])):
            raise self.InvalidCmd, 'Directory %s does not exists' % \
                            pjoin(os.getcwd(), 'Events',  args[0])

        self.set_run_name(args[0], level= 'shower')
        args[0] = pjoin(self.me_dir, 'Events', args[0])
    
    def check_plot(self, args):
        """Check the argument for the plot command
        plot run_name modes"""


        madir = self.options['madanalysis_path']
        td = self.options['td_path']
        
        if not madir or not td:
            logger.info('Retry to read configuration file to find madanalysis/td')
            self.set_configuration()

        madir = self.options['madanalysis_path']
        td = self.options['td_path']        
        
        if not madir:
            error_msg = 'No Madanalysis path correctly set.'
            error_msg += 'Please use the set command to define the path and retry.'
            error_msg += 'You can also define it in the configuration file.'
            raise self.InvalidCmd(error_msg)  
        if not  td:
            error_msg = 'No path to td directory correctly set.'
            error_msg += 'Please use the set command to define the path and retry.'
            error_msg += 'You can also define it in the configuration file.'
            raise self.InvalidCmd(error_msg)  
                     
        if len(args) == 0:
            if not hasattr(self, 'run_name') or not self.run_name:
                self.help_plot()
                raise self.InvalidCmd('No run name currently define. Please add this information.')             
            args.append('all')
            return

        
        if args[0] not in self._plot_mode:
            self.set_run_name(args[0], level='plot')
            del args[0]
            if len(args) == 0:
                args.append('all')
        elif not self.run_name:
            self.help_plot()
            raise self.InvalidCmd('No run name currently define. Please add this information.')                             
        
        for arg in args:
            if arg not in self._plot_mode and arg != self.run_name:
                 self.help_plot()
                 raise self.InvalidCmd('unknown options %s' % arg)        
    
    def check_pgs(self, arg):
        """Check the argument for pythia command
        syntax: pgs [NAME] 
        Note that other option are already remove at this point
        """
        
        # If not pythia-pgs path
        if not self.options['pythia-pgs_path']:
            logger.info('Retry to read configuration file to find pythia-pgs path')
            self.set_configuration()
      
        if not self.options['pythia-pgs_path'] or not \
            os.path.exists(pjoin(self.options['pythia-pgs_path'],'src')):
            error_msg = 'No pythia-pgs path correctly set.'
            error_msg += 'Please use the set command to define the path and retry.'
            error_msg += 'You can also define it in the configuration file.'
            raise self.InvalidCmd(error_msg)          
        
        tag = [a for a in arg if a.startswith('--tag=')]
        if tag: 
            arg.remove(tag[0])
            tag = tag[0][6:]
        
        
        if len(arg) == 0 and not self.run_name:
            if self.results.lastrun:
                arg.insert(0, self.results.lastrun)
            else:
                raise self.InvalidCmd('No run name currently define. Please add this information.')             
        
        if len(arg) == 1 and self.run_name == arg[0]:
            arg.pop(0)
        
        if not len(arg) and \
           not os.path.exists(pjoin(self.me_dir,'Events','pythia_events.hep')):
            self.help_pgs()
            raise self.InvalidCmd('''No file file pythia_events.hep currently available
            Please specify a valid run_name''')
                
        lock = None              
        if len(arg) == 1:
            prev_tag = self.set_run_name(arg[0], tag, 'pgs')
            filenames = glob.glob(pjoin(self.me_dir, 'Events', self.run_name,
                                            'events_*.hep.gz'))
            if not filenames:
                raise self.InvalidCmd('No events file corresponding to %s run with tag %s. '% (self.run_name, prev_tag))
            else:
                input_file = filenames[0]
                output_file = pjoin(self.me_dir, 'Events', 'pythia_events.hep')
                lock = cluster.asyncrone_launch('gunzip',stdout=open(output_file,'w'), 
                                                    argument=['-c', input_file])
        else:
            if tag: 
                self.run_card['run_tag'] = tag
            self.set_run_name(self.run_name, tag, 'pgs')
        
        return lock
            

    def check_delphes(self, arg):
        """Check the argument for pythia command
        syntax: delphes [NAME] 
        Note that other option are already remove at this point
        """
        
        # If not pythia-pgs path
        if not self.options['delphes_path']:
            logger.info('Retry to read configuration file to find delphes path')
            self.set_configuration()
      
        if not self.options['delphes_path']:
            error_msg = 'No delphes path correctly set.'
            error_msg += 'Please use the set command to define the path and retry.'
            error_msg += 'You can also define it in the configuration file.'
            raise self.InvalidCmd(error_msg)  

        tag = [a for a in arg if a.startswith('--tag=')]
        if tag: 
            arg.remove(tag[0])
            tag = tag[0][6:]
            
                  
        if len(arg) == 0 and not self.run_name:
            if self.results.lastrun:
                arg.insert(0, self.results.lastrun)
            else:
                raise self.InvalidCmd('No run name currently define. Please add this information.')             
        
        if len(arg) == 1 and self.run_name == arg[0]:
            arg.pop(0)
        
        if not len(arg) and \
           not os.path.exists(pjoin(self.me_dir,'Events','pythia_events.hep')):
            self.help_pgs()
            raise self.InvalidCmd('''No file file pythia_events.hep currently available
            Please specify a valid run_name''')
                              
        if len(arg) == 1:
            prev_tag = self.set_run_name(arg[0], tag, 'delphes')
            filenames = glob.glob(pjoin(self.me_dir, 'Events', self.run_name,
                                            'events_*.hep.gz'))
            if not filenames:
                raise self.InvalidCmd('No events file corresponding to %s run with tag %s.:%s '\
                    % (self.run_name, prev_tag, 
                       pjoin(self.me_dir,'Events',self.run_name, '%s_pythia_events.hep.gz' % prev_tag)))
            else:
                input_file = filenames[0]
                output_file = pjoin(self.me_dir, 'Events', 'pythia_events.hep')
                lock = cluster.asyncrone_launch('gunzip',stdout=open(output_file,'w'), 
                                                    argument=['-c', input_file])
        else:
            if tag:
                self.run_card['run_tag'] = tag
            self.set_run_name(self.run_name, tag, 'delphes')               

    def check_calculate_xsect(self, args, options):
        """check the validity of the line. args is ORDER,
        ORDER being LO or NLO. If no mode is passed, NLO is used"""
        # modify args in order to be DIR 
        # mode being either standalone or madevent
        
        if options['force']:
            self.force = True
        
        if not args:
            args.append('NLO')
            return
        
        if len(args) > 1:
            self.help_calculate_xsect()
            raise self.InvalidCmd, 'Invalid Syntax: Too many argument'

        elif len(args) == 1:
            if not args[0] in ['NLO', 'LO']:
                raise self.InvalidCmd, '%s is not a valid mode, please use "LO" or "NLO"' % args[1]
        mode = args[0]
        
        # check for incompatible options/modes
        if options['multicore'] and options['cluster']:
            raise self.InvalidCmd, 'options -m (--multicore) and -c (--cluster)' + \
                    ' are not compatible. Please choose one.'


    def check_generate_events(self, args, options):
        """check the validity of the line. args is ORDER,
        ORDER being LO or NLO. If no mode is passed, NLO is used"""
        # modify args in order to be DIR 
        # mode being either standalone or madevent
        
        if not args:
            args.append('NLO')
            return
        
        if len(args) > 1:
            self.help_generate_events()
            raise self.InvalidCmd, 'Invalid Syntax: Too many argument'

        elif len(args) == 1:
            if not args[0] in ['NLO', 'LO']:
                raise self.InvalidCmd, '%s is not a valid mode, please use "LO" or "NLO"' % args[1]
        mode = args[0]
        
        # check for incompatible options/modes
        if options['multicore'] and options['cluster']:
            raise self.InvalidCmd, 'options -m (--multicore) and -c (--cluster)' + \
                    ' are not compatible. Please choose one.'

    def check_banner_run(self, args):
        """check the validity of line"""
        
        if len(args) == 0:
            self.help_banner_run()
            raise self.InvalidCmd('banner_run requires at least one argument.')
        
        tag = [a[6:] for a in args if a.startswith('--tag=')]
        
        
        if os.path.exists(args[0]):
            type ='banner'
            format = self.detect_card_type(args[0])
            if format != 'banner':
                raise self.InvalidCmd('The file is not a valid banner.')
        elif tag:
            args[0] = pjoin(self.me_dir,'Events', args[0], '%s_%s_banner.txt' % \
                                    (args[0], tag))                  
            if not os.path.exists(args[0]):
                raise self.InvalidCmd('No banner associates to this name and tag.')
        else:
            name = args[0]
            type = 'run'
            banners = glob.glob(pjoin(self.me_dir,'Events', args[0], '*_banner.txt'))
            if not banners:
                raise self.InvalidCmd('No banner associates to this name.')    
            elif len(banners) == 1:
                args[0] = banners[0]
            else:
                #list the tag and propose those to the user
                tags = [os.path.basename(p)[len(args[0])+1:-11] for p in banners]
                tag = self.ask('which tag do you want to use?', tags[0], tags)
                args[0] = pjoin(self.me_dir,'Events', args[0], '%s_%s_banner.txt' % \
                                    (args[0], tag))                
                        
        run_name = [arg[7:] for arg in args if arg.startswith('--name=')]
        if run_name:
            try:
                self.exec_cmd('remove %s all banner -f' % run_name)
            except Exception:
                pass
            self.set_run_name(args[0], tag=None, level='parton', reload_card=True)
        elif type == 'banner':
            self.set_run_name(self.find_available_run_name(self.me_dir))
        elif type == 'run':
            if not self.results[name].is_empty():
                run_name = self.find_available_run_name(self.me_dir)
                logger.info('Run %s is not empty so will use run_name: %s' % \
                                                               (name, run_name))
                self.set_run_name(run_name)
            else:
                try:
                    self.exec_cmd('remove %s all banner -f' % run_name)
                except Exception:
                    pass
                self.set_run_name(name)



    def check_launch(self, args, options):
        """check the validity of the line. args is MODE
        MODE being LO, NLO, aMC@NLO or aMC@LO. If no mode is passed, auto is used"""
        # modify args in order to be DIR 
        # mode being either standalone or madevent
        
        if options['force']:
            self.force = True
        
        
        if not args:
            args.append('auto')
            return
        
        if len(args) > 1:
            self.help_launch()
            raise self.InvalidCmd, 'Invalid Syntax: Too many argument'

        elif len(args) == 1:
            if not args[0] in ['LO', 'NLO', 'aMC@NLO', 'aMC@LO','auto']:
                raise self.InvalidCmd, '%s is not a valid mode, please use "LO", "NLO", "aMC@NLO" or "aMC@LO"' % args[0]
        mode = args[0]
        
        # check for incompatible options/modes
        if options['multicore'] and options['cluster']:
            raise self.InvalidCmd, 'options -m (--multicore) and -c (--cluster)' + \
                    ' are not compatible. Please choose one.'
        if mode == 'NLO' and options['reweightonly']:
            raise self.InvalidCmd, 'option -r (--reweightonly) needs mode "aMC@NLO" or "aMC@LO"'


    def check_compile(self, args, options):
        """check the validity of the line. args is MODE
        MODE being FO or MC. If no mode is passed, MC is used"""
        # modify args in order to be DIR 
        # mode being either standalone or madevent
        
        if options['force']:
            self.force = True
        
        if not args:
            args.append('MC')
            return
        
        if len(args) > 1:
            self.help_compile()
            raise self.InvalidCmd, 'Invalid Syntax: Too many argument'

        elif len(args) == 1:
            if not args[0] in ['MC', 'FO']:
                raise self.InvalidCmd, '%s is not a valid mode, please use "FO" or "MC"' % args[0]
        mode = args[0]
        
        # check for incompatible options/modes


#===============================================================================
# CompleteForCmd
#===============================================================================
class CompleteForCmd(CheckValidForCmd):
    """ The Series of help routine for the MadGraphCmd"""

    def complete_launch(self, text, line, begidx, endidx):
        """auto-completion for launch command"""
        
        args = self.split_arg(line[0:begidx])
        if len(args) == 1:
            #return mode
            return self.list_completion(text,['LO','NLO','aMC@NLO','aMC@LO'],line)
        elif len(args) == 2 and line[begidx-1] == '@':
            return self.list_completion(text,['LO','NLO'],line)
        else:
            opts = []
            for opt in _launch_parser.option_list:
                opts += opt._long_opts + opt._short_opts
            return self.list_completion(text, opts, line)
           
    def complete_banner_run(self, text, line, begidx, endidx):
       "Complete the banner run command"
       try:
  
        
        args = self.split_arg(line[0:begidx], error=False)
        
        if args[-1].endswith(os.path.sep):
            return self.path_completion(text,
                                        os.path.join('.',*[a for a in args \
                                                    if a.endswith(os.path.sep)]))        
        
        
        if len(args) > 1:
            # only options are possible
            tags = glob.glob(pjoin(self.me_dir, 'Events' , args[1],'%s_*_banner.txt' % args[1]))
            tags = ['%s' % os.path.basename(t)[len(args[1])+1:-11] for t in tags]

            if args[-1] != '--tag=':
                tags = ['--tag=%s' % t for t in tags]
            else:
                return self.list_completion(text, tags)
            return self.list_completion(text, tags +['--name=','-f'], line)
        
        # First argument
        possibilites = {} 

        comp = self.path_completion(text, os.path.join('.',*[a for a in args \
                                                    if a.endswith(os.path.sep)]))
        if os.path.sep in line:
            return comp
        else:
            possibilites['Path from ./'] = comp

        run_list =  glob.glob(pjoin(self.me_dir, 'Events', '*','*_banner.txt'))
        run_list = [n.rsplit('/',2)[1] for n in run_list]
        possibilites['RUN Name'] = self.list_completion(text, run_list)
        
        return self.deal_multiple_categories(possibilites)
    
        
       except Exception, error:
           print error

 
    def complete_compile(self, text, line, begidx, endidx):
        """auto-completion for launch command"""
        
        args = self.split_arg(line[0:begidx])
        if len(args) == 1:
            #return mode
            return self.list_completion(text,['FO','MC'],line)
        else:
            opts = []
            for opt in _compile_parser.option_list:
                opts += opt._long_opts + opt._short_opts
            return self.list_completion(text, opts, line)        

    def complete_calculate_xsect(self, text, line, begidx, endidx):
        """auto-completion for launch command"""
        
        args = self.split_arg(line[0:begidx])
        if len(args) == 1:
            #return mode
            return self.list_completion(text,['LO','NLO'],line)
        else:
            opts = []
            for opt in _calculate_xsect_parser.option_list:
                opts += opt._long_opts + opt._short_opts
            return self.list_completion(text, opts, line) 

    def complete_generate_events(self, text, line, begidx, endidx):
        """auto-completion for generate_events command
        call the compeltion for launch"""
        self.complete_launch(text, line, begidx, endidx)


    def complete_shower(self, text, line, begidx, endidx):
        args = self.split_arg(line[0:begidx])
        if len(args) == 1:
            #return valid run_name
            data = glob.glob(pjoin(self.me_dir, 'Events', '*','events.lhe.gz'))
            data = [n.rsplit('/',2)[1] for n in data]
            tmp1 =  self.list_completion(text, data)
            if not self.run_name:
                return tmp1

    def complete_plot(self, text, line, begidx, endidx):
        """ Complete the plot command """
        
        args = self.split_arg(line[0:begidx], error=False)

        if len(args) == 1:
            #return valid run_name
            data = glob.glob(pjoin(self.me_dir, 'Events', '*','events.lhe*'))
            data = [n.rsplit('/',2)[1] for n in data]
            tmp1 =  self.list_completion(text, data)
            if not self.run_name:
                return tmp1

        if len(args) > 1:
            return self.list_completion(text, self._plot_mode)        

    def complete_pgs(self,text, line, begidx, endidx):
        "Complete the pgs command"
        args = self.split_arg(line[0:begidx], error=False) 
        if len(args) == 1:
            #return valid run_name
            data = glob.glob(pjoin(self.me_dir, 'Events', '*', 'events_*.hep.gz'))
            data = [n.rsplit('/',2)[1] for n in data]
            tmp1 =  self.list_completion(text, data)
            if not self.run_name:
                return tmp1
            else:
                tmp2 = self.list_completion(text, self._run_options + ['-f', 
                                                '--tag=' ,'--no_default'], line)
                return tmp1 + tmp2        
        else:
            return self.list_completion(text, self._run_options + ['-f', 
                                                 '--tag=','--no_default'], line)

    complete_delphes = complete_pgs        

class aMCatNLOAlreadyRunning(InvalidCmd):
    pass

#===============================================================================
# aMCatNLOCmd
#===============================================================================
class aMCatNLOCmd(CmdExtended, HelpToCmd, CompleteForCmd, common_run.CommonRunCmd):
    """The command line processor of MadGraph"""    
    
    # Truth values
    true = ['T','.true.',True,'true']
    # Options and formats available
    _run_options = ['--cluster','--multicore','--nb_core=','--nb_core=2', '-c', '-m']
    _generate_options = ['-f', '--laststep=parton', '--laststep=pythia', '--laststep=pgs', '--laststep=delphes']
    _calculate_decay_options = ['-f', '--accuracy=0.']
    _set_options = ['stdout_level','fortran_compiler','cpp_compiler','timeout']
    _plot_mode = ['all', 'parton','shower','pgs','delphes']
    _clean_mode = _plot_mode + ['channel', 'banner']
    _display_opts = ['run_name', 'options', 'variable']
    # survey options, dict from name to type, default value, and help text
    # Variables to store object information
    web = False
    cluster_mode = 0
    queue  = 'madgraph'
    nb_core = None
    
    next_possibility = {
        'start': ['generate_events [OPTIONS]', 'calculate_crossx [OPTIONS]', 'launch [OPTIONS]',
                  'help generate_events'],
        'generate_events': ['generate_events [OPTIONS]', 'shower'],
        'launch': ['launch [OPTIONS]', 'shower'],
        'shower' : ['generate_events [OPTIONS]']
    }
    
    
    ############################################################################
    def __init__(self, me_dir = None, options = {}, *completekey, **stdin):
        """ add information to the cmd """

        self.start_time = 0
        CmdExtended.__init__(self, me_dir, options, *completekey, **stdin)
        #common_run.CommonRunCmd.__init__(self, me_dir, options)

        self.mode = 'aMCatNLO'
        self.nb_core = 0
        self.prompt = "%s>"%os.path.basename(pjoin(self.me_dir))

        # load the current status of the directory
        if os.path.exists(pjoin(self.me_dir,'HTML','results.pkl')):
            self.results = save_load_object.load_from_file(pjoin(self.me_dir,'HTML','results.pkl'))
            self.results.resetall(self.me_dir)
            self.last_mode = self.results[self.results.lastrun][-1]['run_mode']
        else:
            model = self.find_model_name()
            process = self.process # define in find_model_name
            self.results = gen_crossxhtml.AllResultsNLO(model, process, self.me_dir)
            self.last_mode = ''
        self.results.def_web_mode(self.web)
        # check that compiler is gfortran 4.6 or later if virtuals have been exported
        proc_card = open(pjoin(self.me_dir, 'Cards', 'proc_card_mg5.dat')).read()

        if not '[real=QCD]' in proc_card:
            check_compiler(self.options, block=True)

        
    ############################################################################      
    def do_shower(self, line):
        """ run the shower on a given parton level file """
        argss = self.split_arg(line)
        (options, argss) = _launch_parser.parse_args(argss)
        # check argument validity and normalise argument
        options = options.__dict__
        options['reweightonly'] = False
        self.check_shower(argss, options)
        evt_file = pjoin(os.getcwd(), argss[0], 'events.lhe')
        self.ask_run_configuration('onlyshower', options)
        self.run_mcatnlo(evt_file)

        self.update_status('', level='all', update_results=True)

    ################################################################################
    def do_plot(self, line):
        """Create the plot for a given run"""

        # Since in principle, all plot are already done automaticaly
        args = self.split_arg(line)
        # Check argument's validity
        self.check_plot(args)
        logger.info('plot for run %s' % self.run_name)
        
        if not self.force:
            self.ask_edit_cards([], args, plot=True)
                
        if any([arg in ['parton'] for arg in args]):
            filename = pjoin(self.me_dir, 'Events', self.run_name, 'events.lhe')
            if os.path.exists(filename+'.gz'):
                misc.gunzip(filename)
            if  os.path.exists(filename):
                logger.info('Found events.lhe file for run %s' % self.run_name) 
                shutil.move(filename, pjoin(self.me_dir, 'Events', 'unweighted_events.lhe'))
                self.create_plot('parton')
                shutil.move(pjoin(self.me_dir, 'Events', 'unweighted_events.lhe'), filename)
                misc.gzip(filename)
                
        if any([arg in ['all','parton'] for arg in args]):
            filename = pjoin(self.me_dir, 'Events', self.run_name, 'MADatNLO.top')
            if  os.path.exists(filename):
                logger.info('Found MADatNLO.top file for run %s' % \
                             self.run_name) 
                output = pjoin(self.me_dir, 'HTML',self.run_name, 'plots_parton.html')
                plot_dir = pjoin(self.me_dir, 'HTML', self.run_name, 'plots_parton')
                
                if not os.path.isdir(plot_dir):
                    os.makedirs(plot_dir) 
                top_file = pjoin(plot_dir, 'plots.top')
                files.cp(filename, top_file)
                madir = self.options['madanalysis_path']
                tag = self.run_card['run_tag']  
                td = self.options['td_path']
                misc.call(['%s/plot' % self.dirbin, madir, td],
                                stdout = open(pjoin(plot_dir, 'plot.log'),'a'),
                                stderr = subprocess.STDOUT,
                                cwd=plot_dir)

                misc.call(['%s/plot_page-pl' % self.dirbin, 
                                    os.path.basename(plot_dir),
                                    'parton'],
                                stdout = open(pjoin(plot_dir, 'plot.log'),'a'),
                                stderr = subprocess.STDOUT,
                                cwd=pjoin(self.me_dir, 'HTML', self.run_name))
                shutil.move(pjoin(self.me_dir, 'HTML',self.run_name ,'plots.html'),
                                                                             output)

                os.remove(pjoin(self.me_dir, 'Events', 'plots.top'))
                
        if any([arg in ['all','shower'] for arg in args]):
            filenames = glob.glob(pjoin(self.me_dir, 'Events', self.run_name,
                                        'events_*.lhe.gz'))
            if len(filenames) != 1:
                filenames = glob.glob(pjoin(self.me_dir, 'Events', self.run_name,
                                            'events_*.hep.gz'))
                if len(filenames) != 1:
                    logger.info('No shower level file found for run %s' % \
                                self.run_name)
                    return
                filename = filenames[0]
                misc.gunzip(filename, keep=True, stdout=pjoin(self.me_dir, 'Events','pythia_events.hep'))
                
                if not os.path.exists(pjoin(self.me_dir, 'Cards', 'pythia_card.dat')):
                    if aMCatNLO and not self.options['mg5_path']:
                        raise "plotting NLO HEP file needs MG5 utilities"
                    
                    files.cp(pjoin(self.options['mg5_path'], 'Template','LO', 'Cards', 'pythia_card_default.dat'),
                             pjoin(self.me_dir, 'Cards', 'pythia_card.dat'))
                self.run_hep2lhe()
            else:
                filename = filenames[0]
                misc.gunzip(filename, keep=True, stdout=pjoin(self.me_dir, 'Events','pythia_events.hep'))

            self.create_plot('shower')
            lhe_file_name = filename.replace('.hep.gz', '.lhe')
            shutil.move(pjoin(self.me_dir, 'Events','pythia_events.lhe'), 
                        lhe_file_name)
            misc.gzip(lhe_file_name)
                    
        if any([arg in ['all','pgs'] for arg in args]):
            filename = pjoin(self.me_dir, 'Events', self.run_name, 
                                            '%s_pgs_events.lhco' % self.run_tag)
            if os.path.exists(filename+'.gz'):
                misc.gunzip(filename)
            if  os.path.exists(filename):
                self.create_plot('PGS')
                misc.gzip(filename)                
            else:
                logger.info('No valid files for pgs plot')
                
        if any([arg in ['all','delphes'] for arg in args]):
            filename = pjoin(self.me_dir, 'Events', self.run_name, 
                                        '%s_delphes_events.lhco' % self.run_tag)
            if os.path.exists(filename+'.gz'):
                misc.gunzip(filename)
            if  os.path.exists(filename):
                #shutil.move(filename, pjoin(self.me_dir, 'Events','delphes_events.lhco'))
                self.create_plot('Delphes')
                #shutil.move(pjoin(self.me_dir, 'Events','delphes_events.lhco'), filename)
                misc.gzip(filename)                
            else:
                logger.info('No valid files for delphes plot')


    ############################################################################      
    def do_calculate_xsect(self, line):
        """Main commands: calculates LO/NLO cross-section, using madevent_mintFO 
        this function wraps the do_launch one"""
        
        self.start_time = time.time()
        argss = self.split_arg(line)
        # check argument validity and normalise argument
        (options, argss) = _calculate_xsect_parser.parse_args(argss)
        options = options.__dict__
        options['reweightonly'] = False
        options['parton'] = True
        self.check_calculate_xsect(argss, options)
        self.do_launch(line, options, argss)
        
    ############################################################################
    def do_banner_run(self, line): 
        """Make a run from the banner file"""
        
        args = self.split_arg(line)
        #check the validity of the arguments
        self.check_banner_run(args)    
                     
        # Remove previous cards
        for name in ['shower_card.dat', 'madspin_card.dat']:
            try:
                os.remove(pjoin(self.me_dir, 'Cards', name))
            except Exception:
                pass
            
        banner_mod.split_banner(args[0], self.me_dir, proc_card=False)
        
        # Check if we want to modify the run
        if not self.force:
            ans = self.ask('Do you want to modify the Cards/Run Type?', 'n', ['y','n'])
            if ans == 'n':
                self.force = True
        
        # Compute run mode:
        if self.force:
            mode_status = {'order': 'NLO', 'fixed_order': False, 'madspin':False, 'shower':True}
            banner = banner_mod.Banner(args[0])
            for line in banner['run_settings']:
                if '=' in line:
                    mode, value = [t.strip() for t in line.split('=')]
                    mode_status[mode] = value
        else:
            mode_status = {}

        # Call Generate events
        self.do_launch('-n %s %s' % (self.run_name, '-f' if self.force else ''),
                       switch=mode_status)
        
    ############################################################################      
    def do_generate_events(self, line):
        """Main commands: generate events  
        this function just wraps the do_launch one"""
        self.do_launch(line)


    ############################################################################
    def do_treatcards(self, line, amcatnlo=True):
        """Advanced commands: this is for creating the correct run_card.inc from the nlo format"""
                #check if no 'Auto' are present in the file
        self.check_param_card(pjoin(self.me_dir, 'Cards','param_card.dat'))
        return super(aMCatNLOCmd,self).do_treatcards(line, amcatnlo)
    
    ############################################################################
    def set_configuration(self, amcatnlo=True, **opt):
        """assign all configuration variable from file 
            loop over the different config file if config_file not define """
        return super(aMCatNLOCmd,self).set_configuration(amcatnlo=amcatnlo, **opt)
    
    ############################################################################      
    def do_launch(self, line, options={}, argss=[], switch={}):
        """Main commands: launch the full chain 
        options and args are relevant if the function is called from other 
        functions, such as generate_events or calculate_xsect
        mode gives the list of switch needed for the computation (usefull for banner_run)
        """
        
        if not argss and not options:
            self.start_time = time.time()
            argss = self.split_arg(line)
            # check argument validity and normalise argument
            (options, argss) = _launch_parser.parse_args(argss)
            options = options.__dict__
            self.check_launch(argss, options)

        if 'run_name' in options.keys() and options['run_name']:
            self.run_name = options['run_name']
            # if a dir with the given run_name already exists
            # remove it and warn the user
            if os.path.isdir(pjoin(self.me_dir, 'Events', self.run_name)):
                logger.warning('Removing old run information in \n'+
                                pjoin(self.me_dir, 'Events', self.run_name))
                files.rm(pjoin(self.me_dir, 'Events', self.run_name))
                self.results.delete_run(self.run_name)

        if options['multicore']:
            self.cluster_mode = 2
        elif options['cluster']:
            self.cluster_mode = 1
        
        if not switch:
            mode = argss[0]
            if mode in ['LO', 'NLO']:
                options['parton'] = True
            mode = self.ask_run_configuration(mode, options)
        else:
            mode = self.ask_run_configuration('auto', options, switch)

        self.results.add_detail('run_mode', mode) 

        self.update_status('Starting run', level=None, update_results=True)

        if self.options['automatic_html_opening']:
            misc.open_file(os.path.join(self.me_dir, 'crossx.html'))
            self.options['automatic_html_opening'] = False

        if '+' in mode:
            mode = mode.split('+')[0]
        self.compile(mode, options) 
        evt_file = self.run(mode, options)
        
        if int(self.run_card['nevents']) == 0 and not mode in ['LO', 'NLO']:
            logger.info('No event file generated: grids have been set-up with a '\
                            'relative precision of %s' % self.run_card['req_acc'])
            return

        if not mode in ['LO', 'NLO']:
            assert evt_file == pjoin(self.me_dir,'Events', self.run_name, 'events.lhe'), '%s != %s' %(evt_file, pjoin(self.me_dir,'Events', self.run_name, 'events.lhe.gz'))
            self.exec_cmd('decay_events -from_cards', postcmd=False)
            evt_file = pjoin(self.me_dir,'Events', self.run_name, 'events.lhe')
        
        if not mode in ['LO', 'NLO', 'noshower', 'noshowerLO'] \
                                                      and not options['parton']:
            self.run_mcatnlo(evt_file)
        elif mode == 'noshower':
            logger.warning("""You have chosen not to run a parton shower. NLO events without showering are NOT physical.
Please, shower the Les Houches events before using them for physics analyses.""")


        self.update_status('', level='all', update_results=True)
        if int(self.run_card['ickkw']) == 3 and mode in ['noshower', 'aMC@NLO']:
            logger.warning("""You are running with FxFx merging enabled.
To be able to merge samples of various multiplicities without double counting,
you have to remove some events after showering 'by hand'.
Please read http://amcatnlo.cern.ch/FxFx_merging.htm for more details.""")



    ############################################################################      
    def do_compile(self, line):
        """Advanced commands: just compile the executables """
        argss = self.split_arg(line)
        # check argument validity and normalise argument
        (options, argss) = _compile_parser.parse_args(argss)
        options = options.__dict__
        options['reweightonly'] = False
        options['nocompile'] = False
        self.check_compile(argss, options)
        
        mode = {'FO': 'NLO', 'MC': 'aMC@NLO'}[argss[0]]
        self.ask_run_configuration(mode, options)
        self.compile(mode, options) 


        self.update_status('', level='all', update_results=True)

    def print_results_in_shell(self, data):
        """Have a nice results prints in the shell,
        data should be of type: gen_crossxhtml.OneTagResults"""
        if not data:
            return
        logger.info("  === Results Summary for run: %s tag: %s ===\n" % (data['run_name'],data['tag']))
        if self.ninitial == 1:
            logger.info("     Width :   %.4g +- %.4g GeV" % (data['cross'], data['error']))
        else:
            logger.info("     Cross-section :   %.4g +- %.4g pb" % (data['cross'], data['error']))
        logger.info("     Nb of events :  %s" % data['nb_event'] )
        #if data['cross_pythia'] and data['nb_event_pythia']:
        #    if self.ninitial == 1:
        #        logger.info("     Matched Width :   %.4g +- %.4g GeV" % (data['cross_pythia'], data['error_pythia']))
        #    else:
        #        logger.info("     Matched Cross-section :   %.4g +- %.4g pb" % (data['cross_pythia'], data['error_pythia']))            
        #    logger.info("     Nb of events after Matching :  %s" % data['nb_event_pythia'])
        #    if self.run_card['use_syst'] in self.true:
        #        logger.info("     Be carefull that matched information are here NOT for the central value. Refer to SysCalc output for it")    
        logger.info(" " )

    def print_results_in_file(self, data, path, mode='w'):
        """Have a nice results prints in the shell,
        data should be of type: gen_crossxhtml.OneTagResults"""
        if not data:
            return
        
        fsock = open(path, mode)
        
        fsock.write("  === Results Summary for run: %s tag: %s  process: %s ===\n" % \
                    (data['run_name'],data['tag'], os.path.basename(self.me_dir)))
        
        if self.ninitial == 1:
            fsock.write("     Width :   %.4g +- %.4g GeV\n" % (data['cross'], data['error']))
        else:
            fsock.write("     Cross-section :   %.4g +- %.4g pb\n" % (data['cross'], data['error']))
        fsock.write("     Nb of events :  %s\n" % data['nb_event'] )
        #if data['cross_pythia'] and data['nb_event_pythia']:
        #    if self.ninitial == 1:
        #        fsock.write("     Matched Width :   %.4g +- %.4g GeV\n" % (data['cross_pythia'], data['error_pythia']))
        #    else:
        #        fsock.write("     Matched Cross-section :   %.4g +- %.4g pb\n" % (data['cross_pythia'], data['error_pythia']))            
        #    fsock.write("     Nb of events after Matching :  %s\n" % data['nb_event_pythia'])
        fsock.write(" \n" )





    def update_random_seed(self):
        """Update random number seed with the value from the run_card. 
        If this is 0, update the number according to a fresh one"""
        iseed = int(self.run_card['iseed'])
        if iseed == 0:
            randinit = open(pjoin(self.me_dir, 'SubProcesses', 'randinit'))
            iseed = int(randinit.read()[2:]) + 1
            randinit.close()
        randinit = open(pjoin(self.me_dir, 'SubProcesses', 'randinit'), 'w')
        randinit.write('r=%d' % iseed)
        randinit.close()
            
        
    def run(self, mode, options):
        """runs aMC@NLO. Returns the name of the event file created"""
        logger.info('Starting run')

        if not 'only_generation' in options.keys():
            options['only_generation'] = False

        if mode in ['LO', 'NLO'] and self.run_card['iappl'] == 2 and not options['only_generation']:
            options['only_generation'] = True
        self.get_characteristics(pjoin(self.me_dir, 'SubProcesses', 'proc_characteristics'))

        if self.cluster_mode == 1:
            cluster_name = self.options['cluster_type']
            self.cluster = cluster.from_name[cluster_name](**self.options)
        if self.cluster_mode == 2:
            try:
                import multiprocessing
                if not self.nb_core:
                    try:
                        self.nb_core = int(self.options['nb_core'])
                    except TypeError:
                        self.nb_core = multiprocessing.cpu_count()
                logger.info('Using %d cores' % self.nb_core)
            except ImportError:
                self.nb_core = 1
                logger.warning('Impossible to detect the number of cores => Using One.\n'+
                        'Use set nb_core X in order to set this number and be able to'+
                        'run in multicore.')

            self.cluster = cluster.MultiCore(**self.options)
        self.update_random_seed()
        #find and keep track of all the jobs
        folder_names = {'LO': ['born_G*'], 'NLO': ['all_G*'],
                    'aMC@LO': ['GB*'], 'aMC@NLO': ['GF*']}
        folder_names['noshower'] = folder_names['aMC@NLO']
        folder_names['noshowerLO'] = folder_names['aMC@LO']
        job_dict = {}
        p_dirs = [d for d in \
                open(pjoin(self.me_dir, 'SubProcesses', 'subproc.mg')).read().split('\n') if d]
        #find jobs and clean previous results
        if not options['only_generation'] and not options['reweightonly']:
            self.update_status('Cleaning previous results', level=None)
        for dir in p_dirs:
            job_dict[dir] = [file for file in \
                                 os.listdir(pjoin(self.me_dir, 'SubProcesses', dir)) \
                                 if file.startswith('ajob')] 
            #find old folders to be removed
            for obj in folder_names[mode]:
                to_rm = [file for file in \
                             os.listdir(pjoin(self.me_dir, 'SubProcesses', dir)) \
                             if file.startswith(obj[:-1]) and \
                            (os.path.isdir(pjoin(self.me_dir, 'SubProcesses', dir, file)) or \
                             os.path.exists(pjoin(self.me_dir, 'SubProcesses', dir, file)))] 
                #always clean dirs for the splitted event generation
                # do not include the born_G/ grid_G which should be kept when
                # doing a f.o. run keeping old grids
                to_always_rm = [file for file in \
                             os.listdir(pjoin(self.me_dir, 'SubProcesses', dir)) \
                             if file.startswith(obj[:-1]) and
                             '_' in file and not '_G' in file and \
                            (os.path.isdir(pjoin(self.me_dir, 'SubProcesses', dir, file)) or \
                             os.path.exists(pjoin(self.me_dir, 'SubProcesses', dir, file)))]

                if not options['only_generation'] and not options['reweightonly']:
                    to_always_rm.extend(to_rm)
                    if os.path.exists(pjoin(self.me_dir, 'SubProcesses', dir,'MadLoop5_resources.tar.gz')):
                        to_always_rm.append(pjoin(self.me_dir, 'SubProcesses', dir,'MadLoop5_resources.tar.gz'))
                files.rm([pjoin(self.me_dir, 'SubProcesses', dir, d) for d in to_always_rm])

        mcatnlo_status = ['Setting up grid', 'Computing upper envelope', 'Generating events']

        if self.run_card['iappl'] == 2:
            self.applgrid_distribute(options,mode,p_dirs)

        if options['reweightonly']:
            event_norm=self.run_card['event_norm']
            nevents=int(self.run_card['nevents'])
            return self.reweight_and_collect_events(options, mode, nevents, event_norm)

        devnull = os.open(os.devnull, os.O_RDWR) 
        if mode in ['LO', 'NLO']:
            # this is for fixed order runs
            mode_dict = {'NLO': 'all', 'LO': 'born'}
            logger.info('Doing fixed order %s' % mode)
            req_acc = self.run_card['req_acc_FO']
            if not options['only_generation'] and req_acc != -1:
                self.write_madin_file(pjoin(self.me_dir, 'SubProcesses'), mode_dict[mode], 0, '-1', '6','0.10') 
                self.update_status('Setting up grids', level=None)
                self.run_all(job_dict, [['0', mode_dict[mode], '0']], 'Setting up grids')
            elif not options['only_generation']:
                npoints = self.run_card['npoints_FO_grid']
                niters = self.run_card['niters_FO_grid']
                self.write_madin_file(pjoin(self.me_dir, 'SubProcesses'), mode_dict[mode], 0, npoints, niters) 
                self.update_status('Setting up grids', level=None)
                self.run_all(job_dict, [['0', mode_dict[mode], '0']], 'Setting up grids')

            npoints = self.run_card['npoints_FO']
            niters = self.run_card['niters_FO']
            self.write_madin_file(pjoin(self.me_dir, 'SubProcesses'), mode_dict[mode], -1, npoints, niters) 
            # collect the results and logs
            self.collect_log_files(folder_names[mode], 0)
            p = misc.Popen(['./combine_results_FO.sh', str(req_acc), '%s_G*' % mode_dict[mode]], \
                               stdout=subprocess.PIPE, \
                               cwd=pjoin(self.me_dir, 'SubProcesses'))
            output = p.communicate()

            self.cross_sect_dict = self.read_results(output, mode)
            self.print_summary(options, 0, mode)
            cross, error = sum_html.make_all_html_results(self, ['%s*' % mode_dict[mode]])
            self.results.add_detail('cross', cross)
            self.results.add_detail('error', error) 

            self.update_status('Computing cross-section', level=None)
            self.run_all(job_dict, [['0', mode_dict[mode], '0', mode_dict[mode]]], 'Computing cross-section')

            # collect the results and logs
            self.collect_log_files(folder_names[mode], 1)
            p = misc.Popen(['./combine_results_FO.sh', '-1'] + folder_names[mode], \
                                stdout=subprocess.PIPE, 
                                cwd=pjoin(self.me_dir, 'SubProcesses'))
            output = p.communicate()
            self.cross_sect_dict = self.read_results(output, mode)

            # collect the scale and PDF uncertainties
            scale_pdf_info={}
            if self.run_card['reweight_scale'] or self.run_card['reweight_PDF']:
                data_files=[]
                for dir in p_dirs:
                    for obj in folder_names[mode]:
                        for file in os.listdir(pjoin(self.me_dir, 'SubProcesses', dir)):
                            if file.startswith(obj[:-1]) and \
                                    (os.path.exists(pjoin(self.me_dir, 'SubProcesses', dir, file,'scale_pdf_dependence.dat'))):
                                data_files.append(pjoin(dir,file,'scale_pdf_dependence.dat'))
                scale_pdf_info = self.pdf_scale_from_reweighting(data_files)
            # print the results:
            self.print_summary(options, 1, mode, scale_pdf_info)

            files.cp(pjoin(self.me_dir, 'SubProcesses', 'res.txt'),
                     pjoin(self.me_dir, 'Events', self.run_name))
            
            if self.analyse_card['fo_analysis_format'].lower() == 'topdrawer':
                misc.call(['./combine_plots_FO.sh'] + folder_names[mode], \
                                stdout=devnull, 
                                cwd=pjoin(self.me_dir, 'SubProcesses'))
                files.cp(pjoin(self.me_dir, 'SubProcesses', 'MADatNLO.top'),
                                pjoin(self.me_dir, 'Events', self.run_name))
                logger.info('The results of this run and the TopDrawer file with the plots' + \
                        ' have been saved in %s' % pjoin(self.me_dir, 'Events', self.run_name))
            elif self.analyse_card['fo_analysis_format'].lower() == 'hwu':
                self.combine_plots_HwU(folder_names[mode])
                files.cp(pjoin(self.me_dir, 'SubProcesses', 'MADatNLO.HwU'),
                                pjoin(self.me_dir, 'Events', self.run_name))
                files.cp(pjoin(self.me_dir, 'SubProcesses', 'MADatNLO.gnuplot'),
                                pjoin(self.me_dir, 'Events', self.run_name))
                try:
                    misc.call(['gnuplot','MADatNLO.gnuplot'],\
                              stdout=os.open(os.devnull, os.O_RDWR),\
                              stderr=os.open(os.devnull, os.O_RDWR),\
                              cwd=pjoin(self.me_dir, 'Events', self.run_name))
                except Exception:
                    pass


                logger.info('The results of this run and the HwU and GnuPlot files with the plots' + \
                        ' have been saved in %s' % pjoin(self.me_dir, 'Events', self.run_name))
            elif self.analyse_card['fo_analysis_format'].lower() == 'root':
                misc.call(['./combine_root.sh'] + folder_names[mode], \
                                stdout=devnull, 
                                cwd=pjoin(self.me_dir, 'SubProcesses'))
                files.cp(pjoin(self.me_dir, 'SubProcesses', 'MADatNLO.root'),
                                pjoin(self.me_dir, 'Events', self.run_name))
                logger.info('The results of this run and the ROOT file with the plots' + \
                        ' have been saved in %s' % pjoin(self.me_dir, 'Events', self.run_name))
            else:
                logger.info('The results of this run' + \
                            ' have been saved in %s' % pjoin(self.me_dir, 'Events', self.run_name))
                
            cross, error = sum_html.make_all_html_results(self, folder_names[mode])
            self.results.add_detail('cross', cross)
            self.results.add_detail('error', error)
            if self.run_card['iappl'] != 0:
                self.applgrid_combine(cross,error)
            self.update_status('Run complete', level='parton', update_results=True)

            return

        elif mode in ['aMC@NLO','aMC@LO','noshower','noshowerLO']:
            shower = self.run_card['parton_shower'].upper()
            nevents = int(self.run_card['nevents'])
            req_acc = self.run_card['req_acc']
            if nevents == 0 and float(req_acc) < 0 :
                raise aMCatNLOError('Cannot determine the required accuracy from the number '\
                                        'of events, because 0 events requested. Please set '\
                                        'the "req_acc" parameter in the run_card to a value between 0 and 1')
            elif float(req_acc) >1 or float(req_acc) == 0 :
                raise aMCatNLOError('Required accuracy ("req_acc" in the run_card) should '\
                                        'be between larger than 0 and smaller than 1, '\
                                        'or set to -1 for automatic determination. Current value is %s' % req_acc)
# For more than 1M events, set req_acc to 0.001 (except when it was explicitly set in the run_card)
            elif float(req_acc) < 0 and nevents > 1000000 :
                req_acc='0.001'

            shower_list = ['HERWIG6', 'HERWIGPP', 'PYTHIA6Q', 'PYTHIA6PT', 'PYTHIA8']

            if not shower in shower_list:
                raise aMCatNLOError('%s is not a valid parton shower. Please use one of the following: %s' \
                    % (shower, ', '.join(shower_list)))

# check that PYTHIA6PT is not used for processes with FSR
            if shower == 'PYTHIA6PT' and self.proc_characteristics['has_fsr']:
                raise aMCatNLOError('PYTHIA6PT does not support processes with FSR')

            if mode in ['aMC@NLO', 'aMC@LO']:
                logger.info('Doing %s matched to parton shower' % mode[4:])
            elif mode in ['noshower','noshowerLO']:
                logger.info('Generating events without running the shower.')
            elif options['only_generation']:
                logger.info('Generating events starting from existing results')
            

            for i, status in enumerate(mcatnlo_status):
                #check if need to split jobs 
                # at least one channel must have enough events
                try:
                    nevents_unweighted = open(pjoin(self.me_dir, 
                                                'SubProcesses', 
                                                'nevents_unweighted')).read().split('\n')
                except IOError:
                    nevents_unweighted = []

                split = i == 2 and \
                        int(self.run_card['nevt_job']) > 0 

                if i == 2 or not options['only_generation']:
                    # if the number of events requested is zero,
                    # skip mint step 2
                    if i==2 and nevents==0:
                        self.print_summary(options, 2,mode)
                        return

                    if split:
                        # split the event generation
                        misc.call([pjoin(self.me_dir, 'bin', 'internal', 'split_jobs.py')] + \
                                   [str(self.run_card['nevt_job'])],
                                   stdout = devnull,
                                   cwd = pjoin(self.me_dir, 'SubProcesses'))
                        assert os.path.exists(pjoin(self.me_dir, 'SubProcesses', 
                            'nevents_unweighted_splitted'))

                    self.update_status(status, level='parton')
                    if mode in ['aMC@NLO', 'noshower']:
                        self.write_madinMMC_file(pjoin(self.me_dir, 'SubProcesses'), 'all', i) 
                        self.run_all(job_dict, [['2', 'F', '%d' % i]], status, split_jobs = split)
                        
                    elif mode in ['aMC@LO', 'noshowerLO']:
                        self.write_madinMMC_file(
                            pjoin(self.me_dir, 'SubProcesses'), 'born', i) 
                        self.run_all(job_dict, 
                                     [['2', 'B', '%d' % i]], 
                                     '%s at LO' % status, split_jobs = split)

                if (i < 2 and not options['only_generation']) or i == 1 :
                    # collect the results and logs
                    self.collect_log_files(folder_names[mode], i)
                    p = misc.Popen(['./combine_results.sh'] + \
                                   ['%d' % i,'%d' % nevents, '%s' % req_acc ] + \
                                   folder_names[mode],
                                   stdout=subprocess.PIPE, 
                                   cwd = pjoin(self.me_dir, 'SubProcesses'))
                    output = p.communicate()
                    files.cp(pjoin(self.me_dir, 'SubProcesses', 'res_%d.txt' % i), \
                             pjoin(self.me_dir, 'Events', self.run_name))

                    self.cross_sect_dict = self.read_results(output, mode)
                    self.print_summary(options, i, mode)

                    cross, error = sum_html.make_all_html_results(self, folder_names[mode])
                    self.results.add_detail('cross', cross)
                    self.results.add_detail('error', error) 

                #check that split jobs are all correctly terminated
                if split:
                    self.check_event_files()

        if self.cluster_mode == 1:
            #if cluster run, wait 15 sec so that event files are transferred back
            self.update_status(
                    'Waiting while files are transferred back from the cluster nodes',
                    level='parton')
            time.sleep(10)
        if split:
            files.cp(pjoin(self.me_dir, 'SubProcesses', 'nevents_unweighted_splitted'), \
                     pjoin(self.me_dir, 'SubProcesses', 'nevents_unweighted'))


        event_norm=self.run_card['event_norm']
        self.collect_log_files(folder_names[mode], 2)
        return self.reweight_and_collect_events(options, mode, nevents, event_norm)

    def combine_plots_HwU(self,folder_names):
        """Sums all the plots in the HwU format."""
        
        logger.debug('Combining HwU plots.')
        
        with open(pjoin(self.me_dir,'SubProcesses','dirs.txt')) as dirf:
            all_histo_paths = dirf.readlines()
        all_histo_paths = [pjoin(self.me_dir,'SubProcesses',
                      path.rstrip(),"MADatNLO.HwU") for path in all_histo_paths]
        
        histogram_list = histograms.HwUList(all_histo_paths[0])

        for histo_path in all_histo_paths[1:]:
            for i, histo in enumerate(histograms.HwUList(histo_path)):
                # First make sure the plots have the same weight labels and such
                histo.test_plot_compability(histogram_list[i])
                # Now let the histogram module do the magic and add them.
                histogram_list[i] += histo
        
        # And now output the finalized list
        histogram_list.output(pjoin(self.me_dir,'SubProcesses',"MADatNLO"),
                                                             format = 'gnuplot')

    def applgrid_combine(self,cross,error):
        """Combines the APPLgrids in all the SubProcess/P*/all_G*/ directories"""
        logger.debug('Combining APPLgrids \n')
        applcomb=pjoin(self.options['applgrid'].rstrip('applgrid-config'),
                                                            'applgrid-combine')
        with open(pjoin(self.me_dir,'SubProcesses','dirs.txt')) as dirf:
            all_jobs=dirf.readlines()
        ngrids=len(all_jobs)
        nobs  =len([name for name in os.listdir(pjoin(self.me_dir,'SubProcesses',
                          all_jobs[0].rstrip())) if name.endswith("_out.root")])
        for obs in range(0,nobs):
            gdir = [pjoin(self.me_dir,'SubProcesses',job.rstrip(),"grid_obs_"+
                                     str(obs)+"_out.root") for job in all_jobs]
            # combine APPLgrids from different channels for observable 'obs'
            if self.run_card["iappl"] == 1:
                misc.call([applcomb,'-o', pjoin(self.me_dir,"Events",self.run_name,
            "aMCfast_obs_"+str(obs)+"_starting_grid.root"), '--optimise']+ gdir)
            elif self.run_card["iappl"] == 2:
                unc2_inv=pow(cross/error,2)
                unc2_inv_ngrids=pow(cross/error,2)*ngrids
                misc.call([applcomb,'-o', pjoin(self.me_dir,"Events",
                        self.run_name,"aMCfast_obs_"+str(obs)+".root"),'-s',
                                  str(unc2_inv),'--weight',str(unc2_inv)]+ gdir)
                for job in all_jobs:
                    os.remove(pjoin(self.me_dir,'SubProcesses',job.rstrip(),
                                               "grid_obs_"+str(obs)+"_in.root"))
            else:
                raise aMCatNLOError('iappl parameter can only be 0, 1 or 2')
            # after combining, delete the original grids
            for ggdir in gdir:
                os.remove(ggdir)

        
    def applgrid_distribute(self,options,mode,p_dirs):
        """Distributes the APPLgrids ready to be filled by a second run of the code"""
        # if no appl_start_grid argument given, guess it from the time stamps 
        # of the starting grid files
        if not('appl_start_grid' in options.keys() and options['appl_start_grid']):
            gfiles=glob.glob(pjoin(self.me_dir, 'Events','*',
                                            'aMCfast_obs_0_starting_grid.root'))
            time_stamps={}
            for root_file in gfiles:
                time_stamps[root_file]=os.path.getmtime(root_file)
            options['appl_start_grid']= \
                max(time_stamps.iterkeys(), key=(lambda key: 
                                               time_stamps[key])).split('/')[-2]
            logger.info('No --appl_start_grid option given. '+\
                    'Guessing that start grid from run "%s" should be used.' \
                            % options['appl_start_grid'])

        if 'appl_start_grid' in options.keys() and options['appl_start_grid']:
            self.appl_start_grid = options['appl_start_grid']
            start_grid_dir=pjoin(self.me_dir, 'Events', self.appl_start_grid)
            # check that this dir exists and at least one grid file is there
            if not os.path.exists(pjoin(start_grid_dir,
                                           'aMCfast_obs_0_starting_grid.root')):
                raise self.InvalidCmd('APPLgrid file not found: %s' % \
                       pjoin(start_grid_dir,'aMCfast_obs_0_starting_grid.root'))
            else:
                all_grids=[pjoin(start_grid_dir,name) for name in os.listdir( \
                        start_grid_dir) if name.endswith("_starting_grid.root")]
                nobs =len(all_grids)
                gstring=" ".join(all_grids)
        if not hasattr(self, 'appl_start_grid') or not self.appl_start_grid:
            raise self.InvalidCmd('No APPLgrid name currently defined.'+
                                             'Please provide this information.')             
        if mode == 'NLO':
            gdir='all_G'
        elif mode == 'LO':
            gdir='born_G'
        #copy the grid to all relevant directories
        for pdir in p_dirs:
            g_dirs = [file for file in os.listdir(pjoin(self.me_dir,
              "SubProcesses",pdir)) if file.startswith(gdir) and 
                   os.path.isdir(pjoin(self.me_dir,"SubProcesses",pdir, file))]
            for g_dir in g_dirs:
                for grid in all_grids:
                    obs=grid.split('_')[-3]
                    files.cp(grid,pjoin(self.me_dir,"SubProcesses",pdir,g_dir,
                                                    'grid_obs_'+obs+'_in.root'))


    def collect_log_files(self, folders, istep):
        """collect the log files and put them in a single, html-friendly file
        inside the run_... directory"""
        step_list = ['Grid setting', 'Cross-section computation', 
                                                             'Event generation']
        log_file = pjoin(self.me_dir, 'Events', self.run_name, 
                'alllogs_%d.html' % istep)
        # this keeps track of which step has been computed for which channel
        channel_dict = {}
        log_files = []
        for folder in folders:
            log_files += glob.glob(pjoin(self.me_dir, 'SubProcesses', 'P*', 
                                                             folder, 'log.txt'))

        content = ''

        outfile = open(log_file, 'w')

        content += '<HTML><BODY>\n<font face="courier" size=2>'
        for log in log_files:
            channel_dict[os.path.dirname(log)] = [istep]
            # put an anchor
            content += '<a name=%s></a>\n' % (os.path.dirname(log).replace(
                                          pjoin(self.me_dir,'SubProcesses'),''))
            # and put some nice header
            content += '<font color="red">\n'
            content += '<br>LOG file for integration channel %s, %s <br>' % \
                    (os.path.dirname(log).replace(pjoin(self.me_dir,
                                                           'SubProcesses'), ''), 
                     step_list[istep])
            content += '</font>\n'
            #then just flush the content of the small log inside the big log
            #the PRE tag prints everything verbatim
            content += '<PRE>\n' + open(log).read() + '\n</PRE>'
            content +='<br>\n'
            outfile.write(content)
            content=''

        outfile.write('</font>\n</BODY></HTML>\n')
        outfile.close()


    def read_results(self, output, mode):
        """extract results (cross-section, absolute cross-section and errors)
        from output, which should be formatted as
            Found 4 correctly terminated jobs 
            random seed found in 'randinit' is 33
            Integrated abs(cross-section)
            7.94473937e+03 +- 2.9953e+01  (3.7702e-01%)
             Integrated cross-section
            6.63392298e+03 +- 3.7669e+01  (5.6782e-01%)
        for aMC@NLO/aMC@LO, and as

        for NLO/LO
        The cross_sect_dict is returned"""
        res = {}
        if mode in ['aMC@LO', 'aMC@NLO', 'noshower', 'noshowerLO']:
            pat = re.compile(\
'''Found (\d+) correctly terminated jobs 
random seed found in 'randinit' is (\d+)
Integrated abs\(cross-section\)
\s*(\d+\.\d+e[+-]\d+) \+\- (\d+\.\d+e[+-]\d+)  \((\d+\.\d+e[+-]\d+)\%\)
Integrated cross-section
\s*(\-?\d+\.\d+e[+-]\d+) \+\- (\d+\.\d+e[+-]\d+)  \((\-?\d+\.\d+e[+-]\d+)\%\)''')
        else:
            pat = re.compile(\
'''Found (\d+) correctly terminated jobs 
\s*(\-?\d+\.\d+e[+-]\d+) \+\- (\d+\.\d+e[+-]\d+)  \((\-?\d+\.\d+e[+-]\d+)\%\)''')
            pass

        match = re.search(pat, output[0])
        if not match or output[1]:
            logger.info('Return code of the event collection: '+str(output[1]))
            logger.info('Output of the event collection:\n'+output[0])
            raise aMCatNLOError('An error occurred during the collection of results.\n' + 
            'Please check the .log files inside the directories which failed.')
#        if int(match.groups()[0]) != self.njobs:
#            raise aMCatNLOError('Not all jobs terminated successfully')
        if mode in ['aMC@LO', 'aMC@NLO', 'noshower', 'noshowerLO']:
            return {'randinit' : int(match.groups()[1]),
                    'xseca' : float(match.groups()[2]),
                    'erra' : float(match.groups()[3]),
                    'xsect' : float(match.groups()[5]),
                    'errt' : float(match.groups()[6])}
        else:
            return {'xsect' : float(match.groups()[1]),
                    'errt' : float(match.groups()[2])}

    def print_summary(self, options, step, mode, scale_pdf_info={}):
        """print a summary of the results contained in self.cross_sect_dict.
        step corresponds to the mintMC step, if =2 (i.e. after event generation)
        some additional infos are printed"""
        # find process name
        proc_card_lines = open(pjoin(self.me_dir, 'Cards', 'proc_card_mg5.dat')).read().split('\n')
        process = ''
        for line in proc_card_lines:
            if line.startswith('generate') or line.startswith('add process'):
                process = process+(line.replace('generate ', '')).replace('add process ','')+' ; '
        lpp = {0:'l', 1:'p', -1:'pbar'}
        proc_info = '\n      Process %s\n      Run at %s-%s collider (%s + %s GeV)' % \
        (process[:-3], lpp[self.run_card['lpp1']], lpp[self.run_card['lpp2']], 
                self.run_card['ebeam1'], self.run_card['ebeam2'])
        
        # Gather some basic statistics for the run and extracted from the log files.
        if mode in ['aMC@NLO', 'aMC@LO', 'noshower', 'noshowerLO']: 
            log_GV_files =  glob.glob(pjoin(self.me_dir, \
                                    'SubProcesses', 'P*','G*','log_MINT*.txt'))
            all_log_files = glob.glob(pjoin(self.me_dir, \
                                          'SubProcesses', 'P*','G*','log*.txt'))
        elif mode == 'NLO':
            log_GV_files =  glob.glob(pjoin(self.me_dir, \
                                    'SubProcesses', 'P*','all_G*','log*.txt'))
            all_log_files = sum([glob.glob(pjoin(self.me_dir,'SubProcesses', 'P*',
              '%sG*'%foldName,'log*.txt')) for foldName in ['all_']],[])
        elif mode == 'LO':
            log_GV_files = ''
            all_log_files = sum([glob.glob(pjoin(self.me_dir,'SubProcesses', 'P*',
              '%sG*'%foldName,'log*.txt')) for foldName in ['born_']],[])
        else:
            raise aMCatNLOError, 'Running mode %s not supported.'%mode
            
        
        if mode in ['aMC@NLO', 'aMC@LO', 'noshower', 'noshowerLO']:
            status = ['Determining the number of unweighted events per channel',
                      'Updating the number of unweighted events per channel',
                      'Summary:']
            if step != 2:
                message = status[step] + '\n\n      Intermediate results:' + \
                    ('\n      Random seed: %(randinit)d' + \
                     '\n      Total cross-section:      %(xsect)8.3e +- %(errt)6.1e pb' + \
                     '\n      Total abs(cross-section): %(xseca)8.3e +- %(erra)6.1e pb \n') \
                     % self.cross_sect_dict
            else:
        
                message = '\n      ' + status[step] + proc_info + \
                          '\n      Total cross-section: %(xsect)8.3e +- %(errt)6.1e pb' % \
                        self.cross_sect_dict

<<<<<<< HEAD
                if self.run_card['nevents']>=10000 and self.run_card['reweight_scale']:
=======
                if int(self.run_card['nevents'])>=10000 and self.run_card['reweight_scale']:
>>>>>>> 43d3ad4f
                   message = message + \
                       ('\n      Ren. and fac. scale uncertainty: +%0.1f%% -%0.1f%%') % \
                       (scale_pdf_info['scale_upp'], scale_pdf_info['scale_low'])
                if self.run_card['nevents']>=10000 and self.run_card['reweight_PDF']:
                   message = message + \
                       ('\n      PDF uncertainty: +%0.1f%% -%0.1f%%') % \
                       (scale_pdf_info['pdf_upp'], scale_pdf_info['pdf_low'])

                neg_frac = (self.cross_sect_dict['xseca'] - self.cross_sect_dict['xsect'])/\
                       (2. * self.cross_sect_dict['xseca'])
                message = message + \
                    ('\n      Number of events generated: %s' + \
                     '\n      Parton shower to be used: %s' + \
                     '\n      Fraction of negative weights: %4.2f' + \
                     '\n      Total running time : %s') % \
                        (self.run_card['nevents'],
                         self.run_card['parton_shower'].upper(),
                         neg_frac, 
                         misc.format_timer(time.time()-self.start_time))

        elif mode in ['NLO', 'LO']:
            status = ['Results after grid setup (cross-section is non-physical):',
                      'Final results and run summary:']
            if step == 0:
                message = '\n      ' + status[step] + \
                     '\n      Total cross-section:      %(xsect)8.3e +- %(errt)6.1e pb' % \
                             self.cross_sect_dict
            elif step == 1:
                message = '\n      ' + status[step] + proc_info + \
                     '\n      Total cross-section:      %(xsect)8.3e +- %(errt)6.1e pb' % \
                             self.cross_sect_dict
                if self.run_card['reweight_scale']:
                    if int(self.run_card['ickkw'])!=-1:
                        message = message + \
                            ('\n      Ren. and fac. scale uncertainty: +%0.1f%% -%0.1f%%') % \
                            (scale_pdf_info['scale_upp'], scale_pdf_info['scale_low'])
                    else:
                        message = message + \
                            ('\n      Soft and hard scale dependence (added in quadrature): +%0.1f%% -%0.1f%%') % \
                            (scale_pdf_info['scale_upp_quad'], scale_pdf_info['scale_low_quad'])
                if self.run_card['reweight_PDF']:
                    message = message + \
                        ('\n      PDF uncertainty: +%0.1f%% -%0.1f%%') % \
                        (scale_pdf_info['pdf_upp'], scale_pdf_info['pdf_low'])
        
        if (mode in ['NLO', 'LO'] and step!=1) or \
           (mode in ['aMC@NLO', 'aMC@LO', 'noshower', 'noshowerLO'] and step!=2):
            logger.info(message+'\n')
            return

        # Some advanced general statistics are shown in the debug message at the
        # end of the run
        # Make sure it never stops a run
        try:
            message, debug_msg = \
               self.compile_advanced_stats(log_GV_files, all_log_files, message)
        except Exception as e:
            debug_msg = 'Advanced statistics collection failed with error "%s"'%str(e)

        logger.debug(debug_msg+'\n')
        logger.info(message+'\n')
        
        # Now copy relevant information in the Events/Run_<xxx> directory
        evt_path = pjoin(self.me_dir, 'Events', self.run_name)
        open(pjoin(evt_path, 'summary.txt'),'w').write(message+'\n')
        open(pjoin(evt_path, '.full_summary.txt'), 
                                       'w').write(message+'\n\n'+debug_msg+'\n')
                                       
        self.archive_files(evt_path,mode)

    def archive_files(self, evt_path, mode):
        """ Copies in the Events/Run_<xxx> directory relevant files characterizing
        the run."""

        files_to_arxiv = [pjoin('Cards','param_card.dat'),
                          pjoin('Cards','MadLoopParams.dat'),
                          pjoin('Cards','FKS_params.dat'),
                          pjoin('Cards','run_card.dat'),                          
                          pjoin('Subprocesses','setscales.f'),
                          pjoin('Subprocesses','cuts.f')]

        if mode in ['NLO', 'LO']:
            files_to_arxiv.append(pjoin('Cards','FO_analyse_card.dat'))

        if not os.path.exists(pjoin(evt_path,'RunMaterial')):
            os.mkdir(pjoin(evt_path,'RunMaterial'))

        for path in files_to_arxiv:
            if os.path.isfile(pjoin(self.me_dir,path)):
                files.cp(pjoin(self.me_dir,path),pjoin(evt_path,'RunMaterial'))
        misc.call(['tar','-czpf','RunMaterial.tar.gz','RunMaterial'],cwd=evt_path)
        shutil.rmtree(pjoin(evt_path,'RunMaterial'))

    def compile_advanced_stats(self,log_GV_files,all_log_files,message):
        """ This functions goes through the log files given in arguments and 
        compiles statistics about MadLoop stability, virtual integration 
        optimization and detection of potential error messages into a nice
        debug message to printed at the end of the run """
        
        # > UPS is a dictionary of tuples with this format {channel:[nPS,nUPS]}
        # > Errors is a list of tuples with this format (log_file,nErrors)
        stats = {'UPS':{}, 'Errors':[], 'virt_stats':{}, 'timings':{}}
        mint_search = re.compile(r"MINT(?P<ID>\d*).txt")

        # ==================================     
        # == MadLoop stability statistics ==
        # ==================================
    
        # Recuperate the fraction of unstable PS points found in the runs for
        # the virtuals
        UPS_stat_finder = re.compile(
             r"Satistics from MadLoop:.*"+\
             r"Total points tried\:\s+(?P<ntot>\d+).*"+\
             r"Stability unknown\:\s+(?P<nsun>\d+).*"+\
             r"Stable PS point\:\s+(?P<nsps>\d+).*"+\
             r"Unstable PS point \(and rescued\)\:\s+(?P<nups>\d+).*"+\
             r"Exceptional PS point \(unstable and not rescued\)\:\s+(?P<neps>\d+).*"+\
             r"Double precision used\:\s+(?P<nddp>\d+).*"+\
             r"Quadruple precision used\:\s+(?P<nqdp>\d+).*"+\
             r"Initialization phase\-space points\:\s+(?P<nini>\d+).*"+\
             r"Unknown return code \(100\)\:\s+(?P<n100>\d+).*"+\
             r"Unknown return code \(10\)\:\s+(?P<n10>\d+).*",re.DOTALL)
    
        unit_code_meaning = { 0 : 'Not identified (CTModeRun != -1)',
                              1 : 'CutTools (double precision)',
                              2 : 'PJFry++',
                              3 : 'IREGI',
                              4 : 'Golem95',
                              9 : 'CutTools (quadruple precision)'}
        RetUnit_finder =re.compile(
                           r"#Unit\s*(?P<unit>\d+)\s*=\s*(?P<n_occurences>\d+)")
    #Unit
    
        for gv_log in log_GV_files:
            channel_name = '/'.join(gv_log.split('/')[-5:-1])
            log=open(gv_log,'r').read()                
            UPS_stats = re.search(UPS_stat_finder,log)
            for retunit_stats in re.finditer(RetUnit_finder, log):
                if channel_name not in stats['UPS'].keys():
                    stats['UPS'][channel_name] = [0]*10+[[0]*10]
                stats['UPS'][channel_name][10][int(retunit_stats.group('unit'))] \
                                     += int(retunit_stats.group('n_occurences'))
            if not UPS_stats is None:
                try:
                    stats['UPS'][channel_name][0] += int(UPS_stats.group('ntot'))
                    stats['UPS'][channel_name][1] += int(UPS_stats.group('nsun'))
                    stats['UPS'][channel_name][2] += int(UPS_stats.group('nsps'))
                    stats['UPS'][channel_name][3] += int(UPS_stats.group('nups'))
                    stats['UPS'][channel_name][4] += int(UPS_stats.group('neps'))
                    stats['UPS'][channel_name][5] += int(UPS_stats.group('nddp'))
                    stats['UPS'][channel_name][6] += int(UPS_stats.group('nqdp'))
                    stats['UPS'][channel_name][7] += int(UPS_stats.group('nini'))
                    stats['UPS'][channel_name][8] += int(UPS_stats.group('n100'))
                    stats['UPS'][channel_name][9] += int(UPS_stats.group('n10'))
                except KeyError:
                    stats['UPS'][channel_name] = [int(UPS_stats.group('ntot')),
                      int(UPS_stats.group('nsun')),int(UPS_stats.group('nsps')),
                      int(UPS_stats.group('nups')),int(UPS_stats.group('neps')),
                      int(UPS_stats.group('nddp')),int(UPS_stats.group('nqdp')),
                      int(UPS_stats.group('nini')),int(UPS_stats.group('n100')),
                      int(UPS_stats.group('n10')),[0]*10]
        debug_msg = ""
        if len(stats['UPS'].keys())>0:
            nTotPS  = sum([chan[0] for chan in stats['UPS'].values()],0)
            nTotsun = sum([chan[1] for chan in stats['UPS'].values()],0)
            nTotsps = sum([chan[2] for chan in stats['UPS'].values()],0)
            nTotups = sum([chan[3] for chan in stats['UPS'].values()],0)
            nToteps = sum([chan[4] for chan in stats['UPS'].values()],0)
            nTotddp = sum([chan[5] for chan in stats['UPS'].values()],0)
            nTotqdp = sum([chan[6] for chan in stats['UPS'].values()],0)
            nTotini = sum([chan[7] for chan in stats['UPS'].values()],0)
            nTot100 = sum([chan[8] for chan in stats['UPS'].values()],0)
            nTot10  = sum([chan[9] for chan in stats['UPS'].values()],0)
            nTot1  = [sum([chan[10][i] for chan in stats['UPS'].values()],0) \
                                                             for i in range(10)]
            UPSfracs = [(chan[0] , 0.0 if chan[1][0]==0 else \
                 float(chan[1][4]*100)/chan[1][0]) for chan in stats['UPS'].items()]
            maxUPS = max(UPSfracs, key = lambda w: w[1])

            tmpStr = ""
            tmpStr += '\n  Number of loop ME evaluations (by MadLoop): %d'%nTotPS
            tmpStr += '\n    Stability unknown:                   %d'%nTotsun
            tmpStr += '\n    Stable PS point:                     %d'%nTotsps
            tmpStr += '\n    Unstable PS point (and rescued):     %d'%nTotups
            tmpStr += '\n    Unstable PS point (and not rescued): %d'%nToteps
            tmpStr += '\n    Only double precision used:          %d'%nTotddp
            tmpStr += '\n    Quadruple precision used:            %d'%nTotqdp
            tmpStr += '\n    Initialization phase-space points:   %d'%nTotini
            tmpStr += '\n    Reduction methods used:'
            red_methods = [(unit_code_meaning[i],nTot1[i]) for i in \
                                         unit_code_meaning.keys() if nTot1[i]>0]
            for method, n in sorted(red_methods, key= lambda l: l[1], reverse=True):
                tmpStr += '\n      > %s%s%s'%(method,' '*(33-len(method)),n)                
            if nTot100 != 0:
                debug_msg += '\n  Unknown return code (100):             %d'%nTot100
            if nTot10 != 0:
                debug_msg += '\n  Unknown return code (10):              %d'%nTot10
            nUnknownUnit = sum(nTot1[u] for u in range(10) if u \
                                                not in unit_code_meaning.keys())
            if nUnknownUnit != 0:
                debug_msg += '\n  Unknown return code (1):               %d'\
                                                                   %nUnknownUnit

            if maxUPS[1]>0.001:
                message += tmpStr
                message += '\n  Total number of unstable PS point detected:'+\
                                 ' %d (%4.2f%%)'%(nToteps,float(100*nToteps)/nTotPS)
                message += '\n    Maximum fraction of UPS points in '+\
                          'channel %s (%4.2f%%)'%maxUPS
                message += '\n    Please report this to the authors while '+\
                                                                'providing the file'
                message += '\n    %s'%str(pjoin(os.path.dirname(self.me_dir),
                                                               maxUPS[0],'UPS.log'))
            else:
                debug_msg += tmpStr

    
        # ====================================================
        # == aMC@NLO virtual integration optimization stats ==
        # ====================================================
    
        virt_tricks_finder = re.compile(
          r"accumulated results Virtual ratio\s*=\s*-?(?P<v_ratio>[\d\+-Eed\.]*)"+\
            r"\s*\+/-\s*-?[\d\+-Eed\.]*\s*\(\s*-?(?P<v_ratio_err>[\d\+-Eed\.]*)\s*\%\)\s*\n"+\
          r"accumulated results ABS virtual\s*=\s*-?(?P<v_abs_contr>[\d\+-Eed\.]*)"+\
            r"\s*\+/-\s*-?[\d\+-Eed\.]*\s*\(\s*-?(?P<v_abs_contr_err>[\d\+-Eed\.]*)\s*\%\)")
    
        virt_frac_finder = re.compile(r"update virtual fraction to\s*:\s*"+\
                     "-?(?P<v_frac>[\d\+-Eed\.]*)\s*-?(?P<v_average>[\d\+-Eed\.]*)")
        
        channel_contr_finder = re.compile(r"Final result \[ABS\]\s*:\s*-?(?P<v_contr>[\d\+-Eed\.]*)")
        
        channel_contr_list = {}
        for gv_log in log_GV_files:
            logfile=open(gv_log,'r')
            log = logfile.read()
            logfile.close()
            channel_name = '/'.join(gv_log.split('/')[-3:-1])
            vf_stats = None
            for vf_stats in re.finditer(virt_frac_finder, log):
                pass
            if not vf_stats is None:
                v_frac = float(vf_stats.group('v_frac'))
                v_average = float(vf_stats.group('v_average'))
                try:
                    if v_frac < stats['virt_stats']['v_frac_min'][0]:
                        stats['virt_stats']['v_frac_min']=(v_frac,channel_name)
                    if v_frac > stats['virt_stats']['v_frac_max'][0]:
                        stats['virt_stats']['v_frac_max']=(v_frac,channel_name)
                    stats['virt_stats']['v_frac_avg'][0] += v_frac
                    stats['virt_stats']['v_frac_avg'][1] += 1
                except KeyError:
                    stats['virt_stats']['v_frac_min']=[v_frac,channel_name]
                    stats['virt_stats']['v_frac_max']=[v_frac,channel_name]
                    stats['virt_stats']['v_frac_avg']=[v_frac,1]


            ccontr_stats = None
            for ccontr_stats in re.finditer(channel_contr_finder, log):
                pass
            if not ccontr_stats is None:
                contrib = float(ccontr_stats.group('v_contr'))
                try:
                    if contrib>channel_contr_list[channel_name]:
                        channel_contr_list[channel_name]=contrib
                except KeyError:
                    channel_contr_list[channel_name]=contrib
                
                
        # Now build the list of relevant virt log files to look for the maxima
        # of virt fractions and such.
        average_contrib = 0.0
        for value in channel_contr_list.values():
            average_contrib += value
        if len(channel_contr_list.values()) !=0:
            average_contrib = average_contrib / len(channel_contr_list.values())
        
        relevant_log_GV_files = []
        excluded_channels = set([])
        all_channels = set([])
        for log_file in log_GV_files:
            channel_name = '/'.join(log_file.split('/')[-3:-1])
            all_channels.add(channel_name)
            try:
                if channel_contr_list[channel_name] > (0.1*average_contrib):
                    relevant_log_GV_files.append(log_file)
                else:
                    excluded_channels.add(channel_name)
            except KeyError:
                    relevant_log_GV_files.append(log_file)
        
        # Now we want to use the latest occurence of accumulated result in the log file
        for gv_log in relevant_log_GV_files:
            logfile=open(gv_log,'r')
            log = logfile.read()
            logfile.close()
            channel_name = '/'.join(gv_log.split('/')[-3:-1])
            
            vt_stats = None
            for vt_stats in re.finditer(virt_tricks_finder, log):
                pass
            if not vt_stats is None:
                vt_stats_group = vt_stats.groupdict()
                v_ratio = float(vt_stats.group('v_ratio'))
                v_ratio_err = float(vt_stats.group('v_ratio_err'))
                v_contr = float(vt_stats.group('v_abs_contr'))
                v_contr_err = float(vt_stats.group('v_abs_contr_err'))
                try:
                    if v_ratio < stats['virt_stats']['v_ratio_min'][0]:
                        stats['virt_stats']['v_ratio_min']=(v_ratio,channel_name)
                    if v_ratio > stats['virt_stats']['v_ratio_max'][0]:
                        stats['virt_stats']['v_ratio_max']=(v_ratio,channel_name)
                    if v_ratio < stats['virt_stats']['v_ratio_err_min'][0]:
                        stats['virt_stats']['v_ratio_err_min']=(v_ratio_err,channel_name)
                    if v_ratio > stats['virt_stats']['v_ratio_err_max'][0]:
                        stats['virt_stats']['v_ratio_err_max']=(v_ratio_err,channel_name)
                    if v_contr < stats['virt_stats']['v_contr_min'][0]:
                        stats['virt_stats']['v_contr_min']=(v_contr,channel_name)
                    if v_contr > stats['virt_stats']['v_contr_max'][0]:
                        stats['virt_stats']['v_contr_max']=(v_contr,channel_name)
                    if v_contr_err < stats['virt_stats']['v_contr_err_min'][0]:
                        stats['virt_stats']['v_contr_err_min']=(v_contr_err,channel_name)
                    if v_contr_err > stats['virt_stats']['v_contr_err_max'][0]:
                        stats['virt_stats']['v_contr_err_max']=(v_contr_err,channel_name)
                except KeyError:
                    stats['virt_stats']['v_ratio_min']=[v_ratio,channel_name]
                    stats['virt_stats']['v_ratio_max']=[v_ratio,channel_name]
                    stats['virt_stats']['v_ratio_err_min']=[v_ratio_err,channel_name]
                    stats['virt_stats']['v_ratio_err_max']=[v_ratio_err,channel_name]
                    stats['virt_stats']['v_contr_min']=[v_contr,channel_name]
                    stats['virt_stats']['v_contr_max']=[v_contr,channel_name]
                    stats['virt_stats']['v_contr_err_min']=[v_contr_err,channel_name]
                    stats['virt_stats']['v_contr_err_max']=[v_contr_err,channel_name]
        
            vf_stats = None
            for vf_stats in re.finditer(virt_frac_finder, log):
                pass
            if not vf_stats is None:
                v_frac = float(vf_stats.group('v_frac'))
                v_average = float(vf_stats.group('v_average'))
                try:
                    if v_average < stats['virt_stats']['v_average_min'][0]:
                        stats['virt_stats']['v_average_min']=(v_average,channel_name)
                    if v_average > stats['virt_stats']['v_average_max'][0]:
                        stats['virt_stats']['v_average_max']=(v_average,channel_name)
                    stats['virt_stats']['v_average_avg'][0] += v_average
                    stats['virt_stats']['v_average_avg'][1] += 1
                except KeyError:
                    stats['virt_stats']['v_average_min']=[v_average,channel_name]
                    stats['virt_stats']['v_average_max']=[v_average,channel_name]
                    stats['virt_stats']['v_average_avg']=[v_average,1]
        
        try:
            debug_msg += '\n\n  Statistics on virtual integration optimization : '
            
            debug_msg += '\n    Maximum virt fraction computed         %.3f (%s)'\
                                       %tuple(stats['virt_stats']['v_frac_max'])
            debug_msg += '\n    Minimum virt fraction computed         %.3f (%s)'\
                                       %tuple(stats['virt_stats']['v_frac_min'])
            debug_msg += '\n    Average virt fraction computed         %.3f'\
              %float(stats['virt_stats']['v_frac_avg'][0]/float(stats['virt_stats']['v_frac_avg'][1]))
            debug_msg += '\n  Stats below exclude negligible channels (%d excluded out of %d)'%\
                 (len(excluded_channels),len(all_channels))
            debug_msg += '\n    Maximum virt ratio used                %.2f (%s)'\
                                    %tuple(stats['virt_stats']['v_average_max'])          
            debug_msg += '\n    Maximum virt ratio found from grids    %.2f (%s)'\
                                     %tuple(stats['virt_stats']['v_ratio_max'])
            tmpStr = '\n    Max. MC err. on virt ratio from grids  %.1f %% (%s)'\
                                  %tuple(stats['virt_stats']['v_ratio_err_max'])
            debug_msg += tmpStr
            # After all it was decided that it is better not to alarm the user unecessarily
            # with such printout of the statistics.
#            if stats['virt_stats']['v_ratio_err_max'][0]>100.0 or \
#                                stats['virt_stats']['v_ratio_err_max'][0]>100.0:
#                message += "\n  Suspiciously large MC error in :"
#            if stats['virt_stats']['v_ratio_err_max'][0]>100.0:
#                message += tmpStr

            tmpStr = '\n    Maximum MC error on abs virt           %.1f %% (%s)'\
                                  %tuple(stats['virt_stats']['v_contr_err_max'])
            debug_msg += tmpStr
#            if stats['virt_stats']['v_contr_err_max'][0]>100.0:
#                message += tmpStr
            

        except KeyError:
            debug_msg += '\n  Could not find statistics on the integration optimization. '
    
        # =======================================
        # == aMC@NLO timing profile statistics ==
        # =======================================
    
        timing_stat_finder = re.compile(r"\s*Time spent in\s*(?P<name>\w*)\s*:\s*"+\
                     "(?P<time>[\d\+-Eed\.]*)\s*")

        for logf in log_GV_files:
            logfile=open(logf,'r')
            log = logfile.read()
            logfile.close()
            channel_name = '/'.join(logf.split('/')[-3:-1])
            mint = re.search(mint_search,logf)
            if not mint is None:
               channel_name =   channel_name+' [step %s]'%mint.group('ID')

            for time_stats in re.finditer(timing_stat_finder, log):
                try:
                    stats['timings'][time_stats.group('name')][channel_name]+=\
                                                 float(time_stats.group('time'))
                except KeyError:
                    if time_stats.group('name') not in stats['timings'].keys():
                        stats['timings'][time_stats.group('name')] = {}
                    stats['timings'][time_stats.group('name')][channel_name]=\
                                                 float(time_stats.group('time'))
        
        # useful inline function
        Tstr = lambda secs: str(datetime.timedelta(seconds=int(secs)))
        try:
            totTimeList = [(time, chan) for chan, time in \
                                              stats['timings']['Total'].items()]
        except KeyError:
            totTimeList = []

        totTimeList.sort()
        if len(totTimeList)>0:
            debug_msg += '\n\n  Inclusive timing profile :'
            debug_msg += '\n    Overall slowest channel          %s (%s)'%\
                                     (Tstr(totTimeList[-1][0]),totTimeList[-1][1])
            debug_msg += '\n    Average channel running time     %s'%\
                       Tstr(sum([el[0] for el in totTimeList])/len(totTimeList))
            debug_msg += '\n    Aggregated total running time    %s'%\
                                        Tstr(sum([el[0] for el in totTimeList]))       
        else:            
            debug_msg += '\n\n  Inclusive timing profile non available.'
        
        sorted_keys = sorted(stats['timings'].keys(), key= lambda stat: \
                              sum(stats['timings'][stat].values()), reverse=True)
        for name in sorted_keys:
            if name=='Total':
                continue
            if sum(stats['timings'][name].values())<=0.0:
                debug_msg += '\n  Zero time record for %s.'%name
                continue
            try:
                TimeList = [((100.0*time/stats['timings']['Total'][chan]), 
                     chan) for chan, time in stats['timings'][name].items()]
            except KeyError, ZeroDivisionError:
                debug_msg += '\n\n  Timing profile for %s unavailable.'%name
                continue
            TimeList.sort()
            debug_msg += '\n  Timing profile for <%s> :'%name
            try:
                debug_msg += '\n    Overall fraction of time         %.3f %%'%\
                       float((100.0*(sum(stats['timings'][name].values())/
                                      sum(stats['timings']['Total'].values()))))
            except KeyError, ZeroDivisionError:
                debug_msg += '\n    Overall fraction of time unavailable.'
            debug_msg += '\n    Largest fraction of time         %.3f %% (%s)'%\
                                             (TimeList[-1][0],TimeList[-1][1])
            debug_msg += '\n    Smallest fraction of time        %.3f %% (%s)'%\
                                             (TimeList[0][0],TimeList[0][1])

        # =============================     
        # == log file eror detection ==
        # =============================
        
        # Find the number of potential errors found in all log files
        # This re is a simple match on a case-insensitve 'error' but there is 
        # also some veto added for excluding the sentence 
        #  "See Section 6 of paper for error calculation."
        # which appear in the header of lhapdf in the logs.
        err_finder = re.compile(\
             r"(?<!of\spaper\sfor\s)\bERROR\b(?!\scalculation\.)",re.IGNORECASE)
        for log in all_log_files:
            logfile=open(log,'r')
            nErrors = len(re.findall(err_finder, logfile.read()))
            logfile.close()
            if nErrors != 0:
                stats['Errors'].append((str(log),nErrors))
         
        nErrors = sum([err[1] for err in stats['Errors']],0)
        if nErrors != 0:
            debug_msg += '\n      WARNING:: A total of %d error%s ha%s been '\
              %(nErrors,'s' if nErrors>1 else '','ve' if nErrors>1 else 's')+\
              'found in the following log file%s:'%('s' if \
                                                 len(stats['Errors'])>1 else '')
            for error in stats['Errors'][:3]:
                log_name = '/'.join(error[0].split('/')[-5:])
                debug_msg += '\n       > %d error%s in %s'%\
                                   (error[1],'s' if error[1]>1 else '',log_name)
            if len(stats['Errors'])>3:
                nRemainingErrors = sum([err[1] for err in stats['Errors']][3:],0)
                nRemainingLogs = len(stats['Errors'])-3
                debug_msg += '\n      And another %d error%s in %d other log file%s'%\
                           (nRemainingErrors, 's' if nRemainingErrors>1 else '',
                               nRemainingLogs, 's ' if nRemainingLogs>1 else '')
                           
        return message, debug_msg


    def reweight_and_collect_events(self, options, mode, nevents, event_norm):
        """this function calls the reweighting routines and creates the event file in the 
        Event dir. Return the name of the event file created
        """
        scale_pdf_info={}
<<<<<<< HEAD
        if self.run_card['reweight_scale'] or self.run_card['reweight_PDF'] :
=======
        if (self.run_card['reweight_scale'] or self.run_card['reweight_PDF']):
>>>>>>> 43d3ad4f
            scale_pdf_info = self.run_reweight(options['reweightonly'])

        self.update_status('Collecting events', level='parton', update_results=True)
        misc.compile(['collect_events'], 
                    cwd=pjoin(self.me_dir, 'SubProcesses'))
        p = misc.Popen(['./collect_events'], cwd=pjoin(self.me_dir, 'SubProcesses'),
                stdin=subprocess.PIPE, 
                stdout=open(pjoin(self.me_dir, 'collect_events.log'), 'w'))
        if event_norm.lower() == 'sum':
            p.communicate(input = '1\n')
        elif event_norm.lower() == 'unity':
            p.communicate(input = '3\n')
        else:
            p.communicate(input = '2\n')

        #get filename from collect events
        filename = open(pjoin(self.me_dir, 'collect_events.log')).read().split()[-1]

        if not os.path.exists(pjoin(self.me_dir, 'SubProcesses', filename)):
            raise aMCatNLOError('An error occurred during event generation. ' + \
                    'The event file has not been created. Check collect_events.log')
        evt_file = pjoin(self.me_dir, 'Events', self.run_name, 'events.lhe.gz')
        misc.gzip(pjoin(self.me_dir, 'SubProcesses', filename), stdout=evt_file)
        if not options['reweightonly']:
            self.print_summary(options, 2, mode, scale_pdf_info)
        logger.info('The %s file has been generated.\n' % (evt_file))
        self.results.add_detail('nb_event', nevents)
        self.update_status('Events generated', level='parton', update_results=True)
        return evt_file[:-3]


    def run_mcatnlo(self, evt_file):
        """runs mcatnlo on the generated event file, to produce showered-events
        """
        logger.info('Preparing MCatNLO run')
        try:     
            misc.gunzip(evt_file)
        except Exception:
            pass

        self.banner = banner_mod.Banner(evt_file)
        shower = self.banner.get_detail('run_card', 'parton_shower').upper()

        #check that the number of split event files divides the number of
        # events, otherwise set it to 1
        if int(int(self.banner.get_detail('run_card', 'nevents')) / \
                self.shower_card['nsplit_jobs']) * self.shower_card['nsplit_jobs'] \
                != int(self.banner.get_detail('run_card', 'nevents')):
            logger.warning(\
                'nsplit_jobs in the shower card is not a divisor of the number of events.\n' + \
                'Setting it to 1.')
            self.shower_card['nsplit_jobs'] = 1

        # don't split jobs if the user asks to shower only a part of the events
        if self.shower_card['nevents'] > 0 and \
           self.shower_card['nevents'] < int(self.banner.get_detail('run_card', 'nevents')) and \
           self.shower_card['nsplit_jobs'] != 1:
            logger.warning(\
                'Only a part of the events will be showered.\n' + \
                'Setting nsplit_jobs in the shower_card to 1.')
            self.shower_card['nsplit_jobs'] = 1

        self.banner_to_mcatnlo(evt_file)

        # if fastjet has to be linked (in extralibs) then
        # add lib /include dirs for fastjet if fastjet-config is present on the
        # system, otherwise add fjcore to the files to combine
        if 'fastjet' in self.shower_card['extralibs']:
            #first, check that stdc++ is also linked
            if not 'stdc++' in self.shower_card['extralibs']:
                logger.warning('Linking FastJet: adding stdc++ to EXTRALIBS')
                self.shower_card['extralibs'] += ' stdc++'
            # then check if options[fastjet] corresponds to a valid fj installation
            try:
                #this is for a complete fj installation
                p = subprocess.Popen([self.options['fastjet'], '--prefix'], \
                stdout=subprocess.PIPE, stderr=subprocess.PIPE)
                output, error = p.communicate()
                #remove the line break from output (last character)
                output = output[:-1]
                # add lib/include paths
                if not pjoin(output, 'lib') in self.shower_card['extrapaths']:
                    logger.warning('Linking FastJet: updating EXTRAPATHS')
                    self.shower_card['extrapaths'] += ' ' + pjoin(output, 'lib')
                if not pjoin(output, 'include') in self.shower_card['includepaths']:
                    logger.warning('Linking FastJet: updating INCLUDEPATHS')
                    self.shower_card['includepaths'] += ' ' + pjoin(output, 'include')
                # to be changed in the fortran wrapper
                include_line = '#include "fastjet/ClusterSequence.hh"//INCLUDE_FJ' 
                namespace_line = 'namespace fj = fastjet;//NAMESPACE_FJ'
            except Exception:
                logger.warning('Linking FastJet: using fjcore')
                # this is for FJcore, so no FJ library has to be linked
                self.shower_card['extralibs'] = self.shower_card['extralibs'].replace('fastjet', '')
                if not 'fjcore.o' in self.shower_card['analyse']:
                    self.shower_card['analyse'] += ' fjcore.o'
                # to be changed in the fortran wrapper
                include_line = '#include "fjcore.hh"//INCLUDE_FJ' 
                namespace_line = 'namespace fj = fjcore;//NAMESPACE_FJ'
            # change the fortran wrapper with the correct namespaces/include
            fjwrapper_lines = open(pjoin(self.me_dir, 'MCatNLO', 'srcCommon', 'myfastjetfortran.cc')).read().split('\n')
            for line in fjwrapper_lines:
                if '//INCLUDE_FJ' in line:
                    fjwrapper_lines[fjwrapper_lines.index(line)] = include_line
                if '//NAMESPACE_FJ' in line:
                    fjwrapper_lines[fjwrapper_lines.index(line)] = namespace_line
            open(pjoin(self.me_dir, 'MCatNLO', 'srcCommon', 'myfastjetfortran.cc'), 'w').write(\
                    '\n'.join(fjwrapper_lines) + '\n')

        extrapaths = self.shower_card['extrapaths'].split()

        # check that the path needed by HW++ and PY8 are set if one uses these shower
        if shower in ['HERWIGPP', 'PYTHIA8']:
            path_dict = {'HERWIGPP': ['hepmc_path',
                                      'thepeg_path',
                                      'hwpp_path'],
                         'PYTHIA8': ['pythia8_path']}

            if not all([self.options[ppath] for ppath in path_dict[shower]]):
                raise aMCatNLOError('Some paths are missing in the configuration file.\n' + \
                        ('Please make sure you have set these variables: %s' % ', '.join(path_dict[shower])))

        if shower == 'HERWIGPP':
            extrapaths.append(pjoin(self.options['hepmc_path'], 'lib'))

        if shower == 'PYTHIA8' and not os.path.exists(pjoin(self.options['pythia8_path'], 'xmldoc')):
            extrapaths.append(pjoin(self.options['pythia8_path'], 'lib'))

        if 'LD_LIBRARY_PATH' in os.environ.keys():
            ldlibrarypath = os.environ['LD_LIBRARY_PATH']
        else:
            ldlibrarypath = ''
        ldlibrarypath += ':' + ':'.join(extrapaths)
        os.putenv('LD_LIBRARY_PATH', ldlibrarypath)

        shower_card_path = pjoin(self.me_dir, 'MCatNLO', 'shower_card.dat')
        self.shower_card.write_card(shower, shower_card_path)

        # overwrite if shower_card_set.dat exists in MCatNLO
        if os.path.exists(pjoin(self.me_dir, 'MCatNLO', 'shower_card_set.dat')):
            files.mv(pjoin(self.me_dir, 'MCatNLO', 'shower_card_set.dat'),
                     pjoin(self.me_dir, 'MCatNLO', 'shower_card.dat'))
        
        mcatnlo_log = pjoin(self.me_dir, 'mcatnlo.log')
        self.update_status('Compiling MCatNLO for %s...' % shower, level='shower') 
        misc.call(['./MCatNLO_MadFKS.inputs'], stdout=open(mcatnlo_log, 'w'),
                    stderr=open(mcatnlo_log, 'w'), 
                    cwd=pjoin(self.me_dir, 'MCatNLO'))

        exe = 'MCATNLO_%s_EXE' % shower
        if not os.path.exists(pjoin(self.me_dir, 'MCatNLO', exe)) and \
            not os.path.exists(pjoin(self.me_dir, 'MCatNLO', 'Pythia8.exe')):
            print open(mcatnlo_log).read()
            raise aMCatNLOError('Compilation failed, check %s for details' % mcatnlo_log)
        logger.info('                     ... done')

        # create an empty dir where to run
        count = 1
        while os.path.isdir(pjoin(self.me_dir, 'MCatNLO', 'RUN_%s_%d' % \
                        (shower, count))):
            count += 1
        rundir = pjoin(self.me_dir, 'MCatNLO', 'RUN_%s_%d' % \
                        (shower, count))
        os.mkdir(rundir)
        files.cp(shower_card_path, rundir)

        #look for the event files (don't resplit if one asks for the 
        # same number of event files as in the previous run)
        event_files = glob.glob(pjoin(self.me_dir, 'Events', self.run_name,
                                            'events_*.lhe'))
        if max(len(event_files), 1) != self.shower_card['nsplit_jobs']:
            logger.info('Cleaning old files and splitting the event file...')
            #clean the old files
            files.rm([f for f in event_files if 'events.lhe' not in f])
            if self.shower_card['nsplit_jobs'] > 1:
                misc.compile(['split_events'], cwd = pjoin(self.me_dir, 'Utilities'))
                p = misc.Popen([pjoin(self.me_dir, 'Utilities', 'split_events')],
                                stdin=subprocess.PIPE,
                                stdout=open(pjoin(self.me_dir, 'Events', self.run_name, 'split_events.log'), 'w'),
                                cwd=pjoin(self.me_dir, 'Events', self.run_name))
                p.communicate(input = 'events.lhe\n%d\n' % self.shower_card['nsplit_jobs'])
                logger.info('Splitting done.')
            event_files = glob.glob(pjoin(self.me_dir, 'Events', self.run_name,
                                            'events_*.lhe'))

        event_files.sort()

        self.update_status('Showering events...', level='shower')
        logger.info('(Running in %s)' % rundir)
        if shower != 'PYTHIA8':
            files.mv(pjoin(self.me_dir, 'MCatNLO', exe), rundir)
            files.mv(pjoin(self.me_dir, 'MCatNLO', 'MCATNLO_%s_input' % shower), rundir)
        else:
        # special treatment for pythia8
            files.mv(pjoin(self.me_dir, 'MCatNLO', 'Pythia8.cmd'), rundir)
            files.mv(pjoin(self.me_dir, 'MCatNLO', 'Pythia8.exe'), rundir)
            if os.path.exists(pjoin(self.options['pythia8_path'], 'xmldoc')):
                files.ln(pjoin(self.options['pythia8_path'], 'examples', 'config.sh'), rundir)
                files.ln(pjoin(self.options['pythia8_path'], 'xmldoc'), rundir)
            else:
                files.ln(pjoin(self.options['pythia8_path'], 'share/Pythia8/xmldoc'), rundir)
        #link the hwpp exe in the rundir
        if shower == 'HERWIGPP':
            try:
                files.ln(pjoin(self.options['hwpp_path'], 'bin', 'Herwig++'), rundir)
            except Exception:
                raise aMCatNLOError('The Herwig++ path set in the configuration file is not valid.')

            if os.path.exists(pjoin(self.me_dir, 'MCatNLO', 'HWPPAnalyzer', 'HepMCFortran.so')):
                files.cp(pjoin(self.me_dir, 'MCatNLO', 'HWPPAnalyzer', 'HepMCFortran.so'), rundir)

        files.ln(evt_file, rundir, 'events.lhe')
        for i, f in enumerate(event_files):
            files.ln(f, rundir,'events_%d.lhe' % (i + 1))

        if not self.shower_card['analyse']:
            # an hep/hepmc file as output
            out_id = 'HEP'
        else:
            # one or more .top file(s) as output
            if "HwU" in self.shower_card['analyse']:
                out_id = 'HWU'
            else:
                out_id = 'TOP'

        # write the executable
        open(pjoin(rundir, 'shower.sh'), 'w').write(\
                open(pjoin(self.me_dir, 'MCatNLO', 'shower_template.sh')).read() \
                % {'extralibs': ':'.join(extrapaths)})
        subprocess.call(['chmod', '+x', pjoin(rundir, 'shower.sh')])

        if event_files:
            arg_list = [[shower, out_id, self.run_name, '%d' % (i + 1)] \
                    for i in range(len(event_files))]
        else:
            arg_list = [[shower, out_id, self.run_name]]

        self.run_all({rundir: 'shower.sh'}, arg_list, 'shower')
        self.njobs = 1
        self.wait_for_complete('shower')

        # now collect the results
        message = ''
        warning = ''
        to_gzip = [evt_file]
        if out_id == 'HEP':
            #copy the showered stdhep/hepmc file back in events
            if shower in ['PYTHIA8', 'HERWIGPP']:
                hep_format = 'HEPMC'
                ext = 'hepmc'
            else:
                hep_format = 'StdHEP'
                ext = 'hep'

            hep_file = '%s_%s_0.%s.gz' % \
                    (pjoin(os.path.dirname(evt_file), 'events'), shower, ext)
            count = 0

            # find the first available name for the output:
            # check existing results with or without event splitting
            while os.path.exists(hep_file) or \
                  os.path.exists(hep_file.replace('.%s.gz' % ext, '__1.%s.gz' % ext)) :
                count +=1
                hep_file = '%s_%s_%d.%s.gz' % \
                    (pjoin(os.path.dirname(evt_file), 'events'), shower, count, ext)

            try:
                if self.shower_card['nsplit_jobs'] == 1:
                    files.mv(os.path.join(rundir, 'events.%s.gz' % ext), hep_file) 
                    message = ('The file %s has been generated. \nIt contains showered' + \
                     ' and hadronized events in the %s format obtained' + \
                     ' showering the parton-level event file %s.gz with %s') % \
                     (hep_file, hep_format, evt_file, shower)
                else:
                    hep_list = []
                    for i in range(self.shower_card['nsplit_jobs']):
                        hep_list.append(hep_file.replace('.%s.gz' % ext, '__%d.%s.gz' % (i + 1, ext)))
                        files.mv(os.path.join(rundir, 'events_%d.%s.gz' % (i + 1, ext)), hep_list[-1]) 
                    message = ('The following files have been generated:\n  %s\nThey contain showered' + \
                     ' and hadronized events in the %s format obtained' + \
                     ' showering the (split) parton-level event file %s.gz with %s') % \
                     ('\n  '.join(hep_list), hep_format, evt_file, shower)

            except OSError, IOError:
                raise aMCatNLOError('No file has been generated, an error occurred.'+\
             ' More information in %s' % pjoin(os.getcwd(), 'amcatnlo_run.log'))

            # run the plot creation in a secure way
            if hep_format == 'StdHEP':
                try:
                    self.do_plot('%s -f' % self.run_name)
                except Exception, error:
                    logger.info("Fail to make the plot. Continue...")
                    pass

        elif out_id == 'TOP' or out_id == 'HWU':
            #copy the topdrawer or HwU file(s) back in events
            if out_id=='TOP':
                ext='top'
            elif out_id=='HWU':
                ext='HwU'
            topfiles = []
            top_tars = [tarfile.TarFile(f) for f in glob.glob(pjoin(rundir, 'histfile*.tar'))]
            for top_tar in top_tars:
                topfiles.extend(top_tar.getnames())

            # safety check
            if len(top_tars) != self.shower_card['nsplit_jobs']:
                raise aMCatNLOError('%d job(s) expected, %d file(s) found' % \
                                     (self.shower_card['nsplit_jobs'], len(top_tars)))

            # find the first available name for the output:
            # check existing results with or without event splitting
            filename = 'plot_%s_%d_' % (shower, 1)
            count = 1
            while os.path.exists(pjoin(self.me_dir, 'Events', 
                      self.run_name, '%s0.%s' % (filename,ext))) or \
                  os.path.exists(pjoin(self.me_dir, 'Events', 
                      self.run_name, '%s0__1.%s' % (filename,ext))):
                count += 1
                filename = 'plot_%s_%d_' % (shower, count)

            if out_id=='TOP':
                hist_format='TopDrawer format'
            elif out_id=='HWU':
                hist_format='HwU and GnuPlot formats'

            if not topfiles:
                # if no topfiles are found just warn the user
                warning = 'No .top file has been generated. For the results of your ' +\
                               'run, please check inside %s' % rundir
            elif self.shower_card['nsplit_jobs'] == 1:
                # only one job for the shower
                top_tars[0].extractall(path = rundir) 
                plotfiles = [] 
                for i, file in enumerate(topfiles):
                    if out_id=='TOP':
                        plotfile = pjoin(self.me_dir, 'Events', self.run_name, 
                                         '%s%d.top' % (filename, i))
                        files.mv(pjoin(rundir, file), plotfile) 
                    elif out_id=='HWU':
                        histogram_list=histograms.HwUList(pjoin(rundir,file))
                        histogram_list.output(pjoin(self.me_dir,'Events',self.run_name,
                                                    '%s%d'% (filename,i)),format = 'gnuplot')
                        try:
                            misc.call(['gnuplot','%s%d.gnuplot' % (filename,i)],\
                                      stdout=os.open(os.devnull, os.O_RDWR),\
                                      stderr=os.open(os.devnull, os.O_RDWR),\
                                      cwd=pjoin(self.me_dir, 'Events', self.run_name))
                        except Exception:
                            pass
                        plotfile=pjoin(self.me_dir,'Events',self.run_name,
                                                    '%s%d.HwU'% (filename,i))
                    plotfiles.append(plotfile)

                ffiles = 'files'
                have = 'have'
                if len(plotfiles) == 1:
                    ffiles = 'file'
                    have = 'has'

                message = ('The %s %s %s been generated, with histograms in the' + \
                        ' %s, obtained by showering the parton-level' + \
                        ' file %s.gz with %s.') % (ffiles, ', '.join(plotfiles), have, \
                        hist_format, evt_file, shower)
            else:
                # many jobs for the shower have been run
                topfiles_set = set(topfiles)
                plotfiles = [] 
                for j, top_tar in enumerate(top_tars):
                    top_tar.extractall(path = rundir) 
                    for i, file in enumerate(topfiles_set):
                        plotfile = pjoin(self.me_dir, 'Events', self.run_name, 
                                             '%s%d__%d.%s' % (filename, i, j + 1,ext))
                        files.mv(pjoin(rundir, file), plotfile) 
                        plotfiles.append(plotfile)

                # check if the user asked to combine the .top into a single file
                if self.shower_card['combine_td']:
                    misc.compile(['sum_plots'], cwd = pjoin(self.me_dir, 'Utilities'))

                    if self.banner.get('run_card', 'event_norm').lower() == 'sum':
                        norm = 1.
                    elif self.banner.get('run_card', 'event_norm').lower() == 'average':
                        norm = 1./float(self.shower_card['nsplit_jobs'])

                    plotfiles2 = []
                    for i, file in enumerate(topfiles_set):
                        filelist = ['%s%d__%d.%s' % (filename, i, j + 1,ext) \
                                    for j in range(self.shower_card['nsplit_jobs'])]
                        if out_id=='TOP':
                            infile="%d\n%s\n%s\n" % \
                                (self.shower_card['nsplit_jobs'],
                                 '\n'.join(filelist),
                                 '\n'.join([str(norm)] * self.shower_card['nsplit_jobs']))
                            p = misc.Popen([pjoin(self.me_dir, 'Utilities', 'sum_plots')],
                                           stdin=subprocess.PIPE,
                                           stdout=os.open(os.devnull, os.O_RDWR), 
                                           cwd=pjoin(self.me_dir, 'Events', self.run_name))
                            p.communicate(input = infile)
                            files.mv(pjoin(self.me_dir, 'Events', self.run_name, 'sum.top'),
                                     pjoin(self.me_dir, 'Events', self.run_name, '%s%d.top' % (filename, i)))
                        elif out_id=='HWU':
                            histogram_list=histograms.HwUList(plotfiles[0])
                            for ii, histo in enumerate(histogram_list):
                                histogram_list[ii] = histo*norm
                            for histo_path in plotfiles[1:]:
                                for ii, histo in enumerate(histograms.HwUList(histo_path)):
                                    # First make sure the plots have the same weight labels and such
                                    histo.test_plot_compability(histogram_list[ii])
                                    # Now let the histogram module do the magic and add them.
                                    histogram_list[ii] += histo*norm
                            # And now output the finalized list
                            histogram_list.output(pjoin(self.me_dir,'Events',self.run_name,'%s%d'% (filename, i)),
                                                  format = 'gnuplot')
                            try:
                                misc.call(['gnuplot','%s%d.gnuplot' % (filename, i)],\
                                          stdout=os.open(os.devnull, os.O_RDWR),\
                                          stderr=os.open(os.devnull, os.O_RDWR),\
                                          cwd=pjoin(self.me_dir, 'Events', self.run_name))
                            except Exception:
                                pass

                        plotfiles2.append(pjoin(self.me_dir, 'Events', self.run_name, '%s%d.%s' % (filename, i,ext)))
                        tar = tarfile.open(
                                pjoin(self.me_dir, 'Events', self.run_name, '%s%d.tar.gz' % (filename, i)), 'w:gz')
                        for f in filelist:
                            tar.add(pjoin(self.me_dir, 'Events', self.run_name, f), arcname=f)
                        files.rm([pjoin(self.me_dir, 'Events', self.run_name, f) for f in filelist])

                    tar.close()

                    ffiles = 'files'
                    have = 'have'
                    if len(plotfiles2) == 1:
                        ffiles = 'file'
                        have = 'has'

                    message = ('The %s %s %s been generated, with histograms in the' + \
                            ' %s, obtained by showering the parton-level' + \
                            ' file %s.gz with %s.\n' + \
                            'The files from the different shower ' + \
                            'jobs (before combining them) can be found inside %s.') % \
                            (ffiles, ', '.join(plotfiles2), have, hist_format,\
                             evt_file, shower, 
                             ', '.join([f.replace('%s' % ext, 'tar.gz') for f in plotfiles2]))

                else:
                    message = ('The following files have been generated:\n  %s\n' + \
                            'They contain histograms in the' + \
                            ' %s, obtained by showering the parton-level' + \
                            ' file %s.gz with %s.') % ('\n  '.join(plotfiles), \
                            hist_format, evt_file, shower)
                
        # Now arxiv the shower card used if RunMaterial is present
        run_dir_path = pjoin(rundir, self.run_name)
        if os.path.exists(pjoin(run_dir_path,'RunMaterial.tar.gz')):
            misc.call(['tar','-xzpf','RunMaterial.tar.gz'],cwd=run_dir_path)
            files.cp(pjoin(self.me_dir,'Cards','shower_card.dat'),
               pjoin(run_dir_path,'RunMaterial','shower_card_for_%s_%d.dat'\
                                                          %(shower, count)))
            misc.call(['tar','-czpf','RunMaterial.tar.gz','RunMaterial'], 
                                                           cwd=run_dir_path)
            shutil.rmtree(pjoin(run_dir_path,'RunMaterial'))
        # end of the run, gzip files and print out the message/warning
        for f in to_gzip:
            misc.gzip(f)
        if message:
            logger.info(message)
        if warning:
            logger.warning(warning)

        self.update_status('Run complete', level='shower', update_results=True)


    ############################################################################
    def set_run_name(self, name, tag=None, level='parton', reload_card=False):
        """define the run name, the run_tag, the banner and the results."""
        
        # when are we force to change the tag new_run:previous run requiring changes
        upgrade_tag = {'parton': ['parton','pythia','pgs','delphes','shower'],
                       'pythia': ['pythia','pgs','delphes'],
                       'shower': ['shower'],
                       'pgs': ['pgs'],
                       'delphes':['delphes'],
                       'plot':[]}
        
        

        if name == self.run_name:        
            if reload_card:
                run_card = pjoin(self.me_dir, 'Cards','run_card.dat')
                self.run_card = banner_mod.RunCardNLO(run_card)

            #check if we need to change the tag
            if tag:
                self.run_card['run_tag'] = tag
                self.run_tag = tag
                self.results.add_run(self.run_name, self.run_card)
            else:
                for tag in upgrade_tag[level]:
                    if getattr(self.results[self.run_name][-1], tag):
                        tag = self.get_available_tag()
                        self.run_card['run_tag'] = tag
                        self.run_tag = tag
                        self.results.add_run(self.run_name, self.run_card)                        
                        break
            return # Nothing to do anymore
        
        # save/clean previous run
        if self.run_name:
            self.store_result()
        # store new name
        self.run_name = name
        
        # Read run_card
        run_card = pjoin(self.me_dir, 'Cards','run_card.dat')
        self.run_card = banner_mod.RunCardNLO(run_card)

        new_tag = False
        # First call for this run -> set the banner
        self.banner = banner_mod.recover_banner(self.results, level, self.run_name, tag)
        if tag:
            self.run_card['run_tag'] = tag
            new_tag = True
        elif not self.run_name in self.results and level =='parton':
            pass # No results yet, so current tag is fine
        elif not self.run_name in self.results:
            #This is only for case when you want to trick the interface
            logger.warning('Trying to run data on unknown run.')
            self.results.add_run(name, self.run_card)
            self.results.update('add run %s' % name, 'all', makehtml=True)
        else:
            for tag in upgrade_tag[level]:
                
                if getattr(self.results[self.run_name][-1], tag):
                    # LEVEL is already define in the last tag -> need to switch tag
                    tag = self.get_available_tag()
                    self.run_card['run_tag'] = tag
                    new_tag = True
                    break
            if not new_tag:
                # We can add the results to the current run
                tag = self.results[self.run_name][-1]['tag']
                self.run_card['run_tag'] = tag # ensure that run_tag is correct                
             
                    
        if name in self.results and not new_tag:
            self.results.def_current(self.run_name)
        else:
            self.results.add_run(self.run_name, self.run_card)

        self.run_tag = self.run_card['run_tag']

        # Return the tag of the previous run having the required data for this
        # tag/run to working wel.
        if level == 'parton':
            return
        elif level == 'pythia':
            return self.results[self.run_name][0]['tag']
        else:
            for i in range(-1,-len(self.results[self.run_name])-1,-1):
                tagRun = self.results[self.run_name][i]
                if tagRun.pythia:
                    return tagRun['tag']


    def store_result(self):
        """ tar the pythia results. This is done when we are quite sure that 
        the pythia output will not be use anymore """

        if not self.run_name:
            return

        self.results.save()

        if not self.to_store:
            return 
        
        tag = self.run_card['run_tag']
        
        self.to_store = []


    def get_init_dict(self, evt_file):
        """reads the info in the init block and returns them in a dictionary"""
        ev_file = open(evt_file)
        init = ""
        found = False
        while True:
            line = ev_file.readline()
            if "<init>" in line:
                found = True
            elif found and not line.startswith('#'):
                init += line
            if "</init>" in line or "<event>" in line:
                break
        ev_file.close()

#       IDBMUP(1),IDBMUP(2),EBMUP(1),EBMUP(2), PDFGUP(1),PDFGUP(2),
#       PDFSUP(1),PDFSUP(2),IDWTUP,NPRUP
# these are not included (so far) in the init_dict
#       XSECUP(1),XERRUP(1),XMAXUP(1),LPRUP(1)
            
        init_dict = {}
        init_dict['idbmup1'] = int(init.split()[0])
        init_dict['idbmup2'] = int(init.split()[1])
        init_dict['ebmup1'] = float(init.split()[2])
        init_dict['ebmup2'] = float(init.split()[3])
        init_dict['pdfgup1'] = int(init.split()[4])
        init_dict['pdfgup2'] = int(init.split()[5])
        init_dict['pdfsup1'] = int(init.split()[6])
        init_dict['pdfsup2'] = int(init.split()[7])
        init_dict['idwtup'] = int(init.split()[8])
        init_dict['nprup'] = int(init.split()[9])

        return init_dict


    def banner_to_mcatnlo(self, evt_file):
        """creates the mcatnlo input script using the values set in the header of the event_file.
        It also checks if the lhapdf library is used"""
        shower = self.banner.get('run_card', 'parton_shower').upper()
        pdlabel = self.banner.get('run_card', 'pdlabel')
        itry = 0
        nevents = self.shower_card['nevents']
        init_dict = self.get_init_dict(evt_file)

        if nevents < 0 or \
           nevents > int(self.banner.get_detail('run_card', 'nevents')):
            nevents = int(self.banner.get_detail('run_card', 'nevents'))

        nevents = nevents / self.shower_card['nsplit_jobs']

        mcmass_dict = {}
        for line in [l for l in self.banner['montecarlomasses'].split('\n') if l]:
            pdg = int(line.split()[0])
            mass = float(line.split()[1])
            mcmass_dict[pdg] = mass

        content = 'EVPREFIX=%s\n' % pjoin(os.path.split(evt_file)[1])
        content += 'NEVENTS=%d\n' % nevents
        content += 'NEVENTS_TOT=%d\n' % (int(self.banner.get_detail('run_card', 'nevents')) /\
                                             self.shower_card['nsplit_jobs'])
        content += 'MCMODE=%s\n' % shower
        content += 'PDLABEL=%s\n' % pdlabel
        content += 'ALPHAEW=%s\n' % self.banner.get_detail('param_card', 'sminputs', 1).value
        #content += 'PDFSET=%s\n' % self.banner.get_detail('run_card', 'lhaid')
        #content += 'PDFSET=%s\n' % max([init_dict['pdfsup1'],init_dict['pdfsup2']])
        content += 'TMASS=%s\n' % self.banner.get_detail('param_card', 'mass', 6).value
        content += 'TWIDTH=%s\n' % self.banner.get_detail('param_card', 'decay', 6).value
        content += 'ZMASS=%s\n' % self.banner.get_detail('param_card', 'mass', 23).value
        content += 'ZWIDTH=%s\n' % self.banner.get_detail('param_card', 'decay', 23).value
        content += 'WMASS=%s\n' % self.banner.get_detail('param_card', 'mass', 24).value
        content += 'WWIDTH=%s\n' % self.banner.get_detail('param_card', 'decay', 24).value
        try:
            content += 'HGGMASS=%s\n' % self.banner.get_detail('param_card', 'mass', 25).value
            content += 'HGGWIDTH=%s\n' % self.banner.get_detail('param_card', 'decay', 25).value
        except KeyError:
            content += 'HGGMASS=120.\n'
            content += 'HGGWIDTH=0.00575308848\n'
        content += 'beammom1=%s\n' % self.banner.get_detail('run_card', 'ebeam1')
        content += 'beammom2=%s\n' % self.banner.get_detail('run_card', 'ebeam2')
        content += 'BEAM1=%s\n' % self.banner.get_detail('run_card', 'lpp1')
        content += 'BEAM2=%s\n' % self.banner.get_detail('run_card', 'lpp2')
        content += 'DMASS=%s\n' % mcmass_dict[1]
        content += 'UMASS=%s\n' % mcmass_dict[2]
        content += 'SMASS=%s\n' % mcmass_dict[3]
        content += 'CMASS=%s\n' % mcmass_dict[4]
        content += 'BMASS=%s\n' % mcmass_dict[5]
        try:
            content += 'EMASS=%s\n' % mcmass_dict[11]
            content += 'MUMASS=%s\n' % mcmass_dict[13]
            content += 'TAUMASS=%s\n' % mcmass_dict[15]
        except KeyError:
            # this is for backward compatibility
            mcmass_lines = [l for l in \
                    open(pjoin(self.me_dir, 'SubProcesses', 'MCmasses_%s.inc' % shower.upper())
                            ).read().split('\n') if l]
            new_mcmass_dict = {}
            for l in mcmass_lines:
                key, val = l.split('=')
                new_mcmass_dict[key.strip()] = val.replace('d', 'e').strip()
            content += 'EMASS=%s\n' % new_mcmass_dict['mcmass(11)']
            content += 'MUMASS=%s\n' % new_mcmass_dict['mcmass(13)']
            content += 'TAUMASS=%s\n' % new_mcmass_dict['mcmass(15)']

        content += 'GMASS=%s\n' % mcmass_dict[21]
        content += 'EVENT_NORM=%s\n' % self.banner.get_detail('run_card', 'event_norm').lower()
        # check if need to link lhapdf
        if int(self.shower_card['pdfcode']) > 1 or \
            (pdlabel=='lhapdf' and int(self.shower_card['pdfcode'])==1): 
            # Use LHAPDF (should be correctly installed, because
            # either events were already generated with them, or the
            # user explicitly gives an LHAPDF number in the
            # shower_card).
            self.link_lhapdf(pjoin(self.me_dir, 'lib'))
            lhapdfpath = subprocess.Popen([self.options['lhapdf'], '--prefix'], 
                                          stdout = subprocess.PIPE).stdout.read().strip()
            content += 'LHAPDFPATH=%s\n' % lhapdfpath
            pdfsetsdir = self.get_lhapdf_pdfsetsdir()
            if self.shower_card['pdfcode']==1:
                lhaid_list = [max([init_dict['pdfsup1'],init_dict['pdfsup2']])]
                content += 'PDFCODE=%s\n' % max([init_dict['pdfsup1'],init_dict['pdfsup2']])
            else:
                lhaid_list = [abs(int(self.shower_card['pdfcode']))]
                content += 'PDFCODE=%s\n' % self.shower_card['pdfcode']
            self.copy_lhapdf_set(lhaid_list, pdfsetsdir)
        elif int(self.shower_card['pdfcode'])==1:
            # Try to use LHAPDF because user wants to use the same PDF
            # as was used for the event generation. However, for the
            # event generation, LHAPDF was not used, so non-trivial to
            # see if if LHAPDF is available with the corresponding PDF
            # set. If not found, give a warning and use build-in PDF
            # set instead.
            try:
                lhapdfpath = subprocess.Popen([self.options['lhapdf'], '--prefix'], 
                                              stdout = subprocess.PIPE).stdout.read().strip()
                self.link_lhapdf(pjoin(self.me_dir, 'lib'))
                content += 'LHAPDFPATH=%s\n' % lhapdfpath
                pdfsetsdir = self.get_lhapdf_pdfsetsdir()
                lhaid_list = [max([init_dict['pdfsup1'],init_dict['pdfsup2']])]
                content += 'PDFCODE=%s\n' % max([init_dict['pdfsup1'],init_dict['pdfsup2']])
                self.copy_lhapdf_set(lhaid_list, pdfsetsdir)
            except Exception:
                logger.warning('Trying to shower events using the same PDF in the shower as used in the generation'+\
                                   ' of the events using LHAPDF. However, no valid LHAPDF installation found with the'+\
                                   ' needed PDF set. Will use default internal PDF for the shower instead. To use the'+\
                                   ' same set as was used in the event generation install LHAPDF and set the path using'+\
                                   ' "set /path_to_lhapdf/bin/lhapdf-config" from the MadGraph5_aMC@NLO python shell')
                content += 'LHAPDFPATH=\n' 
                content += 'PDFCODE=0\n'
        else:
            content += 'LHAPDFPATH=\n' 
            content += 'PDFCODE=0\n'

        content += 'ICKKW=%s\n' % self.banner.get_detail('run_card', 'ickkw')
        content += 'PTJCUT=%s\n' % self.banner.get_detail('run_card', 'ptj')
        # add the pythia8/hwpp path(s)
        if self.options['pythia8_path']:
            content+='PY8PATH=%s\n' % self.options['pythia8_path']
        if self.options['hwpp_path']:
            content+='HWPPPATH=%s\n' % self.options['hwpp_path']
        if self.options['thepeg_path']:
            content+='THEPEGPATH=%s\n' % self.options['thepeg_path']
        if self.options['hepmc_path']:
            content+='HEPMCPATH=%s\n' % self.options['hepmc_path']
        
        output = open(pjoin(self.me_dir, 'MCatNLO', 'banner.dat'), 'w')
        output.write(content)
        output.close()
        return shower


    def run_reweight(self, only):
        """runs the reweight_xsec_events eecutables on each sub-event file generated
        to compute on the fly scale and/or PDF uncertainities"""
        logger.info('   Doing reweight')

        nev_unw = pjoin(self.me_dir, 'SubProcesses', 'nevents_unweighted')
        # if only doing reweight, copy back the nevents_unweighted file
        if only:
            if os.path.exists(nev_unw + '.orig'):
                files.cp(nev_unw + '.orig', nev_unw)
            else:
                raise aMCatNLOError('Cannot find event file information')

        #read the nevents_unweighted file to get the list of event files
        file = open(nev_unw)
        lines = file.read().split('\n')
        file.close()
        # make copy of the original nevent_unweighted file
        files.cp(nev_unw, nev_unw + '.orig')
        # loop over lines (all but the last one whith is empty) and check that the
        #  number of events is not 0
        evt_files = [line.split()[0] for line in lines[:-1] if line.split()[1] != '0']
        #prepare the job_dict
        job_dict = {}
        exe = 'reweight_xsec_events.local'
        for i, evt_file in enumerate(evt_files):
            path, evt = os.path.split(evt_file)
            files.ln(pjoin(self.me_dir, 'SubProcesses', exe), \
                     pjoin(self.me_dir, 'SubProcesses', path))
            job_dict[path] = [exe]

        self.run_all(job_dict, [[evt, '1']], 'Running reweight')

        #check that the new event files are complete
        for evt_file in evt_files:
            last_line = subprocess.Popen(['tail',  '-n1', '%s.rwgt' % \
                    pjoin(self.me_dir, 'SubProcesses', evt_file)], \
                    stdout = subprocess.PIPE).stdout.read().strip()
            if last_line != "</LesHouchesEvents>":
                raise aMCatNLOError('An error occurred during reweight. Check the' + \
                        '\'reweight_xsec_events.output\' files inside the ' + \
                        '\'SubProcesses/P*/G*/ directories for details')

        #update file name in nevents_unweighted
        newfile = open(nev_unw, 'w')
        for line in lines:
            if line:
                newfile.write(line.replace(line.split()[0], line.split()[0] + '.rwgt') + '\n')
        newfile.close()

        return self.pdf_scale_from_reweighting(evt_files)

    def pdf_scale_from_reweighting(self, evt_files):
        """This function takes the files with the scale and pdf values
        written by the reweight_xsec_events.f code
        (P*/G*/pdf_scale_dependence.dat) and computes the overall
        scale and PDF uncertainty (the latter is computed using the
        Hessian method (if lhaid<90000) or Gaussian (if lhaid>90000))
        and returns it in percents.  The expected format of the file
        is: n_scales xsec_scale_central xsec_scale1 ...  n_pdf
        xsec_pdf0 xsec_pdf1 ...."""
        scale_pdf_info={}
        scales=[]
        pdfs=[]
        numofpdf = 0
        numofscales = 0
        for evt_file in evt_files:
            path, evt=os.path.split(evt_file)
            data_file=open(pjoin(self.me_dir, 'SubProcesses', path, 'scale_pdf_dependence.dat')).read()
            lines = data_file.replace("D", "E").split("\n")
            if not numofscales:
                numofscales = int(lines[0])
            if not numofpdf:
                numofpdf = int(lines[2])
            scales_this = [float(val) for val in lines[1].split()]
            pdfs_this = [float(val) for val in lines[3].split()]

            if numofscales != len(scales_this) or numofpdf !=len(pdfs_this):
                # the +1 takes the 0th (central) set into account
                logger.info(data_file)
                logger.info((' Expected # of scales: %d\n'+
                             ' Found # of scales: %d\n'+
                             ' Expected # of pdfs: %d\n'+
                             ' Found # of pdfs: %d\n') %
                        (numofscales, len(scales_this), numofpdf, len(pdfs_this)))
                raise aMCatNLOError('inconsistent scale_pdf_dependence.dat')
            if not scales:
                scales = [0.] * numofscales
            if not pdfs:
                pdfs = [0.] * numofpdf

            scales = [a + b for a, b in zip(scales, scales_this)]
            pdfs = [a + b for a, b in zip(pdfs, pdfs_this)]

        # get the central value
        if numofscales>0 and numofpdf==0:
            cntrl_val=scales[0]
        elif numofpdf>0 and numofscales==0:
            cntrl_val=pdfs[0]
        elif numofpdf>0 and numofscales>0:
            if abs(1-scales[0]/pdfs[0])>0.0001:
                raise aMCatNLOError('Central values for scale and PDF variation not identical')
            else:
                cntrl_val=scales[0]

        # get the scale uncertainty in percent
        if numofscales>0:
            if cntrl_val != 0.0:
            # max and min of the full envelope
                scale_pdf_info['scale_upp'] = (max(scales)/cntrl_val-1)*100
                scale_pdf_info['scale_low'] = (1-min(scales)/cntrl_val)*100
            # ren and fac scale dependence added in quadrature
                scale_pdf_info['scale_upp_quad'] = ((cntrl_val+math.sqrt(math.pow(max(scales[0]-cntrl_val,scales[1]-cntrl_val,scales[2]-cntrl_val),2)+math.pow(max(scales[0]-cntrl_val,scales[3]-cntrl_val,scales[6]-cntrl_val),2)))/cntrl_val-1)*100
                scale_pdf_info['scale_low_quad'] = (1-(cntrl_val-math.sqrt(math.pow(min(scales[0]-cntrl_val,scales[1]-cntrl_val,scales[2]-cntrl_val),2)+math.pow(min(scales[0]-cntrl_val,scales[3]-cntrl_val,scales[6]-cntrl_val),2)))/cntrl_val)*100
            else:
                scale_pdf_info['scale_upp'] = 0.0
                scale_pdf_info['scale_low'] = 0.0

        # get the pdf uncertainty in percent (according to the Hessian method)
        lhaid=int(self.run_card['lhaid'])
        pdf_upp=0.0
        pdf_low=0.0
        if lhaid <= 90000:
            # use Hessian method (CTEQ & MSTW)
            if numofpdf>1:
                for i in range(int(numofpdf/2)):
                    pdf_upp=pdf_upp+math.pow(max(0.0,pdfs[2*i+1]-cntrl_val,pdfs[2*i+2]-cntrl_val),2)
                    pdf_low=pdf_low+math.pow(max(0.0,cntrl_val-pdfs[2*i+1],cntrl_val-pdfs[2*i+2]),2)
                if cntrl_val != 0.0:
                    scale_pdf_info['pdf_upp'] = math.sqrt(pdf_upp)/cntrl_val*100
                    scale_pdf_info['pdf_low'] = math.sqrt(pdf_low)/cntrl_val*100
                else:
                    scale_pdf_info['pdf_upp'] = 0.0
                    scale_pdf_info['pdf_low'] = 0.0

        else:
            # use Gaussian method (NNPDF)
            pdf_stdev=0.0
            for i in range(int(numofpdf-1)):
                pdf_stdev = pdf_stdev + pow(pdfs[i+1] - cntrl_val,2)
            pdf_stdev = math.sqrt(pdf_stdev/int(numofpdf-2))
            if cntrl_val != 0.0:
                scale_pdf_info['pdf_upp'] = pdf_stdev/cntrl_val*100
            else:
                scale_pdf_info['pdf_upp'] = 0.0
            scale_pdf_info['pdf_low'] = scale_pdf_info['pdf_upp']
        return scale_pdf_info


    def wait_for_complete(self, run_type):
        """this function waits for jobs on cluster to complete their run."""

        starttime = time.time()
        #logger.info('     Waiting for submitted jobs to complete')
        update_status = lambda i, r, f: self.update_status((i, r, f, run_type), 
                      starttime=starttime, level='parton', update_results=True)
        try:
            self.cluster.wait(self.me_dir, update_status)
        except:
            self.cluster.remove()
            raise

    def run_all(self, job_dict, arg_list, run_type='monitor', split_jobs = False):
        """runs the jobs in job_dict (organized as folder: [job_list]), with arguments args"""
        njob_split = 0
        self.ijob = 0

        #  this is to keep track, if splitting evt generation, of the various 
        # folders/args in order to resubmit the jobs if some of them fail
        self.split_folders = {}

        if run_type != 'shower':
            self.njobs = sum(len(jobs) for jobs in job_dict.values()) * len(arg_list)
            for args in arg_list:
                for Pdir, jobs in job_dict.items():
                    for job in jobs:
                        if not split_jobs:
                            self.run_exe(job, args, run_type, cwd=pjoin(self.me_dir, 'SubProcesses', Pdir) )
                        else:
                            for n in self.find_jobs_to_split(Pdir, job, args[1]):
                                self.run_exe(job, args + [n], run_type, cwd=pjoin(self.me_dir, 'SubProcesses', Pdir) )
                                njob_split += 1
                        # print some statistics if running serially
            if self.cluster_mode == 2:
                time.sleep(1) # security to allow all jobs to be launched
            if njob_split > 0:
                self.njobs = njob_split
        else:
            self.njobs = len(arg_list)
            for args in arg_list:
                [(cwd, exe)] = job_dict.items()
                self.run_exe(exe, args, run_type, cwd)
        
        self.wait_for_complete(run_type)



    def check_event_files(self):
        """check the integrity of the event files after splitting, and resubmit 
        those which are not nicely terminated"""
        to_resubmit = []
        for dir in self.split_folders.keys():
            last_line = ''
            try:
                last_line = subprocess.Popen(
                        ['tail', '-n1', pjoin(dir, 'events.lhe')], \
                    stdout = subprocess.PIPE).stdout.read().strip()
            except IOError:
                pass

            if last_line != "</LesHouchesEvents>":
                to_resubmit.append(dir)

        self.njobs = 0
        if to_resubmit:
            run_type = 'Resubmitting broken jobs'
            logger.info('Some event files are broken, corresponding jobs will be resubmitted.')
            logger.debug('Resubmitting\n' + '\n'.join(to_resubmit) + '\n')
            for dir in to_resubmit:
                files.rm([dir])
                job = self.split_folders[dir][0]
                args = self.split_folders[dir][1:]
                run_type = 'monitor'
                cwd = os.path.split(dir)[0]
                self.run_exe(job, args, run_type, cwd=cwd )
                self.njobs +=1

            self.wait_for_complete(run_type)


    def find_jobs_to_split(self, pdir, job, arg):
        """looks into the nevents_unweighed_splitted file to check how many
        split jobs are needed for this (pdir, job). arg is F, B or V"""
        # find the number of the integration channel
        splittings = []
        ajob = open(pjoin(self.me_dir, 'SubProcesses', pdir, job)).read()
        pattern = re.compile('for i in (\d+) ; do')
        match = re.search(pattern, ajob)
        channel = match.groups()[0]
        # then open the nevents_unweighted_splitted file and look for the 
        # number of splittings to be done
        nevents_file = open(pjoin(self.me_dir, 'SubProcesses', 'nevents_unweighted_splitted')).read()
        # This skips the channels with zero events, because they are
        # not of the form GFXX_YY, but simply GFXX
        pattern = re.compile(r"%s_(\d+)/events.lhe" % \
                          pjoin(pdir, 'G%s%s' % (arg,channel)))
        matches = re.findall(pattern, nevents_file)
        for m in matches:
            splittings.append(m)
        return splittings


    def run_exe(self, exe, args, run_type, cwd=None):
        """this basic function launch locally/on cluster exe with args as argument.
        """
        
        # first test that exe exists:
        execpath = None
        if cwd and os.path.exists(pjoin(cwd, exe)):
            execpath = pjoin(cwd, exe)
        elif not cwd and os.path.exists(exe):
            execpath = exe
        else:
            raise aMCatNLOError('Cannot find executable %s in %s' \
                % (exe, os.getcwd()))
        # check that the executable has exec permissions
        if self.cluster_mode == 1 and not os.access(execpath, os.X_OK):
            subprocess.call(['chmod', '+x', exe], cwd=cwd)
        # finally run it
        if self.cluster_mode == 0:
            #this is for the serial run
            misc.call(['./'+exe] + args, cwd=cwd)
            self.ijob += 1
            self.update_status((max([self.njobs - self.ijob - 1, 0]), 
                                min([1, self.njobs - self.ijob]),
                                self.ijob, run_type), level='parton')

        #this is for the cluster/multicore run
        elif 'reweight' in exe:
            # a reweight run
            # Find the correct PDF input file
            input_files, output_files = [], []
            pdfinput = self.get_pdf_input_filename()
            if os.path.exists(pdfinput):
                input_files.append(pdfinput)
            input_files.append(pjoin(os.path.dirname(exe), os.path.pardir, 'reweight_xsec_events'))
            input_files.append(pjoin(cwd, os.path.pardir, 'leshouche_info.dat'))
            input_files.append(args[0])
            output_files.append('%s.rwgt' % os.path.basename(args[0]))
            output_files.append('reweight_xsec_events.output')
            output_files.append('scale_pdf_dependence.dat')

            return self.cluster.submit2(exe, args, cwd=cwd, 
                             input_files=input_files, output_files=output_files,
                             required_output=output_files) 

        elif 'ajob' in exe:
            # the 'standard' amcatnlo job
            # check if args is a list of string 
            if type(args[0]) == str:
                input_files, output_files, required_output, args = self.getIO_ajob(exe,cwd, args)
                #submitting
                self.cluster.submit2(exe, args, cwd=cwd, 
                             input_files=input_files, output_files=output_files,
                             required_output=required_output)

                # keep track of folders and arguments for splitted evt gen
                subfolder=output_files[-1].split('/')[0]
                if len(args) == 4 and '_' in subfolder:
                    self.split_folders[pjoin(cwd,subfolder)] = [exe] + args

        elif 'shower' in exe:
            # a shower job
            # args are [shower, output(HEP or TOP), run_name]
            # cwd is the shower rundir, where the executable are found
            input_files, output_files = [], []
            shower = args[0]
            # the input files
            if shower == 'PYTHIA8':
                input_files.append(pjoin(cwd, 'Pythia8.exe'))
                input_files.append(pjoin(cwd, 'Pythia8.cmd'))
                if os.path.exists(pjoin(self.options['pythia8_path'], 'xmldoc')):
                    input_files.append(pjoin(cwd, 'config.sh'))
                    input_files.append(pjoin(self.options['pythia8_path'], 'xmldoc'))
                else:
                    input_files.append(pjoin(self.options['pythia8_path'], 'share/Pythia8/xmldoc'))
            else:
                input_files.append(pjoin(cwd, 'MCATNLO_%s_EXE' % shower))
                input_files.append(pjoin(cwd, 'MCATNLO_%s_input' % shower))
            if shower == 'HERWIGPP':
                input_files.append(pjoin(cwd, 'Herwig++'))
                input_files.append(pjoin(cwd, 'HepMCFortran.so'))
            if len(args) == 3:
                if os.path.exists(pjoin(self.me_dir, 'Events', self.run_name, 'events.lhe.gz')):
                    input_files.append(pjoin(self.me_dir, 'Events', self.run_name, 'events.lhe.gz'))
                elif os.path.exists(pjoin(self.me_dir, 'Events', self.run_name, 'events.lhe')):
                    input_files.append(pjoin(self.me_dir, 'Events', self.run_name, 'events.lhe'))
                else:
                    raise aMCatNLOError, 'Event file not present in %s' % \
                            pjoin(self.me_dir, 'Events', self.run_name)
            else: 
                input_files.append(pjoin(cwd, 'events_%s.lhe' % args[3]))
            # the output files
            if len(args) == 3:
                output_files.append('mcatnlo_run.log')
            else:
                output_files.append('mcatnlo_run_%s.log' % args[3]) 
            if args[1] == 'HEP':
                if len(args) == 3:
                    fname = 'events'
                else:
                    fname = 'events_%s' % args[3]
                if shower in ['PYTHIA8', 'HERWIGPP']:
                    output_files.append(fname + '.hepmc.gz')
                else:
                    output_files.append(fname + '.hep.gz')
            elif args[1] == 'TOP' or args[1] == 'HWU':
                if len(args) == 3:
                    fname = 'histfile'
                else:
                    fname = 'histfile_%s' % args[3]
                output_files.append(fname + '.tar')
            else:
                raise aMCatNLOError, 'Not a valid output argument for shower job :  %d' % args[1]
            #submitting
            self.cluster.submit2(exe, args, cwd=cwd, 
                    input_files=input_files, output_files=output_files)

        else:
            return self.cluster.submit(exe, args, cwd=cwd)

    def getIO_ajob(self,exe,cwd, args):
        # use local disk if possible => need to stands what are the 
        # input/output files
        
        keep_fourth_arg = False
        output_files = []
        required_output = []
        input_files = [pjoin(self.me_dir, 'SubProcesses', 'randinit'),
                     pjoin(cwd, 'symfact.dat'),
                     pjoin(cwd, 'iproc.dat'),
                     pjoin(cwd, 'initial_states_map.dat'),
                     pjoin(cwd, 'configs_and_props_info.dat'),
                     pjoin(cwd, 'leshouche_info.dat'),
                     pjoin(cwd, 'FKS_params.dat')]

        if os.path.exists(pjoin(cwd,'nevents.tar')):
            input_files.append(pjoin(cwd,'nevents.tar'))
        
        if os.path.exists(pjoin(self.me_dir,'SubProcesses','OLE_order.olc')):
            input_files.append(pjoin(cwd, 'OLE_order.olc'))

        # File for the loop (might not be present if MadLoop is not used)
        if os.path.exists(pjoin(cwd,'MadLoop5_resources')) and \
                                            cluster.need_transfer(self.options):
            input_files.append(pjoin(cwd, 'MadLoop5_resources.tar.gz'))
            tf=tarfile.open(pjoin(cwd,'MadLoop5_resources.tar.gz'),'w:gz',
                                                           dereference=True)
            tf.add(pjoin(cwd,'MadLoop5_resources'),arcname='MadLoop5_resources')
            tf.close()

        Ire = re.compile("for i in ([\d\s]*) ; do")
        try : 
            fsock = open(exe)
        except IOError:
            fsock = open(pjoin(cwd,exe))
        text = fsock.read()
        data = Ire.findall(text)
        subdir = ' '.join(data).split()
               
        if args[0] == '0':
            # MADEVENT MINT FO MODE
            input_files.append(pjoin(cwd, 'madevent_mintFO'))
            input_files.append(pjoin(self.me_dir, 'SubProcesses','madin.%s' % args[1]))
            #j=$2\_G$i
            for i in subdir:
                current = '%s_G%s' % (args[1],i)
                if os.path.exists(pjoin(cwd,current)):
                    input_files.append(pjoin(cwd, current))
                output_files.append(current)

                required_output.append('%s/results.dat' % current)
                required_output.append('%s/log.txt' % current)
                required_output.append('%s/mint_grids' % current)
                required_output.append('%s/grid.MC_integer' % current)
                if len(args) == 4:
                    required_output.append('%s/scale_pdf_dependence.dat' % current)
                    args[2] = '-1'
                    # use a grid train on another part
                    base = '%s_G%s' % (args[3],i)
                    if args[0] == '0':
                        to_move = ['grid.MC_integer','mint_grids']
                    elif args[0] == '1':
                        to_move = ['mint_grids', 'grid.MC_integer']
                    else: 
                        to_move  = []
                    if self.run_card['iappl'] == 2:
                        for grid in glob.glob(pjoin(cwd,base,'grid_obs_*_in.root')):
                            to_move.append(grid)
                    if not os.path.exists(pjoin(cwd,current)):
                        os.mkdir(pjoin(cwd,current))
                        input_files.append(pjoin(cwd, current))
                    for name in to_move:
                        files.cp(pjoin(cwd,base, name), 
                                        pjoin(cwd,current))
                    files.cp(pjoin(cwd,base, 'grid.MC_integer'), 
                                        pjoin(cwd,current))
                            
        elif args[0] == '2':
            # MINTMC MODE
            input_files.append(pjoin(cwd, 'madevent_mintMC'))
            if args[2] in ['0','2']:
                input_files.append(pjoin(self.me_dir, 'SubProcesses','madinMMC_%s.2' % args[1]))

            for i in subdir:
                current = 'G%s%s' % (args[1], i)
                if os.path.exists(pjoin(cwd,current)):
                    input_files.append(pjoin(cwd, current))
                output_files.append(current)
                if len(args) == 4 and args[3] in ['H','S','V','B','F']:
                    # use a grid train on another part
                    base = '%s_%s' % (args[3],i)
                    files.ln(pjoin(cwd,base,'mint_grids'), name = 'preset_mint_grids', 
                                            starting_dir=pjoin(cwd,current))
                    files.ln(pjoin(cwd,base,'grid.MC_integer'), 
                                          starting_dir=pjoin(cwd,current))
                elif len(args) ==4:
                    keep_fourth_arg = True
                    # this is for the split event generation
                    output_files.append('G%s%s_%s' % (args[1], i, args[3]))
                    required_output.append('G%s%s_%s/log_MINT%s.txt' % (args[1], i, args[3],args[2]))

                else:
                    required_output.append('%s/log_MINT%s.txt' % (current,args[2]))
                if args[2] in ['0','1']:
                    required_output.append('%s/results.dat' % current)
                if args[2] == '1':
                    output_files.append('%s/results.dat' % current)

        else:
            raise aMCatNLOError, 'not valid arguments: %s' %(', '.join(args))

        #Find the correct PDF input file
        pdfinput = self.get_pdf_input_filename()
        if os.path.exists(pdfinput):
            input_files.append(pdfinput)

        if len(args) == 4 and not keep_fourth_arg:
            args = args[:3]
            
        return input_files, output_files, required_output,  args
            
    def write_madinMMC_file(self, path, run_mode, mint_mode):
        """writes the madinMMC_?.2 file"""
        #check the validity of the arguments
        run_modes = ['born', 'virt', 'novi', 'all', 'viSB', 'novB']
        if run_mode not in run_modes:
            raise aMCatNLOError('%s is not a valid mode for run. Please use one of the following: %s' \
                    % (run_mode, ', '.join(run_modes)))
        mint_modes = [0, 1, 2]
        if mint_mode not in mint_modes:
            raise aMCatNLOError('%s is not a valid mode for mintMC. Please use one of the following: %s' \
                    % (mint_mode, ', '.join(mint_modes)))
        if run_mode in ['born']:
            name_suffix = 'B'
        elif run_mode in ['virt', 'viSB']:
            name_suffix = 'V'
        else:
            name_suffix = 'F'

        content = \
"""-1 12      ! points, iterations
0.03       ! desired fractional accuracy
1 -0.1     ! alpha, beta for Gsoft
-1 -0.1    ! alpha, beta for Gazi
1          ! Suppress amplitude (0 no, 1 yes)?
1          ! Exact helicity sum (0 yes, n = number/event)?
1          ! Enter Configuration Number:
%1d          ! MINT imode: 0 to set-up grids, 1 to perform integral, 2 generate events
1 1 1      ! if imode is 1: Folding parameters for xi_i, phi_i and y_ij
%s        ! all, born, real, virt
""" \
                    % (mint_mode, run_mode)
        file = open(pjoin(path, 'madinMMC_%s.2' % name_suffix), 'w')
        file.write(content)
        file.close()

    def write_madin_file(self, path, run_mode, vegas_mode, npoints, niters, accuracy='0'):
        """writes the madin.run_mode file"""
        #check the validity of the arguments
        run_modes = ['born', 'virt', 'novi', 'all', 'viSB', 'novB', 'grid']
        if run_mode not in run_modes:
            raise aMCatNLOError('%s is not a valid mode for run. Please use one of the following: %s' \
                    % (run_mode, ', '.join(run_modes)))
        name_suffix = run_mode

        content = \
"""%s %s  ! points, iterations
%s ! accuracy
2 ! 0 fixed grid 2 adjust
1 ! 1 suppress amp, 0 doesnt
1 ! 0 for exact hel sum
1 ! hel configuration numb
'test'
1 ! 1 to save grids
%s ! 0 to exclude, 1 for new run, 2 to restart, 3 to reset w/ keeping grid
%s        ! all, born, real, virt
""" \
                    % (npoints,niters,accuracy,vegas_mode,run_mode)
        file = open(pjoin(path, 'madin.%s' % name_suffix), 'w')
        file.write(content)
        file.close()

    def compile(self, mode, options):
        """compiles aMC@NLO to compute either NLO or NLO matched to shower, as
        specified in mode"""

        os.mkdir(pjoin(self.me_dir, 'Events', self.run_name))

        self.banner.write(pjoin(self.me_dir, 'Events', self.run_name, 
                          '%s_%s_banner.txt' % (self.run_name, self.run_tag)))

        self.get_characteristics(pjoin(self.me_dir, 
                                        'SubProcesses', 'proc_characteristics'))

        #define a bunch of log files
        amcatnlo_log = pjoin(self.me_dir, 'compile_amcatnlo.log')
        madloop_log = pjoin(self.me_dir, 'compile_madloop.log')
        reweight_log = pjoin(self.me_dir, 'compile_reweight.log')
        test_log = pjoin(self.me_dir, 'test.log')

        self.update_status('Compiling the code', level=None, update_results=True)


        libdir = pjoin(self.me_dir, 'lib')
        sourcedir = pjoin(self.me_dir, 'Source')

        #clean files
        files.rm([amcatnlo_log, madloop_log, reweight_log, test_log])
        #define which executable/tests to compile
        if '+' in mode:
            mode = mode.split('+')[0]
        if mode in ['NLO', 'LO']:
            exe = 'madevent_mintFO'
            tests = ['test_ME']
            self.analyse_card.write_card(pjoin(self.me_dir, 'SubProcesses', 'analyse_opts'))
        elif mode in ['aMC@NLO', 'aMC@LO','noshower','noshowerLO']:
            exe = 'madevent_mintMC'
            tests = ['test_ME', 'test_MC']
            # write an analyse_opts with a dummy analysis so that compilation goes through
            open(pjoin(self.me_dir, 'SubProcesses', 'analyse_opts'),'w').write('FO_ANALYSE=analysis_dummy.o dbook.o open_output_files_dummy.o HwU_dummy.o\n')

        #directory where to compile exe
        p_dirs = [d for d in \
                open(pjoin(self.me_dir, 'SubProcesses', 'subproc.mg')).read().split('\n') if d]
        # create param_card.inc and run_card.inc
        self.do_treatcards('', amcatnlo=True)
        # if --nocompile option is specified, check here that all exes exists. 
        # If they exists, return
        if all([os.path.exists(pjoin(self.me_dir, 'SubProcesses', p_dir, exe)) \
                for p_dir in p_dirs]) and options['nocompile']:
            return

        # rm links to lhapdflib/ PDFsets if exist
        if os.path.exists(pjoin(libdir, 'PDFsets')):
            files.rm(pjoin(libdir, 'PDFsets'))

        # read the run_card to find if lhapdf is used or not
        if self.run_card['pdlabel'] == 'lhapdf' and \
                (self.banner.get_detail('run_card', 'lpp1') != 0 or \
                 self.banner.get_detail('run_card', 'lpp2') != 0):

            self.link_lhapdf(libdir, [pjoin('SubProcesses', p) for p in p_dirs])
            pdfsetsdir = self.get_lhapdf_pdfsetsdir()
            lhaid_list = [int(self.run_card['lhaid'])]
            if self.run_card['reweight_PDF']:
                lhaid_list.append(int(self.run_card['PDF_set_min']))
                lhaid_list.append(int(self.run_card['PDF_set_max']))
            self.copy_lhapdf_set(lhaid_list, pdfsetsdir)

        else:
            if self.run_card['lpp1'] == 1 == self.run_card['lpp2']:
                logger.info('Using built-in libraries for PDFs')
            if self.run_card['lpp1'] == 0 == self.run_card['lpp2']:
                logger.info('Lepton-Lepton collision: Ignoring \'pdlabel\' and \'lhaid\' in the run_card.')
            try:
                del os.environ['lhapdf']
            except KeyError:
                pass

        # read the run_card to find if applgrid is used or not
        if self.run_card['iappl'] != 0:
            os.environ['applgrid'] = 'True'
            # check versions of applgrid and amcfast
            for code in ['applgrid','amcfast']:
                try:
                    p = subprocess.Popen([self.options[code], '--version'], \
                                          stdout=subprocess.PIPE, stderr=subprocess.PIPE)
                except OSError:
                    raise aMCatNLOError(('No valid %s installation found. \n' + \
                       'Please set the path to %s-config by using \n' + \
                       'MG5_aMC> set <absolute-path-to-%s>/bin/%s-config \n') % (code,code,code,code))
                else:
                    output, _ = p.communicate()
                    if code is 'applgrid' and output < '1.4.63':
                        raise aMCatNLOError('Version of APPLgrid is too old. Use 1.4.69 or later.'\
                                             +' You are using %s',output)
                    if code is 'amcfast' and output < '1.1.1':
                        raise aMCatNLOError('Version of aMCfast is too old. Use 1.1.1 or later.'\
                                             +' You are using %s',output)
<<<<<<< HEAD
                
=======

>>>>>>> 43d3ad4f
            # set-up the Source/make_opts with the correct applgrid-config file
            appllibs="  APPLLIBS=$(shell %s --ldflags) $(shell %s --ldcflags) \n" \
                             % (self.options['amcfast'],self.options['applgrid'])
            text=open(pjoin(self.me_dir,'Source','make_opts'),'r').readlines()
            text_out=[]
            for line in text:
                if line.strip().startswith('APPLLIBS=$'):
                    line=appllibs
                text_out.append(line)
            open(pjoin(self.me_dir,'Source','make_opts'),'w').writelines(text_out)
        else:
            try:
                del os.environ['applgrid']
            except KeyError:
                pass

        try: 
            os.environ['fastjet_config'] = self.options['fastjet']
        except (TypeError, KeyError):
            if 'fastjet_config' in os.environ:
                del os.environ['fastjet_config']
            os.unsetenv('fastjet_config')
        
        # make Source
        self.update_status('Compiling source...', level=None)
        misc.compile(['clean4pdf'], cwd = sourcedir)
        misc.compile(cwd = sourcedir)
        if os.path.exists(pjoin(libdir, 'libdhelas.a')) \
          and os.path.exists(pjoin(libdir, 'libgeneric.a')) \
          and os.path.exists(pjoin(libdir, 'libmodel.a')) \
          and os.path.exists(pjoin(libdir, 'libpdf.a')):
            logger.info('          ...done, continuing with P* directories')
        else:
            raise aMCatNLOError('Compilation failed')
        
        # make StdHep (only necessary with MG option output_dependencies='internal')
        MCatNLO_libdir = pjoin(self.me_dir, 'MCatNLO', 'lib')
        if not os.path.exists(os.path.realpath(pjoin(MCatNLO_libdir, 'libstdhep.a'))) or \
            not os.path.exists(os.path.realpath(pjoin(MCatNLO_libdir, 'libFmcfio.a'))):  
            if  os.path.exists(pjoin(sourcedir,'StdHEP')):
                logger.info('Compiling StdHEP (can take a couple of minutes) ...')
                misc.compile(['StdHEP'], cwd = sourcedir)
                logger.info('          ...done.')      
            else:
                raise aMCatNLOError('Could not compile StdHEP because its'+\
                   ' source directory could not be found in the SOURCE folder.\n'+\
                             " Check the MG5_aMC option 'output_dependencies.'")

        # make CutTools (only necessary with MG option output_dependencies='internal')
        if not os.path.exists(os.path.realpath(pjoin(libdir, 'libcts.a'))) or \
            not os.path.exists(os.path.realpath(pjoin(libdir, 'mpmodule.mod'))):
            if  os.path.exists(pjoin(sourcedir,'CutTools')):
                logger.info('Compiling CutTools (can take a couple of minutes) ...')
                misc.compile(['CutTools'], cwd = sourcedir)
                logger.info('          ...done.')
            else:
                raise aMCatNLOError('Could not compile CutTools because its'+\
                   ' source directory could not be found in the SOURCE folder.\n'+\
                             " Check the MG5_aMC option 'output_dependencies.'")
        if not os.path.exists(os.path.realpath(pjoin(libdir, 'libcts.a'))) or \
            not os.path.exists(os.path.realpath(pjoin(libdir, 'mpmodule.mod'))):
            raise aMCatNLOError('CutTools compilation failed.')            

        # Verify compatibility between current compiler and the one which was
        # used when last compiling CutTools (if specified).
        compiler_log_path = pjoin(os.path.dirname((os.path.realpath(pjoin(
                                  libdir, 'libcts.a')))),'compiler_version.log')
        if os.path.exists(compiler_log_path):
            compiler_version_used = open(compiler_log_path,'r').read()
            if not str(misc.get_gfortran_version(misc.detect_current_compiler(\
                       pjoin(sourcedir,'make_opts')))) in compiler_version_used:
                if os.path.exists(pjoin(sourcedir,'CutTools')):
                    logger.info('CutTools was compiled with a different fortran'+\
                                            ' compiler. Re-compiling it now...')
                    misc.compile(['cleanCT'], cwd = sourcedir)
                    misc.compile(['CutTools'], cwd = sourcedir)
                    logger.info('          ...done.')
                else:
                    raise aMCatNLOError("CutTools installation in %s"\
                                 %os.path.realpath(pjoin(libdir, 'libcts.a'))+\
                 " seems to have been compiled with a different compiler than"+\
                    " the one specified in MG5_aMC. Please recompile CutTools.")

        # make IREGI (only necessary with MG option output_dependencies='internal')
        if not os.path.exists(os.path.realpath(pjoin(libdir, 'libiregi.a'))) \
           and os.path.exists(pjoin(sourcedir,'IREGI')):
                logger.info('Compiling IREGI (can take a couple of minutes) ...')
                misc.compile(['IREGI'], cwd = sourcedir)
                logger.info('          ...done.')

        if os.path.exists(pjoin(libdir, 'libiregi.a')):
            # Verify compatibility between current compiler and the one which was
            # used when last compiling IREGI (if specified).
            compiler_log_path = pjoin(os.path.dirname((os.path.realpath(pjoin(
                                libdir, 'libiregi.a')))),'compiler_version.log')
            if os.path.exists(compiler_log_path):
                compiler_version_used = open(compiler_log_path,'r').read()
                if not str(misc.get_gfortran_version(misc.detect_current_compiler(\
                       pjoin(sourcedir,'make_opts')))) in compiler_version_used:
                    if os.path.exists(pjoin(sourcedir,'IREGI')):
                        logger.info('IREGI was compiled with a different fortran'+\
                                            ' compiler. Re-compiling it now...')
                        misc.compile(['cleanIR'], cwd = sourcedir)
                        misc.compile(['IREGI'], cwd = sourcedir)
                        logger.info('          ...done.')
                    else:
                        raise aMCatNLOError("IREGI installation in %s"\
                                %os.path.realpath(pjoin(libdir, 'libiregi.a'))+\
                 " seems to have been compiled with a different compiler than"+\
                    " the one specified in MG5_aMC. Please recompile IREGI.")

        # check if MadLoop virtuals have been generated
        if self.proc_characteristics['has_loops'] and \
                          not os.path.exists(pjoin(self.me_dir,'OLP_virtuals')):
            os.environ['madloop'] = 'true'
            if mode in ['NLO', 'aMC@NLO', 'noshower']:
                tests.append('check_poles')
        else:
            os.unsetenv('madloop')

        # make and run tests (if asked for), gensym and make madevent in each dir
        self.update_status('Compiling directories...', level=None)

        for test in tests:
            self.write_test_input(test)

        try:
            import multiprocessing
            if not self.nb_core:
                try:
                    self.nb_core = int(self.options['nb_core'])
                except TypeError:
                    self.nb_core = multiprocessing.cpu_count()
        except ImportError: 
            self.nb_core = 1

        compile_options = copy.copy(self.options)
        compile_options['nb_core'] = self.nb_core
        compile_cluster = cluster.MultiCore(**compile_options)
        logger.info('Compiling on %d cores' % self.nb_core)

        update_status = lambda i, r, f: self.donothing(i,r,f)
        for p_dir in p_dirs:
            compile_cluster.submit(prog = compile_dir, 
                               argument = [self.me_dir, p_dir, mode, options, 
                    tests, exe, self.options['run_mode']])
        try:
            compile_cluster.wait(self.me_dir, update_status)
        except Exception, error:
            logger.warning("Fail to compile the Subprocesses")
            if __debug__:
                raise
            compile_cluster.remove()
            self.do_quit('')

        logger.info('Checking test output:')
        for p_dir in p_dirs:
            logger.info(p_dir)
            for test in tests:
                logger.info(' Result for %s:' % test)

                this_dir = pjoin(self.me_dir, 'SubProcesses', p_dir) 
                #check that none of the tests failed
                self.check_tests(test, this_dir)


    def donothing(*args):
        pass


    def check_tests(self, test, dir):
        """just call the correct parser for the test log.
        Skip check_poles for LOonly folders"""
        if test in ['test_ME', 'test_MC']:
            return self.parse_test_mx_log(pjoin(dir, '%s.log' % test)) 
        elif test == 'check_poles' and not os.path.exists(pjoin(dir,'parton_lum_0.f')):
            return self.parse_check_poles_log(pjoin(dir, '%s.log' % test)) 


    def parse_test_mx_log(self, log):
        """read and parse the test_ME/MC.log file"""
        content = open(log).read()
        if 'FAILED' in content:
            logger.info('Output of the failing test:\n'+content[:-1],'$MG:color:BLACK')
            raise aMCatNLOError('Some tests failed, run cannot continue.\n' + \
                'Please check that widths of final state particles (e.g. top) have been' + \
                ' set to 0 in the param_card.dat.')
        else:
            lines = [l for l in content.split('\n') if 'PASSED' in l]
            logger.info('   Passed.')
            logger.debug('\n'+'\n'.join(lines))


    def parse_check_poles_log(self, log):
        """reads and parse the check_poles.log file"""
        content = open(log).read()
        npass = 0
        nfail = 0
        for line in content.split('\n'):
            if 'PASSED' in line:
                npass +=1
                tolerance = float(line.split()[1])
            if 'FAILED' in line:
                nfail +=1
                tolerance = float(line.split()[1])

        if nfail + npass == 0:
            logger.warning('0 points have been tried')
            return

        if float(nfail)/float(nfail+npass) > 0.1:
            raise aMCatNLOError('Poles do not cancel, run cannot continue')
        else:
            logger.info('   Poles successfully cancel for %d points over %d (tolerance=%2.1e)' \
                    %(npass, nfail+npass, tolerance))


    def write_test_input(self, test):
        """write the input files to run test_ME/MC or check_poles"""
        if test in ['test_ME', 'test_MC']:
            content = "-2 -2\n" #generate randomly energy/angle
            content+= "100 100\n" #run 100 points for soft and collinear tests
            content+= "0\n" #sum over helicities
            content+= "0\n" #all FKS configs
            content+= '\n'.join(["-1"] * 50) #random diagram
        elif test == 'check_poles':
            content = '20 \n -1\n'
        
        file = open(pjoin(self.me_dir, '%s_input.txt' % test), 'w')
        if test == 'test_MC':
            shower = self.run_card['parton_shower']
            MC_header = "%s\n " % shower + \
                        "1 \n1 -0.1\n-1 -0.1\n"
            file.write(MC_header + content)
        else:
            file.write(content)
        file.close()



    ############################################################################
    def find_model_name(self):
        """ return the model name """
        if hasattr(self, 'model_name'):
            return self.model_name
        
        model = 'sm'
        proc = []
        for line in open(os.path.join(self.me_dir,'Cards','proc_card_mg5.dat')):
            line = line.split('#')[0]
            #line = line.split('=')[0]
            if line.startswith('import') and 'model' in line:
                model = line.split()[2]   
                proc = []
            elif line.startswith('generate'):
                proc.append(line.split(None,1)[1])
            elif line.startswith('add process'):
                proc.append(line.split(None,2)[2])
       
        self.model = model
        self.process = proc 
        return model



    ############################################################################
    def ask_run_configuration(self, mode, options, switch={}):
        """Ask the question when launching generate_events/multi_run"""
        
        if 'parton' not in options:
            options['parton'] = False
        if 'reweightonly' not in options:
            options['reweightonly'] = False
        
        
        void = 'NOT INSTALLED'
        switch_order = ['order', 'fixed_order', 'shower','madspin']
        switch_default = {'order': 'NLO', 'fixed_order': 'OFF', 'shower': void,
                  'madspin': void}
        if not switch:
            switch = switch_default
        else:
            switch.update(dict((k,value) for k,v in switch_default.items() if k not in switch))

        default_switch = ['ON', 'OFF']
        allowed_switch_value = {'order': ['LO', 'NLO'],
                                'fixed_order': default_switch,
                                'shower': default_switch,
                                'madspin': default_switch}
        
        description = {'order':  'Perturbative order of the calculation:',
                       'fixed_order': 'Fixed order (no event generation and no MC@[N]LO matching):',
                       'shower': 'Shower the generated events:',
                       'madspin': 'Decay particles with the MadSpin module:' }

        force_switch = {('shower', 'ON'): {'fixed_order': 'OFF'},
                       ('madspin', 'ON'): {'fixed_order':'OFF'},
                       ('fixed_order', 'ON'): {'shower': 'OFF', 'madspin': 'OFF'}
                       }
        special_values = ['LO', 'NLO', 'aMC@NLO', 'aMC@LO', 'noshower', 'noshowerLO']

        assign_switch = lambda key, value: switch.__setitem__(key, value if switch[key] != void else void )
        

        if mode == 'auto': 
            mode = None
        if not mode and (options['parton'] or options['reweightonly']):
            mode = 'noshower'         
        
        # Init the switch value according to the current status
        available_mode = ['0', '1', '2']
        available_mode.append('3')
        if os.path.exists(pjoin(self.me_dir, 'Cards', 'shower_card.dat')):
            switch['shower'] = 'ON'
        else:
            switch['shower'] = 'OFF'
                
        if not aMCatNLO or self.options['mg5_path']:
            available_mode.append('4')
            if os.path.exists(pjoin(self.me_dir,'Cards','madspin_card.dat')):
                switch['madspin'] = 'ON'
            else:
                switch['madspin'] = 'OFF'
            
        answers = list(available_mode) + ['auto', 'done']
        alias = {}
        for id, key in enumerate(switch_order):
            if switch[key] != void:
                answers += ['%s=%s' % (key, s) for s in allowed_switch_value[key]]
                #allow lower case for on/off
                alias.update(dict(('%s=%s' % (key, s.lower()), '%s=%s' % (key, s))
                                   for s in allowed_switch_value[key]))
        answers += special_values
        
        def create_question(switch):
            switch_format = " %i %-60s %12s=%s\n"
            question = "The following switches determine which operations are executed:\n"
            for id, key in enumerate(switch_order):
                question += switch_format % (id+1, description[key], key, switch[key])
            question += '  Either type the switch number (1 to %s) to change its default setting,\n' % (id+1)
            question += '  or set any switch explicitly (e.g. type \'order=LO\' at the prompt)\n'
            question += '  Type \'0\', \'auto\', \'done\' or just press enter when you are done.\n'
            return question


        def modify_switch(mode, answer, switch):
            if '=' in answer:
                key, status = answer.split('=')
                switch[key] = status
                if (key, status) in force_switch:
                    for key2, status2 in force_switch[(key, status)].items():
                        if switch[key2] not in  [status2, void]:
                            logger.info('For coherence \'%s\' is set to \'%s\''
                                        % (key2, status2), '$MG:color:BLACK')
                            switch[key2] = status2
            elif answer in ['0', 'auto', 'done']:
                return 
            elif answer in special_values:
                logger.info('Enter mode value: Go to the related mode', '$MG:color:BLACK')
                if answer == 'LO':
                    switch['order'] = 'LO'
                    switch['fixed_order'] = 'ON'
                    assign_switch('shower', 'OFF')
                    assign_switch('madspin', 'OFF')
                elif answer == 'NLO':
                    switch['order'] = 'NLO'
                    switch['fixed_order'] = 'ON'
                    assign_switch('shower', 'OFF')
                    assign_switch('madspin', 'OFF')
                elif answer == 'aMC@NLO':
                    switch['order'] = 'NLO'
                    switch['fixed_order'] = 'OFF'
                    assign_switch('shower', 'ON')
                    assign_switch('madspin', 'OFF')
                elif answer == 'aMC@LO':
                    switch['order'] = 'LO'
                    switch['fixed_order'] = 'OFF'
                    assign_switch('shower', 'ON')
                    assign_switch('madspin', 'OFF')
                elif answer == 'noshower':
                    switch['order'] = 'NLO'
                    switch['fixed_order'] = 'OFF'
                    assign_switch('shower', 'OFF')
                    assign_switch('madspin', 'OFF')                                                    
                elif answer == 'noshowerLO':
                    switch['order'] = 'LO'
                    switch['fixed_order'] = 'OFF'
                    assign_switch('shower', 'OFF')
                    assign_switch('madspin', 'OFF')
                if mode:
                    return
            return switch


        modify_switch(mode, self.last_mode, switch)
        if switch['madspin'] == 'OFF' and  os.path.exists(pjoin(self.me_dir,'Cards','madspin_card.dat')):
            assign_switch('madspin', 'ON')
        
        if not self.force:
            answer = ''
            while answer not in ['0', 'done', 'auto', 'onlyshower']:
                question = create_question(switch)
                if mode:
                    answer = mode
                else:
                    answer = self.ask(question, '0', answers, alias=alias)
                if answer.isdigit() and answer != '0':
                    key = switch_order[int(answer) - 1]
                    opt1 = allowed_switch_value[key][0]
                    opt2 = allowed_switch_value[key][1]
                    answer = '%s=%s' % (key, opt1 if switch[key] == opt2 else opt2)

                if not modify_switch(mode, answer, switch):
                    break

        #assign the mode depending of the switch
        if not mode or mode == 'auto':
            if switch['order'] == 'LO':
                if switch['shower'] == 'ON':
                    mode = 'aMC@LO'
                elif switch['fixed_order'] == 'ON':
                    mode = 'LO'
                else:
                    mode =  'noshowerLO'
            elif switch['order'] == 'NLO':
                if switch['shower'] == 'ON':
                    mode = 'aMC@NLO'
                elif switch['fixed_order'] == 'ON':
                    mode = 'NLO'
                else:
                    mode =  'noshower'  
        logger.info('will run in mode: %s' % mode)                

        if mode == 'noshower':
            logger.warning("""You have chosen not to run a parton shower. NLO events without showering are NOT physical.
Please, shower the Les Houches events before using them for physics analyses.""")            
            
        
        # specify the cards which are needed for this run.
        cards = ['param_card.dat', 'run_card.dat']
        ignore = []
        if mode in ['LO', 'NLO']:
            options['parton'] = True
            ignore = ['shower_card.dat', 'madspin_card.dat']
            cards.append('FO_analyse_card.dat')
        elif switch['madspin'] == 'ON':
            cards.append('madspin_card.dat')
        if 'aMC@' in mode:
            cards.append('shower_card.dat')
        if mode == 'onlyshower':
            cards = ['shower_card.dat']
        if options['reweightonly']:
            cards = ['run_card.dat']

        self.keep_cards(cards, ignore)
        
        if mode =='onlyshower':
            cards = ['shower_card.dat']
        
        if not options['force'] and not self.force:
            self.ask_edit_cards(cards, plot=False)

        self.banner = banner_mod.Banner()

        # store the cards in the banner
        for card in cards:
            self.banner.add(pjoin(self.me_dir, 'Cards', card))
        # and the run settings
        run_settings = '\n'.join(['%s = %s' % (k, v) for (k, v) in switch.items()])
        self.banner.add_text('run_settings', run_settings)

        if not mode =='onlyshower':
            self.run_card = self.banner.charge_card('run_card')
            self.run_tag = self.run_card['run_tag']
            #this is if the user did not provide a name for the current run
            if not hasattr(self, 'run_name') or not self.run_name:
                self.run_name = self.find_available_run_name(self.me_dir)
                #add a tag in the run_name for distinguish run_type
                if self.run_name.startswith('run_'):
                    if mode in ['LO','aMC@LO','noshowerLO']:
                        self.run_name += '_LO' 
            self.set_run_name(self.run_name, self.run_tag, 'parton')
            if int(self.run_card['ickkw']) == 3 and mode in ['LO', 'aMC@LO', 'noshowerLO']:
                raise self.InvalidCmd("""FxFx merging (ickkw=3) not allowed at LO""")
            elif int(self.run_card['ickkw']) == 3 and mode in ['aMC@NLO', 'noshower']:
                logger.warning("""You are running with FxFx merging enabled.  To be able to merge
    samples of various multiplicities without double counting, you
    have to remove some events after showering 'by hand'.  Please
    read http://amcatnlo.cern.ch/FxFx_merging.htm for more details.""")
                if self.run_card['parton_shower'].upper() == 'PYTHIA6Q':
                    raise self.InvalidCmd("""FxFx merging does not work with Q-squared ordered showers.""")
                elif self.run_card['parton_shower'].upper() != 'HERWIG6' and self.run_card['parton_shower'].upper() != 'PYTHIA8':
                    question="FxFx merging not tested for %s shower. Do you want to continue?\n"  % self.run_card['parton_shower'] + \
                        "Type \'n\' to stop or \'y\' to continue"
                    answers = ['n','y']
                    answer = self.ask(question, 'n', answers, alias=alias)
                    if answer == 'n':
                        error = '''Stop opertation'''
                        self.ask_run_configuration(mode, options)
    #                    raise aMCatNLOError(error)
            elif int(self.run_card['ickkw']) == -1 and mode in ['aMC@NLO', 'noshower']:
                    # NNLL+NLO jet-veto only possible for LO event generation or fNLO runs.
                raise self.InvalidCmd("""NNLL+NLO jet veto runs (ickkw=-1) only possible for fNLO or LO.""")
        if 'aMC@' in mode or mode == 'onlyshower':
            self.shower_card = self.banner.charge_card('shower_card')
            
        elif mode in ['LO', 'NLO']:
            analyse_card_path = pjoin(self.me_dir, 'Cards','FO_analyse_card.dat')
            self.analyse_card = self.banner.charge_card('FO_analyse_card')

        
        return mode


#===============================================================================
# aMCatNLOCmd
#===============================================================================
class aMCatNLOCmdShell(aMCatNLOCmd, cmd.CmdShell):
    """The command line processor of MadGraph"""  

_compile_usage = "compile [MODE] [options]\n" + \
                "-- compiles aMC@NLO \n" + \
                "   MODE can be either FO, for fixed-order computations, \n" + \
                "   or MC for matching with parton-shower monte-carlos. \n" + \
                "   (if omitted, it is set to MC)\n"
_compile_parser = misc.OptionParser(usage=_compile_usage)
_compile_parser.add_option("-f", "--force", default=False, action='store_true',
                                help="Use the card present in the directory for the launch, without editing them")

_launch_usage = "launch [MODE] [options]\n" + \
                "-- execute aMC@NLO \n" + \
                "   MODE can be either LO, NLO, aMC@NLO or aMC@LO (if omitted, it is asked in a separate question)\n" + \
                "     If mode is set to LO/NLO, no event generation will be performed, but only the \n" + \
                "     computation of the total cross-section and the filling of parton-level histograms \n" + \
                "     specified in the DIRPATH/SubProcesses/madfks_plot.f file.\n" + \
                "     If mode is set to aMC@LO/aMC@NLO, after the cross-section computation, a .lhe \n" + \
                "     event file is generated which will be showered with the MonteCarlo specified \n" + \
                "     in the run_card.dat\n"

_launch_parser = misc.OptionParser(usage=_launch_usage)
_launch_parser.add_option("-f", "--force", default=False, action='store_true',
                                help="Use the card present in the directory for the launch, without editing them")
_launch_parser.add_option("-c", "--cluster", default=False, action='store_true',
                            help="Submit the jobs on the cluster")
_launch_parser.add_option("-m", "--multicore", default=False, action='store_true',
                            help="Submit the jobs on multicore mode")
_launch_parser.add_option("-x", "--nocompile", default=False, action='store_true',
                            help="Skip compilation. Ignored if no executable is found")
_launch_parser.add_option("-r", "--reweightonly", default=False, action='store_true',
                            help="Skip integration and event generation, just run reweight on the" + \
                                 " latest generated event files (see list in SubProcesses/nevents_unweighted)")
_launch_parser.add_option("-p", "--parton", default=False, action='store_true',
                            help="Stop the run after the parton level file generation (you need " + \
                                    "to shower the file in order to get physical results)")
_launch_parser.add_option("-o", "--only_generation", default=False, action='store_true',
                            help="Skip grid set up, just generate events starting from " + \
                            "the last available results")
_launch_parser.add_option("-n", "--name", default=False, dest='run_name',
                            help="Provide a name to the run")
_launch_parser.add_option("-a", "--appl_start_grid", default=False, dest='appl_start_grid',
                            help="For use with APPLgrid only: start from existing grids")


_generate_events_usage = "generate_events [MODE] [options]\n" + \
                "-- execute aMC@NLO \n" + \
                "   MODE can be either LO, NLO, aMC@NLO or aMC@LO (if omitted, it is asked in a separate question)\n" + \
                "     If mode is set to LO/NLO, no event generation will be performed, but only the \n" + \
                "     computation of the total cross-section and the filling of parton-level histograms \n" + \
                "     specified in the DIRPATH/SubProcesses/madfks_plot.f file.\n" + \
                "     If mode is set to aMC@LO/aMC@NLO, after the cross-section computation, a .lhe \n" + \
                "     event file is generated which will be showered with the MonteCarlo specified \n" + \
                "     in the run_card.dat\n"

_generate_events_parser = misc.OptionParser(usage=_generate_events_usage)
_generate_events_parser.add_option("-f", "--force", default=False, action='store_true',
                                help="Use the card present in the directory for the generate_events, without editing them")
_generate_events_parser.add_option("-c", "--cluster", default=False, action='store_true',
                            help="Submit the jobs on the cluster")
_generate_events_parser.add_option("-m", "--multicore", default=False, action='store_true',
                            help="Submit the jobs on multicore mode")
_generate_events_parser.add_option("-x", "--nocompile", default=False, action='store_true',
                            help="Skip compilation. Ignored if no executable is found")
_generate_events_parser.add_option("-r", "--reweightonly", default=False, action='store_true',
                            help="Skip integration and event generation, just run reweight on the" + \
                                 " latest generated event files (see list in SubProcesses/nevents_unweighted)")
_generate_events_parser.add_option("-p", "--parton", default=False, action='store_true',
                            help="Stop the run after the parton level file generation (you need " + \
                                    "to shower the file in order to get physical results)")
_generate_events_parser.add_option("-o", "--only_generation", default=False, action='store_true',
                            help="Skip grid set up, just generate events starting from " + \
                            "the last available results")
_generate_events_parser.add_option("-n", "--name", default=False, dest='run_name',
                            help="Provide a name to the run")



_calculate_xsect_usage = "calculate_xsect [ORDER] [options]\n" + \
                "-- calculate cross-section up to ORDER.\n" + \
                "   ORDER can be either LO or NLO (if omitted, it is set to NLO). \n"

_calculate_xsect_parser = misc.OptionParser(usage=_calculate_xsect_usage)
_calculate_xsect_parser.add_option("-f", "--force", default=False, action='store_true',
                                help="Use the card present in the directory for the launch, without editing them")
_calculate_xsect_parser.add_option("-c", "--cluster", default=False, action='store_true',
                            help="Submit the jobs on the cluster")
_calculate_xsect_parser.add_option("-m", "--multicore", default=False, action='store_true',
                            help="Submit the jobs on multicore mode")
_calculate_xsect_parser.add_option("-x", "--nocompile", default=False, action='store_true',
                            help="Skip compilation. Ignored if no executable is found")
_calculate_xsect_parser.add_option("-n", "--name", default=False, dest='run_name',
                            help="Provide a name to the run")
_calculate_xsect_parser.add_option("-a", "--appl_start_grid", default=False, dest='appl_start_grid',
                            help="For use with APPLgrid only: start from existing grids")
_calculate_xsect_parser.add_option("-o", "--only_generation", default=False, action='store_true',
                            help="Skip grid set up, just generate events starting from " + \
                            "the last available results")

_shower_usage = 'shower run_name [options]\n' + \
        '-- do shower/hadronization on parton-level file generated for run run_name\n' + \
        '   all the information (e.g. number of events, MonteCarlo, ...\n' + \
        '   are directly read from the header of the event file\n'
_shower_parser = misc.OptionParser(usage=_shower_usage)
_shower_parser.add_option("-f", "--force", default=False, action='store_true',
                                help="Use the shower_card present in the directory for the launch, without editing")

<|MERGE_RESOLUTION|>--- conflicted
+++ resolved
@@ -1207,6 +1207,7 @@
 
         if not mode in ['LO', 'NLO']:
             assert evt_file == pjoin(self.me_dir,'Events', self.run_name, 'events.lhe'), '%s != %s' %(evt_file, pjoin(self.me_dir,'Events', self.run_name, 'events.lhe.gz'))
+            self.exec_cmd('reweight -from_cards', postcmd=False)
             self.exec_cmd('decay_events -from_cards', postcmd=False)
             evt_file = pjoin(self.me_dir,'Events', self.run_name, 'events.lhe')
         
@@ -1849,11 +1850,7 @@
                           '\n      Total cross-section: %(xsect)8.3e +- %(errt)6.1e pb' % \
                         self.cross_sect_dict
 
-<<<<<<< HEAD
                 if self.run_card['nevents']>=10000 and self.run_card['reweight_scale']:
-=======
-                if int(self.run_card['nevents'])>=10000 and self.run_card['reweight_scale']:
->>>>>>> 43d3ad4f
                    message = message + \
                        ('\n      Ren. and fac. scale uncertainty: +%0.1f%% -%0.1f%%') % \
                        (scale_pdf_info['scale_upp'], scale_pdf_info['scale_low'])
@@ -2358,11 +2355,7 @@
         Event dir. Return the name of the event file created
         """
         scale_pdf_info={}
-<<<<<<< HEAD
         if self.run_card['reweight_scale'] or self.run_card['reweight_PDF'] :
-=======
-        if (self.run_card['reweight_scale'] or self.run_card['reweight_PDF']):
->>>>>>> 43d3ad4f
             scale_pdf_info = self.run_reweight(options['reweightonly'])
 
         self.update_status('Collecting events', level='parton', update_results=True)
@@ -3767,11 +3760,7 @@
                     if code is 'amcfast' and output < '1.1.1':
                         raise aMCatNLOError('Version of aMCfast is too old. Use 1.1.1 or later.'\
                                              +' You are using %s',output)
-<<<<<<< HEAD
-                
-=======
-
->>>>>>> 43d3ad4f
+
             # set-up the Source/make_opts with the correct applgrid-config file
             appllibs="  APPLLIBS=$(shell %s --ldflags) $(shell %s --ldcflags) \n" \
                              % (self.options['amcfast'],self.options['applgrid'])
@@ -4048,7 +4037,7 @@
         
         
         void = 'NOT INSTALLED'
-        switch_order = ['order', 'fixed_order', 'shower','madspin']
+        switch_order = ['order', 'fixed_order', 'shower','madspin', 'reweight']
         switch_default = {'order': 'NLO', 'fixed_order': 'OFF', 'shower': void,
                   'madspin': void}
         if not switch:
@@ -4060,16 +4049,19 @@
         allowed_switch_value = {'order': ['LO', 'NLO'],
                                 'fixed_order': default_switch,
                                 'shower': default_switch,
-                                'madspin': default_switch}
+                                'madspin': default_switch,
+                                'reweight': default_switch}
         
         description = {'order':  'Perturbative order of the calculation:',
                        'fixed_order': 'Fixed order (no event generation and no MC@[N]LO matching):',
                        'shower': 'Shower the generated events:',
-                       'madspin': 'Decay particles with the MadSpin module:' }
+                       'madspin': 'Decay particles with the MadSpin module:',
+                       'reweight': 'Add weight to events based on coupling parameters'}
 
         force_switch = {('shower', 'ON'): {'fixed_order': 'OFF'},
                        ('madspin', 'ON'): {'fixed_order':'OFF'},
-                       ('fixed_order', 'ON'): {'shower': 'OFF', 'madspin': 'OFF'}
+                       ('reweight', 'ON'): {'fixed_order':'OFF'},
+                       ('fixed_order', 'ON'): {'shower': 'OFF', 'madspin': 'OFF', 'reweight':'ON'}
                        }
         special_values = ['LO', 'NLO', 'aMC@NLO', 'aMC@LO', 'noshower', 'noshowerLO']
 
@@ -4095,6 +4087,13 @@
                 switch['madspin'] = 'ON'
             else:
                 switch['madspin'] = 'OFF'
+
+        if not aMCatNLO or self.options['mg5_path']:
+            available_mode.append('5')
+            if os.path.exists(pjoin(self.me_dir,'Cards','reweight_card.dat')):
+                switch['reweight'] = 'ON'
+            else:
+                switch['reweight'] = 'OFF'
             
         answers = list(available_mode) + ['auto', 'done']
         alias = {}
@@ -4131,36 +4130,32 @@
                 return 
             elif answer in special_values:
                 logger.info('Enter mode value: Go to the related mode', '$MG:color:BLACK')
+                assign_switch('reweight', 'OFF')
+                assign_switch('madspin', 'OFF')
                 if answer == 'LO':
                     switch['order'] = 'LO'
                     switch['fixed_order'] = 'ON'
                     assign_switch('shower', 'OFF')
-                    assign_switch('madspin', 'OFF')
                 elif answer == 'NLO':
                     switch['order'] = 'NLO'
                     switch['fixed_order'] = 'ON'
                     assign_switch('shower', 'OFF')
-                    assign_switch('madspin', 'OFF')
                 elif answer == 'aMC@NLO':
                     switch['order'] = 'NLO'
                     switch['fixed_order'] = 'OFF'
                     assign_switch('shower', 'ON')
-                    assign_switch('madspin', 'OFF')
                 elif answer == 'aMC@LO':
                     switch['order'] = 'LO'
                     switch['fixed_order'] = 'OFF'
                     assign_switch('shower', 'ON')
-                    assign_switch('madspin', 'OFF')
                 elif answer == 'noshower':
                     switch['order'] = 'NLO'
                     switch['fixed_order'] = 'OFF'
-                    assign_switch('shower', 'OFF')
-                    assign_switch('madspin', 'OFF')                                                    
+                    assign_switch('shower', 'OFF')                                                  
                 elif answer == 'noshowerLO':
                     switch['order'] = 'LO'
                     switch['fixed_order'] = 'OFF'
                     assign_switch('shower', 'OFF')
-                    assign_switch('madspin', 'OFF')
                 if mode:
                     return
             return switch
@@ -4217,8 +4212,11 @@
             options['parton'] = True
             ignore = ['shower_card.dat', 'madspin_card.dat']
             cards.append('FO_analyse_card.dat')
-        elif switch['madspin'] == 'ON':
-            cards.append('madspin_card.dat')
+        else:
+            if switch['madspin'] == 'ON':
+                cards.append('madspin_card.dat')
+            if switch['reweight'] == 'ON':
+                cards.append('reweight_card.dat')
         if 'aMC@' in mode:
             cards.append('shower_card.dat')
         if mode == 'onlyshower':

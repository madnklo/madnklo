--- conflicted
+++ resolved
@@ -75,11 +75,7 @@
     import internal.sum_html as sum_html
     import internal.shower_card as shower_card
     import internal.FO_analyse_card as analyse_card 
-<<<<<<< HEAD
-=======
-    import internal.histograms as histograms
     import internal.lhe_parser as lhe_parser
->>>>>>> ba76f853
 else:
     # import from madgraph directory
     aMCatNLO = False
@@ -94,11 +90,7 @@
     import madgraph.various.misc as misc
     import madgraph.various.shower_card as shower_card
     import madgraph.various.FO_analyse_card as analyse_card
-<<<<<<< HEAD
-=======
-    import madgraph.various.histograms as histograms
     import madgraph.various.lhe_parser as lhe_parser
->>>>>>> ba76f853
     from madgraph import InvalidCmd, aMCatNLOError, MadGraph5Error,MG5DIR
 
 class aMCatNLOError(Exception):

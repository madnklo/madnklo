--- conflicted
+++ resolved
@@ -1217,13 +1217,9 @@
         
         if not mode in ['LO', 'NLO', 'noshower', 'noshowerLO'] \
                                                       and not options['parton']:
-<<<<<<< HEAD
-            self.run_mcatnlo(evt_file)
+            self.run_mcatnlo(evt_file, options)
             self.exec_cmd('madanalysis5_hadron --no_default', postcmd=False, printcmd=False)
 
-=======
-            self.run_mcatnlo(evt_file, options)
->>>>>>> 2031281a
         elif mode == 'noshower':
             logger.warning("""You have chosen not to run a parton shower. NLO events without showering are NOT physical.
 Please, shower the Les Houches events before using them for physics analyses.""")

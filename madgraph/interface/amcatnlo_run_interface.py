################################################################################
#
# Copyright (c) 2011 The MadGraph5_aMC@NLO Development team and Contributors
#
# This file is a part of the MadGraph5_aMC@NLO project, an application which 
# automatically generates Feynman diagrams and matrix elements for arbitrary
# high-energy processes in the Standard Model and beyond.
#
# It is subject to the MadGraph5_aMC@NLO license which should accompany this 
# distribution.
#
# For more information, visit madgraph.phys.ucl.ac.be and amcatnlo.web.cern.ch
#
################################################################################
"""A user friendly command line interface to access MadGraph5_aMC@NLO features.
   Uses the cmd package for command interpretation and tab completion.
"""
from __future__ import division

import atexit
import glob
import logging
import math
import optparse
import os
import pydoc
import random
import re
import shutil
import subprocess
import sys
import traceback
import time
import signal
import tarfile
import copy
import datetime

try:
    import readline
    GNU_SPLITTING = ('GNU' in readline.__doc__)
except:
    GNU_SPLITTING = True

root_path = os.path.split(os.path.dirname(os.path.realpath( __file__ )))[0]
root_path = os.path.split(root_path)[0]
sys.path.insert(0, os.path.join(root_path,'bin'))

# usefull shortcut
pjoin = os.path.join
# Special logger for the Cmd Interface
logger = logging.getLogger('madgraph.stdout') # -> stdout
logger_stderr = logging.getLogger('madgraph.stderr') # ->stderr
 
try:
    # import from madgraph directory
    import madgraph.interface.extended_cmd as cmd
    import madgraph.interface.common_run_interface as common_run
    import madgraph.iolibs.files as files
    import madgraph.iolibs.save_load_object as save_load_object
    import madgraph.various.banner as banner_mod
    import madgraph.various.cluster as cluster
    import madgraph.various.misc as misc
    import madgraph.various.gen_crossxhtml as gen_crossxhtml
    import madgraph.various.sum_html as sum_html
    import madgraph.various.shower_card as shower_card
    import madgraph.various.FO_analyse_card as analyse_card

    from madgraph import InvalidCmd, aMCatNLOError, MadGraph5Error
    aMCatNLO = False
except ImportError, error:
    logger.debug(error)
    # import from madevent directory
    import internal.extended_cmd as cmd
    import internal.common_run_interface as common_run
    import internal.banner as banner_mod
    import internal.misc as misc    
    from internal import InvalidCmd, MadGraph5Error
    import internal.files as files
    import internal.cluster as cluster
    import internal.save_load_object as save_load_object
    import internal.gen_crossxhtml as gen_crossxhtml
    import internal.sum_html as sum_html
    import internal.shower_card as shower_card
    import internal.FO_analyse_card as analyse_card
    aMCatNLO = True

class aMCatNLOError(Exception):
    pass


def compile_dir(arguments):
    """compile the direcory p_dir
    arguments is the tuple (me_dir, p_dir, mode, options, tests, exe, run_mode)
    this function needs not to be a class method in order to do
    the compilation on multicore"""

    (me_dir, p_dir, mode, options, tests, exe, run_mode) = arguments
    logger.info(' Compiling %s...' % p_dir)

    this_dir = pjoin(me_dir, 'SubProcesses', p_dir) 

    try:
        #compile everything
        # compile and run tests
        for test in tests:
            misc.compile([test], cwd = this_dir, job_specs = False)
            input = pjoin(me_dir, '%s_input.txt' % test)
            #this can be improved/better written to handle the output
            misc.call(['./%s' % (test)], cwd=this_dir, 
                    stdin = open(input), stdout=open(pjoin(this_dir, '%s.log' % test), 'w'))
            
        if not options['reweightonly']:
            misc.compile(['gensym'], cwd=this_dir, job_specs = False)
            open(pjoin(this_dir, 'gensym_input.txt'), 'w').write('%s\n' % run_mode)
            misc.call(['./gensym'],cwd= this_dir,
                     stdin=open(pjoin(this_dir, 'gensym_input.txt')),
                     stdout=open(pjoin(this_dir, 'gensym.log'), 'w')) 
            #compile madevent_mintMC/mintFO
            misc.compile([exe], cwd=this_dir, job_specs = False)
        if mode in ['aMC@NLO', 'aMC@LO', 'noshower', 'noshowerLO']:
            misc.compile(['reweight_xsec_events'], cwd=this_dir, job_specs = False)

        logger.info('    %s done.' % p_dir) 
        return 0
    except MadGraph5Error, msg:
        return msg


def check_compiler(options, block=False):
    """check that the current fortran compiler is gfortran 4.6 or later.
    If block, stops the execution, otherwise just print a warning"""

    msg = 'In order to be able to run at NLO MadGraph5_aMC@NLO, you need to have ' + \
            'gfortran 4.6 or later installed.\n%s has been detected\n'+\
            'Note that You can still run all MadEvent run without any problem!'
    #first check that gfortran is installed
    if options['fortran_compiler']:
        compiler = options['fortran_compiler']
    elif misc.which('gfortran'):
        compiler = 'gfortran'
        
    if 'gfortran' not in compiler:
        if block:
            raise aMCatNLOError(msg % compiler)
        else:
            logger.warning(msg % compiler)
    else:
        curr_version = misc.get_gfortran_version(compiler)
        if not ''.join(curr_version.split('.')) >= '46':
            if block:
                raise aMCatNLOError(msg % (compiler + ' ' + curr_version))
            else:
                logger.warning(msg % (compiler + ' ' + curr_version))
            


#===============================================================================
# CmdExtended
#===============================================================================
class CmdExtended(common_run.CommonRunCmd):
    """Particularisation of the cmd command for aMCatNLO"""

    #suggested list of command
    next_possibility = {
        'start': [],
    }
    
    debug_output = 'ME5_debug'
    error_debug = 'Please report this bug on https://bugs.launchpad.net/madgraph5\n'
    error_debug += 'More information is found in \'%(debug)s\'.\n' 
    error_debug += 'Please attach this file to your report.'

    config_debug = 'If you need help with this issue please contact us on https://answers.launchpad.net/madgraph5\n'


    keyboard_stop_msg = """stopping all operation
            in order to quit MadGraph5_aMC@NLO please enter exit"""
    
    # Define the Error
    InvalidCmd = InvalidCmd
    ConfigurationError = aMCatNLOError

    def __init__(self, me_dir, options, *arg, **opt):
        """Init history and line continuation"""
        
        # Tag allowing/forbiding question
        self.force = False
        
        # If possible, build an info line with current version number 
        # and date, from the VERSION text file
        info = misc.get_pkg_info()
        info_line = ""
        if info and info.has_key('version') and  info.has_key('date'):
            len_version = len(info['version'])
            len_date = len(info['date'])
            if len_version + len_date < 30:
                info_line = "#*         VERSION %s %s %s         *\n" % \
                            (info['version'],
                            (30 - len_version - len_date) * ' ',
                            info['date'])
        else:
            version = open(pjoin(root_path,'MGMEVersion.txt')).readline().strip()
            info_line = "#*         VERSION %s %s                *\n" % \
                            (version, (24 - len(version)) * ' ')    

        # Create a header for the history file.
        # Remember to fill in time at writeout time!
        self.history_header = \
        '#************************************************************\n' + \
        '#*                    MadGraph5_aMC@NLO                     *\n' + \
        '#*                                                          *\n' + \
        "#*                *                       *                 *\n" + \
        "#*                  *        * *        *                   *\n" + \
        "#*                    * * * * 5 * * * *                     *\n" + \
        "#*                  *        * *        *                   *\n" + \
        "#*                *                       *                 *\n" + \
        "#*                                                          *\n" + \
        "#*                                                          *\n" + \
        info_line + \
        "#*                                                          *\n" + \
        "#*    The MadGraph5_aMC@NLO Development Team - Find us at   *\n" + \
        "#*    https://server06.fynu.ucl.ac.be/projects/madgraph     *\n" + \
        "#*                           and                            *\n" + \
        "#*                http://amcatnlo.cern.ch                   *\n" + \
        '#*                                                          *\n' + \
        '#************************************************************\n' + \
        '#*                                                          *\n' + \
        '#*               Command File for aMCatNLO                  *\n' + \
        '#*                                                          *\n' + \
        '#*     run as ./bin/aMCatNLO.py filename                    *\n' + \
        '#*                                                          *\n' + \
        '#************************************************************\n'
        
        if info_line:
            info_line = info_line[1:]

        logger.info(\
        "************************************************************\n" + \
        "*                                                          *\n" + \
        "*           W E L C O M E  to  M A D G R A P H 5           *\n" + \
        "*                       a M C @ N L O                      *\n" + \
        "*                                                          *\n" + \
        "*                 *                       *                *\n" + \
        "*                   *        * *        *                  *\n" + \
        "*                     * * * * 5 * * * *                    *\n" + \
        "*                   *        * *        *                  *\n" + \
        "*                 *                       *                *\n" + \
        "*                                                          *\n" + \
        info_line + \
        "*                                                          *\n" + \
        "*    The MadGraph5_aMC@NLO Development Team - Find us at   *\n" + \
        "*                 http://amcatnlo.cern.ch                  *\n" + \
        "*                                                          *\n" + \
        "*               Type 'help' for in-line help.              *\n" + \
        "*                                                          *\n" + \
        "************************************************************")
        super(CmdExtended, self).__init__(me_dir, options, *arg, **opt)
        

    def get_history_header(self):
        """return the history header""" 
        return self.history_header % misc.get_time_info()
    
    def stop_on_keyboard_stop(self):
        """action to perform to close nicely on a keyboard interupt"""
        try:
            if hasattr(self, 'cluster'):
                logger.info('rm jobs on queue')
                self.cluster.remove()
            if hasattr(self, 'results'):
                self.update_status('Stop by the user', level=None, makehtml=True, error=True)
                self.add_error_log_in_html(KeyboardInterrupt)
        except:
            pass
    
    def postcmd(self, stop, line):
        """ Update the status of  the run for finishing interactive command """
        
        # relaxing the tag forbidding question
        self.force = False
        
        if not self.use_rawinput:
            return stop
        
        
        arg = line.split()
        if  len(arg) == 0:
            return stop
        elif str(arg[0]) in ['exit','quit','EOF']:
            return stop
        
        try:
            self.update_status('Command \'%s\' done.<br> Waiting for instruction.' % arg[0], 
                               level=None, error=True)
        except Exception:
            misc.sprint('self.update_status fails', log=logger)
            pass
            
    def nice_user_error(self, error, line):
        """If a ME run is currently running add a link in the html output"""

        self.add_error_log_in_html()
        cmd.Cmd.nice_user_error(self, error, line)            
        
    def nice_config_error(self, error, line):
        """If a ME run is currently running add a link in the html output"""

        self.add_error_log_in_html()
        cmd.Cmd.nice_config_error(self, error, line)

    def nice_error_handling(self, error, line):
        """If a ME run is currently running add a link in the html output"""

        self.add_error_log_in_html()            
        cmd.Cmd.nice_error_handling(self, error, line)

        
        
#===============================================================================
# HelpToCmd
#===============================================================================
class HelpToCmd(object):
    """ The Series of help routine for the aMCatNLOCmd"""
    
    def help_launch(self):
        """help for launch command"""
        _launch_parser.print_help()

    def help_banner_run(self):
        logger.info("syntax: banner_run Path|RUN [--run_options]")
        logger.info("-- Reproduce a run following a given banner")
        logger.info("   One of the following argument is require:")
        logger.info("   Path should be the path of a valid banner.")
        logger.info("   RUN should be the name of a run of the current directory")
        self.run_options_help([('-f','answer all question by default'),
                               ('--name=X', 'Define the name associated with the new run')]) 


    def help_compile(self):
        """help for compile command"""
        _compile_parser.print_help()

    def help_generate_events(self):
        """help for generate_events commandi
        just call help_launch"""
        _generate_events_parser.print_help()


    def help_calculate_xsect(self):
        """help for generate_events command"""
        _calculate_xsect_parser.print_help()

    def help_shower(self):
        """help for shower command"""
        _shower_parser.print_help()

    
    def help_open(self):
        logger.info("syntax: open FILE  ")
        logger.info("-- open a file with the appropriate editor.")
        logger.info('   If FILE belongs to index.html, param_card.dat, run_card.dat')
        logger.info('   the path to the last created/used directory is used')

    def run_options_help(self, data):
        if data:
            logger.info('-- local options:')
            for name, info in data:
                logger.info('      %s : %s' % (name, info))
        
        logger.info("-- session options:")
        logger.info("      Note that those options will be kept for the current session")      
        logger.info("      --cluster : Submit to the  cluster. Current cluster: %s" % self.options['cluster_type'])
        logger.info("      --multicore : Run in multi-core configuration")
        logger.info("      --nb_core=X : limit the number of core to use to X.")
        


       
#===============================================================================
# CheckValidForCmd
#===============================================================================
class CheckValidForCmd(object):
    """ The Series of check routine for the aMCatNLOCmd"""

    def check_shower(self, args, options):
        """Check the validity of the line. args[0] is the run_directory"""
        
        if options['force']:
            self.force = True
        
        if len(args) == 0:
            self.help_shower()
            raise self.InvalidCmd, 'Invalid syntax, please specify the run name'
        if not os.path.isdir(pjoin(self.me_dir, 'Events', args[0])):
            raise self.InvalidCmd, 'Directory %s does not exists' % \
                            pjoin(os.getcwd(), 'Events',  args[0])

        self.set_run_name(args[0], level= 'shower')
        args[0] = pjoin(self.me_dir, 'Events', args[0])
    
    def check_plot(self, args):
        """Check the argument for the plot command
        plot run_name modes"""

        if options['force']:
            self.force = True

        madir = self.options['madanalysis_path']
        td = self.options['td_path']
        
        if not madir or not td:
            logger.info('Retry to read configuration file to find madanalysis/td')
            self.set_configuration()

        madir = self.options['madanalysis_path']
        td = self.options['td_path']        
        
        if not madir:
            error_msg = 'No Madanalysis path correctly set.'
            error_msg += 'Please use the set command to define the path and retry.'
            error_msg += 'You can also define it in the configuration file.'
            raise self.InvalidCmd(error_msg)  
        if not  td:
            error_msg = 'No path to td directory correctly set.'
            error_msg += 'Please use the set command to define the path and retry.'
            error_msg += 'You can also define it in the configuration file.'
            raise self.InvalidCmd(error_msg)  
                     
        if len(args) == 0:
            if not hasattr(self, 'run_name') or not self.run_name:
                self.help_plot()
                raise self.InvalidCmd('No run name currently define. Please add this information.')             
            args.append('all')
            return

        
        if args[0] not in self._plot_mode:
            self.set_run_name(args[0], level='plot')
            del args[0]
            if len(args) == 0:
                args.append('all')
        elif not self.run_name:
            self.help_plot()
            raise self.InvalidCmd('No run name currently define. Please add this information.')                             
        
        for arg in args:
            if arg not in self._plot_mode and arg != self.run_name:
                 self.help_plot()
                 raise self.InvalidCmd('unknown options %s' % arg)        
    
    def check_pgs(self, arg):
        """Check the argument for pythia command
        syntax: pgs [NAME] 
        Note that other option are already remove at this point
        """
        
        # If not pythia-pgs path
        if not self.options['pythia-pgs_path']:
            logger.info('Retry to read configuration file to find pythia-pgs path')
            self.set_configuration()
      
        if not self.options['pythia-pgs_path'] or not \
            os.path.exists(pjoin(self.options['pythia-pgs_path'],'src')):
            error_msg = 'No pythia-pgs path correctly set.'
            error_msg += 'Please use the set command to define the path and retry.'
            error_msg += 'You can also define it in the configuration file.'
            raise self.InvalidCmd(error_msg)          
        
        tag = [a for a in arg if a.startswith('--tag=')]
        if tag: 
            arg.remove(tag[0])
            tag = tag[0][6:]
        
        
        if len(arg) == 0 and not self.run_name:
            if self.results.lastrun:
                arg.insert(0, self.results.lastrun)
            else:
                raise self.InvalidCmd('No run name currently define. Please add this information.')             
        
        if len(arg) == 1 and self.run_name == arg[0]:
            arg.pop(0)
        
        if not len(arg) and \
           not os.path.exists(pjoin(self.me_dir,'Events','pythia_events.hep')):
            self.help_pgs()
            raise self.InvalidCmd('''No file file pythia_events.hep currently available
            Please specify a valid run_name''')
                
        lock = None              
        if len(arg) == 1:
            prev_tag = self.set_run_name(arg[0], tag, 'pgs')
            filenames = glob.glob(pjoin(self.me_dir, 'Events', self.run_name,
                                            'events_*.hep.gz'))
            if not filenames:
                raise self.InvalidCmd('No events file corresponding to %s run with tag %s. '% (self.run_name, prev_tag))
            else:
                input_file = filenames[0]
                output_file = pjoin(self.me_dir, 'Events', 'pythia_events.hep')
                lock = cluster.asyncrone_launch('gunzip',stdout=open(output_file,'w'), 
                                                    argument=['-c', input_file])
        else:
            if tag: 
                self.run_card['run_tag'] = tag
            self.set_run_name(self.run_name, tag, 'pgs')
        
        return lock
            

    def check_delphes(self, arg):
        """Check the argument for pythia command
        syntax: delphes [NAME] 
        Note that other option are already remove at this point
        """
        
        # If not pythia-pgs path
        if not self.options['delphes_path']:
            logger.info('Retry to read configuration file to find delphes path')
            self.set_configuration()
      
        if not self.options['delphes_path']:
            error_msg = 'No delphes path correctly set.'
            error_msg += 'Please use the set command to define the path and retry.'
            error_msg += 'You can also define it in the configuration file.'
            raise self.InvalidCmd(error_msg)  

        tag = [a for a in arg if a.startswith('--tag=')]
        if tag: 
            arg.remove(tag[0])
            tag = tag[0][6:]
            
                  
        if len(arg) == 0 and not self.run_name:
            if self.results.lastrun:
                arg.insert(0, self.results.lastrun)
            else:
                raise self.InvalidCmd('No run name currently define. Please add this information.')             
        
        if len(arg) == 1 and self.run_name == arg[0]:
            arg.pop(0)
        
        if not len(arg) and \
           not os.path.exists(pjoin(self.me_dir,'Events','pythia_events.hep')):
            self.help_pgs()
            raise self.InvalidCmd('''No file file pythia_events.hep currently available
            Please specify a valid run_name''')
                              
        if len(arg) == 1:
            prev_tag = self.set_run_name(arg[0], tag, 'delphes')
            filenames = glob.glob(pjoin(self.me_dir, 'Events', self.run_name,
                                            'events_*.hep.gz'))
            if not filenames:
                raise self.InvalidCmd('No events file corresponding to %s run with tag %s.:%s '\
                    % (self.run_name, prev_tag, 
                       pjoin(self.me_dir,'Events',self.run_name, '%s_pythia_events.hep.gz' % prev_tag)))
            else:
                input_file = filenames[0]
                output_file = pjoin(self.me_dir, 'Events', 'pythia_events.hep')
                lock = cluster.asyncrone_launch('gunzip',stdout=open(output_file,'w'), 
                                                    argument=['-c', input_file])
        else:
            if tag:
                self.run_card['run_tag'] = tag
            self.set_run_name(self.run_name, tag, 'delphes')               

    def check_calculate_xsect(self, args, options):
        """check the validity of the line. args is ORDER,
        ORDER being LO or NLO. If no mode is passed, NLO is used"""
        # modify args in order to be DIR 
        # mode being either standalone or madevent
        
        if options['force']:
            self.force = True
        
        if not args:
            args.append('NLO')
            return
        
        if len(args) > 1:
            self.help_calculate_xsect()
            raise self.InvalidCmd, 'Invalid Syntax: Too many argument'

        elif len(args) == 1:
            if not args[0] in ['NLO', 'LO']:
                raise self.InvalidCmd, '%s is not a valid mode, please use "LO" or "NLO"' % args[1]
        mode = args[0]
        
        # check for incompatible options/modes
        if options['multicore'] and options['cluster']:
            raise self.InvalidCmd, 'options -m (--multicore) and -c (--cluster)' + \
                    ' are not compatible. Please choose one.'


    def check_generate_events(self, args, options):
        """check the validity of the line. args is ORDER,
        ORDER being LO or NLO. If no mode is passed, NLO is used"""
        # modify args in order to be DIR 
        # mode being either standalone or madevent
        
        if not args:
            args.append('NLO')
            return
        
        if len(args) > 1:
            self.help_generate_events()
            raise self.InvalidCmd, 'Invalid Syntax: Too many argument'

        elif len(args) == 1:
            if not args[0] in ['NLO', 'LO']:
                raise self.InvalidCmd, '%s is not a valid mode, please use "LO" or "NLO"' % args[1]
        mode = args[0]
        
        # check for incompatible options/modes
        if options['multicore'] and options['cluster']:
            raise self.InvalidCmd, 'options -m (--multicore) and -c (--cluster)' + \
                    ' are not compatible. Please choose one.'

    def check_banner_run(self, args):
        """check the validity of line"""
        
        if len(args) == 0:
            self.help_banner_run()
            raise self.InvalidCmd('banner_run requires at least one argument.')
        
        tag = [a[6:] for a in args if a.startswith('--tag=')]
        
        
        if os.path.exists(args[0]):
            type ='banner'
            format = self.detect_card_type(args[0])
            if format != 'banner':
                raise self.InvalidCmd('The file is not a valid banner.')
        elif tag:
            args[0] = pjoin(self.me_dir,'Events', args[0], '%s_%s_banner.txt' % \
                                    (args[0], tag))                  
            if not os.path.exists(args[0]):
                raise self.InvalidCmd('No banner associates to this name and tag.')
        else:
            name = args[0]
            type = 'run'
            banners = glob.glob(pjoin(self.me_dir,'Events', args[0], '*_banner.txt'))
            if not banners:
                raise self.InvalidCmd('No banner associates to this name.')    
            elif len(banners) == 1:
                args[0] = banners[0]
            else:
                #list the tag and propose those to the user
                tags = [os.path.basename(p)[len(args[0])+1:-11] for p in banners]
                tag = self.ask('which tag do you want to use?', tags[0], tags)
                args[0] = pjoin(self.me_dir,'Events', args[0], '%s_%s_banner.txt' % \
                                    (args[0], tag))                
                        
        run_name = [arg[7:] for arg in args if arg.startswith('--name=')]
        if run_name:
            try:
                self.exec_cmd('remove %s all banner -f' % run_name)
            except Exception:
                pass
            self.set_run_name(args[0], tag=None, level='parton', reload_card=True)
        elif type == 'banner':
            self.set_run_name(self.find_available_run_name(self.me_dir))
        elif type == 'run':
            if not self.results[name].is_empty():
                run_name = self.find_available_run_name(self.me_dir)
                logger.info('Run %s is not empty so will use run_name: %s' % \
                                                               (name, run_name))
                self.set_run_name(run_name)
            else:
                try:
                    self.exec_cmd('remove %s all banner -f' % run_name)
                except Exception:
                    pass
                self.set_run_name(name)



    def check_launch(self, args, options):
        """check the validity of the line. args is MODE
        MODE being LO, NLO, aMC@NLO or aMC@LO. If no mode is passed, auto is used"""
        # modify args in order to be DIR 
        # mode being either standalone or madevent
        
        if options['force']:
            self.force = True
        
        
        if not args:
            args.append('auto')
            return
        
        if len(args) > 1:
            self.help_launch()
            raise self.InvalidCmd, 'Invalid Syntax: Too many argument'

        elif len(args) == 1:
            if not args[0] in ['LO', 'NLO', 'aMC@NLO', 'aMC@LO','auto']:
                raise self.InvalidCmd, '%s is not a valid mode, please use "LO", "NLO", "aMC@NLO" or "aMC@LO"' % args[0]
        mode = args[0]
        
        # check for incompatible options/modes
        if options['multicore'] and options['cluster']:
            raise self.InvalidCmd, 'options -m (--multicore) and -c (--cluster)' + \
                    ' are not compatible. Please choose one.'
        if mode == 'NLO' and options['reweightonly']:
            raise self.InvalidCmd, 'option -r (--reweightonly) needs mode "aMC@NLO" or "aMC@LO"'


    def check_compile(self, args, options):
        """check the validity of the line. args is MODE
        MODE being FO or MC. If no mode is passed, MC is used"""
        # modify args in order to be DIR 
        # mode being either standalone or madevent
        
        if options['force']:
            self.force = True
        
        if not args:
            args.append('MC')
            return
        
        if len(args) > 1:
            self.help_compile()
            raise self.InvalidCmd, 'Invalid Syntax: Too many argument'

        elif len(args) == 1:
            if not args[0] in ['MC', 'FO']:
                raise self.InvalidCmd, '%s is not a valid mode, please use "FO" or "MC"' % args[0]
        mode = args[0]
        
        # check for incompatible options/modes


#===============================================================================
# CompleteForCmd
#===============================================================================
class CompleteForCmd(CheckValidForCmd):
    """ The Series of help routine for the MadGraphCmd"""

    def complete_launch(self, text, line, begidx, endidx):
        """auto-completion for launch command"""
        
        args = self.split_arg(line[0:begidx])
        if len(args) == 1:
            #return mode
            return self.list_completion(text,['LO','NLO','aMC@NLO','aMC@LO'],line)
        elif len(args) == 2 and line[begidx-1] == '@':
            return self.list_completion(text,['LO','NLO'],line)
        else:
            opts = []
            for opt in _launch_parser.option_list:
                opts += opt._long_opts + opt._short_opts
            return self.list_completion(text, opts, line)
           
    def complete_banner_run(self, text, line, begidx, endidx):
       "Complete the banner run command"
       try:
  
        
        args = self.split_arg(line[0:begidx], error=False)
        
        if args[-1].endswith(os.path.sep):
            return self.path_completion(text,
                                        os.path.join('.',*[a for a in args \
                                                    if a.endswith(os.path.sep)]))        
        
        
        if len(args) > 1:
            # only options are possible
            tags = glob.glob(pjoin(self.me_dir, 'Events' , args[1],'%s_*_banner.txt' % args[1]))
            tags = ['%s' % os.path.basename(t)[len(args[1])+1:-11] for t in tags]

            if args[-1] != '--tag=':
                tags = ['--tag=%s' % t for t in tags]
            else:
                return self.list_completion(text, tags)
            return self.list_completion(text, tags +['--name=','-f'], line)
        
        # First argument
        possibilites = {} 

        comp = self.path_completion(text, os.path.join('.',*[a for a in args \
                                                    if a.endswith(os.path.sep)]))
        if os.path.sep in line:
            return comp
        else:
            possibilites['Path from ./'] = comp

        run_list =  glob.glob(pjoin(self.me_dir, 'Events', '*','*_banner.txt'))
        run_list = [n.rsplit('/',2)[1] for n in run_list]
        possibilites['RUN Name'] = self.list_completion(text, run_list)
        
        return self.deal_multiple_categories(possibilites)
    
        
       except Exception, error:
           print error

 
    def complete_compile(self, text, line, begidx, endidx):
        """auto-completion for launch command"""
        
        args = self.split_arg(line[0:begidx])
        if len(args) == 1:
            #return mode
            return self.list_completion(text,['FO','MC'],line)
        else:
            opts = []
            for opt in _compile_parser.option_list:
                opts += opt._long_opts + opt._short_opts
            return self.list_completion(text, opts, line)        

    def complete_calculate_xsect(self, text, line, begidx, endidx):
        """auto-completion for launch command"""
        
        args = self.split_arg(line[0:begidx])
        if len(args) == 1:
            #return mode
            return self.list_completion(text,['LO','NLO'],line)
        else:
            opts = []
            for opt in _calculate_xsect_parser.option_list:
                opts += opt._long_opts + opt._short_opts
            return self.list_completion(text, opts, line) 

    def complete_generate_events(self, text, line, begidx, endidx):
        """auto-completion for generate_events command
        call the compeltion for launch"""
        self.complete_launch(text, line, begidx, endidx)


    def complete_shower(self, text, line, begidx, endidx):
        args = self.split_arg(line[0:begidx])
        if len(args) == 1:
            #return valid run_name
            data = glob.glob(pjoin(self.me_dir, 'Events', '*','events.lhe.gz'))
            data = [n.rsplit('/',2)[1] for n in data]
            tmp1 =  self.list_completion(text, data)
            if not self.run_name:
                return tmp1

    def complete_plot(self, text, line, begidx, endidx):
        """ Complete the plot command """
        
        args = self.split_arg(line[0:begidx], error=False)

        if len(args) == 1:
            #return valid run_name
            data = glob.glob(pjoin(self.me_dir, 'Events', '*','events.lhe*'))
            data = [n.rsplit('/',2)[1] for n in data]
            tmp1 =  self.list_completion(text, data)
            if not self.run_name:
                return tmp1

        if len(args) > 1:
            return self.list_completion(text, self._plot_mode)        

    def complete_pgs(self,text, line, begidx, endidx):
        "Complete the pgs command"
        args = self.split_arg(line[0:begidx], error=False) 
        if len(args) == 1:
            #return valid run_name
            data = glob.glob(pjoin(self.me_dir, 'Events', '*', 'events_*.hep.gz'))
            data = [n.rsplit('/',2)[1] for n in data]
            tmp1 =  self.list_completion(text, data)
            if not self.run_name:
                return tmp1
            else:
                tmp2 = self.list_completion(text, self._run_options + ['-f', 
                                                '--tag=' ,'--no_default'], line)
                return tmp1 + tmp2        
        else:
            return self.list_completion(text, self._run_options + ['-f', 
                                                 '--tag=','--no_default'], line)

    complete_delphes = complete_pgs        

class aMCatNLOAlreadyRunning(InvalidCmd):
    pass

#===============================================================================
# aMCatNLOCmd
#===============================================================================
class aMCatNLOCmd(CmdExtended, HelpToCmd, CompleteForCmd, common_run.CommonRunCmd):
    """The command line processor of MadGraph"""    
    
    # Truth values
    true = ['T','.true.',True,'true']
    # Options and formats available
    _run_options = ['--cluster','--multicore','--nb_core=','--nb_core=2', '-c', '-m']
    _generate_options = ['-f', '--laststep=parton', '--laststep=pythia', '--laststep=pgs', '--laststep=delphes']
    _calculate_decay_options = ['-f', '--accuracy=0.']
    _set_options = ['stdout_level','fortran_compiler','timeout']
    _plot_mode = ['all', 'parton','shower','pgs','delphes']
    _clean_mode = _plot_mode + ['channel', 'banner']
    _display_opts = ['run_name', 'options', 'variable']
    # survey options, dict from name to type, default value, and help text
    # Variables to store object information
    web = False
    cluster_mode = 0
    queue  = 'madgraph'
    nb_core = None
    
    next_possibility = {
        'start': ['generate_events [OPTIONS]', 'calculate_crossx [OPTIONS]', 'launch [OPTIONS]',
                  'help generate_events'],
        'generate_events': ['generate_events [OPTIONS]', 'shower'],
        'launch': ['launch [OPTIONS]', 'shower'],
        'shower' : ['generate_events [OPTIONS]']
    }
    
    
    ############################################################################
    def __init__(self, me_dir = None, options = {}, *completekey, **stdin):
        """ add information to the cmd """

        self.start_time = 0
        CmdExtended.__init__(self, me_dir, options, *completekey, **stdin)
        #common_run.CommonRunCmd.__init__(self, me_dir, options)

        self.mode = 'aMCatNLO'
        self.nb_core = 0
        self.prompt = "%s>"%os.path.basename(pjoin(self.me_dir))

        # load the current status of the directory
        if os.path.exists(pjoin(self.me_dir,'HTML','results.pkl')):
            self.results = save_load_object.load_from_file(pjoin(self.me_dir,'HTML','results.pkl'))
            self.results.resetall(self.me_dir)
            self.last_mode = self.results[self.results.lastrun][-1]['run_mode']
        else:
            model = self.find_model_name()
            process = self.process # define in find_model_name
            self.results = gen_crossxhtml.AllResultsNLO(model, process, self.me_dir)
            self.last_mode = ''
        self.results.def_web_mode(self.web)
        # check that compiler is gfortran 4.6 or later if virtuals have been exported
        proc_card = open(pjoin(self.me_dir, 'Cards', 'proc_card_mg5.dat')).read()

        if not '[real=QCD]' in proc_card:
            check_compiler(self.options, block=True)

        
    ############################################################################      
    def do_shower(self, line):
        """ run the shower on a given parton level file """
        argss = self.split_arg(line)
        (options, argss) = _launch_parser.parse_args(argss)
        # check argument validity and normalise argument
        options = options.__dict__
        options['reweightonly'] = False
        self.check_shower(argss, options)
        evt_file = pjoin(os.getcwd(), argss[0], 'events.lhe')
        self.ask_run_configuration('onlyshower', options)
        self.run_mcatnlo(evt_file)

        self.update_status('', level='all', update_results=True)

    ################################################################################
    def do_plot(self, line):
        """Create the plot for a given run"""

        # Since in principle, all plot are already done automaticaly
        args = self.split_arg(line)
        # Check argument's validity
        self.check_plot(args)
        logger.info('plot for run %s' % self.run_name)
        
        self.ask_edit_cards([], args, plot=True)
                
        if any([arg in ['parton'] for arg in args]):
            filename = pjoin(self.me_dir, 'Events', self.run_name, 'events.lhe')
            if os.path.exists(filename+'.gz'):
                os.system('gunzip -f %s' % (filename+'.gz') )
            if  os.path.exists(filename):
                logger.info('Found events.lhe file for run %s' % self.run_name) 
                shutil.move(filename, pjoin(self.me_dir, 'Events', 'unweighted_events.lhe'))
                self.create_plot('parton')
                shutil.move(pjoin(self.me_dir, 'Events', 'unweighted_events.lhe'), filename)
                os.system('gzip -f %s' % filename)
                
        if any([arg in ['all','parton'] for arg in args]):
            filename = pjoin(self.me_dir, 'Events', self.run_name, 'MADatNLO.top')
            if  os.path.exists(filename):
                logger.info('Found MADatNLO.top file for run %s' % \
                             self.run_name) 
                output = pjoin(self.me_dir, 'HTML',self.run_name, 'plots_parton.html')
                plot_dir = pjoin(self.me_dir, 'HTML', self.run_name, 'plots_parton')
                
                if not os.path.isdir(plot_dir):
                    os.makedirs(plot_dir) 
                top_file = pjoin(plot_dir, 'plots.top')
                files.cp(filename, top_file)
                madir = self.options['madanalysis_path']
                tag = self.run_card['run_tag']  
                td = self.options['td_path']
                misc.call(['%s/plot' % self.dirbin, madir, td],
                                stdout = open(pjoin(plot_dir, 'plot.log'),'a'),
                                stderr = subprocess.STDOUT,
                                cwd=plot_dir)

                misc.call(['%s/plot_page-pl' % self.dirbin, 
                                    os.path.basename(plot_dir),
                                    'parton'],
                                stdout = open(pjoin(plot_dir, 'plot.log'),'a'),
                                stderr = subprocess.STDOUT,
                                cwd=pjoin(self.me_dir, 'HTML', self.run_name))
                shutil.move(pjoin(self.me_dir, 'HTML',self.run_name ,'plots.html'),
                                                                             output)

                os.remove(pjoin(self.me_dir, 'Events', 'plots.top'))
                
        if any([arg in ['all','shower'] for arg in args]):
            filenames = glob.glob(pjoin(self.me_dir, 'Events', self.run_name,
                                        'events_*.lhe.gz'))
            if len(filenames) != 1:
                filenames = glob.glob(pjoin(self.me_dir, 'Events', self.run_name,
                                            'events_*.hep.gz'))
                if len(filenames) != 1:
                    logger.info('No shower level file found for run %s' % \
                                self.run_name)
                    return
                filename = filenames[0]
                os.system('gunzip -c -f %s > %s' % (filename,
                          pjoin(self.me_dir, 'Events','pythia_events.hep')))

                if not os.path.exists(pjoin(self.me_dir, 'Cards', 'pythia_card.dat')):
                    files.cp(pjoin(self.me_dir, 'Cards', 'pythia_card_default.dat'),
                             pjoin(self.me_dir, 'Cards', 'pythia_card.dat'))
                self.run_hep2lhe()
            else:
                filename = filenames[0]
                os.system('gunzip -c -f %s > %s' % (filename,
                          pjoin(self.me_dir, 'Events','pythia_events.lhe')))
            self.create_plot('Pythia')
            lhe_file_name = filename.replace('.hep.gz', '.lhe')
            shutil.move(pjoin(self.me_dir, 'Events','pythia_events.lhe'), 
                        lhe_file_name)
            os.system('gzip -f %s' % lhe_file_name)
                    
        if any([arg in ['all','pgs'] for arg in args]):
            filename = pjoin(self.me_dir, 'Events', self.run_name, 
                                            '%s_pgs_events.lhco' % self.run_tag)
            if os.path.exists(filename+'.gz'):
                os.system('gunzip -f %s' % (filename+'.gz') )
            if  os.path.exists(filename):
                self.create_plot('PGS')
                os.system('gzip -f %s' % filename)                
            else:
                logger.info('No valid files for pgs plot')
                
        if any([arg in ['all','delphes'] for arg in args]):
            filename = pjoin(self.me_dir, 'Events', self.run_name, 
                                        '%s_delphes_events.lhco' % self.run_tag)
            if os.path.exists(filename+'.gz'):
                os.system('gunzip -f %s' % (filename+'.gz') )
            if  os.path.exists(filename):
                #shutil.move(filename, pjoin(self.me_dir, 'Events','delphes_events.lhco'))
                self.create_plot('Delphes')
                #shutil.move(pjoin(self.me_dir, 'Events','delphes_events.lhco'), filename)
                os.system('gzip -f %s' % filename)                
            else:
                logger.info('No valid files for delphes plot')


    ############################################################################      
    def do_calculate_xsect(self, line):
        """Main commands: calculates LO/NLO cross-section, using madevent_mintFO 
        this function wraps the do_launch one"""
        
        self.start_time = time.time()
        argss = self.split_arg(line)
        # check argument validity and normalise argument
        (options, argss) = _calculate_xsect_parser.parse_args(argss)
        options = options.__dict__
        options['reweightonly'] = False
        options['parton'] = True
        self.check_calculate_xsect(argss, options)
        self.do_launch(line, options, argss)
        
    ############################################################################
    def do_banner_run(self, line): 
        """Make a run from the banner file"""
        
        args = self.split_arg(line)
        #check the validity of the arguments
        self.check_banner_run(args)    
                     
        # Remove previous cards
        for name in ['shower_card.dat', 'madspin_card.dat']:
            try:
                os.remove(pjoin(self.me_dir, 'Cards', name))
            except Exception:
                pass
            
        banner_mod.split_banner(args[0], self.me_dir, proc_card=False)
        
        # Check if we want to modify the run
        if not self.force:
            ans = self.ask('Do you want to modify the Cards/Run Type?', 'n', ['y','n'])
            if ans == 'n':
                self.force = True
        
        # Compute run mode:
        if self.force:
            mode_status = {'order': 'NLO', 'fixed_order': False, 'madspin':False, 'shower':True}
            banner = banner_mod.Banner(args[0])
            for line in banner['run_settings']:
                if '=' in line:
                    mode, value = [t.strip() for t in line.split('=')]
                    mode_status[mode] = value
        else:
            mode_status = {}

        # Call Generate events
        self.do_launch('-n %s %s' % (self.run_name, '-f' if self.force else ''),
                       switch=mode_status)
        
    ############################################################################      
    def do_generate_events(self, line):
        """Main commands: generate events  
        this function just wraps the do_launch one"""
        self.do_launch(line)

    ############################################################################
    def do_treatcards(self, line, amcatnlo=True):
        """Advanced commands: this is for creating the correct run_card.inc from the nlo format"""
        return super(aMCatNLOCmd,self).do_treatcards(line, amcatnlo)
    
    ############################################################################
    def set_configuration(self, amcatnlo=True, **opt):
        """assign all configuration variable from file 
            loop over the different config file if config_file not define """
        return super(aMCatNLOCmd,self).set_configuration(amcatnlo=amcatnlo, **opt)
    
    ############################################################################      
    def do_launch(self, line, options={}, argss=[], switch={}):
        """Main commands: launch the full chain 
        options and args are relevant if the function is called from other 
        functions, such as generate_events or calculate_xsect
        mode gives the list of switch needed for the computation (usefull for banner_run)
        """
        
        if not argss and not options:
            self.start_time = time.time()
            argss = self.split_arg(line)
            # check argument validity and normalise argument
            (options, argss) = _launch_parser.parse_args(argss)
            options = options.__dict__
            self.check_launch(argss, options)

        if 'run_name' in options.keys() and options['run_name']:
            self.run_name = options['run_name']
            # if a dir with the given run_name already exists
            # remove it and warn the user
            if os.path.isdir(pjoin(self.me_dir, 'Events', self.run_name)):
                logger.warning('Removing old run information in \n'+
                                pjoin(self.me_dir, 'Events', self.run_name))
                files.rm(pjoin(self.me_dir, 'Events', self.run_name))
                self.results.delete_run(self.run_name)

        if options['multicore']:
            self.cluster_mode = 2
        elif options['cluster']:
            self.cluster_mode = 1
        
        if not switch:
            mode = argss[0]
            if mode in ['LO', 'NLO']:
                options['parton'] = True
            mode = self.ask_run_configuration(mode, options)
        else:
            mode = self.ask_run_configuration('auto', options, switch)

        self.results.add_detail('run_mode', mode) 

        self.update_status('Starting run', level=None, update_results=True)

        if self.options['automatic_html_opening']:
            misc.open_file(os.path.join(self.me_dir, 'crossx.html'))
            self.options['automatic_html_opening'] = False

        if '+' in mode:
            mode = mode.split('+')[0]
        self.compile(mode, options) 
        evt_file = self.run(mode, options)
        
        if int(self.run_card['nevents']) == 0 and not mode in ['LO', 'NLO']:
            logger.info('No event file generated: grids have been set-up with a '\
                            'relative precision of %s' % self.run_card['req_acc'])
            return

        if not mode in ['LO', 'NLO']:
            assert evt_file == pjoin(self.me_dir,'Events', self.run_name, 'events.lhe'), '%s != %s' %(evt_file, pjoin(self.me_dir,'Events', self.run_name, 'events.lhe.gz'))
            self.exec_cmd('decay_events -from_cards', postcmd=False)
            evt_file = pjoin(self.me_dir,'Events', self.run_name, 'events.lhe')
        
        if not mode in ['LO', 'NLO', 'noshower', 'noshowerLO'] \
                                                      and not options['parton']:
            self.run_mcatnlo(evt_file)
        elif mode == 'noshower':
            logger.warning("""You have chosen not to run a parton shower. NLO events without showering are NOT physical.
Please, shower the Les Houches events before using them for physics analyses.""")


        self.update_status('', level='all', update_results=True)
        if int(self.run_card['ickkw']) == 3 and mode in ['noshower', 'aMC@NLO']:
            logger.warning("""You are running with FxFx merging enabled.
To be able to merge samples of various multiplicities without double counting,
you have to remove some events after showering 'by hand'.
Please read http://amcatnlo.cern.ch/FxFx_merging.htm for more details.""")



    ############################################################################      
    def do_compile(self, line):
        """Advanced commands: just compile the executables """
        argss = self.split_arg(line)
        # check argument validity and normalise argument
        (options, argss) = _compile_parser.parse_args(argss)
        options = options.__dict__
        options['reweightonly'] = False
        options['nocompile'] = False
        self.check_compile(argss, options)
        
        mode = {'FO': 'NLO', 'MC': 'aMC@NLO'}[argss[0]]
        self.ask_run_configuration(mode, options)
        self.compile(mode, options) 


        self.update_status('', level='all', update_results=True)



    def update_random_seed(self):
        """Update random number seed with the value from the run_card. 
        If this is 0, update the number according to a fresh one"""
        iseed = int(self.run_card['iseed'])
        if iseed == 0:
            randinit = open(pjoin(self.me_dir, 'SubProcesses', 'randinit'))
            iseed = int(randinit.read()[2:]) + 1
            randinit.close()
        randinit = open(pjoin(self.me_dir, 'SubProcesses', 'randinit'), 'w')
        randinit.write('r=%d' % iseed)
        randinit.close()


    def get_characteristics(self, file):
        """reads the proc_characteristics file and initialises the correspondent
        dictionary"""
        lines = [l for l in open(file).read().split('\n') if l and not l.startswith('#')]
        self.proc_characteristics = {}
        for l in lines:
            key, value = l.split('=')
            self.proc_characteristics[key.strip()] = value.strip()
            
        
    def run(self, mode, options):
        """runs aMC@NLO. Returns the name of the event file created"""
        logger.info('Starting run')

        if not 'only_generation' in options.keys():
            options['only_generation'] = False

        self.get_characteristics(pjoin(self.me_dir, 'SubProcesses', 'proc_characteristics'))

        if self.cluster_mode == 1:
            cluster_name = self.options['cluster_type']
            self.cluster = cluster.from_name[cluster_name](**self.options)
        if self.cluster_mode == 2:
            try:
                import multiprocessing
                if not self.nb_core:
                    try:
                        self.nb_core = int(self.options['nb_core'])
                    except TypeError:
                        self.nb_core = multiprocessing.cpu_count()
                logger.info('Using %d cores' % self.nb_core)
            except ImportError:
                self.nb_core = 1
                logger.warning('Impossible to detect the number of cores => Using One.\n'+
                        'Use set nb_core X in order to set this number and be able to'+
                        'run in multicore.')

            self.cluster = cluster.MultiCore(**self.options)
        self.update_random_seed()
        #find and keep track of all the jobs
        folder_names = {'LO': ['born_G*'], 'NLO': ['all_G*'],
                    'aMC@LO': ['GB*'], 'aMC@NLO': ['GF*']}
        folder_names['noshower'] = folder_names['aMC@NLO']
        folder_names['noshowerLO'] = folder_names['aMC@LO']
        job_dict = {}
        p_dirs = [file for file in os.listdir(pjoin(self.me_dir, 'SubProcesses')) 
                    if file.startswith('P') and \
                    os.path.isdir(pjoin(self.me_dir, 'SubProcesses', file))]
        #find jobs and clean previous results
        if not options['only_generation'] and not options['reweightonly']:
            self.update_status('Cleaning previous results', level=None)
        for dir in p_dirs:
            job_dict[dir] = [file for file in \
                                 os.listdir(pjoin(self.me_dir, 'SubProcesses', dir)) \
                                 if file.startswith('ajob')] 
            #find old folders to be removed
            for obj in folder_names[mode]:
                to_rm = [file for file in \
                             os.listdir(pjoin(self.me_dir, 'SubProcesses', dir)) \
                             if file.startswith(obj[:-1]) and \
                            (os.path.isdir(pjoin(self.me_dir, 'SubProcesses', dir, file)) or \
                             os.path.exists(pjoin(self.me_dir, 'SubProcesses', dir, file)))] 
                #always clean dirs for the splitted event generation
                # do not include the born_G/ grid_G which should be kept when
                # doing a f.o. run keeping old grids
                to_always_rm = [file for file in \
                             os.listdir(pjoin(self.me_dir, 'SubProcesses', dir)) \
                             if file.startswith(obj[:-1]) and
                             '_' in file and not '_G' in file and \
                            (os.path.isdir(pjoin(self.me_dir, 'SubProcesses', dir, file)) or \
                             os.path.exists(pjoin(self.me_dir, 'SubProcesses', dir, file)))]

                if not options['only_generation'] and not options['reweightonly']:
                    to_always_rm.extend(to_rm)
                files.rm([pjoin(self.me_dir, 'SubProcesses', dir, d) for d in to_always_rm])

        mcatnlo_status = ['Setting up grid', 'Computing upper envelope', 'Generating events']

        if options['reweightonly']:
            event_norm=self.run_card['event_norm']
            nevents=int(self.run_card['nevents'])
            self.reweight_and_collect_events(options, mode, nevents, event_norm)
            return

        devnull = os.open(os.devnull, os.O_RDWR) 
        if mode in ['LO', 'NLO']:
            # this is for fixed order runs
            mode_dict = {'NLO': 'all', 'LO': 'born'}
            logger.info('Doing fixed order %s' % mode)
            req_acc = self.run_card['req_acc_FO']
            if not options['only_generation'] and req_acc != '-1':
                self.write_madin_file(pjoin(self.me_dir, 'SubProcesses'), mode_dict[mode], 0, '-1', '6','0.10') 
                self.update_status('Setting up grids', level=None)
                self.run_all(job_dict, [['0', mode_dict[mode], '0']], 'Setting up grids')
            elif not options['only_generation']:
                npoints = self.run_card['npoints_FO_grid']
                niters = self.run_card['niters_FO_grid']
                self.write_madin_file(pjoin(self.me_dir, 'SubProcesses'), mode_dict[mode], 0, npoints, niters) 
                self.update_status('Setting up grids', level=None)
                self.run_all(job_dict, [['0', mode_dict[mode], '0']], 'Setting up grids')

            npoints = self.run_card['npoints_FO']
            niters = self.run_card['niters_FO']
            self.write_madin_file(pjoin(self.me_dir, 'SubProcesses'), mode_dict[mode], -1, npoints, niters) 
            # collect the results and logs
            self.collect_log_files(folder_names[mode], 0)
            p = misc.Popen(['./combine_results_FO.sh', req_acc, '%s_G*' % mode_dict[mode]], \
                               stdout=subprocess.PIPE, \
                               cwd=pjoin(self.me_dir, 'SubProcesses'))
            output = p.communicate()

            self.cross_sect_dict = self.read_results(output, mode)
            self.print_summary(options, 0, mode)
            cross, error = sum_html.make_all_html_results(self, ['%s*' % mode_dict[mode]])
            self.results.add_detail('cross', cross)
            self.results.add_detail('error', error) 

            self.update_status('Computing cross-section', level=None)
            self.run_all(job_dict, [['0', mode_dict[mode], '0', mode_dict[mode]]], 'Computing cross-section')

            # collect the results and logs
            self.collect_log_files(folder_names[mode], 1)
            p = misc.Popen(['./combine_results_FO.sh', '-1'] + folder_names[mode], \
                                stdout=subprocess.PIPE, 
                                cwd=pjoin(self.me_dir, 'SubProcesses'))
            output = p.communicate()
            self.cross_sect_dict = self.read_results(output, mode)

            # collect the scale and PDF uncertainties
            scale_pdf_info={}
            if self.run_card['reweight_scale'] == '.true.' or self.run_card['reweight_PDF'] == '.true.':
                data_files=[]
                for dir in p_dirs:
                    for obj in folder_names[mode]:
                        for file in os.listdir(pjoin(self.me_dir, 'SubProcesses', dir)):
                            if file.startswith(obj[:-1]) and \
                                    (os.path.exists(pjoin(self.me_dir, 'SubProcesses', dir, file,'scale_pdf_dependence.dat'))):
                                data_files.append(pjoin(dir,file,'scale_pdf_dependence.dat'))
                scale_pdf_info = self.pdf_scale_from_reweighting(data_files)
            # print the results:
            self.print_summary(options, 1, mode, scale_pdf_info)

            files.cp(pjoin(self.me_dir, 'SubProcesses', 'res.txt'),
                     pjoin(self.me_dir, 'Events', self.run_name))
            
            if self.analyse_card['fo_analysis_format'].lower() == 'topdrawer':
                misc.call(['./combine_plots_FO.sh'] + folder_names[mode], \
                                stdout=devnull, 
                                cwd=pjoin(self.me_dir, 'SubProcesses'))
                files.cp(pjoin(self.me_dir, 'SubProcesses', 'MADatNLO.top'),
                                pjoin(self.me_dir, 'Events', self.run_name))
                logger.info('The results of this run and the TopDrawer file with the plots' + \
                        ' have been saved in %s' % pjoin(self.me_dir, 'Events', self.run_name))
            elif self.analyse_card['fo_analysis_format'].lower() == 'root':
                misc.call(['./combine_root.sh'] + folder_names[mode], \
                                stdout=devnull, 
                                cwd=pjoin(self.me_dir, 'SubProcesses'))
                files.cp(pjoin(self.me_dir, 'SubProcesses', 'MADatNLO.root'),
                                pjoin(self.me_dir, 'Events', self.run_name))
                logger.info('The results of this run and the ROOT file with the plots' + \
                        ' have been saved in %s' % pjoin(self.me_dir, 'Events', self.run_name))
            else:
                logger.info('The results of this run' + \
                            ' have been saved in %s' % pjoin(self.me_dir, 'Events', self.run_name))
                
            cross, error = sum_html.make_all_html_results(self, folder_names[mode])
            self.results.add_detail('cross', cross)
            self.results.add_detail('error', error) 
            self.update_status('Run complete', level='parton', update_results=True)

            return

        elif mode in ['aMC@NLO','aMC@LO','noshower','noshowerLO']:
            shower = self.run_card['parton_shower'].upper()
            nevents = int(self.run_card['nevents'])
            req_acc = self.run_card['req_acc']
            if nevents == 0 and float(req_acc) < 0 :
                raise aMCatNLOError('Cannot determine the required accuracy from the number '\
                                        'of events, because 0 events requested. Please set '\
                                        'the "req_acc" parameter in the run_card to a value between 0 and 1')
            elif float(req_acc) >1 or float(req_acc) == 0 :
                raise aMCatNLOError('Required accuracy ("req_acc" in the run_card) should '\
                                        'be between larger than 0 and smaller than 1, '\
                                        'or set to -1 for automatic determination. Current value is %s' % req_acc)

            shower_list = ['HERWIG6', 'HERWIGPP', 'PYTHIA6Q', 'PYTHIA6PT', 'PYTHIA8']

            if not shower in shower_list:
                raise aMCatNLOError('%s is not a valid parton shower. Please use one of the following: %s' \
                    % (shower, ', '.join(shower_list)))

# check that PYTHIA6PT is not used for processes with FSR
            if shower == 'PYTHIA6PT' and \
                self.proc_characteristics['has_fsr'] == 'true':
                raise aMCatNLOError('PYTHIA6PT does not support processes with FSR')

            if mode in ['aMC@NLO', 'aMC@LO']:
                logger.info('Doing %s matched to parton shower' % mode[4:])
            elif mode in ['noshower','noshowerLO']:
                logger.info('Generating events without running the shower.')
            elif options['only_generation']:
                logger.info('Generating events starting from existing results')
            

            for i, status in enumerate(mcatnlo_status):
                #check if need to split jobs 
                # at least one channel must have enough events
                try:
                    nevents_unweighted = open(pjoin(self.me_dir, 
                                                'SubProcesses', 
                                                'nevents_unweighted')).read().split('\n')
                except IOError:
                    nevents_unweighted = []

                split = i == 2 and \
                        int(self.run_card['nevt_job']) > 0 and \
                        any([int(l.split()[1]) > int(self.run_card['nevt_job']) \
                            for l in nevents_unweighted if l])

                if i == 2 or not options['only_generation']:
                    # if the number of events requested is zero,
                    # skip mint step 2
                    if i==2 and nevents==0:
                        self.print_summary(options, 2,mode)
                        return

                    if split:
                        # split the event generation
                        misc.call([pjoin(self.me_dir, 'bin', 'internal', 'split_jobs.py')] + \
                                   [self.run_card['nevt_job']],
                                   stdout = devnull,
                                   cwd = pjoin(self.me_dir, 'SubProcesses'))
                        assert os.path.exists(pjoin(self.me_dir, 'SubProcesses', 
                            'nevents_unweighted_splitted'))

                    self.update_status(status, level='parton')
                    if mode in ['aMC@NLO', 'noshower']:
                        self.write_madinMMC_file(pjoin(self.me_dir, 'SubProcesses'), 'all', i) 
                        self.run_all(job_dict, [['2', 'F', '%d' % i]], status, split_jobs = split)
                        
                    elif mode in ['aMC@LO', 'noshowerLO']:
                        self.write_madinMMC_file(
                            pjoin(self.me_dir, 'SubProcesses'), 'born', i) 
                        self.run_all(job_dict, 
                                     [['2', 'B', '%d' % i]], 
                                     '%s at LO' % status, split_jobs = split)

                if (i < 2 and not options['only_generation']) or i == 1 :
                    # collect the results and logs
                    self.collect_log_files(folder_names[mode], i)
                    p = misc.Popen(['./combine_results.sh'] + \
                                   ['%d' % i,'%d' % nevents, '%s' % req_acc ] + \
                                   folder_names[mode],
                                   stdout=subprocess.PIPE, 
                                   cwd = pjoin(self.me_dir, 'SubProcesses'))
                    output = p.communicate()
                    files.cp(pjoin(self.me_dir, 'SubProcesses', 'res_%d.txt' % i), \
                             pjoin(self.me_dir, 'Events', self.run_name))

                    self.cross_sect_dict = self.read_results(output, mode)
                    self.print_summary(options, i, mode)

                    cross, error = sum_html.make_all_html_results(self, folder_names[mode])
                    self.results.add_detail('cross', cross)
                    self.results.add_detail('error', error) 

                #check that split jobs are all correctly terminated
                if split:
                    self.check_event_files()

        if self.cluster_mode == 1:
            #if cluster run, wait 15 sec so that event files are transferred back
            self.update_status(
                    'Waiting while files are transferred back from the cluster nodes',
                    level='parton')
            time.sleep(10)
        if split:
            files.cp(pjoin(self.me_dir, 'SubProcesses', 'nevents_unweighted_splitted'), \
                     pjoin(self.me_dir, 'SubProcesses', 'nevents_unweighted'))


        event_norm=self.run_card['event_norm']
        self.collect_log_files(folder_names[mode], 2)
        return self.reweight_and_collect_events(options, mode, nevents, event_norm)


    def collect_log_files(self, folders, istep):
        """collect the log files and put them in a single, html-friendly file inside the run_...
        directory"""
        step_list = ['Grid setting', 'Cross-section computation', 'Event generation']
        log_file = pjoin(self.me_dir, 'Events', self.run_name, 
                'alllogs_%d.html' % istep)
        # this keeps track of which step has been computed for which channel
        channel_dict = {}
        log_files = []
        for folder in folders:
            log_files += glob.glob(pjoin(self.me_dir, 'SubProcesses', 'P*', folder, 'log.txt'))

        content = ''

        content += '<HTML><BODY>\n<font face="courier" size=2>'
        for log in log_files:
            channel_dict[os.path.dirname(log)] = [istep]
            # put an anchor
            content += '<a name=%s></a>\n' % (os.path.dirname(log).replace(pjoin(self.me_dir,'SubProcesses'),''))
            # and put some nice header
            content += '<font color="red">\n'
            content += '<br>LOG file for integration channel %s, %s <br>' % \
                    (os.path.dirname(log).replace(pjoin(self.me_dir,'SubProcesses'), ''), 
                     step_list[istep])
            content += '</font>\n'
            #then just flush the content of the small log inside the big log
            #the PRE tag prints everything verbatim
            content += '<PRE>\n' + open(log).read() + '\n</PRE>'
            content +='<br>\n'

        content += '</font>\n</BODY></HTML>\n'
        open(log_file, 'w').write(content)


    def read_results(self, output, mode):
        """extract results (cross-section, absolute cross-section and errors)
        from output, which should be formatted as
            Found 4 correctly terminated jobs 
            random seed found in 'randinit' is 33
            Integrated abs(cross-section)
            7.94473937e+03 +- 2.9953e+01  (3.7702e-01%)
             Integrated cross-section
            6.63392298e+03 +- 3.7669e+01  (5.6782e-01%)
        for aMC@NLO/aMC@LO, and as

        for NLO/LO
        The cross_sect_dict is returned"""
        res = {}
        if mode in ['aMC@LO', 'aMC@NLO', 'noshower', 'noshowerLO']:
            pat = re.compile(\
'''Found (\d+) correctly terminated jobs 
random seed found in 'randinit' is (\d+)
Integrated abs\(cross-section\)
\s*(\d+\.\d+e[+-]\d+) \+\- (\d+\.\d+e[+-]\d+)  \((\d+\.\d+e[+-]\d+)\%\)
Integrated cross-section
\s*(\-?\d+\.\d+e[+-]\d+) \+\- (\d+\.\d+e[+-]\d+)  \((\-?\d+\.\d+e[+-]\d+)\%\)''')
        else:
            pat = re.compile(\
'''Found (\d+) correctly terminated jobs 
\s*(\-?\d+\.\d+e[+-]\d+) \+\- (\d+\.\d+e[+-]\d+)  \((\-?\d+\.\d+e[+-]\d+)\%\)''')
            pass

        match = re.search(pat, output[0])
        if not match or output[1]:
            logger.info('Return code of the event collection: '+str(output[1]))
            logger.info('Output of the event collection:\n'+output[0])
            raise aMCatNLOError('An error occurred during the collection of results.\n' + 
            'Please check the .log files inside the directories which failed.')
#        if int(match.groups()[0]) != self.njobs:
#            raise aMCatNLOError('Not all jobs terminated successfully')
        if mode in ['aMC@LO', 'aMC@NLO', 'noshower', 'noshowerLO']:
            return {'randinit' : int(match.groups()[1]),
                    'xseca' : float(match.groups()[2]),
                    'erra' : float(match.groups()[3]),
                    'xsect' : float(match.groups()[5]),
                    'errt' : float(match.groups()[6])}
        else:
            return {'xsect' : float(match.groups()[1]),
                    'errt' : float(match.groups()[2])}

    def print_summary(self, options, step, mode, scale_pdf_info={}):
        """print a summary of the results contained in self.cross_sect_dict.
        step corresponds to the mintMC step, if =2 (i.e. after event generation)
        some additional infos are printed"""
        # find process name
        proc_card_lines = open(pjoin(self.me_dir, 'Cards', 'proc_card_mg5.dat')).read().split('\n')
        process = ''
        for line in proc_card_lines:
            if line.startswith('generate'):
                process = line.replace('generate ', '')
        lpp = {'0':'l', '1':'p', '-1':'pbar'}
        proc_info = '\n      Process %s\n      Run at %s-%s collider (%s + %s GeV)' % \
        (process, lpp[self.run_card['lpp1']], lpp[self.run_card['lpp2']], 
                self.run_card['ebeam1'], self.run_card['ebeam2'])
        
        # Gather some basic statistics for the run and extracted from the log files.
        if mode in ['aMC@NLO', 'aMC@LO', 'noshower', 'noshowerLO']: 
            log_GV_files =  glob.glob(pjoin(self.me_dir, \
                                    'SubProcesses', 'P*','G*','log_MINT*.txt'))
            all_log_files = glob.glob(pjoin(self.me_dir, \
                                          'SubProcesses', 'P*','G*','log*.txt'))
        elif mode == 'NLO':
            log_GV_files =  glob.glob(pjoin(self.me_dir, \
                                    'SubProcesses', 'P*','all_G*','log*.txt'))
            all_log_files = sum([glob.glob(pjoin(self.me_dir,'SubProcesses', 'P*',
              '%sG*'%foldName,'log*.txt')) for foldName in ['all_']],[])
        elif mode == 'LO':
            log_GV_files = ''
            all_log_files = sum([glob.glob(pjoin(self.me_dir,'SubProcesses', 'P*',
              '%sG*'%foldName,'log*.txt')) for foldName in ['born_']],[])
        else:
            raise aMCatNLOError, 'Running mode %s not supported.'%mode
            
        
        if mode in ['aMC@NLO', 'aMC@LO', 'noshower', 'noshowerLO']:
            status = ['Determining the number of unweighted events per channel',
                      'Updating the number of unweighted events per channel',
                      'Summary:']
            if step != 2:
                message = status[step] + '\n\n      Intermediate results:' + \
                    ('\n      Random seed: %(randinit)d' + \
                     '\n      Total cross-section:      %(xsect)8.3e +- %(errt)6.1e pb' + \
                     '\n      Total abs(cross-section): %(xseca)8.3e +- %(erra)6.1e pb \n') \
                     % self.cross_sect_dict
            else:
        
                message = '\n      ' + status[step] + proc_info + \
                          '\n      Total cross-section: %(xsect)8.3e +- %(errt)6.1e pb' % \
                        self.cross_sect_dict

                if int(self.run_card['nevents'])>=10000 and self.run_card['reweight_scale']=='.true.':
                   message = message + \
                       ('\n      Ren. and fac. scale uncertainty: +%0.1f%% -%0.1f%%') % \
                       (scale_pdf_info['scale_upp'], scale_pdf_info['scale_low'])
                if int(self.run_card['nevents'])>=10000 and self.run_card['reweight_PDF']=='.true.':
                   message = message + \
                       ('\n      PDF uncertainty: +%0.1f%% -%0.1f%%') % \
                       (scale_pdf_info['pdf_upp'], scale_pdf_info['pdf_low'])

                neg_frac = (self.cross_sect_dict['xseca'] - self.cross_sect_dict['xsect'])/\
                       (2. * self.cross_sect_dict['xseca'])
                message = message + \
                    ('\n      Number of events generated: %s' + \
                     '\n      Parton shower to be used: %s' + \
                     '\n      Fraction of negative weights: %4.2f' + \
                     '\n      Total running time : %s') % \
                        (self.run_card['nevents'],
                         self.run_card['parton_shower'],
                         neg_frac, 
                         misc.format_timer(time.time()-self.start_time))

        elif mode in ['NLO', 'LO']:
            status = ['Results after grid setup (cross-section is non-physical):',
                      'Final results and run summary:']
            if step == 0:
                message = '\n      ' + status[step] + \
                     '\n      Total cross-section:      %(xsect)8.3e +- %(errt)6.1e pb' % \
                             self.cross_sect_dict
            elif step == 1:
                message = '\n      ' + status[step] + proc_info + \
                     '\n      Total cross-section:      %(xsect)8.3e +- %(errt)6.1e pb' % \
                             self.cross_sect_dict
                if self.run_card['reweight_scale']=='.true.':
                    message = message + \
                        ('\n      Ren. and fac. scale uncertainty: +%0.1f%% -%0.1f%%') % \
                        (scale_pdf_info['scale_upp'], scale_pdf_info['scale_low'])
                if self.run_card['reweight_PDF']=='.true.':
                    message = message + \
                        ('\n      PDF uncertainty: +%0.1f%% -%0.1f%%') % \
                        (scale_pdf_info['pdf_upp'], scale_pdf_info['pdf_low'])
        
        if (mode in ['NLO', 'LO'] and step!=1) or \
           (mode in ['aMC@NLO', 'aMC@LO', 'noshower', 'noshowerLO'] and step!=2):
            logger.info(message+'\n')
            return

        # Some advanced general statistics are shown in the debug message at the
        # end of the run
        # Make sure it never stops a run
        try:
            message, debug_msg = \
               self.compile_advanced_stats(log_GV_files, all_log_files, message)
        except Exception as e:
            debug_msg = 'Advanced statistics collection failed with error "%s"'%str(e)

        logger.debug(debug_msg+'\n')
        logger.info(message+'\n')
        
        # Now copy relevant information in the Events/Run_<xxx> directory
        evt_path = pjoin(self.me_dir, 'Events', self.run_name)
        open(pjoin(evt_path, 'summary.txt'),'w').write(message+'\n')
        open(pjoin(evt_path, '.full_summary.txt'), 
                                       'w').write(message+'\n\n'+debug_msg+'\n')
                                       
        self.archive_files(evt_path,mode)

    def archive_files(self, evt_path, mode):
        """ Copies in the Events/Run_<xxx> directory relevant files characterizing
        the run."""

        files_to_arxiv = [pjoin('Cards','param_card.dat'),
                          pjoin('Cards','MadLoopParams.dat'),
                          pjoin('Cards','FKS_params.dat'),
                          pjoin('Cards','run_card.dat'),                          
                          pjoin('Subprocesses','setscales.f'),
                          pjoin('Subprocesses','cuts.f')]

        if mode in ['NLO', 'LO']:
            files_to_arxiv.append(pjoin('Cards','FO_analyse_card.dat'))

        if not os.path.exists(pjoin(evt_path,'RunMaterial')):
            os.mkdir(pjoin(evt_path,'RunMaterial'))

        for path in files_to_arxiv:
            if os.path.isfile(pjoin(self.me_dir,path)):
                files.cp(pjoin(self.me_dir,path),pjoin(evt_path,'RunMaterial'))
        misc.call(['tar','-czpf','RunMaterial.tar.gz','RunMaterial'],cwd=evt_path)
        shutil.rmtree(pjoin(evt_path,'RunMaterial'))

    def compile_advanced_stats(self,log_GV_files,all_log_files,message):
        """ This functions goes through the log files given in arguments and 
        compiles statistics about MadLoop stability, virtual integration 
        optimization and detection of potential error messages into a nice
        debug message to printed at the end of the run """
        
        # > UPS is a dictionary of tuples with this format {channel:[nPS,nUPS]}
        # > Errors is a list of tuples with this format (log_file,nErrors)
        stats = {'UPS':{}, 'Errors':[], 'virt_stats':{}, 'timings':{}}
        mint_search = re.compile(r"MINT(?P<ID>\d*).txt")

        # ==================================     
        # == MadLoop stability statistics ==
        # ==================================
    
        # Recuperate the fraction of unstable PS points found in the runs for
        # the virtuals
        UPS_stat_finder = re.compile(
             r"Satistics from MadLoop:.*"+\
             r"Total points tried\:\s+(?P<ntot>\d+).*"+\
             r"Stability unknown\:\s+(?P<nsun>\d+).*"+\
             r"Stable PS point\:\s+(?P<nsps>\d+).*"+\
             r"Unstable PS point \(and rescued\)\:\s+(?P<nups>\d+).*"+\
             r"Exceptional PS point \(unstable and not rescued\)\:\s+(?P<neps>\d+).*"+\
             r"Double precision used\:\s+(?P<nddp>\d+).*"+\
             r"Quadruple precision used\:\s+(?P<nqdp>\d+).*"+\
             r"Initialization phase\-space points\:\s+(?P<nini>\d+).*"+\
             r"Unknown return code \(100\)\:\s+(?P<n100>\d+).*"+\
             r"Unknown return code \(10\)\:\s+(?P<n10>\d+).*"+\
             r"Unknown return code \(1\)\:\s+(?P<n1>\d+)",re.DOTALL)
    
        for gv_log in log_GV_files:
            logfile=open(gv_log,'r')            
            UPS_stats = re.search(UPS_stat_finder,logfile.read())
            logfile.close()
            if not UPS_stats is None:
                channel_name = '/'.join(gv_log.split('/')[-5:-1])
                try:
                    stats['UPS'][channel_name][0] += int(UPS_stats.group('ntot'))
                    stats['UPS'][channel_name][1] += int(UPS_stats.group('nsun'))
                    stats['UPS'][channel_name][2] += int(UPS_stats.group('nsps'))
                    stats['UPS'][channel_name][3] += int(UPS_stats.group('nups'))
                    stats['UPS'][channel_name][4] += int(UPS_stats.group('neps'))
                    stats['UPS'][channel_name][5] += int(UPS_stats.group('nddp'))
                    stats['UPS'][channel_name][6] += int(UPS_stats.group('nqdp'))
                    stats['UPS'][channel_name][7] += int(UPS_stats.group('nini'))
                    stats['UPS'][channel_name][8] += int(UPS_stats.group('n100'))
                    stats['UPS'][channel_name][9] += int(UPS_stats.group('n10'))
                    stats['UPS'][channel_name][10] += int(UPS_stats.group('n1'))
                except KeyError:
                    stats['UPS'][channel_name] = [int(UPS_stats.group('ntot')),
                      int(UPS_stats.group('nsun')),int(UPS_stats.group('nsps')),
                      int(UPS_stats.group('nups')),int(UPS_stats.group('neps')),
                      int(UPS_stats.group('nddp')),int(UPS_stats.group('nqdp')),
                      int(UPS_stats.group('nini')),int(UPS_stats.group('n100')),
                      int(UPS_stats.group('n10')),int(UPS_stats.group('n1'))]
        debug_msg = ""
        if len(stats['UPS'].keys())>0:
            nTotPS  = sum([chan[0] for chan in stats['UPS'].values()],0)
            nTotsun = sum([chan[1] for chan in stats['UPS'].values()],0)
            nTotsps = sum([chan[2] for chan in stats['UPS'].values()],0)
            nTotups = sum([chan[3] for chan in stats['UPS'].values()],0)
            nToteps = sum([chan[4] for chan in stats['UPS'].values()],0)
            nTotddp = sum([chan[5] for chan in stats['UPS'].values()],0)
            nTotqdp = sum([chan[6] for chan in stats['UPS'].values()],0)
            nTotini = sum([chan[7] for chan in stats['UPS'].values()],0)
            nTot100 = sum([chan[8] for chan in stats['UPS'].values()],0)
            nTot10  = sum([chan[9] for chan in stats['UPS'].values()],0)
            nTot1  = sum([chan[10] for chan in stats['UPS'].values()],0)
            UPSfracs = [(chan[0] , 0.0 if chan[1][0]==0 else \
                 float(chan[1][4]*100)/chan[1][0]) for chan in stats['UPS'].items()]
            maxUPS = max(UPSfracs, key = lambda w: w[1])

            tmpStr = ""
            tmpStr += '\n  Number of loop ME evaluations (by MadLoop): %d'%nTotPS
            tmpStr += '\n    Stability unknown:                   %d'%nTotsun
            tmpStr += '\n    Stable PS point:                     %d'%nTotsps
            tmpStr += '\n    Unstable PS point (and rescued):     %d'%nTotups
            tmpStr += '\n    Unstable PS point (and not rescued): %d'%nToteps
            tmpStr += '\n    Only double precision used:          %d'%nTotddp
            tmpStr += '\n    Quadruple precision used:            %d'%nTotqdp
            tmpStr += '\n    Initialization phase-space points:   %d'%nTotini
            if nTot100 != 0:
                debug_msg += '\n  Unknown return code (100):             %d'%nTot100
            if nTot10 != 0:
                debug_msg += '\n  Unknown return code (10):              %d'%nTot10
            if nTot1 != 0:
                debug_msg += '\n  Unknown return code (1):               %d'%nTot1

            if maxUPS[1]>0.001:
                message += tmpStr
                message += '\n  Total number of unstable PS point detected:'+\
                                 ' %d (%4.2f%%)'%(nToteps,float(100*nToteps)/nTotPS)
                message += '\n    Maximum fraction of UPS points in '+\
                          'channel %s (%4.2f%%)'%maxUPS
                message += '\n    Please report this to the authors while '+\
                                                                'providing the file'
                message += '\n    %s'%str(pjoin(os.path.dirname(self.me_dir),
                                                               maxUPS[0],'UPS.log'))
            else:
                debug_msg += tmpStr

    
        # ====================================================
        # == aMC@NLO virtual integration optimization stats ==
        # ====================================================
    
        virt_tricks_finder = re.compile(
          r"accumulated results Virtual ratio\s*=\s*-?(?P<v_ratio>[\d\+-Eed\.]*)"+\
            r"\s*\+/-\s*-?[\d\+-Eed\.]*\s*\(\s*-?(?P<v_ratio_err>[\d\+-Eed\.]*)\s*\%\)\s*\n"+\
          r"accumulated results ABS virtual\s*=\s*-?(?P<v_abs_contr>[\d\+-Eed\.]*)"+\
            r"\s*\+/-\s*-?[\d\+-Eed\.]*\s*\(\s*-?(?P<v_abs_contr_err>[\d\+-Eed\.]*)\s*\%\)")
    
        virt_frac_finder = re.compile(r"update virtual fraction to\s*:\s*"+\
                     "-?(?P<v_frac>[\d\+-Eed\.]*)\s*-?(?P<v_average>[\d\+-Eed\.]*)")
        
        channel_contr_finder = re.compile(r"Final result \[ABS\]\s*:\s*-?(?P<v_contr>[\d\+-Eed\.]*)")
        
        channel_contr_list = {}
        for gv_log in log_GV_files:
            logfile=open(gv_log,'r')
            log = logfile.read()
            logfile.close()
            channel_name = '/'.join(gv_log.split('/')[-3:-1])
            vf_stats = None
            for vf_stats in re.finditer(virt_frac_finder, log):
                pass
            if not vf_stats is None:
                v_frac = float(vf_stats.group('v_frac'))
                v_average = float(vf_stats.group('v_average'))
                try:
                    if v_frac < stats['virt_stats']['v_frac_min'][0]:
                        stats['virt_stats']['v_frac_min']=(v_frac,channel_name)
                    if v_frac > stats['virt_stats']['v_frac_max'][0]:
                        stats['virt_stats']['v_frac_max']=(v_frac,channel_name)
                    stats['virt_stats']['v_frac_avg'][0] += v_frac
                    stats['virt_stats']['v_frac_avg'][1] += 1
                except KeyError:
                    stats['virt_stats']['v_frac_min']=[v_frac,channel_name]
                    stats['virt_stats']['v_frac_max']=[v_frac,channel_name]
                    stats['virt_stats']['v_frac_avg']=[v_frac,1]


            ccontr_stats = None
            for ccontr_stats in re.finditer(channel_contr_finder, log):
                pass
            if not ccontr_stats is None:
                contrib = float(ccontr_stats.group('v_contr'))
                try:
                    if contrib>channel_contr_list[channel_name]:
                        channel_contr_list[channel_name]=contrib
                except KeyError:
                    channel_contr_list[channel_name]=contrib
                
                
        # Now build the list of relevant virt log files to look for the maxima
        # of virt fractions and such.
        average_contrib = 0.0
        for value in channel_contr_list.values():
            average_contrib += value
        if len(channel_contr_list.values()) !=0:
            average_contrib = average_contrib / len(channel_contr_list.values())
        
        relevant_log_GV_files = []
        excluded_channels = set([])
        all_channels = set([])
        for log_file in log_GV_files:
            channel_name = '/'.join(log_file.split('/')[-3:-1])
            all_channels.add(channel_name)
            try:
                if channel_contr_list[channel_name] > (0.1*average_contrib):
                    relevant_log_GV_files.append(log_file)
                else:
                    excluded_channels.add(channel_name)
            except KeyError:
                    relevant_log_GV_files.append(log_file)
        
        # Now we want to use the latest occurence of accumulated result in the log file
        for gv_log in relevant_log_GV_files:
            logfile=open(gv_log,'r')
            log = logfile.read()
            logfile.close()
            channel_name = '/'.join(gv_log.split('/')[-3:-1])
            
            vt_stats = None
            for vt_stats in re.finditer(virt_tricks_finder, log):
                pass
            if not vt_stats is None:
                vt_stats_group = vt_stats.groupdict()
                v_ratio = float(vt_stats.group('v_ratio'))
                v_ratio_err = float(vt_stats.group('v_ratio_err'))
                v_contr = float(vt_stats.group('v_abs_contr'))
                v_contr_err = float(vt_stats.group('v_abs_contr_err'))
                try:
                    if v_ratio < stats['virt_stats']['v_ratio_min'][0]:
                        stats['virt_stats']['v_ratio_min']=(v_ratio,channel_name)
                    if v_ratio > stats['virt_stats']['v_ratio_max'][0]:
                        stats['virt_stats']['v_ratio_max']=(v_ratio,channel_name)
                    if v_ratio < stats['virt_stats']['v_ratio_err_min'][0]:
                        stats['virt_stats']['v_ratio_err_min']=(v_ratio_err,channel_name)
                    if v_ratio > stats['virt_stats']['v_ratio_err_max'][0]:
                        stats['virt_stats']['v_ratio_err_max']=(v_ratio_err,channel_name)
                    if v_contr < stats['virt_stats']['v_contr_min'][0]:
                        stats['virt_stats']['v_contr_min']=(v_contr,channel_name)
                    if v_contr > stats['virt_stats']['v_contr_max'][0]:
                        stats['virt_stats']['v_contr_max']=(v_contr,channel_name)
                    if v_contr_err < stats['virt_stats']['v_contr_err_min'][0]:
                        stats['virt_stats']['v_contr_err_min']=(v_contr_err,channel_name)
                    if v_contr_err > stats['virt_stats']['v_contr_err_max'][0]:
                        stats['virt_stats']['v_contr_err_max']=(v_contr_err,channel_name)
                except KeyError:
                    stats['virt_stats']['v_ratio_min']=[v_ratio,channel_name]
                    stats['virt_stats']['v_ratio_max']=[v_ratio,channel_name]
                    stats['virt_stats']['v_ratio_err_min']=[v_ratio_err,channel_name]
                    stats['virt_stats']['v_ratio_err_max']=[v_ratio_err,channel_name]
                    stats['virt_stats']['v_contr_min']=[v_contr,channel_name]
                    stats['virt_stats']['v_contr_max']=[v_contr,channel_name]
                    stats['virt_stats']['v_contr_err_min']=[v_contr_err,channel_name]
                    stats['virt_stats']['v_contr_err_max']=[v_contr_err,channel_name]
        
            vf_stats = None
            for vf_stats in re.finditer(virt_frac_finder, log):
                pass
            if not vf_stats is None:
                v_frac = float(vf_stats.group('v_frac'))
                v_average = float(vf_stats.group('v_average'))
                try:
                    if v_average < stats['virt_stats']['v_average_min'][0]:
                        stats['virt_stats']['v_average_min']=(v_average,channel_name)
                    if v_average > stats['virt_stats']['v_average_max'][0]:
                        stats['virt_stats']['v_average_max']=(v_average,channel_name)
                    stats['virt_stats']['v_average_avg'][0] += v_average
                    stats['virt_stats']['v_average_avg'][1] += 1
                except KeyError:
                    stats['virt_stats']['v_average_min']=[v_average,channel_name]
                    stats['virt_stats']['v_average_max']=[v_average,channel_name]
                    stats['virt_stats']['v_average_avg']=[v_average,1]
        
        try:
            debug_msg += '\n\n  Statistics on virtual integration optimization : '
            
            debug_msg += '\n    Maximum virt fraction computed         %.3f (%s)'\
                                       %tuple(stats['virt_stats']['v_frac_max'])
            debug_msg += '\n    Minimum virt fraction computed         %.3f (%s)'\
                                       %tuple(stats['virt_stats']['v_frac_min'])
            debug_msg += '\n    Average virt fraction computed         %.3f'\
              %float(stats['virt_stats']['v_frac_avg'][0]/float(stats['virt_stats']['v_frac_avg'][1]))
            debug_msg += '\n  Stats below exclude negligible channels (%d excluded out of %d)'%\
                 (len(excluded_channels),len(all_channels))
            debug_msg += '\n    Maximum virt ratio used                %.2f (%s)'\
                                    %tuple(stats['virt_stats']['v_average_max'])          
            debug_msg += '\n    Maximum virt ratio found from grids    %.2f (%s)'\
                                     %tuple(stats['virt_stats']['v_ratio_max'])
            tmpStr = '\n    Max. MC err. on virt ratio from grids  %.1f %% (%s)'\
                                  %tuple(stats['virt_stats']['v_ratio_err_max'])
            debug_msg += tmpStr
            # After all it was decided that it is better not to alarm the user unecessarily
            # with such printout of the statistics.
#            if stats['virt_stats']['v_ratio_err_max'][0]>100.0 or \
#                                stats['virt_stats']['v_ratio_err_max'][0]>100.0:
#                message += "\n  Suspiciously large MC error in :"
#            if stats['virt_stats']['v_ratio_err_max'][0]>100.0:
#                message += tmpStr

            tmpStr = '\n    Maximum MC error on abs virt           %.1f %% (%s)'\
                                  %tuple(stats['virt_stats']['v_contr_err_max'])
            debug_msg += tmpStr
#            if stats['virt_stats']['v_contr_err_max'][0]>100.0:
#                message += tmpStr
            

        except KeyError:
            debug_msg += '\n  Could not find statistics on the integration optimization. '
    
        # =======================================
        # == aMC@NLO timing profile statistics ==
        # =======================================
    
        timing_stat_finder = re.compile(r"\s*Time spent in\s*(?P<name>\w*)\s*:\s*"+\
                     "(?P<time>[\d\+-Eed\.]*)\s*")

        for logf in log_GV_files:
            logfile=open(logf,'r')
            log = logfile.read()
            logfile.close()
            channel_name = '/'.join(logf.split('/')[-3:-1])
            mint = re.search(mint_search,logf)
            if not mint is None:
               channel_name =   channel_name+' [step %s]'%mint.group('ID')

            for time_stats in re.finditer(timing_stat_finder, log):
                try:
                    stats['timings'][time_stats.group('name')][channel_name]+=\
                                                 float(time_stats.group('time'))
                except KeyError:
                    if time_stats.group('name') not in stats['timings'].keys():
                        stats['timings'][time_stats.group('name')] = {}
                    stats['timings'][time_stats.group('name')][channel_name]=\
                                                 float(time_stats.group('time'))
        
        # useful inline function
        Tstr = lambda secs: str(datetime.timedelta(seconds=int(secs)))
        try:
            totTimeList = [(time, chan) for chan, time in \
                                              stats['timings']['Total'].items()]
        except KeyError:
            totTimeList = []

        totTimeList.sort()
        if len(totTimeList)>0:
            debug_msg += '\n\n  Inclusive timing profile :'
            debug_msg += '\n    Overall slowest channel          %s (%s)'%\
                                     (Tstr(totTimeList[-1][0]),totTimeList[-1][1])
            debug_msg += '\n    Average channel running time     %s'%\
                       Tstr(sum([el[0] for el in totTimeList])/len(totTimeList))
            debug_msg += '\n    Aggregated total running time    %s'%\
                                        Tstr(sum([el[0] for el in totTimeList]))       
        else:            
            debug_msg += '\n\n  Inclusive timing profile non available.'
        
        sorted_keys = sorted(stats['timings'].keys(), key= lambda stat: \
                              sum(stats['timings'][stat].values()), reverse=True)
        for name in sorted_keys:
            if name=='Total':
                continue
            if sum(stats['timings'][name].values())<=0.0:
                debug_msg += '\n  Zero time record for %s.'%name
                continue
            try:
                TimeList = [((100.0*time/stats['timings']['Total'][chan]), 
                     chan) for chan, time in stats['timings'][name].items()]
            except KeyError, ZeroDivisionError:
                debug_msg += '\n\n  Timing profile for %s unavailable.'%name
                continue
            TimeList.sort()
            debug_msg += '\n  Timing profile for <%s> :'%name
            try:
                debug_msg += '\n    Overall fraction of time         %.3f %%'%\
                       float((100.0*(sum(stats['timings'][name].values())/
                                      sum(stats['timings']['Total'].values()))))
            except KeyError, ZeroDivisionError:
                debug_msg += '\n    Overall fraction of time unavailable.'
            debug_msg += '\n    Largest fraction of time         %.3f %% (%s)'%\
                                             (TimeList[-1][0],TimeList[-1][1])
            debug_msg += '\n    Smallest fraction of time        %.3f %% (%s)'%\
                                             (TimeList[0][0],TimeList[0][1])

        # =============================     
        # == log file eror detection ==
        # =============================
        
        # Find the number of potential errors found in all log files
        # This re is a simple match on a case-insensitve 'error' but there is 
        # also some veto added for excluding the sentence 
        #  "See Section 6 of paper for error calculation."
        # which appear in the header of lhapdf in the logs.
        err_finder = re.compile(\
             r"(?<!of\spaper\sfor\s)\bERROR\b(?!\scalculation\.)",re.IGNORECASE)
        for log in all_log_files:
            logfile=open(log,'r')
            nErrors = len(re.findall(err_finder, logfile.read()))
            logfile.close()
            if nErrors != 0:
                stats['Errors'].append((str(log),nErrors))
         
        nErrors = sum([err[1] for err in stats['Errors']],0)
        if nErrors != 0:
            debug_msg += '\n      WARNING:: A total of %d error%s ha%s been '\
              %(nErrors,'s' if nErrors>1 else '','ve' if nErrors>1 else 's')+\
              'found in the following log file%s:'%('s' if \
                                                 len(stats['Errors'])>1 else '')
            for error in stats['Errors'][:3]:
                log_name = '/'.join(error[0].split('/')[-5:])
                debug_msg += '\n       > %d error%s in %s'%\
                                   (error[1],'s' if error[1]>1 else '',log_name)
            if len(stats['Errors'])>3:
                nRemainingErrors = sum([err[1] for err in stats['Errors']][3:],0)
                nRemainingLogs = len(stats['Errors'])-3
                debug_msg += '\n      And another %d error%s in %d other log file%s'%\
                           (nRemainingErrors, 's' if nRemainingErrors>1 else '',
                               nRemainingLogs, 's ' if nRemainingLogs>1 else '')
                           
        return message, debug_msg


    def reweight_and_collect_events(self, options, mode, nevents, event_norm):
        """this function calls the reweighting routines and creates the event file in the 
        Event dir. Return the name of the event file created
        """
        scale_pdf_info={}
        if self.run_card['reweight_scale'] == '.true.' or self.run_card['reweight_PDF'] == '.true.':
            scale_pdf_info = self.run_reweight(options['reweightonly'])

        self.update_status('Collecting events', level='parton', update_results=True)
        misc.compile(['collect_events'], 
                    cwd=pjoin(self.me_dir, 'SubProcesses'))
        p = misc.Popen(['./collect_events'], cwd=pjoin(self.me_dir, 'SubProcesses'),
                stdin=subprocess.PIPE, 
                stdout=open(pjoin(self.me_dir, 'collect_events.log'), 'w'))
        if event_norm == 'sum':
            p.communicate(input = '1\n')
        else:
            p.communicate(input = '2\n')

        #get filename from collect events
        filename = open(pjoin(self.me_dir, 'collect_events.log')).read().split()[-1]

        if not os.path.exists(pjoin(self.me_dir, 'SubProcesses', filename)):
            raise aMCatNLOError('An error occurred during event generation. ' + \
                    'The event file has not been created. Check collect_events.log')
        evt_file = pjoin(self.me_dir, 'Events', self.run_name, 'events.lhe')
        files.mv(pjoin(self.me_dir, 'SubProcesses', filename), evt_file)
        misc.call(['gzip', evt_file])
        if not options['reweightonly']:
            self.print_summary(options, 2, mode, scale_pdf_info)
        logger.info('The %s.gz file has been generated.\n' \
                % (evt_file))
        self.results.add_detail('nb_event', nevents)
        self.update_status('Events generated', level='parton', update_results=True)
        return evt_file


    def run_mcatnlo(self, evt_file):
        """runs mcatnlo on the generated event file, to produce showered-events
        """
        logger.info('Prepairing MCatNLO run')
        try:
            misc.call(['gunzip', evt_file])
        except Exception:
            pass

        self.banner = banner_mod.Banner(evt_file)
        shower = self.banner.get_detail('run_card', 'parton_shower').upper()
        self.banner_to_mcatnlo(evt_file)

        # if fastjet has to be linked (in extralibs) then
        # add lib /include dirs for fastjet if fastjet-config is present on the
        # system, otherwise add fjcore to the files to combine
        if 'fastjet' in self.shower_card['extralibs']:
            #first, check that stdc++ is also linked
            if not 'stdc++' in self.shower_card['extralibs']:
                logger.warning('Linking FastJet: adding stdc++ to EXTRALIBS')
                self.shower_card['extralibs'] += ' stdc++'
            # then check if options[fastjet] corresponds to a valid fj installation
            try:
                #this is for a complete fj installation
                p = subprocess.Popen([self.options['fastjet'], '--prefix'], \
                stdout=subprocess.PIPE, stderr=subprocess.PIPE)
                output, error = p.communicate()
                #remove the line break from output (last character)
                output = output[:-1]
                # add lib/include paths
                if not pjoin(output, 'lib') in self.shower_card['extrapaths']:
                    logger.warning('Linking FastJet: updating EXTRAPATHS')
                    self.shower_card['extrapaths'] += ' ' + pjoin(output, 'lib')
                if not pjoin(output, 'include') in self.shower_card['includepaths']:
                    logger.warning('Linking FastJet: updating INCLUDEPATHS')
                    self.shower_card['includepaths'] += ' ' + pjoin(output, 'include')
                # to be changed in the fortran wrapper
                include_line = '#include "fastjet/ClusterSequence.hh"//INCLUDE_FJ' 
                namespace_line = 'namespace fj = fastjet;//NAMESPACE_FJ'
            except Exception:
                logger.warning('Linking FastJet: using fjcore')
                # this is for FJcore, so no FJ library has to be linked
                self.shower_card['extralibs'].replace('fasjtet', '')
                if not 'fjcore.o' in self.shower_card['analyse']:
                    self.shower_card['analyse'] += ' fjcore.o'
                # to be changed in the fortran wrapper
                include_line = '#include "fjcore.hh"//INCLUDE_FJ' 
                namespace_line = 'namespace fj = fjcore;//NAMESPACE_FJ'
            # change the fortran wrapper with the correct namespaces/include
            fjwrapper_lines = open(pjoin(self.me_dir, 'MCatNLO', 'srcCommon', 'myfastjetfortran.cc')).read().split('\n')
            for line in fjwrapper_lines:
                if '//INCLUDE_FJ' in line:
                    fjwrapper_lines[fjwrapper_lines.index(line)] = include_line
                if '//NAMESPACE_FJ' in line:
                    fjwrapper_lines[fjwrapper_lines.index(line)] = namespace_line
            open(pjoin(self.me_dir, 'MCatNLO', 'srcCommon', 'myfastjetfortran.cc'), 'w').write(\
                    '\n'.join(fjwrapper_lines) + '\n')

        if 'LD_LIBRARY_PATH' in os.environ.keys():
            ldlibrarypath = os.environ['LD_LIBRARY_PATH']
        else:
            ldlibrarypath = ''
        for path in self.shower_card['extrapaths'].split():
            ldlibrarypath += ':%s' % path
        if shower == 'HERWIGPP':
            ldlibrarypath += ':%s' % pjoin(self.options['hepmc_path'], 'lib')
        os.putenv('LD_LIBRARY_PATH', ldlibrarypath)

        shower_card_path = pjoin(self.me_dir, 'MCatNLO', 'shower_card.dat')
        self.shower_card.write_card(shower, shower_card_path)

        mcatnlo_log = pjoin(self.me_dir, 'mcatnlo.log')
        self.update_status('Compiling MCatNLO for %s...' % shower, level='shower') 
        misc.call(['./MCatNLO_MadFKS.inputs'], stdout=open(mcatnlo_log, 'w'),
                    stderr=open(mcatnlo_log, 'w'), 
                    cwd=pjoin(self.me_dir, 'MCatNLO'))
        exe = 'MCATNLO_%s_EXE' % shower
        if not os.path.exists(pjoin(self.me_dir, 'MCatNLO', exe)) and \
            not os.path.exists(pjoin(self.me_dir, 'MCatNLO', 'Pythia8.exe')):
            print open(mcatnlo_log).read()
            raise aMCatNLOError('Compilation failed, check %s for details' % mcatnlo_log)
        logger.info('                     ... done')
        # create an empty dir where to run
        count = 1
        while os.path.isdir(pjoin(self.me_dir, 'MCatNLO', 'RUN_%s_%d' % \
                        (shower, count))):
            count += 1
        rundir = pjoin(self.me_dir, 'MCatNLO', 'RUN_%s_%d' % \
                        (shower, count))
        os.mkdir(rundir)
        files.cp(shower_card_path, rundir)

        self.update_status('Showering events...', level='shower')
        logger.info('(Running in %s)' % rundir)
        if shower != 'PYTHIA8':
            files.mv(pjoin(self.me_dir, 'MCatNLO', exe), rundir)
            files.mv(pjoin(self.me_dir, 'MCatNLO', 'MCATNLO_%s_input' % shower), rundir)
        # special treatment for pythia8
        else:
            files.mv(pjoin(self.me_dir, 'MCatNLO', 'Pythia8.cmd'), rundir)
            files.mv(pjoin(self.me_dir, 'MCatNLO', 'Pythia8.exe'), rundir)
        #link the hwpp exe in the rundir
        if shower == 'HERWIGPP':
            try:
                files.ln(pjoin(self.options['hwpp_path'], 'bin', 'Herwig++'), rundir)
            except Exception:
                raise aMCatNLOError('The Herwig++ path set in the configuration file is not valid.')

            if os.path.exists(pjoin(self.me_dir, 'MCatNLO', 'HWPPAnalyzer', 'HepMCFortran.so')):
                files.cp(pjoin(self.me_dir, 'MCatNLO', 'HWPPAnalyzer', 'HepMCFortran.so'), rundir)

        evt_name = os.path.basename(evt_file)
        files.ln(os.path.split(evt_file)[0], rundir, self.run_name)
        # special treatment for pythia8
        if shower=='PYTHIA8':
            open(pjoin(rundir, exe), 'w').write(\
                 '#!/bin/bash\nsource %s\n./Pythia8.exe Pythia8.cmd\n'\
                % pjoin(self.options['pythia8_path'], 'examples', 'config.sh'))
            os.system('chmod  +x %s' % pjoin(rundir,exe))
            misc.call(['./%s' % exe], cwd = rundir, 
                stdout=open(pjoin(rundir,'mcatnlo_run.log'), 'w'),
                stderr=open(pjoin(rundir,'mcatnlo_run.log'), 'w'))
        else:
            misc.call(['./%s' % exe], cwd = rundir, 
                stdin=open(pjoin(rundir,'MCATNLO_%s_input' % shower)),
                stdout=open(pjoin(rundir,'mcatnlo_run.log'), 'w'),
                stderr=open(pjoin(rundir,'mcatnlo_run.log'), 'w'))
        
        # now collect the results
        message = ''
        warning = ''
        to_gzip = []
        if not self.shower_card['analyse']:
            #copy the showered stdhep/hepmc file back in events
            showerfile_dict = \
                {'HERWIG6': pjoin(rundir, self.run_name, evt_name + '.hep'),
                 'PYTHIA6Q': pjoin(rundir, self.run_name, evt_name + '.hep'),
                 'PYTHIA6PT': pjoin(rundir, self.run_name, evt_name + '.hep'),
                 'PYTHIA8': pjoin(rundir, 'Pythia8.hep'),
                 'HERWIGPP': pjoin(rundir, 'MCATNLO_HERWIGPP.hepmc')}
            if shower in ['PYTHIA8', 'HERWIGPP']:
                hep_format = 'HEPMC'
                ext = 'hepmc'
            else:
                hep_format = 'StdHEP'
                ext = 'hep'

            hep_file = '%s_%s_0.%s' % (evt_file[:-4], shower, ext)
            count = 0
            while os.path.exists(hep_file + '.gz'):
                count +=1
                hep_file = '%s_%s_%d.hep' % (evt_file[:-4], shower, count)

            try:
                files.mv(showerfile_dict[shower], hep_file) 
            except OSError, IOError:
                raise aMCatNLOError('No file has been generated, an error occurred.'+\
             ' More information in %s' % pjoin(os.getcwd(), 'amcatnlo_run.log'))

            to_gzip.extend([evt_file, hep_file])

            message = ('The file %s.gz has been generated. \nIt contains showered' + \
                    ' and hadronized events in the %s format obtained' + \
                    ' showering the parton-level event file %s.gz with %s') % \
                    (hep_file, hep_format, evt_file, shower)
            
        else:
            #copy the topdrawer file(s) back in events
            topfiles = [n for n in os.listdir(pjoin(rundir)) \
                                            if n.lower().endswith('.top')]
            to_gzip.append(evt_file)
            if not topfiles:
                waarning = 'No .top file has been generated. For the results of your ' +\
                               'run, please check inside %s' % rundir

	    else:    
                filename = 'plot_%s_%d_' % (shower, 1)
                count = 1
                while os.path.exists(pjoin(self.me_dir, 'Events', 
                    self.run_name, '%s0.top' % filename)):
                    count += 1
                    filename = 'plot_%s_%d_' % (shower, count)
                plotfiles = [] 
                for i, file in enumerate(topfiles):
                    plotfile = pjoin(self.me_dir, 'Events', self.run_name, 
                              '%s%d.top' % (filename, i))
                    files.mv(pjoin(rundir, file), plotfile) 
                    plotfiles.append(plotfile)

                ffiles = 'files'
                have = 'have'
                if len(plotfiles) == 1:
                    ffiles = 'file'
                    have = 'has'

                message = ('The %s %s %s been generated, with histograms in the' + \
                        ' TopDrawer format, obtained by showering the parton-level' + \
                        ' file %s.gz with %s') % (ffiles, ', '.join(plotfiles), have, \
                        evt_file, shower)
                
        # Now arxiv the shower card used if RunMaterial is present
        run_dir_path = pjoin(rundir,self.run_name)
        if os.path.exists(pjoin(run_dir_path,'RunMaterial.tar.gz')):
            misc.call(['tar','-xzpf','RunMaterial.tar.gz'],cwd=run_dir_path)
            files.cp(pjoin(self.me_dir,'Cards','shower_card.dat'),
               pjoin(run_dir_path,'RunMaterial','shower_card_for_%s_%d.dat'\
                                                          %(shower, count)))
            misc.call(['tar','-czpf','RunMaterial.tar.gz','RunMaterial'], 
                                                           cwd=run_dir_path)
            shutil.rmtree(pjoin(run_dir_path,'RunMaterial'))
        # end of the run, gzip files and print out the message/warning
        for f in to_gzip:
            misc.call(['gzip', f])
        if message:
            logger.info(message)
        if warning:
            logger.warning(warning)

        self.update_status('Run complete', level='shower', update_results=True)


    ############################################################################
    def set_run_name(self, name, tag=None, level='parton', reload_card=False):
        """define the run name, the run_tag, the banner and the results."""
        
        # when are we force to change the tag new_run:previous run requiring changes
        upgrade_tag = {'parton': ['parton','pythia','pgs','delphes','shower'],
                       'pythia': ['pythia','pgs','delphes'],
                       'shower': ['shower'],
                       'pgs': ['pgs'],
                       'delphes':['delphes'],
                       'plot':[]}
        
        

        if name == self.run_name:        
            if reload_card:
                run_card = pjoin(self.me_dir, 'Cards','run_card.dat')
                self.run_card = banner_mod.RunCardNLO(run_card)

            #check if we need to change the tag
            if tag:
                self.run_card['run_tag'] = tag
                self.run_tag = tag
                self.results.add_run(self.run_name, self.run_card)
            else:
                for tag in upgrade_tag[level]:
                    if getattr(self.results[self.run_name][-1], tag):
                        tag = self.get_available_tag()
                        self.run_card['run_tag'] = tag
                        self.run_tag = tag
                        self.results.add_run(self.run_name, self.run_card)                        
                        break
            return # Nothing to do anymore
        
        # save/clean previous run
        if self.run_name:
            self.store_result()
        # store new name
        self.run_name = name
        
        # Read run_card
        run_card = pjoin(self.me_dir, 'Cards','run_card.dat')
        self.run_card = banner_mod.RunCardNLO(run_card)

        new_tag = False
        # First call for this run -> set the banner
        self.banner = banner_mod.recover_banner(self.results, level, self.run_name, tag)
        if tag:
            self.run_card['run_tag'] = tag
            new_tag = True
        elif not self.run_name in self.results and level =='parton':
            pass # No results yet, so current tag is fine
        elif not self.run_name in self.results:
            #This is only for case when you want to trick the interface
            logger.warning('Trying to run data on unknown run.')
            self.results.add_run(name, self.run_card)
            self.results.update('add run %s' % name, 'all', makehtml=True)
        else:
            for tag in upgrade_tag[level]:
                
                if getattr(self.results[self.run_name][-1], tag):
                    # LEVEL is already define in the last tag -> need to switch tag
                    tag = self.get_available_tag()
                    self.run_card['run_tag'] = tag
                    new_tag = True
                    break
            if not new_tag:
                # We can add the results to the current run
                tag = self.results[self.run_name][-1]['tag']
                self.run_card['run_tag'] = tag # ensure that run_tag is correct                
             
                    
        if name in self.results and not new_tag:
            self.results.def_current(self.run_name)
        else:
            self.results.add_run(self.run_name, self.run_card)

        self.run_tag = self.run_card['run_tag']

        # Return the tag of the previous run having the required data for this
        # tag/run to working wel.
        if level == 'parton':
            return
        elif level == 'pythia':
            return self.results[self.run_name][0]['tag']
        else:
            for i in range(-1,-len(self.results[self.run_name])-1,-1):
                tagRun = self.results[self.run_name][i]
                if tagRun.pythia:
                    return tagRun['tag']


    def store_result(self):
        """ tar the pythia results. This is done when we are quite sure that 
        the pythia output will not be use anymore """

        if not self.run_name:
            return

        self.results.save()

        if not self.to_store:
            return 
        
        tag = self.run_card['run_tag']
#        if 'pythia' in self.to_store:
#            self.update_status('Storing Pythia files of Previous run', level='pythia', error=True)
#            os.system('mv -f %(path)s/pythia_events.hep %(path)s/%(name)s/%(tag)s_pythia_events.hep' % 
#                  {'name': self.run_name, 'path' : pjoin(self.me_dir,'Events'),
#                   'tag':tag})
#            os.system('gzip -f %s/%s_pythia_events.hep' % ( 
#                                pjoin(self.me_dir,'Events',self.run_name), tag))
#            self.to_store.remove('pythia')
#            self.update_status('Done', level='pythia',makehtml=False,error=True)
        
        self.to_store = []


    def get_init_dict(self, evt_file):
        """reads the info in the init block and returns them in a dictionary"""
        ev_file = open(evt_file)
        init = ""
        found = False
        while True:
            line = ev_file.readline()
            if "<init>" in line:
                found = True
            elif found and not line.startswith('#'):
                init += line
            if "</init>" in line or "<event>" in line:
                break
        ev_file.close()

#       IDBMUP(1),IDBMUP(2),EBMUP(1),EBMUP(2), PDFGUP(1),PDFGUP(2),
#       PDFSUP(1),PDFSUP(2),IDWTUP,NPRUP
# these are not included (so far) in the init_dict
#       XSECUP(1),XERRUP(1),XMAXUP(1),LPRUP(1)
            
        init_dict = {}
        init_dict['idbmup1'] = int(init.split()[0])
        init_dict['idbmup2'] = int(init.split()[1])
        init_dict['ebmup1'] = float(init.split()[2])
        init_dict['ebmup2'] = float(init.split()[3])
        init_dict['pdfgup1'] = int(init.split()[4])
        init_dict['pdfgup2'] = int(init.split()[5])
        init_dict['pdfsup1'] = int(init.split()[6])
        init_dict['pdfsup2'] = int(init.split()[7])
        init_dict['idwtup'] = int(init.split()[8])
        init_dict['nprup'] = int(init.split()[9])

        return init_dict


    def banner_to_mcatnlo(self, evt_file):
        """creates the mcatnlo input script using the values set in the header of the event_file.
        It also checks if the lhapdf library is used"""
        shower = self.banner.get('run_card', 'parton_shower').upper()
        pdlabel = self.banner.get('run_card', 'pdlabel')
        itry = 0
        nevents = self.shower_card['nevents']
        init_dict = self.get_init_dict(evt_file)

        if nevents < 0 or nevents > self.banner.get_detail('run_card', 'nevents'):
            nevents = self.banner.get_detail('run_card', 'nevents')
        mcmass_dict = {}
        for line in [l for l in self.banner['montecarlomasses'].split('\n') if l]:
            pdg = int(line.split()[0])
            mass = float(line.split()[1])
            mcmass_dict[pdg] = mass

        content = 'EVPREFIX=%s\n' % pjoin(self.run_name, os.path.split(evt_file)[1])
        content += 'NEVENTS=%s\n' % nevents
        content += 'NEVENTS_TOT=%s\n' % self.banner.get_detail('run_card', 'nevents')
        content += 'MCMODE=%s\n' % shower
        content += 'PDLABEL=%s\n' % pdlabel
        content += 'ALPHAEW=%s\n' % self.banner.get_detail('param_card', 'sminputs', 1).value
        #content += 'PDFSET=%s\n' % self.banner.get_detail('run_card', 'lhaid')
        content += 'PDFSET=%s\n' % max([init_dict['pdfsup1'],init_dict['pdfsup2']])
        content += 'TMASS=%s\n' % self.banner.get_detail('param_card', 'mass', 6).value
        content += 'TWIDTH=%s\n' % self.banner.get_detail('param_card', 'decay', 6).value
        content += 'ZMASS=%s\n' % self.banner.get_detail('param_card', 'mass', 23).value
        content += 'ZWIDTH=%s\n' % self.banner.get_detail('param_card', 'decay', 23).value
        content += 'WMASS=%s\n' % self.banner.get_detail('param_card', 'mass', 24).value
        content += 'WWIDTH=%s\n' % self.banner.get_detail('param_card', 'decay', 24).value
        try:
            content += 'HGGMASS=%s\n' % self.banner.get_detail('param_card', 'mass', 25).value
            content += 'HGGWIDTH=%s\n' % self.banner.get_detail('param_card', 'decay', 25).value
        except KeyError:
            content += 'HGGMASS=120.\n'
            content += 'HGGWIDTH=0.00575308848\n'
        content += 'beammom1=%s\n' % self.banner.get_detail('run_card', 'ebeam1')
        content += 'beammom2=%s\n' % self.banner.get_detail('run_card', 'ebeam2')
        content += 'BEAM1=%s\n' % self.banner.get_detail('run_card', 'lpp1')
        content += 'BEAM2=%s\n' % self.banner.get_detail('run_card', 'lpp2')
        content += 'DMASS=%s\n' % mcmass_dict[1]
        content += 'UMASS=%s\n' % mcmass_dict[2]
        content += 'SMASS=%s\n' % mcmass_dict[3]
        content += 'CMASS=%s\n' % mcmass_dict[4]
        content += 'BMASS=%s\n' % mcmass_dict[5]
        try:
            content += 'EMASS=%s\n' % mcmass_dict[11]
            content += 'MUMASS=%s\n' % mcmass_dict[13]
            content += 'TAUMASS=%s\n' % mcmass_dict[15]
        except KeyError:
            # this is for backward compatibility
            mcmass_lines = [l for l in \
                    open(pjoin(self.me_dir, 'SubProcesses', 'MCmasses_%s.inc' % shower.upper())
                            ).read().split('\n') if l]
            new_mcmass_dict = {}
            for l in mcmass_lines:
                key, val = l.split('=')
                new_mcmass_dict[key.strip()] = val.replace('d', 'e').strip()
            content += 'EMASS=%s\n' % new_mcmass_dict['mcmass(11)']
            content += 'MUMASS=%s\n' % new_mcmass_dict['mcmass(13)']
            content += 'TAUMASS=%s\n' % new_mcmass_dict['mcmass(15)']

        content += 'GMASS=%s\n' % mcmass_dict[21]
        content += 'EVENT_NORM=%s\n' % self.banner.get_detail('run_card', 'event_norm')
        # check if need to link lhapdf
        if pdlabel == 'lhapdf':
            self.link_lhapdf(pjoin(self.me_dir, 'lib'))
            lhapdfpath = subprocess.Popen([self.options['lhapdf'], '--prefix'], 
                          stdout = subprocess.PIPE).stdout.read().strip()
            content += 'LHAPDFPATH=%s\n' % lhapdfpath
            pdfsetsdir = self.get_lhapdf_pdfsetsdir()
            lhaid_list = [max([init_dict['pdfsup1'],init_dict['pdfsup2']])]
            self.copy_lhapdf_set(lhaid_list, pdfsetsdir)
        else:
            #overwrite the PDFCODE variable in order to use internal pdf
            content += 'LHAPDFPATH=\n' 
            content += 'PDFCODE=0\n'

        # add the pythia8/hwpp path(s)
        if self.options['pythia8_path']:
            content+='PY8PATH=%s\n' % self.options['pythia8_path']
        if self.options['hwpp_path']:
            content+='HWPPPATH=%s\n' % self.options['hwpp_path']
        if self.options['thepeg_path']:
            content+='THEPEGPATH=%s\n' % self.options['thepeg_path']
        if self.options['hepmc_path']:
            content+='HEPMCPATH=%s\n' % self.options['hepmc_path']

        
        output = open(pjoin(self.me_dir, 'MCatNLO', 'banner.dat'), 'w')
        output.write(content)
        output.close()
        return shower


    def run_reweight(self, only):
        """runs the reweight_xsec_events eecutables on each sub-event file generated
        to compute on the fly scale and/or PDF uncertainities"""
        logger.info('   Doing reweight')

        nev_unw = pjoin(self.me_dir, 'SubProcesses', 'nevents_unweighted')
        # if only doing reweight, copy back the nevents_unweighted file
        if only:
            if os.path.exists(nev_unw + '.orig'):
                files.cp(nev_unw + '.orig', nev_unw)
            else:
                raise aMCatNLOError('Cannot find event file information')

        #read the nevents_unweighted file to get the list of event files
        file = open(nev_unw)
        lines = file.read().split('\n')
        file.close()
        # make copy of the original nevent_unweighted file
        files.cp(nev_unw, nev_unw + '.orig')
        # loop over lines (all but the last one whith is empty) and check that the
        #  number of events is not 0
        evt_files = [line.split()[0] for line in lines[:-1] if line.split()[1] != '0']
        #prepare the job_dict
        job_dict = {}
        exe = 'reweight_xsec_events.local'
        for i, evt_file in enumerate(evt_files):
            path, evt = os.path.split(evt_file)
            files.ln(pjoin(self.me_dir, 'SubProcesses', exe), \
                     pjoin(self.me_dir, 'SubProcesses', path))
            job_dict[path] = [exe]

        self.run_all(job_dict, [[evt, '1']], 'Running reweight')

        #check that the new event files are complete
        for evt_file in evt_files:
            last_line = subprocess.Popen(['tail',  '-n1', '%s.rwgt' % \
                    pjoin(self.me_dir, 'SubProcesses', evt_file)], \
                    stdout = subprocess.PIPE).stdout.read().strip()
            if last_line != "</LesHouchesEvents>":
                raise aMCatNLOError('An error occurred during reweight. Check the' + \
                        '\'reweight_xsec_events.output\' files inside the ' + \
                        '\'SubProcesses/P*/G*/ directories for details')

        #update file name in nevents_unweighted
        newfile = open(nev_unw, 'w')
        for line in lines:
            if line:
                newfile.write(line.replace(line.split()[0], line.split()[0] + '.rwgt') + '\n')
        newfile.close()

        return self.pdf_scale_from_reweighting(evt_files)

    def pdf_scale_from_reweighting(self, evt_files):
        """This function takes the files with the scale and pdf values
        written by the reweight_xsec_events.f code
        (P*/G*/pdf_scale_dependence.dat) and computes the overall
        scale and PDF uncertainty (the latter is computed using the
        Hessian method (if lhaid<90000) or Gaussian (if lhaid>90000))
        and returns it in percents.  The expected format of the file
        is: n_scales xsec_scale_central xsec_scale1 ...  n_pdf
        xsec_pdf0 xsec_pdf1 ...."""
        scale_pdf_info={}
        scales=[]
        pdfs=[]
        numofpdf = 0
        numofscales = 0
        for evt_file in evt_files:
            path, evt=os.path.split(evt_file)
            data_file=open(pjoin(self.me_dir, 'SubProcesses', path, 'scale_pdf_dependence.dat')).read()
            lines = data_file.replace("D", "E").split("\n")
            if not numofscales:
                numofscales = int(lines[0])
            if not numofpdf:
                numofpdf = int(lines[2])
            scales_this = [float(val) for val in lines[1].split()]
            pdfs_this = [float(val) for val in lines[3].split()]

            if numofscales != len(scales_this) or numofpdf !=len(pdfs_this):
                # the +1 takes the 0th (central) set into account
                logger.info(data_file)
                logger.info((' Expected # of scales: %d\n'+
                             ' Found # of scales: %d\n'+
                             ' Expected # of pdfs: %d\n'+
                             ' Found # of pdfs: %d\n') %
                        (numofscales, len(scales_this), numofpdf, len(pdfs_this)))
                raise aMCatNLOError('inconsistent scale_pdf_dependence.dat')
            if not scales:
                scales = [0.] * numofscales
            if not pdfs:
                pdfs = [0.] * numofpdf

            scales = [a + b for a, b in zip(scales, scales_this)]
            pdfs = [a + b for a, b in zip(pdfs, pdfs_this)]

        # get the central value
        if numofscales>0 and numofpdf==0:
            cntrl_val=scales[0]
        elif numofpdf>0 and numofscales==0:
            cntrl_val=pdfs[0]
        elif numofpdf>0 and numofscales>0:
            if abs(1-scales[0]/pdfs[0])>0.0001:
                raise aMCatNLOError('Central values for scale and PDF variation not identical')
            else:
                cntrl_val=scales[0]

        # get the scale uncertainty in percent
        scale_upp=0.0
        scale_low=0.0
        if numofscales>0:
            scale_pdf_info['scale_upp'] = (max(scales)/cntrl_val-1)*100
            scale_pdf_info['scale_low'] = (1-min(scales)/cntrl_val)*100

        # get the pdf uncertainty in percent (according to the Hessian method)
        lhaid=int(self.run_card['lhaid'])
        pdf_upp=0.0
        pdf_low=0.0
        if lhaid <= 90000:
            # use Hessian method (CTEQ & MSTW)
            if numofpdf>1:
                for i in range(int(numofpdf/2)):
                    pdf_upp=pdf_upp+math.pow(max(0.0,pdfs[2*i+1]-cntrl_val,pdfs[2*i+2]-cntrl_val),2)
                    pdf_low=pdf_low+math.pow(max(0.0,cntrl_val-pdfs[2*i+1],cntrl_val-pdfs[2*i+2]),2)
                scale_pdf_info['pdf_upp'] = math.sqrt(pdf_upp)/cntrl_val*100
                scale_pdf_info['pdf_low'] = math.sqrt(pdf_low)/cntrl_val*100
        else:
            # use Gaussian method (NNPDF)
            pdf_stdev=0.0
            for i in range(int(numofpdf-1)):
                pdf_stdev = pdf_stdev + pow(pdfs[i+1] - cntrl_val,2)
            pdf_stdev = math.sqrt(pdf_stdev/int(numofpdf-2))
            scale_pdf_info['pdf_upp'] = pdf_stdev/cntrl_val*100
            scale_pdf_info['pdf_low'] = scale_pdf_info['pdf_upp']
        return scale_pdf_info


    def wait_for_complete(self, run_type):
        """this function waits for jobs on cluster to complete their run."""

        starttime = time.time()
        #logger.info('     Waiting for submitted jobs to complete')
        update_status = lambda i, r, f: self.update_status((i, r, f, run_type), 
                      starttime=starttime, level='parton', update_results=True)
        try:
            self.cluster.wait(self.me_dir, update_status)
        except:
            self.cluster.remove()
            raise

    def run_all(self, job_dict, arg_list, run_type='monitor', split_jobs = False):
        """runs the jobs in job_dict (organized as folder: [job_list]), with arguments args"""
        self.njobs = sum(len(jobs) for jobs in job_dict.values()) * len(arg_list)
        njob_split = 0
        self.ijob = 0
        if self.cluster_mode == 0:
            self.update_status((self.njobs - 1, 1, 0, run_type), level='parton')

        #  this is to keep track, if splitting evt generation, of the various 
        # folders/args in order to resubmit the jobs if some of them fail
        self.split_folders = {}

        for args in arg_list:
            for Pdir, jobs in job_dict.items():
                for job in jobs:
                    if not split_jobs:
                        self.run_exe(job, args, run_type, cwd=pjoin(self.me_dir, 'SubProcesses', Pdir) )
                    else:
                        for n in self.find_jobs_to_split(Pdir, job, args[1]):
                            self.run_exe(job, args + [n], run_type, cwd=pjoin(self.me_dir, 'SubProcesses', Pdir) )
                            njob_split += 1
                    # print some statistics if running serially
        if self.cluster_mode == 2:
            time.sleep(1) # security to allow all jobs to be launched
        if njob_split > 0:
            self.njobs = njob_split
        
        self.wait_for_complete(run_type)



    def check_event_files(self):
        """check the integrity of the event files after splitting, and resubmit 
        those which are not nicely terminated"""
        to_resubmit = []
        for dir in self.split_folders.keys():
            last_line = ''
            try:
                last_line = subprocess.Popen(
                        ['tail', '-n1', pjoin(dir, 'events.lhe')], \
                    stdout = subprocess.PIPE).stdout.read().strip()
            except IOError:
                pass

            if last_line != "</LesHouchesEvents>":
                to_resubmit.append(dir)

        self.njobs = 0
        if to_resubmit:
            run_type = 'Resubmitting broken jobs'
            logger.info('Some event files are broken, corresponding jobs will be resubmitted.')
            logger.debug('Resubmitting\n' + '\n'.join(to_resubmit) + '\n')
            for dir in to_resubmit:
                files.rm([dir])
                job = self.split_folders[dir][0]
                args = self.split_folders[dir][1:]
                run_type = 'monitor'
                cwd = os.path.split(dir)[0]
                self.run_exe(job, args, run_type, cwd=cwd )
                self.njobs +=1

            self.wait_for_complete(run_type)


    def find_jobs_to_split(self, pdir, job, arg):
        """looks into the nevents_unweighed_splitted file to check how many
        split jobs are needed for this (pdir, job). arg is F, B or V"""
        # find the number of the integration channel
        splittings = []
        ajob = open(pjoin(self.me_dir, 'SubProcesses', pdir, job)).read()
        pattern = re.compile('for i in (\d+) ; do')
        match = re.search(pattern, ajob)
        channel = match.groups()[0]
        # then open the nevents_unweighted_splitted file and look for the 
        # number of splittings to be done
        nevents_file = open(pjoin(self.me_dir, 'SubProcesses', 'nevents_unweighted_splitted')).read()
        pattern = re.compile(r"%s_(\d+)/events.lhe" % \
                          pjoin(pdir, 'G%s%s' % (arg,channel)))
        matches = re.findall(pattern, nevents_file)
        for m in matches:
            splittings.append(m)
        return splittings


    def run_exe(self, exe, args, run_type, cwd=None):
        """this basic function launch locally/on cluster exe with args as argument.
        """
        
        # first test that exe exists:
        execpath = None
        if cwd and os.path.exists(pjoin(cwd, exe)):
            execpath = pjoin(cwd, exe)
        elif not cwd and os.path.exists(exe):
            execpath = exe
        else:
            raise aMCatNLOError('Cannot find executable %s in %s' \
                % (exe, os.getcwd()))
        # check that the executable has exec permissions
        if self.cluster_mode == 1 and not os.access(execpath, os.X_OK):
            subprocess.call(['chmod', '+x', exe], cwd=cwd)
        # finally run it
        if self.cluster_mode == 0:
            #this is for the serial run
            misc.call(['./'+exe] + args, cwd=cwd)
            self.ijob += 1
            self.update_status((max([self.njobs - self.ijob - 1, 0]), 
                                min([1, self.njobs - self.ijob]),
                                self.ijob, run_type), level='parton')
        elif 'reweight' in exe:
            #Find the correct PDF input file
            input_files, output_files = [], []
            pdfinput = self.get_pdf_input_filename()
            if os.path.exists(pdfinput):
                input_files.append(pdfinput)
            input_files.append(pjoin(os.path.dirname(exe), os.path.pardir, 'reweight_xsec_events'))
            input_files.append(args[0])
            output_files.append('%s.rwgt' % os.path.basename(args[0]))
            output_files.append('reweight_xsec_events.output')
            output_files.append('scale_pdf_dependence.dat')

            return self.cluster.submit2(exe, args, cwd=cwd, 
                             input_files=input_files, output_files=output_files) 

        #this is for the cluster/multicore run
        elif 'ajob' in exe:
            # check if args is a list of string 
            if type(args[0]) == str:
                input_files, output_files, args = self.getIO_ajob(exe,cwd, args)
                #submitting
                self.cluster.submit2(exe, args, cwd=cwd, 
                             input_files=input_files, output_files=output_files)

                # keep track of folders and arguments for splitted evt gen
                if len(args) == 4 and '_' in output_files[-1]:
                    self.split_folders[pjoin(cwd,output_files[-1])] = [exe] + args

        else:
            return self.cluster.submit(exe, args, cwd=cwd)

    def getIO_ajob(self,exe,cwd, args):
        # use local disk if possible => need to stands what are the 
        # input/output files
        
        keep_fourth_arg = False
        output_files = []
        input_files = [pjoin(self.me_dir, 'MGMEVersion.txt'),
                     pjoin(self.me_dir, 'SubProcesses', 'randinit'),
                     pjoin(cwd, 'symfact.dat'),
                     pjoin(cwd, 'iproc.dat'),
                     pjoin(cwd, 'param_card.dat'),
                     pjoin(cwd, 'FKS_params.dat')]

        if os.path.exists(pjoin(cwd,'nevents.tar')):
            input_files.append(pjoin(cwd,'nevents.tar'))
        
        if os.path.exists(pjoin(self.me_dir,'SubProcesses','OLE_order.olc')):
            input_files.append(pjoin(cwd, 'OLE_order.olc'))

        # LHAPDF dynamic libraries (needed for lhapdf6)
        lhalibs = ['libLHAPDF.dylib', 'libLHAPDF.so'] 
        for lib in [pjoin(self.me_dir, 'lib', l) for l in lhalibs \
           if os.path.exists(pjoin(self.me_dir, 'lib', l))]:
            input_files.append(lib)
      
        # File for the loop (might not be present if MadLoop is not used)
        if os.path.exists(pjoin(cwd, 'MadLoopParams.dat')):
            to_add = ['MadLoopParams.dat', 'ColorDenomFactors.dat', 
                                   'ColorNumFactors.dat','HelConfigs.dat']
            for name in to_add:
                input_files.append(pjoin(cwd, name))

                to_check = ['HelFilter.dat','LoopFilter.dat']
            for name in to_check:
                if os.path.exists(pjoin(cwd, name)):
                    input_files.append(pjoin(cwd, name))

        Ire = re.compile("for i in ([\d\s]*) ; do")
        try : 
            fsock = open(exe)
        except IOError:
            fsock = open(pjoin(cwd,exe))
        text = fsock.read()
        data = Ire.findall(text)
        subdir = ' '.join(data).split()
               
        if args[0] == '0':
            # MADEVENT MINT FO MODE
            input_files.append(pjoin(cwd, 'madevent_mintFO'))
            input_files.append(pjoin(self.me_dir, 'SubProcesses','madin.%s' % args[1]))
            #j=$2\_G$i
            for i in subdir:
                current = '%s_G%s' % (args[1],i)
                if os.path.exists(pjoin(cwd,current)):
                    input_files.append(pjoin(cwd, current))
                output_files.append(current)
                if len(args) == 4:
                    args[2] = '-1'
                    # use a grid train on another part
                    base = '%s_G%s' % (args[3],i)
                    if args[0] == '0':
                        to_move = ['grid.MC_integer','mint_grids']
                    elif args[0] == '1':
                        to_move = ['mint_grids', 'grid.MC_integer']
                    else: 
                        to_move  = []
                    if not os.path.exists(pjoin(cwd,current)):
                        os.mkdir(pjoin(cwd,current))
                        input_files.append(pjoin(cwd, current))
                    for name in to_move:
                        files.cp(pjoin(cwd,base, name), 
                                        pjoin(cwd,current))
                    files.cp(pjoin(cwd,base, 'grid.MC_integer'), 
                                        pjoin(cwd,current))
                            
        elif args[0] == '2':
            # MINTMC MODE
            input_files.append(pjoin(cwd, 'madevent_mintMC'))
            if args[2] in ['0','2']:
                input_files.append(pjoin(self.me_dir, 'SubProcesses','madinMMC_%s.2' % args[1]))

            for i in subdir:
                current = 'G%s%s' % (args[1], i)
                if os.path.exists(pjoin(cwd,current)):
                    input_files.append(pjoin(cwd, current))
                output_files.append(current)
                if len(args) == 4 and args[3] in ['H','S','V','B','F']:
                    # use a grid train on another part
                    base = '%s_%s' % (args[3],i)
                    files.ln(pjoin(cwd,base,'mint_grids'), name = 'preset_mint_grids', 
                                            starting_dir=pjoin(cwd,current))
                    files.ln(pjoin(cwd,base,'grid.MC_integer'), 
                                          starting_dir=pjoin(cwd,current))
                elif len(args) ==4:
                    keep_fourth_arg = True
                    # this is for the split event generation
                    output_files.append('G%s%s_%s' % (args[1], i, args[3]))

        else:
            raise aMCatNLOError, 'not valid arguments: %s' %(', '.join(args))

        #Find the correct PDF input file
        pdfinput = self.get_pdf_input_filename()
        if os.path.exists(pdfinput):
            input_files.append(pdfinput)

        if len(args) == 4 and not keep_fourth_arg:
            args = args[:3]
            
        return input_files, output_files, args
            
    def write_madinMMC_file(self, path, run_mode, mint_mode):
        """writes the madinMMC_?.2 file"""
        #check the validity of the arguments
        run_modes = ['born', 'virt', 'novi', 'all', 'viSB', 'novB']
        if run_mode not in run_modes:
            raise aMCatNLOError('%s is not a valid mode for run. Please use one of the following: %s' \
                    % (run_mode, ', '.join(run_modes)))
        mint_modes = [0, 1, 2]
        if mint_mode not in mint_modes:
            raise aMCatNLOError('%s is not a valid mode for mintMC. Please use one of the following: %s' \
                    % (mint_mode, ', '.join(mint_modes)))
        if run_mode in ['born']:
            name_suffix = 'B'
        elif run_mode in ['virt', 'viSB']:
            name_suffix = 'V'
        else:
            name_suffix = 'F'

        content = \
"""-1 12      ! points, iterations
0.03       ! desired fractional accuracy
1 -0.1     ! alpha, beta for Gsoft
-1 -0.1    ! alpha, beta for Gazi
1          ! Suppress amplitude (0 no, 1 yes)?
1          ! Exact helicity sum (0 yes, n = number/event)?
1          ! Enter Configuration Number:
%1d          ! MINT imode: 0 to set-up grids, 1 to perform integral, 2 generate events
1 1 1      ! if imode is 1: Folding parameters for xi_i, phi_i and y_ij
%s        ! all, born, real, virt
""" \
                    % (mint_mode, run_mode)
        file = open(pjoin(path, 'madinMMC_%s.2' % name_suffix), 'w')
        file.write(content)
        file.close()

    def write_madin_file(self, path, run_mode, vegas_mode, npoints, niters, accuracy='0'):
        """writes the madin.run_mode file"""
        #check the validity of the arguments
        run_modes = ['born', 'virt', 'novi', 'all', 'viSB', 'novB', 'grid']
        if run_mode not in run_modes:
            raise aMCatNLOError('%s is not a valid mode for run. Please use one of the following: %s' \
                    % (run_mode, ', '.join(run_modes)))
        name_suffix = run_mode

        content = \
"""%s %s  ! points, iterations
%s ! accuracy
2 ! 0 fixed grid 2 adjust
1 ! 1 suppress amp, 0 doesnt
1 ! 0 for exact hel sum
1 ! hel configuration numb
'test'
1 ! 1 to save grids
%s ! 0 to exclude, 1 for new run, 2 to restart, 3 to reset w/ keeping grid
%s        ! all, born, real, virt
""" \
                    % (npoints,niters,accuracy,vegas_mode,run_mode)
        file = open(pjoin(path, 'madin.%s' % name_suffix), 'w')
        file.write(content)
        file.close()

    def compile(self, mode, options):
        """compiles aMC@NLO to compute either NLO or NLO matched to shower, as
        specified in mode"""

        os.mkdir(pjoin(self.me_dir, 'Events', self.run_name))

        self.banner.write(pjoin(self.me_dir, 'Events', self.run_name, 
                          '%s_%s_banner.txt' % (self.run_name, self.run_tag)))

        self.get_characteristics(pjoin(self.me_dir, 'SubProcesses', 'proc_characteristics'))

        #define a bunch of log files
        amcatnlo_log = pjoin(self.me_dir, 'compile_amcatnlo.log')
        madloop_log = pjoin(self.me_dir, 'compile_madloop.log')
        reweight_log = pjoin(self.me_dir, 'compile_reweight.log')
        test_log = pjoin(self.me_dir, 'test.log')

        self.update_status('Compiling the code', level=None, update_results=True)


        libdir = pjoin(self.me_dir, 'lib')
        sourcedir = pjoin(self.me_dir, 'Source')

        #clean files
        files.rm([amcatnlo_log, madloop_log, reweight_log, test_log])
        #define which executable/tests to compile
        if '+' in mode:
            mode = mode.split('+')[0]
        if mode in ['NLO', 'LO']:
            exe = 'madevent_mintFO'
            tests = ['test_ME']
            self.analyse_card.write_card(pjoin(self.me_dir, 'SubProcesses', 'analyse_opts'))
        elif mode in ['aMC@NLO', 'aMC@LO','noshower','noshowerLO']:
            exe = 'madevent_mintMC'
            tests = ['test_ME', 'test_MC']
            # write an analyse_opts with a dummy analysis so that compilation goes through
            open(pjoin(self.me_dir, 'SubProcesses', 'analyse_opts'),'w').write('FO_ANALYSE=analysis_dummy.o dbook.o open_output_files_dummy.o\n')

        #directory where to compile exe
        p_dirs = [file for file in os.listdir(pjoin(self.me_dir, 'SubProcesses')) 
                    if file.startswith('P') and \
                    os.path.isdir(pjoin(self.me_dir, 'SubProcesses', file))]
        # create param_card.inc and run_card.inc
        self.do_treatcards('', amcatnlo=True)
        # if --nocompile option is specified, check here that all exes exists. 
        # If they exists, return
        if all([os.path.exists(pjoin(self.me_dir, 'SubProcesses', p_dir, exe)) \
                for p_dir in p_dirs]) and options['nocompile']:
            return

        # rm links to lhapdflib/ PDFsets if exist
        if os.path.exists(pjoin(libdir, 'PDFsets')):
            files.rm(pjoin(libdir, 'PDFsets'))

        # read the run_card to find if lhapdf is used or not
        if self.run_card['pdlabel'] == 'lhapdf' and \
                (self.banner.get_detail('run_card', 'lpp1') != '0' or \
                 self.banner.get_detail('run_card', 'lpp1') != '0'):

            self.link_lhapdf(libdir, [pjoin('SubProcesses', p) for p in p_dirs])
            pdfsetsdir = self.get_lhapdf_pdfsetsdir()
            lhaid_list = [int(self.run_card['lhaid'])]
            if self.run_card['reweight_PDF'].lower() == '.true.':
                lhaid_list.append(int(self.run_card['PDF_set_min']))
                lhaid_list.append(int(self.run_card['PDF_set_max']))
            self.copy_lhapdf_set(lhaid_list, pdfsetsdir)

        else:
            if self.run_card['lpp1'] == '1' == self.run_card['lpp2']:
                logger.info('Using built-in libraries for PDFs')
            if self.run_card['lpp1'] == '0' == self.run_card['lpp2']:
                logger.info('Lepton-Lepton collision: Ignoring \'pdlabel\' and \'lhaid\' in the run_card.')
            try:
                del os.environ['lhapdf']
            except KeyError:
                pass

        try: 
            os.environ['fastjet_config'] = self.options['fastjet']
        except (TypeError, KeyError):
<<<<<<< HEAD
            try:
                del os.environ['fastjet_config']
            except Exception:
                pass
            os.unsetenv('fastjet_config')
=======
            os.unsetenv['fastjet_config']
            if 'fastjet_config' in os.environ:
                del os.environ['fastjet_config']
>>>>>>> ddfc5707
        
        # make Source
        self.update_status('Compiling source...', level=None)
        misc.compile(['clean4pdf'], cwd = sourcedir)
        misc.compile(cwd = sourcedir)
        if os.path.exists(pjoin(libdir, 'libdhelas.a')) \
          and os.path.exists(pjoin(libdir, 'libgeneric.a')) \
          and os.path.exists(pjoin(libdir, 'libmodel.a')) \
          and os.path.exists(pjoin(libdir, 'libpdf.a')):
            logger.info('          ...done, continuing with P* directories')
        else:
            raise aMCatNLOError('Compilation failed')
        
        # make StdHep (only necessary with MG option output_dependencies='internal')
        MCatNLO_libdir = pjoin(self.me_dir, 'MCatNLO', 'lib')
        if not os.path.exists(os.path.realpath(pjoin(MCatNLO_libdir, 'libstdhep.a'))) or \
            not os.path.exists(os.path.realpath(pjoin(MCatNLO_libdir, 'libFmcfio.a'))):  
            if  os.path.exists(pjoin(sourcedir,'StdHEP')):
                logger.info('Compiling StdHEP (can take a couple of minutes) ...')
                misc.compile(['StdHEP'], cwd = sourcedir)
                logger.info('          ...done.')      
            else:
                raise aMCatNLOError('Could not compile StdHEP because its'+\
                   ' source directory could not be found in the SOURCE folder.\n'+\
                             " Check the MG5_aMC option 'output_dependencies.'")

        # make CutTools (only necessary with MG option output_dependencies='internal')
        if not os.path.exists(os.path.realpath(pjoin(libdir, 'libcts.a'))) or \
            not os.path.exists(os.path.realpath(pjoin(libdir, 'mpmodule.mod'))):
            if  os.path.exists(pjoin(sourcedir,'CutTools')):
                logger.info('Compiling CutTools (can take a couple of minutes) ...')
                misc.compile(['CutTools'], cwd = sourcedir)
                logger.info('          ...done.')
            else:
                raise aMCatNLOError('Could not compile CutTools because its'+\
                   ' source directory could not be found in the SOURCE folder.\n'+\
                             " Check the MG5_aMC option 'output_dependencies.'")
        if not os.path.exists(os.path.realpath(pjoin(libdir, 'libcts.a'))) or \
            not os.path.exists(os.path.realpath(pjoin(libdir, 'mpmodule.mod'))):
            raise aMCatNLOError('CutTools compilation failed.')            

        # Verify compatibility between current compiler and the one which was
        # used when last compiling CutTools (if specified).
        compiler_log_path = pjoin(os.path.dirname((os.path.realpath(pjoin(
                                  libdir, 'libcts.a')))),'compiler_version.log')
        if os.path.exists(compiler_log_path):
            compiler_version_used = open(compiler_log_path,'r').read()
            if not str(misc.get_gfortran_version(misc.detect_current_compiler(\
                       pjoin(sourcedir,'make_opts')))) in compiler_version_used:
                if os.path.exists(pjoin(sourcedir,'CutTools')):
                    logger.info('CutTools was compiled with a different fortran'+\
                                            ' compiler. Re-compiling it now...')
                    misc.compile(['cleanCT'], cwd = sourcedir)
                    misc.compile(['CutTools'], cwd = sourcedir)
                    logger.info('          ...done.')
                else:
                    raise aMCatNLOError("CutTools installation in %s"\
                                 %os.path.realpath(pjoin(libdir, 'libcts.a'))+\
                 " seems to have been compiled with a different compiler than"+\
                    " the one specified in MG5_aMC. Please recompile CutTools.")

        # check if virtuals have been generated
        proc_card = open(pjoin(self.me_dir, 'Cards', 'proc_card_mg5.dat')).read()
        if self.proc_characteristics['has_loops'].lower() == 'true' and \
           mode in ['NLO', 'aMC@NLO', 'noshower']:
            tests.append('check_poles')

        # make and run tests (if asked for), gensym and make madevent in each dir
        self.update_status('Compiling directories...', level=None)

        for test in tests:
            self.write_test_input(test)

        try:
            import multiprocessing
            if not self.nb_core:
                try:
                    self.nb_core = int(self.options['nb_core'])
                except TypeError:
                    self.nb_core = multiprocessing.cpu_count()
        except ImportError: 
            self.nb_core = 1

        compile_options = copy.copy(self.options)
        compile_options['nb_core'] = self.nb_core
        compile_cluster = cluster.MultiCore(**compile_options)
        logger.info('Compiling on %d cores' % self.nb_core)

        update_status = lambda i, r, f: self.donothing(i,r,f)
        for p_dir in p_dirs:
            compile_cluster.submit(prog = compile_dir, 
                               argument = [self.me_dir, p_dir, mode, options, 
                    tests, exe, self.options['run_mode']])
        try:
            compile_cluster.wait(self.me_dir, update_status)

        except:
            compile_cluster.remove()
            self.quit()

        logger.info('Checking test output:')
        for p_dir in p_dirs:
            logger.info(p_dir)
            for test in tests:
                logger.info(' Result for %s:' % test)

                this_dir = pjoin(self.me_dir, 'SubProcesses', p_dir) 
                #check that none of the tests failed
                self.check_tests(test, this_dir)


    def donothing(*args):
        pass


    def check_tests(self, test, dir):
        """just call the correct parser for the test log"""
        if test in ['test_ME', 'test_MC']:
            return self.parse_test_mx_log(pjoin(dir, '%s.log' % test)) 
        elif test == 'check_poles':
            return self.parse_check_poles_log(pjoin(dir, '%s.log' % test)) 


    def parse_test_mx_log(self, log):
        """read and parse the test_ME/MC.log file"""
        content = open(log).read()
        if 'FAILED' in content:
            logger.info('Output of the failing test:\n'+content[:-1],'$MG:color:BLACK')
            raise aMCatNLOError('Some tests failed, run cannot continue.\n' + \
                'Please check that widths of final state particles (e.g. top) have been' + \
                ' set to 0 in the param_card.dat.')
        else:
            lines = [l for l in content.split('\n') if 'PASSED' in l]
            logger.info('   Passed.')
            logger.debug('\n'+'\n'.join(lines))


    def parse_check_poles_log(self, log):
        """reads and parse the check_poles.log file"""
        content = open(log).read()
        npass = 0
        nfail = 0
        for line in content.split('\n'):
            if 'PASSED' in line:
                npass +=1
                tolerance = float(line.split()[1])
            if 'FAILED' in line:
                nfail +=1
                tolerance = float(line.split()[1])

        if nfail + npass == 0:
            logger.warning('0 points have been tried')
            return

        if float(nfail)/float(nfail+npass) > 0.1:
            raise aMCatNLOError('Poles do not cancel, run cannot continue')
        else:
            logger.info('   Poles successfully cancel for %d points over %d (tolerance=%2.1e)' \
                    %(npass, nfail+npass, tolerance))


    def write_test_input(self, test):
        """write the input files to run test_ME/MC or check_poles"""
        if test in ['test_ME', 'test_MC']:
            content = "-2 -2\n" #generate randomly energy/angle
            content+= "100 100\n" #run 100 points for soft and collinear tests
            content+= "0\n" #sum over helicities
            content+= "0\n" #all FKS configs
            content+= '\n'.join(["-1"] * 50) #random diagram
        elif test == 'check_poles':
            content = '20 \n -1\n'
        
        file = open(pjoin(self.me_dir, '%s_input.txt' % test), 'w')
        if test == 'test_MC':
            shower = self.run_card['parton_shower']
            MC_header = "%s\n " % shower + \
                        "1 \n1 -0.1\n-1 -0.1\n"
            file.write(MC_header + content)
        else:
            file.write(content)
        file.close()



    ############################################################################
    def find_model_name(self):
        """ return the model name """
        if hasattr(self, 'model_name'):
            return self.model_name
        
        model = 'sm'
        proc = []
        for line in open(os.path.join(self.me_dir,'Cards','proc_card_mg5.dat')):
            line = line.split('#')[0]
            #line = line.split('=')[0]
            if line.startswith('import') and 'model' in line:
                model = line.split()[2]   
                proc = []
            elif line.startswith('generate'):
                proc.append(line.split(None,1)[1])
            elif line.startswith('add process'):
                proc.append(line.split(None,2)[2])
       
        self.model = model
        self.process = proc 
        return model



    ############################################################################
    def ask_run_configuration(self, mode, options, switch={}):
        """Ask the question when launching generate_events/multi_run"""
        
        if 'parton' not in options:
            options['parton'] = False
        if 'reweightonly' not in options:
            options['reweightonly'] = False
        
        
        void = 'NOT INSTALLED'
        switch_order = ['order', 'fixed_order', 'shower','madspin']
        switch_default = {'order': 'NLO', 'fixed_order': 'OFF', 'shower': void,
                  'madspin': void}
        if not switch:
            switch = switch_default
        else:
            switch.update(dict((k,value) for k,v in switch_default.items() if k not in switch))

        default_switch = ['ON', 'OFF']
        allowed_switch_value = {'order': ['LO', 'NLO'],
                                'fixed_order': default_switch,
                                'shower': default_switch,
                                'madspin': default_switch}
        
        description = {'order':  'Perturbative order of the calculation:',
                       'fixed_order': 'Fixed order (no event generation and no MC@[N]LO matching):',
                       'shower': 'Shower the generated events:',
                       'madspin': 'Decay particles with the MadSpin module:' }

        force_switch = {('shower', 'ON'): {'fixed_order': 'OFF'},
                       ('madspin', 'ON'): {'fixed_order':'OFF'},
                       ('fixed_order', 'ON'): {'shower': 'OFF', 'madspin': 'OFF'}
                       }
        special_values = ['LO', 'NLO', 'aMC@NLO', 'aMC@LO', 'noshower', 'noshowerLO']

        assign_switch = lambda key, value: switch.__setitem__(key, value if switch[key] != void else void )
        

        if mode == 'auto': 
            mode = None
        if not mode and (options['parton'] or options['reweightonly']):
            mode = 'noshower'         
        
        # Init the switch value according to the current status
        available_mode = ['0', '1', '2']
        available_mode.append('3')
        if os.path.exists(pjoin(self.me_dir, 'Cards', 'shower_card.dat')):
            switch['shower'] = 'ON'
        else:
            switch['shower'] = 'OFF'
                
        if not aMCatNLO or self.options['mg5_path']:
            available_mode.append('4')
            if os.path.exists(pjoin(self.me_dir,'Cards','madspin_card.dat')):
                switch['madspin'] = 'ON'
            else:
                switch['madspin'] = 'OFF'
            
        answers = list(available_mode) + ['auto', 'done']
        alias = {}
        for id, key in enumerate(switch_order):
            if switch[key] != void:
                answers += ['%s=%s' % (key, s) for s in allowed_switch_value[key]]
                #allow lower case for on/off
                alias.update(dict(('%s=%s' % (key, s.lower()), '%s=%s' % (key, s))
                                   for s in allowed_switch_value[key]))
        answers += special_values
        
        def create_question(switch):
            switch_format = " %i %-60s %12s=%s\n"
            question = "The following switches determine which operations are executed:\n"
            for id, key in enumerate(switch_order):
                question += switch_format % (id+1, description[key], key, switch[key])
            question += '  Either type the switch number (1 to %s) to change its default setting,\n' % (id+1)
            question += '  or set any switch explicitly (e.g. type \'order=LO\' at the prompt)\n'
            question += '  Type \'0\', \'auto\', \'done\' or just press enter when you are done.\n'
            return question


        def modify_switch(mode, answer, switch):
            if '=' in answer:
                key, status = answer.split('=')
                switch[key] = status
                if (key, status) in force_switch:
                    for key2, status2 in force_switch[(key, status)].items():
                        if switch[key2] not in  [status2, void]:
                            logger.info('For coherence \'%s\' is set to \'%s\''
                                        % (key2, status2), '$MG:color:BLACK')
                            switch[key2] = status2
            elif answer in ['0', 'auto', 'done']:
                return 
            elif answer in special_values:
                logger.info('Enter mode value: Go to the related mode', '$MG:color:BLACK')
                if answer == 'LO':
                    switch['order'] = 'LO'
                    switch['fixed_order'] = 'ON'
                    assign_switch('shower', 'OFF')
                    assign_switch('madspin', 'OFF')
                elif answer == 'NLO':
                    switch['order'] = 'NLO'
                    switch['fixed_order'] = 'ON'
                    assign_switch('shower', 'OFF')
                    assign_switch('madspin', 'OFF')
                elif answer == 'aMC@NLO':
                    switch['order'] = 'NLO'
                    switch['fixed_order'] = 'OFF'
                    assign_switch('shower', 'ON')
                    assign_switch('madspin', 'OFF')
                elif answer == 'aMC@LO':
                    switch['order'] = 'LO'
                    switch['fixed_order'] = 'OFF'
                    assign_switch('shower', 'ON')
                    assign_switch('madspin', 'OFF')
                elif answer == 'noshower':
                    switch['order'] = 'NLO'
                    switch['fixed_order'] = 'OFF'
                    assign_switch('shower', 'OFF')
                    assign_switch('madspin', 'OFF')                                                    
                elif answer == 'noshowerLO':
                    switch['order'] = 'LO'
                    switch['fixed_order'] = 'OFF'
                    assign_switch('shower', 'OFF')
                    assign_switch('madspin', 'OFF')
                if mode:
                    return
            return switch


        modify_switch(mode, self.last_mode, switch)
        if switch['madspin'] == 'OFF' and  os.path.exists(pjoin(self.me_dir,'Cards','madspin_card.dat')):
            assign_switch('madspin', 'ON')
        
        if not self.force:
            answer = ''
            while answer not in ['0', 'done', 'auto', 'onlyshower']:
                question = create_question(switch)
                if mode:
                    answer = mode
                else:
                    answer = self.ask(question, '0', answers, alias=alias)
                if answer.isdigit() and answer != '0':
                    key = switch_order[int(answer) - 1]
                    opt1 = allowed_switch_value[key][0]
                    opt2 = allowed_switch_value[key][1]
                    answer = '%s=%s' % (key, opt1 if switch[key] == opt2 else opt2)

                if not modify_switch(mode, answer, switch):
                    break

        #assign the mode depending of the switch
        if not mode or mode == 'auto':
            if switch['order'] == 'LO':
                if switch['shower'] == 'ON':
                    mode = 'aMC@LO'
                elif switch['fixed_order'] == 'ON':
                    mode = 'LO'
                else:
                    mode =  'noshowerLO'
            elif switch['order'] == 'NLO':
                if switch['shower'] == 'ON':
                    mode = 'aMC@NLO'
                elif switch['fixed_order'] == 'ON':
                    mode = 'NLO'
                else:
                    mode =  'noshower'  
        logger.info('will run in mode: %s' % mode)                

        if mode == 'noshower':
            logger.warning("""You have chosen not to run a parton shower. NLO events without showering are NOT physical.
Please, shower the Les Houches events before using them for physics analyses.""")            
            
        
        # specify the cards which are needed for this run.
        cards = ['param_card.dat', 'run_card.dat']
        ignore = []
        if mode in ['LO', 'NLO']:
            options['parton'] = True
            ignore = ['shower_card.dat', 'madspin_card.dat']
            cards.append('FO_analyse_card.dat')
        elif switch['madspin'] == 'ON':
            cards.append('madspin_card.dat')
        if 'aMC@' in mode:
            cards.append('shower_card.dat')
        if mode == 'onlyshower':
            cards = ['shower_card.dat']
        if options['reweightonly']:
            cards = ['run_card.dat']

        self.keep_cards(cards, ignore)
        
        if mode =='onlyshower':
            cards = ['shower_card.dat']
        
        if not options['force'] and not self.force:
            self.ask_edit_cards(cards, plot=False)

        self.banner = banner_mod.Banner()

        # store the cards in the banner
        for card in cards:
            self.banner.add(pjoin(self.me_dir, 'Cards', card))
        # and the run settings
        run_settings = '\n'.join(['%s = %s' % (k, v) for (k, v) in switch.items()])
        self.banner.add_text('run_settings', run_settings)

        if not mode =='onlyshower':
            self.run_card = self.banner.charge_card('run_card')
            self.run_tag = self.run_card['run_tag']
            #this is if the user did not provide a name for the current run
            if not hasattr(self, 'run_name') or not self.run_name:
                self.run_name = self.find_available_run_name(self.me_dir)
                #add a tag in the run_name for distinguish run_type
                if self.run_name.startswith('run_'):
                    if mode in ['LO','aMC@LO','noshowerLO']:
                        self.run_name += '_LO' 
            self.set_run_name(self.run_name, self.run_tag, 'parton')
            if int(self.run_card['ickkw']) == 3 and mode in ['LO', 'aMC@LO', 'noshowerLO']:
                logger.error("""FxFx merging (ickkw=3) not allowed at LO""")
                raise self.InvalidCmd(error)
            elif int(self.run_card['ickkw']) == 3 and mode in ['aMC@NLO', 'noshower']:
                logger.warning("""You are running with FxFx merging enabled.  To be able to merge
    samples of various multiplicities without double counting, you
    have to remove some events after showering 'by hand'.  Please
    read http://amcatnlo.cern.ch/FxFx_merging.htm for more details.""")
                if self.run_card['parton_shower'].upper() == 'PYTHIA6Q':
                    logger.error("""FxFx merging does not work with Q-squared ordered showers.""")
                    raise self.InvalidCmd(error)
                elif self.run_card['parton_shower'].upper() != 'HERWIG6':
                    question="FxFx merging not tested for %s shower. Do you want to continue?\n"  % self.run_card['parton_shower'] + \
                        "Type \'n\' to stop or \'y\' to continue"
                    answers = ['n','y']
                    answer = self.ask(question, 'n', answers, alias=alias)
                    if answer == 'n':
                        error = '''Stop opertation'''
                        self.ask_run_configuration(mode, options)
    #                    raise aMCatNLOError(error)
        if 'aMC@' in mode or mode == 'onlyshower':
            self.shower_card = self.banner.charge_card('shower_card')
            
        elif mode in ['LO', 'NLO']:
            analyse_card_path = pjoin(self.me_dir, 'Cards','FO_analyse_card.dat')
            self.analyse_card = self.banner.charge_card('FO_analyse_card')

        
        return mode


#===============================================================================
# aMCatNLOCmd
#===============================================================================
class aMCatNLOCmdShell(aMCatNLOCmd, cmd.CmdShell):
    """The command line processor of MadGraph"""  

_compile_usage = "compile [MODE] [options]\n" + \
                "-- compiles aMC@NLO \n" + \
                "   MODE can be either FO, for fixed-order computations, \n" + \
                "   or MC for matching with parton-shower monte-carlos. \n" + \
                "   (if omitted, it is set to MC)\n"
_compile_parser = misc.OptionParser(usage=_compile_usage)
_compile_parser.add_option("-f", "--force", default=False, action='store_true',
                                help="Use the card present in the directory for the launch, without editing them")

_launch_usage = "launch [MODE] [options]\n" + \
                "-- execute aMC@NLO \n" + \
                "   MODE can be either LO, NLO, aMC@NLO or aMC@LO (if omitted, it is asked in a separate question)\n" + \
                "     If mode is set to LO/NLO, no event generation will be performed, but only the \n" + \
                "     computation of the total cross-section and the filling of parton-level histograms \n" + \
                "     specified in the DIRPATH/SubProcesses/madfks_plot.f file.\n" + \
                "     If mode is set to aMC@LO/aMC@NLO, after the cross-section computation, a .lhe \n" + \
                "     event file is generated which will be showered with the MonteCarlo specified \n" + \
                "     in the run_card.dat\n"

_launch_parser = misc.OptionParser(usage=_launch_usage)
_launch_parser.add_option("-f", "--force", default=False, action='store_true',
                                help="Use the card present in the directory for the launch, without editing them")
_launch_parser.add_option("-c", "--cluster", default=False, action='store_true',
                            help="Submit the jobs on the cluster")
_launch_parser.add_option("-m", "--multicore", default=False, action='store_true',
                            help="Submit the jobs on multicore mode")
_launch_parser.add_option("-x", "--nocompile", default=False, action='store_true',
                            help="Skip compilation. Ignored if no executable is found")
_launch_parser.add_option("-r", "--reweightonly", default=False, action='store_true',
                            help="Skip integration and event generation, just run reweight on the" + \
                                 " latest generated event files (see list in SubProcesses/nevents_unweighted)")
_launch_parser.add_option("-p", "--parton", default=False, action='store_true',
                            help="Stop the run after the parton level file generation (you need " + \
                                    "to shower the file in order to get physical results)")
_launch_parser.add_option("-o", "--only_generation", default=False, action='store_true',
                            help="Skip grid set up, just generate events starting from " + \
                            "the last available results")
_launch_parser.add_option("-n", "--name", default=False, dest='run_name',
                            help="Provide a name to the run")


_generate_events_usage = "generate_events [MODE] [options]\n" + \
                "-- execute aMC@NLO \n" + \
                "   MODE can be either LO, NLO, aMC@NLO or aMC@LO (if omitted, it is asked in a separate question)\n" + \
                "     If mode is set to LO/NLO, no event generation will be performed, but only the \n" + \
                "     computation of the total cross-section and the filling of parton-level histograms \n" + \
                "     specified in the DIRPATH/SubProcesses/madfks_plot.f file.\n" + \
                "     If mode is set to aMC@LO/aMC@NLO, after the cross-section computation, a .lhe \n" + \
                "     event file is generated which will be showered with the MonteCarlo specified \n" + \
                "     in the run_card.dat\n"

_generate_events_parser = misc.OptionParser(usage=_generate_events_usage)
_generate_events_parser.add_option("-f", "--force", default=False, action='store_true',
                                help="Use the card present in the directory for the generate_events, without editing them")
_generate_events_parser.add_option("-c", "--cluster", default=False, action='store_true',
                            help="Submit the jobs on the cluster")
_generate_events_parser.add_option("-m", "--multicore", default=False, action='store_true',
                            help="Submit the jobs on multicore mode")
_generate_events_parser.add_option("-x", "--nocompile", default=False, action='store_true',
                            help="Skip compilation. Ignored if no executable is found")
_generate_events_parser.add_option("-r", "--reweightonly", default=False, action='store_true',
                            help="Skip integration and event generation, just run reweight on the" + \
                                 " latest generated event files (see list in SubProcesses/nevents_unweighted)")
_generate_events_parser.add_option("-p", "--parton", default=False, action='store_true',
                            help="Stop the run after the parton level file generation (you need " + \
                                    "to shower the file in order to get physical results)")
_generate_events_parser.add_option("-o", "--only_generation", default=False, action='store_true',
                            help="Skip grid set up, just generate events starting from " + \
                            "the last available results")
_generate_events_parser.add_option("-n", "--name", default=False, dest='run_name',
                            help="Provide a name to the run")



_calculate_xsect_usage = "calculate_xsect [ORDER] [options]\n" + \
                "-- calculate cross-section up to ORDER.\n" + \
                "   ORDER can be either LO or NLO (if omitted, it is set to NLO). \n"

_calculate_xsect_parser = misc.OptionParser(usage=_calculate_xsect_usage)
_calculate_xsect_parser.add_option("-f", "--force", default=False, action='store_true',
                                help="Use the card present in the directory for the launch, without editing them")
_calculate_xsect_parser.add_option("-c", "--cluster", default=False, action='store_true',
                            help="Submit the jobs on the cluster")
_calculate_xsect_parser.add_option("-m", "--multicore", default=False, action='store_true',
                            help="Submit the jobs on multicore mode")
_calculate_xsect_parser.add_option("-x", "--nocompile", default=False, action='store_true',
                            help="Skip compilation. Ignored if no executable is found")
_calculate_xsect_parser.add_option("-n", "--name", default=False, dest='run_name',
                            help="Provide a name to the run")

_shower_usage = 'shower run_name [options]\n' + \
        '-- do shower/hadronization on parton-level file generated for run run_name\n' + \
        '   all the information (e.g. number of events, MonteCarlo, ...\n' + \
        '   are directly read from the header of the event file\n'
_shower_parser = misc.OptionParser(usage=_shower_usage)
_shower_parser.add_option("-f", "--force", default=False, action='store_true',
                                help="Use the shower_card present in the directory for the launch, without editing")

<|MERGE_RESOLUTION|>--- conflicted
+++ resolved
@@ -3180,17 +3180,9 @@
         try: 
             os.environ['fastjet_config'] = self.options['fastjet']
         except (TypeError, KeyError):
-<<<<<<< HEAD
-            try:
-                del os.environ['fastjet_config']
-            except Exception:
-                pass
-            os.unsetenv('fastjet_config')
-=======
-            os.unsetenv['fastjet_config']
             if 'fastjet_config' in os.environ:
                 del os.environ['fastjet_config']
->>>>>>> ddfc5707
+            os.unsetenv('fastjet_config')
         
         # make Source
         self.update_status('Compiling source...', level=None)

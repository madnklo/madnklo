################################################################################
#
# Copyright (c) 2009 The MadGraph Development team and Contributors
#
# This file is a part of the MadGraph 5 project, an application which 
# automatically generates Feynman diagrams and matrix elements for arbitrary
# high-energy processes in the Standard Model and beyond.
#
# It is subject to the MadGraph license which should accompany this 
# distribution.
#
# For more information, please visit: http://madgraph.phys.ucl.ac.be
#
################################################################################
from compiler.ast import Break
"""A user friendly command line interface to access MadGraph features.
   Uses the cmd package for command interpretation and tab completion.
"""

import atexit
import logging
import optparse
import os
import pydoc
import re
import subprocess
import sys
import traceback
import time

try:
    import readline
    GNU_SPLITTING = ('GNU' in readline.__doc__)
except:
    GNU_SPLITTING = True


import madgraph
from madgraph import MG4DIR, MG5DIR, MadGraph5Error


import madgraph.core.base_objects as base_objects
import madgraph.core.diagram_generation as diagram_generation
import madgraph.loop.loop_diagram_generation as loop_diagram_generation
import madgraph.loop.loop_base_objects as loop_base_objects
import madgraph.core.drawing as draw_lib
import madgraph.core.helas_objects as helas_objects

import madgraph.iolibs.drawing_eps as draw
import madgraph.iolibs.export_cpp as export_cpp
import madgraph.iolibs.export_v4 as export_v4
import madgraph.iolibs.helas_call_writers as helas_call_writers
import madgraph.iolibs.file_writers as writers
import madgraph.iolibs.files as files
import madgraph.iolibs.group_subprocs as group_subprocs
import madgraph.iolibs.import_v4 as import_v4
import madgraph.iolibs.misc as misc
import madgraph.iolibs.save_load_object as save_load_object

import madgraph.interface.extended_cmd as cmd
import madgraph.interface.tutorial_text as tutorial_text
import madgraph.interface.launch_ext_program as launch_ext
import madgraph.various.process_checks as process_checks

import models as ufomodels
import models.import_ufo as import_ufo

# Special logger for the Cmd Interface
logger = logging.getLogger('cmdprint') # -> stdout
logger_stderr = logging.getLogger('fatalerror') # ->stderr
logger_tuto = logging.getLogger('tutorial') # -> stdout include instruction in  
                                            #order to learn MG5

#===============================================================================
# CmdExtended
#===============================================================================
class CmdExtended(cmd.Cmd):
    """Particularisation of the cmd command for MG5"""

    #suggested list of command
    next_possibility = {
        'start': ['import model ModelName', 'import command PATH',
                      'import proc_v4 PATH', 'tutorial'],
        'import model' : ['generate PROCESS','define MULTIPART PART1 PART2 ...', 
                                   'display particles', 'display interactions'],
        'define': ['define MULTIPART PART1 PART2 ...', 'generate PROCESS', 
                                                    'display multiparticles'],
        'generate': ['add process PROCESS','output [OUTPUT_TYPE] [PATH]','draw .'],
        'add process':['output [OUTPUT_TYPE] [PATH]', 'display processes'],
        'output':['launch','open index.html','history PATH', 'exit'],
        'display': ['generate PROCESS', 'add process PROCESS', 'output [OUTPUT_TYPE] [PATH]'],
        'import proc_v4' : ['launch','exit'],
        'launch': ['open index.html','exit'],
        'tutorial': ['generate PROCESS', 'import model MODEL', 'help TOPIC']
    }
    
    debug_output = 'MG5_debug'
    error_debug = 'Please report this bug on https://bugs.launchpad.net/madgraph5\n'
    error_debug += 'More information is found in \'%s\'.\n' 
    error_debug += 'Please attach this file to your report.'
    
    keyboard_stop_msg = """stopping all operation
            in order to quit mg5 please enter exit"""
    
    # Define the Error
    InvalidCmd = madgraph.InvalidCmd
    
    def __init__(self, *arg, **opt):
        """Init history and line continuation"""
        
        # If possible, build an info line with current version number 
        # and date, from the VERSION text file
        info = misc.get_pkg_info()
        info_line = ""

        if info.has_key('version') and  info.has_key('date'):
            len_version = len(info['version'])
            len_date = len(info['date'])
            if len_version + len_date < 30:
                info_line = "#*         VERSION %s %s %s         *\n" % \
                            (info['version'],
                            (30 - len_version - len_date) * ' ',
                            info['date'])

        # Create a header for the history file.
        # Remember to fill in time at writeout time!
        self.history_header = \
        '#************************************************************\n' + \
        '#*                        MadGraph 5                        *\n' + \
        '#*                                                          *\n' + \
        "#*                *                       *                 *\n" + \
        "#*                  *        * *        *                   *\n" + \
        "#*                    * * * * 5 * * * *                     *\n" + \
        "#*                  *        * *        *                   *\n" + \
        "#*                *                       *                 *\n" + \
        "#*                                                          *\n" + \
        "#*                                                          *\n" + \
        info_line + \
        "#*                                                          *\n" + \
        "#*    The MadGraph Development Team - Please visit us at    *\n" + \
        "#*    https://server06.fynu.ucl.ac.be/projects/madgraph     *\n" + \
        '#*                                                          *\n' + \
        '#************************************************************\n' + \
        '#*                                                          *\n' + \
        '#*               Command File for MadGraph 5                *\n' + \
        '#*                                                          *\n' + \
        '#*     run as ./bin/mg5  filename                           *\n' + \
        '#*                                                          *\n' + \
        '#************************************************************\n'
        
        if info_line:
            info_line = info_line[1:]

        logger.info(\
        "************************************************************\n" + \
        "*                                                          *\n" + \
        "*           W E L C O M E  to  M A D G R A P H  5          *\n" + \
        "*                                                          *\n" + \
        "*                                                          *\n" + \
        "*                 *                       *                *\n" + \
        "*                   *        * *        *                  *\n" + \
        "*                     * * * * 5 * * * *                    *\n" + \
        "*                   *        * *        *                  *\n" + \
        "*                 *                       *                *\n" + \
        "*                                                          *\n" + \
        info_line + \
        "*                                                          *\n" + \
        "*    The MadGraph Development Team - Please visit us at    *\n" + \
        "*    https://server06.fynu.ucl.ac.be/projects/madgraph     *\n" + \
        "*                                                          *\n" + \
        "*               Type 'help' for in-line help.              *\n" + \
        "*           Type 'tutorial' to learn how MG5 works         *\n" + \
        "*                                                          *\n" + \
        "************************************************************")

        cmd.Cmd.__init__(self, *arg, **opt)
    
    def postcmd(self,stop, line):
        """ finishing a command
        This looks if we have to write an additional text for the tutorial."""
        
        # Print additional information in case of routines fails
        if stop == False:
            return False
        
        args=line.split()
        # Return for empty line
        if len(args)==0:
            return stop
        
        # try to print linked to the first word in command 
        #as import_model,... if you don't find then try print with only
        #the first word.
        if len(args)==1:
            command=args[0]
        else:
            command = args[0]+'_'+args[1]
        
        try:
            logger_tuto.info(getattr(tutorial_text, command).replace('\n','\n\t'))
        except:
            try:
                logger_tuto.info(getattr(tutorial_text, args[0]).replace('\n','\n\t'))
            except:
                pass
        
        return stop

    def timed_input(self, question, default, timeout=None):
        """ a question with a maximal time to answer take default otherwise"""
        
        if not timeout:
            timeout = self.timeout
        
        return misc.timed_input(question, default, timeout) 
    

#===============================================================================
# Helper function
#=============================================================================
def split_arg(line):
    """Split a line of arguments"""
    
    split = line.split()
    out=[]
    tmp=''
    for data in split:
        if data[-1] == '\\':
            tmp += data[:-1]+' '
        elif tmp:
            out.append(tmp+data)
        else:
            out.append(data)
    return out

 

#===============================================================================
# HelpToCmd
#===============================================================================
class HelpToCmd(object):
    """ The Series of help routine for the MadGraphCmd"""    
    
    def help_save(self):
        logger.info("syntax: save %s FILENAME" % "|".join(self._save_opts))
        logger.info("-- save information as file FILENAME")


    def help_load(self):
        logger.info("syntax: load %s FILENAME" % "|".join(self._save_opts))
        logger.info("-- load information from file FILENAME")

    def help_import(self):
        logger.info("syntax: import " + "|".join(self._import_formats) + \
              " FILENAME")
        logger.info("-- imports file(s) in various formats")
        logger.info("")
        logger.info("   import model MODEL[-RESTRICTION] [-modelname]:")
        logger.info("      Import a UFO model.")
        logger.info("      MODEL should be a valid UFO model name")
        logger.info("      Model restrictions are specified by MODEL-RESTRICTION")
        logger.info("        with the file restrict_RESTRICTION.dat in the model dir.")
        logger.info("        By default, restrict_default.dat is used.")
        logger.info("        Specify model_name-full to get unrestricted model.")
        logger.info("      -modelname keeps the original particle names for the model")
        logger.info("")
        logger.info("   import model_v4 MODEL [-modelname] :")
        logger.info("      Import an MG4 model.")
        logger.info("      Model should be the name of the model")
        logger.info("      or the path to theMG4 model directory")
        logger.info("      -modelname keeps the original particle names for the model")
        logger.info("")
        logger.info("   import proc_v4 [PATH] :"  )
        logger.info("      Execute MG5 based on a proc_card.dat in MG4 format.")
        logger.info("      Path to the proc_card is optional if you are in a")
        logger.info("      madevent directory")
        logger.info("")
        logger.info("   import command PATH :")
        logger.info("      Execute the list of command in the file at PATH")
        
    def help_display(self):
        logger.info("syntax: display " + "|".join(self._display_opts))
        logger.info("-- display a the status of various internal state variables")
        logger.info("   for particles/interactions you can specify the name or id of the")
        logger.info("   particles/interactions to receive more details information.")
        logger.info("   Example: display particles e+.")
        logger.info("   For \"checks\", can specify only to see failed checks.")
        logger.info("   For \"diagrams\", you can specify where the file will be written.")
        logger.info("   Example: display diagrams ./")
        
    def help_launch(self):
        """help for launch command"""
        _launch_parser.print_help()

    def help_tutorial(self):
        logger.info("syntax: tutorial [" + "|".join(self._tutorial_opts) + "]")
        logger.info("-- start/stop the tutorial mode")

    def help_open(self):
        logger.info("syntax: open FILE  ")
        logger.info("-- open a file with the appropriate editor.")
        logger.info('   If FILE belongs to index.html, param_card.dat, run_card.dat')
        logger.info('   the path to the last created/used directory is used')
        logger.info('   The program used to open those files can be chosen in the')
        logger.info('   configuration file ./input/mg5_configuration.txt')
        
    def help_output(self):
        logger.info("syntax: output [" + "|".join(self._export_formats) + \
                    "] [path|.|auto] [options]")
        logger.info("-- Output any generated process(es) to file.")
        logger.info("   mode: Default mode is madevent. Default path is \'.\' or auto.")
        logger.info("   - If mode is madevent, create a MadEvent process directory.")
        logger.info("   - If mode is standalone, create a Standalone directory")
        logger.info("   - If mode is matrix, output the matrix.f files for all")
        logger.info("     generated processes in directory \"path\".")
        logger.info("   - If mode is standalone_cpp, create a standalone C++")
        logger.info("     directory in \"path\".")
        logger.info("   - If mode is pythia8, output all files needed to generate")
        logger.info("     the processes using Pythia 8. Directory \"path\"")
        logger.info("     should be a Pythia 8 main directory (v. 8.150 or later).")
        logger.info("   path: The path of the process directory.")
        logger.info("     If you put '.' as path, your pwd will be used.")
        logger.info("     If you put 'auto', an automatic directory PROC_XX_n will be created.")
        logger.info("   options:")
        logger.info("      -f: force cleaning of the directory if it already exists")
        logger.info("      -d: specify other MG/ME directory")
        logger.info("      -noclean: no cleaning performed in \"path\".")
        logger.info("      -nojpeg: no jpeg diagrams will be generated.")
        logger.info("      -name: the postfix of the main file in pythia8 mode.")
        logger.info("   Examples:")
        logger.info("       output")
        logger.info("       output standalone MYRUN -f")
        logger.info("       output pythia8 ../pythia8/ -name qcdprocs")
        
    def help_check(self):

        logger.info("syntax: check " + "|".join(self._check_opts) + " [param_card] process_definition")
        logger.info("-- check a process or set of processes. Options:")
        logger.info("full: Perform all three checks described below:")
        logger.info("   permutation, gauge and lorentz_invariance.")
        logger.info("permutation: Check that the model and MG5 are working")
        logger.info("   properly by generating permutations of the process and")
        logger.info("   checking that the resulting matrix elements give the")
        logger.info("   same value.")
        logger.info("gauge: Check that processes with massless gauge bosons")
        logger.info("   are gauge invariant")
        logger.info("lorentz_invariance: Check that the amplitude is lorentz")
        logger.info("   invariant by comparing the amplitiude in different frames")        
        logger.info("If param_card is given, that param_card is used instead")
        logger.info("   of the default values for the model.")
        logger.info("For process syntax, please see help generate")

    def help_generate(self):

        logger.info("syntax: generate INITIAL STATE > REQ S-CHANNEL > FINAL STATE $ EXCL S-CHANNEL / FORBIDDEN PARTICLES COUP1=ORDER1 COUP2=ORDER2 @N")
        logger.info("-- generate diagrams for a given process")
        logger.info("   Syntax example: l+ vl > w+ > l+ vl a $ z / a h QED=3 QCD=0 @1")
        logger.info("   Alternative required s-channels can be separated by \"|\":")
        logger.info("   b b~ > W+ W- | H+ H- > ta+ vt ta- vt~")
        logger.info("   If no coupling orders are given, MG5 will try to determine")
        logger.info("   orders to ensure maximum number of QCD vertices.")
        logger.info("   Note that if there are more than one non-QCD coupling type,")
        logger.info("   coupling orders need to be specified by hand.")
        logger.info("Decay chain syntax:")
        logger.info("   core process, decay1, (decay2, (decay2', ...)), ...  etc")
        logger.info("   Example: p p > t~ t QED=0, (t~ > W- b~, W- > l- vl~), t > j j b @2")
        logger.info("   Note that identical particles will all be decayed.")
        logger.info("To generate a second process use the \"add process\" command")

    def help_add(self):

        logger.info("syntax: add process INITIAL STATE > REQ S-CHANNEL > FINAL STATE $ EXCL S-CHANNEL / FORBIDDEN PARTICLES COUP1=ORDER1 COUP2=ORDER2")
        logger.info("-- generate diagrams for a process and add to existing processes")
        logger.info("   Syntax example: l+ vl > w+ > l+ vl a $ z / a h QED=3 QCD=0 @1")
        logger.info("   Alternative required s-channels can be separated by \"|\":")
        logger.info("   b b~ > W+ W- | H+ H- > ta+ vt ta- vt~")
        logger.info("   If no coupling orders are given, MG5 will try to determine")
        logger.info("   orders to ensure maximum number of QCD vertices.")
        logger.info("Decay chain syntax:")
        logger.info("   core process, decay1, (decay2, (decay2', ...)), ...  etc")
        logger.info("   Example: p p > t~ t QED=0, (t~ > W- b~, W- > l- vl~), t > j j b @2")
        logger.info("   Note that identical particles will all be decayed.")

    def help_define(self):
        logger.info("syntax: define multipart_name [=] part_name_list")
        logger.info("-- define a multiparticle")
        logger.info("   Example: define p = g u u~ c c~ d d~ s s~ b b~")
        
    def help_history(self):
        logger.info("syntax: history [FILEPATH|clean|.] ")
        logger.info("   If FILEPATH is \'.\' and \'output\' is done,")
        logger.info("   Cards/proc_card_mg5.dat will be used.")
        logger.info("   If FILEPATH is omitted, the history will be output to stdout.")
        logger.info("   \"clean\" will remove all entries from the history.")

#    def help_draw(self):
#        _draw_parser.print_help()

    def help_set(self):
        logger.info("syntax: set %s argument" % "|".join(self._set_options))
        logger.info("-- set options for generation or output")
        logger.info("   group_subprocesses True/False: ")
        logger.info("     Smart grouping of subprocesses into directories,")
        logger.info("     mirroring of initial states, and combination of")
        logger.info("     integration channels.")
        logger.info("     Example: p p > j j j w+ gives 5 directories and 184 channels")
        logger.info("     (cf. 65 directories and 1048 channels for regular output)")
        logger.info("   ignore_six_quark_processes multi_part_label")
        logger.info("     (default none) ignore processes with at least 6 of any")
        logger.info("     of the quarks given in multi_part_label.")
        logger.info("     These processes give negligible contribution to the")
        logger.info("     cross section but have subprocesses/channels.")
        
    def help_shell(self):
        logger.info("syntax: shell CMD (or ! CMD)")
        logger.info("-- run the shell command CMD and catch output")

    def help_quit(self):
        logger.info("syntax: quit")
        logger.info("-- terminates the application")
    
    help_EOF = help_quit
    
    def help_help(self):
        logger.info("syntax: help")
        logger.info("-- access to the in-line help" )

#===============================================================================
# CheckValidForCmd
#===============================================================================
class CheckValidForCmd(object):
    """ The Series of help routine for the MadGraphCmd"""
    
    class RWError(MadGraph5Error):
        """a class for read/write errors"""
    
    def check_add(self, args):
        """check the validity of line
        syntax: add process PROCESS 
        """
    
        if len(args) < 2:
            self.help_add()
            raise self.InvalidCmd('\"add\" requires two arguments')
        
        if args[0] != 'process':
            raise self.InvalidCmd('\"add\" requires the argument \"process\"')

        if not self._curr_model:
            raise MadGraph5Error, \
                  'No model currently active, please load or import a model.'
    
        self.check_process_format(' '.join(args[1:]))

    def check_define(self, args):
        """check the validity of line
        syntax: define multipart_name [ part_name_list ]
        """  

        
        if len(args) < 2:
            self.help_define()
            raise self.InvalidCmd('\"define\" command requires at least two arguments')

        if args[1] == '=':
            del args[1]
            if len(args) < 2:
                self.help_define()
                raise self.InvalidCmd('\"define\" command requires at least one particles name after \"=\"')
        
        if '=' in args:
            self.help_define()
            raise self.InvalidCmd('\"define\" command requires symbols \"=\" at the second position')
        
        if not self._curr_model:
            logger.info('No model currently active. Try with the Standard Model')
            self.do_import('model sm')

        if self._curr_model['particles'].find_name(args[0]):
            raise MadGraph5Error("label %s is a particle name in this model\n\
            Please retry with another name." % args[0])

    def check_display(self, args):
        """check the validity of line
        syntax: display XXXXX
        """
            
        if len(args) < 1 or args[0] not in self._display_opts:
            self.help_display()
            raise self.InvalidCmd

        if not self._curr_model:
            raise self.InvalidCmd("No model currently active, please import a model!")

        if args[0] in ['processes', 'diagrams'] and not self._curr_amps:
            raise self.InvalidCmd("No process generated, please generate a process!")
        if args[0] == 'checks' and not self._comparisons:
            raise self.InvalidCmd("No check results to display.")


    def check_draw(self, args):
        """check the validity of line
        syntax: draw DIRPATH [option=value]
        """
        
        if len(args) < 1:
            args.append('/tmp')
        
        if not self._curr_amps:
            raise self.InvalidCmd("No process generated, please generate a process!")
            
        if not os.path.isdir(args[0]):
            raise self.InvalidCmd( "%s is not a valid directory for export file" % args[0])
            
    def check_check(self, args):
        """check the validity of args"""
        
        if  not self._curr_model:
            raise self.InvalidCmd("No model currently active, please import a model!")

        if self._model_v4_path:
            raise self.InvalidCmd(\
                "\"check\" not possible for v4 models")

        if len(args) < 2:
            self.help_check()
            raise self.InvalidCmd("\"check\" requires an argument and a process.")

        param_card = None
        if os.path.isfile(args[1]):
            param_card = args.pop(1)

        if args[0] not in self._check_opts:
            self.help_check()
            raise self.InvalidCmd("\"check\" called with wrong argument")
        
        if any([',' in elem for elem in args]):
            raise MadGraph5Error('Decay chains not allowed in check')
        
        self.check_process_format(" ".join(args[1:]))

        return param_card
    
    def check_generate(self, args):
        """check the validity of args"""
        
        if  not self._curr_model:
            raise self.InvalidCmd("No model currently active, please import a model!")

        if len(args) < 1:
            self.help_generate()
            raise self.InvalidCmd("\"generate\" requires a process.")

        self.check_process_format(" ".join(args))
 
        return True
    
    def check_process_format(self, process):
        """ check the validity of the string given to describe a format """
        
        #check balance of paranthesis
        if process.count('(') != process.count(')'):
            raise self.InvalidCmd('Invalid Format, no balance between open and close parenthesis')
        #remove parenthesis for fututre introspection
        process = process.replace('(',' ').replace(')',' ')
        
        # split following , (for decay chains)
        subprocesses = process.split(',')
        if len(subprocesses) > 1:
            for subprocess in subprocesses:
                self.check_process_format(subprocess)
            return
        
        # request that we have one or two > in the process
        if process.count('>') not in [1,2]:
            raise self.InvalidCmd(
               'wrong format for \"%s\" this part requires one or two symbols \'>\', %s found' 
               % (process, process.count('>')))
        
        # we need at least one particles in each pieces
        particles_parts = process.split('>')
        for particles in particles_parts:
            if re.match(r'^\s*$', particles):
                raise self.InvalidCmd(
                '\"%s\" is a wrong process format. Please try again' % process)  
        
        # '/' and '$' sould be used only after the process definition
        for particles in particles_parts[:-1]:
            if re.search('\D/', particles):
                raise self.InvalidCmd(
                'wrong process format: restriction should be place after the final states')
            if re.search('\D\$', particles):
                raise self.InvalidCmd(
                'wrong process format: restriction should be place after the final states')
        
    
        
    def check_history(self, args):
        """check the validity of line"""
        
        if len(args) > 1:
            self.help_history()
            raise self.InvalidCmd('\"history\" command takes at most one argument')
        
        if not len(args):
            return
        
        if args[0] =='.':
            if not self._export_dir:
                raise self.InvalidCmd("No default directory is defined for \'.\' option")
        elif args[0] != 'clean':
                dirpath = os.path.dirname(args[0])
                if dirpath and not os.path.exists(dirpath) or \
                       os.path.isdir(args[0]):
                    raise self.InvalidCmd("invalid path %s " % dirpath)
    
    def check_import(self, args):
        """check the validity of line"""
 
        if '-modelname' in args:
            if args[-1] != '-modelname':
                args.remove('-modelname')
                args.append('-modelname') 
        
        if not args or args[0] not in self._import_formats:
            self.help_import()
            raise self.InvalidCmd('wrong \"import\" format')
        
        if args[0].startswith('model') and len(args) != 2:
            if not (len(args) == 3 and args[-1] == '-modelname'):
                self.help_import()
                raise self.InvalidCmd('incorrect number of arguments')
        
        if args[0] == 'proc_v4' and len(args) != 2 and not self._export_dir:
            self.help_import()
            raise self.InvalidCmd('PATH is mandatory in the current context\n' + \
                                  'Did you forget to run the \"output\" command')
                        
                
    def check_launch(self, args, options):
        """check the validity of the line"""
        # modify args in order to be MODE DIR
        # mode being either standalone or madevent
        if not( 0 <= int(options.cluster) <= 2):
            return self.InvalidCmd, 'cluster mode should be between 0 and 2'
        
        if not args:
            if self._done_export:
                mode = self.find_output_type(self._done_export[0])
                if mode != self._done_export[1]:
                    raise self.InvalidCmd, \
                          '%s not valid directory for launch' % self._done_export[0]
                args.append(self._done_export[1])
                args.append(self._done_export[0])
                return
            else:
                self.help_launch()
                raise self.InvalidCmd, \
                       'No default location available, please specify location.'
        
        if len(args) != 1:
            self.help_launch()
            return self.InvalidCmd, 'Invalid Syntax: Too many argument'
        
        # search for a valid path
        if os.path.sep in args[0] and os.path.isdir(args[0]):
            path = args[0]
        elif os.path.isdir(os.path.join(MG5DIR,args[0])):
            path = os.path.join(MG5DIR,args[0])
        elif  MG4DIR and os.path.isdir(os.path.join(MG4DIR,args[0])):
            path = os.path.join(MG4DIR,args[0])
        elif os.path.isdir(args[0]):
            path = args[0]
        else:    
            raise self.InvalidCmd, '%s is not a valid directory' % args[0]
            
        mode = self.find_output_type(path)
        args[0] = mode
        args.append(path)
        # inform where we are for future command
        self._done_export = [path, mode]
        
    
    def find_output_type(self, path):
        """ identify the type of output of a given directory:
        valid output: madevent/standalone/standalone_cpp"""
        
        card_path = os.path.join(path,'Cards')
        bin_path = os.path.join(path,'bin')
        src_path = os.path.join(path,'src')
        include_path = os.path.join(path,'include')
        subproc_path = os.path.join(path,'SubProcesses')

        if os.path.isfile(os.path.join(include_path, 'Pythia.h')):
            return 'pythia8'
        elif os.path.isdir(src_path):
            return 'standalone_cpp'
        elif os.path.isfile(os.path.join(bin_path,'generate_events')):
            return 'madevent'
        elif os.path.isdir(card_path):
            return 'standalone'

        raise self.InvalidCmd, '%s : Not a valid directory' % path
        
    def check_load(self, args):
        """ check the validity of the line"""
        
        if len(args) != 2 or args[0] not in self._save_opts:
            self.help_load()
            raise self.InvalidCmd('wrong \"load\" format')
            
        
    def check_save(self, args):
        """ check the validity of the line"""
        if len(args) != 2 or args[0] not in self._save_opts:
            self.help_save()
            raise self.InvalidCmd('wrong \"save\" format')
    
    def check_set(self, args):
        """ check the validity of the line"""
        
        if len(args) < 2:
            self.help_set()
            raise self.InvalidCmd('set needs an option and an argument')

        if args[0] not in self._set_options:
            self.help_set()
            raise self.InvalidCmd('Possible options for set are %s' % \
                                  self._set_options)

        if args[0] in ['group_subprocesses']:
            if args[1] not in ['False', 'True']:
                raise self.InvalidCmd('%s needs argument False or True' % \
                                      args[0])
        if args[0] in ['ignore_six_quark_processes']:
            if args[1] not in self._multiparticles.keys():
                raise self.InvalidCmd('ignore_six_quark_processes needs ' + \
                                      'a multiparticle name as argument')
        
        if args[0] in ['stdout_level']:
            if args[1] not in ['DEBUG','INFO','WARNING','ERROR','CRITICAL']:
                raise self.InvalidCmd('output_level needs ' + \
                                      'a valid level')       
    
    def check_open(self, args):
        """ check the validity of the line """
        
        if len(args) != 1:
            self.help_open()
            raise self.InvalidCmd('OPEN command requires exactly one argument')

        if args[0].startswith('./'):
            if not os.path.isfile(args[0]):
                raise self.InvalidCmd('%s: not such file' % args[0])
            return True

        # if special : create the path.
        if not self._done_export:
            if not os.path.isfile(args[0]):
                self.help_open()
                raise self.InvalidCmd('No command \"output\" or \"launch\" used. Impossible to associate this name to a file')
            else:
                return True
            
        path = self._done_export[0]
        if os.path.isfile(os.path.join(path,args[0])):
            args[0] = os.path.join(path,args[0])
        elif os.path.isfile(os.path.join(path,'Cards',args[0])):
            args[0] = os.path.join(path,'Cards',args[0])
        elif os.path.isfile(os.path.join(path,'HTML',args[0])):
            args[0] = os.path.join(path,'HTML',args[0])
        # special for card with _default define: copy the default and open it
        elif '_card.dat' in args[0]:   
            name = args[0].replace('_card.dat','_card_default.dat')
            if os.path.isfile(os.path.join(path,'Cards', name)):
                files.cp(path + '/Cards/' + name, path + '/Cards/'+ args[0])
                args[0] = os.path.join(path,'Cards', args[0])
            else:
                raise self.InvalidCmd('No default path for this file')
        elif not os.path.isfile(args[0]):
            raise self.InvalidCmd('No default path for this file')
                
                
    def check_output(self, args):
        """ check the validity of the line"""
        
        if args and args[0] in self._export_formats:
            self._export_format = args.pop(0)
        else:
            self._export_format = 'madevent'

        if not self._curr_amps:
            text = 'No processes generated. Please generate a process first.'
            raise self.InvalidCmd(text)

        if not self._curr_model:
            text = 'No model found. Please import a model first and then retry.'
            raise self.InvalidCmd(text)

        if self._model_v4_path and \
               (self._export_format not in self._v4_export_formats or \
                self._options['group_subprocesses']):
            text = " The Model imported (MG4 format) does not contain enough\n "
            text += " information for this type of output. In order to create\n"
            text += " output for " + args[0] + ", you have to use a UFO model.\n"
            text += " Those model can be imported with mg5> import model NAME."
            logger.warning(text)
            raise self.InvalidCmd('')

        if args and args[0][0] != '-':
            # This is a path
            path = args.pop(0)
            # Check for special directory treatment
            if path == 'auto' and self._export_format in \
                     ['madevent', 'standalone', 'standalone_cpp']:
                self.get_default_path()
            else:
                self._export_dir = path
        else:
            # No valid path
            self.get_default_path()

        self._export_dir = os.path.realpath(self._export_dir)

            
    def get_default_path(self):
        """Set self._export_dir to the default (\'auto\') path"""

        if self._export_format in ['madevent', 'standalone']:
            # Detect if this script is launched from a valid copy of the Template,
            # if so store this position as standard output directory
            if 'TemplateVersion.txt' in os.listdir('.'):
                #Check for ./
                self._export_dir = os.path.realpath('.')
                return
            elif 'TemplateVersion.txt' in os.listdir('..'):
                #Check for ../
                self._export_dir = os.path.realpath('..')
                return
            elif self.stdin != sys.stdin:
                #Check for position defined by the input files
                input_path = os.path.realpath(self.stdin.name).split(os.path.sep)
                print "Not standard stdin, use input path"
                if input_path[-2] == 'Cards':
                    self._export_dir = os.path.sep.join(input_path[:-2])
                    if 'TemplateVersion.txt' in self._export_dir:
                        return
        
        if self._export_format.startswith('madevent'):            
            name_dir = lambda i: 'PROC_%s_%s' % \
                                    (self._curr_model['name'], i)
            auto_path = lambda i: os.path.join(self.writing_dir,
                                               name_dir(i))
        elif self._export_format == 'standalone':
            name_dir = lambda i: 'PROC_SA_%s_%s' % \
                                    (self._curr_model['name'], i)
            auto_path = lambda i: os.path.join(self.writing_dir,
                                               name_dir(i))                
        elif self._export_format == 'standalone_cpp':
            name_dir = lambda i: 'PROC_SA_CPP_%s_%s' % \
                                    (self._curr_model['name'], i)
            auto_path = lambda i: os.path.join(self.writing_dir,
                                               name_dir(i))
        elif self._export_format == 'pythia8':
            if self.pythia8_path:
                self._export_dir = self.pythia8_path
            else:
                self._export_dir = '.'
            return
        else:
            self._export_dir = '.'
            return
        for i in range(500):
            if os.path.isdir(auto_path(i)):
                continue
            else:
                self._export_dir = auto_path(i) 
                break
        if not self._export_dir:
            raise self.InvalidCmd('Can\'t use auto path,' + \
                                  'more than 500 dirs already')    
            
        
#===============================================================================
# CheckValidForCmdWeb
#===============================================================================
class CheckValidForCmdWeb(CheckValidForCmd):
    """ Check the validity of input line for web entry
    (no explicit path authorized)"""
    
    class WebRestriction(MadGraph5Error):
        """class for WebRestriction"""
    
    def check_draw(self, args):
        """check the validity of line
        syntax: draw FILEPATH [option=value]
        """
        raise self.WebRestriction('direct call to draw is forbidden on the web')
    
    def check_check(self, args):
        """ Not authorize for the Web"""
        
        raise self.WebRestriction('Check call is forbidden on the web')
    
    def check_history(self, args):
        """check the validity of line
        No Path authorize for the Web"""
        
        CheckValidForCmd.check_history(self, args)

        if len(args) == 2 and args[1] not in ['.', 'clean']:
            raise self.WebRestriction('Path can\'t be specify on the web.')

        
    def check_import(self, args):
        """check the validity of line
        No Path authorize for the Web"""
        
        if not args:
            raise MadGraph5Error, 'import requires at least one option'

        if args[0] == 'proc_v4':
            args[:] = [args[0], './Cards/proc_card.dat']
        elif args[0] == 'command':
            args[:] = [args[0], './Cards/proc_card_mg5.dat']

        CheckValidForCmd.check_import(self, args)
        
    def check_load(self, args):
        """ check the validity of the line
        No Path authorize for the Web"""

        CheckValidForCmd.check_load(self, args)        

        if len(args) == 2:
            if args[0] != 'model':
                raise self.WebRestriction('only model can be loaded online')
            if 'model.pkl' not in args[1]:
                raise self.WebRestriction('not valid pkl file: wrong name')
            if not os.path.realpath(args[1]).startswith(os.path.join(MG4DIR, \
                                                                    'Models')):
                raise self.WebRestriction('Wrong path to load model')
        
    def check_save(self, args):
        """ not authorize on web"""
        raise self.WebRestriction('\"save\" command not authorize online')
    
    def check_open(self, args):
        """ not authorize on web"""
        raise self.WebRestriction('\"open\" command not authorize online')
    
    def check_output(self, args):
        """ check the validity of the line"""

        
        # first pass to the default
        CheckValidForCmd.check_output(self, args)
        
        args[:] = [self._export_format, '.', '-f']

        # Check that we output madevent
        if 'madevent' != self._export_format:
                raise self.WebRestriction, 'only available output format is madevent (at current stage)'

        # In web mode, can only do forced, automatic madevent output
        CheckValidForCmd.check_output(self, args)

#===============================================================================
# CompleteForCmd
#===============================================================================
class CompleteForCmd(CheckValidForCmd):
    """ The Series of help routine for the MadGraphCmd"""
    
    def list_completion(self, text, list):
        """Propose completions of text in list"""
        if not text:
            completions = list
        else:
            completions = [ f
                            for f in list
                            if f.startswith(text)
                            ]
        
        def put_space(name): 
            if name.endswith(' '): 
                return name
            else:
                return '%s ' % name 
            
        return [put_space(name) for name in completions] 


    def model_completion(self, text, process):
        """ complete the line with model information """
        while ',' in process:
            process = process[process.index(',')+1:]
        args = split_arg(process)
        couplings = []

        # Force '>' if two initial particles.
        if len(args) == 2 and args[-1] != '>':
                return self.list_completion(text, '>')
            
        # Add non-particle names
        if len(args) > 0 and args[-1] != '>':
            couplings = ['>']
        if '>' in args and args.index('>') < len(args) - 1:
            couplings = [c + "=" for c in self._couplings] + \
                        ['@','$','/','>',',']
        return self.list_completion(text, self._particle_names + \
                                    self._multiparticles.keys() + couplings)
        
            
    def complete_history(self, text, line, begidx, endidx):
        "Complete the add command"

        args = split_arg(line[0:begidx])

        # Directory continuation
        if args[-1].endswith(os.path.sep):
            return self.path_completion(text,
                                        os.path.join('.',*[a for a in args \
                                                    if a.endswith(os.path.sep)]))

        if len(args) == 1:
            return self.path_completion(text)
        
    def complete_generate(self, text, line, begidx, endidx):
        "Complete the add command"

        # Return list of particle names and multiparticle names, as well as
        # coupling orders and allowed symbols
        args = split_arg(line[0:begidx])
        if len(args) > 2 and args[-1] == '@' or args[-1].endswith('='):
            return

        try:
            return self.model_completion(text, ' '.join(args[1:]))
        except Exception as error:
            print error
            
        #if len(args) > 1 and args[-1] != '>':
        #    couplings = ['>']
        #if '>' in args and args.index('>') < len(args) - 1:
        #    couplings = [c + "=" for c in self._couplings] + ['@','$','/','>']
        #return self.list_completion(text, self._particle_names + \
        #                            self._multiparticles.keys() + couplings)
        
    def complete_add(self, text, line, begidx, endidx):
        "Complete the add command"

        args = split_arg(line[0:begidx])

        # Format
        if len(args) == 1:
            return self.list_completion(text, self._add_opts)

        return self.complete_generate(text, " ".join(args[1:]), begidx, endidx)

        # Return list of particle names and multiparticle names, as well as
        # coupling orders and allowed symbols
        couplings = []
        if len(args) > 2 and args[-1] != '>':
            couplings = ['>']
        if '>' in args and args.index('>') < len(args) - 1:
            couplings = [c + "=" for c in self._couplings] + ['@','$','/','>']
        return self.list_completion(text, self._particle_names + \
                                    self._multiparticles.keys() + couplings)
          
    def complete_check(self, text, line, begidx, endidx):
        "Complete the add command"

        args = split_arg(line[0:begidx])

        # Format
        if len(args) == 1:
            return self.list_completion(text, self._check_opts)

        


        # Directory continuation
        if args[-1].endswith(os.path.sep):
            return self.path_completion(text,
                                        os.path.join('.',*[a for a in args \
                                                    if a.endswith(os.path.sep)]))
        # autocompletion for particles/couplings
        model_comp = self.model_completion(text, ' '.join(args[2:]))

        if len(args) == 2:
            return model_comp + self.path_completion(text)

        if len(args) > 2:
            return model_comp
            
        
    def complete_tutorial(self, text, line, begidx, endidx):
        "Complete the tutorial command"

        # Format
        if len(split_arg(line[0:begidx])) == 1:
            return self.list_completion(text, self._tutorial_opts)
        
    def complete_define(self, text, line, begidx, endidx):
        """Complete particle information"""
        return self.model_completion(text, line[6:])

    def complete_display(self, text, line, begidx, endidx):
        "Complete the display command"

        args = split_arg(line[0:begidx])
        # Format
        if len(args) == 1:
            return self.list_completion(text, self._display_opts)

        if len(args) == 2 and args[1] == 'checks':
            return self.list_completion(text, 'failed')

        if len(args) == 2 and args[1] == 'particles':
            return self.model_completion(text, line[begidx:])

    def complete_draw(self, text, line, begidx, endidx):
        "Complete the draw command"

        args = split_arg(line[0:begidx])

        # Directory continuation
        if args[-1].endswith(os.path.sep):
            return self.path_completion(text,
                                        os.path.join('.',*[a for a in args if a.endswith(os.path.sep)]),
                                        only_dirs = True)
        # Format
        if len(args) == 1:
            return self.path_completion(text, '.', only_dirs = True)


        #option
        if len(args) >= 2:
            opt = ['horizontal', 'external=', 'max_size=', 'add_gap=',
                                'non_propagating', '--']
            return self.list_completion(text, opt)

    def complete_launch(self, text, line, begidx, endidx):
        """ complete the launch command"""

        args = split_arg(line[0:begidx])

        # Directory continuation
        if args[-1].endswith(os.path.sep):
            return self.path_completion(text,
                                        os.path.join('.',*[a for a in args if a.endswith(os.path.sep)]),
                                        only_dirs = True)
        # Format
        if len(args) == 1:
            complete = self.path_completion(text, '.', only_dirs = True)
            if MG5DIR != os.path.realpath('.'):
                complete += self.path_completion(text, MG5DIR, only_dirs = True, 
                                                                 relative=False)
            if MG4DIR and MG4DIR != os.path.realpath('.'):
                complete += self.path_completion(text, MG4DIR, only_dirs = True,
                                                                 relative=False)
            return complete

        #option
        if len(args) >= 2:
            opt = ['--cluster=', '--name=', '-f']
            return self.list_completion(text, opt)


    def complete_load(self, text, line, begidx, endidx):
        "Complete the load command"

        args = split_arg(line[0:begidx])        

        # Format
        if len(args) == 1:
            return self.list_completion(text, self._save_opts)

        # Directory continuation
        if args[-1].endswith(os.path.sep):
            return self.path_completion(text,
                                        os.path.join('.',*[a for a in args if \
                                                      a.endswith(os.path.sep)]))

        # Filename if directory is not given
        if len(args) == 2:
            return self.path_completion(text)

    def complete_save(self, text, line, begidx, endidx):
        "Complete the save command"

        args = split_arg(line[0:begidx])

        # Format
        if len(args) == 1:
            return self.list_completion(text, self._save_opts)

        # Directory continuation
        if args[-1].endswith(os.path.sep):
            return self.path_completion(text,
                                        os.path.join('.',*[a for a in args if a.endswith(os.path.sep)]),
                                        only_dirs = True)

        # Filename if directory is not given
        if len(args) == 2:
            return self.path_completion(text)
        
    def complete_open(self, text, line, begidx, endidx): 
        """ complete the open command """

        args = split_arg(line[0:begidx])
        
        # Directory continuation
        if os.path.sep in args[-1] + text:
            return self.path_completion(text,
                                    os.path.join('.',*[a for a in args if \
                                                      a.endswith(os.path.sep)]))

        possibility = []
        if self._done_export:
            path = self._done_export[0]
            possibility = ['index.html']
            if os.path.isfile(os.path.join(path,'README')):
                possibility.append('README')
            if os.path.isdir(os.path.join(path,'Cards')):
                possibility += [f for f in os.listdir(os.path.join(path,'Cards')) 
                                    if f.endswith('.dat')]
            if os.path.isdir(os.path.join(path,'HTML')):
                possibility += [f for f in os.listdir(os.path.join(path,'HTML')) 
                                  if f.endswith('.html') and 'default' not in f]
        else:
            possibility.extend(['./','../'])
        if os.path.exists('MG5_debug'):
            possibility.append('MG5_debug')

        return self.list_completion(text, possibility)
       
    def complete_output(self, text, line, begidx, endidx,
                        possible_options = ['f', 'noclean', 'nojpeg'],
                        possible_options_full = ['-f', '-noclean', '-nojpeg']):
        "Complete the output command"

        possible_format = self._export_formats
        #don't propose directory use by MG_ME
        forbidden_names = ['MadGraphII', 'Template', 'pythia-pgs', 'CVS',
                            'Calculators', 'MadAnalysis', 'SimpleAnalysis',
                            'mg5', 'DECAY', 'EventConverter', 'Models',
                            'ExRootAnalysis', 'HELAS', 'Transfer_Fct']
        #name of the run =>proposes old run name
        args = split_arg(line[0:begidx])
        if len(args) >= 1: 
            # Directory continuation
            if args[-1].endswith(os.path.sep):
                return [name for name in self.path_completion(text,
                        os.path.join('.',*[a for a in args if a.endswith(os.path.sep)]),
                        only_dirs = True) if name not in forbidden_names]
            # options
            if args[-1][0] == '-' or len(args) > 1 and args[-2] == '-':
                return self.list_completion(text, possible_options)
            if len(args) > 2:
                return self.list_completion(text, possible_options_full)
            # Formats
            if len(args) == 1:
                if any([p.startswith(text) for p in possible_format]):
                    return [name for name in \
                            self.list_completion(text, possible_format) + \
                            ['.' + os.path.sep, '..' + os.path.sep, 'auto'] \
                            if name.startswith(text)]

            # directory names
            content = [name for name in self.path_completion(text, '.', only_dirs = True) \
                       if name not in forbidden_names]
            content += ['auto']
            return self.list_completion(text, content)


    def complete_set(self, text, line, begidx, endidx):
        "Complete the set command"

        args = split_arg(line[0:begidx])

        # Format
        if len(args) == 1:
            return self.list_completion(text, self._set_options)

        if len(args) == 2:
            if args[1] in ['group_subprocesses']:
                return self.list_completion(text, ['False', 'True'])
            
            elif args[1] in ['ignore_six_quark_processes']:
                return self.list_completion(text, self._multiparticles.keys())
            
            elif args[1] == 'stdout_level':
                return self.list_completion(text, ['DEBUG','INFO','WARNING','ERROR','CRITICAL'])
        
    def complete_shell(self, text, line, begidx, endidx):
        """ add path for shell """

        # Filename if directory is given
        #
        if len(split_arg(line[0:begidx])) > 1 and line[begidx - 1] == os.path.sep:
            if not text:
                text = ''
            output = self.path_completion(text,
                                        base_dir=\
                                          split_arg(line[0:begidx])[-1])
        else:
            output = self.path_completion(text)
        return output

    def complete_import(self, text, line, begidx, endidx):
        "Complete the import command"

        args=split_arg(line[0:begidx])
        
        # Format
        if len(args) == 1:
            return self.list_completion(text, self._import_formats)

        # Directory continuation
        if os.path.sep in args[-1] + text:
            if args[1].startswith('model'):
                # Directory continuation
                return self.path_completion(text, os.path.join('.',*[a for a in args \
                                                   if a.endswith(os.path.sep)]),
                                                only_dirs = True)
            else:
                return self.path_completion(text,
                                    os.path.join('.',*[a for a in args if \
                                                      a.endswith(os.path.sep)]))

        # restriction continuation (for UFO)
        if args[1] == 'model' and ('-' in args[-1] + text):
            # deal with - in readline splitting (different on some computer)
            if not GNU_SPLITTING:
                prefix = '-'.join([part for part in text.split('-')[:-1]])+'-'
                args.append(prefix)
                text = text.split('-')[-1]
            #model name
            path = args[-1][:-1] # remove the final - for the model name
            # find the different possibilities
            all_name = self.find_restrict_card(path, no_restrict=False)
            all_name += self.find_restrict_card(path, no_restrict=False,
                                        base_dir=os.path.join(MG5DIR,'models'))

            # select the possibility according to the current line            
            all_name = [name.split('-')[-1] for name in  all_name ]
            all_name = [name+' ' for name in  all_name if name.startswith(text)
                                                       and name.strip() != text]
            # adapt output for python2.7 (due to different splitting)
            if not GNU_SPLITTING:
                all_name = [prefix + name for name in  all_name ]
                
            if all_name:
                return all_name                  
               
        # Model directory name if directory is not given
        if len(split_arg(line[0:begidx])) == 2:
            if args[1] == 'model':
                file_cond = lambda p : os.path.exists(os.path.join(MG5DIR,'models',p,'particles.py'))
                mod_name = lambda name: name
            elif args[1] == 'model_v4':
                file_cond = lambda p :  (os.path.exists(os.path.join(MG5DIR,'models',p,'particles.dat')) 
                                      or os.path.exists(os.path.join(self._mgme_dir,'Models',p,'particles.dat')))
                mod_name = lambda name :(name[-3:] != '_v4' and name or name[:-3]) 
            else:
                return []
                
            model_list = [mod_name(name) for name in \
                                            self.path_completion(text,
                                            os.path.join(MG5DIR,'models'),
                                            only_dirs = True) \
                                            if file_cond(name)]
            
            if args[1] == 'model_v4':
                return model_list
            else:
                # need to update the  list with the possible restriction
                all_name = []
                for model_name in model_list:
                    all_name += self.find_restrict_card(model_name, 
                                        base_dir=os.path.join(MG5DIR,'models'))
                return all_name                

        # Options
        if len(args) > 2 and args[1].startswith('model') and args[-1][0] != '-':
                return ['-modelname']
            
        if len(args) > 3 and args[1].startswith('model') and args[-1][0] == '-':
           if GNU_SPLITTING:
               return ['modelname']
           else: 
               return ['-modelname']
            
    def find_restrict_card(self, model_name, base_dir='./', no_restrict=True):
        """find the restriction file associate to a given model"""

        # check if the model_name should be keeped as a possibility
        if no_restrict:
            output = [model_name]
        else:
            output = []
        
        # check that the model is a valid model
        if not os.path.exists(os.path.join(base_dir, model_name, 'couplings.py')):
            # not valid UFO model
            return output
        
        if model_name.endswith(os.path.sep):
            model_name = model_name[:-1]
        
        # look for _default and treat this case
        if os.path.exists(os.path.join(base_dir, model_name, 'restrict_default.dat')):
            output.append('%s-full' % model_name)
        
        # look for other restrict_file
        for name in os.listdir(os.path.join(base_dir, model_name)):
            if name.startswith('restrict_') and not name.endswith('default.dat') \
                and name.endswith('.dat'):
                tag = name[9:-4] #remove restrict and .dat
                while model_name.endswith(os.path.sep):
                    model_name = model_name[:-1]
                output.append('%s-%s' % (model_name, tag))

        # return
        return output
    
#===============================================================================
# MadGraphCmd
#===============================================================================
class MadGraphCmd(CmdExtended, HelpToCmd):
    """The command line processor of MadGraph"""    

    # Options and formats available
    _display_opts = ['particles', 'interactions', 'processes', 'diagrams', 
                     'diagrams_text', 'multiparticles', 'couplings', 'lorentz', 
                     'checks', 'parameters']
    _add_opts = ['process']
    _save_opts = ['model', 'processes']
    _tutorial_opts = ['start', 'stop']
    _check_opts = ['full', 'permutation', 'gauge', 'lorentz_invariance']
    _import_formats = ['model_v4', 'model', 'proc_v4', 'command']
    _v4_export_formats = ['madevent', 'standalone', 'matrix'] 
    _export_formats = _v4_export_formats + ['standalone_cpp', 'pythia8']
    _set_options = ['group_subprocesses',
                    'ignore_six_quark_processes',
                    'stdout_level']
    # Variables to store object information
    _curr_model = None  #base_objects.Model()
    _curr_amps = diagram_generation.AmplitudeList()
    _curr_matrix_elements = helas_objects.HelasMultiProcess()
    _curr_fortran_model = None
    _curr_cpp_model = None
    _curr_exporter = None
    _done_export = False

    # Variables to store state information
    _multiparticles = {}
    _options = {}
    _generate_info = "" # store the first generated process
    _model_format = None
    _model_v4_path = None
    _use_lower_part_names = False
    _export_dir = None
    _export_format = 'madevent'
    _mgme_dir = MG4DIR
    _comparisons = None
    
    # Configuration variable
    pythia8_path = None
    
    def __init__(self, mgme_dir = '', *completekey, **stdin):
        """ add a tracker of the history """

        CmdExtended.__init__(self, *completekey, **stdin)
        
        # Set MG/ME directory path
        if mgme_dir:
            if os.path.isdir(os.path.join(mgme_dir, 'Template')):
                self._mgme_dir = mgme_dir
                logger.info('Setting MG/ME directory to %s' % mgme_dir)
            else:
                logger.warning('Warning: Directory %s not valid MG/ME directory' % \
                             mgme_dir)
                self._mgme_dir = MG4DIR

        # Load the configuration file
        self.set_configuration()
        
    # Add a process to the existing multiprocess definition
    # Generate a new amplitude
    def do_add(self, line):
        """Generate an amplitude for a given process and add to
        existing amplitudes
        syntax:
        """

        args = split_arg(line)
        
        # Check the validity of the arguments
        self.check_add(args)

        if args[0] == 'process':            
            # Rejoin line
            line = ' '.join(args[1:])
            
            # store the first process (for the perl script)
            if not self._generate_info:
                self._generate_info = line
                
            # Reset Helas matrix elements
            self._curr_matrix_elements = helas_objects.HelasMultiProcess()

            # Extract process from process definition
            if ',' in line:
                myprocdef, line = self.extract_decay_chain_process(line)
            else:
                myprocdef = self.extract_process(line)

            # Check that we have something    
            if not myprocdef:
                raise MadGraph5Error("Empty or wrong format process, please try again.")
                
            cpu_time1 = time.time()

            # Generate processes
            collect_mirror_procs = self._options['group_subprocesses']
            ignore_six_quark_processes = \
                           self._options['ignore_six_quark_processes'] if \
                           "ignore_six_quark_processes" in self._options \
                           else []

            # Decide here wether one need an NLOMultiProcess or a MultiProcess
            multiprocessclass=None
            if myprocdef['perturbation_couplings']:
                multiprocessclass=loop_diagram_generation.LoopMultiProcess
            else:
                multiprocessclass=diagram_generation.MultiProcess

            myproc = multiprocessclass.MultiProcess(myprocdef,
                                          collect_mirror_procs =\
                                          collect_mirror_procs,
                                          ignore_six_quark_processes = \
                                          ignore_six_quark_processes)

            for amp in myproc.get('amplitudes'):
                if amp not in self._curr_amps:
                    self._curr_amps.append(amp)
                else:
                    warning = "Warning: Already in processes:\n%s" % \
                                                amp.nice_string_processes()
                    logger.warning(warning)


            # Reset _done_export, since we have new process
            self._done_export = False

            cpu_time2 = time.time()

            nprocs = len(myproc.get('amplitudes'))
            ndiags = sum([amp.get_number_of_diagrams() for \
                              amp in myproc.get('amplitudes')])
            logger.info("%i processes with %i diagrams generated in %0.3f s" % \
                  (nprocs, ndiags, (cpu_time2 - cpu_time1)))
            ndiags = sum([amp.get_number_of_diagrams() for \
                              amp in self._curr_amps])
            logger.info("Total: %i processes with %i diagrams" % \
                  (len(self._curr_amps), ndiags))                
  
    # Define a multiparticle label
    def do_define(self, line, log=True):
        """Define a multiparticle"""

        if self._use_lower_part_names:
            # Particle names lowercase
            line = line.lower()
        # Make sure there are spaces around = and |
        line = line.replace("=", " = ")
        line = line.replace("|", " | ")
        args = split_arg(line)
        # check the validity of the arguments
        self.check_define(args)

        label = args[0]
        
        pdg_list = self.extract_particle_ids(args[1:])
        self._multiparticles[label] = pdg_list
        if log:
            logger.info("Defined multiparticle %s" % \
                                             self.multiparticle_string(label))
    
    # Display
    def do_display(self, line):
        """Display current internal status"""

        args = split_arg(line)
        #check the validity of the arguments
        self.check_display(args)

        if args[0] == 'diagrams':
            self.draw(' '.join(args[1:]))

        if args[0] == 'particles' and len(args) == 1:
            print "Current model contains %i particles:" % \
                    len(self._curr_model['particles'])
            part_antipart = [part for part in self._curr_model['particles'] \
                             if not part['self_antipart']]
            part_self = [part for part in self._curr_model['particles'] \
                             if part['self_antipart']]
            for part in part_antipart:
                print part['name'] + '/' + part['antiname'],
            print ''
            for part in part_self:
                print part['name'],
            print ''

        elif args[0] == 'particles':
            for arg in args[1:]:
                if arg.isdigit() or (arg[0] == '-' and arg[1:].isdigit()):
                    particle = self._curr_model.get_particle(abs(int(arg)))
                else:
                    particle = self._curr_model['particles'].find_name(arg)
                if not particle:
                    raise self.InvalidCmd, 'no particle %s in current model' % arg

                print "Particle %s has the following properties:" % particle.get_name()
                print str(particle)
            
        elif args[0] == 'interactions' and len(args) == 1:
            text = "Current model contains %i interactions\n" % \
                    len(self._curr_model['interactions'])
            for i, inter in enumerate(self._curr_model['interactions']):
                text += str(i+1) + ':'
                for part in inter['particles']:
                    if part['is_part']:
                        text += part['name']
                    else:
                        text += part['antiname']
                    text += " "
                text += " ".join(order + '=' + str(inter['orders'][order]) \
                                 for order in inter['orders'])
                text += '\n'
            pydoc.pager(text)

        elif args[0] == 'interactions':
            for arg in args[1:]:
                if int(arg) > len(self._curr_model['interactions']):
                    raise self.InvalidCmd, 'no interaction %s in current model' % arg
                if int(arg) == 0:
                    print 'Special interactions which identify two particles'
                else:
                    print "Interactions %s has the following property:" % arg
                    print self._curr_model['interactions'][int(arg)-1]

        elif args[0] == 'parameters' and len(args) == 1:
            text = "Current model contains %i parameters\n" % \
                    sum([len(part) for part in 
                                       self._curr_model['parameters'].values()])
            
            for key, item in self._curr_model['parameters'].items():
                text += '\nparameter type: %s\n' % str(key)
                for value in item:
                    if hasattr(value, 'expr'):
                        if value.value is not None:
                            text+= '        %s = %s = %s\n' % (value.name, value.expr ,value.value)
                        else:
                            text+= '        %s = %s\n' % (value.name, value.expr)
                    else:
                        if value.value is not None:
                            text+= '        %s = %s\n' % (value.name, value.value)
                        else:
                            text+= '        %s \n' % (value.name)
            pydoc.pager(text)
            
        elif args[0] == 'processes':
            for amp in self._curr_amps:
                print amp.nice_string_processes()

        elif args[0] == 'diagrams_text':
            text = "\n".join([amp.nice_string() for amp in self._curr_amps])
            pydoc.pager(text)

        elif args[0] == 'multiparticles':
            print 'Multiparticle labels:'
            for key in self._multiparticles:
                print self.multiparticle_string(key)
        
        elif args[0] == 'couplings' and len(args) == 1:
            couplings = set()
            for interaction in self._curr_model['interactions']:
                for order in interaction['orders'].keys():
                    couplings.add(order)
            print ' / '.join(couplings)
            
        elif args[0] == 'couplings':
            if self._model_v4_path:
                print 'No couplings information available in V4 model'
                return
            try:
                ufomodel = ufomodels.load_model(self._curr_model.get('name'))
                print eval('ufomodel.couplings.%s.nice_string()'%args[1])
            except:
                raise self.InvalidCmd, 'no couplings %s in current model' % args[1]
        
        elif args[0] == 'lorentz':
            if self._model_v4_path:
                print 'No lorentz information available in V4 model'
                return
            elif len(args) == 1: 
                raise self.InvalidCmd,\
                     'display lorentz require an argument: the name of the lorentz structure.'
                return
            try:
                ufomodel = ufomodels.load_model(self._curr_model.get('name'))
                print eval('ufomodel.lorentz.%s.nice_string()'%args[1])
            except:
                raise self.InvalidCmd, 'no lorentz %s in current model' % args[1]
            
        elif args[0] == 'checks':
            comparisons = self._comparisons[0]
            if len(args) > 1 and args[1] == 'failed':
                comparisons = [c for c in comparisons if not c['passed']]
            outstr = "Process check results:"
            for comp in comparisons:
                outstr += "\n%s:" % comp['process'].nice_string()
                outstr += "\n   Phase space point: (px py pz E)"
                for i, p in enumerate(comp['momenta']):
                    outstr += "\n%2s    %+.9e  %+.9e  %+.9e  %+.9e" % tuple([i] + p)
                outstr += "\n   Permutation values:"
                outstr += "\n   " + str(comp['values'])
                if comp['passed']:
                    outstr += "\n   Process passed (rel. difference %.9e)" % \
                          comp['difference']
                else:
                    outstr += "\n   Process failed (rel. difference %.9e)" % \
                          comp['difference']

            used_aloha = sorted(self._comparisons[1])
            outstr += "\nChecked ALOHA routines:"
            for aloha in used_aloha:
                aloha_str = aloha[0]
                if aloha[1]:
                    aloha_str += 'C' + 'C'.join([str(ia) for ia in aloha[1]])
                aloha_str += "_%d" % aloha[2]
                outstr += "\n" + aloha_str

            pydoc.pager(outstr)            
        
    def multiparticle_string(self, key):
        """Returns a nicely formatted string for the multiparticle"""

        if self._multiparticles[key] and \
               isinstance(self._multiparticles[key][0], list):
            return "%s = %s" % (key, "|".join([" ".join([self._curr_model.\
                                     get('particle_dict')[part_id].get_name() \
                                                     for part_id in id_list]) \
                                  for id_list in self._multiparticles[key]]))
        else:
            return "%s = %s" % (key, " ".join([self._curr_model.\
                                    get('particle_dict')[part_id].get_name() \
                                    for part_id in self._multiparticles[key]]))
            
    def do_tutorial(self, line):
        """Activate/deactivate the tutorial mode."""

        args = split_arg(line)
        if len(args) > 0 and args[0] == "stop":
            logger_tuto.info("\n\tThanks for using the tutorial!")
            logger_tuto.setLevel(logging.ERROR)
        else:
            logger_tuto.setLevel(logging.INFO)

        if not self._mgme_dir:
            logger_tuto.info(\
                       "\n\tWarning: To use all features in this tutorial, " + \
                       "please run from a" + \
                       "\n\t         valid MG_ME directory.")

    def draw(self, line):
        """ draw the Feynman diagram for the given process """

        args = split_arg(line)
        # Check the validity of the arguments
        self.check_draw(args)
        
        # Check if we plot a decay chain 
        if any([isinstance(a, diagram_generation.DecayChainAmplitude) for \
               a in self._curr_amps]) and not self._done_export:
            warn = 'WARNING: You try to draw decay chain diagrams without first running output.\n'
            warn += '\t  The decay processes will be drawn separately'
            logger.warning(warn)

        (options, args) = _draw_parser.parse_args(args)
        options = draw_lib.DrawOption(options)
        start = time.time()
        
        # Collect amplitudes
        amplitudes = diagram_generation.AmplitudeList()

        for amp in self._curr_amps:
            amplitudes.extend(amp.get_amplitudes())            

        for amp in amplitudes:
            filename = os.path.join(args[0], 'diagrams_' + \
                                    amp.get('process').shell_string() + ".eps")
            plot = draw.MultiEpsDiagramDrawer(amp['diagrams'],
                                          filename,
                                          model=self._curr_model,
                                          amplitude='',
                                          legend=amp.get('process').input_string())

            logger.info("Drawing " + \
                         amp.get('process').nice_string())
            plot.draw(opt=options)
            logger.info("Wrote file " + filename)
            self.exec_cmd('open %s' % filename)

        stop = time.time()
        logger.info('time to draw %s' % (stop - start)) 
    
    # Generate a new amplitude
    def do_check(self, line):
        """Check a given process or set of processes"""

        args = split_arg(line)

        # Check args validity
        param_card = self.check_check(args)

        line = " ".join(args[1:])
        myprocdef = self.extract_process(line)

        # Check that we have something    
        if not myprocdef:
            raise MadGraph5Error("Empty or wrong format process, please try again.")

        # Disable diagram generation logger
        diag_logger = logging.getLogger('madgraph.diagram_generation')
        old_level = diag_logger.getEffectiveLevel()
        diag_logger.setLevel(logging.WARNING)

        # run the check
        cpu_time1 = time.time()
        # Run matrix element generation check on processes

        comparisons = []
        gauge_result = []
        lorentz_result =[]
        nb_processes = 0
        
        if args[0] in  ['permutation', 'full']:
            comparisons = process_checks.check_processes(myprocdef,
                                                        param_card = param_card,
                                                        quick = True)
            nb_processes += len(comparisons[0])
            
        if args[0] in  ['gauge', 'full']:
            gauge_result = process_checks.check_gauge(myprocdef,
                                                      param_card = param_card)
            nb_processes += len(gauge_result)
            
        if args[0] in ['lorentz_invariance', 'full']:
            lorentz_result = process_checks.check_lorentz(myprocdef,
                                                      param_card = param_card)
            nb_processes += len(lorentz_result)
            
        cpu_time2 = time.time()

        logger.info("%i processes checked in %0.3f s" \
                    % (nb_processes,
                      (cpu_time2 - cpu_time1)))

        text = ""

        if gauge_result:
            text += 'Gauge results:\n'
            text += process_checks.output_gauge(gauge_result) + '\n'

        if lorentz_result:
            text += 'Lorentz invariance results:\n'
            text += process_checks.output_lorentz_inv(lorentz_result) + '\n'

        if comparisons:
            text += 'Process permutation results:\n'
            text += process_checks.output_comparisons(comparisons[0]) + '\n'
            self._comparisons = comparisons

        logger.info(text)
        pydoc.pager(text)
        # Restore diagram logger
        diag_logger.setLevel(old_level)

        return
    
    # Generate a new amplitude
    def do_generate(self, line):
        """Generate an amplitude for a given process"""

        # Reset amplitudes
        self._curr_amps = diagram_generation.AmplitudeList()
        # Reset Helas matrix elements
        self._curr_matrix_elements = None
        self._generate_info = line
        # Reset _done_export, since we have new process
        self._done_export = False
        # Also reset _export_format and _export_dir
        self._export_format = None

        # Remove previous generations from history
        self.clean_history('generate', 'add process')

        # Call add process
        args = split_arg(line)
        args.insert(0, 'process')
        
        self.do_add(" ".join(args))

    def extract_process(self, line, proc_number = 0, overall_orders = {}):
        """Extract a process definition from a string. Returns
        a ProcessDefinition."""

        # Check basic validity of the line
        if not line.count('>') in [1,2]:
            self.do_help('generate')
            print
            raise self.InvalidCmd('Wrong use of \">\" special character.')
        

        # Perform sanity modifications on the lines:
        # Add a space before and after any > , $ / | [ ]
        space_before = re.compile(r"(?P<carac>\S)(?P<tag>[\\[\\]/\,\\$\\>|])(?P<carac2>\S)")
        line = space_before.sub(r'\g<carac> \g<tag> \g<carac2>', line)       
        
        # Use regular expressions to extract s-channel propagators,
        # forbidden s-channel propagators/particles, coupling orders
        # and process number, starting from the back

        # Start with process number (identified by "@")
        proc_number_pattern = re.compile("^(.+)@\s*(\d+)\s*(.*)$")
        proc_number_re = proc_number_pattern.match(line)
        if proc_number_re:
            proc_number = int(proc_number_re.group(2))
            line = proc_number_re.group(1) + \
                   proc_number_re.group(3)

        # Now check for squared orders, specified after the perturbation orders.
        # If it turns out there is no perturbation order then we will use these orders
        # for the regular orders.
        squared_order_pattern = re.compile("^(.+)\s+(\w+)\s*=\s*(\d+)\s*$")
        squared_order_re = squared_order_pattern.match(line)
        squared_orders = {}
        while squared_order_re:
            squared_orders[squared_order_re.group(2)] = int(squared_order_re.group(3))
            line = squared_order_re.group(1)
            squared_order_re = squared_order_pattern.match(line)

        # Now check for perturbation orders, specified in between squared brackets
        perturbation_couplings_pattern = re.compile("^(.+)\s*\[\s*(.+)\s*\]\s*(.*)$")
        perturbation_couplings_re = perturbation_couplings_pattern.match(line)
        perturbation_couplings = ""
        if perturbation_couplings_re:
            perturbation_couplings = perturbation_couplings_re.group(2)
            line = perturbation_couplings_re.group(1)+perturbation_couplings_re.group(3)

        # Now if perturbation orders are defined, we will scan for the 
        # amplitudes orders. If not we will use the squared orders above instead.
        orders = {}
        if perturbation_couplings == "":
            for order in squared_orders:
                orders[order]=squared_orders[order]
            squared_orders={}
        else:
            # We take the coupling orders (identified by "=")
            order_pattern = re.compile("^(.+)\s+(\w+)\s*=\s*(\d+)\s*$")
            order_re = order_pattern.match(line)
            while order_re:
                orders[order_re.group(2)] = int(order_re.group(3))
                line = order_re.group(1)
                order_re = order_pattern.match(line)

        if self._use_lower_part_names:
            # Particle names lowercase
            line = line.lower()

        # Now check for forbidden particles, specified using "/"
        slash = line.find("/")
        dollar = line.find("$")
        forbidden_particles = ""
        if slash > 0:
            if dollar > slash:
                forbidden_particles_re = re.match("^(.+)\s*/\s*(.+\s*)(\$.*)$", line)
            else:
                forbidden_particles_re = re.match("^(.+)\s*/\s*(.+\s*)$", line)
            if forbidden_particles_re:
                forbidden_particles = forbidden_particles_re.group(2)
                line = forbidden_particles_re.group(1)
                if len(forbidden_particles_re.groups()) > 2:
                    line = line + forbidden_particles_re.group(3)

        # Now check for forbidden schannels, specified using "$"
        forbidden_schannels_re = re.match("^(.+)\s*\$\s*(.+)\s*$", line)
        forbidden_schannels = ""
        if forbidden_schannels_re:
            forbidden_schannels = forbidden_schannels_re.group(2)
            line = forbidden_schannels_re.group(1)

        # Now check for required schannels, specified using "> >"
        required_schannels_re = re.match("^(.+?)>(.+?)>(.+)$", line)
        required_schannels = ""
        if required_schannels_re:
            required_schannels = required_schannels_re.group(2)
            line = required_schannels_re.group(1) + ">" + \
                   required_schannels_re.group(3)

        args = split_arg(line)

        myleglist = base_objects.MultiLegList()
        state = False

        # Extract process
        for part_name in args:
            if part_name == '>':
                if not myleglist:
                    raise MadGraph5Error, "No final state particles"
                state = True
                continue

            mylegids = []
            if part_name in self._multiparticles:
                if isinstance(self._multiparticles[part_name][0], list):
                    raise MadGraph5Error,\
                          "Multiparticle %s is or-multiparticle" % part_name + \
                          " which can be used only for required s-channels"
                mylegids.extend(self._multiparticles[part_name])
            else:
                mypart = self._curr_model['particles'].find_name(part_name)
                if mypart:
                    mylegids.append(mypart.get_pdg_code())

            if mylegids:
                myleglist.append(base_objects.MultiLeg({'ids':mylegids,
                                                        'state':state}))
            else:
                raise MadGraph5Error, \
                      "No particle %s in model" % part_name
                                                
        if filter(lambda leg: leg.get('state') == True, myleglist):
            # We have a valid process
            # Extract perturbation orders
            perturbation_couplings_list = re.split(" ",perturbation_couplings)
            if perturbation_couplings_list==['']:
                perturbation_couplings_list=[]
            if perturbation_couplings_list:
                if not isinstance(self._curr_model,loop_base_objects.LoopModel):
                    raise MadGraph5Error,\
                      "The current model does not allow for NLO computations."
                else:
                    for pert_order in perturbation_couplings_list:
                        if pert_order not in self._curr_model['perturbation_couplings']:
                            raise MadGraph5Error,\
                                "Perturbation order %s is not among" % pert_order + \
                                " the perturbation orders allowed for by the NLO model."
                                                        
            # Now extract restrictions
            forbidden_particle_ids = \
                              self.extract_particle_ids(forbidden_particles)
            if forbidden_particle_ids and \
               isinstance(forbidden_particle_ids[0], list):
                raise MadGraph5Error,\
                      "Multiparticle %s is or-multiparticle" % part_name + \
                      " which can be used only for required s-channels"
            forbidden_schannel_ids = \
                              self.extract_particle_ids(forbidden_schannels)
            if forbidden_schannel_ids and \
               isinstance(forbidden_schannel_ids[0], list):
                raise MadGraph5Error,\
                      "Multiparticle %s is or-multiparticle" % part_name + \
                      " which can be used only for required s-channels"
            required_schannel_ids = \
                               self.extract_particle_ids(required_schannels)
            if required_schannel_ids and not \
                   isinstance(required_schannel_ids[0], list):
                required_schannel_ids = [required_schannel_ids]
            

            #decay_process = len(filter(lambda leg: \
            #                           leg.get('state') == False,
            #                           myleglist)) == 1

<<<<<<< HEAD
=======
            if overall_orders and self._options['group_subprocesses']:
                raise MadGraph5Error, \
                      "For grouped subprocess output, orders should be specified for each process (no overall orders after @N)"                
>>>>>>> c4e5c253

            return \
                base_objects.ProcessDefinition({'legs': myleglist,
                              'model': self._curr_model,
                              'id': proc_number,
                              'orders': orders,
                              'squared_orders':squared_orders,
                              'forbidden_particles': forbidden_particle_ids,
                              'forbidden_s_channels': forbidden_schannel_ids,
                              'required_s_channels': required_schannel_ids,
                              'overall_orders': overall_orders,
                              'perturbation_couplings': perturbation_couplings_list
                              })
      #                       'is_decay_chain': decay_process\

    def extract_particle_ids(self, args):
        """Extract particle ids from a list of particle names. If
        there are | in the list, this corresponds to an or-list, which
        is represented as a list of id lists. An or-list is used to
        allow multiple required s-channel propagators to be specified
        (e.g. Z/gamma)."""

        if isinstance(args, basestring):
            args.replace("|", " | ")
            args = split_arg(args)
        all_ids = []
        ids=[]
        for part_name in args:
            mypart = self._curr_model['particles'].find_name(part_name)
            if mypart:
                ids.append([mypart.get_pdg_code()])
            elif part_name in self._multiparticles:
                ids.append(self._multiparticles[part_name])
            elif part_name == "|":
                # This is an "or-multiparticle"
                if ids:
                    all_ids.append(ids)
                ids = []
            else:
                raise MadGraph5Error("No particle %s in model" % part_name)
        all_ids.append(ids)
        # Flatten id list, to take care of multiparticles and
        # or-multiparticles
        res_lists = []
        for i, id_list in enumerate(all_ids):
            res_lists.extend(diagram_generation.expand_list_list(id_list))
        # Trick to avoid duplication while keeping ordering
        for ilist, idlist in enumerate(res_lists):
            set_dict = {}
            res_lists[ilist] = [set_dict.setdefault(i,i) for i in idlist \
                         if i not in set_dict]

        if len(res_lists) == 1:
            res_lists = res_lists[0]

        return res_lists

    def extract_decay_chain_process(self, line, level_down=False):
        """Recursively extract a decay chain process definition from a
        string. Returns a ProcessDefinition."""

        # Start with process number (identified by "@") and overall orders
        proc_number_pattern = re.compile("^(.+)@\s*(\d+)\s*((\w+\s*=\s*\d+\s*)*)$")
        proc_number_re = proc_number_pattern.match(line)
        proc_number = 0
        overall_orders = {}
        if proc_number_re:
            proc_number = int(proc_number_re.group(2))
            line = proc_number_re.group(1)
            if proc_number_re.group(3):
                order_pattern = re.compile("^(.*?)\s*(\w+)\s*=\s*(\d+)\s*$")
                order_line = proc_number_re.group(3)
                order_re = order_pattern.match(order_line)
                while order_re:
                    overall_orders[order_re.group(2)] = int(order_re.group(3))
                    order_line = order_re.group(1)
                    order_re = order_pattern.match(order_line)
            logger.info(line)            
            
        index_comma = line.find(",")
        index_par = line.find(")")
        min_index = index_comma
        if index_par > -1 and (index_par < min_index or min_index == -1):
            min_index = index_par
        
        if min_index > -1:
            core_process = self.extract_process(line[:min_index], proc_number,
                                                overall_orders)
        else:
            core_process = self.extract_process(line, proc_number,
                                                overall_orders)

        #level_down = False

        while index_comma > -1:
            line = line[index_comma + 1:]
            if not line.strip():
                break
            index_par = line.find(')')
            if line.lstrip()[0] == '(':
                # Go down one level in process hierarchy
                #level_down = True
                line = line.lstrip()[1:]
                # This is where recursion happens
                decay_process, line = \
                            self.extract_decay_chain_process(line,
                                                             level_down=True)
                index_comma = line.find(",")
                index_par = line.find(')')
            else:
                index_comma = line.find(",")
                min_index = index_comma
                if index_par > -1 and \
                       (index_par < min_index or min_index == -1):
                    min_index = index_par
                if min_index > -1:
                    decay_process = self.extract_process(line[:min_index])
                else:
                    decay_process = self.extract_process(line)

            core_process.get('decay_chains').append(decay_process)

            if level_down:
                if index_par == -1:
                    raise MadGraph5Error, \
                      "Missing ending parenthesis for decay process"

                if index_par < index_comma:
                    line = line[index_par + 1:]
                    level_down = False
                    break

        if level_down:
            index_par = line.find(')')
            if index_par == -1:
                raise MadGraph5Error, \
                      "Missing ending parenthesis for decay process"
            line = line[index_par + 1:]
            
        # Return the core process (ends recursion when there are no
        # more decays)
        return core_process, line
    
    # Write the list of command line use in this session
    def do_history(self, line):
        """write in a file the suite of command that was used"""
        
        args = split_arg(line)
        # Check arguments validity
        self.check_history(args)

        if len(args) == 0:
            print '\n'.join(self.history)
            return
        elif args[0] == 'clean':
            self.history = []
            logger.info('History is cleaned')
            return
        elif args[0] == '.':
            output_file = os.path.join(self._export_dir, 'Cards', \
                                       'proc_card_mg5.dat')
            output_file = open(output_file, 'w')
        else:
            output_file = open(args[0], 'w')
            
        # Create the command file
        text = self.history_header % misc.get_time_info()
        text += ('\n'.join(self.history) + '\n') 
        
        #write this information in a file
        output_file.write(text)
        output_file.close()

        if self.log:
            logger.info("History written to " + output_file.name)

    def clean_history(self,*arguments):
        """Remove all commands in arguments from history"""

        nline = 0
        arguments = list(arguments) + ['display', 'open', 'launch', 'output']
        while nline < len(self.history) - 1:
            if any([self.history[nline].startswith(arg) for arg in arguments]):
                self.history.pop(nline)
            else:
                nline += 1

    # Import files
    def do_import(self, line):
        """Import files with external formats"""

        args = split_arg(line)
        # Check argument's validity
        self.check_import(args)
        
        if args[0].startswith('model'):
            self._model_v4_path = None
            # Clear history, amplitudes and matrix elements when a model is imported
            # Remove previous imports, generations and outputs from history
            self.clean_history('import', 'generate', 'add process')
            # Reset amplitudes and matrix elements
            self._curr_amps = diagram_generation.AmplitudeList()
            self._curr_matrix_elements = helas_objects.HelasMultiProcess()
            # Import model
            if args[0].endswith('_v4'):
                self._curr_model, self._model_v4_path = \
                                 import_v4.import_model(args[1], self._mgme_dir)
                self._curr_fortran_model = \
                      helas_call_writers.FortranHelasCallWriter(\
                                                               self._curr_model)
                # Automatically turn off subprocess grouping
                self.do_set('group_subprocesses False')
            else:
                self._curr_model = import_ufo.import_model(args[1])
                self._curr_fortran_model = \
                      helas_call_writers.FortranUFOHelasCallWriter(\
                                                               self._curr_model)
                self._curr_cpp_model = \
                      helas_call_writers.CPPUFOHelasCallWriter(\
                                                               self._curr_model)
                # Automatically turn on subprocess grouping
                self.do_set('group_subprocesses True')

            if '-modelname' not in args:
                self._curr_model.pass_particles_name_in_mg_default()

            # Do post-processing of model
            self.process_model()

            # Reset amplitudes and matrix elements and global checks
            self._curr_amps = diagram_generation.AmplitudeList()
            self._curr_matrix_elements = helas_objects.HelasMultiProcess()
            process_checks.store_aloha = []
            
        elif args[0] == 'command':
            # Remove previous imports, generations and outputs from history
            self.clean_history('import', 'generate', 'add process')

            if not os.path.isfile(args[1]):
                raise MadGraph5Error("Path %s is not a valid pathname" % args[1])
            else:
                # Check the status of export and try to use file position if no
                #self._export dir are define
                self.check_for_export_dir(args[1])
                # Execute the card
                self.import_mg5_proc_card(args[1])    
        
        elif args[0] == 'proc_v4':
            
            # Remove previous imports, generations and outputs from history
            self.clean_history('import', 'generate', 'add process')

            if len(args) == 1 and self._export_dir:
                proc_card = os.path.join(self._export_dir, 'Cards', \
                                                                'proc_card.dat')
            elif len(args) == 2:
                proc_card = args[1]
                # Check the status of export and try to use file position is no
                # self._export dir are define
                self.check_for_export_dir(os.path.realpath(proc_card))
            else:
                raise MadGraph5Error('No default directory in output')

 
            #convert and excecute the card
            self.import_mg4_proc_card(proc_card)
    
    def import_ufo_model(self, model_name):
        """ import the UFO model """
        
        self._curr_model = import_ufo.import_model(model_name)
        self._curr_fortran_model = \
                helas_call_writers.FortranUFOHelasCallWriter(self._curr_model)
        self._curr_cpp_model = \
                helas_call_writers.CPPUFOHelasCallWriter(self._curr_model)
                
    def process_model(self):
        """Set variables _particle_names and _couplings for tab
        completion, define multiparticles"""

         # Set variables for autocomplete
        self._particle_names = [p.get('name') for p in self._curr_model.get('particles')] + \
             [p.get('antiname') for p in self._curr_model.get('particles')]
        self._couplings = list(set(sum([i.get('orders').keys() for i in \
                                        self._curr_model.get('interactions')], [])))
        # Check if we can use case-independent particle names
        self._use_lower_part_names = \
            (self._particle_names == \
             [p.get('name').lower() for p in self._curr_model.get('particles')] + \
             [p.get('antiname').lower() for p in self._curr_model.get('particles')])

        self.add_default_multiparticles()
        
    
    def import_mg4_proc_card(self, filepath):
        """ read a V4 proc card, convert it and run it in mg5"""
        
        # change the status of this line in the history -> pass in comment
        self.history[-1] = '#%s' % self.history[-1]
         
        # read the proc_card.dat
        reader = files.read_from_file(filepath, import_v4.read_proc_card_v4)
        if not reader:
            raise MadGraph5Error('\"%s\" is not a valid path' % filepath)
        
        if self._mgme_dir:
            # Add comment to history
            self.exec_cmd("# Import the model %s" % reader.model)
            line = self.exec_cmd('import model_v4 %s -modelname' % \
                                 (reader.model))
        else:
            logging.error('No MG_ME installation detected')
            return    


        # Now that we have the model we can split the information
        lines = reader.extract_command_lines(self._curr_model)

        for line in lines:
            self.exec_cmd(line)
    
        return 
           
    def import_mg5_proc_card(self, filepath):
        # remove this call from history
        self.history.pop()
        self.timeout, old_time_out = 20, self.timeout
        
        # Read the lines of the file and execute them
        for line in cmd.CmdFile(filepath):
            #remove pointless spaces and \n
            line = line.replace('\n', '').strip()
            # execute the line
            if line:
                self.exec_cmd(line)
        self.timeout = old_time_out
        return
    
    def add_default_multiparticles(self):
        """ add default particle from file interface.multiparticles_default.txt
        """
        
        defined_multiparticles = self._multiparticles.keys()
        removed_multiparticles = []
        # First check if the defined multiparticles are allowed in the
        # new model
        for key in self._multiparticles.keys():
            try:
                for part in self._multiparticles[key]:
                    self._curr_model.get('particle_dict')[part]
            except:
                del self._multiparticles[key]
                defined_multiparticles.remove(key)
                removed_multiparticles.append(key)
        
        # Now add default multiparticles
        for line in open(os.path.join(MG5DIR, 'input', \
                                      'multiparticles_default.txt')):
            if line.startswith('#'):
                continue
            try:
                if self._use_lower_part_names:
                    multipart_name = line.lower().split()[0]
                else:
                    multipart_name = line.split()[0]
                if multipart_name not in self._multiparticles:
                    self.do_define(line)
                    
            except MadGraph5Error, why:
                logger_stderr.warning('impossible to set default multiparticles %s because %s' %
                                        (line.split()[0],why))
        if defined_multiparticles:
            logger.info("Kept definitions of multiparticles %s unchanged" % \
                                         " / ".join(defined_multiparticles))

        for removed_part in removed_multiparticles:
            if removed_part in self._multiparticles:
                removed_multiparticles.remove(removed_part)

        if removed_multiparticles:
            logger.info("Removed obsolete multiparticles %s" % \
                                         " / ".join(removed_multiparticles))
    
    def set_configuration(self, config_path=None):
        """ assign all configuration variable from file 
            ./input/mg5_configuration.txt. assign to default if not define """
            
        self.configuration = {'pythia8_path': './pythia8',
                              'web_browser':None,
                              'eps_viewer':None,
                              'text_editor':None}
        
        if not config_path:
            try:
                config_file = open(os.path.join(os.environ['HOME'],'.mg5_config'))
            except:
                config_file = open(os.path.relpath(
                          os.path.join(MG5DIR,'input','mg5_configuration.txt')))
        else:
            config_file = open(config_path)

        # read the file and extract information
        logger.info('load MG5 configuration from %s ' % config_file.name)
        for line in config_file:
            if '#' in line:
                line = line.split('#',1)[0]
            line = line.replace('\n','').replace('\r\n','')
            try:
                name, value = line.split('=')
            except ValueError:
                pass
            else:
                name = name.strip()
                value = value.strip()
                self.configuration[name] = value
                if value.lower() == "none":
                    self.configuration[name] = None

        # Treat each expected input
        # 1: Pythia8_path
        # try relative path
        for key in self.configuration:
            if key == 'pythia8_path':
                pythia8_dir = os.path.join(MG5DIR, self.configuration['pythia8_path'])
                if not os.path.isfile(os.path.join(pythia8_dir, 'include', 'Pythia.h')):
                    if os.path.isfile(os.path.join(self.configuration['pythia8_path'], 'include', 'Pythia.h')):
                        pythia8_dir = self.configuration['pythia8_path']
                    else:
                        pythia8_dir = None
                self.pythia8_path = pythia8_dir
  
            elif key not in ['text_editor','eps_viewer','web_browser']:
                # Default: try to set parameter
                try:
                    self.do_set("%s %s" % (key, self.configuration[key]))
                except MadGraph5Error:
                    logger.warning("Option %s from config file not understood" \
                                   % key)
        
        # Configure the way to open a file:
        launch_ext.open_file.configure(self.configuration)

          
        return self.configuration
     
    def check_for_export_dir(self, filepath):
        """Check if the files is in a valid export directory and assign it to
        export path if if is"""

        # keep previous if a previous one is defined
        if self._export_dir:
            return
        
        if os.path.exists(os.path.join(os.getcwd(), 'Cards')):    
            self._export_dir = os.getcwd()
            return
    
        path_split = filepath.split(os.path.sep)
        if len(path_split) > 2 and path_split[-2] == 'Cards':
            self._export_dir = os.path.sep.join(path_split[:-2])
            return

    def do_launch(self, line):
        """Ask for editing the parameter and then 
        Execute the code (madevent/standalone/...)
        """
        
        args = split_arg(line)
        # check argument validity and normalise argument
        (options, args) = _launch_parser.parse_args(args)
        self.check_launch(args, options)
        options = options.__dict__
        # args is now MODE PATH
        
        if args[0].startswith('standalone'):
            ext_program = launch_ext.SALauncher(args[1], self.timeout,
                                                **options)
        elif args[0] == 'madevent':
            #check if this is a cross-section
            if len(self._generate_info.split('>')[0].strip().split())>1:
                ext_program = launch_ext.MELauncher(args[1], self.timeout,
                                                    **options)
            else:
                # This is a width computation
                ext_program = launch_ext.MELauncher(args[1], self.timeout, unit='GeV',
                                                    **options)
        elif args[0] == 'pythia8':
            ext_program = launch_ext.Pythia8Launcher(args[1], self.timeout,
                                                **options)
        else:
            raise self.InvalidCmd , '%s cannot be run from MG5 interface' % args[0]
        
        
        ext_program.run()
        
        
        
    
    def do_load(self, line):
        """Load information from file"""

        args = split_arg(line)
        # check argument validity
        self.check_load(args)

        cpu_time1 = time.time()
        if args[0] == 'model':
            self._curr_model = save_load_object.load_from_file(args[1])
            if self._curr_model.get('parameters'):
                # This is a UFO model
                self._model_v4_path = None
                self._curr_fortran_model = \
                  helas_call_writers.FortranUFOHelasCallWriter(self._curr_model)
            else:
                # This is a v4 model
                self._model_v4_path = import_v4.find_model_path(\
                    self._curr_model.get('name').replace("_v4", ""),
                    self._mgme_dir)
                self._curr_fortran_model = \
                  helas_call_writers.FortranHelasCallWriter(self._curr_model)

            # Do post-processing of model
            self.process_model()
                
            #save_model.save_model(args[1], self._curr_model)
            if isinstance(self._curr_model, base_objects.Model):
                cpu_time2 = time.time()
                logger.info("Loaded model from file in %0.3f s" % \
                      (cpu_time2 - cpu_time1))
            else:
                raise self.RWError('Could not load model from file %s' \
                                      % args[1])
        elif args[0] == 'processes':
            amps = save_load_object.load_from_file(args[1])
            if isinstance(amps, diagram_generation.AmplitudeList):
                cpu_time2 = time.time()
                logger.info("Loaded processes from file in %0.3f s" % \
                      (cpu_time2 - cpu_time1))
                if amps:
                    model = amps[0].get('process').get('model')
                    if not model.get('parameters'):
                        # This is a v4 model.  Look for path.
                        self._model_v4_path = import_v4.find_model_path(\
                                   model.get('name').replace("_v4", ""),
                                   self._mgme_dir)
                        self._curr_fortran_model = \
                                helas_call_writers.FortranHelasCallWriter(\
                                                              model)
                    else:
                        self._model_v4_path = None
                        self._curr_fortran_model = \
                                helas_call_writers.FortranUFOHelasCallWriter(\
                                                              model)
                    # If not exceptions from previous steps, set
                    # _curr_amps and _curr_model
                    self._curr_amps = amps                    
                    self._curr_model = model
                    logger.info("Model set from process.")
                    # Do post-processing of model
                    self.process_model()
                self._done_export = None
            else:
                raise self.RWError('Could not load processes from file %s' % args[1])
        if self._model_v4_path:
            # Automatically turn off subprocess grouping
            self.do_set('group_subprocesses False')
        else:
            # Automatically turn on subprocess grouping
            self.do_set('group_subprocesses True')
        
    
    def do_save(self, line):
        """Save information to file"""

        args = split_arg(line)
        # Check argument validity
        self.check_save(args)

        if args[0] == 'model':
            if self._curr_model:
                #save_model.save_model(args[1], self._curr_model)
                if save_load_object.save_to_file(args[1], self._curr_model):
                    logger.info('Saved model to file %s' % args[1])
            else:
                raise self.InvalidCmd('No model to save!')
        elif args[0] == 'processes':
            if self._curr_amps:
                if save_load_object.save_to_file(args[1], self._curr_amps):
                    logger.info('Saved processes to file %s' % args[1])
            else:
                raise self.InvalidCmd('No processes to save!')
    
    # Set an option
    def do_set(self, line):
        """Set an option, which will be default for coming generations/outputs
        """

        args = split_arg(line)
        
        # Check the validity of the arguments
        self.check_set(args)

        if args[0] == 'ignore_six_quark_processes':
            self._options[args[0]] = list(set([abs(p) for p in \
                                      self._multiparticles[args[1]]\
                                      if self._curr_model.get_particle(p).\
                                      is_fermion() and \
                                      self._curr_model.get_particle(abs(p)).\
                                      get('color') == 3]))
            logger.info('Ignore processes with >= 6 quarks (%s)' % \
                        ",".join([\
                            self._curr_model.get_particle(q).get('name') \
                            for q in self._options[args[0]]]))
            
        elif args[0] == 'group_subprocesses':
            self._options[args[0]] = eval(args[1])
            logger.info('Set group_subprocesses to %s' % \
                        str(self._options[args[0]]))
            
        elif args[0] == "stdout_level":
            logging.root.setLevel(eval('logging.' + args[1]))
            logging.getLogger('madgraph').setLevel(eval('logging.' + args[1]))
            logger.info('set output information to level: %s' % args[1])
    
    def do_open(self, line):
        """Open a text file/ eps file / html file"""
        
        args = split_arg(line)
        # Check Argument validity and modify argument to be the real path
        self.check_open(args)
        file_path = args[0]
        
        launch_ext.open_file(file_path)
                 
    def do_output(self, line):
        """Initialize a new Template or reinitialize one"""

        args = split_arg(line)
        # Check Argument validity
        self.check_output(args)

        # Remove previous outputs from history
        self.clean_history()
        
        noclean = '-noclean' in args
        force = '-f' in args 
        nojpeg = '-nojpeg' in args
        main_file_name = ""
        try:
            main_file_name = args[args.index('-name') + 1]
        except:
            pass
            
        if not force and not noclean and os.path.isdir(self._export_dir)\
               and self._export_format in ['madevent', 'standalone']:
            # Don't ask if user already specified force or noclean
            logger.info('INFO: directory %s already exists.' % self._export_dir)
            logger.info('If you continue this directory will be cleaned')
            answer = self.timed_input('Do you want to continue? [y/n]', 'y')
            if answer != 'y':
                raise MadGraph5Error('Stopped by user request')

        group_subprocesses = self._export_format == 'madevent' and \
                             self._options['group_subprocesses']
        # Make a Template Copy
        if self._export_format == 'madevent':
            if group_subprocesses:
                self._curr_exporter = export_v4.ProcessExporterFortranMEGroup(\
                                      self._mgme_dir, self._export_dir,
                                      not noclean)
            else:
                self._curr_exporter = export_v4.ProcessExporterFortranME(\
                                      self._mgme_dir, self._export_dir,
                                      not noclean)
        elif self._export_format in ['standalone', 'matrix']:
            self._curr_exporter = export_v4.ProcessExporterFortranSA(\
                                  self._mgme_dir, self._export_dir,not noclean)
        elif self._export_format == 'standalone_cpp':
            export_cpp.setup_cpp_standalone_dir(self._export_dir, self._curr_model)
        elif not os.path.isdir(self._export_dir):
            os.makedirs(self._export_dir)

        if self._export_format in ['madevent', 'standalone']:
            self._curr_exporter.copy_v4template()            

        # Reset _done_export, since we have new directory
        self._done_export = False

        # Perform export and finalize right away
        self.export(nojpeg, main_file_name)

        # Automatically run finalize
        self.finalize(nojpeg)
            
        # Remember that we have done export
        self._done_export = (self._export_dir, self._export_format)

        # Reset _export_dir, so we don't overwrite by mistake later
        self._export_dir = None

    # Export a matrix element
    def export(self, nojpeg = False, main_file_name = ""):
        """Export a generated amplitude to file"""

        def generate_matrix_elements(self):
            """Helper function to generate the matrix elements before
            exporting"""

            # Sort amplitudes according to number of diagrams,
            # to get most efficient multichannel output
            self._curr_amps.sort(lambda a1, a2: a2.get_number_of_diagrams() - \
                                 a1.get_number_of_diagrams())

            cpu_time1 = time.time()
            ndiags = 0
            if not self._curr_matrix_elements.get_matrix_elements():
                if self._options['group_subprocesses']:
                    cpu_time1 = time.time()
                    dc_amps = [amp for amp in self._curr_amps if isinstance(amp, \
                                        diagram_generation.DecayChainAmplitude)]
                    non_dc_amps = diagram_generation.AmplitudeList(\
                             [amp for amp in self._curr_amps if not \
                              isinstance(amp, \
                                         diagram_generation.DecayChainAmplitude)])
                    subproc_groups = group_subprocs.SubProcessGroupList()
                    if non_dc_amps:
                        subproc_groups.extend(\
                                   group_subprocs.SubProcessGroup.group_amplitudes(\
                                                                       non_dc_amps))
                    for dc_amp in dc_amps:
                        dc_subproc_group = \
                                 group_subprocs.DecayChainSubProcessGroup.\
                                                           group_amplitudes(dc_amp)
                        subproc_groups.extend(\
                                  dc_subproc_group.\
                                        generate_helas_decay_chain_subproc_groups())

                    ndiags = sum([len(m.get('diagrams')) for m in \
                              subproc_groups.get_matrix_elements()])
                    self._curr_matrix_elements = subproc_groups
                    # assign a unique id number to all groups
                    uid = 0 
                    for group in subproc_groups:
                        uid += 1 # update the identification number
                        for me in group.get('matrix_elements'):
                            me.get('processes')[0].set('uid', uid)
                else:
                    self._curr_matrix_elements = \
                                 helas_objects.HelasMultiProcess(\
                                               self._curr_amps)
                    ndiags = sum([len(me.get('diagrams')) for \
                                  me in self._curr_matrix_elements.\
                                  get_matrix_elements()])
                    # assign a unique id number to all process
                    uid = 0 
                    for me in self._curr_matrix_elements.get_matrix_elements():
                        uid += 1 # update the identification number
                        me.get('processes')[0].set('uid', uid)

            cpu_time2 = time.time()
            return ndiags, cpu_time2 - cpu_time1

        # Start of the actual routine

        ndiags, cpu_time = generate_matrix_elements(self)

        calls = 0

        path = self._export_dir
        if self._export_format in ['standalone_cpp', 'madevent', 'standalone']:
            path = os.path.join(path, 'SubProcesses')
            
        cpu_time1 = time.time()

        # First treat madevent and pythia8 exports, where we need to
        # distinguish between grouped and ungrouped subprocesses

        # MadEvent
        if self._export_format == 'madevent':
            if isinstance(self._curr_matrix_elements, group_subprocs.SubProcessGroupList):
                for (group_number, me_group) in enumerate(self._curr_matrix_elements):
                    calls = calls + \
                         self._curr_exporter.generate_subprocess_directory_v4(\
                                me_group, self._curr_fortran_model,
                                group_number)
            else:
                for me_number, me in \
                   enumerate(self._curr_matrix_elements.get_matrix_elements()):
                    calls = calls + \
                            self._curr_exporter.generate_subprocess_directory_v4(\
                                me, self._curr_fortran_model, me_number)


            # Write the procdef_mg5.dat file with process info
            card_path = os.path.join(path, os.path.pardir, 'SubProcesses', \
                                     'procdef_mg5.dat')
            if self._generate_info:
                self._curr_exporter.write_procdef_mg5(card_path,
                                self._curr_model['name'],
                                self._generate_info)
                try:
                    cmd.Cmd.onecmd(self, 'history .')
                except:
                    pass
                
        # Pythia 8
        if self._export_format == 'pythia8':
            # Output the model parameter and ALOHA files
            model_name, model_path = export_cpp.convert_model_to_pythia8(\
                            self._curr_model, self._export_dir)
            # Output the process files
            process_names = []
            if isinstance(self._curr_matrix_elements, group_subprocs.SubProcessGroupList):
                for (group_number, me_group) in enumerate(self._curr_matrix_elements):
                    exporter = export_cpp.generate_process_files_pythia8(\
                            me_group.get('matrix_elements'), self._curr_cpp_model,
                            process_string = me_group.get('name'),
                            process_number = group_number, path = path)
                    process_names.append(exporter.process_name)
            else:
                exporter = export_cpp.generate_process_files_pythia8(\
                            self._curr_matrix_elements, self._curr_cpp_model,
                            process_string = self._generate_info, path = path)
                process_names.append(exporter.process_file_name)

            # Generate the main program file
            filename, make_filename = \
                      export_cpp.generate_example_file_pythia8(path,
                                                               model_path,
                                                               process_names,
                                                               exporter,
                                                               main_file_name)

        # Pick out the matrix elements in a list
        matrix_elements = \
                        self._curr_matrix_elements.get_matrix_elements()

        # Fortran MadGraph Standalone
        if self._export_format == 'standalone':
            for me in matrix_elements:
                calls = calls + \
                        self._curr_exporter.generate_subprocess_directory_v4(\
                            me, self._curr_fortran_model)

        # Just the matrix.f files
        if self._export_format == 'matrix':
            for me in matrix_elements:
                filename = os.path.join(path, 'matrix_' + \
                           me.get('processes')[0].shell_string() + ".f")
                if os.path.isfile(filename):
                    logger.warning("Overwriting existing file %s" % filename)
                else:
                    logger.info("Creating new file %s" % filename)
                calls = calls + self._curr_exporter.write_matrix_element_v4(\
                    writers.FortranWriter(filename),\
                    me, self._curr_fortran_model)

        # C++ standalone
        if self._export_format == 'standalone_cpp':
            for me in matrix_elements:
                export_cpp.generate_subprocess_directory_standalone_cpp(\
                              me, self._curr_cpp_model,
                              path = path)
                
        cpu_time2 = time.time() - cpu_time1

        logger.info(("Generated helas calls for %d subprocesses " + \
              "(%d diagrams) in %0.3f s") % \
              (len(matrix_elements),
               ndiags, cpu_time))

        if calls:
            if "cpu_time2" in locals():
                logger.info("Wrote files for %d helas calls in %0.3f s" % \
                            (calls, cpu_time2))
            else:
                logger.info("Wrote files for %d helas calls" % \
                            (calls))
                
        if self._export_format == 'pythia8':
            logger.info("- All necessary files for Pythia 8 generated.")
            logger.info("- Run \"launch\" and select %s.cc," % filename)
            logger.info("  or go to %s/examples and run" % path)
            logger.info("      make -f %s" % make_filename)
            logger.info("  (with process_name replaced by process name).")
            logger.info("  You can then run ./%s to produce events for the process" % \
                        filename)

        # Replace the amplitudes with the actual amplitudes from the
        # matrix elements, which allows proper diagram drawing also of
        # decay chain processes
        self._curr_amps = diagram_generation.AmplitudeList(\
               [me.get('base_amplitude') for me in \
                matrix_elements])

    def finalize(self, nojpeg, online = False):
        """Make the html output, write proc_card_mg5.dat and create
        madevent.tar.gz for a MadEvent directory"""
        
        # For v4 models, copy the model/HELAS information.
        if self._model_v4_path:
            logger.info('Copy %s model files to directory %s' % \
                        (os.path.basename(self._model_v4_path), self._export_dir))
            self._curr_exporter.export_model_files(self._model_v4_path)
            self._curr_exporter.export_helas(os.path.join(self._mgme_dir,'HELAS'))
        elif self._export_format in ['madevent', 'standalone']:
            logger.info('Export UFO model to MG4 format')
            # wanted_lorentz are the lorentz structures which are
            # actually used in the wavefunctions and amplitudes in
            # these processes
            wanted_lorentz = self._curr_matrix_elements.get_used_lorentz()
            wanted_couplings = self._curr_matrix_elements.get_used_couplings()
            self._curr_exporter.convert_model_to_mg4(self._curr_model,
                                           wanted_lorentz,
                                           wanted_couplings)
        if self._export_format == 'standalone_cpp':
            logger.info('Export UFO model to C++ format')
            # wanted_lorentz are the lorentz structures which are
            # actually used in the wavefunctions and amplitudes in
            # these processes
            wanted_lorentz = self._curr_matrix_elements.get_used_lorentz()
            wanted_couplings = self._curr_matrix_elements.get_used_couplings()
            export_cpp.convert_model_to_cpp(self._curr_model,
                                            os.path.join(self._export_dir),
                                            wanted_lorentz,
                                            wanted_couplings)
            export_cpp.make_model_cpp(self._export_dir)

        if self._export_format in ['madevent', 'standalone']:
            self._curr_exporter.finalize_v4_directory( \
                                           self._curr_matrix_elements,
                                           [self.history_header] + \
                                           self.history,
                                           not nojpeg,
                                           online)

        if self._export_format in ['madevent', 'standalone', 'standalone_cpp']:
            logger.info('Output to directory ' + self._export_dir + ' done.')
        if self._export_format == 'madevent':
            logger.info('Type \"launch\" to generate events from this process, or see')
            logger.info(self._export_dir + '/README')
            logger.info('Run \"open index.html\" to see more information about this process.')

    def do_help(self, line):
        """ propose some usefull possible action """
        
        super(MadGraphCmd,self).do_help(line)
        
        if line:
            return
        
        if len(self.history) == 0:
            last_action_2 = 'mg5_start'
            last_action = 'mg5_start'
        else:
            args = self.history[-1].split()
            last_action = args[0]
            if len(args)>1: 
                last_action_2 = '%s %s' % (last_action, args[1])
            else: 
                last_action_2 = 'none'
        

#===============================================================================
# MadGraphCmd
#===============================================================================
class MadGraphCmdWeb(MadGraphCmd, CheckValidForCmdWeb):
    """The command line processor of MadGraph"""
 
    timeout = 1 # time authorize to answer question [0 is no time limit]
    
    def __init__(self, *arg, **opt):
    
        if os.environ.has_key('_CONDOR_SCRATCH_DIR'):
            self.writing_dir = os.path.join(os.environ['_CONDOR_SCRATCH_DIR'], \
                                                                 os.path.pardir)
        else:
            self.writing_dir = os.path.join(os.environ['MADGRAPH_DATA'],
                               os.environ['REMOTE_USER'])
            
        
        #standard initialization
        MadGraphCmd.__init__(self, mgme_dir = '', *arg, **opt)
    
    def finalize(self, nojpeg):
        """Finalize web generation""" 
        
        MadGraphCmd.finalize(self, nojpeg, online = True)
#===============================================================================
# MadGraphCmd
#===============================================================================
class MadGraphCmdShell(MadGraphCmd, CompleteForCmd, CheckValidForCmd):
    """The command line processor of MadGraph""" 
    
    writing_dir = '.'
    timeout = 0 # time authorize to answer question [0 is no time limit]
    
    def preloop(self):
        """Initializing before starting the main loop"""

        self.prompt = 'mg5>'
        
        # By default, load the UFO Standard Model
        logger.info("Loading default model: sm")
        self.do_import('model sm')
        self.history.append('import model sm')


    # Access to shell
    def do_shell(self, line):
        "Run a shell command"

        if line.strip() is '':
            self.help_shell()
        else:
            logging.info("running shell command: " + line)
            subprocess.call(line, shell=True)


#===============================================================================
# Command Parser
#=============================================================================== 
# DRAW
_draw_usage = "draw FILEPATH [options]\n" + \
         "-- draw the diagrams in eps format\n" + \
         "   Files will be FILEPATH/diagrams_\"process_string\".eps \n" + \
         "   Example: draw plot_dir . \n"
_draw_parser = optparse.OptionParser(usage=_draw_usage)
_draw_parser.add_option("", "--horizontal", default=False,
                   action='store_true', help="force S-channel to be horizontal")
_draw_parser.add_option("", "--external", default=0, type='float',
                    help="authorizes external particles to end at top or " + \
                    "bottom of diagram. If bigger than zero this tune the " + \
                    "length of those line.")
_draw_parser.add_option("", "--max_size", default=1.5, type='float',
                         help="this forbids external line bigger than max_size")
_draw_parser.add_option("", "--non_propagating", default=True, \
                          dest="contract_non_propagating", action='store_false',
                          help="avoid contractions of non propagating lines") 
_draw_parser.add_option("", "--add_gap", default=0, type='float', \
                          help="set the x-distance between external particles")  

# LAUNCH PROGRAM
_launch_usage = "launch [DIRPATH] [options]\n" + \
         "-- execute the madevent/standalone/standalone_cpp/pythia8 output present in DIRPATH\n" + \
         "   By default DIRPATH is the latest created directory \n" + \
         "   (for pythia8, it should be the Pythia 8 main directory) \n" + \
         "   Example: launch PROC_sm_1 --name=run2 \n" + \
         "   Example: launch ../pythia8 \n"
_launch_parser = optparse.OptionParser(usage=_launch_usage)
_launch_parser.add_option("-f", "--force", default=False, action='store_true',
                                help="Use the card present in the directory in order to launch the different program")
_launch_parser.add_option("-n", "--name", default='', type='str',
                                help="Provide a name to the run (for madevent run)")
_launch_parser.add_option("-c", "--cluster", default='0', type='str',
                                help="Choose the cluster mode (0: single machine, 1: qsub cluster, 2: multi-core) (for madevent run)")
    
    
#===============================================================================
# __main__
#===============================================================================

if __name__ == '__main__':
    
    print 'pass here'
    run_option = sys.argv
    if len(run_option) > 1:
        # The first argument of sys.argv is the name of the program
        input_file = open(run_option[1], 'rU')
        cmd_line = MadGraphCmd(stdin=input_file)
        cmd_line.use_rawinput = False #put it in non interactive mode
        cmd_line.cmdloop()
    else:
        # Interactive mode
        MadGraphCmd().cmdloop()    <|MERGE_RESOLUTION|>--- conflicted
+++ resolved
@@ -2087,12 +2087,9 @@
             #                           leg.get('state') == False,
             #                           myleglist)) == 1
 
-<<<<<<< HEAD
-=======
             if overall_orders and self._options['group_subprocesses']:
                 raise MadGraph5Error, \
                       "For grouped subprocess output, orders should be specified for each process (no overall orders after @N)"                
->>>>>>> c4e5c253
 
             return \
                 base_objects.ProcessDefinition({'legs': myleglist,

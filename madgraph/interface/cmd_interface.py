################################################################################
#
# Copyright (c) 2009 The MadGraph Development team and Contributors
#
# This file is a part of the MadGraph 5 project, an application which 
# automatically generates Feynman diagrams and matrix elements for arbitrary
# high-energy processes in the Standard Model and beyond.
#
# It is subject to the MadGraph license which should accompany this 
# distribution.
#
# For more information, please visit: http://madgraph.phys.ucl.ac.be
#
################################################################################
"""A user friendly command line interface to access MadGraph features.
   Uses the cmd package for command interpretation and tab completion.
"""

import atexit
import logging
import optparse
import os
import pydoc
import re
import subprocess
import sys
import traceback
import time

#usefull shortcut
pjoin = os.path.join

try:
    import readline
    GNU_SPLITTING = ('GNU' in readline.__doc__)
except:
    GNU_SPLITTING = True


import madgraph
from madgraph import MG4DIR, MG5DIR, MadGraph5Error


import madgraph.core.base_objects as base_objects
import madgraph.core.diagram_generation as diagram_generation
import madgraph.core.drawing as draw_lib
import madgraph.core.helas_objects as helas_objects

import madgraph.iolibs.drawing_eps as draw
import madgraph.iolibs.export_cpp as export_cpp
import madgraph.iolibs.export_v4 as export_v4
import madgraph.iolibs.helas_call_writers as helas_call_writers
import madgraph.iolibs.file_writers as writers
import madgraph.iolibs.files as files
import madgraph.iolibs.group_subprocs as group_subprocs
import madgraph.iolibs.import_v4 as import_v4
import madgraph.iolibs.misc as misc
import madgraph.iolibs.save_load_object as save_load_object

import madgraph.interface.extended_cmd as cmd
import madgraph.interface.tutorial_text as tutorial_text
import madgraph.interface.launch_ext_program as launch_ext
import madgraph.interface.madevent_interface as madevent_interface

import madgraph.various.process_checks as process_checks

import models as ufomodels
import models.import_ufo as import_ufo

# Special logger for the Cmd Interface
logger = logging.getLogger('cmdprint') # -> stdout
logger_stderr = logging.getLogger('fatalerror') # ->stderr
logger_tuto = logging.getLogger('tutorial') # -> stdout include instruction in  
                                            #order to learn MG5

#===============================================================================
# CmdExtended
#===============================================================================
class CmdExtended(cmd.Cmd):
    """Particularisation of the cmd command for MG5"""

    #suggested list of command
    next_possibility = {
        'start': ['import model ModelName', 'import command PATH',
                      'import proc_v4 PATH', 'tutorial'],
        'import model' : ['generate PROCESS','define MULTIPART PART1 PART2 ...', 
                                   'display particles', 'display interactions'],
        'define': ['define MULTIPART PART1 PART2 ...', 'generate PROCESS', 
                                                    'display multiparticles'],
        'generate': ['add process PROCESS','output [OUTPUT_TYPE] [PATH]','draw .'],
        'add process':['output [OUTPUT_TYPE] [PATH]', 'display processes'],
        'output':['launch','open index.html','history PATH', 'exit'],
        'display': ['generate PROCESS', 'add process PROCESS', 'output [OUTPUT_TYPE] [PATH]'],
        'import proc_v4' : ['launch','exit'],
        'launch': ['open index.html','exit'],
        'tutorial': ['generate PROCESS', 'import model MODEL', 'help TOPIC']
    }
    
    debug_output = 'MG5_debug'
    error_debug = 'Please report this bug on https://bugs.launchpad.net/madgraph5\n'
    error_debug += 'More information is found in \'%(debug)s\'.\n' 
    error_debug += 'Please attach this file to your report.'
    
    config_debug = 'If you need help with this issue please contact us on https://answers.launchpad.net/madgraph5\n'

    keyboard_stop_msg = """stopping all operation
            in order to quit mg5 please enter exit"""
    
    # Define the Error Class # Define how error are handle
    InvalidCmd = madgraph.InvalidCmd
    ConfigurationError = MadGraph5Error

    def __init__(self, *arg, **opt):
        """Init history and line continuation"""
        
        # If possible, build an info line with current version number 
        # and date, from the VERSION text file
        info = misc.get_pkg_info()
        info_line = ""

        if info.has_key('version') and  info.has_key('date'):
            len_version = len(info['version'])
            len_date = len(info['date'])
            if len_version + len_date < 30:
                info_line = "#*         VERSION %s %s %s         *\n" % \
                            (info['version'],
                            (30 - len_version - len_date) * ' ',
                            info['date'])

        # Create a header for the history file.
        # Remember to fill in time at writeout time!
        self.history_header = \
        '#************************************************************\n' + \
        '#*                        MadGraph 5                        *\n' + \
        '#*                                                          *\n' + \
        "#*                *                       *                 *\n" + \
        "#*                  *        * *        *                   *\n" + \
        "#*                    * * * * 5 * * * *                     *\n" + \
        "#*                  *        * *        *                   *\n" + \
        "#*                *                       *                 *\n" + \
        "#*                                                          *\n" + \
        "#*                                                          *\n" + \
        info_line + \
        "#*                                                          *\n" + \
        "#*    The MadGraph Development Team - Please visit us at    *\n" + \
        "#*    https://server06.fynu.ucl.ac.be/projects/madgraph     *\n" + \
        '#*                                                          *\n' + \
        '#************************************************************\n' + \
        '#*                                                          *\n' + \
        '#*               Command File for MadGraph 5                *\n' + \
        '#*                                                          *\n' + \
        '#*     run as ./bin/mg5  filename                           *\n' + \
        '#*                                                          *\n' + \
        '#************************************************************\n'
        
        if info_line:
            info_line = info_line[1:]

        logger.info(\
        "************************************************************\n" + \
        "*                                                          *\n" + \
        "*           W E L C O M E  to  M A D G R A P H  5          *\n" + \
        "*                                                          *\n" + \
        "*                                                          *\n" + \
        "*                 *                       *                *\n" + \
        "*                   *        * *        *                  *\n" + \
        "*                     * * * * 5 * * * *                    *\n" + \
        "*                   *        * *        *                  *\n" + \
        "*                 *                       *                *\n" + \
        "*                                                          *\n" + \
        info_line + \
        "*                                                          *\n" + \
        "*    The MadGraph Development Team - Please visit us at    *\n" + \
        "*    https://server06.fynu.ucl.ac.be/projects/madgraph     *\n" + \
        "*                                                          *\n" + \
        "*               Type 'help' for in-line help.              *\n" + \
        "*           Type 'tutorial' to learn how MG5 works         *\n" + \
        "*                                                          *\n" + \
        "************************************************************")
        
        cmd.Cmd.__init__(self, *arg, **opt)
    
    def postcmd(self,stop, line):
        """ finishing a command
        This looks if we have to write an additional text for the tutorial."""
        
        # Print additional information in case of routines fails
        if stop == False:
            return False
        
        args=line.split()
        # Return for empty line
        if len(args)==0:
            return stop
        
        # try to print linked to the first word in command 
        #as import_model,... if you don't find then try print with only
        #the first word.
        if len(args)==1:
            command=args[0]
        else:
            command = args[0]+'_'+args[1].split('.')[0]
        
        try:
            logger_tuto.info(getattr(tutorial_text, command).replace('\n','\n\t'))
        except:
            try:
                logger_tuto.info(getattr(tutorial_text, args[0]).replace('\n','\n\t'))
            except:
                pass
        
        return stop

     
    def get_history_header(self):
        """return the history header""" 
        return self.history_header % misc.get_time_info()

#===============================================================================
# HelpToCmd
#===============================================================================
class HelpToCmd(object):
    """ The Series of help routine for the MadGraphCmd"""    
    
    def help_save(self):
        logger.info("syntax: save %s FILENAME" % "|".join(self._save_opts))
        logger.info("-- save information as file FILENAME")


    def help_load(self):
        logger.info("syntax: load %s FILENAME" % "|".join(self._save_opts))
        logger.info("-- load information from file FILENAME")

    def help_import(self):
        logger.info("syntax: import " + "|".join(self._import_formats) + \
              " FILENAME")
        logger.info("-- imports file(s) in various formats")
        logger.info("")
        logger.info("   import model MODEL[-RESTRICTION] [-modelname]:")
        logger.info("      Import a UFO model.")
        logger.info("      MODEL should be a valid UFO model name")
        logger.info("      Model restrictions are specified by MODEL-RESTRICTION")
        logger.info("        with the file restrict_RESTRICTION.dat in the model dir.")
        logger.info("        By default, restrict_default.dat is used.")
        logger.info("        Specify model_name-full to get unrestricted model.")
        logger.info("      -modelname keeps the original particle names for the model")
        logger.info("")
        logger.info("   import model_v4 MODEL [-modelname] :")
        logger.info("      Import an MG4 model.")
        logger.info("      Model should be the name of the model")
        logger.info("      or the path to theMG4 model directory")
        logger.info("      -modelname keeps the original particle names for the model")
        logger.info("")
        logger.info("   import proc_v4 [PATH] :"  )
        logger.info("      Execute MG5 based on a proc_card.dat in MG4 format.")
        logger.info("      Path to the proc_card is optional if you are in a")
        logger.info("      madevent directory")
        logger.info("")
        logger.info("   import command PATH :")
        logger.info("      Execute the list of command in the file at PATH")
 
    def help_install(self):
        logger.info("syntax: install " + "|".join(self._install_opts))
        logger.info("-- Download the last version of the program and install it")
        logger.info("   localy in the current Madgraph version. In order to have")
        logger.info("   a sucessfull instalation, you will need to have up-to-date")
        logger.info("   F77 and/or C and Root compiler.")
        
    def help_display(self):
        logger.info("syntax: display " + "|".join(self._display_opts))
        logger.info("-- display a the status of various internal state variables")
        logger.info("   for particles/interactions you can specify the name or id of the")
        logger.info("   particles/interactions to receive more details information.")
        logger.info("   Example: display particles e+.")
        logger.info("   For \"checks\", can specify only to see failed checks.")
        logger.info("   For \"diagrams\", you can specify where the file will be written.")
        logger.info("   Example: display diagrams ./")
        
        
    def help_launch(self):
        """help for launch command"""
        _launch_parser.print_help()

    def help_tutorial(self):
        logger.info("syntax: tutorial [" + "|".join(self._tutorial_opts) + "]")
        logger.info("-- start/stop the tutorial mode")

    def help_open(self):
        logger.info("syntax: open FILE  ")
        logger.info("-- open a file with the appropriate editor.")
        logger.info('   If FILE belongs to index.html, param_card.dat, run_card.dat')
        logger.info('   the path to the last created/used directory is used')
        logger.info('   The program used to open those files can be chosen in the')
        logger.info('   configuration file ./input/mg5_configuration.txt')
        
    def help_output(self):
        logger.info("syntax: output [" + "|".join(self._export_formats) + \
                    "] [path|.|auto] [options]")
        logger.info("-- Output any generated process(es) to file.")
        logger.info("   mode: Default mode is madevent. Default path is \'.\' or auto.")
        logger.info("   - If mode is madevent, create a MadEvent process directory.")
        logger.info("   - If mode is standalone, create a Standalone directory")
        logger.info("   - If mode is matrix, output the matrix.f files for all")
        logger.info("     generated processes in directory \"path\".")
        logger.info("   - If mode is standalone_cpp, create a standalone C++")
        logger.info("     directory in \"path\".")
        logger.info("   - If mode is pythia8, output all files needed to generate")
        logger.info("     the processes using Pythia 8. Directory \"path\"")
        logger.info("     should be a Pythia 8 main directory (v. 8.150 or later).")
        logger.info("   path: The path of the process directory.")
        logger.info("     If you put '.' as path, your pwd will be used.")
        logger.info("     If you put 'auto', an automatic directory PROC_XX_n will be created.")
        logger.info("   options:")
        logger.info("      -f: force cleaning of the directory if it already exists")
        logger.info("      -d: specify other MG/ME directory")
        logger.info("      -noclean: no cleaning performed in \"path\".")
        logger.info("      -nojpeg: no jpeg diagrams will be generated.")
        logger.info("      -name: the postfix of the main file in pythia8 mode.")
        logger.info("   Examples:")
        logger.info("       output")
        logger.info("       output standalone MYRUN -f")
        logger.info("       output pythia8 ../pythia8/ -name qcdprocs")
        
    def help_check(self):

        logger.info("syntax: check " + "|".join(self._check_opts) + " [param_card] process_definition")
        logger.info("-- check a process or set of processes. Options:")
        logger.info("full: Perform all three checks described below:")
        logger.info("   permutation, gauge and lorentz_invariance.")
        logger.info("permutation: Check that the model and MG5 are working")
        logger.info("   properly by generating permutations of the process and")
        logger.info("   checking that the resulting matrix elements give the")
        logger.info("   same value.")
        logger.info("gauge: Check that processes with massless gauge bosons")
        logger.info("   are gauge invariant")
        logger.info("lorentz_invariance: Check that the amplitude is lorentz")
        logger.info("   invariant by comparing the amplitiude in different frames")        
        logger.info("If param_card is given, that param_card is used instead")
        logger.info("   of the default values for the model.")
        logger.info("For process syntax, please see help generate")

    def help_generate(self):

        logger.info("syntax: generate INITIAL STATE > REQ S-CHANNEL > FINAL STATE $ EXCL S-CHANNEL / FORBIDDEN PARTICLES COUP1=ORDER1 COUP2=ORDER2 @N")
        logger.info("-- generate diagrams for a given process")
        logger.info("   Syntax example: l+ vl > w+ > l+ vl a $ z / a h QED=3 QCD=0 @1")
        logger.info("   Alternative required s-channels can be separated by \"|\":")
        logger.info("   b b~ > W+ W- | H+ H- > ta+ vt ta- vt~")
        logger.info("   If no coupling orders are given, MG5 will try to determine")
        logger.info("   orders to ensure maximum number of QCD vertices.")
        logger.info("   Note that if there are more than one non-QCD coupling type,")
        logger.info("   coupling orders need to be specified by hand.")
        logger.info("Decay chain syntax:")
        logger.info("   core process, decay1, (decay2, (decay2', ...)), ...  etc")
        logger.info("   Example: p p > t~ t QED=0, (t~ > W- b~, W- > l- vl~), t > j j b @2")
        logger.info("   Note that identical particles will all be decayed.")
        logger.info("To generate a second process use the \"add process\" command")

    def help_add(self):

        logger.info("syntax: add process INITIAL STATE > REQ S-CHANNEL > FINAL STATE $ EXCL S-CHANNEL / FORBIDDEN PARTICLES COUP1=ORDER1 COUP2=ORDER2")
        logger.info("-- generate diagrams for a process and add to existing processes")
        logger.info("   Syntax example: l+ vl > w+ > l+ vl a $ z / a h QED=3 QCD=0 @1")
        logger.info("   Alternative required s-channels can be separated by \"|\":")
        logger.info("   b b~ > W+ W- | H+ H- > ta+ vt ta- vt~")
        logger.info("   If no coupling orders are given, MG5 will try to determine")
        logger.info("   orders to ensure maximum number of QCD vertices.")
        logger.info("Decay chain syntax:")
        logger.info("   core process, decay1, (decay2, (decay2', ...)), ...  etc")
        logger.info("   Example: p p > t~ t QED=0, (t~ > W- b~, W- > l- vl~), t > j j b @2")
        logger.info("   Note that identical particles will all be decayed.")

    def help_define(self):
        logger.info("syntax: define multipart_name [=] part_name_list")
        logger.info("-- define a multiparticle")
        logger.info("   Example: define p = g u u~ c c~ d d~ s s~ b b~")
        

    def help_set(self):
        logger.info("syntax: set %s argument" % "|".join(self._set_options))
        logger.info("-- set options for generation or output")
        logger.info("   group_subprocesses True/False: ")
        logger.info("     (default True) Smart grouping of subprocesses into ")
        logger.info("     directories, mirroring of initial states, and ")
        logger.info("     combination of integration channels.")
        logger.info("     Example: p p > j j j w+ gives 5 directories and 184 channels")
        logger.info("     (cf. 65 directories and 1048 channels for regular output)")
        logger.info("   ignore_six_quark_processes multi_part_label")
        logger.info("     (default none) ignore processes with at least 6 of any")
        logger.info("     of the quarks given in multi_part_label.")
        logger.info("     These processes give negligible contribution to the")
        logger.info("     cross section but have subprocesses/channels.")
        logger.info("   stdout_level DEBUG|INFO|WARNING|ERROR|CRITICAL")
        logger.info("     change the default level for printed information")
        logger.info("   fortran_compiler NAME")
        logger.info("      (default None) Force a specific fortran compiler.")
        logger.info("      If None, it tries first g77 and if not present gfortran.")
        


#===============================================================================
# CheckValidForCmd
#===============================================================================
class CheckValidForCmd(object):
    """ The Series of help routine for the MadGraphCmd"""
    
    class RWError(MadGraph5Error):
        """a class for read/write errors"""
    
    def check_add(self, args):
        """check the validity of line
        syntax: add process PROCESS 
        """
    
        if len(args) < 2:
            self.help_add()
            raise self.InvalidCmd('\"add\" requires two arguments')
        
        if args[0] != 'process':
            raise self.InvalidCmd('\"add\" requires the argument \"process\"')

        if not self._curr_model:
            logger.info("No model currently active, so we import the Standard Model")
            self.do_import('model sm')
    
        self.check_process_format(' '.join(args[1:]))

    def check_define(self, args):
        """check the validity of line
        syntax: define multipart_name [ part_name_list ]
        """  

        
        if len(args) < 2:
            self.help_define()
            raise self.InvalidCmd('\"define\" command requires at least two arguments')

        if args[1] == '=':
            del args[1]
            if len(args) < 2:
                self.help_define()
                raise self.InvalidCmd('\"define\" command requires at least one particles name after \"=\"')
        
        if '=' in args:
            self.help_define()
            raise self.InvalidCmd('\"define\" command requires symbols \"=\" at the second position')
        
        if not self._curr_model:
            logger.info('No model currently active. Try with the Standard Model')
            self.do_import('model sm')

        if self._curr_model['particles'].find_name(args[0]):
            raise self.InvalidCmd("label %s is a particle name in this model\n\
            Please retry with another name." % args[0])

    def check_display(self, args):
        """check the validity of line
        syntax: display XXXXX
        """
            
        if len(args) < 1 or args[0] not in self._display_opts:
            self.help_display()
            raise self.InvalidCmd

        if not self._curr_model:
            raise self.InvalidCmd("No model currently active, please import a model!")

        if args[0] in ['processes', 'diagrams'] and not self._curr_amps:
            raise self.InvalidCmd("No process generated, please generate a process!")
        if args[0] == 'checks' and not self._comparisons:
            raise self.InvalidCmd("No check results to display.")
        
        if args[0] == 'variable' and len(args) !=2:
            raise self.InvalidCmd('variable need a variable name')


    def check_draw(self, args):
        """check the validity of line
        syntax: draw DIRPATH [option=value]
        """
        
        if len(args) < 1:
            args.append('/tmp')
        
        if not self._curr_amps:
            raise self.InvalidCmd("No process generated, please generate a process!")
            
        if not os.path.isdir(args[0]):
            raise self.InvalidCmd( "%s is not a valid directory for export file" % args[0])
            
    def check_check(self, args):
        """check the validity of args"""
        
        if  not self._curr_model:
            raise self.InvalidCmd("No model currently active, please import a model!")

        if self._model_v4_path:
            raise self.InvalidCmd(\
                "\"check\" not possible for v4 models")

        if len(args) < 2:
            self.help_check()
            raise self.InvalidCmd("\"check\" requires an argument and a process.")

        param_card = None
        if os.path.isfile(args[1]):
            param_card = args.pop(1)

        if args[0] not in self._check_opts:
            args.insert(0, 'full')
        
        if any([',' in elem for elem in args]):
            raise self.InvalidCmd('Decay chains not allowed in check')
        
        self.check_process_format(" ".join(args[1:]))

        return param_card
    
    def check_generate(self, args):
        """check the validity of args"""
        # Not called anymore see check_add
        return self.check_add(args)
    
    def check_process_format(self, process):
        """ check the validity of the string given to describe a format """
        
        #check balance of paranthesis
        if process.count('(') != process.count(')'):
            raise self.InvalidCmd('Invalid Format, no balance between open and close parenthesis')
        #remove parenthesis for fututre introspection
        process = process.replace('(',' ').replace(')',' ')
        
        # split following , (for decay chains)
        subprocesses = process.split(',')
        if len(subprocesses) > 1:
            for subprocess in subprocesses:
                self.check_process_format(subprocess)
            return
        
        # request that we have one or two > in the process
        if process.count('>') not in [1,2]:
            raise self.InvalidCmd(
               'wrong format for \"%s\" this part requires one or two symbols \'>\', %s found' 
               % (process, process.count('>')))
        
        # we need at least one particles in each pieces
        particles_parts = process.split('>')
        for particles in particles_parts:
            if re.match(r'^\s*$', particles):
                raise self.InvalidCmd(
                '\"%s\" is a wrong process format. Please try again' % process)  
        
        # '/' and '$' sould be used only after the process definition
        for particles in particles_parts[:-1]:
            if re.search('\D/', particles):
                raise self.InvalidCmd(
                'wrong process format: restriction should be place after the final states')
            if re.search('\D\$', particles):
                raise self.InvalidCmd(
                'wrong process format: restriction should be place after the final states')
        
    
    def check_import(self, args):
        """check the validity of line"""
        
        modelname = False
        if '-modelname' in args:
            args.remove('-modelname')
            modelname = True    
                
        if not args:
            self.help_import()
            raise self.InvalidCmd('wrong \"import\" format')
        
        if len(args) >= 2 and args[0] not in self._import_formats:
            self.help_import()
            raise self.InvalidCmd('wrong \"import\" format')            
        elif len(args) == 1:
            if args[0] in self._import_formats:
                if args[0] != "proc_v4":
                    self.help_import()
                    raise self.InvalidCmd('wrong \"import\" format')
                elif not self._export_dir:
                    self.help_import()
                    raise self.InvalidCmd('PATH is mandatory in the current context\n' + \
                                  'Did you forget to run the \"output\" command')
            # The type of the import is not given -> guess it
            format = self.find_import_type(args[0])
            logger.info('The import format was not given, so we guess it as %s' % format)
            args.insert(0, format)
            if self.history[-1].startswith('import'):
                self.history[-1] = 'import %s %s' % \
                                (format, ' '.join(self.history[-1].split()[1:]))
                                    
        if modelname:
            args.append('-modelname') 
        
        
          
    def check_install(self, args):
        """check that the install command is valid"""
        
        if len(args) != 1:
            self.help_install()
            raise self.InvalidCmd('install command require at least one argument')
        
        if args[0] not in self._install_opts:
            if not args[0].startswith('td'):
                self.help_install()
                raise self.InvalidCmd('Not recognize program %s ' % args[0])
            
        if args[0] in ["ExRootAnalysis", "Delphes"]:
            if not misc.which('root'):
                raise self.InvalidCmd(
'''In order to install ExRootAnalysis, you need to install Root on your computer first.
please follow information on http://root.cern.ch/drupal/content/downloading-root''')
            if 'ROOTSYS' not in os.environ:
                raise self.InvalidCmd(
'''The environment variable ROOTSYS is not configured.
You can set it by adding the following lines in your .bashrc [.bash_profile for mac]:
export ROOTSYS=%s
export PATH=$PATH:$ROOTSYS/bin
This will take effect only in a NEW terminal
''' % os.path.realpath(pjoin(misc.which('root'), \
                                               os.path.pardir, os.path.pardir)))

                
    def check_launch(self, args, options):
        """check the validity of the line"""
        # modify args in order to be MODE DIR
        # mode being either standalone or madevent
        if not( 0 <= int(options.cluster) <= 2):
            return self.InvalidCmd, 'cluster mode should be between 0 and 2'
        
        if not args:
            if self._done_export:
                mode = self.find_output_type(self._done_export[0])
                if mode != self._done_export[1]:
                    raise self.InvalidCmd, \
                          '%s not valid directory for launch' % self._done_export[0]
                args.append(self._done_export[1])
                args.append(self._done_export[0])
                return
            else:
                self.help_launch()
                raise self.InvalidCmd, \
                       'No default location available, please specify location.'
        
        if len(args) != 1:
            self.help_launch()
            return self.InvalidCmd, 'Invalid Syntax: Too many argument'
        
        # search for a valid path
        if os.path.sep in args[0] and os.path.isdir(args[0]):
            path = args[0]
        elif os.path.isdir(pjoin(MG5DIR,args[0])):
            path = pjoin(MG5DIR,args[0])
        elif  MG4DIR and os.path.isdir(pjoin(MG4DIR,args[0])):
            path = pjoin(MG4DIR,args[0])
        elif os.path.isdir(args[0]):
            path = args[0]
        else:    
            raise self.InvalidCmd, '%s is not a valid directory' % args[0]
            
        mode = self.find_output_type(path)
        args[0] = mode
        args.append(path)
        # inform where we are for future command
        self._done_export = [path, mode]
        

    def find_import_type(self, path):
        """ identify the import type of a given path 
        valid output: model/model_v4/proc_v4/command"""
        
        possibility = [pjoin(MG5DIR,'models',path), \
                     pjoin(MG5DIR,'models',path+'_v4'), path]
        if '-' in path:
            name = path.rsplit('-',1)[0]
            possibility = [pjoin(MG5DIR,'models',name), name] + possibility
        # Check if they are a valid directory
        for name in possibility:
            if os.path.isdir(name):
                if os.path.exists(pjoin(name,'particles.py')):
                    return 'model'
                elif os.path.exists(pjoin(name,'particles.dat')):
                    return 'model_v4'
        
        # Not valid directory so maybe a file
        if os.path.isfile(path):
            text = open(path).read()
            if 'Begin PROCESS' in text:
                return 'proc_v4'
            else:
                return 'command'
        else:
            return 'proc_v4'
        
        

    
    def find_output_type(self, path):
        """ identify the type of output of a given directory:
        valid output: madevent/standalone/standalone_cpp"""
        
        card_path = pjoin(path,'Cards')
        bin_path = pjoin(path,'bin')
        src_path = pjoin(path,'src')
        include_path = pjoin(path,'include')
        subproc_path = pjoin(path,'SubProcesses')

        if os.path.isfile(pjoin(include_path, 'Pythia.h')):
            return 'pythia8'
        elif os.path.isdir(src_path):
            return 'standalone_cpp'
        elif os.path.isfile(pjoin(bin_path,'generate_events')):
            return 'madevent'
        elif os.path.isdir(card_path):
            return 'standalone'

        raise self.InvalidCmd, '%s : Not a valid directory' % path
        
    def check_load(self, args):
        """ check the validity of the line"""
        
        if len(args) != 2 or args[0] not in self._save_opts:
            self.help_load()
            raise self.InvalidCmd('wrong \"load\" format')
            
        
    def check_save(self, args):
        """ check the validity of the line"""
        if len(args) != 2 or args[0] not in self._save_opts:
            self.help_save()
            raise self.InvalidCmd('wrong \"save\" format')
    
    def check_set(self, args):
        """ check the validity of the line"""
        
        if len(args) < 2:
            self.help_set()
            raise self.InvalidCmd('set needs an option and an argument')

        if args[0] not in self._set_options:
            if not args[0] in self._options and not args[0] in self.configuration:
                self.help_set()
                raise self.InvalidCmd('Possible options for set are %s' % \
                                  self._set_options)

        if args[0] in ['group_subprocesses']:
            if args[1] not in ['False', 'True']:
                raise self.InvalidCmd('%s needs argument False or True' % \
                                      args[0])
        if args[0] in ['ignore_six_quark_processes']:
            if args[1] not in self._multiparticles.keys():
                raise self.InvalidCmd('ignore_six_quark_processes needs ' + \
                                      'a multiparticle name as argument')
        
        if args[0] in ['stdout_level']:
            if args[1] not in ['DEBUG','INFO','WARNING','ERROR','CRITICAL']:
                raise self.InvalidCmd('output_level needs ' + \
                                      'a valid level')       
    
    def check_open(self, args):
        """ check the validity of the line """
        
        if len(args) != 1:
            self.help_open()
            raise self.InvalidCmd('OPEN command requires exactly one argument')

        if args[0].startswith('./'):
            if not os.path.isfile(args[0]):
                raise self.InvalidCmd('%s: not such file' % args[0])
            return True

        # if special : create the path.
        if not self._done_export:
            if not os.path.isfile(args[0]):
                self.help_open()
                raise self.InvalidCmd('No command \"output\" or \"launch\" used. Impossible to associate this name to a file')
            else:
                return True
            
        path = self._done_export[0]
        if os.path.isfile(pjoin(path,args[0])):
            args[0] = pjoin(path,args[0])
        elif os.path.isfile(pjoin(path,'Cards',args[0])):
            args[0] = pjoin(path,'Cards',args[0])
        elif os.path.isfile(pjoin(path,'HTML',args[0])):
            args[0] = pjoin(path,'HTML',args[0])
        # special for card with _default define: copy the default and open it
        elif '_card.dat' in args[0]:   
            name = args[0].replace('_card.dat','_card_default.dat')
            if os.path.isfile(pjoin(path,'Cards', name)):
                files.cp(path + '/Cards/' + name, path + '/Cards/'+ args[0])
                args[0] = pjoin(path,'Cards', args[0])
            else:
                raise self.InvalidCmd('No default path for this file')
        elif not os.path.isfile(args[0]):
            raise self.InvalidCmd('No default path for this file')
                
                
    def check_output(self, args):
        """ check the validity of the line"""
          
        if args and args[0] in self._export_formats:
            self._export_format = args.pop(0)
        else:
            self._export_format = 'madevent'

        if not self._curr_amps:
            text = 'No processes generated. Please generate a process first.'
            raise self.InvalidCmd(text)

        if not self._curr_model:
            text = 'No model found. Please import a model first and then retry.'
            raise self.InvalidCmd(text)

        if self._model_v4_path and \
               (self._export_format not in self._v4_export_formats):
            text = " The Model imported (MG4 format) does not contain enough\n "
            text += " information for this type of output. In order to create\n"
            text += " output for " + args[0] + ", you have to use a UFO model.\n"
            text += " Those model can be imported with mg5> import model NAME."
            logger.warning(text)
            raise self.InvalidCmd('')

        if args and args[0][0] != '-':
            # This is a path
            path = args.pop(0)
            # Check for special directory treatment
            if path == 'auto' and self._export_format in \
                     ['madevent', 'standalone', 'standalone_cpp']:
                self.get_default_path()
            else:
                self._export_dir = path
        else:
            # No valid path
            self.get_default_path()

        self._export_dir = os.path.realpath(self._export_dir)

    def get_default_path(self):
        """Set self._export_dir to the default (\'auto\') path"""

        if self._export_format in ['madevent', 'standalone']:
            # Detect if this script is launched from a valid copy of the Template,
            # if so store this position as standard output directory
            if 'TemplateVersion.txt' in os.listdir('.'):
                #Check for ./
                self._export_dir = os.path.realpath('.')
                return
            elif 'TemplateVersion.txt' in os.listdir('..'):
                #Check for ../
                self._export_dir = os.path.realpath('..')
                return
            elif self.stdin != sys.stdin:
                #Check for position defined by the input files
                input_path = os.path.realpath(self.stdin.name).split(os.path.sep)
                print "Not standard stdin, use input path"
                if input_path[-2] == 'Cards':
                    self._export_dir = os.path.sep.join(input_path[:-2])
                    if 'TemplateVersion.txt' in self._export_dir:
                        return
        
        if self._export_format.startswith('madevent'):            
            name_dir = lambda i: 'PROC_%s_%s' % \
                                    (self._curr_model['name'], i)
            auto_path = lambda i: pjoin(self.writing_dir,
                                               name_dir(i))
        elif self._export_format == 'standalone':
            name_dir = lambda i: 'PROC_SA_%s_%s' % \
                                    (self._curr_model['name'], i)
            auto_path = lambda i: pjoin(self.writing_dir,
                                               name_dir(i))                
        elif self._export_format == 'standalone_cpp':
            name_dir = lambda i: 'PROC_SA_CPP_%s_%s' % \
                                    (self._curr_model['name'], i)
            auto_path = lambda i: pjoin(self.writing_dir,
                                               name_dir(i))
        elif self._export_format == 'pythia8':
            if self.pythia8_path:
                self._export_dir = self.pythia8_path
            else:
                self._export_dir = '.'
            return
        else:
            self._export_dir = '.'
            return
        for i in range(500):
            if os.path.isdir(auto_path(i)):
                continue
            else:
                self._export_dir = auto_path(i) 
                break
        if not self._export_dir:
            raise self.InvalidCmd('Can\'t use auto path,' + \
                                  'more than 500 dirs already')    
            
        
#===============================================================================
# CheckValidForCmdWeb
#===============================================================================
class CheckValidForCmdWeb(CheckValidForCmd):
    """ Check the validity of input line for web entry
    (no explicit path authorized)"""
    
    class WebRestriction(MadGraph5Error):
        """class for WebRestriction"""
    
    def check_draw(self, args):
        """check the validity of line
        syntax: draw FILEPATH [option=value]
        """
        raise self.WebRestriction('direct call to draw is forbidden on the web')
    
    def check_display(self, args):
        """ check the validity of line in web mode """
        
        if args[0] == 'mg5_variable':
            raise self.WebRestriction('Display internal variable is forbidden on the web')
        
        CheckValidForCmd.check_history(self, args)
    
    def check_check(self, args):
        """ Not authorize for the Web"""
        
        raise self.WebRestriction('Check call is forbidden on the web')
    
    def check_history(self, args):
        """check the validity of line
        No Path authorize for the Web"""
        
        CheckValidForCmd.check_history(self, args)

        if len(args) == 2 and args[1] not in ['.', 'clean']:
            raise self.WebRestriction('Path can\'t be specify on the web.')

        
    def check_import(self, args):
        """check the validity of line
        No Path authorize for the Web"""
        
        if not args:
            raise self.WebRestriction, 'import requires at least one option'
        
        if args[0] not in self._import_formats:
            self.help_import()
            raise self.WebRestriction, 'No implicit format on the web. Please modify your card.'

        if args[0] == 'proc_v4':
            args[:] = [args[0], './Cards/proc_card.dat']
        elif args[0] == 'command':
            args[:] = [args[0], './Cards/proc_card_mg5.dat']

        CheckValidForCmd.check_import(self, args)
        
    def check_install(self, args):
        """ No possibility to install new software on the web """
        raise self.WebRestriction('Impossible to install program on the cluster')
        
    def check_load(self, args):
        """ check the validity of the line
        No Path authorize for the Web"""

        CheckValidForCmd.check_load(self, args)        

        if len(args) == 2:
            if args[0] != 'model':
                raise self.WebRestriction('only model can be loaded online')
            if 'model.pkl' not in args[1]:
                raise self.WebRestriction('not valid pkl file: wrong name')
            if not os.path.realpath(args[1]).startswith(pjoin(MG4DIR, \
                                                                    'Models')):
                raise self.WebRestriction('Wrong path to load model')
        
    def check_save(self, args):
        """ not authorize on web"""
        raise self.WebRestriction('\"save\" command not authorize online')
    
    def check_open(self, args):
        """ not authorize on web"""
        raise self.WebRestriction('\"open\" command not authorize online')
    
    def check_output(self, args):
        """ check the validity of the line"""

        
        # first pass to the default
        CheckValidForCmd.check_output(self, args)
        
        args[:] = [self._export_format, '.', '-f']

        # Check that we output madevent
        if 'madevent' != self._export_format:
                raise self.WebRestriction, 'only available output format is madevent (at current stage)'

#===============================================================================
# CompleteForCmd
#===============================================================================
class CompleteForCmd(CheckValidForCmd):
    """ The Series of help routine for the MadGraphCmd"""
    
 
    def model_completion(self, text, process):
        """ complete the line with model information """

        while ',' in process:
            process = process[process.index(',')+1:]
        args = self.split_arg(process)
        couplings = []

        # Force '>' if two initial particles.
        if len(args) == 2 and args[-1] != '>':
                return self.list_completion(text, '>')
            
        # Add non-particle names
        if len(args) > 0 and args[-1] != '>':
            couplings = ['>']
        if '>' in args and args.index('>') < len(args) - 1:
            couplings = [c + "=" for c in self._couplings] + \
                        ['@','$','/','>',',']
        return self.list_completion(text, self._particle_names + \
                                    self._multiparticles.keys() + couplings)
        
                    
    def complete_generate(self, text, line, begidx, endidx):
        "Complete the add command"

        # Return list of particle names and multiparticle names, as well as
        # coupling orders and allowed symbols
        args = self.split_arg(line[0:begidx])
        if len(args) > 2 and args[-1] == '@' or args[-1].endswith('='):
            return

        try:
            return self.model_completion(text, ' '.join(args[1:]))
        except Exception as error:
            print error
            
        #if len(args) > 1 and args[-1] != '>':
        #    couplings = ['>']
        #if '>' in args and args.index('>') < len(args) - 1:
        #    couplings = [c + "=" for c in self._couplings] + ['@','$','/','>']
        #return self.list_completion(text, self._particle_names + \
        #                            self._multiparticles.keys() + couplings)
        
    def complete_add(self, text, line, begidx, endidx):
        "Complete the add command"

        args = self.split_arg(line[0:begidx])

        # Format
        if len(args) == 1:
            return self.list_completion(text, self._add_opts)

        return self.complete_generate(text, " ".join(args[1:]), begidx, endidx)

        # Return list of particle names and multiparticle names, as well as
        # coupling orders and allowed symbols
        couplings = []
        if len(args) > 2 and args[-1] != '>':
            couplings = ['>']
        if '>' in args and args.index('>') < len(args) - 1:
            couplings = [c + "=" for c in self._couplings] + ['@','$','/','>']
        return self.list_completion(text, self._particle_names + \
                                    self._multiparticles.keys() + couplings)
          
    def complete_check(self, text, line, begidx, endidx):
        "Complete the add command"

        args = self.split_arg(line[0:begidx])

        # Format
        if len(args) == 1:
            return self.list_completion(text, self._check_opts)

        


        # Directory continuation
        if args[-1].endswith(os.path.sep):
            return self.path_completion(text,
                                        pjoin('.',*[a for a in args \
                                                    if a.endswith(os.path.sep)]))
        # autocompletion for particles/couplings
        model_comp = self.model_completion(text, ' '.join(args[2:]))

        if len(args) == 2:
            return model_comp + self.path_completion(text)

        if len(args) > 2:
            return model_comp
            
        
    def complete_tutorial(self, text, line, begidx, endidx):
        "Complete the tutorial command"

        # Format
        if len(self.split_arg(line[0:begidx])) == 1:
            return self.list_completion(text, self._tutorial_opts)
        
    def complete_define(self, text, line, begidx, endidx):
        """Complete particle information"""
        return self.model_completion(text, line[6:])

    def complete_display(self, text, line, begidx, endidx):
        "Complete the display command"

        args = self.split_arg(line[0:begidx])
        # Format
        if len(args) == 1:
            return self.list_completion(text, self._display_opts)

        if len(args) == 2 and args[1] == 'checks':
            return self.list_completion(text, 'failed')

        if len(args) == 2 and args[1] == 'particles':
            return self.model_completion(text, line[begidx:])

    def complete_draw(self, text, line, begidx, endidx):
        "Complete the draw command"

        args = self.split_arg(line[0:begidx])

        # Directory continuation
        if args[-1].endswith(os.path.sep):
            return self.path_completion(text,
                                        pjoin('.',*[a for a in args if a.endswith(os.path.sep)]),
                                        only_dirs = True)
        # Format
        if len(args) == 1:
            return self.path_completion(text, '.', only_dirs = True)


        #option
        if len(args) >= 2:
            opt = ['horizontal', 'external=', 'max_size=', 'add_gap=',
                                'non_propagating', '--']
            return self.list_completion(text, opt)

    def complete_launch(self, text, line, begidx, endidx):
        """ complete the launch command"""

        args = self.split_arg(line[0:begidx])

        # Directory continuation
        if args[-1].endswith(os.path.sep):
            return self.path_completion(text,
                                        pjoin('.',*[a for a in args if a.endswith(os.path.sep)]),
                                        only_dirs = True)
        # Format
        if len(args) == 1:
            complete = self.path_completion(text, '.', only_dirs = True)
            if MG5DIR != os.path.realpath('.'):
                complete += self.path_completion(text, MG5DIR, only_dirs = True, 
                                                                 relative=False)
            if MG4DIR and MG4DIR != os.path.realpath('.') and MG4DIR != MG5DIR:
                complete += self.path_completion(text, MG4DIR, only_dirs = True,
                                                                 relative=False)
            
        #option
        if len(args) >= 2:
            complete = []

        if line[0:begidx].endswith('--laststep='):
            opt = ['parton', 'pythia', 'pgs','delphes','auto']
        else:
            opt = ['--cluster', '--multicore', '-i', '--name=', '-f','-m', '-n', 
               '--interactive', '--laststep=parton', '--laststep=pythia',
               '--laststep=pgs', '--laststep=delphes','--laststep=auto']
        
        complete += self.list_completion(text, opt, line)
        return complete

    def complete_load(self, text, line, begidx, endidx):
        "Complete the load command"

        args = self.split_arg(line[0:begidx])        

        # Format
        if len(args) == 1:
            return self.list_completion(text, self._save_opts)

        # Directory continuation
        if args[-1].endswith(os.path.sep):
            return self.path_completion(text,
                                        pjoin('.',*[a for a in args if \
                                                      a.endswith(os.path.sep)]))

        # Filename if directory is not given
        if len(args) == 2:
            return self.path_completion(text)

    def complete_save(self, text, line, begidx, endidx):
        "Complete the save command"

        args = self.split_arg(line[0:begidx])

        # Format
        if len(args) == 1:
            return self.list_completion(text, self._save_opts)

        # Directory continuation
        if args[-1].endswith(os.path.sep):
            return self.path_completion(text,
                                        pjoin('.',*[a for a in args if a.endswith(os.path.sep)]),
                                        only_dirs = True)

        # Filename if directory is not given
        if len(args) == 2:
            return self.path_completion(text)
        
    def complete_open(self, text, line, begidx, endidx): 
        """ complete the open command """

        args = self.split_arg(line[0:begidx])
        
        # Directory continuation
        if os.path.sep in args[-1] + text:
            return self.path_completion(text,
                                    pjoin('.',*[a for a in args if \
                                                      a.endswith(os.path.sep)]))

        possibility = []
        if self._done_export:
            path = self._done_export[0]
            possibility = ['index.html']
            if os.path.isfile(pjoin(path,'README')):
                possibility.append('README')
            if os.path.isdir(pjoin(path,'Cards')):
                possibility += [f for f in os.listdir(pjoin(path,'Cards')) 
                                    if f.endswith('.dat')]
            if os.path.isdir(pjoin(path,'HTML')):
                possibility += [f for f in os.listdir(pjoin(path,'HTML')) 
                                  if f.endswith('.html') and 'default' not in f]
        else:
            possibility.extend(['./','../'])
        if os.path.exists('MG5_debug'):
            possibility.append('MG5_debug')
        if os.path.exists('ME5_debug'):
            possibility.append('ME5_debug')            

        return self.list_completion(text, possibility)
       
    def complete_output(self, text, line, begidx, endidx,
                        possible_options = ['f', 'noclean', 'nojpeg'],
                        possible_options_full = ['-f', '-noclean', '-nojpeg']):
        "Complete the output command"

        possible_format = self._export_formats
        #don't propose directory use by MG_ME
        forbidden_names = ['MadGraphII', 'Template', 'pythia-pgs', 'CVS',
                            'Calculators', 'MadAnalysis', 'SimpleAnalysis',
                            'mg5', 'DECAY', 'EventConverter', 'Models',
                            'ExRootAnalysis', 'HELAS', 'Transfer_Fct']
        #name of the run =>proposes old run name
        args = self.split_arg(line[0:begidx])
        if len(args) >= 1: 
            # Directory continuation
            if args[-1].endswith(os.path.sep):
                return [name for name in self.path_completion(text,
                        pjoin('.',*[a for a in args if a.endswith(os.path.sep)]),
                        only_dirs = True) if name not in forbidden_names]
            # options
            if args[-1][0] == '-' or len(args) > 1 and args[-2] == '-':
                return self.list_completion(text, possible_options)
            if len(args) > 2:
                return self.list_completion(text, possible_options_full)
            # Formats
            if len(args) == 1:
                if any([p.startswith(text) for p in possible_format]):
                    return [name for name in \
                            self.list_completion(text, possible_format) + \
                            ['.' + os.path.sep, '..' + os.path.sep, 'auto'] \
                            if name.startswith(text)]

            # directory names
            content = [name for name in self.path_completion(text, '.', only_dirs = True) \
                       if name not in forbidden_names]
            content += ['auto']
            return self.list_completion(text, content)


    def complete_set(self, text, line, begidx, endidx):
        "Complete the set command"

        args = self.split_arg(line[0:begidx])

        # Format
        if len(args) == 1:
            opts = self._set_options + self._options.keys() + self.configuration.keys()
            return self.list_completion(text, opts)

        if len(args) == 2:
            if args[1] in ['group_subprocesses']:
                return self.list_completion(text, ['False', 'True'])
            
            elif args[1] in ['ignore_six_quark_processes']:
                return self.list_completion(text, self._multiparticles.keys())
            
            elif args[1] == 'stdout_level':
                return self.list_completion(text, ['DEBUG','INFO','WARNING','ERROR','CRITICAL'])
        
            elif args[1] == 'fortran_compiler':
                return self.list_completion(text, ['f77','g77','gfortran'])
            else:
                first_set = ['None','True','False']
                # directory names
                second_set = [name for name in self.path_completion(text, '.', only_dirs = True)]
                return self.list_completion(text, first_set + second_set)
        elif len(args) >2 and args[-1].endswith(os.path.sep):
                return self.path_completion(text,
                        pjoin('.',*[a for a in args if a.endswith(os.path.sep)]),
                        only_dirs = True)
        
    def complete_import(self, text, line, begidx, endidx):
        "Complete the import command"

        args=self.split_arg(line[0:begidx])
        
        # Format
        if len(args) == 1:
            opt =  self.list_completion(text, self._import_formats)
            if opt:
                return opt
            mode = 'all'
        elif args[1] in self._import_formats:
            mode = args[1]
        else:
            mode = 'all'

        # restriction continuation (for UFO)
        if mode in ['model', 'all'] and ('-' in args[-1] + text):
            # deal with - in readline splitting (different on some computer)
            if not GNU_SPLITTING:
                prefix = '-'.join([part for part in text.split('-')[:-1]])+'-'
                args.append(prefix)
                text = text.split('-')[-1]
            #model name
            path = args[-1][:-1] # remove the final - for the model name
            # find the different possibilities
            all_name = self.find_restrict_card(path, no_restrict=False)
            all_name += self.find_restrict_card(path, no_restrict=False,
                                        base_dir=pjoin(MG5DIR,'models'))

            # select the possibility according to the current line            
            all_name = [name.split('-')[-1] for name in  all_name ]
            all_name = [name+' ' for name in  all_name if name.startswith(text)
                                                       and name.strip() != text]
            # adapt output for python2.7 (due to different splitting)
            if not GNU_SPLITTING:
                all_name = [prefix + name for name in  all_name ]
                
            if all_name:
                return all_name

        # Path continuation
        if os.path.sep in args[-1] + text and text:
            if mode.startswith('model'):
                # Directory continuation
                cur_path = pjoin('.',*[a for a in args \
                                                   if a.endswith(os.path.sep)])
                all_dir = self.path_completion(text, cur_path, only_dirs = True)
                if mode == 'model_v4':
                    return all_dir
                new = []
                data =   [new.__iadd__(self.find_restrict_card(name, base_dir=cur_path))
                                                            for name in all_dir]
                if data:
                    return data[0]
                else:
                    return []
            else:
                cur_path = pjoin('.',*[a for a in args \
                                                   if a.endswith(os.path.sep)])
                all_path =  self.path_completion(text, cur_path)
                if mode == 'all':
                    new = [] 
                    data =   [new.__iadd__(self.find_restrict_card(name, base_dir=cur_path)) 
                                                           for name in all_path]
                    if data:
                        return data[0]
                    else:
                        return []
                else:
                    return all_path


        # Model directory name if directory is not given
        if (mode != 'all' and len(self.split_arg(line[0:begidx])) == 2) or \
            (mode =='all' and len(self.split_arg(line[0:begidx]))==1):
            if mode == 'model':
                file_cond = lambda p : os.path.exists(pjoin(MG5DIR,'models',p,'particles.py'))
                mod_name = lambda name: name
            elif mode == 'model_v4':
                file_cond = lambda p :  (os.path.exists(pjoin(MG5DIR,'models',p,'particles.dat')) 
                                      or os.path.exists(pjoin(self._mgme_dir,'Models',p,'particles.dat')))
                mod_name = lambda name :(name[-3:] != '_v4' and name or name[:-3]) 
            elif mode == 'all':
                mod_name = lambda name: name
                file_cond = lambda p : os.path.exists(pjoin(MG5DIR,'models',p,'particles.py')) \
                                      or os.path.exists(pjoin(MG5DIR,'models',p,'particles.dat')) \
                                      or os.path.exists(pjoin(self._mgme_dir,'Models',p,'particles.dat')) 
            else:
                cur_path = pjoin('.',*[a for a in args \
                                                   if a.endswith(os.path.sep)])
                all_path =  self.path_completion(text, cur_path)
                return all_path
                
            model_list = [mod_name(name) for name in \
                                            self.path_completion(text,
                                            pjoin(MG5DIR,'models'),
                                            only_dirs = True) \
                                            if file_cond(name)]
            
            if mode == 'model_v4':
                return model_list
            else:
                # need to update the  list with the possible restriction
                all_name = []
                for model_name in model_list:
                    all_name += self.find_restrict_card(model_name, 
                                        base_dir=pjoin(MG5DIR,'models'))
            if mode == 'all':
                cur_path = pjoin('.',*[a for a in args \
                                                    if a.endswith(os.path.sep)])
                all_path =  self.path_completion(text, cur_path)
                return all_path + all_name 
            else:
                return all_name                

        # Options
        if mode == 'all' and len(args)>1:
            mode = self.find_import_type(args[1])
            opt_len = 1
        else:
            opt_len =2        
        
        
        if len(args) > opt_len and mode.startswith('model') and args[-1][0] != '-':
                return ['-modelname']
            
        if len(args) > (opt_len+1) and mode[1].startswith('model') and args[-1][0] == '-':
           if GNU_SPLITTING:
               return ['modelname']
           else: 
               return ['-modelname']
        
        
            
    def find_restrict_card(self, model_name, base_dir='./', no_restrict=True):
        """find the restriction file associate to a given model"""

        # check if the model_name should be keeped as a possibility
        if no_restrict:
            output = [model_name]
        else:
            output = []
        
        # check that the model is a valid model
        if not os.path.exists(pjoin(base_dir, model_name, 'couplings.py')):
            # not valid UFO model
            return output
        
        if model_name.endswith(os.path.sep):
            model_name = model_name[:-1]
        
        # look for _default and treat this case
        if os.path.exists(pjoin(base_dir, model_name, 'restrict_default.dat')):
            output.append('%s-full' % model_name)
        
        # look for other restrict_file
        for name in os.listdir(pjoin(base_dir, model_name)):
            if name.startswith('restrict_') and not name.endswith('default.dat') \
                and name.endswith('.dat'):
                tag = name[9:-4] #remove restrict and .dat
                while model_name.endswith(os.path.sep):
                    model_name = model_name[:-1]
                output.append('%s-%s' % (model_name, tag))

        # return
        return output
    
    def complete_install(self, text, line, begidx, endidx):
        "Complete the import command"

        args = self.split_arg(line[0:begidx])
        
        # Format
        if len(args) == 1:
            return self.list_completion(text, self._install_opts)     

#===============================================================================
# MadGraphCmd
#===============================================================================
class MadGraphCmd(CmdExtended, HelpToCmd):
    """The command line processor of MadGraph"""    

    # Options and formats available
    _display_opts = ['particles', 'interactions', 'processes', 'diagrams', 
                     'diagrams_text', 'multiparticles', 'couplings', 'lorentz', 
                     'checks', 'parameters', 'options', 'coupling_order','variable']
    _add_opts = ['process']
    _save_opts = ['model', 'processes']
    _tutorial_opts = ['start', 'stop']
    _check_opts = ['full', 'permutation', 'gauge', 'lorentz_invariance']
    _import_formats = ['model_v4', 'model', 'proc_v4', 'command']
    _install_opts = ['pythia-pgs', 'Delphes', 'MadAnalysis', 'ExRootAnalysis']
    _v4_export_formats = ['madevent', 'standalone', 'matrix'] 
    _export_formats = _v4_export_formats + ['standalone_cpp', 'pythia8']
    _set_options = ['group_subprocesses',
                    'ignore_six_quark_processes',
                    'stdout_level',
                    'fortran_compiler']
    # Variables to store object information
    _curr_model = None  #base_objects.Model()
    _curr_amps = diagram_generation.AmplitudeList()
    _curr_matrix_elements = helas_objects.HelasMultiProcess()
    _curr_fortran_model = None
    _curr_cpp_model = None
    _curr_exporter = None
    _done_export = False

    # Configuration variable
    pythia8_path = None
    
    def __init__(self, mgme_dir = '', *completekey, **stdin):
        """ add a tracker of the history """

        CmdExtended.__init__(self, *completekey, **stdin)
        
        # Set MG/ME directory path
        if mgme_dir:
            if os.path.isdir(pjoin(mgme_dir, 'Template')):
                self._mgme_dir = mgme_dir
                logger.info('Setting MG/ME directory to %s' % mgme_dir)
            else:
                logger.warning('Warning: Directory %s not valid MG/ME directory' % \
                             mgme_dir)
                self._mgme_dir = MG4DIR

        # Variables to store state information
        self._multiparticles = {}
        self._options = {}
        self._generate_info = "" # store the first generated process
        self._model_v4_path = None
        self._use_lower_part_names = False
        self._export_dir = None
        self._export_format = 'madevent'
        self._mgme_dir = MG4DIR
        self._comparisons = None
    
        # Set defaults for options
        self._options['group_subprocesses'] = True
        self._options['ignore_six_quark_processes'] = False
        
        # Load the configuration file
        self.set_configuration()

    def do_quit(self, line):
        """Do quit"""

        if self._done_export and \
                    os.path.exists(pjoin(self._done_export[0],'RunWeb')):
            os.remove(pjoin(self._done_export[0],'RunWeb'))
                
        value = super(MadGraphCmd, self).do_quit(line)
        print
        return value
        
    # Add a process to the existing multiprocess definition
    # Generate a new amplitude
    def do_add(self, line):
        """Generate an amplitude for a given process and add to
        existing amplitudes
        """

        args = self.split_arg(line)
        
        # Check the validity of the arguments
        self.check_add(args)

        if args[0] == 'process':            
            # Rejoin line
            line = ' '.join(args[1:])
            
            # store the first process (for the perl script)
            if not self._generate_info:
                self._generate_info = line
                
            # Reset Helas matrix elements
            self._curr_matrix_elements = helas_objects.HelasMultiProcess()

            # Extract process from process definition
            if ',' in line:
                myprocdef, line = self.extract_decay_chain_process(line)
            else:
                myprocdef = self.extract_process(line)

            # Check that we have something    
            if not myprocdef:
                raise self.InvalidCmd("Empty or wrong format process, please try again.")
                
            cpu_time1 = time.time()

            # Generate processes
            collect_mirror_procs = self._options['group_subprocesses']
            ignore_six_quark_processes = \
                           self._options['ignore_six_quark_processes'] if \
                           "ignore_six_quark_processes" in self._options \
                           else []

            myproc = diagram_generation.MultiProcess(myprocdef,
                                          collect_mirror_procs =\
                                          collect_mirror_procs,
                                          ignore_six_quark_processes = \
                                          ignore_six_quark_processes)

            for amp in myproc.get('amplitudes'):
                if amp not in self._curr_amps:
                    self._curr_amps.append(amp)
                else:
                    warning = "Warning: Already in processes:\n%s" % \
                                                amp.nice_string_processes()
                    logger.warning(warning)


            # Reset _done_export, since we have new process
            self._done_export = False

            cpu_time2 = time.time()

            nprocs = len(myproc.get('amplitudes'))
            ndiags = sum([amp.get_number_of_diagrams() for \
                              amp in myproc.get('amplitudes')])
            logger.info("%i processes with %i diagrams generated in %0.3f s" % \
                  (nprocs, ndiags, (cpu_time2 - cpu_time1)))
            ndiags = sum([amp.get_number_of_diagrams() for \
                              amp in self._curr_amps])
            logger.info("Total: %i processes with %i diagrams" % \
                  (len(self._curr_amps), ndiags))                
  
    # Define a multiparticle label
    def do_define(self, line, log=True):
        """Define a multiparticle"""

        if self._use_lower_part_names:
            # Particle names lowercase
            line = line.lower()
        # Make sure there are spaces around = and |
        line = line.replace("=", " = ")
        line = line.replace("|", " | ")
        args = self.split_arg(line)
        # check the validity of the arguments
        self.check_define(args)

        label = args[0]
        
        pdg_list = self.extract_particle_ids(args[1:])
        self.optimize_order(pdg_list)
        self._multiparticles[label] = pdg_list
        if log:
            logger.info("Defined multiparticle %s" % \
                                             self.multiparticle_string(label))
    
    # Display
    def do_display(self, line):
        """Display current internal status"""

        args = self.split_arg(line)
        #check the validity of the arguments
        self.check_display(args)

        if args[0] == 'diagrams':
            self.draw(' '.join(args[1:]))

        if args[0] == 'particles' and len(args) == 1:
            propagating_particle = []
            nb_unpropagating = 0
            for particle in self._curr_model['particles']:
                if particle.get('propagating'):
                    propagating_particle.append(particle)
                else:
                    nb_unpropagating += 1
                    
            print "Current model contains %i particles:" % \
                    len(propagating_particle)
            part_antipart = [part for part in propagating_particle \
                             if not part['self_antipart']]
            part_self = [part for part in propagating_particle \
                             if part['self_antipart']]
            for part in part_antipart:
                print part['name'] + '/' + part['antiname'],
            print ''
            for part in part_self:
                print part['name'],
            print ''
            if nb_unpropagating:
                print 'In addition of %s un-physical particle mediating new interactions.' \
                                     % nb_unpropagating

        elif args[0] == 'particles':
            for arg in args[1:]:
                if arg.isdigit() or (arg[0] == '-' and arg[1:].isdigit()):
                    particle = self._curr_model.get_particle(abs(int(arg)))
                else:
                    particle = self._curr_model['particles'].find_name(arg)
                if not particle:
                    raise self.InvalidCmd, 'no particle %s in current model' % arg

                print "Particle %s has the following properties:" % particle.get_name()
                print str(particle)
            
        elif args[0] == 'interactions' and len(args) == 1:
            text = "Current model contains %i interactions\n" % \
                    len(self._curr_model['interactions'])
            for i, inter in enumerate(self._curr_model['interactions']):
                text += str(i+1) + ':'
                for part in inter['particles']:
                    if part['is_part']:
                        text += part['name']
                    else:
                        text += part['antiname']
                    text += " "
                text += " ".join(order + '=' + str(inter['orders'][order]) \
                                 for order in inter['orders'])
                text += '\n'
            pydoc.pager(text)

        elif args[0] == 'interactions':
            for arg in args[1:]:
                if int(arg) > len(self._curr_model['interactions']):
                    raise self.InvalidCmd, 'no interaction %s in current model' % arg
                if int(arg) == 0:
                    print 'Special interactions which identify two particles'
                else:
                    print "Interactions %s has the following property:" % arg
                    print self._curr_model['interactions'][int(arg)-1]

        elif args[0] == 'parameters' and len(args) == 1:
            text = "Current model contains %i parameters\n" % \
                    sum([len(part) for part in 
                                       self._curr_model['parameters'].values()])
            
            for key, item in self._curr_model['parameters'].items():
                text += '\nparameter type: %s\n' % str(key)
                for value in item:
                    if hasattr(value, 'expr'):
                        if value.value is not None:
                            text+= '        %s = %s = %s\n' % (value.name, value.expr ,value.value)
                        else:
                            text+= '        %s = %s\n' % (value.name, value.expr)
                    else:
                        if value.value is not None:
                            text+= '        %s = %s\n' % (value.name, value.value)
                        else:
                            text+= '        %s \n' % (value.name)
            pydoc.pager(text)
            
        elif args[0] == 'processes':
            for amp in self._curr_amps:
                print amp.nice_string_processes()

        elif args[0] == 'diagrams_text':
            text = "\n".join([amp.nice_string() for amp in self._curr_amps])
            pydoc.pager(text)

        elif args[0] == 'multiparticles':
            print 'Multiparticle labels:'
            for key in self._multiparticles:
                print self.multiparticle_string(key)
                
        elif args[0] == 'coupling_order':
            hierarchy = self._curr_model.get_order_hierarchy().items()
            def order(first, second):
                if first[1] < second[1]:
                    return -1
                else:
                    return 1
            hierarchy.sort(order)
            for order in hierarchy:
                print ' %s : weight = %s' % order 
            
        elif args[0] == 'couplings' and len(args) == 1:
            if self._model_v4_path:
                print 'No couplings information available in V4 model'
                return
            text = ''
            try:
                ufomodel = ufomodels.load_model(self._curr_model.get('name'))
            except:
                raise self.InvalidCmd, 'no couplings %s in current model' % args[1]
            for coup in ufomodel.all_couplings:
                order = ', '.join(['%s=%s' %val for val in coup.order.items()])
                text += '%s = %s\t( %s)\n' % (coup.name, coup.value, order)
            pydoc.pager(text)
            
        elif args[0] == 'couplings':
            if self._model_v4_path:
                print 'No couplings information available in V4 model'
                return
            try:
                ufomodel = ufomodels.load_model(self._curr_model.get('name'))
                print eval('ufomodel.couplings.%s.nice_string()'%args[1])
            except:
                raise self.InvalidCmd, 'no couplings %s in current model' % args[1]
        
        elif args[0] == 'lorentz':
            if self._model_v4_path:
                print 'No lorentz information available in V4 model'
                return
            elif len(args) == 1: 
                raise self.InvalidCmd,\
                     'display lorentz require an argument: the name of the lorentz structure.'
                return
            try:
                ufomodel = ufomodels.load_model(self._curr_model.get('name'))
                print eval('ufomodel.lorentz.%s.nice_string()'%args[1])
            except:
                raise self.InvalidCmd, 'no lorentz %s in current model' % args[1]
            
        elif args[0] == 'checks':
            comparisons = self._comparisons[0]
            if len(args) > 1 and args[1] == 'failed':
                comparisons = [c for c in comparisons if not c['passed']]
            outstr = "Process check results:"
            for comp in comparisons:
                outstr += "\n%s:" % comp['process'].nice_string()
                outstr += "\n   Phase space point: (px py pz E)"
                for i, p in enumerate(comp['momenta']):
                    outstr += "\n%2s    %+.9e  %+.9e  %+.9e  %+.9e" % tuple([i] + p)
                outstr += "\n   Permutation values:"
                outstr += "\n   " + str(comp['values'])
                if comp['passed']:
                    outstr += "\n   Process passed (rel. difference %.9e)" % \
                          comp['difference']
                else:
                    outstr += "\n   Process failed (rel. difference %.9e)" % \
                          comp['difference']

            used_aloha = sorted(self._comparisons[1])
            outstr += "\nChecked ALOHA routines:"
            for aloha in used_aloha:
                aloha_str = aloha[0]
                if aloha[1]:
                    aloha_str += 'C' + 'C'.join([str(ia) for ia in aloha[1]])
                aloha_str += "_%d" % aloha[2]
                outstr += "\n" + aloha_str

            pydoc.pager(outstr)            
        
        elif args[0] in  ["options", "variable"]:
            super(MadGraphCmd, self).do_display(line)
                
            
    def multiparticle_string(self, key):
        """Returns a nicely formatted string for the multiparticle"""

        if self._multiparticles[key] and \
               isinstance(self._multiparticles[key][0], list):
            return "%s = %s" % (key, "|".join([" ".join([self._curr_model.\
                                     get('particle_dict')[part_id].get_name() \
                                                     for part_id in id_list]) \
                                  for id_list in self._multiparticles[key]]))
        else:
            return "%s = %s" % (key, " ".join([self._curr_model.\
                                    get('particle_dict')[part_id].get_name() \
                                    for part_id in self._multiparticles[key]]))
            
  

    def do_tutorial(self, line):
        """Activate/deactivate the tutorial mode."""

        args = self.split_arg(line)
        if len(args) > 0 and args[0] == "stop":
            logger_tuto.info("\n\tThanks for using the tutorial!")
            logger_tuto.setLevel(logging.ERROR)
        else:
            logger_tuto.setLevel(logging.INFO)

        if not self._mgme_dir:
            logger_tuto.info(\
                       "\n\tWarning: To use all features in this tutorial, " + \
                       "please run from a" + \
                       "\n\t         valid MG_ME directory.")

    def draw(self, line):
        """ draw the Feynman diagram for the given process """

        args = self.split_arg(line)
        # Check the validity of the arguments
        self.check_draw(args)
        
        # Check if we plot a decay chain 
        if any([isinstance(a, diagram_generation.DecayChainAmplitude) for \
               a in self._curr_amps]) and not self._done_export:
            warn = 'WARNING: You try to draw decay chain diagrams without first running output.\n'
            warn += '\t  The decay processes will be drawn separately'
            logger.warning(warn)

        (options, args) = _draw_parser.parse_args(args)
        options = draw_lib.DrawOption(options)
        start = time.time()
        
        # Collect amplitudes
        amplitudes = diagram_generation.AmplitudeList()

        for amp in self._curr_amps:
            amplitudes.extend(amp.get_amplitudes())            

        for amp in amplitudes:
            filename = pjoin(args[0], 'diagrams_' + \
                                    amp.get('process').shell_string() + ".eps")
            plot = draw.MultiEpsDiagramDrawer(amp['diagrams'],
                                          filename,
                                          model=self._curr_model,
                                          amplitude='',
                                          legend=amp.get('process').input_string())

            logger.info("Drawing " + \
                         amp.get('process').nice_string())
            plot.draw(opt=options)
            logger.info("Wrote file " + filename)
            self.exec_cmd('open %s' % filename)

        stop = time.time()
        logger.info('time to draw %s' % (stop - start)) 
    
    # Generate a new amplitude
    def do_check(self, line):
        """Check a given process or set of processes"""

        args = self.split_arg(line)

        # Check args validity
        param_card = self.check_check(args)

        line = " ".join(args[1:])
        myprocdef = self.extract_process(line)

        # Check that we have something    
        if not myprocdef:
            raise self.InvalidCmd("Empty or wrong format process, please try again.")

        # Disable diagram generation logger
        diag_logger = logging.getLogger('madgraph.diagram_generation')
        old_level = diag_logger.getEffectiveLevel()
        diag_logger.setLevel(logging.WARNING)

        # run the check
        cpu_time1 = time.time()
        # Run matrix element generation check on processes

        comparisons = []
        gauge_result = []
        lorentz_result =[]
        nb_processes = 0
        
        if args[0] in  ['permutation', 'full']:
            comparisons = process_checks.check_processes(myprocdef,
                                                        param_card = param_card,
                                                        quick = True)
            nb_processes += len(comparisons[0])
            
        if args[0] in  ['gauge', 'full']:
            gauge_result = process_checks.check_gauge(myprocdef,
                                                      param_card = param_card)
            nb_processes += len(gauge_result)
            
        if args[0] in ['lorentz_invariance', 'full']:
            lorentz_result = process_checks.check_lorentz(myprocdef,
                                                      param_card = param_card)
            nb_processes += len(lorentz_result)
            
        cpu_time2 = time.time()

        logger.info("%i processes checked in %0.3f s" \
                    % (nb_processes,
                      (cpu_time2 - cpu_time1)))

        text = ""

        if gauge_result:
            text += 'Gauge results:\n'
            text += process_checks.output_gauge(gauge_result) + '\n'

        if lorentz_result:
            text += 'Lorentz invariance results:\n'
            text += process_checks.output_lorentz_inv(lorentz_result) + '\n'

        if comparisons:
            text += 'Process permutation results:\n'
            text += process_checks.output_comparisons(comparisons[0]) + '\n'
            self._comparisons = comparisons

        logger.info(text)
        pydoc.pager(text)
        # Restore diagram logger
        diag_logger.setLevel(old_level)

        return
    
    # Generate a new amplitude
    def do_generate(self, line):
        """Generate an amplitude for a given process"""

        # Reset amplitudes
        self._curr_amps = diagram_generation.AmplitudeList()
        # Reset Helas matrix elements
        self._curr_matrix_elements = None
        self._generate_info = line
        # Reset _done_export, since we have new process
        self._done_export = False
        # Also reset _export_format and _export_dir
        self._export_format = None

        # Remove previous generations from history
        self.clean_history(to_remove=['add process'], remove_bef_lb1='generate',
                           to_keep=['add','import','set','load'])

        # Call add process
        args = self.split_arg(line)
        args.insert(0, 'process')
        
        self.do_add(" ".join(args))
    
    def extract_process(self, line, proc_number = 0, overall_orders = {}):
        """Extract a process definition from a string. Returns
        a ProcessDefinition."""

        # Check basic validity of the line
        if not line.count('>') in [1,2]:
            self.do_help('generate')
            print
            raise self.InvalidCmd('Wrong use of \">\" special character.')
        

        # Perform sanity modifications on the lines:
        # Add a space before and after any > , $ / |
        space_before = re.compile(r"(?P<carac>\S)(?P<tag>[/\,\\$\\>|])(?P<carac2>\S)")
        line = space_before.sub(r'\g<carac> \g<tag> \g<carac2>', line)       
        
        # Use regular expressions to extract s-channel propagators,
        # forbidden s-channel propagators/particles, coupling orders
        # and process number, starting from the back

        # Start with process number (identified by "@")
        proc_number_pattern = re.compile("^(.+)@\s*(\d+)\s*(.*)$")
        proc_number_re = proc_number_pattern.match(line)
        if proc_number_re:
            proc_number = int(proc_number_re.group(2))
            line = proc_number_re.group(1) + \
                   proc_number_re.group(3)

        # Then take coupling orders (identified by "=")
        order_pattern = re.compile("^(.+)\s+(\w+)\s*=\s*(\d+)\s*$")
        order_re = order_pattern.match(line)
        orders = {}
        while order_re:
            orders[order_re.group(2)] = int(order_re.group(3))
            line = order_re.group(1)
            order_re = order_pattern.match(line)

        if self._use_lower_part_names:
            # Particle names lowercase
            line = line.lower()

        # Now check for forbidden particles, specified using "/"
        slash = line.find("/")
        dollar = line.find("$")
        forbidden_particles = ""
        if slash > 0:
            if dollar > slash:
                forbidden_particles_re = re.match("^(.+)\s*/\s*(.+\s*)(\$.*)$", line)
            else:
                forbidden_particles_re = re.match("^(.+)\s*/\s*(.+\s*)$", line)
            if forbidden_particles_re:
                forbidden_particles = forbidden_particles_re.group(2)
                line = forbidden_particles_re.group(1)
                if len(forbidden_particles_re.groups()) > 2:
                    line = line + forbidden_particles_re.group(3)

        # Now check for forbidden schannels, specified using "$"
        forbidden_schannels_re = re.match("^(.+)\s*\$\s*(.+)\s*$", line)
        forbidden_schannels = ""
        if forbidden_schannels_re:
            forbidden_schannels = forbidden_schannels_re.group(2)
            line = forbidden_schannels_re.group(1)

        # Now check for required schannels, specified using "> >"
        required_schannels_re = re.match("^(.+?)>(.+?)>(.+)$", line)
        required_schannels = ""
        if required_schannels_re:
            required_schannels = required_schannels_re.group(2)
            line = required_schannels_re.group(1) + ">" + \
                   required_schannels_re.group(3)

        args = self.split_arg(line)

        myleglist = base_objects.MultiLegList()
        state = False

        # Extract process
        for part_name in args:
            if part_name == '>':
                if not myleglist:
                    raise self.InvalidCmd, "No final state particles"
                state = True
                continue

            mylegids = []
            if part_name in self._multiparticles:
                if isinstance(self._multiparticles[part_name][0], list):
                    raise self.InvalidCmd,\
                          "Multiparticle %s is or-multiparticle" % part_name + \
                          " which can be used only for required s-channels"
                mylegids.extend(self._multiparticles[part_name])
            else:
                mypart = self._curr_model['particles'].find_name(part_name)
                if mypart:
                    mylegids.append(mypart.get_pdg_code())

            if mylegids:
                myleglist.append(base_objects.MultiLeg({'ids':mylegids,
                                                        'state':state}))
            else:
                raise self.InvalidCmd, \
                      "No particle %s in model" % part_name

        if filter(lambda leg: leg.get('state') == True, myleglist):
            # We have a valid process

            # Now extract restrictions
            forbidden_particle_ids = \
                              self.extract_particle_ids(forbidden_particles)
            if forbidden_particle_ids and \
               isinstance(forbidden_particle_ids[0], list):
                raise self.InvalidCmd,\
                      "Multiparticle %s is or-multiparticle" % part_name + \
                      " which can be used only for required s-channels"
            forbidden_schannel_ids = \
                              self.extract_particle_ids(forbidden_schannels)
            if forbidden_schannel_ids and \
               isinstance(forbidden_schannel_ids[0], list):
                raise self.InvalidCmd,\
                      "Multiparticle %s is or-multiparticle" % part_name + \
                      " which can be used only for required s-channels"
            required_schannel_ids = \
                               self.extract_particle_ids(required_schannels)
            if required_schannel_ids and not \
                   isinstance(required_schannel_ids[0], list):
                required_schannel_ids = [required_schannel_ids]
            

            return \
                base_objects.ProcessDefinition({'legs': myleglist,
                              'model': self._curr_model,
                              'id': proc_number,
                              'orders': orders,
                              'forbidden_particles': forbidden_particle_ids,
                              'forbidden_s_channels': forbidden_schannel_ids,
                              'required_s_channels': required_schannel_ids,
                              'overall_orders': overall_orders
                              })
      #                       'is_decay_chain': decay_process\

    def extract_particle_ids(self, args):
        """Extract particle ids from a list of particle names. If
        there are | in the list, this corresponds to an or-list, which
        is represented as a list of id lists. An or-list is used to
        allow multiple required s-channel propagators to be specified
        (e.g. Z/gamma)."""

        if isinstance(args, basestring):
            args.replace("|", " | ")
            args = self.split_arg(args)
        all_ids = []
        ids=[]
        for part_name in args:
            mypart = self._curr_model['particles'].find_name(part_name)
            if mypart:
                ids.append([mypart.get_pdg_code()])
            elif part_name in self._multiparticles:
                ids.append(self._multiparticles[part_name])
            elif part_name == "|":
                # This is an "or-multiparticle"
                if ids:
                    all_ids.append(ids)
                ids = []
            else:
                raise self.InvalidCmd("No particle %s in model" % part_name)
        all_ids.append(ids)
        # Flatten id list, to take care of multiparticles and
        # or-multiparticles
        res_lists = []
        for i, id_list in enumerate(all_ids):
            res_lists.extend(diagram_generation.expand_list_list(id_list))
        # Trick to avoid duplication while keeping ordering
        for ilist, idlist in enumerate(res_lists):
            set_dict = {}
            res_lists[ilist] = [set_dict.setdefault(i,i) for i in idlist \
                         if i not in set_dict]

        if len(res_lists) == 1:
            res_lists = res_lists[0]

        return res_lists

    def optimize_order(self, pdg_list):
        """Optimize the order of particles in a pdg list, so that
        similar particles are next to each other. Sort according to:
        1. pdg > 0, 2. spin, 3. color, 4. mass > 0"""

        if not pdg_list:
            return
        if not isinstance(pdg_list[0], int):
            return
        
        model = self._curr_model
        pdg_list.sort(key = lambda i: i < 0)
        pdg_list.sort(key = lambda i: model.get_particle(i).is_fermion())
        pdg_list.sort(key = lambda i: model.get_particle(i).get('color'),
                      reverse = True)
        pdg_list.sort(key = lambda i: \
                      model.get_particle(i).get('mass').lower() != 'zero')

    def extract_decay_chain_process(self, line, level_down=False):
        """Recursively extract a decay chain process definition from a
        string. Returns a ProcessDefinition."""

        # Start with process number (identified by "@") and overall orders
        proc_number_pattern = re.compile("^(.+)@\s*(\d+)\s*((\w+\s*=\s*\d+\s*)*)$")
        proc_number_re = proc_number_pattern.match(line)
        proc_number = 0
        overall_orders = {}
        if proc_number_re:
            proc_number = int(proc_number_re.group(2))
            line = proc_number_re.group(1)
            if proc_number_re.group(3):
                order_pattern = re.compile("^(.*?)\s*(\w+)\s*=\s*(\d+)\s*$")
                order_line = proc_number_re.group(3)
                order_re = order_pattern.match(order_line)
                while order_re:
                    overall_orders[order_re.group(2)] = int(order_re.group(3))
                    order_line = order_re.group(1)
                    order_re = order_pattern.match(order_line)
            logger.info(line)            
            
        index_comma = line.find(",")
        index_par = line.find(")")
        min_index = index_comma
        if index_par > -1 and (index_par < min_index or min_index == -1):
            min_index = index_par
        
        if min_index > -1:
            core_process = self.extract_process(line[:min_index], proc_number,
                                                overall_orders)
        else:
            core_process = self.extract_process(line, proc_number,
                                                overall_orders)

        #level_down = False

        while index_comma > -1:
            line = line[index_comma + 1:]
            if not line.strip():
                break
            index_par = line.find(')')
            if line.lstrip()[0] == '(':
                # Go down one level in process hierarchy
                #level_down = True
                line = line.lstrip()[1:]
                # This is where recursion happens
                decay_process, line = \
                            self.extract_decay_chain_process(line,
                                                             level_down=True)
                index_comma = line.find(",")
                index_par = line.find(')')
            else:
                index_comma = line.find(",")
                min_index = index_comma
                if index_par > -1 and \
                       (index_par < min_index or min_index == -1):
                    min_index = index_par
                if min_index > -1:
                    decay_process = self.extract_process(line[:min_index])
                else:
                    decay_process = self.extract_process(line)

            core_process.get('decay_chains').append(decay_process)

            if level_down:
                if index_par == -1:
                    raise self.InvalidCmd, \
                      "Missing ending parenthesis for decay process"

                if index_par < index_comma:
                    line = line[index_par + 1:]
                    level_down = False
                    break

        if level_down:
            index_par = line.find(')')
            if index_par == -1:
                raise self.InvalidCmd, \
                      "Missing ending parenthesis for decay process"
            line = line[index_par + 1:]
            
        # Return the core process (ends recursion when there are no
        # more decays)
        return core_process, line
    

    # Import files
    def do_import(self, line):
        """Import files with external formats"""

        args = self.split_arg(line)
        # Check argument's validity
        self.check_import(args)
        
        if args[0].startswith('model'):
            self._model_v4_path = None
            # Clear history, amplitudes and matrix elements when a model is imported
            # Remove previous imports, generations and outputs from history
            self.clean_history(remove_bef_lb1='import')
            # Reset amplitudes and matrix elements
            self._curr_amps = diagram_generation.AmplitudeList()
            self._curr_matrix_elements = helas_objects.HelasMultiProcess()
            # Import model
            if args[0].endswith('_v4'):
                self._curr_model, self._model_v4_path = \
                                 import_v4.import_model(args[1], self._mgme_dir)
                self._curr_fortran_model = \
                      helas_call_writers.FortranHelasCallWriter(\
                                                               self._curr_model)
            else:
                try:
                    self._curr_model = import_ufo.import_model(args[1])
                except import_ufo.UFOImportError, error:
                    logger_stderr.warning('WARNING: %s' % error)
                    logger_stderr.info('Trying to run `import model_v4 %s` instead.' \
                                                                      % args[1])
                    self.exec_cmd('import model_v4 %s ' % args[1], precmd=True)
                    return
                self._curr_fortran_model = \
                      helas_call_writers.FortranUFOHelasCallWriter(\
                                                               self._curr_model)
                self._curr_cpp_model = \
                      helas_call_writers.CPPUFOHelasCallWriter(\
                                                               self._curr_model)

            if '-modelname' not in args:
                self._curr_model.pass_particles_name_in_mg_default()

            # Do post-processing of model
            self.process_model()

            # Reset amplitudes and matrix elements and global checks
            self._curr_amps = diagram_generation.AmplitudeList()
            self._curr_matrix_elements = helas_objects.HelasMultiProcess()
            process_checks.store_aloha = []
            
        elif args[0] == 'command':
            # Remove previous imports, generations and outputs from history
            self.clean_history(to_remove=['import', 'generate', 'add process',
                                          'open','display','launch'])

            if not os.path.isfile(args[1]):
                raise self.InvalidCmd("Path %s is not a valid pathname" % args[1])
            else:
                # Check the status of export and try to use file position if no
                #self._export dir are define
                self.check_for_export_dir(args[1])
                # Execute the card
                self.use_rawinput = False
                self.import_command_file(args[1])
                self.use_rawinput = True    
        
        elif args[0] == 'proc_v4':
            
            # Remove previous imports, generations and outputs from history
            self.clean_history(to_remove=['import', 'generate', 'add process',
                                          'open','display','launch'])

            if len(args) == 1 and self._export_dir:
                proc_card = pjoin(self._export_dir, 'Cards', \
                                                                'proc_card.dat')
            elif len(args) == 2:
                proc_card = args[1]
                # Check the status of export and try to use file position is no
                # self._export dir are define
                self.check_for_export_dir(os.path.realpath(proc_card))
            else:
                raise MadGraph5('No default directory in output')

 
            #convert and excecute the card
            self.import_mg4_proc_card(proc_card)

    
    def import_ufo_model(self, model_name):
        """ import the UFO model """
        
        self._curr_model = import_ufo.import_model(model_name)
        self._curr_fortran_model = \
                helas_call_writers.FortranUFOHelasCallWriter(self._curr_model)
        self._curr_cpp_model = \
                helas_call_writers.CPPUFOHelasCallWriter(self._curr_model)
                
    def process_model(self):
        """Set variables _particle_names and _couplings for tab
        completion, define multiparticles"""

         # Set variables for autocomplete
        self._particle_names = [p.get('name') for p in self._curr_model.get('particles')\
                                                    if p.get('propagating')] + \
                 [p.get('antiname') for p in self._curr_model.get('particles') \
                                                    if p.get('propagating')]
        
        self._couplings = list(set(sum([i.get('orders').keys() for i in \
                                        self._curr_model.get('interactions')], [])))
        # Check if we can use case-independent particle names
        self._use_lower_part_names = \
            (self._particle_names == \
             [p.get('name').lower() for p in self._curr_model.get('particles')] + \
             [p.get('antiname').lower() for p in self._curr_model.get('particles')])

        self.add_default_multiparticles()
        
    
    def import_mg4_proc_card(self, filepath):
        """ read a V4 proc card, convert it and run it in mg5"""
        
        # change the status of this line in the history -> pass in comment
        if self.history and self.history[-1].startswith('import proc_v4'):
            self.history[-1] = '#%s' % self.history[-1]
         
        # read the proc_card.dat
        reader = files.read_from_file(filepath, import_v4.read_proc_card_v4)
        if not reader:
            raise self.InvalidCmd('\"%s\" is not a valid path' % filepath)
        
        if self._mgme_dir:
            # Add comment to history
            self.exec_cmd("# Import the model %s" % reader.model, precmd=True)
            line = self.exec_cmd('import model_v4 %s -modelname' % \
                                 (reader.model), precmd=True)
        else:
            logging.error('No MG_ME installation detected')
            return    


        # Now that we have the model we can split the information
        lines = reader.extract_command_lines(self._curr_model)

        for line in lines:
            self.exec_cmd(line, precmd=True)
    
        return 
    
    def add_default_multiparticles(self):
        """ add default particle from file interface.multiparticles_default.txt
        """
        
        defined_multiparticles = self._multiparticles.keys()
        removed_multiparticles = []
        # First check if the defined multiparticles are allowed in the
        # new model
        for key in self._multiparticles.keys():
            try:
                for part in self._multiparticles[key]:
                    self._curr_model.get('particle_dict')[part]
            except:
                del self._multiparticles[key]
                defined_multiparticles.remove(key)
                removed_multiparticles.append(key)
        
        # Now add default multiparticles
        for line in open(pjoin(MG5DIR, 'input', \
                                      'multiparticles_default.txt')):
            if line.startswith('#'):
                continue
            try:
                if self._use_lower_part_names:
                    multipart_name = line.lower().split()[0]
                else:
                    multipart_name = line.split()[0]
                if multipart_name not in self._multiparticles:
                    self.do_define(line)
                    
            except self.InvalidCmd, why:
                logger_stderr.warning('impossible to set default multiparticles %s because %s' %
                                        (line.split()[0],why))
        if defined_multiparticles:
            logger.info("Kept definitions of multiparticles %s unchanged" % \
                                         " / ".join(defined_multiparticles))

        for removed_part in removed_multiparticles:
            if removed_part in self._multiparticles:
                removed_multiparticles.remove(removed_part)

        if removed_multiparticles:
            logger.info("Removed obsolete multiparticles %s" % \
                                         " / ".join(removed_multiparticles))

    def do_install(self, line):
        """Install optional package from the MG suite."""
        
        args = self.split_arg(line)
        #check the validity of the arguments
        self.check_install(args)

        if sys.platform == "darwin":
            program = "curl"
        else:
            program = "wget"
            
        # Load file with path of the different program:
        import urllib
        path = {}
        try:
            data = urllib.urlopen('http://madgraph.phys.ucl.ac.be/package_info.dat')
        except:
            raise MadGraph5Error, '''Impossible to connect the server. 
            Please check your internet connection or retry later'''
        for line in data: 
            split = line.split()   
            path[split[0]] = split[1]
        
        name = {'td_mac': 'td', 'td_linux':'td', 'Delphes':'Delphes', 
                'pythia-pgs':'pythia-pgs', 'ExRootAnalysis': 'ExRootAnalysis',
                'MadAnalysis':'MadAnalysis'}
        name = name[args[0]]
        
        try:
            os.system('rm -rf %s' % name)
        except:
            pass
        
        # Load that path
        logger.info('Downloading %s' % path[args[0]])
        if sys.platform == "darwin":
            subprocess.call(['curl', path[args[0]], '-o%s.tgz' % name], cwd=MG5DIR)
        else:
            subprocess.call(['wget', path[args[0]], '--output-document=%s.tgz'% name], cwd=MG5DIR)
        # Untar the file
        returncode = subprocess.call(['tar', '-xzpvf', '%s.tgz' % name], cwd=MG5DIR)
        if returncode:
            raise MadGraph5Error, 'Fail to download correctly the File. Stop'
        
        # Check that the directory has the correct name
        if not os.path.exists(pjoin(MG5DIR, name)):
            created_name = [n for n in os.listdir(MG5DIR) if n.startswith(name) 
                                                  and not n.endswith('gz')]
            if not created_name:
                raise MadGraph5Error, 'The file was not loaded correctly. Stop'
            else:
                created_name = created_name[0]
            files.mv(pjoin(MG5DIR, created_name), pjoin(MG5DIR, name))
        logger.info('compile %s. This might takes a while.' % name)
        
        # Modify Makefile for pythia-pgs on Mac 64 bit
        if args[0] == "pythia-pgs" and sys.maxsize > 2**32:
            path = os.path.join(MG5DIR, 'pythia-pgs', 'src', 'make_opts')
            text = open(path).read()
            text = text.replace('MBITS=32','MBITS=64')
            open(path, 'w').writelines(text)
            
        # Compile the file
        # Check for F77 compiler
        if 'FC' not in os.environ or not os.environ['FC']:
            if misc.which('g77'):
                 compiler = 'g77'
            elif misc.which('gfortran'):
                compiler = 'gfortran'
            else:
                raise self.InvalidCmd('Require g77 or Gfortran compiler')
<<<<<<< HEAD

        if compiler == 'gfortran' and args[0] == "pythia-pgs":
            path = os.path.join(MG5DIR, 'pythia-pgs', 'src', 'make_opts ')
            text = open(path).read()
            text = text.replace('FC=g77','FC=gfortran')
            open(path, 'w').writelines(text)            
=======
            if compiler == 'gfortran' and args[0] == "pythia-pgs":
                path = os.path.join(MG5DIR, 'pythia-pgs', 'src', 'make_opts')
                text = open(path).read()
                text = text.replace('FC=g77','FC=gfortran')
                open(path, 'w').writelines(text)            
>>>>>>> e183b17e
        
        subprocess.call(['make', 'clean'], cwd = os.path.join(MG5DIR, name))
        status = subprocess.call(['make'], cwd = os.path.join(MG5DIR, name))
        if not status:
            logger.info('compilation succeeded')


        # Special treatment for TD program (require by MadAnalysis)
        if args[0] == 'MadAnalysis':
            try:
                os.system('rm -rf td')
                os.mkdir(pjoin(MG5DIR, 'td'))
            except Exception, error:
                print error
                pass
            
            if sys.platform == "darwin":
                logger.info('Downloading TD for Mac')
                target = 'http://theory.fnal.gov/people/parke/TD/td_mac_intel.tar.gz'
                subprocess.call(['curl', target, '-otd.tgz'], 
                                                  cwd=pjoin(MG5DIR,'td'))      
                subprocess.call(['tar', '-xzpvf', 'td.tgz'], 
                                                  cwd=pjoin(MG5DIR,'td'))
                files.mv(MG5DIR + '/td/td_mac_intel',MG5DIR+'/td/td')
            else:
                logger.info('Downloading TD for Linux 32 bit')
                target = 'http://cp3wks05.fynu.ucl.ac.be/twiki/pub/Software/TopDrawer/td'
                subprocess.call(['wget', target], cwd=pjoin(MG5DIR,'td'))      
                os.chmod(pjoin(MG5DIR,'td','td'), 0775)
                if sys.maxsize > 2**32:
                    logger.warning('''td program (needed by MadAnalysis) is not compile for 64 bit computer
                Please follow instruction in http://cp3wks05.fynu.ucl.ac.be/twiki/bin/view/Software/TopDrawer.''')


    
    def set_configuration(self, config_path=None):
        """ assign all configuration variable from file 
            ./input/mg5_configuration.txt. assign to default if not define """
            
        self.configuration = {'pythia8_path': './pythia8',
                              'web_browser':None,
                              'eps_viewer':None,
                              'text_editor':None,
                              'fortran_compiler':None}
        
        if not config_path:
            try:
                config_file = open(pjoin(os.environ['HOME'],'.mg5', 'mg5_configuration.txt'))
            except:
                config_file = open(os.path.relpath(
                          pjoin(MG5DIR,'input','mg5_configuration.txt')))
        else:
            config_file = open(config_path)

        # read the file and extract information
        logger.info('load MG5 configuration from %s ' % config_file.name)
        for line in config_file:
            if '#' in line:
                line = line.split('#',1)[0]
            line = line.replace('\n','').replace('\r\n','')
            try:
                name, value = line.split('=')
            except ValueError:
                pass
            else:
                name = name.strip()
                value = value.strip()
                self.configuration[name] = value
                if value.lower() == "none":
                    self.configuration[name] = None

        # Treat each expected input
        # 1: Pythia8_path
        # try relative path
        for key in self.configuration:
            if key == 'pythia8_path':
                pythia8_dir = pjoin(MG5DIR, self.configuration['pythia8_path'])
                if not os.path.isfile(pjoin(pythia8_dir, 'include', 'Pythia.h')):
                    if os.path.isfile(pjoin(self.configuration['pythia8_path'], 'include', 'Pythia.h')):
                        pythia8_dir = self.configuration['pythia8_path']
                    else:
                        pythia8_dir = None
                self.pythia8_path = pythia8_dir
            elif key.endswith('path'):
                pass
            elif key in ['cluster_type', 'automatic_html_opening']:
                pass
            elif key not in ['text_editor','eps_viewer','web_browser']:
                # Default: try to set parameter
                try:
                    self.do_set("%s %s" % (key, self.configuration[key]))
                except MadGraph5Error:
                    logger.warning("Option %s from config file not understood" \
                                   % key)
        
        # Configure the way to open a file:
        launch_ext.open_file.configure(self.configuration)
          
        return self.configuration
     
    def check_for_export_dir(self, filepath):
        """Check if the files is in a valid export directory and assign it to
        export path if if is"""

        # keep previous if a previous one is defined
        if self._export_dir:
            return
        
        if os.path.exists(pjoin(os.getcwd(), 'Cards')):    
            self._export_dir = os.getcwd()
            return
    
        path_split = filepath.split(os.path.sep)
        if len(path_split) > 2 and path_split[-2] == 'Cards':
            self._export_dir = os.path.sep.join(path_split[:-2])
            return

    def do_launch(self, line):
        """Ask for editing the parameter and then 
        Execute the code (madevent/standalone/...)
        """
        start_cwd = os.getcwd()
        
        args = self.split_arg(line)
        # check argument validity and normalise argument
        (options, args) = _launch_parser.parse_args(args)
        self.check_launch(args, options)
        options = options.__dict__
        # args is now MODE PATH
        
        if args[0].startswith('standalone'):
            ext_program = launch_ext.SALauncher(self, args[1], self.timeout,
                                                **options)
        elif args[0] == 'madevent':
            if options['interactive']:
                if hasattr(self, 'do_shell'):
                    ME = madevent_interface.MadEventCmdShell(me_dir=args[1])
                else:
                     ME = madevent_interface.MadEventCmdShell(me_dir=args[1])
                stop = self.define_child_cmd_interface(ME)
                return stop
            
            #check if this is a cross-section
            if len(self._generate_info.split('>')[0].strip().split())>1:
                ext_program = launch_ext.MELauncher(args[1], self.timeout, self,
                                pythia=self.configuration['pythia-pgs_path'],
                                delphes=self.configuration['delphes_path'],
                                shell = hasattr(self, 'do_shell'),
                                **options)
            else:
                # This is a width computation
                ext_program = launch_ext.MELauncher(args[1], self.timeout, self, 
                                unit='GeV',
                                pythia=self.configuration['pythia-pgs_path'],
                                delphes=self.configuration['delphes_path'],
                                shell = hasattr(self, 'do_shell'),
                                **options)
        elif args[0] == 'pythia8':
            ext_program = launch_ext.Pythia8Launcher(self, args[1], self.timeout,
                                                **options)
        else:
            os.chdir(start_cwd) #ensure to go to the initial path
            raise self.InvalidCmd , '%s cannot be run from MG5 interface' % args[0]
        
        
        ext_program.run()
        os.chdir(start_cwd) #ensure to go to the initial path
        
        
        
    
    def do_load(self, line):
        """Not in help: Load information from file"""

        args = self.split_arg(line)
        # check argument validity
        self.check_load(args)

        cpu_time1 = time.time()
        if args[0] == 'model':
            self._curr_model = save_load_object.load_from_file(args[1])
            if self._curr_model.get('parameters'):
                # This is a UFO model
                self._model_v4_path = None
                self._curr_fortran_model = \
                  helas_call_writers.FortranUFOHelasCallWriter(self._curr_model)
            else:
                # This is a v4 model
                self._model_v4_path = import_v4.find_model_path(\
                    self._curr_model.get('name').replace("_v4", ""),
                    self._mgme_dir)
                self._curr_fortran_model = \
                  helas_call_writers.FortranHelasCallWriter(self._curr_model)

            # Do post-processing of model
            self.process_model()
                
            #save_model.save_model(args[1], self._curr_model)
            if isinstance(self._curr_model, base_objects.Model):
                cpu_time2 = time.time()
                logger.info("Loaded model from file in %0.3f s" % \
                      (cpu_time2 - cpu_time1))
            else:
                raise self.RWError('Could not load model from file %s' \
                                      % args[1])
        elif args[0] == 'processes':
            amps = save_load_object.load_from_file(args[1])
            if isinstance(amps, diagram_generation.AmplitudeList):
                cpu_time2 = time.time()
                logger.info("Loaded processes from file in %0.3f s" % \
                      (cpu_time2 - cpu_time1))
                if amps:
                    model = amps[0].get('process').get('model')
                    if not model.get('parameters'):
                        # This is a v4 model.  Look for path.
                        self._model_v4_path = import_v4.find_model_path(\
                                   model.get('name').replace("_v4", ""),
                                   self._mgme_dir)
                        self._curr_fortran_model = \
                                helas_call_writers.FortranHelasCallWriter(\
                                                              model)
                    else:
                        self._model_v4_path = None
                        self._curr_fortran_model = \
                                helas_call_writers.FortranUFOHelasCallWriter(\
                                                              model)
                    # If not exceptions from previous steps, set
                    # _curr_amps and _curr_model
                    self._curr_amps = amps                    
                    self._curr_model = model
                    logger.info("Model set from process.")
                    # Do post-processing of model
                    self.process_model()
                self._done_export = None
            else:
                raise self.RWError('Could not load processes from file %s' % args[1])
    
    def do_save(self, line):
        """Not in help: Save information to file"""

        args = self.split_arg(line)
        # Check argument validity
        self.check_save(args)

        if args[0] == 'model':
            if self._curr_model:
                #save_model.save_model(args[1], self._curr_model)
                if save_load_object.save_to_file(args[1], self._curr_model):
                    logger.info('Saved model to file %s' % args[1])
            else:
                raise self.InvalidCmd('No model to save!')
        elif args[0] == 'processes':
            if self._curr_amps:
                if save_load_object.save_to_file(args[1], self._curr_amps):
                    logger.info('Saved processes to file %s' % args[1])
            else:
                raise self.InvalidCmd('No processes to save!')
    
    # Set an option
    def do_set(self, line):
        """Set an option, which will be default for coming generations/outputs
        """

        args = self.split_arg(line)
        
        # Check the validity of the arguments
        self.check_set(args)

        if args[0] == 'ignore_six_quark_processes':
            self._options[args[0]] = list(set([abs(p) for p in \
                                      self._multiparticles[args[1]]\
                                      if self._curr_model.get_particle(p).\
                                      is_fermion() and \
                                      self._curr_model.get_particle(abs(p)).\
                                      get('color') == 3]))
            logger.info('Ignore processes with >= 6 quarks (%s)' % \
                        ",".join([\
                            self._curr_model.get_particle(q).get('name') \
                            for q in self._options[args[0]]]))
            
        elif args[0] == 'group_subprocesses':
            self._options[args[0]] = eval(args[1])
            logger.info('Set group_subprocesses to %s' % \
                        str(self._options[args[0]]))
            logger.info('Note that you need to regenerate all processes')
            self._curr_amps = diagram_generation.AmplitudeList()
            self._curr_matrix_elements = helas_objects.HelasMultiProcess()

        elif args[0] == "stdout_level":
            logging.root.setLevel(eval('logging.' + args[1]))
            logging.getLogger('madgraph').setLevel(eval('logging.' + args[1]))
            logger.info('set output information to level: %s' % args[1])
        
        elif args[0] == 'fortran_compiler':
            if args[1] != 'None':
                logger.info('set fortran compiler to %s' % args[1])
                self.configuration['fortran_compiler'] = args[1]
            else:
                self.configuration['fortran_compiler'] = None
        elif args[0] in self._options:
            if args[1] in  ['None','True', 'False']:
                self._options[args[0]] = eval(args[1])
            else:
                self._options[args[0]] = args[1] 
        elif args[0] in self.configuration:
            if args[1] in ['None','True','False']:
                self.configuration[args[0]] = eval(args[1])
            else:
                self.configuration[args[0]] = args[1]             

    
    def do_open(self, line):
        """Open a text file/ eps file / html file"""
        
        args = self.split_arg(line)
        # Check Argument validity and modify argument to be the real path
        self.check_open(args)
        file_path = args[0]
        
        launch_ext.open_file(file_path)
                 
    def do_output(self, line):
        """Initialize a new Template or reinitialize one"""

        args = self.split_arg(line)
        # Check Argument validity
        self.check_output(args)

        # Remove previous outputs from history
        self.clean_history(to_remove=['display','open','history','launch','output'],
                           remove_bef_lb1='generate',
                           keep_last=True)
        
        noclean = '-noclean' in args
        force = '-f' in args 
        nojpeg = '-nojpeg' in args
        main_file_name = ""
        try:
            main_file_name = args[args.index('-name') + 1]
        except:
            pass
            
        if not force and not noclean and os.path.isdir(self._export_dir)\
               and self._export_format in ['madevent', 'standalone']:
            # Don't ask if user already specified force or noclean
            logger.info('INFO: directory %s already exists.' % self._export_dir)
            logger.info('If you continue this directory will be cleaned')
            answer = self.ask('Do you want to continue? [y/n]', 'y')
            if answer != 'y':
                raise self.InvalidCmd('Stopped by user request')

        group_subprocesses = self._export_format == 'madevent' and \
                             self._options['group_subprocesses']
        # Make a Template Copy
        if self._export_format == 'madevent':
            if group_subprocesses:
                self._curr_exporter = export_v4.ProcessExporterFortranMEGroup(\
                                      self._mgme_dir, self._export_dir,
                                      not noclean)
            else:
                self._curr_exporter = export_v4.ProcessExporterFortranME(\
                                      self._mgme_dir, self._export_dir,
                                      not noclean)
        elif self._export_format in ['standalone', 'matrix']:
            self._curr_exporter = export_v4.ProcessExporterFortranSA(\
                                  self._mgme_dir, self._export_dir,not noclean)
        elif self._export_format == 'standalone_cpp':
            export_cpp.setup_cpp_standalone_dir(self._export_dir, self._curr_model)
        elif not os.path.isdir(self._export_dir):
            os.makedirs(self._export_dir)

        if self._export_format in ['madevent', 'standalone']:
            self._curr_exporter.copy_v4template(modelname=self._curr_model.get('name'))            
        # Reset _done_export, since we have new directory
        self._done_export = False

        # Perform export and finalize right away
        self.export(nojpeg, main_file_name)

        # Automatically run finalize
        self.finalize(nojpeg)
            
        # Remember that we have done export
        self._done_export = (self._export_dir, self._export_format)

        # Reset _export_dir, so we don't overwrite by mistake later
        self._export_dir = None

    # Export a matrix element
    def export(self, nojpeg = False, main_file_name = ""):
        """Export a generated amplitude to file"""

        def generate_matrix_elements(self):
            """Helper function to generate the matrix elements before
            exporting"""

            # Sort amplitudes according to number of diagrams,
            # to get most efficient multichannel output
            self._curr_amps.sort(lambda a1, a2: a2.get_number_of_diagrams() - \
                                 a1.get_number_of_diagrams())

            cpu_time1 = time.time()
            ndiags = 0
            if not self._curr_matrix_elements.get_matrix_elements():
                if self._options['group_subprocesses']:
                    cpu_time1 = time.time()
                    dc_amps = [amp for amp in self._curr_amps if isinstance(amp, \
                                        diagram_generation.DecayChainAmplitude)]
                    non_dc_amps = diagram_generation.AmplitudeList(\
                             [amp for amp in self._curr_amps if not \
                              isinstance(amp, \
                                         diagram_generation.DecayChainAmplitude)])
                    subproc_groups = group_subprocs.SubProcessGroupList()
                    if non_dc_amps:
                        subproc_groups.extend(\
                                   group_subprocs.SubProcessGroup.group_amplitudes(\
                                                                       non_dc_amps))
                    for dc_amp in dc_amps:
                        dc_subproc_group = \
                                 group_subprocs.DecayChainSubProcessGroup.\
                                                           group_amplitudes(dc_amp)
                        subproc_groups.extend(\
                                  dc_subproc_group.\
                                        generate_helas_decay_chain_subproc_groups())

                    ndiags = sum([len(m.get('diagrams')) for m in \
                              subproc_groups.get_matrix_elements()])
                    self._curr_matrix_elements = subproc_groups
                    # assign a unique id number to all groups
                    uid = 0 
                    for group in subproc_groups:
                        uid += 1 # update the identification number
                        for me in group.get('matrix_elements'):
                            me.get('processes')[0].set('uid', uid)
                else:
                    self._curr_matrix_elements = \
                                 helas_objects.HelasMultiProcess(\
                                               self._curr_amps)
                    ndiags = sum([len(me.get('diagrams')) for \
                                  me in self._curr_matrix_elements.\
                                  get_matrix_elements()])
                    # assign a unique id number to all process
                    uid = 0 
                    for me in self._curr_matrix_elements.get_matrix_elements():
                        uid += 1 # update the identification number
                        me.get('processes')[0].set('uid', uid)

            cpu_time2 = time.time()
            return ndiags, cpu_time2 - cpu_time1

        # Start of the actual routine

        ndiags, cpu_time = generate_matrix_elements(self)

        calls = 0

        path = self._export_dir
        if self._export_format in ['standalone_cpp', 'madevent', 'standalone']:
            path = pjoin(path, 'SubProcesses')
            
        cpu_time1 = time.time()

        # First treat madevent and pythia8 exports, where we need to
        # distinguish between grouped and ungrouped subprocesses

        # MadEvent
        if self._export_format == 'madevent':
            if isinstance(self._curr_matrix_elements, group_subprocs.SubProcessGroupList):
                for (group_number, me_group) in enumerate(self._curr_matrix_elements):
                    calls = calls + \
                         self._curr_exporter.generate_subprocess_directory_v4(\
                                me_group, self._curr_fortran_model,
                                group_number)
            else:
                for me_number, me in \
                   enumerate(self._curr_matrix_elements.get_matrix_elements()):
                    calls = calls + \
                            self._curr_exporter.generate_subprocess_directory_v4(\
                                me, self._curr_fortran_model, me_number)


            # Write the procdef_mg5.dat file with process info
            card_path = pjoin(path, os.path.pardir, 'SubProcesses', \
                                     'procdef_mg5.dat')
            if self._generate_info:
                self._curr_exporter.write_procdef_mg5(card_path,
                                self._curr_model['name'],
                                self._generate_info)
                try:
                    cmd.Cmd.onecmd(self, 'history .')
                except:
                    pass
                
        # Pythia 8
        if self._export_format == 'pythia8':
            # Output the process files
            process_names = []
            if isinstance(self._curr_matrix_elements, group_subprocs.SubProcessGroupList):
                for (group_number, me_group) in enumerate(self._curr_matrix_elements):
                    exporter = export_cpp.generate_process_files_pythia8(\
                            me_group.get('matrix_elements'), self._curr_cpp_model,
                            process_string = me_group.get('name'),
                            process_number = group_number, path = path)
                    process_names.append(exporter.process_name)
            else:
                exporter = export_cpp.generate_process_files_pythia8(\
                            self._curr_matrix_elements, self._curr_cpp_model,
                            process_string = self._generate_info, path = path)
                process_names.append(exporter.process_file_name)

            # Output the model parameter and ALOHA files
            model_name, model_path = export_cpp.convert_model_to_pythia8(\
                            self._curr_model, self._export_dir)

            # Generate the main program file
            filename, make_filename = \
                      export_cpp.generate_example_file_pythia8(path,
                                                               model_path,
                                                               process_names,
                                                               exporter,
                                                               main_file_name)

        # Pick out the matrix elements in a list
        matrix_elements = \
                        self._curr_matrix_elements.get_matrix_elements()

        # Fortran MadGraph Standalone
        if self._export_format == 'standalone':
            for me in matrix_elements:
                calls = calls + \
                        self._curr_exporter.generate_subprocess_directory_v4(\
                            me, self._curr_fortran_model)

        # Just the matrix.f files
        if self._export_format == 'matrix':
            for me in matrix_elements:
                filename = pjoin(path, 'matrix_' + \
                           me.get('processes')[0].shell_string() + ".f")
                if os.path.isfile(filename):
                    logger.warning("Overwriting existing file %s" % filename)
                else:
                    logger.info("Creating new file %s" % filename)
                calls = calls + self._curr_exporter.write_matrix_element_v4(\
                    writers.FortranWriter(filename),\
                    me, self._curr_fortran_model)

        # C++ standalone
        if self._export_format == 'standalone_cpp':
            for me in matrix_elements:
                export_cpp.generate_subprocess_directory_standalone_cpp(\
                              me, self._curr_cpp_model,
                              path = path)
                
        cpu_time2 = time.time() - cpu_time1

        logger.info(("Generated helas calls for %d subprocesses " + \
              "(%d diagrams) in %0.3f s") % \
              (len(matrix_elements),
               ndiags, cpu_time))

        if calls:
            if "cpu_time2" in locals():
                logger.info("Wrote files for %d helas calls in %0.3f s" % \
                            (calls, cpu_time2))
            else:
                logger.info("Wrote files for %d helas calls" % \
                            (calls))
                
        if self._export_format == 'pythia8':
            logger.info("- All necessary files for Pythia 8 generated.")
            logger.info("- Run \"launch\" and select %s.cc," % filename)
            logger.info("  or go to %s/examples and run" % path)
            logger.info("      make -f %s" % make_filename)
            logger.info("  (with process_name replaced by process name).")
            logger.info("  You can then run ./%s to produce events for the process" % \
                        filename)

        # Replace the amplitudes with the actual amplitudes from the
        # matrix elements, which allows proper diagram drawing also of
        # decay chain processes
        self._curr_amps = diagram_generation.AmplitudeList(\
               [me.get('base_amplitude') for me in \
                matrix_elements])

    def finalize(self, nojpeg, online = False):
        """Make the html output, write proc_card_mg5.dat and create
        madevent.tar.gz for a MadEvent directory"""
        
        # For v4 models, copy the model/HELAS information.
        if self._model_v4_path:
            logger.info('Copy %s model files to directory %s' % \
                        (os.path.basename(self._model_v4_path), self._export_dir))
            self._curr_exporter.export_model_files(self._model_v4_path)
            self._curr_exporter.export_helas(pjoin(self._mgme_dir,'HELAS'))
        elif self._export_format in ['madevent', 'standalone']:
            logger.info('Export UFO model to MG4 format')
            # wanted_lorentz are the lorentz structures which are
            # actually used in the wavefunctions and amplitudes in
            # these processes
            wanted_lorentz = self._curr_matrix_elements.get_used_lorentz()
            wanted_couplings = self._curr_matrix_elements.get_used_couplings()
            self._curr_exporter.convert_model_to_mg4(self._curr_model,
                                           wanted_lorentz,
                                           wanted_couplings)
        if self._export_format == 'standalone_cpp':
            logger.info('Export UFO model to C++ format')
            # wanted_lorentz are the lorentz structures which are
            # actually used in the wavefunctions and amplitudes in
            # these processes
            wanted_lorentz = self._curr_matrix_elements.get_used_lorentz()
            wanted_couplings = self._curr_matrix_elements.get_used_couplings()
            export_cpp.convert_model_to_cpp(self._curr_model,
                                            pjoin(self._export_dir),
                                            wanted_lorentz,
                                            wanted_couplings)
            export_cpp.make_model_cpp(self._export_dir)

        if self._export_format in ['madevent', 'standalone']:
            
            self._curr_exporter.finalize_v4_directory( \
                                           self._curr_matrix_elements,
                                           [self.history_header] + \
                                           self.history,
                                           not nojpeg,
                                           online,
                                           self.configuration['fortran_compiler'])

        if self._export_format in ['madevent', 'standalone', 'standalone_cpp']:
            logger.info('Output to directory ' + self._export_dir + ' done.')
        if self._export_format == 'madevent':
            logger.info('Type \"launch\" to generate events from this process, or see')
            logger.info(self._export_dir + '/README')
            logger.info('Run \"open index.html\" to see more information about this process.')

    def do_help(self, line):
        """ propose some usefull possible action """
        
        super(MadGraphCmd,self).do_help(line)
        
        if line:
            return
        
        if len(self.history) == 0:
            last_action_2 = 'mg5_start'
            last_action = 'mg5_start'
        else:
            args = self.history[-1].split()
            last_action = args[0]
            if len(args)>1: 
                last_action_2 = '%s %s' % (last_action, args[1])
            else: 
                last_action_2 = 'none'
        

#===============================================================================
# MadGraphCmd
#===============================================================================
class MadGraphCmdWeb(MadGraphCmd, CheckValidForCmdWeb):
    """The command line processor of MadGraph"""
 
    timeout = 1 # time authorize to answer question [0 is no time limit]
    
    def __init__(self, *arg, **opt):
    
        if os.environ.has_key('_CONDOR_SCRATCH_DIR'):
            self.writing_dir = pjoin(os.environ['_CONDOR_SCRATCH_DIR'], \
                                                                 os.path.pardir)
        else:
            self.writing_dir = pjoin(os.environ['MADGRAPH_DATA'],
                               os.environ['REMOTE_USER'])
            
        
        #standard initialization
        MadGraphCmd.__init__(self, mgme_dir = '', *arg, **opt)
    
    def finalize(self, nojpeg):
        """Finalize web generation""" 
        
        MadGraphCmd.finalize(self, nojpeg, online = True)

    # Generate a new amplitude
    def do_generate(self, line):
        """Generate an amplitude for a given process"""

        try:
           MadGraphCmd.do_generate(self, line)
        except:
            # put the stop logo on the web
            files.cp(self._export_dir+'/HTML/stop.jpg',self._export_dir+'/HTML/card.jpg')
            raise
    
    # Add a process to the existing multiprocess definition
    def do_add(self, line):
        """Generate an amplitude for a given process and add to
        existing amplitudes
        syntax:
        """
        try:
           MadGraphCmd.do_add(self, line)
        except:
            # put the stop logo on the web
            files.cp(self._export_dir+'/HTML/stop.jpg',self._export_dir+'/HTML/card.jpg')
            raise
        
    # Use the cluster file for the configuration
    def set_configuration(self, config_path=None):
        
        """Force to use the web configuration file only"""
        config_path = pjoin(os.environ['MADGRAPH_BASE'], 'mg5_configuration.txt')
        return MadGraphCmd.set_configuration(self, config_path=config_path)

#===============================================================================
# MadGraphCmd
#===============================================================================
class MadGraphCmdShell(MadGraphCmd, CompleteForCmd, CheckValidForCmd, cmd.CmdShell):
    """The command line processor of MadGraph""" 
    
    writing_dir = '.'
    timeout = 0 # time authorize to answer question [0 is no time limit]
    
    def preloop(self):
        """Initializing before starting the main loop"""

        self.prompt = 'mg5>'
        
        # By default, load the UFO Standard Model
        logger.info("Loading default model: sm")
        self.do_import('model sm')
        self.history.append('import model sm')


#===============================================================================
# Command Parser
#=============================================================================== 
# DRAW
_draw_usage = "draw FILEPATH [options]\n" + \
         "-- draw the diagrams in eps format\n" + \
         "   Files will be FILEPATH/diagrams_\"process_string\".eps \n" + \
         "   Example: draw plot_dir . \n"
_draw_parser = optparse.OptionParser(usage=_draw_usage)
_draw_parser.add_option("", "--horizontal", default=False,
                   action='store_true', help="force S-channel to be horizontal")
_draw_parser.add_option("", "--external", default=0, type='float',
                    help="authorizes external particles to end at top or " + \
                    "bottom of diagram. If bigger than zero this tune the " + \
                    "length of those line.")
_draw_parser.add_option("", "--max_size", default=1.5, type='float',
                         help="this forbids external line bigger than max_size")
_draw_parser.add_option("", "--non_propagating", default=True, \
                          dest="contract_non_propagating", action='store_false',
                          help="avoid contractions of non propagating lines") 
_draw_parser.add_option("", "--add_gap", default=0, type='float', \
                          help="set the x-distance between external particles")  

# LAUNCH PROGRAM
_launch_usage = "launch [DIRPATH] [options]\n" + \
         "-- execute the madevent/standalone/standalone_cpp/pythia8 output present in DIRPATH\n" + \
         "   By default DIRPATH is the latest created directory \n" + \
         "   (for pythia8, it should be the Pythia 8 main directory) \n" + \
         "   Example: launch PROC_sm_1 --name=run2 \n" + \
         "   Example: launch ../pythia8 \n"
_launch_parser = optparse.OptionParser(usage=_launch_usage)
_launch_parser.add_option("-f", "--force", default=False, action='store_true',
                                help="Use the card present in the directory in order to launch the different program")
_launch_parser.add_option("-n", "--name", default='', type='str',
                                help="Provide a name to the run (for madevent run)")
_launch_parser.add_option("-c", "--cluster", default=False, action='store_true',
                                help="submit the job on the cluster")
_launch_parser.add_option("-m", "--multicore", default=False, action='store_true',
                                help="submit the job on multicore core")

_launch_parser.add_option("-i", "--interactive", default=False, action='store_true',
                                help="Use Interactive Console [if available]")
_launch_parser.add_option("-s", "--laststep", default='', 
                                help="last program run in MadEvent run. [auto|parton|pythia|pgs|delphes]")
    
    
#===============================================================================
# __main__
#===============================================================================

if __name__ == '__main__':
    
    run_option = sys.argv
    if len(run_option) > 1:
        # The first argument of sys.argv is the name of the program
        input_file = open(run_option[1], 'rU')
        cmd_line = MadGraphCmd(stdin=input_file)
        cmd_line.use_rawinput = False #put it in non interactive mode
        cmd_line.cmdloop()
    else:
        # Interactive mode
        MadGraphCmd().cmdloop()    <|MERGE_RESOLUTION|>--- conflicted
+++ resolved
@@ -2578,20 +2578,11 @@
                 compiler = 'gfortran'
             else:
                 raise self.InvalidCmd('Require g77 or Gfortran compiler')
-<<<<<<< HEAD
-
-        if compiler == 'gfortran' and args[0] == "pythia-pgs":
-            path = os.path.join(MG5DIR, 'pythia-pgs', 'src', 'make_opts ')
-            text = open(path).read()
-            text = text.replace('FC=g77','FC=gfortran')
-            open(path, 'w').writelines(text)            
-=======
             if compiler == 'gfortran' and args[0] == "pythia-pgs":
                 path = os.path.join(MG5DIR, 'pythia-pgs', 'src', 'make_opts')
                 text = open(path).read()
                 text = text.replace('FC=g77','FC=gfortran')
                 open(path, 'w').writelines(text)            
->>>>>>> e183b17e
         
         subprocess.call(['make', 'clean'], cwd = os.path.join(MG5DIR, name))
         status = subprocess.call(['make'], cwd = os.path.join(MG5DIR, name))

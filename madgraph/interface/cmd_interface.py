--- conflicted
+++ resolved
@@ -3069,18 +3069,20 @@
         elif args[0] == "stdout_level":
             logging.root.setLevel(eval('logging.' + args[1]))
             logging.getLogger('madgraph').setLevel(eval('logging.' + args[1]))
-<<<<<<< HEAD
-            logger.info('set output information to level: %s' % args[1])
+            if log:
+                logger.info('set output information to level: %s' % args[1])
 
         elif args[0] == "complex_mass_scheme":
             old = self._options[args[0]] 
             self._options[args[0]] = eval(args[1])
             if self._options[args[0]]:
                 if old:
-                    logger.info('Complex mass already activated.')
+                    if log:
+                        logger.info('Complex mass already activated.')
                     return
                 aloha.complex_mass = True
-                logger.info('Activate complex mass scheme.')
+                if log:
+                    logger.info('Activate complex mass scheme.')
                 self.exec_cmd('import model %s' % self._curr_model.get('name'))
                 self._curr_model.change_mass_to_complex_scheme()
                 if hasattr(self._curr_model, 'set_parameters_and_couplings'):
@@ -3091,17 +3093,14 @@
                         self._curr_model.set_parameters_and_couplings()
             else:
                 if not old:
-                    logger.info('Complex mass already desactivated.')
+                    if log:
+                        logger.info('Complex mass already desactivated.')
                     return
                 aloha.complex_mass = False
-                logger.info('Desactivate complex mass scheme.')
+                if log:
+                    logger.info('Desactivate complex mass scheme.')
                 self.exec_cmd('import model %s' % self._curr_model.get('name'))
 
-=======
-            if log:
-                logger.info('set output information to level: %s' % args[1])
-        
->>>>>>> 1e815260
         elif args[0] == 'fortran_compiler':
             if args[1] != 'None':
                 if log:

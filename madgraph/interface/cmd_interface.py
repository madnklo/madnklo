################################################################################
#
# Copyright (c) 2009 The MadGraph Development team and Contributors
#
# This file is a part of the MadGraph 5 project, an application which 
# automatically generates Feynman diagrams and matrix elements for arbitrary
# high-energy processes in the Standard Model and beyond.
#
# It is subject to the MadGraph license which should accompany this 
# distribution.
#
# For more information, please visit: http://madgraph.phys.ucl.ac.be
#
################################################################################

"""A user friendly command line interface to access MadGraph features.
   Uses the cmd package for command interpretation and tab completion.
"""

import cmd
import os
import subprocess
import sys
import time
import readline
import atexit
import re

import madgraph.iolibs.misc as misc
import madgraph.iolibs.files as files

import madgraph.iolibs.import_model_v4 as import_v4
import madgraph.iolibs.save_model as save_model
import madgraph.iolibs.export_v4 as export_v4

import madgraph.core.base_objects as base_objects
import madgraph.core.diagram_generation as diagram_generation
<<<<<<< HEAD
import madgraph.core.helas_objects as helas_objects
=======
import madgraph.iolibs.drawing_output as Draw
>>>>>>> b5733533

#===============================================================================
# MadGraphCmd
#===============================================================================
class MadGraphCmd(cmd.Cmd):
    """The command line processor of MadGraph"""

<<<<<<< HEAD
    __curr_model = base_objects.Model()
    __curr_amps = diagram_generation.AmplitudeList()
    __curr_matrix_elements = helas_objects.HelasMultiProcess()
    __curr_fortran_model = export_v4.HelasFortranModel()
    __multiparticles = {}

    __display_opts = ['particles',
                      'interactions',
                      'processes',
                      'multiparticles']
=======
    curr_model = base_objects.Model()
    curr_amp = diagram_generation.Amplitude()

>>>>>>> b5733533
    __import_formats = ['v4']
    __export_formats = ['v4standalone']

    def split_arg(self, line):
        """Split a line of arguments"""
        return line.split()

    def list_completion(self, text, list):
        """Propose completions of text in list"""
        if not text:
                completions = list
        else:
            completions = [ f
                            for f in list
                            if f.startswith(text)
                            ]
        return completions

    def path_completion(self, text, base_dir=None):
        """Propose completions of text to compose a valid path"""

        if base_dir is None:
            base_dir = os.getcwd()

        completion = [f
                       for f in os.listdir(base_dir)
                       if f.startswith(text) and \
                            os.path.isfile(os.path.join(base_dir, f))
                       ]

        completion = completion + \
                     [f + '/'
                       for f in os.listdir(base_dir)
                       if f.startswith(text) and \
                            os.path.isdir(os.path.join(base_dir, f))
                     ]

        return completion


    def preloop(self):
        """Initializing before starting the main loop"""

        self.prompt = 'mg5>'

        readline.parse_and_bind("tab: complete")

        # initialize command history
        history_file = os.path.join(os.environ['HOME'], '.mg5history')
        try:
            readline.read_history_file(history_file)
        except IOError:
            pass
        atexit.register(readline.write_history_file, history_file)

        # If possible, build an info line with current version number 
        # and date, from the VERSION text file

        info = misc.get_pkg_info()
        info_line = ""

        if info.has_key('version') and  info.has_key('date'):
            len_version = len(info['version'])
            len_date = len(info['date'])
            if len_version + len_date < 30:
                info_line = "*         VERSION %s %s %s         *\n" % \
                            (info['version'],
                            (30 - len_version - len_date) * ' ',
                            info['date'])

        self.intro = \
        "************************************************************\n" + \
        "*                                                          *\n" + \
        "*          W E L C O M E  to  M A D G R A P H  5           *\n" + \
        "*                                                          *\n" + \
        info_line + \
        "*                                                          *\n" + \
        "*    The MadGraph Development Team - Please visit us at    *\n" + \
        "*              https://launchpad.net/madgraph5             *\n" + \
        "*                                                          *\n" + \
        "*               Type 'help' for in-line help.              *\n" + \
        "*                                                          *\n" + \
        "************************************************************"

    # Import files
    def do_import(self, line):
        """Import files with external formats"""

        def import_v4file(self, filepath):
            """Helper function to load a v4 file from file path filepath"""
            filename = os.path.basename(filepath)
            if filename.endswith('particles.dat'):
                self.curr_model.set('particles',
                                     files.read_from_file(
                                            filepath,
                                            import_v4.read_particles_v4))
                print "%d particles imported" % \
                      len(self.curr_model['particles'])
            if filename.endswith('interactions.dat'):
                if len(self.curr_model['particles']) == 0:
                    print "No particle list currently active,",
                    print "please create one first!"
                    return False
                self.curr_model.set('interactions',
                                     files.read_from_file(
                                            filepath,
                                            import_v4.read_interactions_v4,
                                            self.curr_model['particles']))
                print "%d interactions imported" % \
                      len(self.curr_model['interactions'])

        args = self.split_arg(line)
        if len(args) != 2:
            self.help_import()
            return False

        if args[0] == 'v4':

            files_to_import = ('particles.dat', 'interactions.dat')

            if os.path.isdir(args[1]):
                for filename in files_to_import:
                    if os.path.isfile(os.path.join(args[1], filename)):
                        import_v4file(self, os.path.join(args[1], filename))

            elif os.path.isfile(args[1]):
                suceed = 0
                for i in range(0, len(files_to_import)):
                    if args[1].endswith(files_to_import[i]):
                        import_v4file(self, args[1])
                        suceed = 1
                if not suceed:
#                if os.path.basename(args[1]) in files_to_import:
#                    import_v4file(self, args[1])
#                else:
                    print "%s is not a valid v4 file name" % \
                                        os.path.basename(args[1])
            else:
                print "Path %s is not a valid pathname" % args[1]


    def complete_import(self, text, line, begidx, endidx):
        "Complete the import command"

        # Format
        if len(self.split_arg(line[0:begidx])) == 1:
            return self.list_completion(text, self.__import_formats)

        # Filename if directory is not given
        if len(self.split_arg(line[0:begidx])) == 2:
            return self.path_completion(text)

        # Filename if directory is given
        if len(self.split_arg(line[0:begidx])) == 3:
            return self.path_completion(text,
                                        base_dir=\
                                          self.split_arg(line[0:begidx])[2])

    def do_save(self, line):
        """Save information to file"""

        args = self.split_arg(line)
        if len(args) != 2:
            self.help_save()
            return False

        if args[0] == 'model':
            if self.__curr_model:
                save_model.save_model(args[1], self.__curr_model)
        else:
            print 'No model to save!'

    def complete_save(self, text, line, begidx, endidx):
        "Complete the save command"

        # Format
        if len(self.split_arg(line[0:begidx])) == 1:
            return self.list_completion(text, ['model'])

        # Filename if directory is not given
        if len(self.split_arg(line[0:begidx])) == 2:
            return self.path_completion(text)

        # Filename if directory is given
        if len(self.split_arg(line[0:begidx])) == 3:
            return self.path_completion(text,
                                        base_dir=\
                                          self.split_arg(line[0:begidx])[2])
            
    def complete_draw(self, text, line, begidx, endidx):
        "Complete the import command"  
        
        # Format
        if len(self.split_arg(line[0:begidx])) == 1:
            return self.path_completion(text)
        
        
        #option
        if len(self.split_arg(line[0:begidx])) >= 2:
            return self.list_completion(text,
                            ['external=', 'horizontal=', 'non_propagating='])
    # Display
    def do_display(self, line):
        """Display current internal status"""

        args = self.split_arg(line)

        if len(args) != 1:
            self.help_display()
            return False

        if args[0] == 'particles':
            print "Current model contains %i particles:" % \
                    len(self.curr_model['particles'])
            part_antipart = [part for part in self.curr_model['particles'] \
                             if not part['self_antipart']]
            part_self = [part for part in self.curr_model['particles'] \
                             if part['self_antipart']]
            for part in part_antipart:
                print part['name'] + '/' + part['antiname'],
            print ''
            for part in part_self:
                print part['name'],
            print ''

        if args[0] == 'interactions':
            print "Current model contains %i interactions" % \
                    len(self.curr_model['interactions'])
            for inter in self.curr_model['interactions']:
                print str(inter['id']) + ':',
                for part in inter['particles']:
                    if part['is_part']:
                        print part['name'],
                    else:
                        print part['antiname'],
                print

<<<<<<< HEAD
        if args[0] == 'processes':
            for amp in self.__curr_amps:
                print amp.get('process').nice_string()
                print amp.get('diagrams').nice_string()

        if args[0] == 'multiparticles':
            print 'Multiparticle labels:'
            for key in self.__multiparticles:
                print key, " = ", self.__multiparticles[key]
=======
        if args[0] == 'amplitude':
            print self.curr_amp['process'].nice_string()
            print self.curr_amp['diagrams'].nice_string()
>>>>>>> b5733533

    def complete_display(self, text, line, begidx, endidx):
        "Complete the display command"

        # Format
        if len(self.split_arg(line[0:begidx])) == 1:
            return self.list_completion(text, self.__display_opts)

    # Access to shell
    def do_shell(self, line):
        "Run a shell command"

        if line.strip() is '':
            self.help_shell()
        else:
            print "running shell command:", line
            subprocess.call(line, shell=True)

    # Generate a new amplitude
    def do_generate(self, line):
        """Generate an amplitude for a given process"""

        if len(line) < 1:
            self.help_generate()
            return False

        if len(self.curr_model['particles']) == 0:
            print "No particle list currently active, please create one first!"
            return False

        if len(self.curr_model['interactions']) == 0:
            print "No interaction list currently active," + \
            " please create one first!"
            return False

        # Use regular expressions to extract s-channel propagators,
        # forbidden s-channel propagators/particles, coupling orders
        # starting from the back

        # Start with coupling orders (identified by "=")
        order_pattern = re.compile("^(.+)\s+(\w+)\s*=\s*(\d+)\s*$")
        order_re = order_pattern.match(line)
        orders = {}
        while order_re:
            orders[order_re.group(2)] = int(order_re.group(3))
            line = order_re.group(1)
            order_re = order_pattern.match(line)

        # Particle names always lowercase
        line = line.lower()

        # Now check for forbidden particles, specified using "/"
        forbidden_particles_re = re.match("^(.+)\s*/\s*(.+)\s*$", line)
        forbidden_particles = ""
        if forbidden_particles_re:
            forbidden_particles = forbidden_particles_re.group(2)
            line = forbidden_particles_re.group(1)

        # Now check for forbidden schannels, specified using "$"
        forbidden_schannels_re = re.match("^(.+)\s*\$\s*(.+)\s*$", line)
        forbidden_schannels = ""
        if forbidden_schannels_re:
            forbidden_schannels = forbidden_schannels_re.group(2)
            line = forbidden_schannels_re.group(1)

        # Now check for required schannels, specified using "> >"
        required_schannels_re = re.match("^(.+?)>(.+?)>(.+)$", line)
        required_schannels = ""
        if required_schannels_re:
            required_schannels = required_schannels_re.group(2)
            line = required_schannels_re.group(1) + ">" + \
                   required_schannels_re.group(3)

        args = self.split_arg(line)

        # Reset Helas matrix elements
        self.__curr_matrix_elements = helas_objects.HelasMultiProcess()

        myleglist = base_objects.MultiLegList()
        state = 'initial'
        number = 1

        # Extract process
        for part_name in args:

            if part_name == '>':
                if not len(myleglist):
                    print "Empty or wrong format process, please try again."
                    return False
                state = 'final'
                continue

<<<<<<< HEAD
            mylegids = []
            if part_name in self.__multiparticles:
                mylegids.extend(self.__multiparticles[part_name])
            else:
                mypart = self.__curr_model['particles'].find_name(part_name)
                if mypart:
                    mylegids.append(mypart.get_pdg_code())
=======
            mypart = self.curr_model['particles'].find_name(part_name)
>>>>>>> b5733533

            if mylegids:
                myleglist.append(base_objects.MultiLeg({'ids':mylegids,
                                                        'state':state}))
            else:
                print "No particle %s in model: skipped" % part_name

<<<<<<< HEAD
        if filter(lambda leg: leg.get('state') == 'final', myleglist):
            # We have a valid process

            # Now extract restrictions
            forbidden_particle_ids = []
            forbidden_schannel_ids = []
            required_schannel_ids = []

            if forbidden_particles:
                args = self.split_arg(forbidden_particles)
                for part_name in args:
                    if part_name in self.__multiparticles:
                        forbidden_particle_ids.extend(self.__multiparticles[part_name])
                    else:
                        mypart = self.__curr_model['particles'].find_name(part_name)
                        if mypart:
                            forbidden_particle_ids.append(mypart.get_pdg_code())

            if forbidden_schannels:
                args = self.split_arg(forbidden_schannels)
                for part_name in args:
                    if part_name in self.__multiparticles:
                        forbidden_schannel_ids.extend(self.__multiparticles[part_name])
                    else:
                        mypart = self.__curr_model['particles'].find_name(part_name)
                        if mypart:
                            forbidden_schannel_ids.append(mypart.get_pdg_code())

            if required_schannels:
                args = self.split_arg(required_schannels)
                for part_name in args:
                    if part_name in self.__multiparticles:
                        required_schannel_ids.extend(self.__multiparticles[part_name])
                    else:
                        mypart = self.__curr_model['particles'].find_name(part_name)
                        if mypart:
                            required_schannel_ids.append(mypart.get_pdg_code())



            myprocdef = base_objects.ProcessDefinitionList([\
                base_objects.ProcessDefinition({'legs': myleglist,
                                                'model': self.__curr_model,
                                                'orders': orders,
                                                'forbidden_particles': forbidden_particle_ids,
                                                'forbidden_s_channels': forbidden_schannel_ids,
                                                'required_s_channels': required_schannel_ids \
                                                })])
            myproc = diagram_generation.MultiProcess({'process_definitions':\
                                                      myprocdef})

            cpu_time1 = time.time()
            self.__curr_amps = myproc.get('amplitudes')
=======
        if myleglist and state == 'final':
            myproc = base_objects.Process({'legs':myleglist,
                                            'orders':{},
                                            'model':self.curr_model})
            self.curr_amp.set('process', myproc)

            cpu_time1 = time.time()
            ndiags = len(self.curr_amp.generate_diagrams())
>>>>>>> b5733533
            cpu_time2 = time.time()

            nprocs = len(filter(lambda amp: amp.get("diagrams"),
                                self.__curr_amps))
            ndiags = sum([len(amp.get('diagrams')) for \
                              amp in self.__curr_amps])
            print "%i processes with %i diagrams generated in %0.3f s" % \
                  (nprocs, ndiags, (cpu_time2 - cpu_time1))

        else:
            print "Empty or wrong format process, please try again."
            
    def do_draw(self, line):
        """ draw the Feynman diagram for the given process """
        
        args = self.split_arg(line)
        
        if len(args) < 1:
            self.help_draw()
            return False

<<<<<<< HEAD
    # Generate a new amplitude
    def do_export(self, line):
        """Export a generated amplitude to file"""

        def export_v4standalone(self, filepath):
            """Helper function to write a v4 file to file path filepath"""

            if not self.__curr_matrix_elements.get('matrix_elements'):
                cpu_time1 = time.time()
                self.__curr_matrix_elements = \
                             helas_objects.HelasMultiProcess(\
                                           self.__curr_amps)
                cpu_time2 = time.time()

                ndiags = sum([len(me.get('diagrams')) for \
                              me in self.__curr_matrix_elements.\
                              get('matrix_elements')])

            calls = 0
            for me in self.__curr_matrix_elements.get('matrix_elements'):
                filename = filepath + '/matrix_' + \
                           me.get('processes')[0].shell_string() + ".f"
                if os.path.isfile(filename):
                    print "Overwriting existing file %s" % filename
                else:
                    print "Creating new file %s" % filename
                calls = calls + files.write_to_file(filename,
                                                    export_v4.write_matrix_element_v4_standalone,
                                                    me,
                                                    self.__curr_fortran_model)

            print "Generated helas calls for %d subprocesses (%d diagrams) in %0.3f s" % \
                  (len(self.__curr_matrix_elements.get('matrix_elements')),
                   ndiags,
                   (cpu_time2 - cpu_time1))

            print "Wrote %d helas calls" % calls

        args = self.split_arg(line)

        if len(args) < 1:
            self.help_export()
            return False

        if len(args) != 2 or args[0] not in self.__export_formats:
            self.help_export()
            return False

        if not filter(lambda amp: amp.get("diagrams"), self.__curr_amps):
            print "No process generated, please generate a process!"
            return False

        if not os.path.isdir(args[1]):
            print "%s is not a valid directory for export file" % args[1]

        if args[0] == 'v4standalone':
            export_v4standalone(self, args[1])

    def complete_export(self, text, line, begidx, endidx):
        "Complete the export command"

        # Format
        if len(self.split_arg(line[0:begidx])) == 1:
            return self.list_completion(text, self.__export_formats)

        # Filename if directory is not given
        if len(self.split_arg(line[0:begidx])) == 2:
            return self.path_completion(text)

        # Filename if directory is given
        if len(self.split_arg(line[0:begidx])) == 3:
            return self.path_completion(text,
                                        base_dir=\
                                          self.split_arg(line[0:begidx])[2])

    # Define a multiparticle label
    def do_define(self, line):
        """Define a multiparticle"""

        # Particle names always lowercase
        line = line.lower()

        args = self.split_arg(line)

        if len(args) < 1:
            self.help_define()
            return False

        if len(self.__curr_model['particles']) == 0:
            print "No particle list currently active, please create one first!"
            return False

        label = args[0]
        pdg_list = []

        for part_name in args[1:]:

            mypart = self.__curr_model['particles'].find_name(part_name)

            if mypart:
                pdg_list.append(mypart.get_pdg_code())
            else:
                print "No particle %s in model: skipped" % part_name

        if not pdg_list:
            print """Empty or wrong format for multiparticle.
            Please try again."""

        self.__multiparticles[label] = pdg_list

=======
        if not len(self.curr_amp['diagrams']):
            print "No Diagram to draw. Please generate some diagrams first"
            return False
        
        plot = Draw.DrawDiagramsEps(self.curr_amp['diagrams'], args[0],
                             model=self.curr_model, amplitude='')
        if len(args) == 1:
            start=time.time()
            plot.draw()
            stop=time.time()
            print 'time to draw', stop-start
        else:
            opt = {}
            for data in args[1:]:
                try:
                    key, value = data.split('=')
                except:
                    print 'invalid option %s. Please try again'
                    self.help_draw()
                    return False
                if value in ['False','0', 0, False]:
                    opt[key] = False
            
            plot.draw(**opt)
            
        
        
>>>>>>> b5733533
    # Quit
    def do_quit(self, line):
        sys.exit(1)

    # In-line help
    def help_save(self):
        print "syntax: save model|... PATH"
        print "-- save information as files in PATH"

    # In-line help
    def help_import(self):
        print "syntax: import " + "|".join(self.__import_formats) + \
              " FILENAME"
        print "-- imports file(s) in various formats"

    def help_display(self):
        print "syntax: display " + "|".join(self.__display_opts)
        print "-- display a the status of various internal state variables"

    def help_generate(self):
<<<<<<< HEAD
        print "syntax: generate INITIAL STATE > REQ S-CHANNEL > FINAL STATE $ EXCL S-CHANNEL / FORBIDDEN PARTICLES COUP1=ORDER1 COUP2=ORDER2"
        print "-- generate diagrams for a given process"
        print "   Example: u d~ > w+ > m+ vm g $ a / z h QED=3 QCD=0"

    def help_define(self):
        print "syntax: define multipart_name [ part_name_list ]"
        print "-- define a multiparticle"
        print "   Example: define p u u~ c c~ d d~ s s~"

    def help_export(self):
        print "syntax: export " + "|".join(self.__export_formats) + \
              " FILEPATH"
        print """-- export matrix elements in various formats. The resulting
        file will be FILEPATH/matrix_\"process_string\".f"""

=======
        print "syntax: generate INITIAL STATE > FINAL STATE"
        print "-- generate amplitude for a given process"
        print "   Example: u d~ > m+ vm g"
        
    def help_draw(self):
        print "syntax: draw output_file.eps [option=0]"
        print "-- draw the diagrams in eps format "
        print "   Example: draw output.eps "
        print "   Possible option: "
        print "        horizontal [1]: force S-channel to be horizontal"
        print "        external [1]: authorizes external particles to ends"
        print "             on horizontal segment of the square."
        print "        non_propagating [1]:contracts non propagating lines" 
        print "   Example: draw output.eps external=0 horizontal=0"
>>>>>>> b5733533
    def help_shell(self):
        print "syntax: shell CMD (or ! CMD)"
        print "-- run the shell command CMD and catch output"

    def help_quit(self):
        print "syntax: quit"
        print "-- terminates the application"

    def help_help(self):
        print "syntax: help"
        print "-- access to the in-line help"

    # Aliases

    do_EOF = do_quit
    help_EOF = help_quit

#===============================================================================
# __main__
#===============================================================================

if __name__ == '__main__':
    MadGraphCmd().cmdloop()<|MERGE_RESOLUTION|>--- conflicted
+++ resolved
@@ -35,11 +35,9 @@
 
 import madgraph.core.base_objects as base_objects
 import madgraph.core.diagram_generation as diagram_generation
-<<<<<<< HEAD
+
 import madgraph.core.helas_objects as helas_objects
-=======
-import madgraph.iolibs.drawing_output as Draw
->>>>>>> b5733533
+import madgraph.iolibs.drawing_eps as draw
 
 #===============================================================================
 # MadGraphCmd
@@ -47,7 +45,6 @@
 class MadGraphCmd(cmd.Cmd):
     """The command line processor of MadGraph"""
 
-<<<<<<< HEAD
     __curr_model = base_objects.Model()
     __curr_amps = diagram_generation.AmplitudeList()
     __curr_matrix_elements = helas_objects.HelasMultiProcess()
@@ -58,11 +55,6 @@
                       'interactions',
                       'processes',
                       'multiparticles']
-=======
-    curr_model = base_objects.Model()
-    curr_amp = diagram_generation.Amplitude()
-
->>>>>>> b5733533
     __import_formats = ['v4']
     __export_formats = ['v4standalone']
 
@@ -155,24 +147,24 @@
             """Helper function to load a v4 file from file path filepath"""
             filename = os.path.basename(filepath)
             if filename.endswith('particles.dat'):
-                self.curr_model.set('particles',
+                self.__curr_model.set('particles',
                                      files.read_from_file(
                                             filepath,
                                             import_v4.read_particles_v4))
                 print "%d particles imported" % \
-                      len(self.curr_model['particles'])
+                      len(self.__curr_model['particles'])
             if filename.endswith('interactions.dat'):
-                if len(self.curr_model['particles']) == 0:
+                if len(self.__curr_model['particles']) == 0:
                     print "No particle list currently active,",
                     print "please create one first!"
                     return False
-                self.curr_model.set('interactions',
+                self.__curr_model.set('interactions',
                                      files.read_from_file(
                                             filepath,
                                             import_v4.read_interactions_v4,
-                                            self.curr_model['particles']))
+                                            self.__curr_model['particles']))
                 print "%d interactions imported" % \
-                      len(self.curr_model['interactions'])
+                      len(self.__curr_model['interactions'])
 
         args = self.split_arg(line)
         if len(args) != 2:
@@ -251,15 +243,15 @@
             return self.path_completion(text,
                                         base_dir=\
                                           self.split_arg(line[0:begidx])[2])
-            
+
     def complete_draw(self, text, line, begidx, endidx):
-        "Complete the import command"  
-        
+        "Complete the import command"
+
         # Format
         if len(self.split_arg(line[0:begidx])) == 1:
             return self.path_completion(text)
-        
-        
+
+
         #option
         if len(self.split_arg(line[0:begidx])) >= 2:
             return self.list_completion(text,
@@ -276,10 +268,10 @@
 
         if args[0] == 'particles':
             print "Current model contains %i particles:" % \
-                    len(self.curr_model['particles'])
-            part_antipart = [part for part in self.curr_model['particles'] \
+                    len(self.__curr_model['particles'])
+            part_antipart = [part for part in self.__curr_model['particles'] \
                              if not part['self_antipart']]
-            part_self = [part for part in self.curr_model['particles'] \
+            part_self = [part for part in self.__curr_model['particles'] \
                              if part['self_antipart']]
             for part in part_antipart:
                 print part['name'] + '/' + part['antiname'],
@@ -290,8 +282,8 @@
 
         if args[0] == 'interactions':
             print "Current model contains %i interactions" % \
-                    len(self.curr_model['interactions'])
-            for inter in self.curr_model['interactions']:
+                    len(self.__curr_model['interactions'])
+            for inter in self.__curr_model['interactions']:
                 print str(inter['id']) + ':',
                 for part in inter['particles']:
                     if part['is_part']:
@@ -300,7 +292,6 @@
                         print part['antiname'],
                 print
 
-<<<<<<< HEAD
         if args[0] == 'processes':
             for amp in self.__curr_amps:
                 print amp.get('process').nice_string()
@@ -310,11 +301,6 @@
             print 'Multiparticle labels:'
             for key in self.__multiparticles:
                 print key, " = ", self.__multiparticles[key]
-=======
-        if args[0] == 'amplitude':
-            print self.curr_amp['process'].nice_string()
-            print self.curr_amp['diagrams'].nice_string()
->>>>>>> b5733533
 
     def complete_display(self, text, line, begidx, endidx):
         "Complete the display command"
@@ -341,11 +327,11 @@
             self.help_generate()
             return False
 
-        if len(self.curr_model['particles']) == 0:
+        if len(self.__curr_model['particles']) == 0:
             print "No particle list currently active, please create one first!"
             return False
 
-        if len(self.curr_model['interactions']) == 0:
+        if len(self.__curr_model['interactions']) == 0:
             print "No interaction list currently active," + \
             " please create one first!"
             return False
@@ -407,7 +393,6 @@
                 state = 'final'
                 continue
 
-<<<<<<< HEAD
             mylegids = []
             if part_name in self.__multiparticles:
                 mylegids.extend(self.__multiparticles[part_name])
@@ -415,9 +400,6 @@
                 mypart = self.__curr_model['particles'].find_name(part_name)
                 if mypart:
                     mylegids.append(mypart.get_pdg_code())
-=======
-            mypart = self.curr_model['particles'].find_name(part_name)
->>>>>>> b5733533
 
             if mylegids:
                 myleglist.append(base_objects.MultiLeg({'ids':mylegids,
@@ -425,7 +407,6 @@
             else:
                 print "No particle %s in model: skipped" % part_name
 
-<<<<<<< HEAD
         if filter(lambda leg: leg.get('state') == 'final', myleglist):
             # We have a valid process
 
@@ -478,17 +459,9 @@
                                                       myprocdef})
 
             cpu_time1 = time.time()
+
             self.__curr_amps = myproc.get('amplitudes')
-=======
-        if myleglist and state == 'final':
-            myproc = base_objects.Process({'legs':myleglist,
-                                            'orders':{},
-                                            'model':self.curr_model})
-            self.curr_amp.set('process', myproc)
-
-            cpu_time1 = time.time()
-            ndiags = len(self.curr_amp.generate_diagrams())
->>>>>>> b5733533
+
             cpu_time2 = time.time()
 
             nprocs = len(filter(lambda amp: amp.get("diagrams"),
@@ -500,17 +473,7 @@
 
         else:
             print "Empty or wrong format process, please try again."
-            
-    def do_draw(self, line):
-        """ draw the Feynman diagram for the given process """
-        
-        args = self.split_arg(line)
-        
-        if len(args) < 1:
-            self.help_draw()
-            return False
-
-<<<<<<< HEAD
+
     # Generate a new amplitude
     def do_export(self, line):
         """Export a generated amplitude to file"""
@@ -621,35 +584,43 @@
 
         self.__multiparticles[label] = pdg_list
 
-=======
-        if not len(self.curr_amp['diagrams']):
-            print "No Diagram to draw. Please generate some diagrams first"
-            return False
-        
-        plot = Draw.DrawDiagramsEps(self.curr_amp['diagrams'], args[0],
-                             model=self.curr_model, amplitude='')
-        if len(args) == 1:
-            start=time.time()
-            plot.draw()
-            stop=time.time()
-            print 'time to draw', stop-start
-        else:
-            opt = {}
-            for data in args[1:]:
-                try:
-                    key, value = data.split('=')
-                except:
-                    print 'invalid option %s. Please try again'
-                    self.help_draw()
-                    return False
-                if value in ['False','0', 0, False]:
-                    opt[key] = False
-            
-            plot.draw(**opt)
-            
-        
-        
->>>>>>> b5733533
+    def do_draw(self, line):
+        """ draw the Feynman diagram for the given process """
+
+        # TO BE REFACTORED!!!
+
+#        args = self.split_arg(line)
+#
+#        if len(args) < 1:
+#            self.help_draw()
+#            return False
+#        
+#        if not len(self.__curr_amp['diagrams']):
+#            print "No Diagram to draw. Please generate some diagrams first"
+#            return False
+#
+#        plot = draw.DrawDiagramsEps(self.curr_amp['diagrams'], args[0],
+#                             model=self.__curr_model, amplitude='')
+#        if len(args) == 1:
+#            start = time.time()
+#            plot.draw()
+#            stop = time.time()
+#            print 'time to draw', stop - start
+#        else:
+#            opt = {}
+#            for data in args[1:]:
+#                try:
+#                    key, value = data.split('=')
+#                except:
+#                    print 'invalid option %s. Please try again'
+#                    self.help_draw()
+#                    return False
+#                if value in ['False', '0', 0, False]:
+#                    opt[key] = False
+#
+#            plot.draw(**opt)
+
+
     # Quit
     def do_quit(self, line):
         sys.exit(1)
@@ -670,7 +641,7 @@
         print "-- display a the status of various internal state variables"
 
     def help_generate(self):
-<<<<<<< HEAD
+
         print "syntax: generate INITIAL STATE > REQ S-CHANNEL > FINAL STATE $ EXCL S-CHANNEL / FORBIDDEN PARTICLES COUP1=ORDER1 COUP2=ORDER2"
         print "-- generate diagrams for a given process"
         print "   Example: u d~ > w+ > m+ vm g $ a / z h QED=3 QCD=0"
@@ -686,11 +657,6 @@
         print """-- export matrix elements in various formats. The resulting
         file will be FILEPATH/matrix_\"process_string\".f"""
 
-=======
-        print "syntax: generate INITIAL STATE > FINAL STATE"
-        print "-- generate amplitude for a given process"
-        print "   Example: u d~ > m+ vm g"
-        
     def help_draw(self):
         print "syntax: draw output_file.eps [option=0]"
         print "-- draw the diagrams in eps format "
@@ -699,9 +665,9 @@
         print "        horizontal [1]: force S-channel to be horizontal"
         print "        external [1]: authorizes external particles to ends"
         print "             on horizontal segment of the square."
-        print "        non_propagating [1]:contracts non propagating lines" 
+        print "        non_propagating [1]:contracts non propagating lines"
         print "   Example: draw output.eps external=0 horizontal=0"
->>>>>>> b5733533
+
     def help_shell(self):
         print "syntax: shell CMD (or ! CMD)"
         print "-- run the shell command CMD and catch output"

--- conflicted
+++ resolved
@@ -939,14 +939,10 @@
         """ not authorize on web"""
         raise self.WebRestriction('\"save\" command not authorize online')
     
-<<<<<<< HEAD
-
-=======
     def check_open(self, args):
         """ not authorize on web"""
         raise self.WebRestriction('\"open\" command not authorize online')
     
->>>>>>> 5581f113
     def check_output(self, args):
         """ check the validity of the line"""
 
@@ -2445,9 +2441,9 @@
             ./input/mg5_configuration.txt. assign to default if not define """
             
         self.configuration = {'pythia8_path': './pythia8',
-                  'web_browser':None,
-                  'eps_viewer':None,
-                  'text_editor':None}
+                              'web_browser':None,
+                              'eps_viewer':None,
+                              'text_editor':None}
         
         if not config_path:
             try:
@@ -2478,50 +2474,50 @@
         # Treat each expected input
         # 1: Pythia8_path
         # try relative path
-<<<<<<< HEAD
-        for key in config:
+        for key in self.configuration:
             if key == 'pythia8_path':
-                pythia8_dir = os.path.join(MG5DIR, config['pythia8_path'])
+                pythia8_dir = os.path.join(MG5DIR, self.configuration['pythia8_path'])
                 if not os.path.isfile(os.path.join(pythia8_dir, 'include', 'Pythia.h')):
-                    if os.path.isfile(os.path.join(config['pythia8_path'], 'include', 'Pythia.h')):
-                        pythia8_dir = config['pythia8_path']
+                    if os.path.isfile(os.path.join(self.configuration['pythia8_path'], 'include', 'Pythia.h')):
+                        pythia8_dir = self.configuration['pythia8_path']
                     else:
                         pythia8_dir = None
                 self.pythia8_path = pythia8_dir
+            elif key == 'text_editor':
+                # Treat text editor -> overwrites madgraph value
+                if self.configuration[key] and not misc.which(self.configuration[key]):
+                    logger.warning('Specified text editor %s not valid.' % \
+                                   self.configuration[key])
+                    self.configuration[key] = None
+                if self.configuration[key]:
+                    # All is good
+                    pass
+                elif os.environ.has_key('EDITOR'):
+                    self.configuration[key] = os.environ['EDITOR']
+                else:
+                    prog = ['vi', 'emacs', 'vim', 'gedit', 'nano']
+                    for p in prog:
+                        if misc.which(p):
+                            self.configuration[key] = p
+                            break
+                    logger.warning(('Using default text editor \"%s\". ' % p) + \
+                                   'Set text_editor in ./input/mg5_configuration.txt')
+                if not self.configuration[key]:
+                    logger.warning('No valid text editor found. ' + \
+                                   'Please set in ./input/mg5_configuration.txt') 
+            elif key in ['eps_viewer', 'web_browser']:
+                pass
             else:
                 # Default: try to set parameter
                 try:
-                    self.do_set("%s %s" % (key, config[key]))
+                    self.do_set("%s %s" % (key, self.configuration[key]))
                 except MadGraph5Error:
                     logger.warning("Option %s from config file not understood" \
                                    % key)
-        return config
-                
-=======
-        pythia8_dir = os.path.join(MG5DIR, self.configuration['pythia8_path'])
-        if not os.path.isfile(os.path.join(pythia8_dir, 'include', 'Pythia.h')):
-            if os.path.isfile(os.path.join(self.configuration['pythia8_path'], 'include', 'Pythia.h')):
-                pythia8_dir = self.configuration['pythia8_path']
-            else:
-                pythia8_dir = None
-        self.pythia8_path = pythia8_dir
-        
-        # Treat text editor -> overwrites madgraph value
-        if misc.which(self.configuration['text_editor']):
-            madgraph.TEXTEDITOR = self.configuration['text_editor']
-        elif os.environ.has_key('EDITOR'):
-            madgraph.TEXTEDITOR = os.environ['EDITOR']
-        else:
-            prog = ['vi', 'emacs', 'vim', 'gedit', 'nano']
-            for p in prog:
-                if misc.which(p):
-                    madgraph.TEXTEDITOR = p
-                    break
-    
+
           
         return self.configuration
      
->>>>>>> 5581f113
     def check_for_export_dir(self, filepath):
         """Check if the files is in a valid export directory and assign it to
         export path if if is"""
@@ -2556,18 +2552,16 @@
                                                 configuration = self.configuration,
                                                 **options)
         elif args[0] == 'madevent':
-<<<<<<< HEAD
             #check if this is a cross-section
             if len(self._generate_info.split('>')[0].strip().split())>1:
-                ext_program = launch_ext.MELauncher(args[1], self.timeout, **options)
+                ext_program = launch_ext.MELauncher(args[1], self.timeout,
+                                                    configuration = self.configuration,
+                                                    **options)
             else:
                 # This is a width computation
-                ext_program = launch_ext.MELauncher(args[1], self.timeout, unit='GeV', **options)
-=======
-            ext_program = launch_ext.MELauncher(args[1], self.timeout,
-                                                configuration = self.configuration,
-                                                **options)
->>>>>>> 5581f113
+                ext_program = launch_ext.MELauncher(args[1], self.timeout, unit='GeV',
+                                                    configuration = self.configuration,
+                                                    **options)
         elif args[0] == 'pythia8':
             ext_program = launch_ext.Pythia8Launcher(args[1], self.timeout,
                                                 configuration = self.configuration,
@@ -2785,6 +2779,12 @@
         # Perform export and finalize right away
         self.export(nojpeg, main_file_name)
 
+        # Automatically run finalize
+        self.finalize(nojpeg)
+            
+        # Remember that we have done export
+        self._done_export = (self._export_dir, self._export_format)
+
         # Reset _export_dir, so we don't overwrite by mistake later
         self._export_dir = None
 
@@ -2967,15 +2967,6 @@
                 logger.info("Wrote files for %d helas calls" % \
                             (calls))
                 
-        if self._export_format == 'pythia8':
-            logger.info("- All necessary files for Pythia 8 generated.")
-            logger.info("  Please go to %s/examples and run" % path)
-            logger.info("      make -f %s" % make_filename)
-            logger.info("  (with process_name replaced by process name).")
-            logger.info("  You can then run ./%s to produce events for the process" % \
-                        filename)
-            logger.info("- Or run launch and select %s.cc." % filename)
-
         # Replace the amplitudes with the actual amplitudes from the
         # matrix elements, which allows proper diagram drawing also of
         # decay chain processes
@@ -2983,12 +2974,6 @@
                [me.get('base_amplitude') for me in \
                 matrix_elements])
 
-        # Remember that we have done export
-        self._done_export = (self._export_dir, self._export_format)
-
-        # Automatically run finalize
-        self.finalize(nojpeg)
-            
     def finalize(self, nojpeg, online = False):
         """Make the html output, write proc_card_mg5.dat and create
         madevent.tar.gz for a MadEvent directory"""
@@ -3033,12 +3018,17 @@
         if self._export_format in ['madevent', 'standalone', 'standalone_cpp']:
             logger.info('Output to directory ' + self._export_dir + ' done.')
         if self._export_format == 'madevent':
-            logger.info('Please see ' + self._export_dir + '/README')
-            logger.info('for information about how to generate events from this process.')
-            logger.info('You can also use the launch command.')
-
-        #reinitialize to empty the default output dir
-        self._export_dir = None
+            logger.info('Type \"launch\" to generate events from this process, or see')
+            logger.info(self._export_dir + '/README')
+            logger.info('Run \"open index.html\" to see more information about this process.')
+        if self._export_format == 'pythia8':
+            logger.info("- All necessary files for Pythia 8 generated.")
+            logger.info("- Run \"launch\" and select %s.cc," % filename)
+            logger.info("  or go to %s/examples and run" % path)
+            logger.info("      make -f %s" % make_filename)
+            logger.info("  (with process_name replaced by process name).")
+            logger.info("  You can then run ./%s to produce events for the process" % \
+                        filename)
 
     def do_help(self, line):
         """ propose some usefull possible action """

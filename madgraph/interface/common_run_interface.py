--- conflicted
+++ resolved
@@ -3994,12 +3994,6 @@
                     val = ' '.join(args[start+1:])
                     val = val.split('#')[0]
                 else:
-<<<<<<< HEAD
-#                    try:
-#                        val = eval(args[start+1])
-#                    except NameError:
-=======
->>>>>>> fe4782d4
                     val = args[start+1]
                 self.setR(args[start], val)
             self.run_card.write(pjoin(self.me_dir,'Cards','run_card.dat'),
@@ -4211,7 +4205,6 @@
                 
         #INVALID --------------------------------------------------------------
         else:      
-            misc.sprint(card)      
             logger.warning('invalid set command %s ' % line)
             return
 

--- conflicted
+++ resolved
@@ -1093,10 +1093,7 @@
             if args[1] == 'None':
                 args[1] = None
             self.options[args[0]] = args[1]
-<<<<<<< HEAD
             # cluster (re)-initialization done later
-=======
->>>>>>> 94fd1f7c
             # self.cluster update at the end of the routine
         elif args[0] in ['cluster_nb_retry', 'cluster_retry_wait']:
             self.options[args[0]] = int(args[1])

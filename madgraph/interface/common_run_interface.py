################################################################################
#
# Copyright (c) 2011 The MadGraph Development team and Contributors
#
# This file is a part of the MadGraph 5 project, an application which 
# automatically generates Feynman diagrams and matrix elements for arbitrary
# high-energy processes in the Standard Model and beyond.
#
# It is subject to the MadGraph license which should accompany this 
# distribution.
#
# For more information, please visit: http://madgraph.phys.ucl.ac.be
#
################################################################################
"""A user friendly command line interface to access MadGraph features.
   Uses the cmd package for command interpretation and tab completion.
"""
from __future__ import division

import atexit
import cmath
import cmd
import glob
import logging
import math
import optparse
import os
import pydoc
import random
import re
import shutil
import signal
import stat
import subprocess
import sys
import time
import traceback


try:
    import readline
    GNU_SPLITTING = ('GNU' in readline.__doc__)
except:
    GNU_SPLITTING = True

root_path = os.path.split(os.path.dirname(os.path.realpath( __file__ )))[0]
root_path = os.path.split(root_path)[0]
sys.path.insert(0, os.path.join(root_path,'bin'))

# usefull shortcut
pjoin = os.path.join
# Special logger for the Cmd Interface
logger = logging.getLogger('madgraph.stdout') # -> stdout
logger_stderr = logging.getLogger('madgraph.stderr') # ->stderr


try:
    # import from madgraph directory
    import madgraph.interface.extended_cmd as cmd
    import madgraph.various.banner as banner_mod
    import madgraph.various.misc as misc
    import madgraph.iolibs.files as files
    import madgraph.various.cluster as cluster
    import models.check_param_card as check_param_card
    from madgraph import InvalidCmd, MadGraph5Error, MG5DIR
    MADEVENT=False    
except Exception, error:
    if __debug__:
        print error
    # import from madevent directory
    import internal.extended_cmd as cmd
    import internal.banner as banner_mod
    import internal.misc as misc    
    import internal.cluster as cluster
    import internal.check_param_card as check_param_card
    import internal.files as files
    from internal import InvalidCmd, MadGraph5Error
    MADEVENT=True

#===============================================================================
# HelpToCmd
#===============================================================================
class HelpToCmd(object):
    """ The Series of help routins in common between amcatnlo_run and 
    madevent interface"""

    def help_treatcards(self):
        logger.info("syntax: treatcards [param|run] [--output_dir=] [--param_card=] [--run_card=]")
        logger.info("-- create the .inc files containing the cards information." )
 
    def help_set(self):
        logger.info("syntax: set %s argument" % "|".join(self._set_options))
        logger.info("-- set options")
        logger.info("   stdout_level DEBUG|INFO|WARNING|ERROR|CRITICAL")
        logger.info("     change the default level for printed information")
        logger.info("   timeout VALUE")
        logger.info("      (default 20) Seconds allowed to answer questions.")
        logger.info("      Note that pressing tab always stops the timer.")        
        logger.info("   cluster_temp_path PATH")
        logger.info("      (default None) Allow to perform the run in PATH directory")
        logger.info("      This allow to not run on the central disk. This is not used")
        logger.info("      by condor cluster (since condor has it's own way to prevent it).")

    def help_plot(self):
        logger.info("syntax: help [RUN] [%s] [-f]" % '|'.join(self._plot_mode))
        logger.info("-- create the plot for the RUN (current run by default)")
        logger.info("     at the different stage of the event generation")
        logger.info("     Note than more than one mode can be specified in the same command.")
        logger.info("   This require to have MadAnalysis and td require. By default")
        logger.info("     if those programs are installed correctly, the creation")
        logger.info("     will be performed automaticaly during the event generation.")
        logger.info("   -f options: answer all question by default.")
        
    def help_pythia(self):
        logger.info("syntax: pythia [RUN] [--run_options]")
        logger.info("-- run pythia on RUN (current one by default)")
        self.run_options_help([('-f','answer all question by default'),
                               ('--tag=', 'define the tag for the pythia run'),
                               ('--no_default', 'not run if pythia_card not present')])        
                
    def help_pgs(self):
        logger.info("syntax: pgs [RUN] [--run_options]")
        logger.info("-- run pgs on RUN (current one by default)")
        self.run_options_help([('-f','answer all question by default'),
                               ('--tag=', 'define the tag for the pgs run'),
                               ('--no_default', 'not run if pgs_card not present')]) 

    def help_delphes(self):
        logger.info("syntax: delphes [RUN] [--run_options]")
        logger.info("-- run delphes on RUN (current one by default)")
        self.run_options_help([('-f','answer all question by default'),
                               ('--tag=', 'define the tag for the delphes run'),
                               ('--no_default', 'not run if delphes_card not present')]) 
    
    def help_decay_events(self, skip_syntax=False):
        if not skip_syntax:
            logger.info("syntax: decay_events [RUN]")
        logger.info("This functionality allows for the decay of resonances")
        logger.info("in a .lhe file, keeping track of the spin correlation effets.")
        logger.info("BE AWARE OF THE CURRENT LIMITATIONS:")
        logger.info("  (1) Only a succession of 2 body decay are currently allowed")



class CheckValidForCmd(object):
    """ The Series of check routines in common between amcatnlo_run and 
    madevent interface"""

    def check_set(self, args):
        """ check the validity of the line"""
        
        if len(args) < 2:
            self.help_set()
            raise self.InvalidCmd('set needs an option and an argument')

        if args[0] not in self._set_options + self.options.keys():
            self.help_set()
            raise self.InvalidCmd('Possible options for set are %s' % \
                                  self._set_options)
        
        if args[0] in ['stdout_level']:
            if args[1] not in ['DEBUG','INFO','WARNING','ERROR','CRITICAL'] \
                                                       and not args[1].isdigit():
                raise self.InvalidCmd('output_level needs ' + \
                                      'a valid level')  
                
        if args[0] in ['timeout']:
            if not args[1].isdigit():
                raise self.InvalidCmd('timeout values should be a integer')   
            
    def check_open(self, args):
        """ check the validity of the line """
        
        if len(args) != 1:
            self.help_open()
            raise self.InvalidCmd('OPEN command requires exactly one argument')

        if args[0].startswith('./'):
            if not os.path.isfile(args[0]):
                raise self.InvalidCmd('%s: not such file' % args[0])
            return True

        # if special : create the path.
        if not self.me_dir:
            if not os.path.isfile(args[0]):
                self.help_open()
                raise self.InvalidCmd('No MadEvent path defined. Unable to associate this name to a file')
            else:
                return True
            
        path = self.me_dir
        if os.path.isfile(os.path.join(path,args[0])):
            args[0] = os.path.join(path,args[0])
        elif os.path.isfile(os.path.join(path,'Cards',args[0])):
            args[0] = os.path.join(path,'Cards',args[0])
        elif os.path.isfile(os.path.join(path,'HTML',args[0])):
            args[0] = os.path.join(path,'HTML',args[0])
        # special for card with _default define: copy the default and open it
        elif '_card.dat' in args[0]:   
            name = args[0].replace('_card.dat','_card_default.dat')
            if os.path.isfile(os.path.join(path,'Cards', name)):
                files.cp(path + '/Cards/' + name, path + '/Cards/'+ args[0])
                args[0] = os.path.join(path,'Cards', args[0])
            else:
                raise self.InvalidCmd('No default path for this file')
        elif not os.path.isfile(args[0]):
            raise self.InvalidCmd('No default path for this file') 
    
    def check_treatcards(self, args):
        """check that treatcards arguments are valid
           [param|run|all] [--output_dir=] [--param_card=] [--run_card=]
        """
        
        opt = {'output_dir':pjoin(self.me_dir,'Source'),
               'param_card':pjoin(self.me_dir,'Cards','param_card.dat'),
               'run_card':pjoin(self.me_dir,'Cards','run_card.dat')}
        mode = 'all'
        for arg in args:
            if arg.startswith('--') and '=' in arg:
                key,value =arg[2:].split('=',1)
                if not key in opt:
                    self.help_treatcards()
                    raise self.InvalidCmd('Invalid option for treatcards command:%s ' \
                                          % key)
                if key in ['param_card', 'run_card']:
                    if os.path.isfile(value):
                        card_name = self.detect_card_type(value)
                        if card_name != key:
                            raise self.InvalidCmd('Format for input file detected as %s while expecting %s' 
                                                  % (card_name, key))
                        opt[key] = value
                    elif os.path.isfile(pjoin(self.me_dir,value)):
                        card_name = self.detect_card_type(pjoin(self.me_dir,value))
                        if card_name != key:
                            raise self.InvalidCmd('Format for input file detected as %s while expecting %s' 
                                                  % (card_name, key))                        
                        opt[key] = value
                    else:
                        raise self.InvalidCmd('No such file: %s ' % value)
                elif key in ['output_dir']:
                    if os.path.isdir(value):
                        opt[key] = value
                    elif os.path.isdir(pjoin(self.me_dir,value)):
                        opt[key] = pjoin(self.me_dir, value)
                    else:
                        raise self.InvalidCmd('No such directory: %s' % value)
            elif arg in ['param','run','all']:
                mode = arg
            else:
                self.help_treatcards()
                raise self.InvalidCmd('Unvalid argument %s' % arg)
                        
        return mode, opt
    
    def check_decay_events(self,args):
        """Check the argument for decay_events command
        syntax: decay_events [NAME]
        Note that other option are already remove at this point
        """
        
        opts = []
        if '-from_cards' in args:
            args.remove('-from_cards')
            opts.append('-from_cards')
        
        if len(args) == 0:
            if self.run_name:
                args.insert(0, self.run_name)
            elif self.results.lastrun:
                args.insert(0, self.results.lastrun)
            else:
                raise self.InvalidCmd('No run name currently defined. Please add this information.')
                return

        if args[0] != self.run_name:
            self.set_run_name(args[0])
        
        if self.mode == 'madevent':
            possible_path = [
                pjoin(self.me_dir,'Events',args[0], 'unweighted_events.lhe.gz'),
                pjoin(self.me_dir,'Events',args[0], 'unweighted_events.lhe')]
        else:
            possible_path = [
                           pjoin(self.me_dir,'Events',args[0], 'events.lhe.gz'),
                           pjoin(self.me_dir,'Events',args[0], 'events.lhe')]

        for path in possible_path:
            if os.path.exists(path):
                correct_path = path
                break
        else:
            raise self.InvalidCmd('No events file corresponding to %s run. ' % args[0])
        args[0] = correct_path
        
        args += opts
     

class MadEventAlreadyRunning(InvalidCmd):
    pass

#===============================================================================
# CommonRunCmd
#===============================================================================
class CommonRunCmd(HelpToCmd, CheckValidForCmd, cmd.Cmd):

    debug_output = 'ME5_debug'
    helporder = ['Main commands', 'Documented commands', 'Require MG5 directory',
                   'Advanced commands']

    # The three options categories are treated on a different footage when a 
    # set/save configuration occur. current value are kept in self.options
    options_configuration = {'pythia8_path': './pythia8',
                       'madanalysis_path': './MadAnalysis',
                       'pythia-pgs_path':'./pythia-pgs',
                       'td_path':'./td',
                       'delphes_path':'./Delphes',
                       'exrootanalysis_path':'./ExRootAnalysis',
                       'MCatNLO-utilities_path':'./MCatNLO-utilities',
                       'timeout': 60,
                       'web_browser':None,
                       'eps_viewer':None,
                       'text_editor':None,
                       'fortran_compiler':None,
                       'auto_update':7,
                       'cluster_type': 'condor',
                       'cluster_status_update': (600, 30)}
    
    options_madgraph= {'stdout_level':None}
    
    options_madevent = {'automatic_html_opening':True,
                         'run_mode':2,
                         'cluster_queue':'madgraph',
                         'nb_core': None,
                         'cluster_temp_path':None}
    


<<<<<<< HEAD
    def __init__(self, me_dir, options, *args, **opts):
=======
    # The three options categories are treated on a different footage when a 
    # set/save configuration occur. current value are kept in self.options
    options_configuration = {'pythia8_path': './pythia8',
                       'madanalysis_path': './MadAnalysis',
                       'pythia-pgs_path':'./pythia-pgs',
                       'td_path':'./td',
                       'delphes_path':'./Delphes',
                       'exrootanalysis_path':'./ExRootAnalysis',
                       'MCatNLO-utilities_path':'./MCatNLO-utilities',
                       'timeout': 60,
                       'web_browser':None,
                       'eps_viewer':None,
                       'text_editor':None,
                       'fortran_compiler':None,
                       'auto_update':7,
                       'cluster_type': 'condor'}
    
    options_madgraph= {'stdout_level':None}
    
    options_madevent = {'automatic_html_opening':True,
                         'run_mode':2,
                         'cluster_queue':'madgraph',
                         'nb_core': None,
                         'cluster_temp_path':None}

    def __init__(self, me_dir, options):
>>>>>>> b0b48147
        """common"""
        
        cmd.Cmd.__init__(self, *args, **opts)
        # Define current MadEvent directory
        if me_dir is None and MADEVENT:
            me_dir = root_path
        
        self.me_dir = me_dir
        self.options = options  
        
        # usefull shortcut
        self.status = pjoin(self.me_dir, 'status')
        self.error =  pjoin(self.me_dir, 'error')
        self.dirbin = pjoin(self.me_dir, 'bin', 'internal')
        
        # Check that the directory is not currently running
        if os.path.exists(pjoin(me_dir,'RunWeb')): 
            message = '''Another instance of madevent is currently running.
            Please wait that all instance of madevent are closed. If no
            instance is running, you can delete the file
            %s and try again.''' % pjoin(me_dir,'RunWeb')
            raise MadEventAlreadyRunning, message
        else:
            pid = os.getpid()
            fsock = open(pjoin(me_dir,'RunWeb'),'w')
            fsock.write(`pid`)
            fsock.close()
            misc.Popen([pjoin(self.dirbin, 'gen_cardhtml-pl')], cwd=me_dir)
        
        self.to_store = []
        self.run_name = None
        self.run_tag = None
        self.banner = None
        # Load the configuration file
        self.set_configuration()
        self.configure_run_mode(self.options['run_mode'])
        
        
        # Get number of initial states
        nexternal = open(pjoin(self.me_dir,'Source','nexternal.inc')).read()
        found = re.search("PARAMETER\s*\(NINCOMING=(\d)\)", nexternal)
        self.ninitial = int(found.group(1))
        

    ############################################################################    
    def split_arg(self, line, error=False):
        """split argument and remove run_options"""
        
        args = cmd.Cmd.split_arg(line)
        for arg in args[:]:
            if not arg.startswith('-'):
                continue
            elif arg == '-c':
                self.configure_run_mode(1)
            elif arg == '-m':
                self.configure_run_mode(2)
            elif arg == '-f':
                self.force = True
            elif not arg.startswith('--'):
                if error:
                    raise self.InvalidCmd('%s argument cannot start with - symbol' % arg)
                else:
                    continue
            elif arg.startswith('--cluster'):
                self.configure_run_mode(1)
            elif arg.startswith('--multicore'):
                self.configure_run_mode(2)
            elif arg.startswith('--nb_core'):
                self.nb_core = int(arg.split('=',1)[1])
                self.configure_run_mode(2)
            elif arg.startswith('--web'):
                self.pass_in_web_mode()
                self.configure_run_mode(1)
            else:
                continue
            args.remove(arg)

        return args
    
    ############################################################################      
    def do_treatcards(self, line, amcatnlo=False):
        """Advanced commands: create .inc files from param_card.dat/run_card.dat"""

        keepwidth = False
        if '--keepwidth' in line:
            keepwidth = True
            line = line.replace('--keepwidth', '')
        args = self.split_arg(line)
        mode,  opt  = self.check_treatcards(args)

        if mode in ['run', 'all']:
            if not hasattr(self, 'run_card'):
                if amcatnlo:
                    run_card = banner_mod.RunCardNLO(opt['run_card'])
                else:
                    run_card = banner_mod.RunCard(opt['run_card'])
            else:
                run_card = self.run_card
            run_card.write_include_file(pjoin(opt['output_dir'],'run_card.inc'))
        
        if mode in ['param', 'all']: 
            if os.path.exists(pjoin(self.me_dir, 'Source', 'MODEL', 'mp_coupl.inc')):
                param_card = check_param_card.ParamCardMP(opt['param_card'])
            else:
                param_card = check_param_card.ParamCard(opt['param_card'])
            outfile = pjoin(opt['output_dir'], 'param_card.inc')
            ident_card = pjoin(self.me_dir,'Cards','ident_card.dat')
            if os.path.isfile(pjoin(self.me_dir,'bin','internal','ufomodel','restrict_default.dat')):
                default = pjoin(self.me_dir,'bin','internal','ufomodel','restrict_default.dat')
            elif os.path.isfile(pjoin(self.me_dir,'bin','internal','ufomodel','param_card.dat')):
                default = pjoin(self.me_dir,'bin','internal','ufomodel','param_card.dat')
            elif not os.path.exists(pjoin(self.me_dir,'bin','internal','ufomodel')):
                fsock = open(pjoin(self.me_dir,'Source','param_card.inc'),'w')
                fsock.write(' ')
                fsock.close()
                return
            else:
                subprocess.call(['python', 'write_param_card.py'], 
                             cwd=pjoin(self.me_dir,'bin','internal','ufomodel'))
                default = pjoin(self.me_dir,'bin','internal','ufomodel','param_card.dat')
                
            if amcatnlo and not keepwidth:
                # force particle in final states to have zero width
                pids = self.get_pid_final_states()
                # check those which are charged under qcd
                if not MADEVENT and pjoin(self.me_dir,'bin') not in sys.path:
                        sys.path.append(pjoin(self.me_dir,'bin'))                    
                import internal.ufomodel as ufomodel
                zero = ufomodel.parameters.ZERO
                no_width = [p for p in ufomodel.all_particles 
                        if (str(p.pdg_code) in pids or str(-p.pdg_code) in pids)
                           and p.color != 1 and p.width != zero]

                done = []
                for part in no_width:
                    if abs(part.pdg_code) in done:
                        continue
                    done.append(abs(part.pdg_code))
                    param = param_card['decay'].get((part.pdg_code,))
                    
                    if  param.value != 0:
                        logger.info('''For gauge cancellation, the width of \'%s\' has been set to zero.'''
                                    % part.name,'$MG:color:BLACK')
                        param.value = 0
                
                
                
            param_card.write_inc_file(outfile, ident_card, default)


    def ask_edit_cards(self, cards, mode='fixed', plot=True):
        """ """
        
        def path2name(path):
            if '_card' in path:
                return path.split('_card')[0]
            elif path == 'delphes_trigger.dat':
                return 'trigger'
            else:
                raise Exception, 'Unknow cards name'
            
        # Ask the user if he wants to edit any of the files
        #First create the asking text
        question = """Do you want to edit one cards (press enter to bypass editing)?\n""" 
        possible_answer = ['0', 'done']
        card = {0:'done'}
        
        for i, card_name in enumerate(cards):
            imode = path2name(card_name)
            possible_answer.append(i+1)
            possible_answer.append(imode)
            question += '  %s / %-9s : %s\n' % (i+1, imode, card_name)
            card[i+1] = imode
        
        if plot and self.options['madanalysis_path']:
            question += '  9 / %-9s : plot_card.dat\n' % 'plot'
            possible_answer.append(9)
            possible_answer.append('plot')
            card[9] = 'plot'        

        if 'param_card.dat' in cards:
            # Add the path options
            question += ' you can also\n'
            question += '   - enter the path to a valid card or banner.\n'
            question += '   - use the \'set\' command to modify a parameter directly.\n'
            question += '     The set option works only for param_card and run_card.\n'
            question += '     Type \'help set\' for more information on this command.\n'
        else:
            question += ' you can also\n'
            question += '   - enter the path to a valid card.\n'
        
        out = 'to_run'
        while out not in ['0', 'done']:
            out = self.ask(question, '0', possible_answer, timeout=int(1.5*self.options['timeout']), 
                              path_msg='enter path', ask_class = AskforEditCard,
                              cards=cards, mode=mode)

            
    @staticmethod
    def detect_card_type(path):
        """detect the type of the card. Return value are
           banner
           param_card.dat
           run_card.dat
           pythia_card.dat
           plot_card.dat
           pgs_card.dat
           delphes_card.dat
           delphes_trigger.dat
           shower_card.dat
           madspin_card.dat
        """
        
        text = open(path).read(50000)
        if text == '':
            logger.warning('File %s is empty' % path)
            return 'unknown'
        text = re.findall('(<MGVersion>|ParticlePropagator|<mg5proccard>|CEN_max_tracker|#TRIGGER CARD|parameter set name|muon eta coverage|QES_over_ref|MSTP|Herwig\+\+|MSTU|Begin Minpts|gridpack|ebeam1|BLOCK|DECAY|launch|madspin)', text, re.I)
        text = [t.lower() for t in text]
        if '<mgversion>' in text or '<mg5proccard>' in text:
            return 'banner'
        elif 'particlepropagator' in text:
            return 'delphes_card.dat'
        elif 'cen_max_tracker' in text:
            return 'delphes_card.dat'
        elif '#trigger card' in text:
            return 'delphes_trigger.dat'
        elif 'parameter set name' in text:
            return 'pgs_card.dat'
        elif 'muon eta coverage' in text:
            return 'pgs_card.dat'
        elif 'mstp' in text and not 'herwig++' in text:
            return 'pythia_card.dat'
        elif 'begin minpts' in text:
            return 'plot_card.dat'
        elif ('gridpack' in text and 'ebeam1' in text) or \
                ('qes_over_ref' in text and 'ebeam1' in text):
            return 'run_card.dat'
        elif 'block' in text and 'decay' in text: 
            return 'param_card.dat'
        elif 'herwig++' in text:
            return 'shower_card.dat'
        elif 'decay' in text and 'launch' in text and 'madspin' in text:
            return 'madspin_card.dat'
        else:
            return 'unknown'

    ############################################################################
    def create_plot(self, mode='parton', event_path=None, output=None):
        """create the plot""" 

        madir = self.options['madanalysis_path']
        tag = self.run_card['run_tag']  
        td = self.options['td_path']

        if not madir or not td or \
            not os.path.exists(pjoin(self.me_dir, 'Cards', 'plot_card.dat')):
            return False

        if 'ickkw' in self.run_card and int(self.run_card['ickkw']) and \
                mode == 'Pythia':
            self.update_status('Create matching plots for Pythia', level='pythia')
            # recover old data if none newly created
            if not os.path.exists(pjoin(self.me_dir,'Events','events.tree')):
                misc.call(['gunzip', '-c', pjoin(self.me_dir,'Events', 
                      self.run_name, '%s_pythia_events.tree.gz' % tag)],
                      stdout=open(pjoin(self.me_dir,'Events','events.tree'),'w')
                          )
                files.mv(pjoin(self.me_dir,'Events',self.run_name, tag+'_pythia_xsecs.tree'),
                     pjoin(self.me_dir,'Events','xsecs.tree'))
                
            # Generate the matching plots
            misc.call([self.dirbin+'/create_matching_plots.sh', 
                       self.run_name, tag, madir],
                            stdout = os.open(os.devnull, os.O_RDWR),
                            cwd=pjoin(self.me_dir,'Events'))

            #Clean output
            misc.call(['gzip','-f','events.tree'], 
                                                cwd=pjoin(self.me_dir,'Events'))          
            files.mv(pjoin(self.me_dir,'Events','events.tree.gz'), 
                     pjoin(self.me_dir,'Events',self.run_name, tag + '_pythia_events.tree.gz'))
            files.mv(pjoin(self.me_dir,'Events','xsecs.tree'), 
                     pjoin(self.me_dir,'Events',self.run_name, tag+'_pythia_xsecs.tree'))
                        

        if not event_path:
            if mode == 'parton':
                possibilities=[
                    pjoin(self.me_dir, 'Events', 'unweighted_events.lhe'),
                    pjoin(self.me_dir, 'Events', 'unweighted_events.lhe.gz'),  
                    pjoin(self.me_dir, 'Events', self.run_name, 'unweighted_events.lhe'),
                    pjoin(self.me_dir, 'Events', self.run_name, 'unweighted_events.lhe.gz')]
                for event_path in possibilities:
                    if os.path.exists(event_path):
                        break
                output = pjoin(self.me_dir, 'HTML',self.run_name, 'plots_parton.html')
            elif mode == 'Pythia':
                event_path = pjoin(self.me_dir, 'Events','pythia_events.lhe')
                output = pjoin(self.me_dir, 'HTML',self.run_name, 
                              'plots_pythia_%s.html' % tag)                                   
            elif mode == 'PGS':
                event_path = pjoin(self.me_dir, 'Events', self.run_name, 
                                   '%s_pgs_events.lhco' % tag)
                output = pjoin(self.me_dir, 'HTML',self.run_name, 
                              'plots_pgs_%s.html' % tag)  
            elif mode == 'Delphes':
                event_path = pjoin(self.me_dir, 'Events', self.run_name,'%s_delphes_events.lhco' % tag)
                output = pjoin(self.me_dir, 'HTML',self.run_name, 
                              'plots_delphes_%s.html' % tag) 
            else:
                raise self.InvalidCmd, 'Invalid mode %s' % mode

            
            
        if not os.path.exists(event_path):
            if os.path.exists(event_path+'.gz'):
                os.system('gunzip -f %s.gz ' % event_path)
            else:
                raise self.InvalidCmd, 'Events file %s does not exits' % event_path
        
        self.update_status('Creating Plots for %s level' % mode, level = mode.lower())
               
        plot_dir = pjoin(self.me_dir, 'HTML', self.run_name,'plots_%s_%s' % (mode.lower(),tag))
                
        if not os.path.isdir(plot_dir):
            os.makedirs(plot_dir) 
        
        files.ln(pjoin(self.me_dir, 'Cards','plot_card.dat'), plot_dir, 'ma_card.dat')
                
        try:
            proc = misc.Popen([os.path.join(madir, 'plot_events')],
                            stdout = open(pjoin(plot_dir, 'plot.log'),'w'),
                            stderr = subprocess.STDOUT,
                            stdin=subprocess.PIPE,
                            cwd=plot_dir)
            proc.communicate('%s\n' % event_path)
            del proc
            #proc.wait()
            misc.call(['%s/plot' % self.dirbin, madir, td],
                            stdout = open(pjoin(plot_dir, 'plot.log'),'a'),
                            stderr = subprocess.STDOUT,
                            cwd=plot_dir)
    
            misc.call(['%s/plot_page-pl' % self.dirbin, 
                                os.path.basename(plot_dir),
                                mode],
                            stdout = open(pjoin(plot_dir, 'plot.log'),'a'),
                            stderr = subprocess.STDOUT,
                            cwd=pjoin(self.me_dir, 'HTML', self.run_name))
            shutil.move(pjoin(self.me_dir, 'HTML',self.run_name ,'plots.html'),
                                                                         output)

            logger.info("Plots for %s level generated, see %s" % \
                         (mode, output))
        except OSError, error:
            logger.error('fail to create plot: %s. Please check that MadAnalysis is correctly installed.' % error)
        
        self.update_status('End Plots for %s level' % mode, level = mode.lower(),
                                                                 makehtml=False)
        
        return True   

    def run_hep2lhe(self, banner_path = None):
        """Run hep2lhe on the file Events/pythia_events.hep"""

        if not self.options['pythia-pgs_path']:
            raise self.InvalidCmd, 'No pythia-pgs path defined'
            
        pydir = pjoin(self.options['pythia-pgs_path'], 'src')
        eradir = self.options['exrootanalysis_path']

        # Creating LHE file
        if misc.is_executable(pjoin(pydir, 'hep2lhe')):
            self.update_status('Creating Pythia LHE File', level='pythia')
            # Write the banner to the LHE file
            out = open(pjoin(self.me_dir,'Events','pythia_events.lhe'), 'w')
            #out.writelines('<LesHouchesEvents version=\"1.0\">\n')    
            out.writelines('<!--\n')
            out.writelines('# Warning! Never use this file for detector studies!\n')
            out.writelines('-->\n<!--\n')
            if banner_path:
                out.writelines(open(banner_path).read().replace('<LesHouchesEvents version="1.0">',''))
            out.writelines('\n-->\n')
            out.close()
            
            self.cluster.launch_and_wait(self.dirbin+'/run_hep2lhe', 
                                         argument= [pydir],
                                        cwd=pjoin(self.me_dir,'Events'))

            logger.info('Warning! Never use this pythia lhe file for detector studies!')
            # Creating ROOT file
            if eradir and misc.is_executable(pjoin(eradir, 'ExRootLHEFConverter')):
                self.update_status('Creating Pythia LHE Root File', level='pythia')
                try:
                    misc.call([eradir+'/ExRootLHEFConverter', 
                             'pythia_events.lhe', 
                             pjoin(self.run_name, '%s_pythia_lhe_events.root' % self.run_tag)],
                            cwd=pjoin(self.me_dir,'Events'))              
                except Exception, error:
                    misc.sprint('ExRootLHEFConverter fails', str(error), 
                                                                     log=logger)
                    pass

    def store_result(self):
        """Dummy routine, to be overwritten by daughter classes"""

        pass

    ############################################################################      
    def do_pgs(self, line):
        """launch pgs"""
        
        args = self.split_arg(line)
        # Check argument's validity
        if '--no_default' in args:
            no_default = True
            args.remove('--no_default')
        else:
            no_default = False

        # Check all arguments
        # This might launch a gunzip in another thread. After the question
        # This thread need to be wait for completion. (This allow to have the 
        # question right away and have the computer working in the same time)
        # if lock is define this a locker for the completion of the thread
        lock = self.check_pgs(args) 

        # Check that the pgs_card exists. If not copy the default 
        if not os.path.exists(pjoin(self.me_dir, 'Cards', 'pgs_card.dat')):
            if no_default:
                logger.info('No pgs_card detected, so not run pgs')
                return 
            
            files.cp(pjoin(self.me_dir, 'Cards', 'pgs_card_default.dat'),
                     pjoin(self.me_dir, 'Cards', 'pgs_card.dat'))
            logger.info('No pgs card found. Take the default one.')        
        
        if not (no_default or self.force):
            self.ask_edit_cards(['pgs_card.dat'])
            
        self.update_status('prepare PGS run', level=None)  

        pgsdir = pjoin(self.options['pythia-pgs_path'], 'src')
        eradir = self.options['exrootanalysis_path']
        madir = self.options['madanalysis_path']
        td = self.options['td_path']
        
        # Compile pgs if not there       
        if not misc.is_executable(pjoin(pgsdir, 'pgs')):
            logger.info('No PGS executable -- running make')
            misc.compile(cwd=pgsdir)
        
        self.update_status('Running PGS', level='pgs')
        
        tag = self.run_tag
        # Update the banner with the pgs card        
        banner_path = pjoin(self.me_dir, 'Events', self.run_name, '%s_%s_banner.txt' % (self.run_name, self.run_tag))
        if os.path.exists(pjoin(self.me_dir, 'Source', 'banner_header.txt')):
            self.banner.add(pjoin(self.me_dir, 'Cards','pgs_card.dat'))
            self.banner.write(banner_path)
        else:
            open(banner_path, 'w').close()

        ########################################################################
        # now pass the event to a detector simulator and reconstruct objects
        ########################################################################
        if lock:
            lock.acquire()
        # Prepare the output file with the banner
        ff = open(pjoin(self.me_dir, 'Events', 'pgs_events.lhco'), 'w')
        if os.path.exists(pjoin(self.me_dir, 'Source', 'banner_header.txt')):
            text = open(banner_path).read()
            text = '#%s' % text.replace('\n','\n#')
            dico = self.results[self.run_name].get_current_info()
            text +='\n##  Integrated weight (pb)  : %.4g' % dico['cross']
            text +='\n##  Number of Event         : %s\n' % dico['nb_event']
            ff.writelines(text)
        ff.close()

        try: 
            os.remove(pjoin(self.me_dir, 'Events', 'pgs.done'))
        except Exception:
            pass
        pgs_log = pjoin(self.me_dir, 'Events', self.run_name, "%s_pgs.log" % tag)
        self.cluster.launch_and_wait('../bin/internal/run_pgs', 
                            argument=[pgsdir], cwd=pjoin(self.me_dir,'Events'),
                            stdout=pgs_log, stderr=subprocess.STDOUT)
        
        if not os.path.exists(pjoin(self.me_dir, 'Events', 'pgs.done')):
            logger.error('Fail to create LHCO events')
            return 
        else:
            os.remove(pjoin(self.me_dir, 'Events', 'pgs.done'))
            
        if os.path.getsize(banner_path) == os.path.getsize(pjoin(self.me_dir, 'Events','pgs_events.lhco')):
            misc.call(['cat pgs_uncleaned_events.lhco >>  pgs_events.lhco'], 
                            cwd=pjoin(self.me_dir, 'Events'))
            os.remove(pjoin(self.me_dir, 'Events', 'pgs_uncleaned_events.lhco '))

        # Creating Root file
        if eradir and misc.is_executable(pjoin(eradir, 'ExRootLHCOlympicsConverter')):
            self.update_status('Creating PGS Root File', level='pgs')
            try:
                misc.call([eradir+'/ExRootLHCOlympicsConverter', 
                             'pgs_events.lhco',pjoin('%s/%s_pgs_events.root' % (self.run_name, tag))],
                            cwd=pjoin(self.me_dir, 'Events')) 
            except Exception:
                logger.warning('fail to produce Root output [problem with ExRootAnalysis')
        if os.path.exists(pjoin(self.me_dir, 'Events', 'pgs_events.lhco')):
            # Creating plots
            files.mv(pjoin(self.me_dir, 'Events', 'pgs_events.lhco'), 
                    pjoin(self.me_dir, 'Events', self.run_name, '%s_pgs_events.lhco' % tag))
            self.create_plot('PGS')
            misc.call(['gzip','-f', pjoin(self.me_dir, 'Events', 
                                                self.run_name, '%s_pgs_events.lhco' % tag)])

        self.update_status('finish', level='pgs', makehtml=False)

    ############################################################################
    def do_delphes(self, line):
        """ run delphes and make associate root file/plot """
 
        args = self.split_arg(line)
        # Check argument's validity
        if '--no_default' in args:
            no_default = True
            args.remove('--no_default')
        else:
            no_default = False
        # Check all arguments
        # This might launch a gunzip in another thread. After the question
        # This thread need to be wait for completion. (This allow to have the 
        # question right away and have the computer working in the same time)
        # if lock is define this a locker for the completion of the thread
        lock = self.check_delphes(args) 
        self.update_status('prepare delphes run', level=None)
        
        
        if os.path.exists(pjoin(self.options['delphes_path'], 'data')):
            delphes3 = False
            prog = '../bin/internal/run_delphes'
        else:
            delphes3 = True
            prog =  '../bin/internal/run_delphes3'
                
        # Check that the delphes_card exists. If not copy the default and
        # ask for edition of the card.
        if not os.path.exists(pjoin(self.me_dir, 'Cards', 'delphes_card.dat')):
            if no_default:
                logger.info('No delphes_card detected, so not run Delphes')
                return
            
            files.cp(pjoin(self.me_dir, 'Cards', 'delphes_card_default.dat'),
                     pjoin(self.me_dir, 'Cards', 'delphes_card.dat'))
            logger.info('No delphes card found. Take the default one.')
        if not delphes3 and not os.path.exists(pjoin(self.me_dir, 'Cards', 'delphes_trigger.dat')):    
            files.cp(pjoin(self.me_dir, 'Cards', 'delphes_trigger_default.dat'),
                     pjoin(self.me_dir, 'Cards', 'delphes_trigger.dat'))
        if not (no_default or self.force):
            if delphes3:
                self.ask_edit_cards(['delphes_card.dat'], args)
            else:
                self.ask_edit_cards(['delphes_card.dat', 'delphes_trigger.dat'], args)
            
        self.update_status('Running Delphes', level=None)  
        # Wait that the gunzip of the files is finished (if any)
        if lock:
            lock.acquire()


 
        delphes_dir = self.options['delphes_path']
        tag = self.run_tag
        if os.path.exists(pjoin(self.me_dir, 'Source', 'banner_header.txt')):
            self.banner.add(pjoin(self.me_dir, 'Cards','delphes_card.dat'))
            if not delphes3:
                self.banner.add(pjoin(self.me_dir, 'Cards','delphes_trigger.dat'))
            self.banner.write(pjoin(self.me_dir, 'Events', self.run_name, '%s_%s_banner.txt' % (self.run_name, tag)))
        
        cross = self.results[self.run_name].get_current_info()['cross']
                    
        delphes_log = pjoin(self.me_dir, 'Events', self.run_name, "%s_delphes.log" % tag)
        self.cluster.launch_and_wait(prog, 
                        argument= [delphes_dir, self.run_name, tag, str(cross)],
                        stdout=delphes_log, stderr=subprocess.STDOUT,
                        cwd=pjoin(self.me_dir,'Events'))
                
        if not os.path.exists(pjoin(self.me_dir, 'Events', 
                                self.run_name, '%s_delphes_events.lhco' % tag)):
            logger.error('Fail to create LHCO events from DELPHES')
            return 
        
        if os.path.exists(pjoin(self.me_dir,'Events','delphes.root')):
            source = pjoin(self.me_dir,'Events','delphes.root')
            target = pjoin(self.me_dir,'Events', self.run_name, "%s_delphes_events.root" % tag)
            files.mv(source, target)
            
        #eradir = self.options['exrootanalysis_path']
        madir = self.options['madanalysis_path']
        td = self.options['td_path']

        # Creating plots
        self.create_plot('Delphes')

        if os.path.exists(pjoin(self.me_dir, 'Events', self.run_name,  '%s_delphes_events.lhco' % tag)):
            misc.call(['gzip','-f', pjoin(self.me_dir, 'Events', self.run_name, '%s_delphes_events.lhco' % tag)])


        
        self.update_status('delphes done', level='delphes', makehtml=False)   

    ############################################################################ 
    def get_pid_final_states(self):
        """Find the pid of all particles in the final states"""
        pids = set()
        subproc = [l.strip() for l in open(pjoin(self.me_dir,'SubProcesses', 
                                                                 'subproc.mg'))]
        nb_init = self.ninitial
        pat = re.compile(r'''DATA \(IDUP\(I,\d+\),I=1,\d+\)/([\+\-\d,\s]*)/''', re.I)
        for Pdir in subproc:
            text = open(pjoin(self.me_dir, 'SubProcesses', Pdir, 'born_leshouche.inc')).read()
            group = pat.findall(text)
            for particles in group:
                particles = particles.split(',')
                pids.update(set(particles[nb_init:]))
        
        return pids
                
    ############################################################################
    def get_pdf_input_filename(self):
        """return the name of the file which is used by the pdfset"""
        
        if hasattr(self, 'pdffile') and self.pdffile:
            return self.pdffile
        else:
            for line in open(pjoin(self.me_dir,'Source','PDF','pdf_list.txt')):
                data = line.split()
                if len(data) < 4:
                    continue
                if data[1].lower() == self.run_card['pdlabel'].lower():
                    self.pdffile = pjoin(self.me_dir, 'lib', 'Pdfdata', data[2])
                    return self.pdffile 
            else:
                # possible when using lhapdf
                self.pdffile = subprocess.Popen('%s --pdfsets-path' % self.options['lhapdf'], 
                        shell = True, stdout = subprocess.PIPE).stdout.read().strip()
                #self.pdffile = pjoin(self.me_dir, 'lib', 'PDFsets')
                return self.pdffile
                
                
        
  
    ############################################################################ 
    def do_open(self, line):
        """Open a text file/ eps file / html file"""
        
        args = self.split_arg(line)
        # Check Argument validity and modify argument to be the real path
        self.check_open(args)
        file_path = args[0]
        
        misc.open_file(file_path)

    ############################################################################
    def do_set(self, line, log=True):
        """Set an option, which will be default for coming generations/outputs
        """
        # cmd calls automaticaly post_set after this command.


        args = self.split_arg(line) 
        # Check the validity of the arguments
        self.check_set(args)
        # Check if we need to save this in the option file
        if args[0] in self.options_configuration and '--no_save' not in args:
            self.do_save('options --auto')
        
        if args[0] == "stdout_level":
            if args[1].isdigit():
                logging.root.setLevel(int(args[1]))
                logging.getLogger('madgraph').setLevel(int(args[1]))
            else:
                logging.root.setLevel(eval('logging.' + args[1]))
                logging.getLogger('madgraph').setLevel(eval('logging.' + args[1]))
            if log: logger.info('set output information to level: %s' % args[1])
        elif args[0] == "fortran_compiler":
            if args[1] == 'None':
                args[1] = None
            self.options['fortran_compiler'] = args[1]
            current = misc.detect_current_compiler(pjoin(self.me_dir,'Source','make_opts'))
            if current != args[1] and args[1] != None:
                misc.mod_compilator(self.me_dir, args[1], current)
        elif args[0] == "run_mode":
            if not args[1] in [0,1,2,'0','1','2']:
                raise self.InvalidCmd, 'run_mode should be 0, 1 or 2.'
            self.cluster_mode = int(args[1])
            self.options['run_mode'] =  self.cluster_mode
        elif args[0] in  ['cluster_type', 'cluster_queue', 'cluster_temp_path']:
            if args[1] == 'None':
                args[1] = None
            self.options[args[0]] = args[1]
            opt = self.options
            self.cluster = cluster.from_name[opt['cluster_type']](\
                                 opt['cluster_queue'], opt['cluster_temp_path'])
        elif args[0] == 'nb_core':
            if args[1] == 'None':
                import multiprocessing
                self.nb_core = multiprocessing.cpu_count()
                self.options['nb_core'] = self.nb_core
                return
            if not args[1].isdigit():
                raise self.InvalidCmd('nb_core should be a positive number') 
            self.nb_core = int(args[1])
            self.options['nb_core'] = self.nb_core
        elif args[0] == 'timeout':
            self.options[args[0]] = int(args[1]) 
        elif args[0] == 'cluster_status_update':
            if '(' in args[1]:
                data = ' '.join([a for a in args[1:] if not a.startswith('-')])
                data = data.replace('(','').replace(')','').replace(',',' ').split()
                first, second = data[:2]
            else: 
                first, second = args[1:3]            
            
            self.options[args[0]] = (int(first), int(second))
        elif args[0] in self.options:
            if args[1] in ['None','True','False']:
                self.options[args[0]] = eval(args[1])
            elif args[0].endswith('path'):
                if os.path.exists(args[1]):
                    self.options[args[0]] = args[1]
                elif os.path.exists(pjoin(self.me_dir, args[1])):
                    self.options[args[0]] = pjoin(self.me_dir, args[1])
                else:
                    raise self.InvalidCmd('Not a valid path: keep previous value: \'%s\'' % self.options[args[0]])
            else:
                self.options[args[0]] = args[1]             

    def configure_run_mode(self, run_mode):
        """change the way to submit job 0: single core, 1: cluster, 2: multicore"""
        
        self.cluster_mode = run_mode
        
        if run_mode == 2:
            if not self.nb_core:
                import multiprocessing
                self.nb_core = multiprocessing.cpu_count()
            nb_core =self.nb_core
        elif run_mode == 0:
            nb_core = 1 
            
        if run_mode in [0, 2]:
            self.cluster = cluster.MultiCore(nb_core, 
                             cluster_temp_path=self.options['cluster_temp_path'])
            
        if self.cluster_mode == 1:
            opt = self.options
            cluster_name = opt['cluster_type']
            self.cluster = cluster.from_name[cluster_name](**opt)

    def add_error_log_in_html(self, errortype=None):
        """If a ME run is currently running add a link in the html output"""

        # Be very carefull to not raise any error here (the traceback 
        #will be modify in that case.)
        if hasattr(self, 'results') and hasattr(self.results, 'current') and\
                self.results.current and 'run_name' in self.results.current and \
                hasattr(self, 'me_dir'):
            name = self.results.current['run_name']
            tag = self.results.current['tag']
            self.debug_output = pjoin(self.me_dir, '%s_%s_debug.log' % (name,tag))
            if errortype:
                self.results.current.debug = errortype
            else:
                self.results.current.debug = self.debug_output
            
        else:
            #Force class default
            self.debug_output = CommonRunCmd.debug_output
        if os.path.exists('ME5_debug') and not 'ME5_debug' in self.debug_output:
            os.remove('ME5_debug')
        if not 'ME5_debug' in self.debug_output:
            os.system('ln -s %s ME5_debug &> /dev/null' % self.debug_output)


  

    def update_status(self, status, level, makehtml=True, force=True, 
                      error=False, starttime = None, update_results=True):
        """ update the index status """
        
        if makehtml and not force:
            if hasattr(self, 'next_update') and time.time() < self.next_update:
                return
            else:
                self.next_update = time.time() + 3
        
        if isinstance(status, str):
            if '<br>' not  in status:
                logger.info(status)
        elif starttime:
            running_time = misc.format_timer(time.time()-starttime)
            logger.info(' Idle: %s,  Running: %s,  Completed: %s [ %s ]' % \
                       (status[0], status[1], status[2], running_time))
        else: 
            logger.info(' Idle: %s,  Running: %s,  Completed: %s' % status[:3])
        
        if update_results:
            self.results.update(status, level, makehtml=makehtml, error=error)
        
        
    ############################################################################
    def keep_cards(self, need_card=[]):
        """Ask the question when launching generate_events/multi_run"""
        
        check_card = ['pythia_card.dat', 'pgs_card.dat','delphes_card.dat',
                      'delphes_trigger.dat', 'madspin_card.dat', 'shower_card.dat']
        
        cards_path = pjoin(self.me_dir,'Cards')
        for card in check_card:
            if card not in need_card:
                if os.path.exists(pjoin(cards_path, card)):
                    os.remove(pjoin(cards_path, card))
            else:
                if not os.path.exists(pjoin(cards_path, card)):
                    default = card.replace('.dat', '_default.dat')
                    files.cp(pjoin(cards_path, default),pjoin(cards_path, card)) 
                
    ############################################################################
    def set_configuration(self, config_path=None, final=True, initdir=None, amcatnlo=False):
        """ assign all configuration variable from file 
            ./Cards/mg5_configuration.txt. assign to default if not define """
            
        if not hasattr(self, 'options') or not self.options:  
            self.options = dict(self.options_configuration)
            self.options.update(self.options_madgraph)
            self.options.update(self.options_madevent) 
            
        if not config_path:
            if os.environ.has_key('MADGRAPH_BASE'):
                config_path = pjoin(os.environ['MADGRAPH_BASE'],'mg5_configuration.txt')
                self.set_configuration(config_path=config_path, final=final)
                return
            if 'HOME' in os.environ:
                config_path = pjoin(os.environ['HOME'],'.mg5', 
                                                        'mg5_configuration.txt')
                if os.path.exists(config_path):
                    self.set_configuration(config_path=config_path,  final=False)
            if amcatnlo:
                me5_config = pjoin(self.me_dir, 'Cards', 'amcatnlo_configuration.txt')
            else:
                me5_config = pjoin(self.me_dir, 'Cards', 'me5_configuration.txt')
            self.set_configuration(config_path=me5_config, final=False, initdir=self.me_dir)
                
            if self.options.has_key('mg5_path'):
                MG5DIR = self.options['mg5_path']
                config_file = pjoin(MG5DIR, 'input', 'mg5_configuration.txt')
                self.set_configuration(config_path=config_file, final=False,initdir=MG5DIR)
            return self.set_configuration(config_path=me5_config, final=final,initdir=self.me_dir)

        config_file = open(config_path)

        # read the file and extract information
        logger.info('load configuration from %s ' % config_file.name)
        for line in config_file:
            if '#' in line:
                line = line.split('#',1)[0]
            line = line.replace('\n','').replace('\r\n','')
            try:
                name, value = line.split('=')
            except ValueError:
                pass
            else:
                name = name.strip()
                value = value.strip()
                if name.endswith('_path'):
                    path = value
                    if os.path.isdir(path):
                        self.options[name] = os.path.realpath(path)
                        continue
                    if not initdir:
                        continue
                    path = pjoin(initdir, value)
                    if os.path.isdir(path):
                        self.options[name] = os.path.realpath(path)
                        continue
                else:
                    self.options[name] = value
                    if value.lower() == "none":
                        self.options[name] = None

        if not final:
            return self.options # the return is usefull for unittest


        # Treat each expected input
        # delphes/pythia/... path
        for key in self.options:
            # Final cross check for the path
            if key.endswith('path'):
                path = self.options[key]
                if path is None:
                    continue
                if os.path.isdir(path):
                    self.options[key] = os.path.realpath(path)
                    continue
                path = pjoin(self.me_dir, self.options[key])
                if os.path.isdir(path):
                    self.options[key] = os.path.realpath(path)
                    continue
                elif self.options.has_key('mg5_path') and self.options['mg5_path']: 
                    path = pjoin(self.options['mg5_path'], self.options[key])
                    if os.path.isdir(path):
                        self.options[key] = os.path.realpath(path)
                        continue
                self.options[key] = None
            elif key.startswith('cluster'):
                pass              
            elif key == 'automatic_html_opening':
                if self.options[key] in ['False', 'True']:
                    self.options[key] =eval(self.options[key])
            elif key not in ['text_editor','eps_viewer','web_browser','stdout_level']:
                # Default: try to set parameter
                try:
                    self.do_set("%s %s --no_save" % (key, self.options[key]), log=False)
                except self.InvalidCmd:
                    logger.warning("Option %s from config file not understood" \
                                   % key)
        
        # Configure the way to open a file:
        misc.open_file.configure(self.options)
          
        return self.options

    @staticmethod
    def find_available_run_name(me_dir):
        """ find a valid run_name for the current job """
        
        name = 'run_%02d'
        data = [int(s[4:6]) for s in os.listdir(pjoin(me_dir,'Events')) if
                        s.startswith('run_') and len(s)>5 and s[4:6].isdigit()]
        return name % (max(data+[0])+1) 
    

    ############################################################################      
    def do_decay_events(self,line):
        """Require MG5 directory: decay events with spin correlations
        """

        if '-from_cards' in line and not os.path.exists(pjoin(self.me_dir, 'Cards', 'madspin_card.dat')):
            return
                
        # First need to load MadSpin
        
        # Check that MG5 directory is present .
        if MADEVENT and not self.options['mg5_path']:
            raise self.InvalidCmd, '''The module decay_events requires that MG5 is installed on the system.
            You can install it and set its path in ./Cards/me5_configuration.txt'''
        elif MADEVENT:
            sys.path.append(self.options['mg5_path'])
        try:
            import MadSpin.decay as decay
            import MadSpin.interface_madspin as interface_madspin
        except ImportError:
            raise self.ConfigurationError, '''Can\'t load MadSpin
            The variable mg5_path might not be correctly configured.'''
        
        self.update_status('Running MadSpin', level='madspin')        
        if not '-from_cards' in line:
            self.keep_cards(['madspin_card.dat'])
            self.ask_edit_cards(['madspin_card.dat'], 'fixed', plot=False)        
        self.help_decay_events(skip_syntax=True)

        # load the name of the event file
        args = self.split_arg(line) 
        self.check_decay_events(args) 
        # args now alway content the path to the valid files
        madspin_cmd = interface_madspin.MadSpinInterface(args[0]) 
        

        path = pjoin(self.me_dir, 'Cards', 'madspin_card.dat')
        madspin_cmd.import_command_file(path)
                
        # create a new run_name directory for this output
        i = 1
        while os.path.exists(pjoin(self.me_dir,'Events', '%s_decayed_%i' % (self.run_name,i))):
            i+=1
        new_run = '%s_decayed_%i' % (self.run_name,i)
        evt_dir = pjoin(self.me_dir, 'Events')
        
        os.mkdir(pjoin(evt_dir, new_run))
        current_file = args[0].replace('.lhe', '_decayed.lhe')
        new_file = pjoin(evt_dir, new_run, os.path.basename(args[0]))
        if not os.path.exists(current_file):
            if os.path.exists(current_file+'.gz'):
                current_file += '.gz'
                new_file += '.gz'
            else:
                logger.error('MadSpin fails to create any decayed file.')
                return
        
        files.mv(current_file, new_file)
        logger.info("The decayed event file has been moved to the following location: ")
        logger.info(new_file)        
 
        if hasattr(self, 'results'):
            nb_event = self.results.current['nb_event']
            cross = self.results.current['cross']
            error = self.results.current['error']
            self.results.add_run( new_run, self.run_card)
            self.results.add_detail('nb_event', nb_event)
            self.results.add_detail('cross', cross * madspin_cmd.branching_ratio)
            self.results.add_detail('error', error * madspin_cmd.branching_ratio)
        self.run_name = new_run
        self.update_status('MadSpin Done', level='parton', makehtml=False)
        if 'unweighted' in os.path.basename(args[0]):
            self.create_plot('parton')
    
    def complete_decay_events(self, text, line, begidx, endidx):
        args = self.split_arg(line[0:begidx], error=False)
        if len(args) == 1:
            return self.complete_plot(text, line, begidx, endidx)
        else:
            return
        

class AskforEditCard(cmd.OneLinePathCompletion):
    """A class for asking a question where in addition you can have the 
    set command define and modifying the param_card/run_card correctly"""
    
    def __init__(self, question, cards=[], mode='auto', *args, **opt):
        
        cmd.OneLinePathCompletion.__init__(self, question, *args, **opt)
        self.me_dir = self.mother_interface.me_dir
        self.run_card = banner_mod.RunCard(pjoin(self.me_dir,'Cards','run_card.dat'))
        try:
            self.param_card = check_param_card.ParamCard(pjoin(self.me_dir,'Cards','param_card.dat'))   
        except check_param_card.InvalidParamCard:
            logger.error('Current param_card is not valid. We are going to use the default one.')
            files.cp(pjoin(self.me_dir,'Cards','param_card_default.dat'), 
                     pjoin(self.me_dir,'Cards','param_card.dat'))
            self.param_card = check_param_card.ParamCard(pjoin(self.me_dir,'Cards','param_card.dat'))
        default_param = check_param_card.ParamCard(pjoin(self.me_dir,'Cards','param_card_default.dat'))   
    
        self.pname2block = {}
        self.conflict = []
        self.restricted_value = {}
        self.mode = mode
        self.cards = cards
        
        # Read the comment of the param_card_default to find name variable for 
        # the param_card also check which value seems to be constrained in the
        # model.
        for bname, block in default_param.items():
            for lha_id, param in block.param_dict.items():
                all_var = []
                comment = param.comment
                # treat merge parameter
                if comment.strip().startswith('set of param :'):
                    all_var = list(re.findall(r'''[^-]1\*(\w*)\b''', comment))
                # just the variable name as comment
                elif len(comment.split()) == 1:
                    all_var = [comment.strip().lower()]
                # either contraction or not formatted
                else:
                    split = comment.split()
                    if len(split) >2 and split[1] == ':':
                        # NO VAR associated
                        self.restricted_value[(bname, lha_id)] = ' '.join(split[1:])
                    elif len(split) == 2:
                        if re.search(r'''\[[A-Z]\]eV\^''', split[1]):
                            all_var = [comment.strip().lower()]
                    else:
                        # not recognized format
                        continue
                    
                for var in all_var:
                    var = var.lower()
                    if var in self.pname2block:
                        self.pname2block[var].append((bname, lha_id))
                    else:
                        self.pname2block[var] = [(bname, lha_id)]
        
                    
        # check for conflict with run_card
        for var in self.pname2block:                
            if var in self.run_card:
                self.conflict.append(var)        
                            
    
    def complete_set(self, text, line, begidx, endidx):
        """ Complete the set command"""

        prev_timer = signal.alarm(0) # avoid timer if any
        if prev_timer:
            nb_back = len(line)
            self.stdout.write('\b'*nb_back + '[timer stopped]\n')
            self.stdout.write(line)
            self.stdout.flush()
        
        possibilities = {}
        allowed = {}
        args = self.split_arg(line[0:begidx])
        if len(args) == 1:
            allowed = {'category':'', 'run_card':'', 'block':'all', 'param_card':''}
        elif len(args) == 2:
            if args[1] == 'run_card':
                allowed = {'run_card':'default'}
            elif args[1] == 'param_card':
                allowed = {'block':'all', 'param_card':'default'}
            elif args[1] in self.param_card.keys():
                allowed = {'block':args[1]}
            elif args[1] == 'width':
                allowed = {'block': 'decay'}
            else:
                allowed = {'value':''}
        else:
            start = 1
            if args[1] in  ['run_card', 'param_card']:
                start = 2
            if args[start] in self.param_card.keys():
                if args[start+1:]:
                    allowed = {'block':(args[start], args[start+1:])}
                else:
                    allowed = {'block':args[start]}
            elif len(args) == start +1:
                    allowed['value'] = ''

            
        if 'category' in allowed.keys():
            possibilities['category of parameter (optional)'] = \
                          self.list_completion(text, ['run_card', 'param_card'])
        
        if 'run_card' in allowed.keys():
            opts = self.run_card.keys()
            if allowed['run_card'] == 'default':
                opts.append('default')
            
            possibilities['Run Card'] = self.list_completion(text, opts)

        if 'param_card' in allowed.keys():
            opts = self.pname2block.keys()
            if allowed['param_card'] == 'default':
                opts.append('default')
            possibilities['Param Card'] = self.list_completion(text, opts)
                                
        if 'value' in allowed.keys():
            opts = ['default']
            if 'decay' in args:
                opts.append('Auto')
            if args[-1] in self.pname2block and self.pname2block[args[-1]][0][0] == 'decay':
                opts.append('Auto')
            possibilities['Special Value'] = self.list_completion(text, opts)
                 

        if 'block' in allowed.keys():
            if allowed['block'] == 'all':
                allowed_block = [i for i in self.param_card.keys() if 'qnumbers' not in i]
                allowed_block.append('width')
                possibilities['Param Card Block' ] = \
                                       self.list_completion(text, allowed_block)
            elif isinstance(allowed['block'], basestring):
                block = self.param_card[allowed['block']].param_dict
                ids = [str(i[0]) for i in block 
                          if (allowed['block'], i) not in self.restricted_value]
                possibilities['Param Card id' ] = self.list_completion(text, ids)
                varname = [name for name, all_var in self.pname2block.items()
                                               if any((bname == allowed['block'] 
                                                   for bname,lhaid in all_var))]
                possibilities['Param card variable'] = self.list_completion(text,
                                                                        varname)
            else:
                block = self.param_card[allowed['block'][0]].param_dict
                nb = len(allowed['block'][1])
                ids = [str(i[nb]) for i in block if len(i) > nb and \
                            [str(a) for a in i[:nb]] == allowed['block'][1]]
                
                if not ids:
                    if tuple([int(i) for i in allowed['block'][1]]) in block:
                        opts = ['default']
                        if allowed['block'][0] == 'decay':
                            opts.append('Auto')
                        possibilities['Special value'] = self.list_completion(text, opts)
                possibilities['Param Card id' ] = self.list_completion(text, ids)        

        return self.deal_multiple_categories(possibilities)
           
    def do_set(self, line):
        """ edit the value of one parameter in the card"""

        args = self.split_arg(line.lower())
        start = 0
        if len(args) < 2:
            logger.warning('invalid set command %s' % line)
            return

        card = '' #store which card need to be modify (for name conflict)
        if args[0] in ['run_card', 'param_card']:
            if args[1] == 'default':
                logging.info('replace %s by the default card' % args[0])
                files.cp(pjoin(self.me_dir,'Cards','%s_default.dat' % args[0]),
                        pjoin(self.me_dir,'Cards','%s.dat'% args[0]))
                return
            else:
                card = args[0]
            start=1
            if len(args) < 3:
                logger.warning('invalid set command: %s' % line)
                return

        #### RUN CARD
        if args[start] in self.run_card.keys() and card != 'param_card':
            if args[start+1] in self.conflict and card == '':
                text = 'ambiguous name (present in both param_card and run_card. Please specify'
                logger.warning(text)
                return
                
            if args[start+1] == 'default':
                default = banner_mod.RunCard(pjoin(self.me_dir,'Cards','run_card_default.dat'))
                if args[start] in default.keys():
                    self.setR(args[start],default[args[start]]) 
                else:
                    del self.run_card[args[start]]
            elif  args[start+1] in ['t','.true.']:
                self.setR(args[start], '.true.')
            elif  args[start+1] in ['f','.false.']:
                self.setR(args[start], '.false.')
            else:
                try:
                    val = eval(args[start+1])
                except NameError:
                    val = args[start+1]
                self.setR(args[start], val)
            self.run_card.write(pjoin(self.me_dir,'Cards','run_card.dat'))
            
        ### PARAM_CARD WITH BLOCK NAME
        elif (args[start] in self.param_card or args[start] == 'width') \
                                                         and card != 'run_card':
            if args[start] == 'width':
                args[start] = 'decay'
                
            if args[start+1] in self.conflict and card == '':
                text = 'ambiguous name (present in both param_card and run_card. Please specify'
                logger.warning(text)
                return
            
            if args[start+1] in self.pname2block:
                all_var = self.pname2block[args[start+1]]
                key = None
                for bname, lhaid in all_var:
                    if bname == args[start]:
                        key = lhaid
                        break
                else:
                    logger.warning('%s is not part of block "%s" but "%s". please correct.' %
                                    (args[start+1], args[start], bname))
                    return
            else:
                try:
                    key = tuple([int(i) for i in args[start+1:-1]])
                except ValueError:
                    logger.warning('invalid set command %s' % line)
                    return 

            if key in self.param_card[args[start]].param_dict:
                if (args[start], key) in self.restricted_value:
                    text = "Note that this parameter seems to be ignore by MG.\n"
                    text += "MG will use instead the expression: %s\n" % \
                                      self.restricted_value[(args[start], key)]
                    text += "You need to match this expression for external program (such pythia)."
                    logger.warning(text)
                
                if args[-1].lower() in ['default', 'auto']:
                    self.setP(args[start], key, args[-1])   
                else:
                    try:
                        value = float(args[-1])
                    except Exception:
                        logger.warning('Invalid input: Expected number and not \'%s\'' \
                                                                     % args[-1])
                        return
                    self.setP(args[start], key, value)
            else:
                logger.warning('invalid set command %s' % line)
                return                   
            self.param_card.write(pjoin(self.me_dir,'Cards','param_card.dat'))
        
        # PARAM_CARD NO BLOCK NAME
        elif args[start] in self.pname2block and card != 'run_card':
            all_var = self.pname2block[args[start]]
            for bname, lhaid in all_var:
                new_line = 'param_card %s %s %s' % (bname, 
                   ' '.join([ str(i) for i in lhaid]), ' '.join(args[start+1:]))
                self.do_set(new_line)
            if len(all_var) > 1:
                logger.warning('This variable correspond to more than one parameter in the param_card.')
                for bname, lhaid in all_var: 
                    logger.warning('   %s %s' % (bname, ' '.join([str(i) for i in lhaid])))
                logger.warning('all listed variables have been modified')
        #INVALID
        else:
            logger.warning('invalid set command %s' % line)
            return            
    
    def setR(self, name, value):
        logger.info('modify parameter %s of the run_card.dat to %s' % (name, value))
        self.run_card[name] = value
        
    def setP(self, block, lhaid, value):
        if isinstance(value, str):
            value = value.lower()
            if value == 'default':
                default = check_param_card.ParamCard(pjoin(self.me_dir,'Cards','param_card_default.dat'))   
                value = default[block].param_dict[lhaid].value
        
            elif value == 'auto':
                value = 'Auto'
                if block != 'decay':
                    logger.warning('Invalid input: \'Auto\' value only valid for DECAY')
                    return
            else:
                try:
                    value = float(value)
                except ValueError:
                    logger.warning('Invalid input: \'%s\' not valid intput.'% value)
                    
        logger.info('modify param_card information BLOCK %s with id %s set to %s' %\
                    (block, lhaid, value))
        self.param_card[block].param_dict[lhaid].value = value
        
      
    def help_set(self):
        '''help message for set'''
        
        logger.info('********************* HELP SET ***************************')
        logger.info("syntax: set [run_card|param_card] NAME [VALUE|default]")
        logger.info("syntax: set [param_card] BLOCK ID(s) [VALUE|default]")
        logger.info('')
        logger.info('-- Edit the param_card/run_card and replace the value of the')
        logger.info('    parameter by the value VALUE.')
        logger.info('   ')
        logger.info('-- Example:')
        logger.info('     set run_card ebeam1 4000')
        logger.info('     set ebeam2 4000')
        logger.info('     set lpp1 0')
        logger.info('     set ptj default')
        logger.info('')
        logger.info('     set param_card mass 6 175')
        logger.info('     set mass 25 125.3')
        logger.info('     set mass mh 125')
        logger.info('     set mh 125')
        logger.info('     set decay 25 0.004')
        logger.info('     set decay wh 0.004')
        logger.info('     set vmix 2 1 2.326612e-01')
        logger.info('')
        logger.info('     set param_card default #return all parameter to default')
        logger.info('     set run_card default')
        logger.info('********************* HELP SET ***************************')


    def default(self, line):
        """Default action if line is not recognized"""

        line = line.strip()
        args = line.split()
        if line == '' and self.default_value is not None:
            self.value = self.default_value        
        # check if input is a file
        elif hasattr(self, 'do_%s' % args[0]):
            self.do_set(' '.join(args[1:]))
        elif os.path.exists(line):
            self.copy_file(line)
            self.value = 'repeat'
        elif line.strip() != '0' and line.strip() != 'done' and \
            str(line) != 'EOF' and line.strip() in self.allow_arg:
            self.open_file(line)
            self.value = 'repeat'
        else:
            self.value = line
        
        return line
    

        
    def copy_file(self, path):
        """detect the type of the file and overwritte the current file"""
        
        card_name = CommonRunCmd.detect_card_type(path)
        
        if card_name == 'unknown':
            logger.warning('Fail to determine the type of the file. Not copied')
        if card_name != 'banner':
            logger.info('copy %s as %s' % (path, card_name))
            files.cp(path, pjoin(self.mother_interface.me_dir, 'Cards', card_name))                     
        elif card_name == 'banner':
            banner_mod.split_banner(path, self.mother_interface.me_dir, proc_card=False)
            logger.info('Splitting the banner in it\'s component')
            if not self.mode == 'auto':
                self.mother_interface.keep_cards(self.cards)

    def open_file(self, answer):
        """open the file"""
        me_dir = self.mother_interface.me_dir
        if answer.isdigit():
            if answer == '9':
                answer = 'plot'
            else:
                answer = self.cards[int(answer)-1]
        if not '.dat' in answer:
            if answer != 'trigger':
                path = pjoin(me_dir,'Cards','%s_card.dat' % answer)
            else:
                path = pjoin(me_dir,'Cards','delphes_trigger.dat')
        else:
            path = pjoin(me_dir, 'Cards', answer)
        self.mother_interface.exec_cmd('open %s' % path)
 
<|MERGE_RESOLUTION|>--- conflicted
+++ resolved
@@ -332,39 +332,9 @@
                          'cluster_queue':'madgraph',
                          'nb_core': None,
                          'cluster_temp_path':None}
-    
-
-
-<<<<<<< HEAD
+
+
     def __init__(self, me_dir, options, *args, **opts):
-=======
-    # The three options categories are treated on a different footage when a 
-    # set/save configuration occur. current value are kept in self.options
-    options_configuration = {'pythia8_path': './pythia8',
-                       'madanalysis_path': './MadAnalysis',
-                       'pythia-pgs_path':'./pythia-pgs',
-                       'td_path':'./td',
-                       'delphes_path':'./Delphes',
-                       'exrootanalysis_path':'./ExRootAnalysis',
-                       'MCatNLO-utilities_path':'./MCatNLO-utilities',
-                       'timeout': 60,
-                       'web_browser':None,
-                       'eps_viewer':None,
-                       'text_editor':None,
-                       'fortran_compiler':None,
-                       'auto_update':7,
-                       'cluster_type': 'condor'}
-    
-    options_madgraph= {'stdout_level':None}
-    
-    options_madevent = {'automatic_html_opening':True,
-                         'run_mode':2,
-                         'cluster_queue':'madgraph',
-                         'nb_core': None,
-                         'cluster_temp_path':None}
-
-    def __init__(self, me_dir, options):
->>>>>>> b0b48147
         """common"""
         
         cmd.Cmd.__init__(self, *args, **opts)

################################################################################
#
# Copyright (c) 2011 The MadGraph5_aMC@NLO Development team and Contributors
#
# This file is a part of the MadGraph5_aMC@NLO project, an application which
# automatically generates Feynman diagrams and matrix elements for arbitrary
# high-energy processes in the Standard Model and beyond.
#
# It is subject to the MadGraph5_aMC@NLO license which should accompany this
# distribution.
#
# For more information, visit madgraph.phys.ucl.ac.be and amcatnlo.web.cern.ch
#
################################################################################
"""A user friendly command line interface to access MadGraph5_aMC@NLO features.
   Uses the cmd package for command interpretation and tab completion.
"""
from __future__ import division

import ast
import atexit
import cmath
import cmd
import glob
import logging
import math
import optparse
import os
import pydoc
import random
import re
import shutil
import signal
import stat
import subprocess
import sys
import time
import traceback
import glob
import sets

try:
    import readline
    GNU_SPLITTING = ('GNU' in readline.__doc__)
except:
    GNU_SPLITTING = True

root_path = os.path.split(os.path.dirname(os.path.realpath( __file__ )))[0]
root_path = os.path.split(root_path)[0]
sys.path.insert(0, os.path.join(root_path,'bin'))

# usefull shortcut
pjoin = os.path.join
# Special logger for the Cmd Interface
logger = logging.getLogger('madgraph.stdout') # -> stdout
logger_stderr = logging.getLogger('madgraph.stderr') # ->stderr


try:
    import madgraph
except ImportError:    
    # import from madevent directory
    import internal.extended_cmd as cmd
    import internal.banner as banner_mod
    import internal.shower_card as shower_card_mod
    import internal.misc as misc
    import internal.cluster as cluster
    import internal.check_param_card as check_param_card
    import internal.files as files
    import internal.histograms as histograms
    import internal.save_load_object as save_load_object
    import internal.gen_crossxhtml as gen_crossxhtml
    from internal import InvalidCmd, MadGraph5Error
    MADEVENT=True    
else:
    # import from madgraph directory
    import madgraph.interface.extended_cmd as cmd
    import madgraph.various.banner as banner_mod
    import madgraph.various.shower_card as shower_card_mod
    import madgraph.various.misc as misc
    import madgraph.iolibs.files as files
    import madgraph.various.cluster as cluster
    import madgraph.iolibs.save_load_object as save_load_object
    import madgraph.madevent.gen_crossxhtml as gen_crossxhtml
    import models.check_param_card as check_param_card
    import madgraph.various.histograms as histograms
    
    from madgraph import InvalidCmd, MadGraph5Error, MG5DIR
    MADEVENT=False

#===============================================================================
# HelpToCmd
#===============================================================================
class HelpToCmd(object):
    """ The Series of help routins in common between amcatnlo_run and
    madevent interface"""

    def help_treatcards(self):
        logger.info("syntax: treatcards [param|run] [--output_dir=] [--param_card=] [--run_card=]")
        logger.info("-- create the .inc files containing the cards information." )

    def help_set(self):
        logger.info("syntax: set %s argument" % "|".join(self._set_options))
        logger.info("-- set options")
        logger.info("   stdout_level DEBUG|INFO|WARNING|ERROR|CRITICAL")
        logger.info("     change the default level for printed information")
        logger.info("   timeout VALUE")
        logger.info("      (default 20) Seconds allowed to answer questions.")
        logger.info("      Note that pressing tab always stops the timer.")
        logger.info("   cluster_temp_path PATH")
        logger.info("      (default None) Allow to perform the run in PATH directory")
        logger.info("      This allow to not run on the central disk. This is not used")
        logger.info("      by condor cluster (since condor has it's own way to prevent it).")

    def help_plot(self):
        logger.info("syntax: help [RUN] [%s] [-f]" % '|'.join(self._plot_mode))
        logger.info("-- create the plot for the RUN (current run by default)")
        logger.info("     at the different stage of the event generation")
        logger.info("     Note than more than one mode can be specified in the same command.")
        logger.info("   This require to have MadAnalysis and td require. By default")
        logger.info("     if those programs are installed correctly, the creation")
        logger.info("     will be performed automaticaly during the event generation.")
        logger.info("   -f options: answer all question by default.")

    def help_compute_widths(self):
        logger.info("syntax: compute_widths Particle [Particles] [OPTIONS]")
        logger.info("-- Compute the widths for the particles specified.")
        logger.info("   By default, this takes the current param_card and overwrites it.") 
        logger.info("   Precision allows to define when to include three/four/... body decays (LO).")
        logger.info("   If this number is an integer then all N-body decay will be included.")
        logger.info("  Various options:\n")
        logger.info("  --body_decay=X: Parameter to control the precision of the computation")
        logger.info("        if X is an integer, we compute all channels up to X-body decay.")
        logger.info("        if X <1, then we stop when the estimated error is lower than X.")
        logger.info("        if X >1 BUT not an integer, then we X = N + M, with M <1 and N an integer")
        logger.info("              We then either stop at the N-body decay or when the estimated error is lower than M.")
        logger.info("        default: 4.0025")
        logger.info("  --min_br=X: All channel which are estimated below this value will not be integrated numerically.")
        logger.info("        default: precision (decimal part of the body_decay options) divided by four")
        logger.info("  --precision_channel=X: requested numerical precision for each channel")
        logger.info("        default: 0.01")
        logger.info("  --path=X: path for param_card")
        logger.info("        default: take value from the model")
        logger.info("  --output=X: path where to write the resulting card. ")
        logger.info("        default: overwrite input file. If no input file, write it in the model directory")
        logger.info("  --nlo: Compute NLO width [if the model support it]")      


    def help_pythia(self):
        logger.info("syntax: pythia [RUN] [--run_options]")
        logger.info("-- run pythia on RUN (current one by default)")
        self.run_options_help([('-f','answer all question by default'),
                               ('--tag=', 'define the tag for the pythia run'),
                               ('--no_default', 'not run if pythia_card not present')])

    def help_pythia8(self):
        logger.info("syntax: pythia8 [RUN] [--run_options]")
        logger.info("-- run pythia8 on RUN (current one by default)")
        self.run_options_help([('-f','answer all question by default'),
                               ('--tag=', 'define the tag for the pythia8 run'),
                               ('--no_default', 'not run if pythia8_card not present')])

    def help_shower(self):
        logger.info("syntax: shower [shower_name] [shower_options]")
        logger.info("-- This is equivalent to running '[shower_name] [shower_options]'")

    def help_pgs(self):
        logger.info("syntax: pgs [RUN] [--run_options]")
        logger.info("-- run pgs on RUN (current one by default)")
        self.run_options_help([('-f','answer all question by default'),
                               ('--tag=', 'define the tag for the pgs run'),
                               ('--no_default', 'not run if pgs_card not present')])

    def help_delphes(self):
        logger.info("syntax: delphes [RUN] [--run_options]")
        logger.info("-- run delphes on RUN (current one by default)")
        self.run_options_help([('-f','answer all question by default'),
                               ('--tag=', 'define the tag for the delphes run'),
                               ('--no_default', 'not run if delphes_card not present')])

    def help_decay_events(self, skip_syntax=False):
        if not skip_syntax:
            logger.info("syntax: decay_events [RUN]")
        logger.info("This functionality allows for the decay of resonances")
        logger.info("in a .lhe file, keeping track of the spin correlation effets.")
        logger.info("BE AWARE OF THE CURRENT LIMITATIONS:")
        logger.info("  (1) Only a succession of 2 body decay are currently allowed")



class CheckValidForCmd(object):
    """ The Series of check routines in common between amcatnlo_run and
    madevent interface"""

    def check_set(self, args):
        """ check the validity of the line"""


        if len(args) < 2:
            if len(args)==1 and "=" in args[0]:
                args[:] = args[0].split("=",1)
            else:
                self.help_set()
                raise self.InvalidCmd('set needs an option and an argument')

        if args[0] not in self._set_options + self.options.keys():
            self.help_set()
            raise self.InvalidCmd('Possible options for set are %s' % \
                                  (self._set_options+self.options.keys()))

        if args[0] in ['stdout_level']:
            if args[1] not in ['DEBUG','INFO','WARNING','ERROR','CRITICAL'] \
                                                       and not args[1].isdigit():
                raise self.InvalidCmd('output_level needs ' + \
                                      'a valid level')

        if args[0] in ['timeout']:
            if not args[1].isdigit():
                raise self.InvalidCmd('timeout values should be a integer')

    def check_compute_widths(self, args):
        """check that the model is loadable and check that the format is of the
        type: PART PATH --output=PATH -f --precision=N
        return the model.
        """
        
        # Check that MG5 directory is present .
        if MADEVENT and not self.options['mg5_path']:
            raise self.InvalidCmd, '''The automatic computations of widths requires that MG5 is installed on the system.
            You can install it and set his path in ./Cards/me5_configuration.txt'''
        elif MADEVENT:
            sys.path.append(self.options['mg5_path'])
        try:
            import models.model_reader as model_reader
            import models.import_ufo as import_ufo
        except ImportError:
            raise self.ConfigurationError, '''Can\'t load MG5.
            The variable mg5_path should not be correctly configure.'''
        
        
        ufo_path = pjoin(self.me_dir,'bin','internal', 'ufomodel')
        # Import model
        if not MADEVENT:
            modelname = self.find_model_name()
            #restrict_file = None
            #if os.path.exists(pjoin(ufo_path, 'restrict_default.dat')):
            #    restrict_file = pjoin(ufo_path, 'restrict_default.dat')
            
            force_CMS = self.mother and self.mother.options['complex_mass_scheme']
            model = import_ufo.import_model(modelname, decay=True, 
                                   restrict=True, complex_mass_scheme=force_CMS)
        else:
            #pattern for checking complex mass scheme.
            has_cms = re.compile(r'''set\s+complex_mass_scheme\s*(True|T|1|true|$|;)''')
            force_CMS =  has_cms.search(open(pjoin(self.me_dir,'Cards',
                                                   'proc_card_mg5.dat')).read())
            model = import_ufo.import_model(pjoin(self.me_dir,'bin','internal',
                         'ufomodel'), decay=True, complex_mass_scheme=force_CMS)
            
#        if not hasattr(model.get('particles')[0], 'partial_widths'):
#            raise self.InvalidCmd, 'The UFO model does not include partial widths information. Impossible to compute widths automatically'
            
        # check if the name are passed to default MG5
        if '-modelname' not in open(pjoin(self.me_dir,'Cards','proc_card_mg5.dat')).read():
            model.pass_particles_name_in_mg_default()        
        model = model_reader.ModelReader(model)
        particles_name = dict([(p.get('name'), p.get('pdg_code'))
                                               for p in model.get('particles')])
        particles_name.update(dict([(p.get('antiname'), p.get('pdg_code'))
                                               for p in model.get('particles')]))        
        
        output = {'model': model, 'force': False, 'output': None, 
                  'path':None, 'particles': set(), 'body_decay':4.0025,
                  'min_br':None, 'precision_channel':0.01}
        for arg in args:
            if arg.startswith('--output='):
                output_path = arg.split('=',1)[1]
                if not os.path.exists(output_path):
                    raise self.InvalidCmd, 'Invalid Path for the output. Please retry.'
                if not os.path.isfile(output_path):
                    output_path = pjoin(output_path, 'param_card.dat')
                output['output'] = output_path       
            elif arg == '-f':
                output['force'] = True
            elif os.path.isfile(arg):
                ftype = self.detect_card_type(arg)
                if ftype != 'param_card.dat':
                    raise self.InvalidCmd , '%s is not a valid param_card.' % arg
                output['path'] = arg
            elif arg.startswith('--path='):
                arg = arg.split('=',1)[1]
                ftype = self.detect_card_type(arg)
                if ftype != 'param_card.dat':
                    raise self.InvalidCmd , '%s is not a valid param_card.' % arg
                output['path'] = arg
            elif arg.startswith('--'):
                if "=" in arg:
                    name, value = arg.split('=',1)
                    try:
                        value = float(value)
                    except Exception:
                        raise self.InvalidCmd, '--%s requires integer or a float' % name
                    output[name[2:]] = float(value)
                elif arg == "--nlo":
                    output["nlo"] = True
            elif arg in particles_name:
                # should be a particles
                output['particles'].add(particles_name[arg])
            elif arg.isdigit() and int(arg) in particles_name.values():
                output['particles'].add(ast.literal_eval(arg))
            elif arg == 'all':
                output['particles'] = set(['all'])
            else:
                self.help_compute_widths()
                raise self.InvalidCmd, '%s is not a valid argument for compute_widths' % arg
        if self.force:
            output['force'] = True

        if not output['particles']:
            raise self.InvalidCmd, '''This routines requires at least one particle in order to compute
            the related width'''
            
        if output['output'] is None:
            output['output'] = output['path']

        return output

    def check_delphes(self, arg, nodefault=False):
        """Check the argument for pythia command
        syntax: delphes [NAME] 
        Note that other option are already remove at this point
        """
        
        # If not pythia-pgs path
        if not self.options['delphes_path']:
            logger.info('Retry to read configuration file to find delphes path')
            self.set_configuration()
      
        if not self.options['delphes_path']:
            error_msg = 'No valid Delphes path set.\n'
            error_msg += 'Please use the set command to define the path and retry.\n'
            error_msg += 'You can also define it in the configuration file.\n'
            raise self.InvalidCmd(error_msg)  

        tag = [a for a in arg if a.startswith('--tag=')]
        if tag: 
            arg.remove(tag[0])
            tag = tag[0][6:]
            
                  
        if len(arg) == 0 and not self.run_name:
            if self.results.lastrun:
                arg.insert(0, self.results.lastrun)
            else:
                raise self.InvalidCmd('No run name currently define. Please add this information.')             
        
        if len(arg) == 1 and self.run_name == arg[0]:
            arg.pop(0)

        filepath = None        
        if not len(arg):
            prev_tag = self.set_run_name(self.run_name, tag, 'delphes')
            paths = [pjoin(self.me_dir,'Events',self.run_name, '%(tag)s_pythia_events.hep.gz'),
                     pjoin(self.me_dir,'Events',self.run_name, '%(tag)s_pythia8_events.hepmc.gz'),
                     pjoin(self.me_dir,'Events',self.run_name, '%(tag)s_pythia_events.hep'),
                     pjoin(self.me_dir,'Events',self.run_name, '%(tag)s_pythia8_events.hepmc'),
                     pjoin(self.me_dir,'Events','pythia_events.hep'),
                     pjoin(self.me_dir,'Events','pythia_events.hepmc'),
                     pjoin(self.me_dir,'Events','pythia8_events.hep.gz'),
                     pjoin(self.me_dir,'Events','pythia8_events.hepmc.gz')
                     ]
            for p in paths:
                if os.path.exists(p % {'tag': prev_tag}):
                    filepath = p % {'tag': prev_tag}
                    break
            else:
                a = raw_input("NO INPUT")          
                if nodefault:
                    return False
                else:
                    self.help_pgs()
                    raise self.InvalidCmd('''No file file pythia_events.* currently available
            Please specify a valid run_name''')
        
        if len(arg) == 1:
            prev_tag = self.set_run_name(arg[0], tag, 'delphes')
            if os.path.exists(pjoin(self.me_dir,'Events',self.run_name, '%s_pythia_events.hep.gz' % prev_tag)):            
                filepath = pjoin(self.me_dir,'Events',self.run_name, '%s_pythia_events.hep.gz' % prev_tag)
            elif os.path.exists(pjoin(self.me_dir,'Events',self.run_name, '%s_pythia8_events.hepmc.gz' % prev_tag)):
                filepath = pjoin(self.me_dir,'Events',self.run_name, '%s_pythia8_events.hepmc.gz' % prev_tag)
            elif os.path.exists(pjoin(self.me_dir,'Events',self.run_name, '%s_pythia_events.hep' % prev_tag)):            
                filepath = pjoin(self.me_dir,'Events',self.run_name, '%s_pythia_events.hep.gz' % prev_tag)
            elif os.path.exists(pjoin(self.me_dir,'Events',self.run_name, '%s_pythia8_events.hepmc' % prev_tag)):
                filepath = pjoin(self.me_dir,'Events',self.run_name, '%s_pythia8_events.hepmc.gz' % prev_tag)
            else:                
                raise self.InvalidCmd('No events file corresponding to %s run with tag %s.:%s '\
                    % (self.run_name, prev_tag, 
                       pjoin(self.me_dir,'Events',self.run_name, '%s_pythia_events.hep.gz' % prev_tag)))
        else:
            if tag:
                self.run_card['run_tag'] = tag
            self.set_run_name(self.run_name, tag, 'delphes')
            
        return filepath               


    
    



    def check_open(self, args):
        """ check the validity of the line """

        if len(args) != 1:
            self.help_open()
            raise self.InvalidCmd('OPEN command requires exactly one argument')

        if args[0].startswith('./'):
            if not os.path.isfile(args[0]):
                raise self.InvalidCmd('%s: not such file' % args[0])
            return True

        # if special : create the path.
        if not self.me_dir:
            if not os.path.isfile(args[0]):
                self.help_open()
                raise self.InvalidCmd('No MadEvent path defined. Unable to associate this name to a file')
            else:
                return True

        path = self.me_dir
        if os.path.isfile(os.path.join(path,args[0])):
            args[0] = os.path.join(path,args[0])
        elif os.path.isfile(os.path.join(path,'Cards',args[0])):
            args[0] = os.path.join(path,'Cards',args[0])
        elif os.path.isfile(os.path.join(path,'HTML',args[0])):
            args[0] = os.path.join(path,'HTML',args[0])
        # special for card with _default define: copy the default and open it
        elif '_card.dat' in args[0]:
            name = args[0].replace('_card.dat','_card_default.dat')
            if os.path.isfile(os.path.join(path,'Cards', name)):
                files.cp(os.path.join(path,'Cards', name), os.path.join(path,'Cards', args[0]))
                args[0] = os.path.join(path,'Cards', args[0])
            else:
                raise self.InvalidCmd('No default path for this file')
        elif not os.path.isfile(args[0]):
            raise self.InvalidCmd('No default path for this file')

    def check_treatcards(self, args):
        """check that treatcards arguments are valid
           [param|run|all] [--output_dir=] [--param_card=] [--run_card=]
        """

        opt = {'output_dir':pjoin(self.me_dir,'Source'),
               'param_card':pjoin(self.me_dir,'Cards','param_card.dat'),
               'run_card':pjoin(self.me_dir,'Cards','run_card.dat')}
        mode = 'all'
        for arg in args:
            if arg.startswith('--') and '=' in arg:
                key,value =arg[2:].split('=',1)
                if not key in opt:
                    self.help_treatcards()
                    raise self.InvalidCmd('Invalid option for treatcards command:%s ' \
                                          % key)
                if key in ['param_card', 'run_card']:
                    if os.path.isfile(value):
                        card_name = self.detect_card_type(value)
                        if card_name != key:
                            raise self.InvalidCmd('Format for input file detected as %s while expecting %s'
                                                  % (card_name, key))
                        opt[key] = value
                    elif os.path.isfile(pjoin(self.me_dir,value)):
                        card_name = self.detect_card_type(pjoin(self.me_dir,value))
                        if card_name != key:
                            raise self.InvalidCmd('Format for input file detected as %s while expecting %s'
                                                  % (card_name, key))
                        opt[key] = value
                    else:
                        raise self.InvalidCmd('No such file: %s ' % value)
                elif key in ['output_dir']:
                    if os.path.isdir(value):
                        opt[key] = value
                    elif os.path.isdir(pjoin(self.me_dir,value)):
                        opt[key] = pjoin(self.me_dir, value)
                    else:
                        raise self.InvalidCmd('No such directory: %s' % value)
            elif arg in ['MadLoop','param','run','all']:
                mode = arg
            else:
                self.help_treatcards()
                raise self.InvalidCmd('Unvalid argument %s' % arg)

        return mode, opt

    def check_decay_events(self,args):
        """Check the argument for decay_events command
        syntax is "decay_events [NAME]"
        Note that other option are already remove at this point
        """

        opts = []
        if '-from_cards' in args:
            args.remove('-from_cards')
            opts.append('-from_cards')

        if len(args) == 0:
            if self.run_name:
                args.insert(0, self.run_name)
            elif self.results.lastrun:
                args.insert(0, self.results.lastrun)
            else:
                raise self.InvalidCmd('No run name currently defined. Please add this information.')
                return

        if args[0] != self.run_name:
            self.set_run_name(args[0])

        args[0] = self.get_events_path(args[0])

        args += opts

    def check_check_events(self,args):
        """Check the argument for decay_events command
        syntax is "decay_events [NAME]"
        Note that other option are already remove at this point
        """

        if len(args) == 0:
            if self.run_name:
                args.insert(0, self.run_name)
            elif self.results.lastrun:
                args.insert(0, self.results.lastrun)
            else:
                raise self.InvalidCmd('No run name currently defined. Please add this information.')
                return
        
        if args[0] and os.path.isfile(args[0]):
            pass
        else:
            if args[0] != self.run_name:
                self.set_run_name(args[0], allow_new_tag=False)
    
            args[0] = self.get_events_path(args[0])


    def get_events_path(self, run_name):
        """return the path to the output events
        """


        if self.mode == 'madevent':
            possible_path = [
                pjoin(self.me_dir,'Events', run_name, 'unweighted_events.lhe.gz'),
                pjoin(self.me_dir,'Events', run_name, 'unweighted_events.lhe')]
        else:
            possible_path = [
                           pjoin(self.me_dir,'Events', run_name, 'events.lhe.gz'),
                           pjoin(self.me_dir,'Events', run_name, 'events.lhe')]

        for path in possible_path:
            if os.path.exists(path):
                correct_path = path
                break
        else:
            raise self.InvalidCmd('No events file corresponding to %s run. ' % run_name)
        return correct_path



class MadEventAlreadyRunning(InvalidCmd):
    pass
class AlreadyRunning(MadEventAlreadyRunning):
    pass

#===============================================================================
# CommonRunCmd
#===============================================================================
class CommonRunCmd(HelpToCmd, CheckValidForCmd, cmd.Cmd):

    debug_output = 'ME5_debug'
    helporder = ['Main Commands', 'Documented commands', 'Require MG5 directory',
                   'Advanced commands']

    # The three options categories are treated on a different footage when a
    # set/save configuration occur. current value are kept in self.options
    options_configuration = {'pythia8_path': './pythia8',
                       'hwpp_path': './herwigPP',
                       'thepeg_path': './thepeg',
                       'hepmc_path': './hepmc',
                       'madanalysis_path': './MadAnalysis',
                       'madanalysis5_path': './HEPTools/madanalysis5',
                       'pythia-pgs_path':'./pythia-pgs',
                       'td_path':'./td',
                       'delphes_path':'./Delphes',
                       'exrootanalysis_path':'./ExRootAnalysis',
                       'syscalc_path': './SysCalc',
                       'lhapdf': 'lhapdf-config',
                       'timeout': 60,
                       'f2py_compiler':None,
                       'web_browser':None,
                       'eps_viewer':None,
                       'text_editor':None,
                       'fortran_compiler':None,
                       'cpp_compiler': None,
                       'auto_update':7,
                       'cluster_type': 'condor',
                       'cluster_status_update': (600, 30),
                       'cluster_nb_retry':1,
                       'cluster_local_path': "/cvmfs/cp3.uclouvain.be/madgraph/",
                       'cluster_retry_wait':300}

    options_madgraph= {'stdout_level':None}

    options_madevent = {'automatic_html_opening':True,
                        'notification_center':True,
                         'run_mode':2,
                         'cluster_queue':'madgraph',
                         'cluster_time':None,
                         'cluster_size':100,
                         'cluster_memory':None,
                         'nb_core': None,
                         'cluster_temp_path':None}


    def __init__(self, me_dir, options, *args, **opts):
        """common"""

        self.force_run = False # this flag force the run even if RunWeb is present
        if 'force_run' in opts and opts['force_run']:
            self.force_run = True
            del opts['force_run']

        cmd.Cmd.__init__(self, *args, **opts)
        # Define current MadEvent directory
        if me_dir is None and MADEVENT:
            me_dir = root_path

        self.me_dir = me_dir
        self.options = options
        
        self.param_card_iterator = [] #an placeholder containing a generator of paramcard for scanning

        # usefull shortcut
        self.status = pjoin(self.me_dir, 'status')
        self.error =  pjoin(self.me_dir, 'error')
        self.dirbin = pjoin(self.me_dir, 'bin', 'internal')

        # Check that the directory is not currently running_in_idle
        if not self.force_run:
            if os.path.exists(pjoin(me_dir,'RunWeb')): 
                message = '''Another instance of the program is currently running.
                (for this exact same directory) Please wait that this is instance is 
                closed. If no instance is running, you can delete the file
                %s and try again.''' % pjoin(me_dir,'RunWeb')
                raise AlreadyRunning, message
            else:
                pid = os.getpid()
                fsock = open(pjoin(me_dir,'RunWeb'),'w')
                fsock.write(`pid`)
                fsock.close()
    
                misc.Popen([os.path.relpath(pjoin(self.dirbin, 'gen_cardhtml-pl'), me_dir)],
                            cwd=me_dir)

        self.to_store = []
        self.run_name = None
        self.run_tag = None
        self.banner = None
        # Load the configuration file
        self.set_configuration()
        self.configure_run_mode(self.options['run_mode'])

        # Define self.proc_characteristics
        self.get_characteristics()
        
        if not  self.proc_characteristics['ninitial']:
            # Get number of initial states
            nexternal = open(pjoin(self.me_dir,'Source','nexternal.inc')).read()
            found = re.search("PARAMETER\s*\(NINCOMING=(\d)\)", nexternal)
            self.ninitial = int(found.group(1))
        else:
            self.ninitial = self.proc_characteristics['ninitial']


    ############################################################################
    def split_arg(self, line, error=False):
        """split argument and remove run_options"""

        args = cmd.Cmd.split_arg(line)
        for arg in args[:]:
            if not arg.startswith('-'):
                continue
            elif arg == '-c':
                self.configure_run_mode(1)
            elif arg == '-m':
                self.configure_run_mode(2)
            elif arg == '-f':
                self.force = True
            elif not arg.startswith('--'):
                if error:
                    raise self.InvalidCmd('%s argument cannot start with - symbol' % arg)
                else:
                    continue
            elif arg.startswith('--cluster'):
                self.configure_run_mode(1)
            elif arg.startswith('--multicore'):
                self.configure_run_mode(2)
            elif arg.startswith('--nb_core'):
                self.options['nb_core'] = int(arg.split('=',1)[1])
                self.configure_run_mode(2)
            elif arg.startswith('--web'):
                self.pass_in_web_mode()
                self.configure_run_mode(1)
            else:
                continue
            args.remove(arg)

        return args

    @misc.multiple_try(nb_try=5, sleep=2)
    def load_results_db(self):
        """load the current results status"""
        
        # load the current status of the directory
        if os.path.exists(pjoin(self.me_dir,'HTML','results.pkl')):
            try:
                self.results = save_load_object.load_from_file(pjoin(self.me_dir,'HTML','results.pkl'))
            except Exception:
                #the pickle fail -> need to recreate the library
                model = self.find_model_name()
                process = self.process # define in find_model_name
                self.results = gen_crossxhtml.AllResults(model, process, self.me_dir)
                self.results.resetall(self.me_dir)
            else:
                try:                                
                    self.results.resetall(self.me_dir)
                except Exception, error:
                    logger.debug(error)
                    # Maybe the format was updated -> try fresh
                    model = self.find_model_name()
                    process = self.process # define in find_model_name
                    self.results = gen_crossxhtml.AllResults(model, process, self.me_dir)
                    self.results.resetall(self.me_dir)
                    self.last_mode = ''
            try:
                self.last_mode = self.results[self.results.lastrun][-1]['run_mode']
            except:
                self.results.resetall(self.me_dir)
                self.last_mode = ''

        else:
            model = self.find_model_name()
            process = self.process # define in find_model_name
            self.results = gen_crossxhtml.AllResults(model, process, self.me_dir)
            self.results.resetall(self.me_dir)
            self.last_mode=''

        return self.results

    ############################################################################
    def do_treatcards(self, line, amcatnlo=False):
        """Advanced commands: create .inc files from param_card.dat/run_card.dat"""

        keepwidth = False
        if '--keepwidth' in line:
            keepwidth = True
            line = line.replace('--keepwidth', '')
        args = self.split_arg(line)
        mode,  opt  = self.check_treatcards(args)

        if mode in ['run', 'all']:
            if not hasattr(self, 'run_card'):
                if amcatnlo:
                    run_card = banner_mod.RunCardNLO(opt['run_card'])
                else:
                    run_card = banner_mod.RunCard(opt['run_card'])
            else:
                run_card = self.run_card

            # add the conversion from the lhaid to the pdf set names
            if amcatnlo and run_card['pdlabel']=='lhapdf':
                pdfsetsdir=self.get_lhapdf_pdfsetsdir()
                pdfsets=self.get_lhapdf_pdfsets_list(pdfsetsdir)
                lhapdfsetname=[]
                for lhaid in run_card['lhaid']:
                    if lhaid in pdfsets:
                        lhapdfsetname.append(pdfsets[lhaid]['filename'])
                    else:
                        raise MadGraph5Error("lhaid %s is not a valid PDF identification number. This can be due to the use of an outdated version of LHAPDF, or %s is not a LHAGlue number corresponding to a central PDF set (but rather one of the error sets)." % (lhaid,lhaid))
                run_card['lhapdfsetname']=lhapdfsetname
            run_card.write_include_file(pjoin(opt['output_dir'],'run_card.inc'))

        if mode in ['MadLoop', 'all']:
            if os.path.exists(pjoin(self.me_dir, 'Cards', 'MadLoopParams.dat')):          
                self.MadLoopparam = banner_mod.MadLoopParam(pjoin(self.me_dir, 
                                                  'Cards', 'MadLoopParams.dat'))
                # write the output file
                self.MadLoopparam.write(pjoin(self.me_dir,"SubProcesses",
                                                           "MadLoopParams.dat"))

        if mode in ['param', 'all']:
            if os.path.exists(pjoin(self.me_dir, 'Source', 'MODEL', 'mp_coupl.inc')):
                param_card = check_param_card.ParamCardMP(opt['param_card'])
            else:
                param_card = check_param_card.ParamCard(opt['param_card'])
            outfile = pjoin(opt['output_dir'], 'param_card.inc')
            ident_card = pjoin(self.me_dir,'Cards','ident_card.dat')
            if os.path.isfile(pjoin(self.me_dir,'bin','internal','ufomodel','restrict_default.dat')):
                default = pjoin(self.me_dir,'bin','internal','ufomodel','restrict_default.dat')
            elif os.path.isfile(pjoin(self.me_dir,'bin','internal','ufomodel','param_card.dat')):
                default = pjoin(self.me_dir,'bin','internal','ufomodel','param_card.dat')
            elif not os.path.exists(pjoin(self.me_dir,'bin','internal','ufomodel')):
                fsock = open(pjoin(self.me_dir,'Source','param_card.inc'),'w')
                fsock.write(' ')
                fsock.close()
                return
            else:
                subprocess.call(['python', 'write_param_card.py'],
                             cwd=pjoin(self.me_dir,'bin','internal','ufomodel'))
                default = pjoin(self.me_dir,'bin','internal','ufomodel','param_card.dat')


            if amcatnlo and not keepwidth:
                # force particle in final states to have zero width
                pids = self.get_pid_final_initial_states()
                # check those which are charged under qcd
                if not MADEVENT and pjoin(self.me_dir,'bin','internal') not in sys.path:
                        sys.path.insert(0,pjoin(self.me_dir,'bin','internal'))

                #Ensure that the model that we are going to load is the current
                #one.
                to_del = [name  for name in sys.modules.keys()
                                                if name.startswith('internal.ufomodel')
                                                or name.startswith('ufomodel')]
                for name in to_del:
                    del(sys.modules[name])

                import ufomodel as ufomodel
                zero = ufomodel.parameters.ZERO
                no_width = [p for p in ufomodel.all_particles
                        if (str(p.pdg_code) in pids or str(-p.pdg_code) in pids)
                           and p.color != 1 and p.width != zero]
                done = []
                for part in no_width:
                    if abs(part.pdg_code) in done:
                        continue
                    done.append(abs(part.pdg_code))
                    param = param_card['decay'].get((part.pdg_code,))

                    if  param.value != 0:
                        logger.info('''For gauge cancellation, the width of \'%s\' has been set to zero.'''
                                    % part.name,'$MG:color:BLACK')
                        param.value = 0

            param_card.write_inc_file(outfile, ident_card, default)


    def ask_edit_cards(self, cards, mode='fixed', plot=True, first_cmd=None):
        """ """
        if not self.options['madanalysis_path']:
            plot = False

        self.ask_edit_card_static(cards, mode, plot, self.options['timeout'],
                                  self.ask, first_cmd=first_cmd)

    @staticmethod
    def ask_edit_card_static(cards, mode='fixed', plot=True,
                             timeout=0, ask=None, **opt):
        if not ask:
            ask = CommonRunCmd.ask

        def path2name(path):
            if '_card' in path:
                return path.split('_card')[0]
            elif path == 'delphes_trigger.dat':
                return 'trigger'
            elif path == 'input.lhco':
                return 'lhco'
            elif path == 'MadLoopParams.dat':
                return 'MadLoopParams'
            else:
                raise Exception, 'Unknow cards name %s' % path

        # Ask the user if he wants to edit any of the files
        #First create the asking text
        question = """Do you want to edit a card (press enter to bypass editing)?\n"""
        possible_answer = ['0', 'done']
        card = {0:'done'}

        for i, card_name in enumerate(cards):
            imode = path2name(card_name)
            possible_answer.append(i+1)
            possible_answer.append(imode)
            question += '  %s / %-10s : %s\n' % (i+1, imode, card_name)
            card[i+1] = imode
        if plot:
            question += '  9 / %-10s : plot_card.dat\n' % 'plot'
            possible_answer.append(9)
            possible_answer.append('plot')
            card[9] = 'plot'

        if 'param_card.dat' in cards:
            # Add the path options
            question += ' you can also\n'
            question += '   - enter the path to a valid card or banner.\n'
            question += '   - use the \'set\' command to modify a parameter directly.\n'
            question += '     The set option works only for param_card and run_card.\n'
            question += '     Type \'help set\' for more information on this command.\n'
            question += '   - call an external program (ASperGE/MadWidth/...).\n'
            question += '     Type \'help\' for the list of available command\n'
        else:
            question += ' you can also\n'
            question += '   - enter the path to a valid card.\n'
        if 'transfer_card.dat' in cards:
            question += '   - use the \'change_tf\' command to set a transfer functions.\n'

        out = 'to_run'
        while out not in ['0', 'done']:
            out = ask(question, '0', possible_answer, timeout=int(1.5*timeout),
                              path_msg='enter path', ask_class = AskforEditCard,
                              cards=cards, mode=mode, **opt)

    @staticmethod
    def detect_card_type(path):
        """detect the type of the card. Return value are
           banner
           param_card.dat
           run_card.dat
           pythia_card.dat
           plot_card.dat
           pgs_card.dat
           delphes_card.dat
           delphes_trigger.dat
           shower_card.dat [aMCatNLO]
           FO_analyse_card.dat [aMCatNLO]
           madspin_card.dat [MS]
           transfer_card.dat [MW]
           madweight_card.dat [MW]
           
           Please update the unit-test: test_card_type_recognition when adding
           cards.
        """

        fulltext = open(path).read(50000)
        if fulltext == '':
            logger.warning('File %s is empty' % path)
            return 'unknown'
        
        text = re.findall('(<MGVersion>|ParticlePropagator|ExecutionPath|Treewriter|<mg5proccard>|CEN_max_tracker|#TRIGGER CARD|parameter set name|muon eta coverage|req_acc_FO|MSTP|b_stable|FO_ANALYSIS_FORMAT|MSTU|Begin Minpts|gridpack|ebeam1|block\s+mw_run|BLOCK|DECAY|launch|madspin|transfer_card\.dat|set)', fulltext, re.I)
        text = [t.lower() for t in text]
        if '<mgversion>' in text or '<mg5proccard>' in text:
            return 'banner'
        elif 'particlepropagator' in text or 'executionpath' in text or 'treewriter' in text:
            return 'delphes_card.dat'
        elif 'cen_max_tracker' in text:
            return 'delphes_card.dat'
        elif '#trigger card' in text:
            return 'delphes_trigger.dat'
        elif 'parameter set name' in text:
            return 'pgs_card.dat'
        elif 'muon eta coverage' in text:
            return 'pgs_card.dat'
        elif 'mstp' in text and not 'b_stable' in text:
            return 'pythia_card.dat'
        elif 'begin minpts' in text:
            return 'plot_card.dat'
        elif ('gridpack' in text and 'ebeam1' in text) or \
                ('req_acc_fo' in text and 'ebeam1' in text):
            return 'run_card.dat'
        elif any(t.endswith('mw_run') for t in text):
            return 'madweight_card.dat'
        elif 'transfer_card.dat' in text:
            return 'transfer_card.dat'
        elif 'block' in text and 'decay' in text: 
            return 'param_card.dat'
        elif 'b_stable' in text:
            return 'shower_card.dat'
        elif 'fo_analysis_format' in text:
            return 'FO_analyse_card.dat'
        elif 'main:numberofevents' in text:
            return 'pythia8_card.dat'            
        elif 'launch' in text:
            # need to separate madspin/reweight.
            # decay/set can be in both...
            if 'madspin' in text:
                return 'madspin_card.dat'
            if 'decay' in text:
                # need to check if this a line like "decay w+" or "set decay"
                if re.search("(^|;)\s*decay", fulltext):
                    return 'madspin_card.dat'
                else:
                    return 'reweight_card.dat'
            else:
                return 'reweight_card.dat'
        else:
            return 'unknown'


    ############################################################################
    def get_available_tag(self):
        """create automatically a tag"""

        used_tags = [r['tag'] for r in self.results[self.run_name]]
        i=0
        while 1:
            i+=1
            if 'tag_%s' %i not in used_tags:
                return 'tag_%s' % i


    ############################################################################
    @misc.mute_logger(names=['madgraph.various.histograms',
                                          'internal.histograms'],levels=[20,20])
    def generate_Pythia8_HwU_plots(self, plot_root_path,
                                   merging_scale_name, observable_name, 
                                   data_path):
        """Generated the HwU plots from Pythia8 driver output for a specific
        observable."""
        
        # Make sure that the file is present
        if not os.path.isfile(data_path):
            return False

        # Load the HwU file.
        histos = histograms.HwUList(data_path, consider_reweights='ALL',run_id=0)
        if len(histos)==0:
            return False

        # Now also plot the max vs min merging scale
        merging_scales_available = [label[1] for label in \
                  histos[0].bins.weight_labels if 
                  histograms.HwU.get_HwU_wgt_label_type(label)=='merging_scale']
        if len(merging_scales_available)>=2:
            min_merging_scale = min(merging_scales_available)
            max_merging_scale = max(merging_scales_available)
        else:
            min_merging_scale = None
            max_merging_scale = None

        # jet_samples_to_keep = None means that all jet_samples are kept
        histo_output_options = {
          'format':'gnuplot', 
          'uncertainties':['scale','pdf','statistical',
                           'merging_scale','alpsfact'], 
          'ratio_correlations':True,
          'arg_string':'Automatic plotting from MG5aMC', 
          'jet_samples_to_keep':None,
          'use_band':['merging_scale','alpsfact'],
          'auto_open':False
        }
        # alpsfact variation only applies to MLM
        if not (int(self.run_card['ickkw'])==1):
            histo_output_options['uncertainties'].pop(
                histo_output_options['uncertainties'].index('alpsfact'))
            histo_output_options['use_band'].pop(
                     histo_output_options['use_band'].index('alpsfact'))

        histos.output(pjoin(plot_root_path,
            'central_%s_%s_plots'%(merging_scale_name,observable_name)),
            **histo_output_options)
        
        for scale in merging_scales_available:
            that_scale_histos = histograms.HwUList(
                               data_path,  run_id=0, merging_scale=scale)
            that_scale_histos.output(pjoin(plot_root_path,
                '%s_%.3g_%s_plots'%(merging_scale_name,scale,observable_name)),
                **histo_output_options)

        # If several merging scales were specified, then it is interesting
        # to compare the summed jet samples for the maximum and minimum
        # merging scale available.
        if not min_merging_scale is None:
            min_scale_histos = histograms.HwUList(data_path, 
                               consider_reweights=[], run_id=0, 
                                        merging_scale=min_merging_scale)
            max_scale_histos = histograms.HwUList(data_path, 
                               consider_reweights=[], run_id=0, 
                                        merging_scale=max_merging_scale)

            # Give the histos types so that the plot labels look good
            for histo in min_scale_histos:
                if histo.type is None:
                    histo.type = '%s=%.4g'%(merging_scale_name, min_merging_scale)
                else:
                    histo.type += '|%s=%.4g'%(merging_scale_name, min_merging_scale)
            for histo in max_scale_histos:
                if histo.type is None:
                    histo.type = '%s=%.4g'%(merging_scale_name, max_merging_scale)
                else:
                    histo.type += '|%s=%.4g'%(merging_scale_name, max_merging_scale)
            
            # Now plot and compare against oneanother the shape for the the two scales
            histograms.HwUList(min_scale_histos+max_scale_histos).output(
                pjoin(plot_root_path,'min_max_%s_%s_comparison'
                                         %(merging_scale_name,observable_name)),
                format='gnuplot', 
                uncertainties=[], 
                ratio_correlations=True,
                arg_string='Automatic plotting from MG5aMC', 
                jet_samples_to_keep=[],
                use_band=[],
                auto_open=False)
        return True
    
    def create_plot(self, mode='parton', event_path=None, output=None, tag=None):
        """create the plot"""

        if not tag:
            tag = self.run_card['run_tag']

        if mode != 'Pythia8':
            madir = self.options['madanalysis_path']
            td = self.options['td_path']
    
            if not madir or not td or \
                not os.path.exists(pjoin(self.me_dir, 'Cards', 'plot_card.dat')):
                return False
        else:
            PY8_plots_root_path = pjoin(self.me_dir,'HTML',
                                               self.run_name,'%s_PY8_plots'%tag)
            
        if 'ickkw' in self.run_card:
            if int(self.run_card['ickkw']) and mode == 'Pythia':
                self.update_status('Create matching plots for Pythia', level='pythia')
                # recover old data if none newly created
                if not os.path.exists(pjoin(self.me_dir,'Events','events.tree')):
                    misc.gunzip(pjoin(self.me_dir,'Events',
                          self.run_name, '%s_pythia_events.tree.gz' % tag), keep=True,
                               stdout=pjoin(self.me_dir,'Events','events.tree'))
                    files.mv(pjoin(self.me_dir,'Events',self.run_name, tag+'_pythia_xsecs.tree'),
                         pjoin(self.me_dir,'Events','xsecs.tree'))
    
                # Generate the matching plots
                misc.call([self.dirbin+'/create_matching_plots.sh',
                           self.run_name, tag, madir],
                                stdout = os.open(os.devnull, os.O_RDWR),
                                cwd=pjoin(self.me_dir,'Events'))
    
                #Clean output
                misc.gzip(pjoin(self.me_dir,"Events","events.tree"),
                          stdout=pjoin(self.me_dir,'Events',self.run_name, tag + '_pythia_events.tree.gz'))
                files.mv(pjoin(self.me_dir,'Events','xsecs.tree'),
                         pjoin(self.me_dir,'Events',self.run_name, tag+'_pythia_xsecs.tree'))
            
            elif mode == 'Pythia8' and (int(self.run_card['ickkw'])==1  or \
                  self.run_card['ktdurham']>0.0 or self.run_card['ptlund']>0.0):
                
                self.update_status('Create matching plots for Pythia8',
                                                                level='pythia8')

                # Create the directory if not existing at this stage
                if not os.path.isdir(PY8_plots_root_path):
                    os.makedirs(PY8_plots_root_path)

                merging_scale_name = 'qCut' if int(self.run_card['ickkw'])==1 \
                                                                      else 'TMS'

                djr_path = pjoin(self.me_dir,'Events',
                                             self.run_name, '%s_djrs.dat' % tag)
                pt_path = pjoin(self.me_dir,'Events',
                                             self.run_name, '%s_pts.dat' % tag)
                for observable_name, data_path in [('djr',djr_path),
                                                   ('pt',pt_path)]:
                    if not self.generate_Pythia8_HwU_plots(
                                    PY8_plots_root_path, merging_scale_name,
                                                     observable_name,data_path):
                        return False

        if mode == 'Pythia8':
            plot_files = glob.glob(pjoin(PY8_plots_root_path,'*.gnuplot'))
            if not misc.which('gnuplot'):
                logger.warning("Install gnuplot to be able to view the plots"+\
                               " generated at :\n   "+\
                               '\n   '.join('%s.gnuplot'%p for p in plot_files))
                return True
            for plot in plot_files:
                command = ['gnuplot',plot]
                try:
                    subprocess.call(command,cwd=PY8_plots_root_path,stderr=subprocess.PIPE)
                except Exception as e:
                    logger.warning("Automatic processing of the Pythia8 "+\
                            "merging plots with gnuplot failed. Try the"+\
                            " following command by hand:\n   %s"%(' '.join(command))+\
                            "\nException was: %s"%str(e))
                    return False

            plot_files = glob.glob(pjoin(PY8_plots_root_path,'*.pdf'))
            if len(plot_files)>0:
                # Add an html page
                html = "<html>\n<head>\n<TITLE>PLOT FOR PYTHIA8</TITLE>"
                html+= '<link rel=stylesheet href="../../mgstyle.css" type="text/css">\n</head>\n<body>\n'
                html += "<h2> Plot for Pythia8 </h2>\n"
                html += '<a href=../../../crossx.html>return to summary</a><br>'
                html += "<table>\n<tr> <td> <b>Obs.</b> </td> <td> <b>Type of plot</b> </td> <td><b> PDF</b> </td> <td><b> input file</b> </td> </tr>\n"
                def sorted_plots(elem):
                    name = os.path.basename(elem[1])
                    if 'central' in name:
                        return -100
                    if 'min_max' in name:
                        return -10
                    merging_re = re.match(r'^.*_(\d+)_.*$',name)
                    if not merging_re is None:
                        return int(merging_re.group(1))
                    else:
                        return 1e10
                djr_plot_files = sorted(
                            (('DJR',p) for p in plot_files if '_djr_' in p),
                            key = sorted_plots)
                pt_plot_files = sorted(
                            (('Pt',p) for p in plot_files if '_pt_' in p),
                            key = sorted_plots)
                last_obs = None            
                for obs, one_plot in djr_plot_files+pt_plot_files:
                    if obs!=last_obs:
                        # Add a line between observables
                        html += "<tr><td></td></tr>"
                        last_obs = obs
                    name = os.path.basename(one_plot).replace('.pdf','')
                    short_name = name
                    for dummy in ['_plots','_djr','_pt']:
                        short_name = short_name.replace(dummy,'')
                    short_name = short_name.replace('_',' ')                        
                    if 'min max' in short_name:
                        short_name = "%s comparison with min/max merging scale"%obs
                    if 'central' in short_name:
                        short_name = "Merging uncertainty band around central scale"
                    html += "<tr><td>%(obs)s</td><td>%(sn)s</td><td> <a href=./%(n)s.pdf>PDF</a> </td><td> <a href=./%(n)s.HwU>HwU</a> <a href=./%(n)s.gnuplot>GNUPLOT</a> </td></tr>\n" %\
                                        {'obs':obs, 'sn': short_name, 'n': name}
                html += '</table>\n'
                html += '<a href=../../../bin/internal/plot_djrs.py> Example of code to plot the above with matplotlib </a><br><br>'
                html+='</body>\n</html>'
                ff=open(pjoin(PY8_plots_root_path, 'index.html'),'w')
                ff.write(html)
            return True

        if not event_path:
            if mode == 'parton':
                possibilities=[
                    pjoin(self.me_dir, 'Events', 'unweighted_events.lhe'),
                    pjoin(self.me_dir, 'Events', 'unweighted_events.lhe.gz'),
                    pjoin(self.me_dir, 'Events', self.run_name, 'unweighted_events.lhe'),
                    pjoin(self.me_dir, 'Events', self.run_name, 'unweighted_events.lhe.gz')]
                for event_path in possibilities:
                    if os.path.exists(event_path):
                        break
                output = pjoin(self.me_dir, 'HTML',self.run_name, 'plots_parton.html')

            elif mode == 'Pythia':
                event_path = pjoin(self.me_dir, 'Events','pythia_events.lhe')
                output = pjoin(self.me_dir, 'HTML',self.run_name,
                              'plots_pythia_%s.html' % tag)
            elif mode == 'PGS':
                event_path = pjoin(self.me_dir, 'Events', self.run_name,
                                   '%s_pgs_events.lhco' % tag)
                output = pjoin(self.me_dir, 'HTML',self.run_name,
                              'plots_pgs_%s.html' % tag)
            elif mode == 'Delphes':
                event_path = pjoin(self.me_dir, 'Events', self.run_name,'%s_delphes_events.lhco' % tag)
                output = pjoin(self.me_dir, 'HTML',self.run_name,
                              'plots_delphes_%s.html' % tag)
            elif mode == "shower":
                event_path = pjoin(self.me_dir, 'Events','pythia_events.lhe')
                output = pjoin(self.me_dir, 'HTML',self.run_name,
                              'plots_shower_%s.html' % tag)
                if not self.options['pythia-pgs_path']:
                    return
            else:
                raise self.InvalidCmd, 'Invalid mode %s' % mode
        elif mode == 'reweight' and not output:
                output = pjoin(self.me_dir, 'HTML',self.run_name,
                              'plots_%s.html' % tag)

        if not os.path.exists(event_path):
            if os.path.exists(event_path+'.gz'):
                misc.gunzip('%s.gz' % event_path)
            else:
                raise self.InvalidCmd, 'Events file %s does not exist' % event_path
        elif event_path.endswith(".gz"):
             misc.gunzip(event_path)
             event_path = event_path[:-3]

             
        self.update_status('Creating Plots for %s level' % mode, level = mode.lower())

        mode = mode.lower()
        if mode not in ['parton', 'reweight']:
            plot_dir = pjoin(self.me_dir, 'HTML', self.run_name,'plots_%s_%s' % (mode.lower(),tag))
        elif mode == 'parton':
            plot_dir = pjoin(self.me_dir, 'HTML', self.run_name,'plots_parton')
        else:
            plot_dir =pjoin(self.me_dir, 'HTML', self.run_name,'plots_%s' % (tag))

        if not os.path.isdir(plot_dir):
            os.makedirs(plot_dir)

        files.ln(pjoin(self.me_dir, 'Cards','plot_card.dat'), plot_dir, 'ma_card.dat')

        try:
            proc = misc.Popen([os.path.join(madir, 'plot_events')],
                            stdout = open(pjoin(plot_dir, 'plot.log'),'w'),
                            stderr = subprocess.STDOUT,
                            stdin=subprocess.PIPE,
                            cwd=plot_dir)
            proc.communicate('%s\n' % event_path)
            del proc
            #proc.wait()
            misc.call(['%s/plot' % self.dirbin, madir, td],
                            stdout = open(pjoin(plot_dir, 'plot.log'),'a'),
                            stderr = subprocess.STDOUT,
                            cwd=plot_dir)

            misc.call(['%s/plot_page-pl' % self.dirbin,
                                os.path.basename(plot_dir),
                                mode],
                            stdout = open(pjoin(plot_dir, 'plot.log'),'a'),
                            stderr = subprocess.STDOUT,
                            cwd=pjoin(self.me_dir, 'HTML', self.run_name))

            shutil.move(pjoin(self.me_dir, 'HTML',self.run_name ,'plots.html'),
                                                                         output)

            logger.info("Plots for %s level generated, see %s" % \
                         (mode, output))
        except OSError, error:
            logger.error('fail to create plot: %s. Please check that MadAnalysis is correctly installed.' % error)

        self.update_status('End Plots for %s level' % mode, level = mode.lower(),
                                                                 makehtml=False)

        return True

    def run_hep2lhe(self, banner_path = None):
        """Run hep2lhe on the file Events/pythia_events.hep"""

        if not self.options['pythia-pgs_path']:
            raise self.InvalidCmd, 'No pythia-pgs path defined'

        pydir = pjoin(self.options['pythia-pgs_path'], 'src')
        eradir = self.options['exrootanalysis_path']

        # Creating LHE file
        if misc.is_executable(pjoin(pydir, 'hep2lhe')):
            self.update_status('Creating shower LHE File (for plot)', level='pythia')
            # Write the banner to the LHE file
            out = open(pjoin(self.me_dir,'Events','pythia_events.lhe'), 'w')
            #out.writelines('<LesHouchesEvents version=\"1.0\">\n')
            out.writelines('<!--\n')
            out.writelines('# Warning! Never use this file for detector studies!\n')
            out.writelines('-->\n<!--\n')
            if banner_path:
                out.writelines(open(banner_path).read().replace('<LesHouchesEvents version="1.0">',''))
            out.writelines('\n-->\n')
            out.close()

            self.cluster.launch_and_wait(self.dirbin+'/run_hep2lhe',
                                         argument= [pydir],
                                        cwd=pjoin(self.me_dir,'Events'),
                                        stdout=os.devnull)

            logger.info('Warning! Never use this lhe file for detector studies!')
            # Creating ROOT file
            if eradir and misc.is_executable(pjoin(eradir, 'ExRootLHEFConverter')):
                self.update_status('Creating Pythia LHE Root File', level='pythia')
                try:
                    misc.call([eradir+'/ExRootLHEFConverter',
                             'pythia_events.lhe',
                             pjoin(self.run_name, '%s_pythia_lhe_events.root' % self.run_tag)],
                            cwd=pjoin(self.me_dir,'Events'))
                except Exception, error:
                    misc.sprint('ExRootLHEFConverter fails', str(error),
                                                                     log=logger)
                    pass

    def store_result(self):
        """Dummy routine, to be overwritten by daughter classes"""

        pass
    
    ############################################################################
    def do_reweight(self, line):
        """ syntax is "reweight RUN_NAME"
            Allow to reweight the events generated with a new choices of model
            parameter. Description of the methods are available here
            cp3.irmp.ucl.ac.be/projects/madgraph/wiki/Reweight
        """
        
        if '-from_cards' in line and not os.path.exists(pjoin(self.me_dir, 'Cards', 'reweight_card.dat')):
            return
        
        # Check that MG5 directory is present .
        if MADEVENT and not self.options['mg5_path']:
            raise self.InvalidCmd, '''The module reweight requires that MG5 is installed on the system.
            You can install it and set its path in ./Cards/me5_configuration.txt'''
        elif MADEVENT:
            sys.path.append(self.options['mg5_path'])
        try:
            import madgraph.interface.reweight_interface as reweight_interface
        except ImportError:
            raise self.ConfigurationError, '''Can\'t load Reweight module.
            The variable mg5_path might not be correctly configured.'''
        

                        
        if not '-from_cards' in line:
            self.keep_cards(['reweight_card.dat'], ignore=['*'])
            self.ask_edit_cards(['reweight_card.dat'], 'fixed', plot=False)        

        # load the name of the event file
        args = self.split_arg(line) 

        if not self.force_run:
            # forbid this function to create an empty item in results.
            if self.run_name and self.results.current and  self.results.current['cross'] == 0:
                self.results.delete_run(self.run_name, self.run_tag)
            self.results.save()
            # we want to run this in a separate shell to avoid hard f2py crash
            command =  [sys.executable]
            if os.path.exists(pjoin(self.me_dir, 'bin', 'madevent')):
                command.append(pjoin(self.me_dir, 'bin', 'internal','madevent_interface.py'))
            else:
                command.append(pjoin(self.me_dir, 'bin', 'internal', 'amcatnlo_run_interface.py'))
            if not isinstance(self, cmd.CmdShell):
                command.append('--web')
            command.append('reweight')
            if self.run_name:
                command.append(self.run_name)
            else:
                command += args
            if '-from_cards' not in command:
                command.append('-from_cards')
            p = misc.Popen(command, stdout = subprocess.PIPE, stderr = subprocess.STDOUT, cwd=self.me_dir)
            while p.poll() is None:
                line = p.stdout.readline()
                if any(t in line for t in ['INFO:', 'WARNING:', 'CRITICAL:', 'ERROR:', 'root:','KEEP:']) and \
                   not '***********' in line:
                        print line[:-1].replace('INFO', 'REWEIGHT').replace('KEEP:','')
                elif __debug__ and line:
                    logger.debug(line[:-1])
            if p.returncode !=0:
                logger.error("Reweighting failed")
                return
            self.results = self.load_results_db()
            # forbid this function to create an empty item in results.
            try:
                if self.results[self.run_name][-2]['cross']==0:
                    self.results.delete_run(self.run_name,self.results[self.run_name][-2]['tag'])
            except:
                pass
            try:
                if self.results.current['cross'] == 0 and self.run_name:
                    self.results.delete_run(self.run_name, self.run_tag)
            except:
                pass                    
            # re-define current run     
            try:
                self.results.def_current(self.run_name, self.run_tag)
            except Exception:
                pass
            return              

        self.to_store.append('event')
        # forbid this function to create an empty item in results.
        if self.results.current['cross'] == 0 and self.run_name:
            self.results.delete_run(self.run_name, self.run_tag)

        self.check_decay_events(args) 
        # args now alway content the path to the valid files
        reweight_cmd = reweight_interface.ReweightInterface(args[0], mother=self)
        #reweight_cmd.use_rawinput = False
        #reweight_cmd.mother = self
        wgt_names = reweight_cmd.get_weight_names()
        if wgt_names == [''] and reweight_cmd.has_nlo:
            self.update_status('Running Reweighting (LO approximate)', level='madspin')
        else:
            self.update_status('Running Reweighting', level='madspin')
        
        path = pjoin(self.me_dir, 'Cards', 'reweight_card.dat')
        reweight_cmd.raw_input=False
        reweight_cmd.me_dir = self.me_dir
        reweight_cmd.import_command_file(path)
        reweight_cmd.do_quit('')
            
        logger.info("quit rwgt")
        
        
        
        # re-define current run
        try:
            self.results.def_current(self.run_name, self.run_tag)
        except Exception:
            pass

    ############################################################################
    def do_pgs(self, line):
        """launch pgs"""
        
        args = self.split_arg(line)
        # Check argument's validity
        if '--no_default' in args:
            no_default = True
            args.remove('--no_default')
        else:
            no_default = False

        if no_default and not os.path.exists(pjoin(self.me_dir, 'Cards', 'pgs_card.dat')):
            logger.info('No pgs_card detected, so not run pgs')
            return

        # Check all arguments
        # This might launch a gunzip in another thread. After the question
        # This thread need to be wait for completion. (This allow to have the
        # question right away and have the computer working in the same time)
        # if lock is define this a locker for the completion of the thread
        lock = self.check_pgs(args,  no_default=no_default)

        # Check that the pgs_card exists. If not copy the default
        if not os.path.exists(pjoin(self.me_dir, 'Cards', 'pgs_card.dat')):
            files.cp(pjoin(self.me_dir, 'Cards', 'pgs_card_default.dat'),
                     pjoin(self.me_dir, 'Cards', 'pgs_card.dat'))
            logger.info('No pgs card found. Take the default one.')

        if not (no_default or self.force):
            self.ask_edit_cards(['pgs_card.dat'])

        self.update_status('prepare PGS run', level=None)

        pgsdir = pjoin(self.options['pythia-pgs_path'], 'src')
        eradir = self.options['exrootanalysis_path']
        madir = self.options['madanalysis_path']
        td = self.options['td_path']

        # Compile pgs if not there
        if not misc.is_executable(pjoin(pgsdir, 'pgs')):
            logger.info('No PGS executable -- running make')
            misc.compile(cwd=pgsdir)

        self.update_status('Running PGS', level='pgs')

        tag = self.run_tag
        # Update the banner with the pgs card
        banner_path = pjoin(self.me_dir, 'Events', self.run_name, '%s_%s_banner.txt' % (self.run_name, self.run_tag))
        if os.path.exists(pjoin(self.me_dir, 'Source', 'banner_header.txt')):
            self.banner.add(pjoin(self.me_dir, 'Cards','pgs_card.dat'))
            self.banner.write(banner_path)
        else:
            open(banner_path, 'w').close()

        ########################################################################
        # now pass the event to a detector simulator and reconstruct objects
        ########################################################################
        if lock:
            lock.wait()
        # Prepare the output file with the banner
        ff = open(pjoin(self.me_dir, 'Events', 'pgs_events.lhco'), 'w')
        if os.path.exists(pjoin(self.me_dir, 'Source', 'banner_header.txt')):
            text = open(banner_path).read()
            text = '#%s' % text.replace('\n','\n#')
            dico = self.results[self.run_name].get_current_info()
            text +='\n##  Integrated weight (pb)  : %.4g' % dico['cross']
            text +='\n##  Number of Event         : %s\n' % dico['nb_event']
            ff.writelines(text)
        ff.close()

        try:
            os.remove(pjoin(self.me_dir, 'Events', 'pgs.done'))
        except Exception:
            pass

        pgs_log = pjoin(self.me_dir, 'Events', self.run_name, "%s_pgs.log" % tag)
        self.cluster.launch_and_wait('../bin/internal/run_pgs',
                            argument=[pgsdir], cwd=pjoin(self.me_dir,'Events'),
                            stdout=pgs_log, stderr=subprocess.STDOUT)

        if not os.path.exists(pjoin(self.me_dir, 'Events', 'pgs.done')):
            logger.error('Fail to create LHCO events')
            return
        else:
            os.remove(pjoin(self.me_dir, 'Events', 'pgs.done'))

        if os.path.getsize(banner_path) == os.path.getsize(pjoin(self.me_dir, 'Events','pgs_events.lhco')):
            misc.call(['cat pgs_uncleaned_events.lhco >>  pgs_events.lhco'],
                            cwd=pjoin(self.me_dir, 'Events'))
            os.remove(pjoin(self.me_dir, 'Events', 'pgs_uncleaned_events.lhco '))

        # Creating Root file
        if eradir and misc.is_executable(pjoin(eradir, 'ExRootLHCOlympicsConverter')):
            self.update_status('Creating PGS Root File', level='pgs')
            try:
                misc.call([eradir+'/ExRootLHCOlympicsConverter',
                             'pgs_events.lhco',pjoin('%s/%s_pgs_events.root' % (self.run_name, tag))],
                            cwd=pjoin(self.me_dir, 'Events'))
            except Exception:
                logger.warning('fail to produce Root output [problem with ExRootAnalysis')
        if os.path.exists(pjoin(self.me_dir, 'Events', 'pgs_events.lhco')):
            # Creating plots
            files.mv(pjoin(self.me_dir, 'Events', 'pgs_events.lhco'),
                    pjoin(self.me_dir, 'Events', self.run_name, '%s_pgs_events.lhco' % tag))
            self.create_plot('PGS')
            misc.gzip(pjoin(self.me_dir, 'Events', self.run_name, '%s_pgs_events.lhco' % tag))

        self.update_status('finish', level='pgs', makehtml=False)

    ############################################################################                                                                                                           
    def do_compute_widths(self, line):
        """Require MG5 directory: Compute automatically the widths of a set 
        of particles"""



        args = self.split_arg(line)
        opts = self.check_compute_widths(args)

        from madgraph.interface.master_interface import MasterCmd
        cmd = MasterCmd()
        self.define_child_cmd_interface(cmd, interface=False)
        cmd.exec_cmd('set automatic_html_opening False --no_save')
        if not opts['path']:
            opts['path'] = pjoin(self.me_dir, 'Cards', 'param_card.dat')
            if not opts['force'] :
                self.ask_edit_cards(['param_card'],[], plot=False)
        
        
        line = 'compute_widths %s %s' % \
                (' '.join([str(i) for i in opts['particles']]),
                 ' '.join('--%s=%s' % (key,value) for (key,value) in opts.items()
                        if key not in ['model', 'force', 'particles'] and value))
        cmd.exec_cmd(line, model=opts['model'])
        self.child = None
        del cmd

    ############################################################################ 
    def do_print_results(self, line):
        """Not in help:Print the cross-section/ number of events for a given run"""
        
        args = self.split_arg(line)
        options={'path':None, 'mode':'w', 'format':'full'}
        for arg in list(args):
            if arg.startswith('--') and '=' in arg:
                name,value=arg.split('=',1)
                name = name [2:]
                options[name] = value
                args.remove(arg)
        
        
        if len(args) > 0:
            run_name = args[0]
        else:
            for i, run_name in enumerate(self.results.order):
                for j, one_result in enumerate(self.results[run_name]):
                    if i or j:
                        options['mode'] = "a"
                    if options['path']:
                        self.print_results_in_file(one_result, options['path'], options['mode'], options['format'])
                    else:
                        self.print_results_in_shell(one_result)
            return

        if run_name not in self.results:
            raise self.InvalidCmd('%s is not a valid run_name or it doesn\'t have any information' \
                                  % run_name)

            
        if len(args) == 2:
            tag = args[1]
            if tag.isdigit():
                tag = int(tag) - 1
                if len(self.results[run_name]) < tag:
                    raise self.InvalidCmd('Only %s different tag available' % \
                                                    len(self.results[run_name]))
                data = self.results[run_name][tag]
            else:
                data = self.results[run_name].return_tag(tag)
        else:
            data = self.results[run_name].return_tag(None) # return the last
        
        if options['path']:
            self.print_results_in_file(data, options['path'], options['mode'], options['format'])
        else:
            self.print_results_in_shell(data)

    def configure_directory(self, *args, **opts):
        """ All action require before any type of run. Typically overloaded by
        daughters if need be."""
        pass

    ############################################################################
    # Start of MadAnalysis5 related function
    ############################################################################
    
    def check_madanalysis5(self, args, mode='parton'):
        """Check the argument for the madanalysis5 command
        syntax: madanalysis5_parton [NAME]
        """

        MA5_options = {'MA5_stdout_lvl':'default'}
        
        stdout_level_tags = [a for a in args if a.startswith('--MA5_stdout_lvl=')]
        for slt in stdout_level_tags:
            lvl = slt.split('=')[1].strip()
            try:
                # It is likely an int
                MA5_options['MA5_stdout_lvl']=int(lvl)
            except ValueError:
                try:
                    # Maybe the user used something like 'logging.INFO'
                    MA5_options['MA5_stdout_lvl']=eval(lvl)
                except:
                    try:
                        MA5_options['MA5_stdout_lvl']=eval('logging.%s'%lvl)
                    except:
                        raise InvalidCmd("MA5 output level specification"+\
                                                 " '%s' is incorrect."%str(lvl))
            args.remove(slt)

        if mode=='parton':
            # We will attempt to run MA5 on the parton level output
            # found in the last run if not specified.
            MA5_options['inputs'] = '*.lhe'
        elif mode=='hadron':
            # We will run MA5 on all sources of post-partonic output we
            # can find if not specified. PY8 is a keyword indicating shower
            # piped to MA5.
            MA5_options['inputs'] = ['fromCard']
        else:
            raise MadGraph5Error('Mode %s not reckognized'%mode+
                                             ' in function check_madanalysis5.')
        # If not madanalysis5 path
        if not self.options['madanalysis5_path']:
            logger.info('Now trying to read the configuration file again'+
                                                   ' to find MadAnalysis5 path')
            self.set_configuration()
            
        if not self.options['madanalysis5_path'] or not \
            os.path.exists(pjoin(self.options['madanalysis5_path'],'bin','ma5')):
            error_msg = 'No valid MadAnalysis5 path set.\n'
            error_msg += 'Please use the set command to define the path and retry.\n'
            error_msg += 'You can also define it in the configuration file.\n'
            error_msg += 'Finally, it can be installed automatically using the'
            error_msg += ' install command.\n'
            raise self.InvalidCmd(error_msg)

        # Now make sure that the corresponding default card exists
        if not os.path.isfile(pjoin(self.me_dir,
                               'Cards','madanalysis5_%s_card.dat'%mode)):
            raise self.InvalidCmd('Your installed version of MadAnalysis5 and/or'+\
                    ' MadGraph5_aMCatNLO does not seem to support analysis at'+
                                                            '%s level.'%mode)
        
        tag = [a for a in args if a.startswith('--tag=')]
        if tag: 
            args.remove(tag[0])
            tag = tag[0][6:]

        if len(args) == 0 and not self.run_name:
            if self.results.lastrun:
                args.insert(0, self.results.lastrun)
            else:
                raise self.InvalidCmd('No run name currently defined. '+
                                                 'Please add this information.')
        
        if len(args) >= 1:
            if mode=='parton' and args[0] != self.run_name and \
             not os.path.exists(pjoin(self.me_dir,'Events',args[0], 
             'unweighted_events.lhe.gz')) and not os.path.exists(
                                           pjoin(self.me_dir,'Events',args[0])):
                raise self.InvalidCmd('No events file in the %s run.'%args[0])
            self.set_run_name(args[0], tag, level='madanalysis5_%s'%mode)            
        else:
            if tag:
                self.run_card['run_tag'] = args[0]
            self.set_run_name(self.run_name, tag, level='madanalysis5_%s'%mode)  
        
        if mode=='parton':
            if any(t for t in args if t.startswith('--input=')):
                raise InvalidCmd('The option --input=<input_file> is not'+
                  ' available when running partonic MadAnalysis5 analysis. The'+
                      ' .lhe output of the selected run is used automatically.')
            input_file = pjoin(self.me_dir,'Events',self.run_name, 'unweighted_events.lhe')
            MA5_options['inputs'] = '%s.gz'%input_file
            if not os.path.exists('%s.gz'%input_file):
                if os.path.exists(input_file):
                    misc.gzip(input_file, keep=True, stdout=output_file)
                else:
                    logger.warning("LHE event file not found in \n%s\ns"%input_file+
                                       "AboringParton level MA5 analysis is disabled.")                    
    
        if mode=='hadron':
            # Make sure to store current results (like Pythia8 hep files)
            # so that can be found here
            self.store_result()
            
            hadron_tag = [t for t in args if t.startswith('--input=')]
            if hadron_tag and hadron_tag[0][8:]:
                hadron_inputs = hadron_tag[0][8:].split(',')
            
            # If not set above, then we must read it from the card
            elif MA5_options['inputs'] == ['fromCard']:
                hadron_inputs = banner_mod.MadAnalysis5Card(pjoin(self.me_dir,
                'Cards','madanalysis5_hadron_card.dat'),mode='hadron')['inputs']

            # Make sure the corresponding input files are present and unfold
            # potential wildcard while making their path absolute as well.
            MA5_options['inputs'] = []
            special_source_tags = []
            for htag in hadron_inputs:
                # Possible pecial tag for MA5 run inputs
                if htag in special_source_tags:
                    # Special check/actions
                    continue
                # Check if the specified file exists and is not a wildcard
                if os.path.isfile(htag) or (os.path.exists(htag) and 
                                          stat.S_ISFIFO(os.stat(htag).st_mode)):
                    MA5_options['inputs'].append(htag)
                    continue

                # Now select one source per tag, giving priority to unzipped 
                # files with 'events' in their name (case-insensitive).
                file_candidates = glob.glob(pjoin(self.me_dir,'Events',self.run_name,htag))+\
                            glob.glob(pjoin(self.me_dir,'Events',self.run_name,'%s.gz'%htag))
                priority_files = [f for f in file_candidates if 
                                self.run_card['run_tag'] in os.path.basename(f)]
                priority_files = [f for f in priority_files if
                                        'EVENTS' in os.path.basename(f).upper()]
                # Make sure to always prefer the original partonic event file
                for f in file_candidates:
                    if os.path.basename(f).startswith('unweighted_events.lhe'):
                        priority_files.append(f)
                if priority_files:
                    MA5_options['inputs'].append(priority_files[-1])
                    continue
                if file_candidates:
                    MA5_options['inputs'].append(file_candidates[-1])
                    continue

        return MA5_options
    
    def ask_madanalysis5_run_configuration(self, runtype='parton',mode=None):
        """Ask the question when launching madanalysis5.
        In the future we can ask here further question about the MA5 run, but
        for now we just edit the cards"""

        cards = ['madanalysis5_%s_card.dat'%runtype]
        self.keep_cards(cards)
        
        if self.force:
            return runtype
        
        # This heavy-looking structure of auto is just to mimick what is done
        # for ask_pythia_configuration
        auto=False
        if mode=='auto':
            auto=True
        if auto:
            self.ask_edit_cards(cards, mode='auto', plot=False)
        else:
            self.ask_edit_cards(cards, plot=False)

        # For now, we don't pass any further information and simply return the
        # input mode asked for
        mode = runtype 
        return mode

    def complete_madanalysis5_hadron(self,text, line, begidx, endidx):
        "Complete the madanalysis5 command"
        args = self.split_arg(line[0:begidx], error=False)
        if len(args) == 1:
            #return valid run_name
            data = []
            for name in banner_mod.MadAnalysis5Card._default_hadron_inputs:
                data += glob.glob(pjoin(self.me_dir, 'Events', '*','%s'%name))
                data += glob.glob(pjoin(self.me_dir, 'Events', '*','%s.gz'%name))
            data = [n.rsplit('/',2)[1] for n in data]
            tmp1 =  self.list_completion(text, data)
            if not self.run_name:
                return tmp1
            else:
                tmp2 = self.list_completion(text, ['-f',
                '--MA5_stdout_lvl=','--input=','--no_default', '--tag='], line)
                return tmp1 + tmp2
            
        elif '--MA5_stdout_lvl=' in line and not any(arg.startswith(
                                          '--MA5_stdout_lvl=') for arg in args):
            return self.list_completion(text, 
                ['--MA5_stdout_lvl=%s'%opt for opt in 
                ['logging.INFO','logging.DEBUG','logging.WARNING',
                                                'logging.CRITICAL','90']], line)
        elif '--input=' in line and not any(arg.startswith(
                                                  '--input=') for arg in args):
            return self.list_completion(text, ['--input=%s'%opt for opt in
         (banner_mod.MadAnalysis5Card._default_hadron_inputs +['path'])], line)
        else:
            return self.list_completion(text, ['-f', 
                '--MA5_stdout_lvl=','--input=','--no_default', '--tag='], line)

    def do_madanalysis5_hadron(self, line):
        """launch MadAnalysis5 at the hadron level."""
        return self.run_madanalysis5(line,mode='hadron')

    def run_madanalysis5(self, line, mode='parton'):
        """launch MadAnalysis5 at the parton level or at the hadron level with
        a specific command line."""
        
        # Check argument's validity
        args = self.split_arg(line)
        
        if '--no_default' in args:
            no_default = True
            args.remove('--no_default')
        else:
            no_default = False

        if no_default:
            # Called issued by MG5aMC itself during a generate_event action
            if mode=='parton' and not os.path.exists(pjoin(self.me_dir, 'Cards',
                                               'madanalysis5_parton_card.dat')):
                return
            if mode=='hadron' and not os.path.exists(pjoin(self.me_dir, 'Cards',
                                               'madanalysis5_hadron_card.dat')):
                return
        else:
            # Called issued by the user itself and only MA5 will be run.
            # we must therefore ask wheter the user wants to edit the card
            self.ask_madanalysis5_run_configuration(runtype=mode)        
        
        if not self.options['madanalysis5_path'] or \
            all(not os.path.exists(pjoin(self.me_dir, 'Cards',card)) for card in
               ['madanalysis5_parton_card.dat','madanalysis5_hadron_card.dat']):
            if no_default:
                return
            else:
                raise InvalidCmd('You must have MadAnalysis5 available to run'+
           " this command. Consider installing it with the 'install' function.")

        if not self.run_name:
            MA5_opts = self.check_madanalysis5(args, mode=mode)
            self.configure_directory(html_opening =False)
        else:
            # initialize / remove lhapdf mode        
            self.configure_directory(html_opening =False)
            MA5_opts = self.check_madanalysis5(args, mode=mode)

        # Now check that there is at least one input to run
        if MA5_opts['inputs']==[]:
            if no_default:
                logger.warning('No hadron level input found to run MadAnalysis5 on.'+
                                         ' Skipping its hadron-level analysis.')
                return
            else:
                raise self.InvalidCmd('\nNo input files specified or availabled for'+
        ' this MadAnalysis5 hadron-level run.\nPlease double-check the options of this'+
        ' MA5 command (or card) and which output files\nare currently in the chosen'+
        " run directory '%s'."%self.run_name)

        MA5_card = banner_mod.MadAnalysis5Card(pjoin(self.me_dir, 'Cards',
                                    'madanalysis5_%s_card.dat'%mode), mode=mode)
        
        MA5_cmds_list = MA5_card.get_MA5_cmds(MA5_opts['inputs'],
                pjoin(self.me_dir,'MA5_%s_ANALYSIS'%mode.upper()),
                run_dir_path = pjoin(self.me_dir,'Events', self.run_name),
                UFO_model_path=pjoin(self.me_dir,'bin','internal','ufomodel'),
                run_tag = self.run_tag)

############################# TEMPORARY ########################################
#       Here's how to print the MA5 commands generated by MG5aMC
#        for MA5_runtag, MA5_cmds in MA5_cmds_list:
#            misc.sprint('****************************************')
#            misc.sprint('* Commands for MA5 runtag %s:'%MA5_runtag)
#            misc.sprint('\n'+('\n'.join('* %s'%cmd for cmd in MA5_cmds)))
#            misc.sprint('****************************************')
############################# TEMPORARY ########################################
        
        logger.info('-------------------------------------------','$MG:color:GREEN')
        logger.info('Now starting MadAnalysis5 [arXiv:1206.1599]','$MG:color:GREEN')
        logger.info('-------------------------------------------','$MG:color:GREEN')
        if mode=='hadron':
            logger.info('Hadron input files considered:')
            for input in MA5_opts['inputs']:
                logger.info('  --> %s'%input)
        elif mode=='parton':
            logger.info('Parton input file considered:')
            logger.info('  --> %s'%MA5_opts['inputs'])
        logger.info('-------------------------------------------','$MG:color:GREEN')

        # Obtain a main MA5 interpreter
        # Ideally we would like to do it all with a single interpreter
        # but we'd need a way to reset it for this.
        if MA5_opts['MA5_stdout_lvl']=='default':
            if MA5_card['stdout_lvl'] is None:
                MA5_lvl = self.options['stdout_level']
            else:
                MA5_lvl = MA5_card['stdout_lvl']                
        else:
            MA5_lvl = MA5_opts['MA5_stdout_lvl']

        MA5_interpreter = misc.get_MadAnalysis5_interpreter(
                self.options['mg5_path'], 
                self.options['madanalysis5_path'],
                logstream=sys.stdout,
                loglevel=MA5_lvl,
                forced=True)

        # Now loop over the different MA5_runs
        for MA5_runtag, MA5_cmds in MA5_cmds_list:
            
            # Make sure to properly initialize MA5 interpreter
            if mode=='hadron':
                MA5_interpreter.init_reco()
            else:
                MA5_interpreter.init_parton()
            
            if MA5_runtag!='default':
                if MA5_runtag.startswith('_reco_'):
                    logger.info("MadAnalysis5 now running the reconstruction '%s'..."%
                                              MA5_runtag[6:],'$MG:color:GREEN')
                elif MA5_runtag=='Recasting':
                    logger.info("MadAnalysis5 now running the recasting...",
                                                              '$MG:color:GREEN') 
                else:
                    logger.info("MadAnalysis5 now running the '%s' analysis..."%
                                                   MA5_runtag,'$MG:color:GREEN')                    
            # Now the magic, finally call MA5.
            MA5_interpreter.load(MA5_cmds)
                     
            if MA5_runtag.startswith('_reco_'):
                # When doing a reconstruction we must first copy the event file
                # created and then directly proceed to the next batch of instructions
                # There can be several output directory if there were several
                # input files.
                links_created=[]
                for i, input in enumerate(MA5_opts['inputs']):
                    # Make sure it is not an lhco or root input, which would not
                    # undergo any reconstruction of course.
                    if not banner_mod.MadAnalysis5Card.events_can_be_reconstructed(input):
                        continue
                    reco_output = pjoin(self.me_dir,
                           'MA5_%s_ANALYSIS%s_%d'%(mode.upper(),MA5_runtag,i+1))
                    # Look for either a root or .lhe.gz output
                    reco_event_file = glob.glob(pjoin(reco_output,'Output',
                      '_reco_events','*.lhe.gz')) + glob.glob(pjoin(
                                  reco_output,'Output','_reco_events','*.root'))
                    if len(reco_event_file)==0:
                        raise MadGraph5Error, "MadAnalysis5 failed to produce the "+\
                  "reconstructed event file for reconstruction '%s'."%MA5_runtag[6:]
                    reco_event_file = reco_event_file[0]
                    # move the reconstruction output to the HTML directory
                    shutil.move(reco_output,pjoin(self.me_dir,'HTML',
                                 self.run_name,'%s_MA5_%s_ANALYSIS%s_%d'%
                                    (self.run_tag,mode.upper(),MA5_runtag,i+1)))
                    # link the reconstructed event file to the run directory
                    links_created.append(os.path.basename(reco_event_file))
                    files.ln(pjoin(self.me_dir,'HTML',self.run_name,
                      '%s_MA5_%s_ANALYSIS%s_%d'%(self.run_tag,mode.upper(),
                      MA5_runtag,i+1),'Output','_reco_events',links_created[-1]),
                                      pjoin(self.me_dir,'Events',self.run_name))
                    
                logger.info("MadAnalysis5 successfully completed the reconstruction "+
                  "'%s'. Links to the reconstructed event files are:"%MA5_runtag[6:])
                for link in links_created:
                    logger.info('  --> %s'%pjoin(self.me_dir,'Events',self.run_name,link))
                continue

            if MA5_runtag.upper()=='RECASTING':
                target = pjoin(self.me_dir,'MA5_%s_ANALYSIS_%s'\
              %(mode.upper(),MA5_runtag),'Output','CLs_output_summary.dat')
            else:
                target = pjoin(self.me_dir,'MA5_%s_ANALYSIS_%s'\
                                  %(mode.upper(),MA5_runtag),'PDF','main.pdf')
            if not os.path.isfile(target):
                raise MadGraph5Error, "MadAnalysis5 failed to produced "+\
          "an output for the parton analysis '%s' in\n   %s"%(MA5_runtag,target)

            # Copy the PDF report or CLs in the Events/run directory.
            if MA5_runtag.upper()=='RECASTING':
                carboncopy_name = '%s_MA5_CLs.dat'%(self.run_tag)
            else:
                carboncopy_name = '%s_MA5_%s_analysis_%s.pdf'%(
                                                   self.run_tag,mode,MA5_runtag)
            shutil.copy(target, pjoin(self.me_dir,'Events',self.run_name,carboncopy_name))
            if MA5_runtag!='default':
                logger.info("MadAnalysis5 successfully completed the "+
                  "%s. Reported results are placed in:"%("analysis '%s'"%MA5_runtag 
                           if MA5_runtag.upper()!='RECASTING' else "recasting"))
            else:
                logger.info("MadAnalysis5 successfully completed the analysis."+
                                            " Reported results are placed in:")
            logger.info('  --> %s'%pjoin(self.me_dir,'Events',self.run_name,carboncopy_name))

            # Copy the entire analysis in the HTML directory
            shutil.move(pjoin(self.me_dir,'MA5_%s_ANALYSIS_%s'\
              %(mode.upper(),MA5_runtag)), pjoin(self.me_dir,'HTML',self.run_name,
                '%s_MA5_%s_ANALYSIS_%s'%(self.run_tag,mode.upper(),MA5_runtag)))

        # Set the number of events and cross-section to the last one 
        # (maybe do something smarter later)
        new_details={}
        for detail in ['nb_event','cross','error']:
            new_details[detail] = \
                      self.results[self.run_name].get_current_info()[detail]
        for detail in new_details:
            self.results.add_detail(detail,new_details[detail])

        self.update_status('finish', level='madanalysis5_%s'%mode,
                                                                 makehtml=False)
 
        #Update the banner
        self.banner.add(pjoin(self.me_dir, 'Cards',
                                               'madanalysis5_%s_card.dat'%mode))
        banner_path = pjoin(self.me_dir,'Events', self.run_name,
                               '%s_%s_banner.txt'%(self.run_name, self.run_tag))
        self.banner.write(banner_path)
 
        if not no_default:
            logger.info('Find more information about this run on the HTML local page')
            logger.info('  --> %s'%pjoin(self.me_dir,'index.html'))
    
    ############################################################################
    # End of MadAnalysis5 related function
    ############################################################################
    
    def do_delphes(self, line):
        """ run delphes and make associate root file/plot """

        args = self.split_arg(line)
        # Check argument's validity
        if '--no_default' in args:
            no_default = True
            args.remove('--no_default')
        else:
            no_default = False
            
        if no_default and  not os.path.exists(pjoin(self.me_dir, 'Cards', 'delphes_card.dat')):
            logger.info('No delphes_card detected, so not run Delphes')
            return
            
        # Check all arguments
        filepath = self.check_delphes(args, nodefault=no_default)
        if no_default and not filepath:
            return # no output file but nothing to do either.
        
        self.update_status('prepare delphes run', level=None)

        if os.path.exists(pjoin(self.options['delphes_path'], 'data')):
            delphes3 = False
            prog = '../bin/internal/run_delphes'
            if filepath and '.hepmc' in filepath[:-10]:
                raise self.InvalidCmd, 'delphes2 do not support hepmc'
        else:
            delphes3 = True
            prog =  '../bin/internal/run_delphes3'

        # Check that the delphes_card exists. If not copy the default and
        # ask for edition of the card.
        if not os.path.exists(pjoin(self.me_dir, 'Cards', 'delphes_card.dat')):
            if no_default:
                logger.info('No delphes_card detected, so not running Delphes')
                return
            files.cp(pjoin(self.me_dir, 'Cards', 'delphes_card_default.dat'),
                     pjoin(self.me_dir, 'Cards', 'delphes_card.dat'))
            logger.info('No delphes card found. Take the default one.')
        if not delphes3 and not os.path.exists(pjoin(self.me_dir, 'Cards', 'delphes_trigger.dat')):
            files.cp(pjoin(self.me_dir, 'Cards', 'delphes_trigger_default.dat'),
                     pjoin(self.me_dir, 'Cards', 'delphes_trigger.dat'))
        if not (no_default or self.force):
            if delphes3:
                self.ask_edit_cards(['delphes_card.dat'], args)
            else:
                self.ask_edit_cards(['delphes_card.dat', 'delphes_trigger.dat'], args)

        self.update_status('Running Delphes', level=None)

        delphes_dir = self.options['delphes_path']
        tag = self.run_tag
        if os.path.exists(pjoin(self.me_dir, 'Source', 'banner_header.txt')):
            self.banner.add(pjoin(self.me_dir, 'Cards','delphes_card.dat'))
            if not delphes3:
                self.banner.add(pjoin(self.me_dir, 'Cards','delphes_trigger.dat'))
            self.banner.write(pjoin(self.me_dir, 'Events', self.run_name, '%s_%s_banner.txt' % (self.run_name, tag)))

        cross = self.results[self.run_name].get_current_info()['cross']

        delphes_log = pjoin(self.me_dir, 'Events', self.run_name, "%s_delphes.log" % tag)
        self.cluster.launch_and_wait(prog,
                        argument= [delphes_dir, self.run_name, tag, str(cross), filepath],
                        stdout=delphes_log, stderr=subprocess.STDOUT,
                        cwd=pjoin(self.me_dir,'Events'))

        if not os.path.exists(pjoin(self.me_dir, 'Events',
                                self.run_name, '%s_delphes_events.lhco' % tag)):
            logger.warning('We do not create lhco by default anymore')


        #eradir = self.options['exrootanalysis_path']
        madir = self.options['madanalysis_path']
        td = self.options['td_path']

        if os.path.exists(pjoin(self.me_dir, 'Events',
                                self.run_name, '%s_delphes_events.lhco' % tag)):
            # Creating plots
            self.create_plot('Delphes')

        if os.path.exists(pjoin(self.me_dir, 'Events', self.run_name,  '%s_delphes_events.lhco' % tag)):
            misc.gzip(pjoin(self.me_dir, 'Events', self.run_name, '%s_delphes_events.lhco' % tag))

        self.update_status('delphes done', level='delphes', makehtml=False)

    ############################################################################
    def get_pid_final_initial_states(self):
        """Find the pid of all particles in the final and initial states"""
        pids = set()
        subproc = [l.strip() for l in open(pjoin(self.me_dir,'SubProcesses',
                                                                 'subproc.mg'))]
        nb_init = self.ninitial
        pat = re.compile(r'''DATA \(IDUP\(I,\d+\),I=1,\d+\)/([\+\-\d,\s]*)/''', re.I)
        for Pdir in subproc:
            text = open(pjoin(self.me_dir, 'SubProcesses', Pdir, 'born_leshouche.inc')).read()
            group = pat.findall(text)
            for particles in group:
                particles = particles.split(',')
                pids.update(set(particles))

        return pids

    ############################################################################
    def get_pdf_input_filename(self):
        """return the name of the file which is used by the pdfset"""

        if self.options["cluster_local_path"] and \
               os.path.exists(self.options["cluster_local_path"]) and \
               self.options['run_mode'] ==1:
            # no need to transfer the pdf.
            return ''
        
        def check_cluster(path):
            if not self.options["cluster_local_path"] or \
                        os.path.exists(self.options["cluster_local_path"]) or\
                        self.options['run_mode'] !=1:
                return path
            main = self.options["cluster_local_path"]
            if os.path.isfile(path):
                filename = os.path.basename(path)
            possible_path = [pjoin(main, filename),
                             pjoin(main, "lhadpf", filename),
                             pjoin(main, "Pdfdata", filename)]
            if any(os.path.exists(p) for p in possible_path):
                return " "
            else:
                return path
                             

        if hasattr(self, 'pdffile') and self.pdffile:
            return self.pdffile
        else:
            for line in open(pjoin(self.me_dir,'Source','PDF','pdf_list.txt')):
                data = line.split()
                if len(data) < 4:
                    continue
                if data[1].lower() == self.run_card['pdlabel'].lower():
                    self.pdffile = check_cluster(pjoin(self.me_dir, 'lib', 'Pdfdata', data[2]))
                    return self.pdffile
            else:
                # possible when using lhapdf
                path = pjoin(self.me_dir, 'lib', 'PDFsets')
                if os.path.exists(path):
                    self.pdffile = path
                else:
                    self.pdffile = " "
                return self.pdffile
                      
    ############################################################################
    def do_open(self, line):
        """Open a text file/ eps file / html file"""

        args = self.split_arg(line)
        # Check Argument validity and modify argument to be the real path
        self.check_open(args)
        file_path = args[0]

        misc.open_file(file_path)

    ############################################################################
    def do_set(self, line, log=True):
        """Set an option, which will be default for coming generations/outputs
        """
        # cmd calls automaticaly post_set after this command.


        args = self.split_arg(line)
        # Check the validity of the arguments
        self.check_set(args)
        # Check if we need to save this in the option file
        if args[0] in self.options_configuration and '--no_save' not in args:
            self.do_save('options --auto')

        if args[0] == "stdout_level":
            if args[1].isdigit():
                logging.root.setLevel(int(args[1]))
                logging.getLogger('madgraph').setLevel(int(args[1]))
            else:
                logging.root.setLevel(eval('logging.' + args[1]))
                logging.getLogger('madgraph').setLevel(eval('logging.' + args[1]))
            if log: logger.info('set output information to level: %s' % args[1])
        elif args[0] == "fortran_compiler":
            if args[1] == 'None':
                args[1] = None
            self.options['fortran_compiler'] = args[1]
            current = misc.detect_current_compiler(pjoin(self.me_dir,'Source','make_opts'), 'fortran')
            if current != args[1] and args[1] != None:
                misc.mod_compilator(self.me_dir, args[1], current, 'gfortran')
        elif args[0] == "cpp_compiler":
            if args[1] == 'None':
                args[1] = None
            self.options['cpp_compiler'] = args[1]
            current = misc.detect_current_compiler(pjoin(self.me_dir,'Source','make_opts'), 'cpp')
            if current != args[1] and args[1] != None:
                misc.mod_compilator(self.me_dir, args[1], current, 'cpp')
        elif args[0] == "run_mode":
            if not args[1] in [0,1,2,'0','1','2']:
                raise self.InvalidCmd, 'run_mode should be 0, 1 or 2.'
            self.cluster_mode = int(args[1])
            self.options['run_mode'] =  self.cluster_mode
        elif args[0] in  ['cluster_type', 'cluster_queue', 'cluster_temp_path']:
            if args[1] == 'None':
                args[1] = None
            self.options[args[0]] = args[1]
            # cluster (re)-initialization done later
            # self.cluster update at the end of the routine
        elif args[0] in ['cluster_nb_retry', 'cluster_retry_wait', 'cluster_size']:
            self.options[args[0]] = int(args[1])
            # self.cluster update at the end of the routine
        elif args[0] == 'nb_core':
            if args[1] == 'None':
                import multiprocessing
                self.nb_core = multiprocessing.cpu_count()
                self.options['nb_core'] = self.nb_core
                return
            if not args[1].isdigit():
                raise self.InvalidCmd('nb_core should be a positive number')
            self.nb_core = int(args[1])
            self.options['nb_core'] = self.nb_core
        elif args[0] == 'timeout':
            self.options[args[0]] = int(args[1])
        elif args[0] == 'cluster_status_update':
            if '(' in args[1]:
                data = ' '.join([a for a in args[1:] if not a.startswith('-')])
                data = data.replace('(','').replace(')','').replace(',',' ').split()
                first, second = data[:2]
            else:
                first, second = args[1:3]

            self.options[args[0]] = (int(first), int(second))
        elif args[0] == 'notification_center':
            if args[1] in ['None','True','False']:
                self.allow_notification_center = eval(args[1])
                self.options[args[0]] = eval(args[1])
            else:
                raise self.InvalidCmd('Not a valid value for notification_center')
        elif args[0] in self.options:
            if args[1] in ['None','True','False']:
                self.options[args[0]] = ast.literal_eval(args[1])
            elif args[0].endswith('path'):
                if os.path.exists(args[1]):
                    self.options[args[0]] = args[1]
                elif os.path.exists(pjoin(self.me_dir, args[1])):
                    self.options[args[0]] = pjoin(self.me_dir, args[1])
                else:
                    raise self.InvalidCmd('Not a valid path: keep previous value: \'%s\'' % self.options[args[0]])
            else:
                self.options[args[0]] = args[1]

    def post_set(self, stop, line):
        """Check if we need to save this in the option file"""
        try:
            args = self.split_arg(line)
            if 'cluster' in args[0] or args[0] == 'run_mode':
                self.configure_run_mode(self.options['run_mode'])


            # Check the validity of the arguments
            self.check_set(args)

            if args[0] in self.options_configuration and '--no_save' not in args:
                self.exec_cmd('save options --auto')
            elif args[0] in self.options_madevent:
                logger.info('This option will be the default in any output that you are going to create in this session.')
                logger.info('In order to keep this changes permanent please run \'save options\'')
            return stop
        except self.InvalidCmd:
            return stop

    def configure_run_mode(self, run_mode):
        """change the way to submit job 0: single core, 1: cluster, 2: multicore"""

        self.cluster_mode = run_mode
        self.options['run_mode'] = run_mode

        if run_mode == 2:
            if not self.options['nb_core']:
                import multiprocessing
                self.options['nb_core'] = multiprocessing.cpu_count()
            nb_core = self.options['nb_core']
        elif run_mode == 0:
            nb_core = 1



        if run_mode in [0, 2]:
            self.cluster = cluster.MultiCore(
                             **self.options)
            self.cluster.nb_core = nb_core
        #cluster_temp_path=self.options['cluster_temp_path'],

        if self.cluster_mode == 1:
            opt = self.options
            cluster_name = opt['cluster_type']
            if cluster_name in cluster.from_name:
                self.cluster = cluster.from_name[cluster_name](**opt)
            else:
                if MADEVENT and ('mg5_path' not in self.options or not self.options['mg5_path']):
                    raise self.InvalidCmd('%s not native cluster type and not MG5aMC found to check for plugin')
                elif MADEVENT:
                    mg5dir = self.options['mg5_path']
                    if mg5dir not in sys.path:
                        sys.path.append(mg5dir)
                else:
                    mg5dir = MG5DIR
                # Check if a plugin define this type of cluster
                # check for PLUGIN format
                for plug in os.listdir(pjoin(mg5dir, 'PLUGIN')):
                    if os.path.exists(pjoin(mg5dir, 'PLUGIN', plug, '__init__.py')):
                        try:
                            __import__('PLUGIN.%s' % plug)
                        except Exception, error:
                            logger.critical('plugin directory %s fail to be loaded. Please check it', plug)
                            continue
                        plugin = sys.modules['PLUGIN.%s' % plug]  
                        if not hasattr(plugin, 'new_cluster'):
                            continue
                        if not misc.is_plugin_supported(plugin):
                            continue              
                        if cluster_name in plugin.new_cluster:
                            logger.info("cluster handling will be done with PLUGIN: %s" % plug,'$MG:color:BLACK')
                            self.cluster = plugin.new_cluster[cluster_name](**opt)
                            break
                else:
                    raise self.InvalidCmd, "%s is not recognized as a supported cluster format." % cluster_name
                
                
    def check_param_card(self, path, run=True):
        """
        1) Check that no scan parameter are present
        2) Check that all the width are define in the param_card.
        - If a scan parameter is define. create the iterator and recall this fonction 
          on the first element.
        - If some width are set on 'Auto', call the computation tools."""
        
        pattern_scan = re.compile(r'''^(decay)?[\s\d]*scan''', re.I+re.M)  
        pattern_width = re.compile(r'''decay\s+(\+?\-?\d+)\s+auto(@NLO|)''',re.I)
        text = open(path).read()
               
        if pattern_scan.search(text):
            if not isinstance(self, cmd.CmdShell):
                # we are in web mode => forbid scan due to security risk
                raise Exception, "Scan are not allowed in web mode"
            # at least one scan parameter found. create an iterator to go trough the cards
            main_card = check_param_card.ParamCardIterator(text)
            self.param_card_iterator = main_card
            first_card = main_card.next(autostart=True)
            first_card.write(path)
            return self.check_param_card(path, run)
        
        pdg_info = pattern_width.findall(text)
        if pdg_info:
            if run:
                logger.info('Computing the width set on auto in the param_card.dat')
                has_nlo = any(nlo.lower()=="@nlo" for _,nlo in pdg_info)
                pdg = [pdg for pdg,nlo in pdg_info]
                if not has_nlo:
                    self.do_compute_widths('%s %s' % (' '.join(pdg), path))
                else:
                    self.do_compute_widths('%s %s --nlo' % (' '.join(pdg), path))
            else:
                logger.info('''Some width are on Auto in the card. 
    Those will be computed as soon as you have finish the edition of the cards.
    If you want to force the computation right now and being able to re-edit
    the cards afterwards, you can type \"compute_wdiths\".''')


    def add_error_log_in_html(self, errortype=None):
        """If a ME run is currently running add a link in the html output"""

        # Be very carefull to not raise any error here (the traceback
        #will be modify in that case.)
        if hasattr(self, 'results') and hasattr(self.results, 'current') and\
                self.results.current and 'run_name' in self.results.current and \
                hasattr(self, 'me_dir'):
            name = self.results.current['run_name']
            tag = self.results.current['tag']
            self.debug_output = pjoin(self.me_dir, '%s_%s_debug.log' % (name,tag))
            if errortype:
                self.results.current.debug = errortype
            else:
                self.results.current.debug = self.debug_output

        else:
            #Force class default
            self.debug_output = CommonRunCmd.debug_output
        if os.path.exists('ME5_debug') and not 'ME5_debug' in self.debug_output:
            os.remove('ME5_debug')
        if not 'ME5_debug' in self.debug_output:
            os.system('ln -s %s ME5_debug &> /dev/null' % self.debug_output)


    def do_quit(self, line):
        """Not in help: exit """

        if not self.force_run:
            try:
                os.remove(pjoin(self.me_dir,'RunWeb'))
            except Exception:
                pass
        try:
            self.store_result()
        except Exception:
            # If nothing runs they they are no result to update
            pass

        try:
            self.update_status('', level=None)
        except Exception, error:
            pass
        devnull = open(os.devnull, 'w')
        try:
            misc.call(['./bin/internal/gen_cardhtml-pl'], cwd=self.me_dir,
                        stdout=devnull, stderr=devnull)
        except Exception:
            pass
        devnull.close()

        return super(CommonRunCmd, self).do_quit(line)

    # Aliases
    do_EOF = do_quit
    do_exit = do_quit


    def update_status(self, status, level, makehtml=True, force=True,
                      error=False, starttime = None, update_results=True,
                      print_log=True):
        """ update the index status """

        if makehtml and not force:
            if hasattr(self, 'next_update') and time.time() < self.next_update:
                return
            else:
                self.next_update = time.time() + 3

        if print_log:
            if isinstance(status, str):
                if '<br>' not  in status:
                    logger.info(status)
            elif starttime:
                running_time = misc.format_timer(time.time()-starttime)
                logger.info(' Idle: %s,  Running: %s,  Completed: %s [ %s ]' % \
                           (status[0], status[1], status[2], running_time))
            else:
                logger.info(' Idle: %s,  Running: %s,  Completed: %s' % status[:3])

        if 'arXiv' in status:
            if '[' in status:
                status = status.split('[',1)[0]
            else:
                status = status.split('arXiv',1)[0]

        if update_results:
            self.results.update(status, level, makehtml=makehtml, error=error)

    ############################################################################
    def keep_cards(self, need_card=[], ignore=[]):
        """Ask the question when launching generate_events/multi_run"""

        check_card = ['pythia_card.dat', 'pgs_card.dat','delphes_card.dat',
                      'delphes_trigger.dat', 'madspin_card.dat', 'shower_card.dat',
                      'reweight_card.dat','pythia8_card.dat',
                      'madanalysis5_parton_card.dat','madanalysis5_hadron_card.dat',]

        cards_path = pjoin(self.me_dir,'Cards')
        for card in check_card:
            if card in ignore or (ignore == ['*'] and card not in need_card):
                continue
            if card not in need_card:
                if os.path.exists(pjoin(cards_path, card)):
                    files.mv(pjoin(cards_path, card), pjoin(cards_path, '.%s' % card))
            else:
                if not os.path.exists(pjoin(cards_path, card)):
                    if os.path.exists(pjoin(cards_path, '.%s' % card)):
                        files.mv(pjoin(cards_path, '.%s' % card), pjoin(cards_path, card))
                    else:
                        default = card.replace('.dat', '_default.dat')
                        files.cp(pjoin(cards_path, default),pjoin(cards_path, card))

    ############################################################################
    def set_configuration(self, config_path=None, final=True, initdir=None, amcatnlo=False):
        """ assign all configuration variable from file
            ./Cards/mg5_configuration.txt. assign to default if not define """

        if not hasattr(self, 'options') or not self.options:
            self.options = dict(self.options_configuration)
            self.options.update(self.options_madgraph)
            self.options.update(self.options_madevent)

        if not config_path:
            if os.environ.has_key('MADGRAPH_BASE'):
                config_path = pjoin(os.environ['MADGRAPH_BASE'],'mg5_configuration.txt')
                self.set_configuration(config_path=config_path, final=False)
            if 'HOME' in os.environ:
                config_path = pjoin(os.environ['HOME'],'.mg5',
                                                        'mg5_configuration.txt')
                if os.path.exists(config_path):
                    self.set_configuration(config_path=config_path,  final=False)
            if amcatnlo:
                me5_config = pjoin(self.me_dir, 'Cards', 'amcatnlo_configuration.txt')
            else:
                me5_config = pjoin(self.me_dir, 'Cards', 'me5_configuration.txt')
            self.set_configuration(config_path=me5_config, final=False, initdir=self.me_dir)

            if self.options.has_key('mg5_path') and self.options['mg5_path']:
                MG5DIR = self.options['mg5_path']
                config_file = pjoin(MG5DIR, 'input', 'mg5_configuration.txt')
                self.set_configuration(config_path=config_file, final=False,initdir=MG5DIR)
            else:
                self.options['mg5_path'] = None
            return self.set_configuration(config_path=me5_config, final=final,initdir=self.me_dir)

        config_file = open(config_path)

        # read the file and extract information
        logger.info('load configuration from %s ' % config_file.name)
        for line in config_file:
            
            if '#' in line:
                line = line.split('#',1)[0]
            line = line.replace('\n','').replace('\r\n','')
            try:
                name, value = line.split('=')
            except ValueError:
                pass
            else:
                name = name.strip()
                value = value.strip()
                if name.endswith('_path') and not name.startswith('cluster'):
                    path = value
                    if os.path.isdir(path):
                        self.options[name] = os.path.realpath(path)
                        continue
                    if not initdir:
                        continue
                    path = pjoin(initdir, value)
                    if os.path.isdir(path):
                        self.options[name] = os.path.realpath(path)
                        continue
                else:
                    self.options[name] = value
                    if value.lower() == "none":
                        self.options[name] = None

        if not final:
            return self.options # the return is usefull for unittest

        # Treat each expected input
        # delphes/pythia/... path
        for key in self.options:
            # Final cross check for the path
            if key.endswith('path') and not key.startswith("cluster"):
                path = self.options[key]
                if path is None:
                    continue
                if os.path.isdir(path):
                    self.options[key] = os.path.realpath(path)
                    continue
                path = pjoin(self.me_dir, self.options[key])
                if os.path.isdir(path):
                    self.options[key] = os.path.realpath(path)
                    continue
                elif self.options.has_key('mg5_path') and self.options['mg5_path']:
                    path = pjoin(self.options['mg5_path'], self.options[key])
                    if os.path.isdir(path):
                        self.options[key] = os.path.realpath(path)
                        continue
                self.options[key] = None
            elif key.startswith('cluster') and key != 'cluster_status_update':
                if key in ('cluster_nb_retry','cluster_wait_retry'):
                    self.options[key] = int(self.options[key]) 
                if hasattr(self,'cluster'):
                    del self.cluster
                pass
            elif key == 'automatic_html_opening':
                if self.options[key] in ['False', 'True']:
                    self.options[key] =ast.literal_eval(self.options[key])
            elif key == "notification_center":
                if self.options[key] in ['False', 'True']:
                    self.allow_notification_center =ast.literal_eval(self.options[key])
                    self.options[key] =ast.literal_eval(self.options[key])
            elif key not in ['text_editor','eps_viewer','web_browser','stdout_level',
                              'complex_mass_scheme', 'gauge', 'group_subprocesses']:
                # Default: try to set parameter
                try:
                    self.do_set("%s %s --no_save" % (key, self.options[key]), log=False)
                except self.InvalidCmd:
                    logger.warning("Option %s from config file not understood" \
                                   % key)

        # Configure the way to open a file:
        misc.open_file.configure(self.options)
        self.configure_run_mode(self.options['run_mode'])
        return self.options

    @staticmethod
    def find_available_run_name(me_dir):
        """ find a valid run_name for the current job """

        name = 'run_%02d'
        data = [int(s[4:j]) for s in os.listdir(pjoin(me_dir,'Events')) for 
                j in range(4,len(s)+1) if \
                s.startswith('run_') and s[4:j].isdigit()]
        return name % (max(data+[0])+1)


    ############################################################################
    def do_decay_events(self,line):
        """Require MG5 directory: decay events with spin correlations
        """

        if '-from_cards' in line and not os.path.exists(pjoin(self.me_dir, 'Cards', 'madspin_card.dat')):
            return

        # First need to load MadSpin

        # Check that MG5 directory is present .
        if MADEVENT and not self.options['mg5_path']:
            raise self.InvalidCmd, '''The module decay_events requires that MG5 is installed on the system.
            You can install it and set its path in ./Cards/me5_configuration.txt'''
        elif MADEVENT:
            sys.path.append(self.options['mg5_path'])
        try:
            import MadSpin.decay as decay
            import MadSpin.interface_madspin as interface_madspin
        except ImportError:
            if __debug__:
                raise
            else:
                raise self.ConfigurationError, '''Can\'t load MadSpin
            The variable mg5_path might not be correctly configured.'''

        self.update_status('Running MadSpin', level='madspin')
        if not '-from_cards' in line:
            self.keep_cards(['madspin_card.dat'], ignore=['*'])
            self.ask_edit_cards(['madspin_card.dat'], 'fixed', plot=False)
        self.help_decay_events(skip_syntax=True)

        # load the name of the event file
        args = self.split_arg(line)
        self.check_decay_events(args)
        # args now alway content the path to the valid files
        madspin_cmd = interface_madspin.MadSpinInterface(args[0])
        madspin_cmd.update_status = lambda *x,**opt: self.update_status(*x, level='madspin',**opt)

        path = pjoin(self.me_dir, 'Cards', 'madspin_card.dat')

        madspin_cmd.import_command_file(path)

        # create a new run_name directory for this output
        i = 1
        while os.path.exists(pjoin(self.me_dir,'Events', '%s_decayed_%i' % (self.run_name,i))):
            i+=1
        new_run = '%s_decayed_%i' % (self.run_name,i)
        evt_dir = pjoin(self.me_dir, 'Events')

        os.mkdir(pjoin(evt_dir, new_run))
        current_file = args[0].replace('.lhe', '_decayed.lhe')
        new_file = pjoin(evt_dir, new_run, os.path.basename(args[0]))
        if not os.path.exists(current_file):
            if os.path.exists(current_file+'.gz'):
                current_file += '.gz'
                new_file += '.gz'
            else:
                logger.error('MadSpin fails to create any decayed file.')
                return

        files.mv(current_file, new_file)
        logger.info("The decayed event file has been moved to the following location: ")
        logger.info(new_file)

        if hasattr(self, 'results'):
            current = self.results.current
            nb_event = self.results.current['nb_event']
            if not nb_event:
                current = self.results[self.run_name][0]
                nb_event = current['nb_event']

            cross = current['cross']
            error = current['error']
            self.results.add_run( new_run, self.run_card)
            self.results.add_detail('nb_event', nb_event)
            self.results.add_detail('cross', cross * madspin_cmd.branching_ratio)
            self.results.add_detail('error', error * madspin_cmd.branching_ratio + cross * madspin_cmd.err_branching_ratio)
            self.results.add_detail('run_mode', current['run_mode'])

        self.run_name = new_run
        self.banner = madspin_cmd.banner
        self.banner.add(path)
        self.banner.write(pjoin(self.me_dir,'Events',self.run_name, '%s_%s_banner.txt' %
                                (self.run_name, self.run_tag)))
        self.update_status('MadSpin Done', level='parton', makehtml=False)
        if 'unweighted' in os.path.basename(args[0]):
            self.create_plot('parton')

    def complete_decay_events(self, text, line, begidx, endidx):
        args = self.split_arg(line[0:begidx], error=False)
        if len(args) == 1:
            return self.complete_plot(text, line, begidx, endidx)
        else:
            return

    def complete_print_results(self,text, line, begidx, endidx):
        "Complete the print results command"
        args = self.split_arg(line[0:begidx], error=False) 
        if len(args) == 1:
            #return valid run_name
            data = misc.glob(pjoin('*','unweighted_events.lhe.gz'),
                             pjoin(self.me_dir, 'Events')) 

            data = [n.rsplit('/',2)[1] for n in data]
            tmp1 =  self.list_completion(text, data)
            return tmp1        
        else:
            data = misc.glob('*_pythia_events.hep.gz', pjoin(self.me_dir, 'Events', args[0]))
            data = [os.path.basename(p).rsplit('_',1)[0] for p in data]
            data += ["--mode=a", "--mode=w", "--path=", "--format=short"]
            tmp1 =  self.list_completion(text, data)
            return tmp1
            
    def help_print_result(self):
        logger.info("syntax: print_result [RUN] [TAG] [options]")
        logger.info("-- show in text format the status of the run (cross-section/nb-event/...)")
        logger.info("--path= defines the path of the output file.")
        logger.info("--mode=a allow to add the information at the end of the file.")
        logger.info("--format=short (only if --path is define)")
        logger.info("        allows to have a multi-column output easy to parse")

    ############################################################################
    def do_check_events(self, line):
        """ Run some sanity check on the generated events."""
                
        # Check that MG5 directory is present .
        if MADEVENT and not self.options['mg5_path']:
            raise self.InvalidCmd, '''The module reweight requires that MG5 is installed on the system.
            You can install it and set its path in ./Cards/me5_configuration.txt'''
        elif MADEVENT:
            sys.path.append(self.options['mg5_path'])
        try:
            import madgraph.interface.reweight_interface as reweight_interface
        except ImportError:
            raise self.ConfigurationError, '''Can\'t load Reweight module.
            The variable mg5_path might not be correctly configured.'''
              

        # load the name of the event file
        args = self.split_arg(line) 
        self.check_check_events(args) 
        # args now alway content the path to the valid files
        reweight_cmd = reweight_interface.ReweightInterface(args[0], allow_madspin=True)
        reweight_cmd.mother = self
        self.update_status('Running check on events', level='check')
        
        reweight_cmd.check_events()
        
    ############################################################################
    def complete_check_events(self, text, line, begidx, endidx):
        args = self.split_arg(line[0:begidx], error=False)

        if len(args) == 1 and os.path.sep not in text:
            #return valid run_name
            data = misc.glob(pjoin('*','*events.lhe*'), pjoin(self.me_dir, 'Events'))
            data = [n.rsplit('/',2)[1] for n in data]
            return  self.list_completion(text, data, line)
        else:
            return self.path_completion(text,
                                        os.path.join('.',*[a for a in args \
                                                    if a.endswith(os.path.sep)]))

    def complete_reweight(self,text, line, begidx, endidx):
        "Complete the pythia command"
        args = self.split_arg(line[0:begidx], error=False)

        #return valid run_name
        data = misc.glob(pjoin('*','*events.lhe*'), pjoin(self.me_dir, 'Events'))
        data = [n.rsplit('/',2)[1] for n in data]
        if not '-f' in args:
            data.append('-f')
        tmp1 =  self.list_completion(text, data)
        return tmp1 



    def complete_compute_widths(self, text, line, begidx, endidx, formatting=True):
        "Complete the compute_widths command"

        args = self.split_arg(line[0:begidx])
        
        if args[-1] in  ['--path=', '--output=']:
            completion = {'path': self.path_completion(text)}
        elif line[begidx-1] == os.path.sep:
            current_dir = pjoin(*[a for a in args if a.endswith(os.path.sep)])
            if current_dir.startswith('--path='):
                current_dir = current_dir[7:]
            if current_dir.startswith('--output='):
                current_dir = current_dir[9:]                
            completion = {'path': self.path_completion(text, current_dir)}
        else:
            completion = {}            
            completion['options'] = self.list_completion(text, 
                            ['--path=', '--output=', '--min_br=0.\$', '--nlo',
                             '--precision_channel=0.\$', '--body_decay='])            
        
        return self.deal_multiple_categories(completion, formatting)
        

    def update_make_opts(self):
        """update the make_opts file writing the environmental variables
        stored in make_opts_var"""
        make_opts = os.path.join(self.me_dir, 'Source', 'make_opts')
        
        return self.update_make_opts_full(make_opts, self.make_opts_var)
        

    @staticmethod
    def update_make_opts_full(path, def_variables, keep_old=True):
        """update the make_opts file writing the environmental variables
        of def_variables.
        if a value of the dictionary is None then it is not written.
        """
        make_opts = path
        pattern = re.compile(r'^(\w+)\s*=\s*(.*)$',re.DOTALL)
        diff = False # set to True if one varible need to be updated 
                     #if on False the file is not modify
        
        tag = '#end_of_make_opts_variables\n'
        make_opts_variable = True # flag to say if we are in edition area or not
        content = []
        variables = dict(def_variables)
        need_keys = variables.keys()
        for line in open(make_opts):
            line = line.strip()
            if make_opts_variable: 
                if line.startswith('#') or not line:
                    if line.startswith('#end_of_make_opts_variables'):
                        make_opts_variable = False
                    continue
                elif pattern.search(line):
                    key, value = pattern.search(line).groups()
                    if key not in variables:
                        variables[key] = value
                    elif value !=  variables[key]:
                        diff=True
                    else:
                        need_keys.remove(key)
                else: 
                    misc.sprint("end on line", line)
                    make_opts_variable = False
                    content.append(line)
            else:                  
                content.append(line)
                     
        if need_keys:
            diff=True #This means that new definition are added to the file. 

        content_variables = '\n'.join('%s=%s' % (k,v) for k, v in variables.items() if v is not None)
        content_variables += '\n%s' % tag

        if diff:
            open(make_opts, 'w').write(content_variables + '\n'.join(content))
        return       


# lhapdf-related functions
    def link_lhapdf(self, libdir, extra_dirs = []):
        """links lhapdf into libdir"""

        lhapdf_version = self.get_lhapdf_version()
        logger.info('Using LHAPDF v%s interface for PDFs' % lhapdf_version)
        lhalibdir = subprocess.Popen([self.options['lhapdf'], '--libdir'],
                 stdout = subprocess.PIPE).stdout.read().strip()

        if lhapdf_version.startswith('5.'):
            pdfsetsdir = subprocess.Popen([self.options['lhapdf'], '--pdfsets-path'],
                 stdout = subprocess.PIPE).stdout.read().strip()
        else:
            pdfsetsdir = subprocess.Popen([self.options['lhapdf'], '--datadir'],
                 stdout = subprocess.PIPE).stdout.read().strip()
        
        self.lhapdf_pdfsets = self.get_lhapdf_pdfsets_list(pdfsetsdir)
        # link the static library in lib
        lhalib = 'libLHAPDF.a'

        if os.path.exists(pjoin(libdir, lhalib)):
            files.rm(pjoin(libdir, lhalib))
        files.ln(pjoin(lhalibdir, lhalib), libdir)
        # just create the PDFsets dir, the needed PDF set will be copied at run time
        if not os.path.isdir(pjoin(libdir, 'PDFsets')):
            os.mkdir(pjoin(libdir, 'PDFsets'))
        self.make_opts_var['lhapdf'] = self.options['lhapdf']
        self.make_opts_var['lhapdfversion'] = lhapdf_version[0]
        self.make_opts_var['lhapdf_config'] = self.options['lhapdf']


    def get_characteristics(self, path=None):
        """reads the proc_characteristics file and initialises the correspondant
        dictionary"""
        
        if not path:
            path = os.path.join(self.me_dir, 'SubProcesses', 'proc_characteristics')
        
        self.proc_characteristics = banner_mod.ProcCharacteristic(path)
        return self.proc_characteristics


    def copy_lhapdf_set(self, lhaid_list, pdfsets_dir):
        """copy (if needed) the lhapdf set corresponding to the lhaid in lhaid_list 
        into lib/PDFsets"""

        if not hasattr(self, 'lhapdf_pdfsets'):
            self.lhapdf_pdfsets = self.get_lhapdf_pdfsets_list(pdfsets_dir)

        pdfsetname=set()
        for lhaid in lhaid_list:
            if isinstance(lhaid, (int,float)):
                try:
                    if lhaid in self.lhapdf_pdfsets:
                        pdfsetname.add(self.lhapdf_pdfsets[lhaid]['filename'])
                    else:
                        raise MadGraph5Error('lhaid %s not valid input number for the current lhapdf' % lhaid )
                except KeyError:
                    if self.lhapdf_version.startswith('5'):
                        raise MadGraph5Error(\
                            ('invalid lhaid set in th run_card: %d .\nPlease note that some sets' % lhaid) + \
                             '(eg MSTW 90%CL error sets) \nare not available in aMC@NLO + LHAPDF 5.x.x')
                    else:
                        logger.debug('%d not found in pdfsets.index' % lhaid)
            else:
                pdfsetname.add(lhaid)

        # check if the file exists, otherwise install it:
        # also check that the PDFsets dir exists, otherwise create it.
        # if fails, install the lhapdfset into lib/PDFsets
        if not os.path.isdir(pdfsets_dir):
            try:
                os.mkdir(pdfsets_dir)
            except OSError:
                pdfsets_dir = pjoin(self.me_dir, 'lib', 'PDFsets')
        elif os.path.exists(pjoin(self.me_dir, 'lib', 'PDFsets')):
            #clean previous set of pdf used
            for name in os.listdir(pjoin(self.me_dir, 'lib', 'PDFsets')):
                if name not in pdfsetname:
                    try:
                        if os.path.isdir(pjoin(self.me_dir, 'lib', 'PDFsets', name)):
                            shutil.rmtree(pjoin(self.me_dir, 'lib', 'PDFsets', name))
                        else:
                            os.remove(pjoin(self.me_dir, 'lib', 'PDFsets', name))
                    except Exception, error:
                        logger.debug('%s', error)
        
        if self.options["cluster_local_path"]:
            lhapdf_cluster_possibilities = [self.options["cluster_local_path"],
                                      pjoin(self.options["cluster_local_path"], "lhapdf"),
                                      pjoin(self.options["cluster_local_path"], "lhapdf", "pdfsets"),
                                      pjoin(self.options["cluster_local_path"], "..", "lhapdf"),
                                      pjoin(self.options["cluster_local_path"], "..", "lhapdf", "pdfsets"),
                                      pjoin(self.options["cluster_local_path"], "..", "lhapdf","pdfsets", "6.1")
                                      ]
        else:
            lhapdf_cluster_possibilities = []

        for pdfset in pdfsetname:
        # Check if we need to copy the pdf
            if self.options["cluster_local_path"] and self.options["run_mode"] == 1 and \
                any((os.path.exists(pjoin(d, pdfset)) for d in lhapdf_cluster_possibilities)):
    
                os.environ["LHAPATH"] = [d for d in lhapdf_cluster_possibilities if os.path.exists(pjoin(d, pdfset))][0]
                os.environ["CLUSTER_LHAPATH"] = os.environ["LHAPATH"]
                # no need to copy it
                if os.path.exists(pjoin(pdfsets_dir, pdfset)):
                    try:
                        if os.path.isdir(pjoin(pdfsets_dir, name)):
                            shutil.rmtree(pjoin(pdfsets_dir, name))
                        else:
                            os.remove(pjoin(pdfsets_dir, name))
                    except Exception, error:
                        logger.debug('%s', error)
        
            #check that the pdfset is not already there
            elif not os.path.exists(pjoin(self.me_dir, 'lib', 'PDFsets', pdfset)) and \
               not os.path.isdir(pjoin(self.me_dir, 'lib', 'PDFsets', pdfset)):
    
                if pdfset and not os.path.exists(pjoin(pdfsets_dir, pdfset)):
                    self.install_lhapdf_pdfset(pdfsets_dir, pdfset)
    
                if os.path.exists(pjoin(pdfsets_dir, pdfset)):
                    files.cp(pjoin(pdfsets_dir, pdfset), pjoin(self.me_dir, 'lib', 'PDFsets'))
                elif os.path.exists(pjoin(os.path.dirname(pdfsets_dir), pdfset)):
                    files.cp(pjoin(os.path.dirname(pdfsets_dir), pdfset), pjoin(self.me_dir, 'lib', 'PDFsets'))
            
    def install_lhapdf_pdfset(self, pdfsets_dir, filename):
        """idownloads and install the pdfset filename in the pdfsets_dir"""
        lhapdf_version = self.get_lhapdf_version()
        local_path = pjoin(self.me_dir, 'lib', 'PDFsets')
        return self.install_lhapdf_pdfset_static(self.options['lhapdf'],
                                             pdfsets_dir, filename,
                                             lhapdf_version=lhapdf_version,
                                             alternate_path=local_path)
                                                 

    @staticmethod
    def install_lhapdf_pdfset_static(lhapdf_config, pdfsets_dir, filename, 
                                        lhapdf_version=None, alternate_path=None):
        """idownloads and install the pdfset filename in the pdfsets_dir.
        Version which can be used independently of the class.
        local path is used if the global installation fails.
        """
           
        if not lhapdf_version:
            lhapdf_version = subprocess.Popen([lhapdf_config, '--version'], 
                        stdout = subprocess.PIPE).stdout.read().strip()
        if not pdfsets_dir:
            pdfsets_dir = subprocess.Popen([lhapdf_config, '--datadir'], 
                        stdout = subprocess.PIPE).stdout.read().strip()
                                
        if isinstance(filename, int):
            pdf_info = CommonRunCmd.get_lhapdf_pdfsets_list_static(pdfsets_dir, lhapdf_version)
            filename = pdf_info[filename]['filename']
        
        if os.path.exists(pjoin(pdfsets_dir, filename)):
            logger.debug('%s is already present in %s', (filename, pdfsets_dir))
            return
             
        logger.info('Trying to download %s' % filename)

        if lhapdf_version.startswith('5.'):

            # use the lhapdf-getdata command, which is in the same path as
            # lhapdf-config
            getdata = lhapdf_config.replace('lhapdf-config', ('lhapdf-getdata'))
            misc.call([getdata, filename], cwd = pdfsets_dir)

        elif lhapdf_version.startswith('6.'):
            # use the "lhapdf install xxx" command, which is in the same path as
            # lhapdf-config
            getdata = lhapdf_config.replace('lhapdf-config', ('lhapdf'))

            misc.call([getdata, 'install', filename], cwd = pdfsets_dir)

        else:
            raise MadGraph5Error('Not valid LHAPDF version: %s' % lhapdf_version)
        
        # check taht the file has been installed in the global dir
        if os.path.exists(pjoin(pdfsets_dir, filename)) or \
           os.path.isdir(pjoin(pdfsets_dir, filename)):
            logger.info('%s successfully downloaded and stored in %s' \
                    % (filename, pdfsets_dir))
        #otherwise (if v5) save it locally
        elif lhapdf_version.startswith('5.'):
            logger.warning('Could not download %s into %s. Trying to save it locally' \
                    % (filename, pdfsets_dir))
            CommonRunCmd.install_lhapdf_pdfset_static(lhapdf_config, alternate_path, filename,
                                                      lhapdf_version=lhapdf_version)
        elif lhapdf_version.startswith('6.') and '.LHgrid' in filename:
            logger.info('Could not download %s: Try %s', filename, filename.replace('.LHgrid',''))
            return CommonRunCmd.install_lhapdf_pdfset_static(lhapdf_config, pdfsets_dir, 
                                                              filename.replace('.LHgrid',''), 
                                        lhapdf_version, alternate_path)
            
        else:
            raise MadGraph5Error, \
                'Could not download %s into %s. Please try to install it manually.' \
                    % (filename, pdfsets_dir)



    def get_lhapdf_pdfsets_list(self, pdfsets_dir):
        """read the PDFsets.index file, which should be located in the same
        place as pdfsets_dir, and return a list of dictionaries with the information
        about each pdf set"""
        lhapdf_version = self.get_lhapdf_version()
        return self.get_lhapdf_pdfsets_list_static(pdfsets_dir, lhapdf_version)

    @staticmethod
    def get_lhapdf_pdfsets_list_static(pdfsets_dir, lhapdf_version):

        if lhapdf_version.startswith('5.'):
            if os.path.exists('%s.index' % pdfsets_dir):
                indexfile = '%s.index' % pdfsets_dir
            else:
                raise MadGraph5Error, 'index of lhapdf file not found'
            pdfsets_lines = \
                    [l for l in open(indexfile).read().split('\n') if l.strip() and \
                        not '90cl' in l]
            lhapdf_pdfsets = dict( (int(l.split()[0]), {'lhaid': int(l.split()[0]),
                          'pdflib_ntype': int(l.split()[1]),
                          'pdflib_ngroup': int(l.split()[2]),
                          'pdflib_nset': int(l.split()[3]),
                          'filename': l.split()[4],
                          'lhapdf_nmem': int(l.split()[5]),
                          'q2min': float(l.split()[6]),
                          'q2max': float(l.split()[7]),
                          'xmin': float(l.split()[8]),
                          'xmax': float(l.split()[9]),
                          'description': l.split()[10]}) \
                         for l in pdfsets_lines)

        elif lhapdf_version.startswith('6.'):
            pdfsets_lines = \
                    [l for l in open(pjoin(pdfsets_dir, 'pdfsets.index')).read().split('\n') if l.strip()]
            lhapdf_pdfsets = dict( (int(l.split()[0]), 
                        {'lhaid': int(l.split()[0]),
                          'filename': l.split()[1]}) \
                         for l in pdfsets_lines)

        else:
            raise MadGraph5Error('Not valid LHAPDF version: %s' % lhapdf_version)

        return lhapdf_pdfsets


    def get_lhapdf_version(self):
        """returns the lhapdf version number"""
        if not hasattr(self, 'lhapdfversion'):
            try:
                self.lhapdf_version = \
                    subprocess.Popen([self.options['lhapdf'], '--version'], 
                        stdout = subprocess.PIPE).stdout.read().strip()
            except OSError, error:
                if error.errno == 2:
                    raise Exception, 'lhapdf executable (%s) is not found on your system. Please install it and/or indicate the path to the correct executable in input/mg5_configuration.txt' % self.options['lhapdf']
                else:
                    raise
                
        # this will be removed once some issues in lhapdf6 will be fixed
        if self.lhapdf_version.startswith('6.0'):
            raise MadGraph5Error('LHAPDF 6.0.x not supported. Please use v6.1 or later')

        return self.lhapdf_version


    def get_lhapdf_pdfsetsdir(self):
        lhapdf_version = self.get_lhapdf_version()

        # check if the LHAPDF_DATA_PATH variable is defined
        if 'LHAPDF_DATA_PATH' in os.environ.keys() and os.environ['LHAPDF_DATA_PATH']:
            datadir = os.environ['LHAPDF_DATA_PATH']

        elif lhapdf_version.startswith('5.'):
            datadir = subprocess.Popen([self.options['lhapdf'], '--pdfsets-path'],
                         stdout = subprocess.PIPE).stdout.read().strip()

        elif lhapdf_version.startswith('6.'):
            datadir = subprocess.Popen([self.options['lhapdf'], '--datadir'],
                         stdout = subprocess.PIPE).stdout.read().strip()

        return datadir

    def get_lhapdf_libdir(self):
        lhapdf_version = self.get_lhapdf_version()

        if lhapdf_version.startswith('5.'):
            libdir = subprocess.Popen([self.options['lhapdf-config'], '--libdir'],
                         stdout = subprocess.PIPE).stdout.read().strip()

        elif lhapdf_version.startswith('6.'):
            libdir = subprocess.Popen([self.options['lhapdf'], '--libs'],
                         stdout = subprocess.PIPE).stdout.read().strip()

        return libdir

class AskforEditCard(cmd.OneLinePathCompletion):
    """A class for asking a question where in addition you can have the
    set command define and modifying the param_card/run_card correctly"""

    special_shortcut = {'ebeam':['run_card ebeam1 %(0)s', 'run_card ebeam2 %(0)s'],
                        'lpp': ['run_card lpp1 %(0)s', 'run_card lpp2 %(0)s' ],
                        'lhc': ['run_card lpp1 1', 'run_card lpp2 1', 'run_card ebeam1 %(0)s*1000/2', 'run_card ebeam2 %(0)s*1000/2'],
                        'lep': ['run_card lpp1 0', 'run_card lpp2 0', 'run_card ebeam1 %(0)s/2', 'run_card ebeam2 %(0)s/2'],
                        'ilc': ['run_card lpp1 0', 'run_card lpp2 0', 'run_card ebeam1 %(0)s/2', 'run_card ebeam2 %(0)s/2'],
                        'lcc':['run_card lpp1 1', 'run_card lpp2 1', 'run_card ebeam1 %(0)s*1000/2', 'run_card ebeam2 %(0)s*1000/2'],
                        'fixed_scale': ['run_card fixed_fac_scale T', 'run_card fixed_ren_scale T', 'run_card scale %(0)s', 'run_card dsqrt_q2fact1 %(0)s' ,'run_card dsqrt_q2fact2 %(0)s'],
                        }
    
<<<<<<< HEAD
    def load_default(self):
        """ define all default variable. No load of card here.
            This allow to subclass this class and just change init and still have
            all variables defined."""
    
        self.me_dir = None
        self.param_card = None
        self.run_card = {}
        self.pname2block = {}
        self.conflict = []
        self.restricted_value = {}
        self.mode = ''
        self.cards = [] 
        self.run_set = []
        self.has_mw = False
        self.has_ml = False   
        self.has_shower = False
        self.paths = {}
    
    def define_paths(self, **opt):
        
=======
    all_card_name = ['param_card', 'run_card', 'pythia_card', 'pythia8_card', 
                     'madweight_card', 'MadLoopParams', 'shower_card']
    
    
    special_shortcut_help = {              
    'ebeam' : 'syntax: set ebeam VALUE:\n      This parameter sets the energy to both beam to the value in GeV',
    'lpp'   : 'syntax: set ebeam  VALUE:\n'+\
              '   Set the type of beam to a given value for both beam\n'+\
              '   0 : means no PDF\n'+\
              '   1 : means proton PDF\n'+\
              '  -1 : means proton PDF\n'+\
              '   2 : means PDF for elastic photon emited from a proton\n'+\
              '   3 : means PDF for elastic photon emited from an electron',
    'lhc'   : 'syntax: set lhc VALUE:\n      Set for a proton-proton collision with that given center of mass energy (in TeV)',
    'lep'   : 'syntax: set lep VALUE:\n      Set for a electron-positron collision with that given center of mass energy (in GeV)',
    'fixed_scale' : 'syntax: set fixed_scale VALUE:\n      Set all scales to the give value (in GeV)',              
    }
    
    
    def __init__(self, question, cards=[], mode='auto', *args, **opt):

>>>>>>> b3aee882
        # Initiation
        if 'pwd' in opt:
            self.me_dir = opt['pwd']
            del opt['pwd'] 
        elif 'mother_interface' in opt:
            self.mother_interface = opt['mother_interface']  
            del opt['mother_interface']     
        if not hasattr(self, 'me_dir') or not self.me_dir:
            self.me_dir = self.mother_interface.me_dir
        
        #define paths
        self.paths['param'] = pjoin(self.me_dir,'Cards','param_card.dat')
        self.paths['param_default'] = pjoin(self.me_dir,'Cards','param_card_default.dat')
        self.paths['run'] = pjoin(self.me_dir,'Cards','run_card.dat')
        self.paths['run_default'] = pjoin(self.me_dir,'Cards','run_card_default.dat')
        self.paths['transfer'] =pjoin(self.me_dir,'Cards','transfer_card.dat')
        self.paths['MadWeight'] =pjoin(self.me_dir,'Cards','MadWeight_card.dat')
        self.paths['MadWeight_default'] =pjoin(self.me_dir,'Cards','MadWeight_card_default.dat')
        self.paths['ML'] =pjoin(self.me_dir,'Cards','MadLoopParams.dat')
        self.paths['shower'] = pjoin(self.me_dir,'Cards','shower_card.dat')
        self.paths['shower_default'] = pjoin(self.me_dir,'Cards','shower_card_default.dat')
        self.paths['pythia'] =pjoin(self.me_dir, 'Cards','pythia_card.dat')
        self.paths['madspin_default'] = pjoin(self.me_dir,'Cards/madspin_card_default.dat')
        self.paths['madspin'] = pjoin(self.me_dir,'Cards/madspin_card.dat')
        self.paths['reweight'] = pjoin(self.me_dir,'Cards','reweight_card.dat')
        self.paths['delphes'] = pjoin(self.me_dir,'Cards','delphes_card.dat')

    def __init__(self, question, cards=[], mode='auto', *args, **opt):

        self.load_default()        
        self.define_paths(**opt)

        cmd.OneLinePathCompletion.__init__(self, question, *args, **opt)


        try:
            self.param_card = check_param_card.ParamCard(self.paths['param'])
        except (check_param_card.InvalidParamCard, ValueError) as e:
            logger.error('Current param_card is not valid. We are going to use the default one.')
            logger.error('problem detected: %s' % e)
            files.cp(pjoin(self.me_dir,'Cards','param_card_default.dat'),
                     pjoin(self.me_dir,'Cards','param_card.dat'))
<<<<<<< HEAD
            self.param_card = check_param_card.ParamCard(self.paths['param'])
        default_param = check_param_card.ParamCard(self.paths['param_default'])
        
=======
            self.param_card = check_param_card.ParamCard(pjoin(self.me_dir,'Cards','param_card.dat'))
        default_param = check_param_card.ParamCard(pjoin(self.me_dir,'Cards','param_card_default.dat'))
        self.param_card_default = default_param
>>>>>>> b3aee882
        
        try:
            self.run_card = banner_mod.RunCard(self.paths['run'])
        except IOError:
            self.run_card = {}
        try:
            run_card_def = banner_mod.RunCard(self.paths['run_default'])
        except IOError:
            run_card_def = {}

        self.pname2block = {}
        self.conflict = []
        self.restricted_value = {}
        self.mode = mode
        self.cards = cards

        # Read the comment of the param_card_default to find name variable for
        # the param_card also check which value seems to be constrained in the
        # model.
        self.pname2block, self.restricted_value = \
                                              default_param.analyze_param_card()

        if run_card_def:
            self.run_set = run_card_def.keys() + self.run_card.hidden_param
        elif self.run_card:
            self.run_set = self.run_card.keys()
        else:
            self.run_set = []
        # check for conflict with run_card
        for var in self.pname2block:
            if var in self.run_set:
                self.conflict.append(var)        
                

        self.has_delphes = False        
        if 'delphes_card.dat' in cards:
            self.has_delphes = True

        #check if Madweight_card is present:
        self.has_mw = False
        if 'madweight_card.dat' in cards:
            
            self.do_change_tf = self.mother_interface.do_define_transfer_fct
            self.complete_change_tf = self.mother_interface.complete_define_transfer_fct
            self.help_change_tf = self.mother_interface.help_define_transfer_fct
            if not os.path.exists(self.paths['transfer']):
                logger.warning('No transfer function currently define. Please use the change_tf command to define one.')
            
            
            self.has_mw = True
            try:
                import madgraph.madweight.Cards as mwcards
            except:
                import internal.madweight.Cards as mwcards
            self.mw_card = mwcards.Card(self.paths['MadWeight'])
            self.mw_card = self.mw_card.info
            self.mw_vars = []
            for key in self.mw_card:
                if key == 'comment': 
                    continue
                for key2 in self.mw_card.info[key]:
                    if isinstance(key2, str) and not key2.isdigit():
                        self.mw_vars.append(key2)
            
            # check for conflict with run_card/param_card
            for var in self.pname2block:                
                if var in self.mw_vars:
                    self.conflict.append(var)           
            for var in self.mw_vars:
                if var in self.run_card:
                    self.conflict.append(var)
                    
        #check if MadLoopParams.dat is present:
        self.has_ml = False
        if os.path.isfile(self.paths['ML']):
            self.has_ml = True
            self.MLcard = banner_mod.MadLoopParam(self.paths['ML'])
            self.MLcardDefault = banner_mod.MadLoopParam()
            
            self.ml_vars = [k.lower() for k in self.MLcard.keys()]
            # check for conflict
            for var in self.ml_vars:
                if var in self.run_card:
                    self.conflict.append(var)
                if var in self.pname2block:
                    self.conflict.append(var)
                if self.has_mw and var in self.mw_vars:
                    self.conflict.append(var)

        #check if shower_card is present:
        self.has_shower = False
        if 'shower_card.dat' in cards:
            self.has_shower = True
            try:
                import madgraph.various.shower_card as showercards
            except:
                import internal.shower_card as showercards
            self.shower_card = showercards.ShowerCard(self.paths['shower'])
            self.shower_vars = self.shower_card.keys()
            
            # check for conflict with run_card/param_card
            for var in self.pname2block:                
                if var in self.shower_vars:
                    self.conflict.append(var)           
            for var in self.shower_vars:
                if var in self.run_card:
                    self.conflict.append(var)

        #check if pythia8_card.dat is present:
        self.has_PY8 = False
        if 'pythia8_card.dat' in cards:
            self.has_PY8 = True
            self.PY8Card = banner_mod.PY8Card(pjoin(self.me_dir,
                                                    'Cards','pythia8_card.dat'))
            self.PY8CardDefault = banner_mod.PY8Card()
            
            self.py8_vars = [k.lower() for k in self.PY8Card.keys() if 
                                     k.lower() not in self.PY8Card.hidden_param]
            # check for conflict
            for var in self.py8_vars:
                if var in self.run_card:
                    self.conflict.append(var)
                if var in self.pname2block:
                    self.conflict.append(var)
                if self.has_mw and var in self.mw_vars:
                    self.conflict.append(var)
                if self.has_ml and var in self.ml_vars:
                    self.conflict.append(var)
    
    def do_help(self, line, conflict_raise=False, banner=True):    
     try:       
         
        if banner:                      
            logger.info('*** HELP MESSAGE ***', '$MG:color:BLACK')
         
        args = self.split_arg(line)
        # handle comand related help
        if len(args) == 1 and hasattr(self, 'do_%s' % args[0]):
            out = cmd.BasicCmd.do_help(self, line)
            if banner:
                logger.info('*** END HELP ***', '$MG:color:BLACK')  
            return out      
        # check for special shortcut.
        # special shortcut:
        if args[0] in self.special_shortcut:    
            if args[0] in self.special_shortcut_help:
                print self.special_shortcut_help[args[0]]
            if banner:
                logger.info('*** END HELP ***', '$MG:color:BLACK')  
            return       
        
        start = 0
        card = ''
        if args[0] in self.all_card_name:
            start += 1
            card = args[0]
            if len(args) == 1:
                if args[0] == 'param_card':
                    logger.info("Param_card information: ", '$MG:color:BLUE')
                    print "File to define the various model parameter"
                    logger.info("List of the Block defined:",'$MG:color:BLUE')
                    print "\t".join(self.param_card.keys())
                elif hasattr(self, args[0]):
                    logger.info("%s information: " % args[0], '$MG:color:BLUE')
                    print(eval('self.%s' % args[0]).__doc__)
                    logger.info("List of parameter associated", '$MG:color:BLUE')
                    print "\t".join(eval('self.%s' % args[0]).keys())
            if banner:
                logger.info('*** END HELP ***', '$MG:color:BLACK')  
            return 
                    
                
        #### RUN CARD
        if args[start] in [l.lower() for l in self.run_card.keys()] and card in ['', 'run_card']:
            if args[start] not in self.run_set:
                args[start] = [l for l in self.run_set if l.lower() == args[start]][0]

            if args[start] in self.conflict and not conflict_raise:
                conflict_raise = True
                logger.info('**   AMBIGUOUS NAME: %s **', args[start], '$MG:color:BLACK')
                logger.info('**   If not explicitely speficy this parameter  will modif the run_card file', '$MG:color:BLACK')

<<<<<<< HEAD
    def complete_set(self, text, line, begidx, endidx, formatting=True):
=======
            self.run_card.do_help(args[start])
        ### PARAM_CARD WITH BLOCK NAME -----------------------------------------
        elif (args[start] in self.param_card or args[start] == 'width') \
                                                  and card in ['','param_card']:
            if args[start] in self.conflict and not conflict_raise:
                conflict_raise = True
                logger.info('**   AMBIGUOUS NAME: %s **', args[start], '$MG:color:BLACK')
                logger.info('**   If not explicitely speficy this parameter  will modif the param_card file', '$MG:color:BLACK')
                 
            if args[start] == 'width':
                args[start] = 'decay'
                
            if len(args) == start+1:
                self.param_card.do_help(args[start], tuple())
                key = None
            elif args[start+1] in self.pname2block:
                all_var = self.pname2block[args[start+1]]
                key = None
                for bname, lhaid in all_var:
                    if bname == args[start]:
                        key = lhaid
                        break
                else:
                    logger.warning('%s is not part of block "%s" but "%s". please correct.' %
                                    (args[start+1], args[start], bname))
            else:
                try:
                    key = tuple([int(i) for i in args[start+1:]])
                except ValueError:
                    logger.warning('Failed to identify LHA information')
                    return            
            
            if key in self.param_card[args[start]].param_dict:
                self.param_card.do_help(args[start], key, default=self.param_card_default)
            elif key:
                logger.warning('invalid information: %s not defined in the param_card' % (key,))
        # PARAM_CARD NO BLOCK NAME ---------------------------------------------
        elif args[start] in self.pname2block and card in ['','param_card']:                
            if args[start] in self.conflict and not conflict_raise:
                conflict_raise = True
                logger.info('**   AMBIGUOUS NAME: %s **', args[start], '$MG:color:BLACK')
                logger.info('**   If not explicitely speficy this parameter  will modif the param_card file', '$MG:color:BLACK')
                 
            all_var = self.pname2block[args[start]]
            for bname, lhaid in all_var:
                new_line = 'param_card %s %s %s' % (bname,
                   ' '.join([ str(i) for i in lhaid]), ' '.join(args[start+1:]))
                self.do_help(new_line, conflict_raise=True, banner=False) 
        else:
            print "no help available" 
          
        if banner:                      
            logger.info('*** END HELP ***', '$MG:color:BLACK')    
        #raw_input('press enter to quit the help')
        return        
     except Exception, error:
         import traceback
         traceback.print_exc()
         print error    
    def complete_help(self, text, line, begidx, endidx):
     try:
        possibilities = self.complete_set(text, line, begidx, endidx,return_cat=True)
        if line == '':
            possibilities['Defined command'] = cmd.BasicCmd.completenames(self, text, line)#, begidx, endidx)
        return self.deal_multiple_categories(possibilities)
     except Exception, error:
         import traceback
         traceback.print_exc()
         print error
         
    def complete_set(self, text, line, begidx, endidx, return_cat=False):
>>>>>>> b3aee882
        """ Complete the set command"""

        prev_timer = signal.alarm(0) # avoid timer if any
        if prev_timer:
            nb_back = len(line)
            self.stdout.write('\b'*nb_back + '[timer stopped]\n')
            self.stdout.write(line)
            self.stdout.flush()

        possibilities = {}
        allowed = {}
        args = self.split_arg(line[0:begidx])
        if args[-1] in ['Auto', 'default']:
            return
        if len(args) == 1:
            allowed = {'category':'', 'run_card':'', 'block':'all', 'param_card':'','shortcut':''}
            if self.has_mw:
                allowed['madweight_card'] = ''
                allowed['mw_block'] = 'all'
            if self.has_shower:
                allowed['shower_card'] = ''
            if self.has_ml:
                allowed['madloop_card'] = ''
            if self.has_PY8:
                allowed['pythia8_card'] = ''
            if self.has_delphes:
                allowed['delphes_card'] = ''
                
        elif len(args) == 2:
            if args[1] == 'run_card':
                allowed = {'run_card':'default'}
            elif args[1] == 'param_card':
                allowed = {'block':'all', 'param_card':'default'}
            elif args[1] in self.param_card.keys():
                allowed = {'block':args[1]}
            elif args[1] == 'width':
                allowed = {'block': 'decay'}
            elif args[1] == 'MadWeight_card':
                allowed = {'madweight_card':'default', 'mw_block': 'all'}
            elif args[1] == 'MadLoop_card':
                allowed = {'madloop_card':'default'}
            elif args[1] == 'pythia8_card':
                allowed = {'pythia8_card':'default'}                
            elif self.has_mw and args[1] in self.mw_card.keys():
                allowed = {'mw_block':args[1]}
            elif args[1] == 'shower_card':
                allowed = {'shower_card':'default'}
            elif args[1] == 'delphes_card':
                allowed = {'delphes_card':'default'}
            else:
                allowed = {'value':''}
        else:
            start = 1
            if args[1] in  ['run_card', 'param_card', 'MadWeight_card', 'shower_card', 
                            'MadLoop_card','pythia8_card','delphes_card']:
                start = 2
            if args[-1] in self.pname2block.keys():
                allowed['value'] = 'default'
            elif args[start] in self.param_card.keys() or args[start] == 'width':
                if args[start] == 'width':
                    args[start] = 'decay'
                    
                if args[start+1:]:
                    allowed = {'block':(args[start], args[start+1:])}
                else:
                    allowed = {'block':args[start]}
            elif self.has_mw and args[start] in self.mw_card.keys():
                if args[start+1:]:
                    allowed = {'mw_block':(args[start], args[start+1:])}
                else:
                    allowed = {'mw_block':args[start]}     
            #elif len(args) == start +1:
            #        allowed['value'] = ''
            else: 
                allowed['value'] = ''

        if 'category' in allowed.keys():
            categories = ['run_card', 'param_card']
            if self.has_mw:
                categories.append('MadWeight_card')
            if self.has_shower:
                categories.append('shower_card')
            if self.has_ml:
                categories.append('MadLoop_card')
            if self.has_PY8:
                categories.append('pythia8_card')
            if self.has_delphes:
                categories.append('delphes_card')
            
            possibilities['category of parameter (optional)'] = \
                          self.list_completion(text, categories)
        
        if 'shortcut' in allowed.keys():
            possibilities['special values'] = self.list_completion(text, self.special_shortcut.keys()+['qcut', 'showerkt'])

        if 'run_card' in allowed.keys():
            opts = self.run_set
            if allowed['run_card'] == 'default':
                opts.append('default')

            possibilities['Run Card'] = self.list_completion(text, opts)

        if 'param_card' in allowed.keys():
            opts = self.pname2block.keys()
            if allowed['param_card'] == 'default':
                opts.append('default')
            possibilities['Param Card'] = self.list_completion(text, opts)
            
        if 'madweight_card' in allowed.keys():
            opts = self.mw_vars + [k for k in self.mw_card.keys() if k !='comment']
            if allowed['madweight_card'] == 'default':
                opts.append('default')
            possibilities['MadWeight Card'] = self.list_completion(text, opts)            

        if 'madloop_card' in allowed.keys():
            opts = self.ml_vars
            if allowed['madloop_card'] == 'default':
                opts.append('default')
            possibilities['MadLoop Parameter'] = self.list_completion(text, opts)
                                
        if 'pythia8_card' in allowed.keys():
            opts = self.py8_vars
            if allowed['pythia8_card'] == 'default':
                opts.append('default')
            possibilities['Pythia8 Parameter'] = self.list_completion(text, opts)
                                
        if 'shower_card' in allowed.keys():
            opts = self.shower_vars + [k for k in self.shower_card.keys() if k !='comment']
            if allowed['shower_card'] == 'default':
                opts.append('default')
            possibilities['Shower Card'] = self.list_completion(text, opts)            

        if 'delphes_card' in allowed:
            if allowed['delphes_card'] == 'default':
                opts = ['default', 'atlas', 'cms']
            possibilities['Delphes Card'] = self.list_completion(text, opts)              

        if 'value' in allowed.keys():
            opts = ['default']
            if 'decay' in args:
                opts.append('Auto')
                opts.append('Auto@NLO')
            elif args[-1] in self.pname2block and self.pname2block[args[-1]][0][0] == 'decay':
                opts.append('Auto')
                opts.append('Auto@NLO')
            possibilities['Special Value'] = self.list_completion(text, opts)

        if 'block' in allowed.keys():
            if allowed['block'] == 'all':
                allowed_block = [i for i in self.param_card.keys() if 'qnumbers' not in i]
                allowed_block.append('width')
                possibilities['Param Card Block' ] = \
                                       self.list_completion(text, allowed_block)
            elif isinstance(allowed['block'], basestring):
                block = self.param_card[allowed['block']].param_dict
                ids = [str(i[0]) for i in block
                          if (allowed['block'], i) not in self.restricted_value]
                possibilities['Param Card id' ] = self.list_completion(text, ids)
                varname = [name for name, all_var in self.pname2block.items()
                                               if any((bname == allowed['block']
                                                   for bname,lhaid in all_var))]
                possibilities['Param card variable'] = self.list_completion(text,
                                                                        varname)
            else:
                block = self.param_card[allowed['block'][0]].param_dict
                nb = len(allowed['block'][1])
                ids = [str(i[nb]) for i in block if len(i) > nb and \
                            [str(a) for a in i[:nb]] == allowed['block'][1]]

                if not ids:
                    if tuple([int(i) for i in allowed['block'][1]]) in block:
                        opts = ['default']
                        if allowed['block'][0] == 'decay':
                            opts.append('Auto')
                            opts.append('Auto@NLO')
                        possibilities['Special value'] = self.list_completion(text, opts)
                possibilities['Param Card id' ] = self.list_completion(text, ids)

        if 'mw_block' in allowed.keys():
            if allowed['mw_block'] == 'all':
                allowed_block = [i for i in self.mw_card.keys() if 'comment' not in i]
                possibilities['MadWeight Block' ] = \
                                       self.list_completion(text, allowed_block)
            elif isinstance(allowed['mw_block'], basestring):
                block = self.mw_card[allowed['mw_block']]
                ids = [str(i[0]) if isinstance(i, tuple) else str(i) for i in block]
                possibilities['MadWeight Card id' ] = self.list_completion(text, ids)
            else:
                block = self.mw_card[allowed['mw_block'][0]]
                nb = len(allowed['mw_block'][1])
                ids = [str(i[nb]) for i in block if isinstance(i, tuple) and\
                           len(i) > nb and \
                           [str(a) for a in i[:nb]] == allowed['mw_block'][1]]
                
                if not ids:
                    if tuple([i for i in allowed['mw_block'][1]]) in block or \
                                      allowed['mw_block'][1][0] in block.keys():
                        opts = ['default']
                        possibilities['Special value'] = self.list_completion(text, opts)
                possibilities['MadWeight Card id' ] = self.list_completion(text, ids) 

<<<<<<< HEAD
        return self.deal_multiple_categories(possibilities, formatting)

=======
        if return_cat:
            return possibilities
        else:
            return self.deal_multiple_categories(possibilities)
        
        
>>>>>>> b3aee882
    def do_set(self, line):
        """ edit the value of one parameter in the card"""
        
        args = self.split_arg(line)
        # fix some formatting problem
        if '=' in args[-1]:
            arg1, arg2 = args.pop(-1).split('=')
            args += [arg1, arg2]
        if '=' in args:
            args.remove('=')
        # do not set lowercase the case-sensitive parameters from the shower_card
        if not ( args[0].lower() in ['analyse', 'extralibs', 'extrapaths', 'includepaths'] or \
                 args[0].lower().startswith('dm_') ):
            args[:-1] = [ a.lower() for a in args[:-1]]
        # special shortcut:
        if args[0] in self.special_shortcut:
            if len(args) == 1:
                values = {}
            elif len(args) == 2: 
                targettype = float
                if args[1].strip().isdigit():
                    targettype = int
                 
                try:  
                    values = {'0': targettype(args[1])}
                except ValueError as e:
                    logger.warning("Wrong argument: The last entry should be a number.")
                    return
            else:
                logger.warning("too many argument for this command")
                return
            
            for arg in self.special_shortcut[args[0]]:
                try:
                    text = arg % values
                except KeyError:
                    logger.warning("This command requires one argument")
                    return
                except Exception as e:
                    logger.warning(str(e))
                    return
                else:
                    self.do_set(arg % values)
            return

        
        start = 0
        if len(args) < 2:
            logger.warning('Invalid set command %s (need two arguments)' % line)
            return            

        # Special case for the qcut value
        if args[0].lower() == 'qcut':
            pythia_path = self.paths['pythia']
            if os.path.exists(pythia_path):
                logger.info('add line QCUT = %s in pythia_card.dat' % args[1])
                p_card = open(pythia_path,'r').read()
                p_card, n = re.subn('''^\s*QCUT\s*=\s*[\de\+\-\.]*\s*$''',
                                    ''' QCUT = %s ''' % args[1], \
                                    p_card, flags=(re.M+re.I))
                if n==0:
                    p_card = '%s \n QCUT= %s' % (p_card, args[1])
                open(pythia_path, 'w').write(p_card)
                return
        # Special case for the showerkt value
        if args[0].lower() == 'showerkt':
            pythia_path = self.paths['pythia']
            if os.path.exists(pythia_path):
                logger.info('add line SHOWERKT = %s in pythia_card.dat' % args[1].upper())
                p_card = open(pythia_path,'r').read()
                p_card, n = re.subn('''^\s*SHOWERKT\s*=\s*[default\de\+\-\.]*\s*$''',
                                    ''' SHOWERKT = %s ''' % args[1].upper(), \
                                    p_card, flags=(re.M+re.I))
                if n==0:
                    p_card = '%s \n SHOWERKT= %s' % (p_card, args[1].upper())
                open(pythia_path, 'w').write(p_card)
                return
            

        card = '' #store which card need to be modify (for name conflict)
        if args[0] == 'madweight_card':
            if not self.mw_card:
                logger.warning('Invalid Command: No MadWeight card defined.')
                return
            args[0] = 'MadWeight_card'
        
        if args[0] == 'shower_card':
            if not self.shower_card:
                logger.warning('Invalid Command: No Shower card defined.')
                return
            args[0] = 'shower_card'

        if args[0] == "madloop_card":
            if not self.has_ml:
                logger.warning('Invalid Command: No MadLoopParam card defined.')
                return
            args[0] = 'MadLoop_card'

        if args[0] == "pythia8_card":
            if not self.has_PY8:
                logger.warning('Invalid Command: No Pythia8 card defined.')
                return
            args[0] = 'pythia8_card'
            
        if args[0] == 'delphes_card':
            if not self.has_delphes:
                logger.warning('Invalid Command: No Delphes card defined.')
                return
            if args[1] == 'atlas':
                logger.info("set default ATLAS configuratin for Delphes")
                files.cp(pjoin(self.me_dir,'Cards', 'delphes_card_ATLAS.dat'),
                         pjoin(self.me_dir,'Cards', 'delphes_card.dat'))
                return
            elif args[1] == 'cms':
                logger.info("set default CMS configuratin for Delphes")
                files.cp(pjoin(self.me_dir,'Cards', 'delphes_card_CMS.dat'),
                         pjoin(self.me_dir,'Cards', 'delphes_card.dat'))
                return
            
            
        if args[0] in ['run_card', 'param_card', 'MadWeight_card', 'shower_card',
                       'delphes_card']:
            if args[1] == 'default':
                logging.info('replace %s by the default card' % args[0])
                files.cp(self.paths['%s_default' %args[0][:-5]], self.paths[args[0][:-5]])
                if args[0] == 'param_card':
                    self.param_card = check_param_card.ParamCard(self.paths['param'])
                elif args[0] == 'run_card':
                    self.run_card = banner_mod.RunCard(self.paths['run'])
                elif args[0] == 'shower_card':
                    self.shower_card = shower_card_mod.ShowerCard(self.paths['shower'])
                return
            else:
                card = args[0]
            start=1
            if len(args) < 3:
                logger.warning('Invalid set command: %s (not enough arguments)' % line)
                return
            
        elif args[0] in ['MadLoop_card']:
            if args[1] == 'default':
                logging.info('replace MadLoopParams.dat by the default card')
                self.MLcard = banner_mod.MadLoopParam(self.MLcardDefault)
                self.MLcard.write(self.paths['ML'],
                                  commentdefault=True)
                return
            else:
                card = args[0]
            start=1
            if len(args) < 3:
                logger.warning('Invalid set command: %s (not enough arguments)' % line)
                return
        elif args[0] in ['pythia8_card']:
            if args[1] == 'default':
                logging.info('replace pythia8_card.dat by the default card')
                self.PY8Card = banner_mod.PY8Card(self.PY8CardDefault)
                self.PY8Card.write(pjoin(self.me_dir,'Cards','pythia8_card.dat'),
                          pjoin(self.me_dir,'Cards','pythia8_card_default.dat'),
                          print_only_visible=True)
                return
            else:
                card = args[0]
            start=1
            if len(args) < 3:
                logger.warning('Invalid set command: %s (not enough arguments)' % line)
                return
        elif args[0] in ['madspin_card']:
            if args[1] == 'default':
                logging.info('replace madspin_card.dat by the default card')
                files.cp(self.paths['MS_default'], self.paths['madspin'])
                return
            else:
                logger.warning("""Command set not allowed for modifying the madspin_card. 
                    Check the command \"decay\" instead.""")
                return

        #### RUN CARD
        if args[start] in [l.lower() for l in self.run_card.keys()] and card in ['', 'run_card']:
            if args[start] not in self.run_set:
                args[start] = [l for l in self.run_set if l.lower() == args[start]][0]

            if args[start] in self.conflict and card == '':
                text  = 'Ambiguous name (present in more than one card). Will assume it to be referred to run_card.\n'
                text += 'If this is not intended, please reset it in the run_card and specify the relevant card to \n'
                text += 'edit, in the format < set card parameter value >'
                logger.warning(text)

            if args[start+1] == 'default':
                default = banner_mod.RunCard(self.paths['run_default'])
                if args[start] in default.keys():
                    self.setR(args[start],default[args[start]])
                else:
                    logger.info('remove information %s from the run_card' % args[start])
                    del self.run_card[args[start]]
            else:
                if args[0].startswith('sys_') or args[0] in self.run_card.list_parameter:
                    val = ' '.join(args[start+1:])
                    val = val.split('#')[0]
                else:
                    val = args[start+1]
                self.setR(args[start], val)
            self.run_card.write(self.paths['run'], self.paths['run_default'])
            
        ### PARAM_CARD WITH BLOCK NAME -----------------------------------------
        elif (args[start] in self.param_card or args[start] == 'width') \
                                                  and card in ['','param_card']:
            #special treatment for scan
            if any(t.startswith('scan') for t in args):
                index = [i for i,t in enumerate(args) if t.startswith('scan')][0]
                args = args[:index] + [' '.join(args[index:])]
                
            if args[start] in self.conflict and card == '':
                text  = 'ambiguous name (present in more than one card). Please specify which card to edit'
                text += ' in the format < set card parameter value>'
                logger.warning(text)
                return
            
            if args[start] == 'width':
                args[start] = 'decay'

            if args[start+1] in self.pname2block:
                all_var = self.pname2block[args[start+1]]
                key = None
                for bname, lhaid in all_var:
                    if bname == args[start]:
                        key = lhaid
                        break
                else:
                    logger.warning('%s is not part of block "%s" but "%s". please correct.' %
                                    (args[start+1], args[start], bname))
                    return
            else:
                try:
                    key = tuple([int(i) for i in args[start+1:-1]])
                except ValueError:
                    if args[start] == 'decay' and args[start+1:-1] == ['all']:
                        for key in self.param_card[args[start]].param_dict:
                            if (args[start], key) in self.restricted_value:
                                continue
                            else:
                                self.setP(args[start], key, args[-1])
                        self.param_card.write(self.paths['param'])
                        return
                    logger.warning('invalid set command %s (failed to identify LHA information)' % line)
                    return

            if key in self.param_card[args[start]].param_dict:
                if (args[start], key) in self.restricted_value:
                    text = "Note that this parameter seems to be ignore by MG.\n"
                    text += "MG will use instead the expression: %s\n" % \
                                      self.restricted_value[(args[start], key)]
                    text += "You need to match this expression for external program (such pythia)."
                    logger.warning(text)

                if args[-1].lower() in ['default', 'auto', 'auto@nlo'] or args[-1].startswith('scan'):
                    self.setP(args[start], key, args[-1])
                else:
                    try:
                        value = float(args[-1])
                    except Exception:
                        logger.warning('Invalid input: Expected number and not \'%s\'' \
                                                                     % args[-1])
                        return
                    self.setP(args[start], key, value)
            else:
                logger.warning('invalid set command %s' % line)
                return
            self.param_card.write(self.paths['param'])
        
        # PARAM_CARD NO BLOCK NAME ---------------------------------------------
        elif args[start] in self.pname2block and card in ['','param_card']:
            if args[start] in self.conflict and card == '':
                text  = 'ambiguous name (present in more than one card). Please specify which card to edit'
                text += ' in the format < set card parameter value>'
                logger.warning(text)
                return
            
            all_var = self.pname2block[args[start]]
            for bname, lhaid in all_var:
                new_line = 'param_card %s %s %s' % (bname,
                   ' '.join([ str(i) for i in lhaid]), ' '.join(args[start+1:]))
                self.do_set(new_line)
            if len(all_var) > 1:
                logger.warning('This variable correspond to more than one parameter in the param_card.')
                for bname, lhaid in all_var:
                    logger.warning('   %s %s' % (bname, ' '.join([str(i) for i in lhaid])))
                logger.warning('all listed variables have been modified')
                
        # MadWeight_card with block name ---------------------------------------
        elif self.has_mw and (args[start] in self.mw_card and args[start] != 'comment') \
                                              and card in ['','MadWeight_card']:
            
            if args[start] in self.conflict and card == '':
                text  = 'ambiguous name (present in more than one card). Please specify which card to edit'
                text += ' in the format < set card parameter value>'
                logger.warning(text)
                return
                       
            block = args[start]
            name = args[start+1]
            value = args[start+2:]
            self.setM(block, name, value)
            self.mw_card.write(self.paths['MadWeight'])        
        
        # MadWeight_card NO Block name -----------------------------------------
        elif self.has_mw and args[start] in self.mw_vars \
                                             and card in ['', 'MadWeight_card']:
            
            if args[start] in self.conflict and card == '':
                text  = 'ambiguous name (present in more than one card). Please specify which card to edit'
                text += ' in the format < set card parameter value>'
                logger.warning(text)
                return

            block = [b for b, data in self.mw_card.items() if args[start] in data]
            if len(block) > 1:
                logger.warning('%s is define in more than one block: %s.Please specify.'
                               % (args[start], ','.join(block)))
                return
           
            block = block[0]
            name = args[start]
            value = args[start+1:]
            self.setM(block, name, value)
            self.mw_card.write(self.paths['MadWeight'])
             
        # MadWeight_card New Block ---------------------------------------------
        elif self.has_mw and args[start].startswith('mw_') and len(args[start:]) == 3\
                                                    and card == 'MadWeight_card':
            block = args[start]
            name = args[start+1]
            value = args[start+2]
            self.setM(block, name, value)
            self.mw_card.write(self.paths['MadWeight'])    

        #### SHOWER CARD
        elif self.has_shower and args[start].lower() in [l.lower() for l in \
                       self.shower_card.keys()] and card in ['', 'shower_card']:
            if args[start] not in self.shower_card:
                args[start] = [l for l in self.shower_card if l.lower() == args[start].lower()][0]

            if args[start] in self.conflict and card == '':
                text  = 'ambiguous name (present in more than one card). Please specify which card to edit'
                text += ' in the format < set card parameter value>'
                logger.warning(text)
                return

            if args[start+1].lower() == 'default':
                default = shower_card_mod.ShowerCard(self.paths['shower_default'])
                if args[start] in default.keys():
                    self.shower_card.set_param(args[start],default[args[start]], self.paths['shower'])
                else:
                    logger.info('remove information %s from the shower_card' % args[start])
                    del self.shower_card[args[start]]
            elif args[start+1].lower() in ['t','.true.','true']:
                self.shower_card.set_param(args[start],'.true.',self.paths['shower'])
            elif args[start+1].lower() in ['f','.false.','false']:
                self.shower_card.set_param(args[start],'.false.',self.paths['shower'])
            else:
                args_str = ' '.join(str(a) for a in args[start+1:len(args)])
                self.shower_card.set_param(args[start],args_str,self.paths['shower'])
     
        # MadLoop Parameter  ---------------------------------------------------
        elif self.has_ml and args[start] in self.ml_vars \
                                               and card in ['', 'MadLoop_card']:
        
            if args[start] in self.conflict and card == '':
                text = 'ambiguous name (present in more than one card). Please specify which card to edit'
                logger.warning(text)
                return

            if args[start+1] == 'default':
                value = self.MLcardDefault[args[start]]
                default = True
            else:
                value = args[start+1]
                default = False
            self.setML(args[start], value, default=default)
            self.MLcard.write(self.paths['ML'],
                              commentdefault=True)

        # Pythia8 Parameter  ---------------------------------------------------
        elif self.has_PY8 and args[start] in self.PY8Card \
                                               and card in ['', 'pythia8_card']:
        
            if args[start] in self.conflict and card == '':
                text = 'ambiguous name (present in more than one card). Please specify which card to edit'
                logger.warning(text)
                return

            if args[start+1] == 'default':
                value = self.PY8CardDefault[args[start]]
                default = True
            else:
                value = ' '.join(args[start+1:])
                default = False
            self.setPY8(args[start], value, default=default)
            self.PY8Card.write(pjoin(self.me_dir,'Cards','pythia8_card.dat'),
                          pjoin(self.me_dir,'Cards','pythia8_card_default.dat'),
                          print_only_visible=True)
                
        #INVALID --------------------------------------------------------------
        else:            
            logger.warning('invalid set command %s ' % line)
            return

    def setM(self, block, name, value):
        
        if isinstance(value, list) and len(value) == 1:
            value = value[0]
            
        if block not in self.mw_card:
            logger.warning('block %s was not present in the current MadWeight card. We are adding it' % block)
            self.mw_card[block] = {}
        elif name not in self.mw_card[block]:
            logger.info('name %s was not present in the block %s for the current MadWeight card. We are adding it' % (name,block),'$MG:color:BLACK')
        if value == 'default':
            import madgraph.madweight.Cards as mwcards
            mw_default = mwcards.Card(self.paths['MadWeight_default'])
            try:
                value = mw_default[block][name]
            except KeyError:
                logger.info('removing id "%s" from Block "%s" '% (name, block))
                if name in self.mw_card[block]:
                    del self.mw_card[block][name]
                return
        if value:
            logger.info('modify madweight_card information BLOCK "%s" with id "%s" set to %s' %\
                    (block, name, value), '$MG:color:BLACK')
        else:
            logger.value("Invalid command: No value. To set default value. Use \"default\" as value")
            return
        
        self.mw_card[block][name] = value
    
    def setR(self, name, value):
        logger.info('modify parameter %s of the run_card.dat to %s' % (name, value))
        self.run_card.set(name, value, user=True)

    def setML(self, name, value, default=False):
        
        try:
            self.MLcard.set(name, value, user=True)
        except Exception, error:
            logger.warning("Fail to change parameter. Please Retry. Reason: %s." % error)
            return
        logger.info('modify parameter %s of the MadLoopParam.dat to %s' % (name, value))
        if default and name.lower() in self.MLcard.user_set:
            self.MLcard.user_set.remove(name.lower())

    def setPY8(self, name, value, default=False):
        try:
            self.PY8Card.userSet(name, value)
        except Exception, error:
            logger.warning("Fail to change parameter. Please Retry. Reason: %s." % error)
            return
        logger.info('modify parameter %s of the pythia8_card.dat to %s' % (name, value))
        if default and name.lower() in self.PY8Card.user_set:
            self.PY8Card.user_set.remove(name.lower())

    def setP(self, block, lhaid, value):
        if isinstance(value, str):
            value = value.lower()
            if value == 'default':
                default = check_param_card.ParamCard(self.paths['param_default'])
                value = default[block].param_dict[lhaid].value

            elif value in ['auto', 'auto@nlo']:
                if 'nlo' in value:
                    value = 'Auto@NLO'
                else:
                    value = 'Auto'
                if block != 'decay':
                    logger.warning('Invalid input: \'Auto\' value only valid for DECAY')
                    return
            elif value.startswith('scan'):
                if ':' not in value:
                    logger.warning('Invalid input: \'scan\' mode requires a \':\' before the definition.')
                    return
                tag = value.split(':')[0]
                tag = tag[4:].strip()
                if tag and not tag.isdigit():
                    logger.warning('Invalid input: scan tag need to be integer and not "%s"' % tag)
                    return
                
                
                pass
            else:
                try:
                    value = float(value)
                except ValueError:
                    logger.warning('Invalid input: \'%s\' not valid intput.'% value)

        logger.info('modify param_card information BLOCK %s with id %s set to %s' %\
                    (block, lhaid, value), '$MG:color:BLACK')
        self.param_card[block].param_dict[lhaid].value = value
    
    def check_card_consistency(self):
        """This is run on quitting the class. Apply here all the self-consistency
        rule that you want. Do the modification via the set command."""

        # if NLO reweighting is ON: ensure that we keep the rwgt information
        if 'reweight' in self.allow_arg and 'run' in self.allow_arg and \
            isinstance(self.run_card,banner_mod.RunCardNLO) and \
            not self.run_card['store_rwgt_info']:
            #check if a NLO reweighting is required
                re_pattern = re.compile(r'''^\s*change\s*mode\s* (LO\+NLO|LO|NLO)\s*(?:#|$)''', re.M+re.I)
                text = open(self.paths['reweight']).read()
                options = re_pattern.findall(text)
                if any(o in ['NLO', 'LO+NLO'] for o in options):
                    logger.info('NLO reweighting is on ON. Automatically set store_rwgt_info to True', '$MG:color:BLACK' )
                    self.do_set('run_card store_rwgt_info True')
    
    
    def reask(self, *args, **opt):
        
        cmd.OneLinePathCompletion.reask(self,*args, **opt)
        if self.has_mw and not os.path.exists(pjoin(self.me_dir,'Cards','transfer_card.dat')):
            logger.warning('No transfer function currently define. Please use the change_tf command to define one.')
    
    def postcmd(self, stop, line):
        
        ending_question = cmd.OneLinePathCompletion.postcmd(self,stop,line)
        if ending_question:
            self.check_card_consistency()
            return ending_question
    
    def check_answer_consistency(self):
        """function called if the code reads a file"""
        self.check_card_consistency() 
      
    def help_set(self):
        '''help message for set'''

        logger.info('********************* HELP SET ***************************')
        logger.info("syntax: set [run_card|param_card|...] NAME [VALUE|default]")
        logger.info("syntax: set [param_card] BLOCK ID(s) [VALUE|default]")
        logger.info('')
        logger.info('-- Edit the param_card/run_card/... and replace the value of the')
        logger.info('    parameter by the value VALUE.')
        logger.info('   ')
        logger.info('-- Example:')
        logger.info('     set run_card ebeam1 4000')
        logger.info('     set ebeam2 4000')
        logger.info('     set lpp1 0')
        logger.info('     set ptj default')
        logger.info('')
        logger.info('     set param_card mass 6 175')
        logger.info('     set mass 25 125.3')
        logger.info('     set mass mh 125')
        logger.info('     set mh 125')
        logger.info('     set decay 25 0.004')
        logger.info('     set decay wh 0.004')
        logger.info('     set vmix 2 1 2.326612e-01')
        logger.info('')
        logger.info('     set param_card default #return all parameter to default')
        logger.info('     set run_card default')
        logger.info('********************* HELP SET ***************************')


    def default(self, line):
        """Default action if line is not recognized"""

        line = line.strip()
        args = line.split()
        if line == '' and self.default_value is not None:
            self.value = self.default_value
        # check if input is a file
        elif hasattr(self, 'do_%s' % args[0]):
            self.do_set(' '.join(args[1:]))
        elif os.path.isfile(line):
            self.copy_file(line)
            self.value = 'repeat'
        elif self.me_dir and os.path.exists(pjoin(self.me_dir, line)):
            self.copy_file(pjoin(self.me_dir,line))
            self.value = 'repeat'            
        elif line.strip() != '0' and line.strip() != 'done' and \
            str(line) != 'EOF' and line.strip() in self.allow_arg:            
            self.open_file(line)
            self.value = 'repeat'
        else:
            self.value = line

        return line

    def do_decay(self, line):
        """edit the madspin_card to define the decay of the associate particle"""
        signal.alarm(0) # avoid timer if any
        path = self.paths['madspin']
        
        if 'madspin_card.dat' not in self.cards or not os.path.exists(path):
            logger.warning("Command decay not valid. Since MadSpin is not available.")
            return
        
        if ">" not in line:
            logger.warning("invalid command for decay. Line ignored")
            return
        
        if "-add" in line:
            # just to have to add the line to the end of the file
            particle = line.split('>')[0].strip()
            text = open(path).read()
            line = line.replace('--add', '').replace('-add','')
            logger.info("change madspin_card to add one decay to %s: %s" %(particle, line.strip()), '$MG:color:BLACK')
            
            text = text.replace('launch', "\ndecay %s\nlaunch\n" % line,1)
            open(path,'w').write(text)       
        else:
            # Here we have to remove all the previous definition of the decay
            #first find the particle
            particle = line.split('>')[0].strip()
            logger.info("change madspin_card to define the decay of %s: %s" %(particle, line.strip()), '$MG:color:BLACK')
            particle = particle.replace('+','\+').replace('-','\-')
            decay_pattern = re.compile(r"^\s*decay\s+%s\s*>[\s\w+-~]*?$" % particle, re.I+re.M)
            text= open(path).read()
            text = decay_pattern.sub('', text)
            text = text.replace('launch', "\ndecay %s\nlaunch\n" % line,1)
            open(path,'w').write(text)
        
        

    def do_compute_widths(self, line):
        signal.alarm(0) # avoid timer if any
        path = self.paths['param']
        pattern = re.compile(r'''decay\s+(\+?\-?\d+)\s+auto(@NLO|)''',re.I)
        text = open(path).read()
        pdg_info = pattern.findall(text)
        has_nlo = any("@nlo"==nlo.lower() for _, nlo in pdg_info)
        pdg = [p for p,_ in pdg_info]
        
        
        line = '%s %s' % (line, ' '.join(pdg))
        if not '--path' in line:
            line += ' --path=%s' % path
        if has_nlo:
            line += ' --nlo'

        try:
            return self.mother_interface.do_compute_widths(line)
        except InvalidCmd, error:
            logger.error("Invalid command: %s " % error)

    def help_compute_widths(self):
        signal.alarm(0) # avoid timer if any
        return self.mother_interface.help_compute_widths()

    def help_decay(self):
        """help for command decay which modifies MadSpin_card"""
        
        signal.alarm(0) # avoid timer if any
        print '--syntax: decay PROC [--add]'
        print ' '
        print '  modify the madspin_card to modify the decay of the associate particle.'
        print '  and define it to PROC.'
        print '  if --add is present, just add a new decay for the associate particle.'
        
    def complete_compute_widths(self, *args, **opts):
        signal.alarm(0) # avoid timer if any
        return self.mother_interface.complete_compute_widths(*args,**opts)


    def help_add(self):
        """help for add command"""

        logger.info('********************* HELP ADD ***************************')
        logger.info( '-- syntax: add pythia8_card NAME VALUE')
        logger.info( "   add a definition of name in the pythia8_card with the given value")
        logger.info( "   Do not work for the param_card"        )
        logger.info( '-- syntax: add filename line')
        logger.info( '   add the given LINE to the end of the associate file (all file supportedd).')
        logger.info('********************* HELP ADD ***************************') 
    def complete_add(self, text, line, begidx, endidx):
        """ auto-completion for add command"""
        signal.alarm(0) # avoid timer if any
                 
        possibilities = {} 
        cards = [c.rsplit('.',1)[0] for c in self.cards]   
        possibilities['category of parameter (optional)'] = \
                          self.list_completion(text, cards)
                          
        return self.deal_multiple_categories(possibilities)
    
    def do_add(self, line):
        """ syntax: add filename NAME VALUE
            syntax: add filename LINE"""

        args = self.split_arg(line)
        if len(args) == 3 and args[0] in ['pythia8_card', 'pythia8_card.dat'] and self.has_PY8:
            name= args[1]
            value = args[2]
            self.PY8Card.userSet(name, value)
            self.PY8Card.write(pjoin(self.me_dir,'Cards','pythia8_card.dat'),
                          pjoin(self.me_dir,'Cards','pythia8_card_default.dat'),
                          print_only_visible=True)
            logger.info("add in the pythia8_card the parameter \"%s\" with value \"%s\"" % (name, value))
        elif len(args) > 0: 
            if args[0] in self.cards:
                card = args[0]
            elif "%s.dat" % args[0] in self.cards:
                card = "%s.dat" % args[0]
            elif "%s_card.dat" % args[0] in self.cards: 
                card = "%s_card.dat" % args[0]
            elif self.has_ml and args[0].lower() == "madloop":
                card = "MadLoopParams.dat"
            else:
                logger.error("unknow card %s. Please retry." % args[0])
                return
            
            ff = open(pjoin(self.me_dir,'Cards',card),'a')
            ff.write("%s \n" % line.split(None,1)[1])
            ff.close()
            self.reload_card(pjoin(self.me_dir,'Cards',card))
            logger.info("adding at the end of the file %s the line: \"%s\"" %(card, line.split(None,1)[1] ))


    def help_asperge(self):
        """Help associated to the asperge command"""
        signal.alarm(0)

        print '-- syntax: asperge [options]'
        print '   Call ASperGe to diagonalize all mass matrices in the model.'
        print '   This works only if the ASperGE module is part of the UFO model (a subdirectory).'
        print '   If you specify some names after the command (i.e. asperge m1 m2) then ASperGe will only'
        print '   diagonalize the associate mass matrices (here m1 and m2).'

    def complete_asperge(self, text, line, begidx, endidx, formatting=True):
        signal.alarm(0) # avoid timer if any

        blockname = self.pname2block.keys()
        # remove those that we know for sure are not mixing
        wrong = ['decay', 'mass', 'sminput']
        valid = [k for k in blockname if 'mix' in k]
        potential = [k for k in blockname if k not in valid+wrong]
        output = {'Mixing matrices': self.list_completion(text, valid, line),
                  'Other potential valid input': self.list_completion(text, potential, line)}

        return self.deal_multiple_categories(output, formatting)


    def do_asperge(self, line):
        """Running ASperGe"""
        signal.alarm(0) # avoid timer if any

        path = pjoin(self.me_dir,'bin','internal','ufomodel','ASperGE')
        if not os.path.exists(path):
            logger.error('ASperge has not been detected in the current model, therefore it will not be run.')
            return
        elif not os.path.exists(pjoin(path,'ASperGe')):
            logger.info('ASperGe has been detected but is not compiled. Running the compilation now.')
            try:
                misc.compile(cwd=path,shell=True)
            except MadGraph5Error, error:
                logger.error('''ASperGe failed to compile. Note that gsl is needed
     for this compilation to go trough. More information on how to install this package on
     http://www.gnu.org/software/gsl/
     Full compilation log is available at %s''' % pjoin(self.me_dir, 'ASperge_compilation.log'))
                open(pjoin(self.me_dir, 'ASperge_compilation.log'),'w').write(str(error))
                return

        opts = line.split()
        card = self.paths['param']
        logger.info('running ASperGE')
        returncode = misc.call([pjoin(path,'ASperGe'), card, '%s.new' % card] + opts)
        if returncode:
            logger.error('ASperGE fails with status %s' % returncode)
        else:
            logger.info('AsPerGe creates the file succesfully')
        files.mv(card, '%s.beforeasperge' % card)
        files.mv('%s.new' % card, card)



    def copy_file(self, path):
        """detect the type of the file and overwritte the current file"""
        
        if path.endswith('.lhco'):
            #logger.info('copy %s as Events/input.lhco' % (path))
            #files.cp(path, pjoin(self.mother_interface.me_dir, 'Events', 'input.lhco' ))
            self.do_set('mw_run inputfile %s' % os.path.relpath(path, self.mother_interface.me_dir))
            return
        elif path.endswith('.lhco.gz'):
            #logger.info('copy %s as Events/input.lhco.gz' % (path))
            #files.cp(path, pjoin(self.mother_interface.me_dir, 'Events', 'input.lhco.gz' ))
            self.do_set('mw_run inputfile %s' % os.path.relpath(path, self.mother_interface.me_dir))     
            return             
        else:
            card_name = CommonRunCmd.detect_card_type(path)

        if card_name == 'unknown':
            logger.warning('Fail to determine the type of the file. Not copied')
        if card_name != 'banner':
            logger.info('copy %s as %s' % (path, card_name))
<<<<<<< HEAD
            files.cp(path, self.paths[card_name.split('_',1)[0]])
=======
            files.cp(path, pjoin(self.me_dir, 'Cards', card_name))
            self.reload_card(pjoin(self.me_dir, 'Cards', card_name))
>>>>>>> b3aee882
        elif card_name == 'banner':
            banner_mod.split_banner(path, self.mother_interface.me_dir, proc_card=False)
            logger.info('Splitting the banner in it\'s component')
            if not self.mode == 'auto':
                self.mother_interface.keep_cards(self.cards)
            for card_name in self.cards:
                self.reload_card(pjoin(self.me_dir, 'Cards', card_name))

    def open_file(self, answer):
        """open the file"""
        try:
            me_dir = self.mother_interface.me_dir
        except:
            me_dir = None
            
        if answer.isdigit():
            if answer == '9':
                answer = 'plot'
            else:
                answer = self.cards[int(answer)-1]
        if 'madweight' in answer:
            answer = answer.replace('madweight', 'MadWeight')
        if 'MadLoopParams' in answer:
<<<<<<< HEAD
            answer = self.paths['ML']
=======
            answer = pjoin(me_dir,'Cards','MadLoopParams.dat')
        if 'pythia8_card' in answer:
            answer = pjoin(me_dir,'Cards','pythia8_card.dat')
            
>>>>>>> b3aee882
        if not '.dat' in answer and not '.lhco' in answer:
            if answer != 'trigger':
                path = self.paths[answer]
            else:
                path = self.paths['delphes']
        elif not '.lhco' in answer:
            if '_' in answer:
                path = self.paths[answer.split('_')[0]]
            else:
                path = pjoin(me_dir, 'Cards', answer)
        else:
            path = pjoin(me_dir, self.mw_card['mw_run']['inputfile'])
            if not os.path.exists(path):
                logger.info('Path in MW_card not existing')
                path = pjoin(me_dir, 'Events', answer)
        #security
        path = path.replace('_card_card','_card')
        try:
            self.mother_interface.exec_cmd('open %s' % path)
        except InvalidCmd, error:
            if str(error) != 'No default path for this file':
                raise
            if answer == 'transfer_card.dat':
                logger.warning('You have to specify a transfer function first!')
            elif answer == 'input.lhco':
                path = pjoin(me_dir,'Events', 'input.lhco')
                ff = open(path,'w')
                ff.write('''No LHCO information imported at current time.
To import a lhco file: Close this file and type the path of your file.
You can also copy/paste, your event file here.''')
                ff.close()
                self.open_file(path)
            else:
                raise
<<<<<<< HEAD
            
        # reload object to have it in sync
        if path == self.paths['param']:
=======
        self.reload_card(path)
        
    def reload_card(self, path): 
        """reload object to have it in sync"""
        
        if path == pjoin(self.me_dir,'Cards','param_card.dat'):
>>>>>>> b3aee882
            try:
                self.param_card = check_param_card.ParamCard(path) 
            except (check_param_card.InvalidParamCard, ValueError) as e:
                logger.error('Current param_card is not valid. We are going to use the default one.')
                logger.error('problem detected: %s' % e)
                logger.error('Please re-open the file and fix the problem.')
                logger.warning('using the \'set\' command without opening the file will discard all your manual change')
<<<<<<< HEAD
        elif path == self.paths['run']:
            self.run_card = banner_mod.RunCard(path)
        elif path == self.paths['ML']:
            self.MLcard = banner_mod.MadLoopParam(path)
        elif path == self.paths['MadWeight']:
=======
        elif path == pjoin(self.me_dir,'Cards','run_card.dat'):
            self.run_card = banner_mod.RunCard(pjoin(self.me_dir,'Cards','run_card.dat'))
        elif path == pjoin(self.me_dir,'Cards','MadLoopParams.dat'):
            self.MLcard = banner_mod.MadLoopParam(pjoin(self.me_dir,'Cards','MadLoopParams.dat'))
        elif path == pjoin(self.me_dir,'Cards','pythia8_card.dat'):
            # Use the read function so that modified/new parameters are correctly
            # set as 'user_set'
            if not self.PY8Card:
                self.PY8Card = banner_mod.PY8Card(pjoin(self.me_dir,'Cards',
                                                    'pythia8_card_default.dat'))
            self.PY8Card.read(
                   pjoin(self.me_dir,'Cards','pythia8_card.dat'), setter='user')
            self.py8_vars = [k.lower() for k in self.PY8Card.keys() if 
                                     k.lower() not in self.PY8Card.hidden_param]
        elif path == pjoin(self.me_dir,'Cards','MadWeight_card.dat'):
>>>>>>> b3aee882
            try:
                import madgraph.madweight.Cards as mwcards
            except:
                import internal.madweight.Cards as mwcards
            self.mw_card = mwcards.Card(path)
        return path

class EditParamCard(AskforEditCard):
    """a dedicated module for the param"""
    
    special_shortcut ={}
    
    def __init__(self, question, card=[], mode='auto', *args, **opt):
                 
        self.load_default()
        cmd.OneLinePathCompletion.__init__(self, question, *args, **opt)
        if os.path.isfile(card[0]):
            self.param_card = check_param_card.ParamCard(card[0])
            self.paths['param'] = card[0]
            if os.path.isfile(card[0].replace('.dat', '_default.dat')):
                self.paths['param_default'] = card[0].replace('.dat', '_default.dat')
            else:
                self.paths['param_default'] = card[0]
        else:
            raise Exception, 'path %s do not exists' % card[0]
        
        self.pname2block, self.restricted_value = self.param_card.analyze_param_card()
        self.cards=['param']
        
    def do_asperge(self, *args, **opts):
        "Not available"
        logger.warning("asperge not available in this mode")
<|MERGE_RESOLUTION|>--- conflicted
+++ resolved
@@ -3285,6 +3285,9 @@
     """A class for asking a question where in addition you can have the
     set command define and modifying the param_card/run_card correctly"""
 
+    all_card_name = ['param_card', 'run_card', 'pythia_card', 'pythia8_card', 
+                     'madweight_card', 'MadLoopParams', 'shower_card']
+
     special_shortcut = {'ebeam':['run_card ebeam1 %(0)s', 'run_card ebeam2 %(0)s'],
                         'lpp': ['run_card lpp1 %(0)s', 'run_card lpp2 %(0)s' ],
                         'lhc': ['run_card lpp1 1', 'run_card lpp2 1', 'run_card ebeam1 %(0)s*1000/2', 'run_card ebeam2 %(0)s*1000/2'],
@@ -3293,8 +3296,21 @@
                         'lcc':['run_card lpp1 1', 'run_card lpp2 1', 'run_card ebeam1 %(0)s*1000/2', 'run_card ebeam2 %(0)s*1000/2'],
                         'fixed_scale': ['run_card fixed_fac_scale T', 'run_card fixed_ren_scale T', 'run_card scale %(0)s', 'run_card dsqrt_q2fact1 %(0)s' ,'run_card dsqrt_q2fact2 %(0)s'],
                         }
+
+    special_shortcut_help = {              
+    'ebeam' : 'syntax: set ebeam VALUE:\n      This parameter sets the energy to both beam to the value in GeV',
+    'lpp'   : 'syntax: set ebeam  VALUE:\n'+\
+              '   Set the type of beam to a given value for both beam\n'+\
+              '   0 : means no PDF\n'+\
+              '   1 : means proton PDF\n'+\
+              '  -1 : means proton PDF\n'+\
+              '   2 : means PDF for elastic photon emited from a proton\n'+\
+              '   3 : means PDF for elastic photon emited from an electron',
+    'lhc'   : 'syntax: set lhc VALUE:\n      Set for a proton-proton collision with that given center of mass energy (in TeV)',
+    'lep'   : 'syntax: set lep VALUE:\n      Set for a electron-positron collision with that given center of mass energy (in GeV)',
+    'fixed_scale' : 'syntax: set fixed_scale VALUE:\n      Set all scales to the give value (in GeV)',              
+    }
     
-<<<<<<< HEAD
     def load_default(self):
         """ define all default variable. No load of card here.
             This allow to subclass this class and just change init and still have
@@ -3312,33 +3328,11 @@
         self.has_mw = False
         self.has_ml = False   
         self.has_shower = False
+        self.has_PY8 = False
         self.paths = {}
+
     
     def define_paths(self, **opt):
-        
-=======
-    all_card_name = ['param_card', 'run_card', 'pythia_card', 'pythia8_card', 
-                     'madweight_card', 'MadLoopParams', 'shower_card']
-    
-    
-    special_shortcut_help = {              
-    'ebeam' : 'syntax: set ebeam VALUE:\n      This parameter sets the energy to both beam to the value in GeV',
-    'lpp'   : 'syntax: set ebeam  VALUE:\n'+\
-              '   Set the type of beam to a given value for both beam\n'+\
-              '   0 : means no PDF\n'+\
-              '   1 : means proton PDF\n'+\
-              '  -1 : means proton PDF\n'+\
-              '   2 : means PDF for elastic photon emited from a proton\n'+\
-              '   3 : means PDF for elastic photon emited from an electron',
-    'lhc'   : 'syntax: set lhc VALUE:\n      Set for a proton-proton collision with that given center of mass energy (in TeV)',
-    'lep'   : 'syntax: set lep VALUE:\n      Set for a electron-positron collision with that given center of mass energy (in GeV)',
-    'fixed_scale' : 'syntax: set fixed_scale VALUE:\n      Set all scales to the give value (in GeV)',              
-    }
-    
-    
-    def __init__(self, question, cards=[], mode='auto', *args, **opt):
-
->>>>>>> b3aee882
         # Initiation
         if 'pwd' in opt:
             self.me_dir = opt['pwd']
@@ -3361,10 +3355,13 @@
         self.paths['shower'] = pjoin(self.me_dir,'Cards','shower_card.dat')
         self.paths['shower_default'] = pjoin(self.me_dir,'Cards','shower_card_default.dat')
         self.paths['pythia'] =pjoin(self.me_dir, 'Cards','pythia_card.dat')
+        self.paths['PY8'] = pjoin(self.me_dir, 'Cards','pythia8_card.dat')
+        self.paths['PY8_default'] = pjoin(self.me_dir, 'Cards','pythia8_card_default.dat')
         self.paths['madspin_default'] = pjoin(self.me_dir,'Cards/madspin_card_default.dat')
         self.paths['madspin'] = pjoin(self.me_dir,'Cards/madspin_card.dat')
         self.paths['reweight'] = pjoin(self.me_dir,'Cards','reweight_card.dat')
         self.paths['delphes'] = pjoin(self.me_dir,'Cards','delphes_card.dat')
+        
 
     def __init__(self, question, cards=[], mode='auto', *args, **opt):
 
@@ -3381,15 +3378,9 @@
             logger.error('problem detected: %s' % e)
             files.cp(pjoin(self.me_dir,'Cards','param_card_default.dat'),
                      pjoin(self.me_dir,'Cards','param_card.dat'))
-<<<<<<< HEAD
-            self.param_card = check_param_card.ParamCard(self.paths['param'])
-        default_param = check_param_card.ParamCard(self.paths['param_default'])
-        
-=======
             self.param_card = check_param_card.ParamCard(pjoin(self.me_dir,'Cards','param_card.dat'))
         default_param = check_param_card.ParamCard(pjoin(self.me_dir,'Cards','param_card_default.dat'))
         self.param_card_default = default_param
->>>>>>> b3aee882
         
         try:
             self.run_card = banner_mod.RunCard(self.paths['run'])
@@ -3502,8 +3493,7 @@
         self.has_PY8 = False
         if 'pythia8_card.dat' in cards:
             self.has_PY8 = True
-            self.PY8Card = banner_mod.PY8Card(pjoin(self.me_dir,
-                                                    'Cards','pythia8_card.dat'))
+            self.PY8Card = banner_mod.PY8Card(self.paths['PY8'])
             self.PY8CardDefault = banner_mod.PY8Card()
             
             self.py8_vars = [k.lower() for k in self.PY8Card.keys() if 
@@ -3518,7 +3508,7 @@
                     self.conflict.append(var)
                 if self.has_ml and var in self.ml_vars:
                     self.conflict.append(var)
-    
+
     def do_help(self, line, conflict_raise=False, banner=True):    
      try:       
          
@@ -3572,9 +3562,6 @@
                 logger.info('**   AMBIGUOUS NAME: %s **', args[start], '$MG:color:BLACK')
                 logger.info('**   If not explicitely speficy this parameter  will modif the run_card file', '$MG:color:BLACK')
 
-<<<<<<< HEAD
-    def complete_set(self, text, line, begidx, endidx, formatting=True):
-=======
             self.run_card.do_help(args[start])
         ### PARAM_CARD WITH BLOCK NAME -----------------------------------------
         elif (args[start] in self.param_card or args[start] == 'width') \
@@ -3634,9 +3621,10 @@
          import traceback
          traceback.print_exc()
          print error    
+
     def complete_help(self, text, line, begidx, endidx):
      try:
-        possibilities = self.complete_set(text, line, begidx, endidx,return_cat=True)
+        possibilities = self.complete_set(text, line, begidx, endidx,formatting=False)
         if line == '':
             possibilities['Defined command'] = cmd.BasicCmd.completenames(self, text, line)#, begidx, endidx)
         return self.deal_multiple_categories(possibilities)
@@ -3644,9 +3632,9 @@
          import traceback
          traceback.print_exc()
          print error
-         
-    def complete_set(self, text, line, begidx, endidx, return_cat=False):
->>>>>>> b3aee882
+
+
+    def complete_set(self, text, line, begidx, endidx, formatting=True):
         """ Complete the set command"""
 
         prev_timer = signal.alarm(0) # avoid timer if any
@@ -3848,17 +3836,8 @@
                         possibilities['Special value'] = self.list_completion(text, opts)
                 possibilities['MadWeight Card id' ] = self.list_completion(text, ids) 
 
-<<<<<<< HEAD
         return self.deal_multiple_categories(possibilities, formatting)
 
-=======
-        if return_cat:
-            return possibilities
-        else:
-            return self.deal_multiple_categories(possibilities)
-        
-        
->>>>>>> b3aee882
     def do_set(self, line):
         """ edit the value of one parameter in the card"""
         
@@ -4651,12 +4630,8 @@
             logger.warning('Fail to determine the type of the file. Not copied')
         if card_name != 'banner':
             logger.info('copy %s as %s' % (path, card_name))
-<<<<<<< HEAD
             files.cp(path, self.paths[card_name.split('_',1)[0]])
-=======
-            files.cp(path, pjoin(self.me_dir, 'Cards', card_name))
-            self.reload_card(pjoin(self.me_dir, 'Cards', card_name))
->>>>>>> b3aee882
+            self.reload_card(self.paths[card_name.split('_',1)[0]])
         elif card_name == 'banner':
             banner_mod.split_banner(path, self.mother_interface.me_dir, proc_card=False)
             logger.info('Splitting the banner in it\'s component')
@@ -4680,14 +4655,9 @@
         if 'madweight' in answer:
             answer = answer.replace('madweight', 'MadWeight')
         if 'MadLoopParams' in answer:
-<<<<<<< HEAD
             answer = self.paths['ML']
-=======
-            answer = pjoin(me_dir,'Cards','MadLoopParams.dat')
         if 'pythia8_card' in answer:
-            answer = pjoin(me_dir,'Cards','pythia8_card.dat')
-            
->>>>>>> b3aee882
+            answer = self.paths['PY8']
         if not '.dat' in answer and not '.lhco' in answer:
             if answer != 'trigger':
                 path = self.paths[answer]
@@ -4722,18 +4692,12 @@
                 self.open_file(path)
             else:
                 raise
-<<<<<<< HEAD
-            
-        # reload object to have it in sync
-        if path == self.paths['param']:
-=======
         self.reload_card(path)
         
     def reload_card(self, path): 
         """reload object to have it in sync"""
-        
-        if path == pjoin(self.me_dir,'Cards','param_card.dat'):
->>>>>>> b3aee882
+
+        if path == self.paths['param']:        
             try:
                 self.param_card = check_param_card.ParamCard(path) 
             except (check_param_card.InvalidParamCard, ValueError) as e:
@@ -4741,29 +4705,20 @@
                 logger.error('problem detected: %s' % e)
                 logger.error('Please re-open the file and fix the problem.')
                 logger.warning('using the \'set\' command without opening the file will discard all your manual change')
-<<<<<<< HEAD
         elif path == self.paths['run']:
             self.run_card = banner_mod.RunCard(path)
         elif path == self.paths['ML']:
             self.MLcard = banner_mod.MadLoopParam(path)
-        elif path == self.paths['MadWeight']:
-=======
-        elif path == pjoin(self.me_dir,'Cards','run_card.dat'):
-            self.run_card = banner_mod.RunCard(pjoin(self.me_dir,'Cards','run_card.dat'))
-        elif path == pjoin(self.me_dir,'Cards','MadLoopParams.dat'):
-            self.MLcard = banner_mod.MadLoopParam(pjoin(self.me_dir,'Cards','MadLoopParams.dat'))
-        elif path == pjoin(self.me_dir,'Cards','pythia8_card.dat'):
+        elif path == self.paths['PY8']
             # Use the read function so that modified/new parameters are correctly
             # set as 'user_set'
             if not self.PY8Card:
-                self.PY8Card = banner_mod.PY8Card(pjoin(self.me_dir,'Cards',
-                                                    'pythia8_card_default.dat'))
-            self.PY8Card.read(
-                   pjoin(self.me_dir,'Cards','pythia8_card.dat'), setter='user')
+                self.PY8Card = banner_mod.PY8Card(self.paths['PY8_default'])
+
+            self.PY8Card.read(self.paths['PY8'], setter='user')
             self.py8_vars = [k.lower() for k in self.PY8Card.keys() if 
                                      k.lower() not in self.PY8Card.hidden_param]
-        elif path == pjoin(self.me_dir,'Cards','MadWeight_card.dat'):
->>>>>>> b3aee882
+        elif path == self.paths['MadWeight']:
             try:
                 import madgraph.madweight.Cards as mwcards
             except:

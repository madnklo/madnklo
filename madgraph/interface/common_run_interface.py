################################################################################
#
# Copyright (c) 2011 The MadGraph5_aMC@NLO Development team and Contributors
#
# This file is a part of the MadGraph5_aMC@NLO project, an application which
# automatically generates Feynman diagrams and matrix elements for arbitrary
# high-energy processes in the Standard Model and beyond.
#
# It is subject to the MadGraph5_aMC@NLO license which should accompany this
# distribution.
#
# For more information, visit madgraph.phys.ucl.ac.be and amcatnlo.web.cern.ch
#
################################################################################
"""A user friendly command line interface to access MadGraph5_aMC@NLO features.
   Uses the cmd package for command interpretation and tab completion.
"""
from __future__ import division

import ast
import atexit
import cmath
import cmd
import glob
import logging
import math
import optparse
import os
import pydoc
import random
import re
import shutil
import signal
import stat
import subprocess
import sys
import time
import traceback
import glob
import sets

try:
    import readline
    GNU_SPLITTING = ('GNU' in readline.__doc__)
except:
    GNU_SPLITTING = True

root_path = os.path.split(os.path.dirname(os.path.realpath( __file__ )))[0]
root_path = os.path.split(root_path)[0]
sys.path.insert(0, os.path.join(root_path,'bin'))

# usefull shortcut
pjoin = os.path.join
# Special logger for the Cmd Interface
logger = logging.getLogger('madgraph.stdout') # -> stdout
logger_stderr = logging.getLogger('madgraph.stderr') # ->stderr


try:
    import madgraph
except ImportError:    
    # import from madevent directory
    import internal.extended_cmd as cmd
    import internal.banner as banner_mod
    import internal.shower_card as shower_card_mod
    import internal.misc as misc
    import internal.cluster as cluster
    import internal.check_param_card as check_param_card
    import internal.files as files
    import internal.histograms as histograms
    import internal.save_load_object as save_load_object
    import internal.gen_crossxhtml as gen_crossxhtml
    from internal import InvalidCmd, MadGraph5Error
    MADEVENT=True    
else:
    # import from madgraph directory
    import madgraph.interface.extended_cmd as cmd
    import madgraph.various.banner as banner_mod
    import madgraph.various.shower_card as shower_card_mod
    import madgraph.various.misc as misc
    import madgraph.iolibs.files as files
    import madgraph.various.cluster as cluster
    import madgraph.iolibs.save_load_object as save_load_object
    import madgraph.madevent.gen_crossxhtml as gen_crossxhtml
    import models.check_param_card as check_param_card
    import madgraph.various.histograms as histograms
    
    from madgraph import InvalidCmd, MadGraph5Error, MG5DIR
    MADEVENT=False

#===============================================================================
# HelpToCmd
#===============================================================================
class HelpToCmd(object):
    """ The Series of help routins in common between amcatnlo_run and
    madevent interface"""

    def help_treatcards(self):
        logger.info("syntax: treatcards [param|run] [--output_dir=] [--param_card=] [--run_card=]")
        logger.info("-- create the .inc files containing the cards information." )

    def help_set(self):
        logger.info("syntax: set %s argument" % "|".join(self._set_options))
        logger.info("-- set options")
        logger.info("   stdout_level DEBUG|INFO|WARNING|ERROR|CRITICAL")
        logger.info("     change the default level for printed information")
        logger.info("   timeout VALUE")
        logger.info("      (default 20) Seconds allowed to answer questions.")
        logger.info("      Note that pressing tab always stops the timer.")
        logger.info("   cluster_temp_path PATH")
        logger.info("      (default None) Allow to perform the run in PATH directory")
        logger.info("      This allow to not run on the central disk. This is not used")
        logger.info("      by condor cluster (since condor has it's own way to prevent it).")

    def help_plot(self):
        logger.info("syntax: help [RUN] [%s] [-f]" % '|'.join(self._plot_mode))
        logger.info("-- create the plot for the RUN (current run by default)")
        logger.info("     at the different stage of the event generation")
        logger.info("     Note than more than one mode can be specified in the same command.")
        logger.info("   This require to have MadAnalysis and td require. By default")
        logger.info("     if those programs are installed correctly, the creation")
        logger.info("     will be performed automaticaly during the event generation.")
        logger.info("   -f options: answer all question by default.")

    def help_compute_widths(self):
        logger.info("syntax: compute_widths Particle [Particles] [OPTIONS]")
        logger.info("-- Compute the widths for the particles specified.")
        logger.info("   By default, this takes the current param_card and overwrites it.") 
        logger.info("   Precision allows to define when to include three/four/... body decays (LO).")
        logger.info("   If this number is an integer then all N-body decay will be included.")
        logger.info("  Various options:\n")
        logger.info("  --body_decay=X: Parameter to control the precision of the computation")
        logger.info("        if X is an integer, we compute all channels up to X-body decay.")
        logger.info("        if X <1, then we stop when the estimated error is lower than X.")
        logger.info("        if X >1 BUT not an integer, then we X = N + M, with M <1 and N an integer")
        logger.info("              We then either stop at the N-body decay or when the estimated error is lower than M.")
        logger.info("        default: 4.0025")
        logger.info("  --min_br=X: All channel which are estimated below this value will not be integrated numerically.")
        logger.info("        default: precision (decimal part of the body_decay options) divided by four")
        logger.info("  --precision_channel=X: requested numerical precision for each channel")
        logger.info("        default: 0.01")
        logger.info("  --path=X: path for param_card")
        logger.info("        default: take value from the model")
        logger.info("  --output=X: path where to write the resulting card. ")
        logger.info("        default: overwrite input file. If no input file, write it in the model directory")
        logger.info("  --nlo: Compute NLO width [if the model support it]")

    def help_shower(self):
        logger.info("syntax: shower [shower_name] [shower_options]")
        logger.info("-- This is equivalent to running '[shower_name] [shower_options]'")

    def help_pgs(self):
        logger.info("syntax: pgs [RUN] [--run_options]")
        logger.info("-- run pgs on RUN (current one by default)")
        self.run_options_help([('-f','answer all question by default'),
                               ('--tag=', 'define the tag for the pgs run'),
                               ('--no_default', 'not run if pgs_card not present')])

    def help_delphes(self):
        logger.info("syntax: delphes [RUN] [--run_options]")
        logger.info("-- run delphes on RUN (current one by default)")
        self.run_options_help([('-f','answer all question by default'),
                               ('--tag=', 'define the tag for the delphes run'),
                               ('--no_default', 'not run if delphes_card not present')])

    def help_decay_events(self, skip_syntax=False):
        if not skip_syntax:
            logger.info("syntax: decay_events [RUN]")
        logger.info("This functionality allows for the decay of resonances")
        logger.info("in a .lhe file, keeping track of the spin correlation effets.")
        logger.info("BE AWARE OF THE CURRENT LIMITATIONS:")
        logger.info("  (1) Only a succession of 2 body decay are currently allowed")



class CheckValidForCmd(object):
    """ The Series of check routines in common between amcatnlo_run and
    madevent interface"""

    def check_set(self, args):
        """ check the validity of the line"""


        if len(args) < 2:
            if len(args)==1 and "=" in args[0]:
                args[:] = args[0].split("=",1)
            else:
                self.help_set()
                raise self.InvalidCmd('set needs an option and an argument')

        if args[0] not in self._set_options + self.options.keys():
            self.help_set()
            raise self.InvalidCmd('Possible options for set are %s' % \
                                  (self._set_options+self.options.keys()))

        if args[0] in ['stdout_level']:
            if args[1] not in ['DEBUG','INFO','WARNING','ERROR','CRITICAL'] \
                                                       and not args[1].isdigit():
                raise self.InvalidCmd('output_level needs ' + \
                                      'a valid level')

        if args[0] in ['timeout']:
            if not args[1].isdigit():
                raise self.InvalidCmd('timeout values should be a integer')

    def check_compute_widths(self, args):
        """check that the model is loadable and check that the format is of the
        type: PART PATH --output=PATH -f --precision=N
        return the model.
        """
        
        # Check that MG5 directory is present .
        if MADEVENT and not self.options['mg5_path']:
            raise self.InvalidCmd, '''The automatic computations of widths requires that MG5 is installed on the system.
            You can install it and set his path in ./Cards/me5_configuration.txt'''
        elif MADEVENT:
            sys.path.append(self.options['mg5_path'])
        try:
            import models.model_reader as model_reader
            import models.import_ufo as import_ufo
        except ImportError:
            raise self.ConfigurationError, '''Can\'t load MG5.
            The variable mg5_path should not be correctly configure.'''
        
        
        ufo_path = pjoin(self.me_dir,'bin','internal', 'ufomodel')
        # Import model
        if not MADEVENT:
            modelname = self.find_model_name()
            #restrict_file = None
            #if os.path.exists(pjoin(ufo_path, 'restrict_default.dat')):
            #    restrict_file = pjoin(ufo_path, 'restrict_default.dat')
            
            force_CMS = self.mother and self.mother.options['complex_mass_scheme']
            model = import_ufo.import_model(modelname, decay=True, 
                                   restrict=True, complex_mass_scheme=force_CMS)
        else:
            #pattern for checking complex mass scheme.
            has_cms = re.compile(r'''set\s+complex_mass_scheme\s*(True|T|1|true|$|;)''')
            force_CMS =  has_cms.search(open(pjoin(self.me_dir,'Cards',
                                                   'proc_card_mg5.dat')).read())
            model = import_ufo.import_model(pjoin(self.me_dir,'bin','internal',
                         'ufomodel'), decay=True, complex_mass_scheme=force_CMS)
            
#        if not hasattr(model.get('particles')[0], 'partial_widths'):
#            raise self.InvalidCmd, 'The UFO model does not include partial widths information. Impossible to compute widths automatically'
            
        # check if the name are passed to default MG5
        if '-modelname' not in open(pjoin(self.me_dir,'Cards','proc_card_mg5.dat')).read():
            model.pass_particles_name_in_mg_default()        
        model = model_reader.ModelReader(model)
        particles_name = dict([(p.get('name'), p.get('pdg_code'))
                                               for p in model.get('particles')])
        particles_name.update(dict([(p.get('antiname'), p.get('pdg_code'))
                                               for p in model.get('particles')]))        
        
        output = {'model': model, 'force': False, 'output': None, 
                  'path':None, 'particles': set(), 'body_decay':4.0025,
                  'min_br':None, 'precision_channel':0.01}
        for arg in args:
            if arg.startswith('--output='):
                output_path = arg.split('=',1)[1]
                if not os.path.exists(output_path):
                    raise self.InvalidCmd, 'Invalid Path for the output. Please retry.'
                if not os.path.isfile(output_path):
                    output_path = pjoin(output_path, 'param_card.dat')
                output['output'] = output_path       
            elif arg == '-f':
                output['force'] = True
            elif os.path.isfile(arg):
                ftype = self.detect_card_type(arg)
                if ftype != 'param_card.dat':
                    raise self.InvalidCmd , '%s is not a valid param_card.' % arg
                output['path'] = arg
            elif arg.startswith('--path='):
                arg = arg.split('=',1)[1]
                ftype = self.detect_card_type(arg)
                if ftype != 'param_card.dat':
                    raise self.InvalidCmd , '%s is not a valid param_card.' % arg
                output['path'] = arg
            elif arg.startswith('--'):
                if "=" in arg:
                    name, value = arg.split('=',1)
                    try:
                        value = float(value)
                    except Exception:
                        raise self.InvalidCmd, '--%s requires integer or a float' % name
                    output[name[2:]] = float(value)
                elif arg == "--nlo":
                    output["nlo"] = True
            elif arg in particles_name:
                # should be a particles
                output['particles'].add(particles_name[arg])
            elif arg.isdigit() and int(arg) in particles_name.values():
                output['particles'].add(ast.literal_eval(arg))
            elif arg == 'all':
                output['particles'] = set(['all'])
            else:
                self.help_compute_widths()
                raise self.InvalidCmd, '%s is not a valid argument for compute_widths' % arg
        if self.force:
            output['force'] = True

        if not output['particles']:
            raise self.InvalidCmd, '''This routines requires at least one particle in order to compute
            the related width'''
            
        if output['output'] is None:
            output['output'] = output['path']

        return output

    def check_delphes(self, arg, nodefault=False):
        """Check the argument for pythia command
        syntax: delphes [NAME] 
        Note that other option are already remove at this point
        """
        
        # If not pythia-pgs path
        if not self.options['delphes_path']:
            logger.info('Retry to read configuration file to find delphes path')
            self.set_configuration()
      
        if not self.options['delphes_path']:
            error_msg = 'No valid Delphes path set.\n'
            error_msg += 'Please use the set command to define the path and retry.\n'
            error_msg += 'You can also define it in the configuration file.\n'
            raise self.InvalidCmd(error_msg)  

        tag = [a for a in arg if a.startswith('--tag=')]
        if tag: 
            arg.remove(tag[0])
            tag = tag[0][6:]
            
                  
        if len(arg) == 0 and not self.run_name:
            if self.results.lastrun:
                arg.insert(0, self.results.lastrun)
            else:
                raise self.InvalidCmd('No run name currently define. Please add this information.')             
        
        if len(arg) == 1 and self.run_name == arg[0]:
            arg.pop(0)

        filepath = None        
        if not len(arg):
            prev_tag = self.set_run_name(self.run_name, tag, 'delphes')
            paths = [pjoin(self.me_dir,'Events',self.run_name, '%(tag)s_pythia_events.hep.gz'),
                     pjoin(self.me_dir,'Events',self.run_name, '%(tag)s_pythia8_events.hepmc.gz'),
                     pjoin(self.me_dir,'Events',self.run_name, '%(tag)s_pythia_events.hep'),
                     pjoin(self.me_dir,'Events',self.run_name, '%(tag)s_pythia8_events.hepmc'),
                     pjoin(self.me_dir,'Events','pythia_events.hep'),
                     pjoin(self.me_dir,'Events','pythia_events.hepmc'),
                     pjoin(self.me_dir,'Events','pythia8_events.hep.gz'),
                     pjoin(self.me_dir,'Events','pythia8_events.hepmc.gz')
                     ]
            for p in paths:
                if os.path.exists(p % {'tag': prev_tag}):
                    filepath = p % {'tag': prev_tag}
                    break
            else:
                a = raw_input("NO INPUT")          
                if nodefault:
                    return False
                else:
                    self.help_pgs()
                    raise self.InvalidCmd('''No file file pythia_events.* currently available
            Please specify a valid run_name''')
        
        if len(arg) == 1:
            prev_tag = self.set_run_name(arg[0], tag, 'delphes')
            if os.path.exists(pjoin(self.me_dir,'Events',self.run_name, '%s_pythia_events.hep.gz' % prev_tag)):            
                filepath = pjoin(self.me_dir,'Events',self.run_name, '%s_pythia_events.hep.gz' % prev_tag)
            elif os.path.exists(pjoin(self.me_dir,'Events',self.run_name, '%s_pythia8_events.hepmc.gz' % prev_tag)):
                filepath = pjoin(self.me_dir,'Events',self.run_name, '%s_pythia8_events.hepmc.gz' % prev_tag)
            elif os.path.exists(pjoin(self.me_dir,'Events',self.run_name, '%s_pythia_events.hep' % prev_tag)):            
                filepath = pjoin(self.me_dir,'Events',self.run_name, '%s_pythia_events.hep.gz' % prev_tag)
            elif os.path.exists(pjoin(self.me_dir,'Events',self.run_name, '%s_pythia8_events.hepmc' % prev_tag)):
                filepath = pjoin(self.me_dir,'Events',self.run_name, '%s_pythia8_events.hepmc.gz' % prev_tag)
            else:                
                raise self.InvalidCmd('No events file corresponding to %s run with tag %s.:%s '\
                    % (self.run_name, prev_tag, 
                       pjoin(self.me_dir,'Events',self.run_name, '%s_pythia_events.hep.gz' % prev_tag)))
        else:
            if tag:
                self.run_card['run_tag'] = tag
            self.set_run_name(self.run_name, tag, 'delphes')
            
        return filepath               


    
    



    def check_open(self, args):
        """ check the validity of the line """

        if len(args) != 1:
            self.help_open()
            raise self.InvalidCmd('OPEN command requires exactly one argument')

        if args[0].startswith('./'):
            if not os.path.isfile(args[0]):
                raise self.InvalidCmd('%s: not such file' % args[0])
            return True

        # if special : create the path.
        if not self.me_dir:
            if not os.path.isfile(args[0]):
                self.help_open()
                raise self.InvalidCmd('No MadEvent path defined. Unable to associate this name to a file')
            else:
                return True

        path = self.me_dir
        if os.path.isfile(os.path.join(path,args[0])):
            args[0] = os.path.join(path,args[0])
        elif os.path.isfile(os.path.join(path,'Cards',args[0])):
            args[0] = os.path.join(path,'Cards',args[0])
        elif os.path.isfile(os.path.join(path,'HTML',args[0])):
            args[0] = os.path.join(path,'HTML',args[0])
        # special for card with _default define: copy the default and open it
        elif '_card.dat' in args[0]:
            name = args[0].replace('_card.dat','_card_default.dat')
            if os.path.isfile(os.path.join(path,'Cards', name)):
                files.cp(os.path.join(path,'Cards', name), os.path.join(path,'Cards', args[0]))
                args[0] = os.path.join(path,'Cards', args[0])
            else:
                raise self.InvalidCmd('No default path for this file')
        elif not os.path.isfile(args[0]):
            raise self.InvalidCmd('No default path for this file')

    def check_treatcards(self, args):
        """check that treatcards arguments are valid
           [param|run|all] [--output_dir=] [--param_card=] [--run_card=]
        """

        opt = {'output_dir':pjoin(self.me_dir,'Source'),
               'param_card':pjoin(self.me_dir,'Cards','param_card.dat'),
               'run_card':pjoin(self.me_dir,'Cards','run_card.dat')}
        mode = 'all'
        for arg in args:
            if arg.startswith('--') and '=' in arg:
                key,value =arg[2:].split('=',1)
                if not key in opt:
                    self.help_treatcards()
                    raise self.InvalidCmd('Invalid option for treatcards command:%s ' \
                                          % key)
                if key in ['param_card', 'run_card']:
                    if os.path.isfile(value):
                        card_name = self.detect_card_type(value)
                        if card_name != key:
                            raise self.InvalidCmd('Format for input file detected as %s while expecting %s'
                                                  % (card_name, key))
                        opt[key] = value
                    elif os.path.isfile(pjoin(self.me_dir,value)):
                        card_name = self.detect_card_type(pjoin(self.me_dir,value))
                        if card_name != key:
                            raise self.InvalidCmd('Format for input file detected as %s while expecting %s'
                                                  % (card_name, key))
                        opt[key] = value
                    else:
                        raise self.InvalidCmd('No such file: %s ' % value)
                elif key in ['output_dir']:
                    if os.path.isdir(value):
                        opt[key] = value
                    elif os.path.isdir(pjoin(self.me_dir,value)):
                        opt[key] = pjoin(self.me_dir, value)
                    else:
                        raise self.InvalidCmd('No such directory: %s' % value)
            elif arg in ['MadLoop','param','run','all']:
                mode = arg
            else:
                self.help_treatcards()
                raise self.InvalidCmd('Unvalid argument %s' % arg)

        return mode, opt

    def check_decay_events(self,args):
        """Check the argument for decay_events command
        syntax is "decay_events [NAME]"
        Note that other option are already remove at this point
        """

        opts = []
        if '-from_cards' in args:
            args.remove('-from_cards')
            opts.append('-from_cards')

        if len(args) == 0:
            if self.run_name:
                args.insert(0, self.run_name)
            elif self.results.lastrun:
                args.insert(0, self.results.lastrun)
            else:
                raise self.InvalidCmd('No run name currently defined. Please add this information.')
                return

        if args[0] != self.run_name:
            self.set_run_name(args[0])

        args[0] = self.get_events_path(args[0])

        args += opts

    def check_check_events(self,args):
        """Check the argument for decay_events command
        syntax is "decay_events [NAME]"
        Note that other option are already remove at this point
        """

        if len(args) == 0:
            if self.run_name:
                args.insert(0, self.run_name)
            elif self.results.lastrun:
                args.insert(0, self.results.lastrun)
            else:
                raise self.InvalidCmd('No run name currently defined. Please add this information.')
                return
        
        if args[0] and os.path.isfile(args[0]):
            pass
        else:
            if args[0] != self.run_name:
                self.set_run_name(args[0], allow_new_tag=False)
    
            args[0] = self.get_events_path(args[0])


    def get_events_path(self, run_name):
        """return the path to the output events
        """


        if self.mode == 'madevent':
            possible_path = [
                pjoin(self.me_dir,'Events', run_name, 'unweighted_events.lhe.gz'),
                pjoin(self.me_dir,'Events', run_name, 'unweighted_events.lhe')]
        else:
            possible_path = [
                           pjoin(self.me_dir,'Events', run_name, 'events.lhe.gz'),
                           pjoin(self.me_dir,'Events', run_name, 'events.lhe')]

        for path in possible_path:
            if os.path.exists(path):
                correct_path = path
                break
        else:
            raise self.InvalidCmd('No events file corresponding to %s run. ' % run_name)
        return correct_path



class MadEventAlreadyRunning(InvalidCmd):
    pass
class AlreadyRunning(MadEventAlreadyRunning):
    pass

#===============================================================================
# CommonRunCmd
#===============================================================================
class CommonRunCmd(HelpToCmd, CheckValidForCmd, cmd.Cmd):

    debug_output = 'ME5_debug'
    helporder = ['Main Commands', 'Documented commands', 'Require MG5 directory',
                   'Advanced commands']

    # The three options categories are treated on a different footage when a
    # set/save configuration occur. current value are kept in self.options
    options_configuration = {'pythia8_path': './pythia8',
                       'hwpp_path': './herwigPP',
                       'thepeg_path': './thepeg',
                       'hepmc_path': './hepmc',
                       'madanalysis_path': './MadAnalysis',
                       'madanalysis5_path': './HEPTools/madanalysis5',
                       'pythia-pgs_path':'./pythia-pgs',
                       'td_path':'./td',
                       'delphes_path':'./Delphes',
                       'exrootanalysis_path':'./ExRootAnalysis',
                       'syscalc_path': './SysCalc',
                       'lhapdf': 'lhapdf-config',
                       'timeout': 60,
                       'f2py_compiler':None,
                       'web_browser':None,
                       'eps_viewer':None,
                       'text_editor':None,
                       'fortran_compiler':None,
                       'cpp_compiler': None,
                       'auto_update':7,
                       'cluster_type': 'condor',
                       'cluster_status_update': (600, 30),
                       'cluster_nb_retry':1,
                       'cluster_local_path': "/cvmfs/cp3.uclouvain.be/madgraph/",
                       'cluster_retry_wait':300}

    options_madgraph= {'stdout_level':None}

    options_madevent = {'automatic_html_opening':True,
                        'notification_center':True,
                         'run_mode':2,
                         'cluster_queue':None,
                         'cluster_time':None,
                         'cluster_size':100,
                         'cluster_memory':None,
                         'nb_core': None,
                         'cluster_temp_path':None}


    def __init__(self, me_dir, options, *args, **opts):
        """common"""

        self.force_run = False # this flag force the run even if RunWeb is present
        if 'force_run' in opts and opts['force_run']:
            self.force_run = True
            del opts['force_run']

        cmd.Cmd.__init__(self, *args, **opts)
        # Define current MadEvent directory
        if me_dir is None and MADEVENT:
            me_dir = root_path

        self.me_dir = me_dir
        self.options = options
        
        self.param_card_iterator = [] #an placeholder containing a generator of paramcard for scanning

        # usefull shortcut
        self.status = pjoin(self.me_dir, 'status')
        self.error =  pjoin(self.me_dir, 'error')
        self.dirbin = pjoin(self.me_dir, 'bin', 'internal')

        # Check that the directory is not currently running_in_idle
        if not self.force_run:
            if os.path.exists(pjoin(me_dir,'RunWeb')): 
                message = '''Another instance of the program is currently running.
                (for this exact same directory) Please wait that this is instance is 
                closed. If no instance is running, you can delete the file
                %s and try again.''' % pjoin(me_dir,'RunWeb')
                raise AlreadyRunning, message
            else:
                pid = os.getpid()
                fsock = open(pjoin(me_dir,'RunWeb'),'w')
                fsock.write(`pid`)
                fsock.close()
    
                misc.Popen([os.path.relpath(pjoin(self.dirbin, 'gen_cardhtml-pl'), me_dir)],
                            cwd=me_dir)

        self.to_store = []
        self.run_name = None
        self.run_tag = None
        self.banner = None
        # Load the configuration file
        self.set_configuration()
        self.configure_run_mode(self.options['run_mode'])

        # Define self.proc_characteristics
        self.get_characteristics()
        
        if not  self.proc_characteristics['ninitial']:
            # Get number of initial states
            nexternal = open(pjoin(self.me_dir,'Source','nexternal.inc')).read()
            found = re.search("PARAMETER\s*\(NINCOMING=(\d)\)", nexternal)
            self.ninitial = int(found.group(1))
        else:
            self.ninitial = self.proc_characteristics['ninitial']


    ############################################################################
    def split_arg(self, line, error=False):
        """split argument and remove run_options"""

        args = cmd.Cmd.split_arg(line)
        for arg in args[:]:
            if not arg.startswith('-'):
                continue
            elif arg == '-c':
                self.configure_run_mode(1)
            elif arg == '-m':
                self.configure_run_mode(2)
            elif arg == '-f':
                self.force = True
            elif not arg.startswith('--'):
                if error:
                    raise self.InvalidCmd('%s argument cannot start with - symbol' % arg)
                else:
                    continue
            elif arg.startswith('--cluster'):
                self.configure_run_mode(1)
            elif arg.startswith('--multicore'):
                self.configure_run_mode(2)
            elif arg.startswith('--nb_core'):
                self.options['nb_core'] = int(arg.split('=',1)[1])
                self.configure_run_mode(2)
            elif arg.startswith('--web'):
                self.pass_in_web_mode()
                self.configure_run_mode(1)
            else:
                continue
            args.remove(arg)

        return args

    @misc.multiple_try(nb_try=5, sleep=2)
    def load_results_db(self):
        """load the current results status"""
        
        # load the current status of the directory
        if os.path.exists(pjoin(self.me_dir,'HTML','results.pkl')):
            try:
                self.results = save_load_object.load_from_file(pjoin(self.me_dir,'HTML','results.pkl'))
            except Exception:
                #the pickle fail -> need to recreate the library
                model = self.find_model_name()
                process = self.process # define in find_model_name
                self.results = gen_crossxhtml.AllResults(model, process, self.me_dir)
                self.results.resetall(self.me_dir)
            else:
                try:                                
                    self.results.resetall(self.me_dir)
                except Exception, error:
                    logger.debug(error)
                    # Maybe the format was updated -> try fresh
                    model = self.find_model_name()
                    process = self.process # define in find_model_name
                    self.results = gen_crossxhtml.AllResults(model, process, self.me_dir)
                    self.results.resetall(self.me_dir)
                    self.last_mode = ''
            try:
                self.last_mode = self.results[self.results.lastrun][-1]['run_mode']
            except:
                self.results.resetall(self.me_dir)
                self.last_mode = ''

        else:
            model = self.find_model_name()
            process = self.process # define in find_model_name
            self.results = gen_crossxhtml.AllResults(model, process, self.me_dir)
            self.results.resetall(self.me_dir)
            self.last_mode=''

        return self.results

    ############################################################################
    def do_treatcards(self, line, amcatnlo=False):
        """Advanced commands: create .inc files from param_card.dat/run_card.dat"""

        keepwidth = False
        if '--keepwidth' in line:
            keepwidth = True
            line = line.replace('--keepwidth', '')
        args = self.split_arg(line)
        mode,  opt  = self.check_treatcards(args)

        if mode in ['run', 'all']:
            if not hasattr(self, 'run_card'):
                if amcatnlo:
                    run_card = banner_mod.RunCardNLO(opt['run_card'])
                else:
                    run_card = banner_mod.RunCard(opt['run_card'])
            else:
                run_card = self.run_card

            # add the conversion from the lhaid to the pdf set names
            if amcatnlo and run_card['pdlabel']=='lhapdf':
                pdfsetsdir=self.get_lhapdf_pdfsetsdir()
                pdfsets=self.get_lhapdf_pdfsets_list(pdfsetsdir)
                lhapdfsetname=[]
                for lhaid in run_card['lhaid']:
                    if lhaid in pdfsets:
                        lhapdfsetname.append(pdfsets[lhaid]['filename'])
                    else:
                        raise MadGraph5Error("lhaid %s is not a valid PDF identification number. This can be due to the use of an outdated version of LHAPDF, or %s is not a LHAGlue number corresponding to a central PDF set (but rather one of the error sets)." % (lhaid,lhaid))
                run_card['lhapdfsetname']=lhapdfsetname
            run_card.write_include_file(pjoin(opt['output_dir'],'run_card.inc'))

        if mode in ['MadLoop', 'all']:
            if os.path.exists(pjoin(self.me_dir, 'Cards', 'MadLoopParams.dat')):          
                self.MadLoopparam = banner_mod.MadLoopParam(pjoin(self.me_dir, 
                                                  'Cards', 'MadLoopParams.dat'))
                # write the output file
                self.MadLoopparam.write(pjoin(self.me_dir,"SubProcesses",
                                                           "MadLoopParams.dat"))

        if mode in ['param', 'all']:
            if os.path.exists(pjoin(self.me_dir, 'Source', 'MODEL', 'mp_coupl.inc')):
                param_card = check_param_card.ParamCardMP(opt['param_card'])
            else:
                param_card = check_param_card.ParamCard(opt['param_card'])
            outfile = pjoin(opt['output_dir'], 'param_card.inc')
            ident_card = pjoin(self.me_dir,'Cards','ident_card.dat')
            if os.path.isfile(pjoin(self.me_dir,'bin','internal','ufomodel','restrict_default.dat')):
                default = pjoin(self.me_dir,'bin','internal','ufomodel','restrict_default.dat')
            elif os.path.isfile(pjoin(self.me_dir,'bin','internal','ufomodel','param_card.dat')):
                default = pjoin(self.me_dir,'bin','internal','ufomodel','param_card.dat')
            elif not os.path.exists(pjoin(self.me_dir,'bin','internal','ufomodel')):
                fsock = open(pjoin(self.me_dir,'Source','param_card.inc'),'w')
                fsock.write(' ')
                fsock.close()
                return
            else:
                subprocess.call(['python', 'write_param_card.py'],
                             cwd=pjoin(self.me_dir,'bin','internal','ufomodel'))
                default = pjoin(self.me_dir,'bin','internal','ufomodel','param_card.dat')


            if amcatnlo and not keepwidth:
                # force particle in final states to have zero width
                pids = self.get_pid_final_initial_states()
                # check those which are charged under qcd
                if not MADEVENT and pjoin(self.me_dir,'bin','internal') not in sys.path:
                        sys.path.insert(0,pjoin(self.me_dir,'bin','internal'))

                #Ensure that the model that we are going to load is the current
                #one.
                to_del = [name  for name in sys.modules.keys()
                                                if name.startswith('internal.ufomodel')
                                                or name.startswith('ufomodel')]
                for name in to_del:
                    del(sys.modules[name])

                import ufomodel as ufomodel
                zero = ufomodel.parameters.ZERO
                no_width = [p for p in ufomodel.all_particles
                        if (str(p.pdg_code) in pids or str(-p.pdg_code) in pids)
                           and p.color != 1 and p.width != zero]
                done = []
                for part in no_width:
                    if abs(part.pdg_code) in done:
                        continue
                    done.append(abs(part.pdg_code))
                    param = param_card['decay'].get((part.pdg_code,))

                    if  param.value != 0:
                        logger.info('''For gauge cancellation, the width of \'%s\' has been set to zero.'''\
                                    % part.name,'$MG:color:BLACK')
                        param.value = 0

            param_card.write_inc_file(outfile, ident_card, default)

    def get_model(self):
        """return the model related to this process"""

        if self.options['mg5_path']:
            sys.path.append(self.options['mg5_path'])
            import models.import_ufo as import_ufo
            with misc.MuteLogger(['madgraph.model'],[50]):
                out= import_ufo.import_model(pjoin(self.me_dir,'bin','internal','ufomodel'))
            return out
        elif self.mother:
            return self.mother._curr_model
        else:
            return None

    def ask_edit_cards(self, cards, mode='fixed', plot=True, first_cmd=None):
        """ """
        if not self.options['madanalysis_path']:
            plot = False

        self.ask_edit_card_static(cards, mode, plot, self.options['timeout'],
                                  self.ask, first_cmd=first_cmd)

    @staticmethod
    def ask_edit_card_static(cards, mode='fixed', plot=True,
                             timeout=0, ask=None, **opt):
        if not ask:
            ask = CommonRunCmd.ask

        def path2name(path):
            if '_card' in path:
                return path.split('_card')[0]
            elif path == 'delphes_trigger.dat':
                return 'trigger'
            elif path == 'input.lhco':
                return 'lhco'
            elif path == 'MadLoopParams.dat':
                return 'MadLoopParams'
            else:
                raise Exception, 'Unknow cards name %s' % path

        # Ask the user if he wants to edit any of the files
        #First create the asking text
        question = """Do you want to edit a card (press enter to bypass editing)?\n"""
        possible_answer = ['0', 'done']
        card = {0:'done'}

        for i, card_name in enumerate(cards):
            imode = path2name(card_name)
            possible_answer.append(i+1)
            possible_answer.append(imode)
            question += '  %s / %-10s : %s\n' % (i+1, imode, card_name)
            card[i+1] = imode
        if plot:
            question += '  9 / %-10s : plot_card.dat\n' % 'plot'
            possible_answer.append(9)
            possible_answer.append('plot')
            card[9] = 'plot'

        if 'param_card.dat' in cards:
            # Add the path options
            question += ' you can also\n'
            question += '   - enter the path to a valid card or banner.\n'
            question += '   - use the \'set\' command to modify a parameter directly.\n'
            question += '     The set option works only for param_card and run_card.\n'
            question += '     Type \'help set\' for more information on this command.\n'
            question += '   - call an external program (ASperGE/MadWidth/...).\n'
            question += '     Type \'help\' for the list of available command\n'
        else:
            question += ' you can also\n'
            question += '   - enter the path to a valid card.\n'
        if 'transfer_card.dat' in cards:
            question += '   - use the \'change_tf\' command to set a transfer functions.\n'

        out = 'to_run'
        while out not in ['0', 'done']:
            out = ask(question, '0', possible_answer, timeout=int(1.5*timeout),
                              path_msg='enter path', ask_class = AskforEditCard,
                              cards=cards, mode=mode, **opt)

    @staticmethod
    def detect_card_type(path):
        """detect the type of the card. Return value are
           banner
           param_card.dat
           run_card.dat
           pythia_card.dat
           pythia8_card.dat
           plot_card.dat
           pgs_card.dat
           delphes_card.dat
           delphes_trigger.dat
           shower_card.dat [aMCatNLO]
           FO_analyse_card.dat [aMCatNLO]
           madspin_card.dat [MS]
           transfer_card.dat [MW]
           madweight_card.dat [MW]
           
           Please update the unit-test: test_card_type_recognition when adding
           cards.
        """

        fulltext = open(path).read(50000)
        if fulltext == '':
            logger.warning('File %s is empty' % path)
            return 'unknown'
        
        to_search = ['<MGVersion>',           # banner
                     '<mg5proccard>' 
                     'ParticlePropagator',    # Delphes
                     'ExecutionPath', 
                     'Treewriter', 
                     'CEN_max_tracker',
                     '#TRIGGER CARD',         # delphes_trigger.dat
                     'parameter set name',    # pgs_card
                     'muon eta coverage',
                    'req_acc_FO',
                    'MSTP',
                    'b_stable',
                    'FO_ANALYSIS_FORMAT',
                    'MSTU',
                    'Begin Minpts',
                    'gridpack',
                    'ebeam1',
                    'block\s+mw_run',
                    'BLOCK',
                    'DECAY',
                    'launch',
                    'madspin',
                    'transfer_card\.dat',
                    'set',
                    'main:numberofevents'   # pythia8  
                    ]
        
        
        text = re.findall('(%s)' % '|'.join(to_search), fulltext, re.I)
        text = [t.lower() for t in text]
        if '<mgversion>' in text or '<mg5proccard>' in text:
            return 'banner'
        elif 'particlepropagator' in text or 'executionpath' in text or 'treewriter' in text:
            return 'delphes_card.dat'
        elif 'cen_max_tracker' in text:
            return 'delphes_card.dat'
        elif '#trigger card' in text:
            return 'delphes_trigger.dat'
        elif 'parameter set name' in text:
            return 'pgs_card.dat'
        elif 'muon eta coverage' in text:
            return 'pgs_card.dat'
        elif 'mstp' in text and not 'b_stable' in text:
            return 'pythia_card.dat'
        elif 'begin minpts' in text:
            return 'plot_card.dat'
        elif ('gridpack' in text and 'ebeam1' in text) or \
                ('req_acc_fo' in text and 'ebeam1' in text):
            return 'run_card.dat'
        elif any(t.endswith('mw_run') for t in text):
            return 'madweight_card.dat'
        elif 'transfer_card.dat' in text:
            return 'transfer_card.dat'
        elif 'block' in text and 'decay' in text: 
            return 'param_card.dat'
        elif 'b_stable' in text:
            return 'shower_card.dat'
        elif 'fo_analysis_format' in text:
            return 'FO_analyse_card.dat'
        elif 'main:numberofevents' in text:
            return 'pythia8_card.dat'            
        elif 'launch' in text:
            # need to separate madspin/reweight.
            # decay/set can be in both...
            if 'madspin' in text:
                return 'madspin_card.dat'
            if 'decay' in text:
                # need to check if this a line like "decay w+" or "set decay"
                if re.search("(^|;)\s*decay", fulltext):
                    return 'madspin_card.dat'
                else:
                    return 'reweight_card.dat'
            else:
                return 'reweight_card.dat'
        else:
            return 'unknown'


    ############################################################################
    def get_available_tag(self):
        """create automatically a tag"""

        used_tags = [r['tag'] for r in self.results[self.run_name]]
        i=0
        while 1:
            i+=1
            if 'tag_%s' %i not in used_tags:
                return 'tag_%s' % i


    ############################################################################
    @misc.mute_logger(names=['madgraph.various.histograms',
                                          'internal.histograms'],levels=[20,20])
    def generate_Pythia8_HwU_plots(self, plot_root_path,
                                   merging_scale_name, observable_name, 
                                   data_path):
        """Generated the HwU plots from Pythia8 driver output for a specific
        observable."""
        
        # Make sure that the file is present
        if not os.path.isfile(data_path):
            return False

        # Load the HwU file.
        histos = histograms.HwUList(data_path, consider_reweights='ALL',run_id=0)
        if len(histos)==0:
            return False

        # Now also plot the max vs min merging scale
        merging_scales_available = [label[1] for label in \
                  histos[0].bins.weight_labels if 
                  histograms.HwU.get_HwU_wgt_label_type(label)=='merging_scale']
        if len(merging_scales_available)>=2:
            min_merging_scale = min(merging_scales_available)
            max_merging_scale = max(merging_scales_available)
        else:
            min_merging_scale = None
            max_merging_scale = None

        # jet_samples_to_keep = None means that all jet_samples are kept
        histo_output_options = {
          'format':'gnuplot', 
          'uncertainties':['scale','pdf','statistical',
                           'merging_scale','alpsfact'], 
          'ratio_correlations':True,
          'arg_string':'Automatic plotting from MG5aMC', 
          'jet_samples_to_keep':None,
          'use_band':['merging_scale','alpsfact'],
          'auto_open':False
        }
        # alpsfact variation only applies to MLM
        if not (int(self.run_card['ickkw'])==1):
            histo_output_options['uncertainties'].pop(
                histo_output_options['uncertainties'].index('alpsfact'))
            histo_output_options['use_band'].pop(
                     histo_output_options['use_band'].index('alpsfact'))

        histos.output(pjoin(plot_root_path,
            'central_%s_%s_plots'%(merging_scale_name,observable_name)),
            **histo_output_options)
        
        for scale in merging_scales_available:
            that_scale_histos = histograms.HwUList(
                               data_path,  run_id=0, merging_scale=scale)
            that_scale_histos.output(pjoin(plot_root_path,
                '%s_%.3g_%s_plots'%(merging_scale_name,scale,observable_name)),
                **histo_output_options)

        # If several merging scales were specified, then it is interesting
        # to compare the summed jet samples for the maximum and minimum
        # merging scale available.
        if not min_merging_scale is None:
            min_scale_histos = histograms.HwUList(data_path, 
                               consider_reweights=[], run_id=0, 
                                        merging_scale=min_merging_scale)
            max_scale_histos = histograms.HwUList(data_path, 
                               consider_reweights=[], run_id=0, 
                                        merging_scale=max_merging_scale)

            # Give the histos types so that the plot labels look good
            for histo in min_scale_histos:
                if histo.type is None:
                    histo.type = '%s=%.4g'%(merging_scale_name, min_merging_scale)
                else:
                    histo.type += '|%s=%.4g'%(merging_scale_name, min_merging_scale)
            for histo in max_scale_histos:
                if histo.type is None:
                    histo.type = '%s=%.4g'%(merging_scale_name, max_merging_scale)
                else:
                    histo.type += '|%s=%.4g'%(merging_scale_name, max_merging_scale)
            
            # Now plot and compare against oneanother the shape for the the two scales
            histograms.HwUList(min_scale_histos+max_scale_histos).output(
                pjoin(plot_root_path,'min_max_%s_%s_comparison'
                                         %(merging_scale_name,observable_name)),
                format='gnuplot', 
                uncertainties=[], 
                ratio_correlations=True,
                arg_string='Automatic plotting from MG5aMC', 
                jet_samples_to_keep=[],
                use_band=[],
                auto_open=False)
        return True
    
    def create_plot(self, mode='parton', event_path=None, output=None, tag=None):
        """create the plot"""

        if not tag:
            tag = self.run_card['run_tag']

        if mode != 'Pythia8':
            madir = self.options['madanalysis_path']
            td = self.options['td_path']
    
            if not madir or not td or \
                not os.path.exists(pjoin(self.me_dir, 'Cards', 'plot_card.dat')):
                return False
        else:
            PY8_plots_root_path = pjoin(self.me_dir,'HTML',
                                               self.run_name,'%s_PY8_plots'%tag)
            
        if 'ickkw' in self.run_card:
            if int(self.run_card['ickkw']) and mode == 'Pythia':
                self.update_status('Create matching plots for Pythia', level='pythia')
                # recover old data if none newly created
                if not os.path.exists(pjoin(self.me_dir,'Events','events.tree')):
                    misc.gunzip(pjoin(self.me_dir,'Events',
                          self.run_name, '%s_pythia_events.tree.gz' % tag), keep=True,
                               stdout=pjoin(self.me_dir,'Events','events.tree'))
                    files.mv(pjoin(self.me_dir,'Events',self.run_name, tag+'_pythia_xsecs.tree'),
                         pjoin(self.me_dir,'Events','xsecs.tree'))
    
                # Generate the matching plots
                misc.call([self.dirbin+'/create_matching_plots.sh',
                           self.run_name, tag, madir],
                                stdout = os.open(os.devnull, os.O_RDWR),
                                cwd=pjoin(self.me_dir,'Events'))
    
                #Clean output
                misc.gzip(pjoin(self.me_dir,"Events","events.tree"),
                          stdout=pjoin(self.me_dir,'Events',self.run_name, tag + '_pythia_events.tree.gz'))
                files.mv(pjoin(self.me_dir,'Events','xsecs.tree'),
                         pjoin(self.me_dir,'Events',self.run_name, tag+'_pythia_xsecs.tree'))
            
            elif mode == 'Pythia8' and (int(self.run_card['ickkw'])==1  or \
                  self.run_card['ktdurham']>0.0 or self.run_card['ptlund']>0.0):
                
                self.update_status('Create matching plots for Pythia8',
                                                                level='pythia8')

                # Create the directory if not existing at this stage
                if not os.path.isdir(PY8_plots_root_path):
                    os.makedirs(PY8_plots_root_path)

                merging_scale_name = 'qCut' if int(self.run_card['ickkw'])==1 \
                                                                      else 'TMS'

                djr_path = pjoin(self.me_dir,'Events',
                                             self.run_name, '%s_djrs.dat' % tag)
                pt_path = pjoin(self.me_dir,'Events',
                                             self.run_name, '%s_pts.dat' % tag)
                for observable_name, data_path in [('djr',djr_path),
                                                   ('pt',pt_path)]:
                    if not self.generate_Pythia8_HwU_plots(
                                    PY8_plots_root_path, merging_scale_name,
                                                     observable_name,data_path):
                        return False

        if mode == 'Pythia8':
            plot_files = glob.glob(pjoin(PY8_plots_root_path,'*.gnuplot'))
            if not misc.which('gnuplot'):
                logger.warning("Install gnuplot to be able to view the plots"+\
                               " generated at :\n   "+\
                               '\n   '.join('%s.gnuplot'%p for p in plot_files))
                return True
            for plot in plot_files:
                command = ['gnuplot',plot]
                try:
                    subprocess.call(command,cwd=PY8_plots_root_path,stderr=subprocess.PIPE)
                except Exception as e:
                    logger.warning("Automatic processing of the Pythia8 "+\
                            "merging plots with gnuplot failed. Try the"+\
                            " following command by hand:\n   %s"%(' '.join(command))+\
                            "\nException was: %s"%str(e))
                    return False

            plot_files = glob.glob(pjoin(PY8_plots_root_path,'*.pdf'))
            if len(plot_files)>0:
                # Add an html page
                html = "<html>\n<head>\n<TITLE>PLOT FOR PYTHIA8</TITLE>"
                html+= '<link rel=stylesheet href="../../mgstyle.css" type="text/css">\n</head>\n<body>\n'
                html += "<h2> Plot for Pythia8 </h2>\n"
                html += '<a href=../../../crossx.html>return to summary</a><br>'
                html += "<table>\n<tr> <td> <b>Obs.</b> </td> <td> <b>Type of plot</b> </td> <td><b> PDF</b> </td> <td><b> input file</b> </td> </tr>\n"
                def sorted_plots(elem):
                    name = os.path.basename(elem[1])
                    if 'central' in name:
                        return -100
                    if 'min_max' in name:
                        return -10
                    merging_re = re.match(r'^.*_(\d+)_.*$',name)
                    if not merging_re is None:
                        return int(merging_re.group(1))
                    else:
                        return 1e10
                djr_plot_files = sorted(
                            (('DJR',p) for p in plot_files if '_djr_' in p),
                            key = sorted_plots)
                pt_plot_files = sorted(
                            (('Pt',p) for p in plot_files if '_pt_' in p),
                            key = sorted_plots)
                last_obs = None            
                for obs, one_plot in djr_plot_files+pt_plot_files:
                    if obs!=last_obs:
                        # Add a line between observables
                        html += "<tr><td></td></tr>"
                        last_obs = obs
                    name = os.path.basename(one_plot).replace('.pdf','')
                    short_name = name
                    for dummy in ['_plots','_djr','_pt']:
                        short_name = short_name.replace(dummy,'')
                    short_name = short_name.replace('_',' ')                        
                    if 'min max' in short_name:
                        short_name = "%s comparison with min/max merging scale"%obs
                    if 'central' in short_name:
                        short_name = "Merging uncertainty band around central scale"
                    html += "<tr><td>%(obs)s</td><td>%(sn)s</td><td> <a href=./%(n)s.pdf>PDF</a> </td><td> <a href=./%(n)s.HwU>HwU</a> <a href=./%(n)s.gnuplot>GNUPLOT</a> </td></tr>\n" %\
                                        {'obs':obs, 'sn': short_name, 'n': name}
                html += '</table>\n'
                html += '<a href=../../../bin/internal/plot_djrs.py> Example of code to plot the above with matplotlib </a><br><br>'
                html+='</body>\n</html>'
                ff=open(pjoin(PY8_plots_root_path, 'index.html'),'w')
                ff.write(html)
            return True

        if not event_path:
            if mode == 'parton':
                possibilities=[
                    pjoin(self.me_dir, 'Events', 'unweighted_events.lhe'),
                    pjoin(self.me_dir, 'Events', 'unweighted_events.lhe.gz'),
                    pjoin(self.me_dir, 'Events', self.run_name, 'unweighted_events.lhe'),
                    pjoin(self.me_dir, 'Events', self.run_name, 'unweighted_events.lhe.gz')]
                for event_path in possibilities:
                    if os.path.exists(event_path):
                        break
                output = pjoin(self.me_dir, 'HTML',self.run_name, 'plots_parton.html')

            elif mode == 'Pythia':
                event_path = pjoin(self.me_dir, 'Events','pythia_events.lhe')
                output = pjoin(self.me_dir, 'HTML',self.run_name,
                              'plots_pythia_%s.html' % tag)
            elif mode == 'PGS':
                event_path = pjoin(self.me_dir, 'Events', self.run_name,
                                   '%s_pgs_events.lhco' % tag)
                output = pjoin(self.me_dir, 'HTML',self.run_name,
                              'plots_pgs_%s.html' % tag)
            elif mode == 'Delphes':
                event_path = pjoin(self.me_dir, 'Events', self.run_name,'%s_delphes_events.lhco' % tag)
                output = pjoin(self.me_dir, 'HTML',self.run_name,
                              'plots_delphes_%s.html' % tag)
            elif mode == "shower":
                event_path = pjoin(self.me_dir, 'Events','pythia_events.lhe')
                output = pjoin(self.me_dir, 'HTML',self.run_name,
                              'plots_shower_%s.html' % tag)
                if not self.options['pythia-pgs_path']:
                    return
            else:
                raise self.InvalidCmd, 'Invalid mode %s' % mode
        elif mode == 'reweight' and not output:
                output = pjoin(self.me_dir, 'HTML',self.run_name,
                              'plots_%s.html' % tag)

        if not os.path.exists(event_path):
            if os.path.exists(event_path+'.gz'):
                misc.gunzip('%s.gz' % event_path)
            else:
                raise self.InvalidCmd, 'Events file %s does not exist' % event_path
        elif event_path.endswith(".gz"):
             misc.gunzip(event_path)
             event_path = event_path[:-3]

             
        self.update_status('Creating Plots for %s level' % mode, level = mode.lower())

        mode = mode.lower()
        if mode not in ['parton', 'reweight']:
            plot_dir = pjoin(self.me_dir, 'HTML', self.run_name,'plots_%s_%s' % (mode.lower(),tag))
        elif mode == 'parton':
            plot_dir = pjoin(self.me_dir, 'HTML', self.run_name,'plots_parton')
        else:
            plot_dir =pjoin(self.me_dir, 'HTML', self.run_name,'plots_%s' % (tag))

        if not os.path.isdir(plot_dir):
            os.makedirs(plot_dir)

        files.ln(pjoin(self.me_dir, 'Cards','plot_card.dat'), plot_dir, 'ma_card.dat')

        try:
            proc = misc.Popen([os.path.join(madir, 'plot_events')],
                            stdout = open(pjoin(plot_dir, 'plot.log'),'w'),
                            stderr = subprocess.STDOUT,
                            stdin=subprocess.PIPE,
                            cwd=plot_dir)
            proc.communicate('%s\n' % event_path)
            del proc
            #proc.wait()
            misc.call(['%s/plot' % self.dirbin, madir, td],
                            stdout = open(pjoin(plot_dir, 'plot.log'),'a'),
                            stderr = subprocess.STDOUT,
                            cwd=plot_dir)

            misc.call(['%s/plot_page-pl' % self.dirbin,
                                os.path.basename(plot_dir),
                                mode],
                            stdout = open(pjoin(plot_dir, 'plot.log'),'a'),
                            stderr = subprocess.STDOUT,
                            cwd=pjoin(self.me_dir, 'HTML', self.run_name))

            shutil.move(pjoin(self.me_dir, 'HTML',self.run_name ,'plots.html'),
                                                                         output)

            logger.info("Plots for %s level generated, see %s" % \
                         (mode, output))
        except OSError, error:
            logger.error('fail to create plot: %s. Please check that MadAnalysis is correctly installed.' % error)

        self.update_status('End Plots for %s level' % mode, level = mode.lower(),
                                                                 makehtml=False)

        return True

    def run_hep2lhe(self, banner_path = None):
        """Run hep2lhe on the file Events/pythia_events.hep"""

        if not self.options['pythia-pgs_path']:
            raise self.InvalidCmd, 'No pythia-pgs path defined'

        pydir = pjoin(self.options['pythia-pgs_path'], 'src')
        eradir = self.options['exrootanalysis_path']

        # Creating LHE file
        if misc.is_executable(pjoin(pydir, 'hep2lhe')):
            self.update_status('Creating shower LHE File (for plot)', level='pythia')
            # Write the banner to the LHE file
            out = open(pjoin(self.me_dir,'Events','pythia_events.lhe'), 'w')
            #out.writelines('<LesHouchesEvents version=\"1.0\">\n')
            out.writelines('<!--\n')
            out.writelines('# Warning! Never use this file for detector studies!\n')
            out.writelines('-->\n<!--\n')
            if banner_path:
                out.writelines(open(banner_path).read().replace('<LesHouchesEvents version="1.0">',''))
            out.writelines('\n-->\n')
            out.close()

            self.cluster.launch_and_wait(self.dirbin+'/run_hep2lhe',
                                         argument= [pydir],
                                        cwd=pjoin(self.me_dir,'Events'),
                                        stdout=os.devnull)

            logger.info('Warning! Never use this lhe file for detector studies!')
            # Creating ROOT file
            if eradir and misc.is_executable(pjoin(eradir, 'ExRootLHEFConverter')):
                self.update_status('Creating Pythia LHE Root File', level='pythia')
                try:
                    misc.call([eradir+'/ExRootLHEFConverter',
                             'pythia_events.lhe',
                             pjoin(self.run_name, '%s_pythia_lhe_events.root' % self.run_tag)],
                            cwd=pjoin(self.me_dir,'Events'))
                except Exception, error:
                    misc.sprint('ExRootLHEFConverter fails', str(error),
                                                                     log=logger)
                    pass

    def store_result(self):
        """Dummy routine, to be overwritten by daughter classes"""

        pass
    
    ############################################################################
    def do_reweight(self, line):
        """ syntax is "reweight RUN_NAME"
            Allow to reweight the events generated with a new choices of model
            parameter. Description of the methods are available here
            cp3.irmp.ucl.ac.be/projects/madgraph/wiki/Reweight
        """
        
        if '-from_cards' in line and not os.path.exists(pjoin(self.me_dir, 'Cards', 'reweight_card.dat')):
            return
        
        # Check that MG5 directory is present .
        if MADEVENT and not self.options['mg5_path']:
            raise self.InvalidCmd, '''The module reweight requires that MG5 is installed on the system.
            You can install it and set its path in ./Cards/me5_configuration.txt'''
        elif MADEVENT:
            sys.path.append(self.options['mg5_path'])
        try:
            import madgraph.interface.reweight_interface as reweight_interface
        except ImportError:
            raise self.ConfigurationError, '''Can\'t load Reweight module.
            The variable mg5_path might not be correctly configured.'''
        

                        
        if not '-from_cards' in line:
            self.keep_cards(['reweight_card.dat'], ignore=['*'])
            self.ask_edit_cards(['reweight_card.dat'], 'fixed', plot=False)        

        # load the name of the event file
        args = self.split_arg(line) 

        if not self.force_run:
            # forbid this function to create an empty item in results.
            if self.run_name and self.results.current and  self.results.current['cross'] == 0:
                self.results.delete_run(self.run_name, self.run_tag)
            self.results.save()
            # we want to run this in a separate shell to avoid hard f2py crash
            command =  [sys.executable]
            if os.path.exists(pjoin(self.me_dir, 'bin', 'madevent')):
                command.append(pjoin(self.me_dir, 'bin', 'internal','madevent_interface.py'))
            else:
                command.append(pjoin(self.me_dir, 'bin', 'internal', 'amcatnlo_run_interface.py'))
            if not isinstance(self, cmd.CmdShell):
                command.append('--web')
            command.append('reweight')
            if self.run_name:
                command.append(self.run_name)
            else:
                command += args
            if '-from_cards' not in command:
                command.append('-from_cards')
            p = misc.Popen(command, stdout = subprocess.PIPE, stderr = subprocess.STDOUT, cwd=self.me_dir)
            while p.poll() is None:
                line = p.stdout.readline()
                if any(t in line for t in ['INFO:', 'WARNING:', 'CRITICAL:', 'ERROR:', 'root:','KEEP:']) and \
                   not '***********' in line:
                        print line[:-1].replace('INFO', 'REWEIGHT').replace('KEEP:','')
                elif __debug__ and line:
                    logger.debug(line[:-1])
            if p.returncode !=0:
                logger.error("Reweighting failed")
                return
            self.results = self.load_results_db()
            # forbid this function to create an empty item in results.
            try:
                if self.results[self.run_name][-2]['cross']==0:
                    self.results.delete_run(self.run_name,self.results[self.run_name][-2]['tag'])
            except:
                pass
            try:
                if self.results.current['cross'] == 0 and self.run_name:
                    self.results.delete_run(self.run_name, self.run_tag)
            except:
                pass                    
            # re-define current run     
            try:
                self.results.def_current(self.run_name, self.run_tag)
            except Exception:
                pass
            return              

        self.to_store.append('event')
        # forbid this function to create an empty item in results.
        if self.results.current['cross'] == 0 and self.run_name:
            self.results.delete_run(self.run_name, self.run_tag)

        self.check_decay_events(args) 
        # args now alway content the path to the valid files
        reweight_cmd = reweight_interface.ReweightInterface(args[0], mother=self)
        #reweight_cmd.use_rawinput = False
        #reweight_cmd.mother = self
        wgt_names = reweight_cmd.get_weight_names()
        if wgt_names == [''] and reweight_cmd.has_nlo:
            self.update_status('Running Reweighting (LO approximate)', level='madspin')
        else:
            self.update_status('Running Reweighting', level='madspin')
        
        path = pjoin(self.me_dir, 'Cards', 'reweight_card.dat')
        reweight_cmd.raw_input=False
        reweight_cmd.me_dir = self.me_dir
        reweight_cmd.import_command_file(path)
        reweight_cmd.do_quit('')
            
        logger.info("quit rwgt")
        
        
        
        # re-define current run
        try:
            self.results.def_current(self.run_name, self.run_tag)
        except Exception:
            pass

    ############################################################################
    def do_pgs(self, line):
        """launch pgs"""
        
        args = self.split_arg(line)
        # Check argument's validity
        if '--no_default' in args:
            no_default = True
            args.remove('--no_default')
        else:
            no_default = False

        if no_default and not os.path.exists(pjoin(self.me_dir, 'Cards', 'pgs_card.dat')):
            logger.info('No pgs_card detected, so not run pgs')
            return

        # Check all arguments
        # This might launch a gunzip in another thread. After the question
        # This thread need to be wait for completion. (This allow to have the
        # question right away and have the computer working in the same time)
        # if lock is define this a locker for the completion of the thread
        lock = self.check_pgs(args,  no_default=no_default)

        # Check that the pgs_card exists. If not copy the default
        if not os.path.exists(pjoin(self.me_dir, 'Cards', 'pgs_card.dat')):
            files.cp(pjoin(self.me_dir, 'Cards', 'pgs_card_default.dat'),
                     pjoin(self.me_dir, 'Cards', 'pgs_card.dat'))
            logger.info('No pgs card found. Take the default one.')

        if not (no_default or self.force):
            self.ask_edit_cards(['pgs_card.dat'])

        self.update_status('prepare PGS run', level=None)

        pgsdir = pjoin(self.options['pythia-pgs_path'], 'src')
        eradir = self.options['exrootanalysis_path']
        madir = self.options['madanalysis_path']
        td = self.options['td_path']

        # Compile pgs if not there
        if not misc.is_executable(pjoin(pgsdir, 'pgs')):
            logger.info('No PGS executable -- running make')
            misc.compile(cwd=pgsdir)

        self.update_status('Running PGS', level='pgs')

        tag = self.run_tag
        # Update the banner with the pgs card
        banner_path = pjoin(self.me_dir, 'Events', self.run_name, '%s_%s_banner.txt' % (self.run_name, self.run_tag))
        if os.path.exists(pjoin(self.me_dir, 'Source', 'banner_header.txt')):
            self.banner.add(pjoin(self.me_dir, 'Cards','pgs_card.dat'))
            self.banner.write(banner_path)
        else:
            open(banner_path, 'w').close()

        ########################################################################
        # now pass the event to a detector simulator and reconstruct objects
        ########################################################################
        if lock:
            lock.wait()
        # Prepare the output file with the banner
        ff = open(pjoin(self.me_dir, 'Events', 'pgs_events.lhco'), 'w')
        if os.path.exists(pjoin(self.me_dir, 'Source', 'banner_header.txt')):
            text = open(banner_path).read()
            text = '#%s' % text.replace('\n','\n#')
            dico = self.results[self.run_name].get_current_info()
            text +='\n##  Integrated weight (pb)  : %.4g' % dico['cross']
            text +='\n##  Number of Event         : %s\n' % dico['nb_event']
            ff.writelines(text)
        ff.close()

        try:
            os.remove(pjoin(self.me_dir, 'Events', 'pgs.done'))
        except Exception:
            pass

        pgs_log = pjoin(self.me_dir, 'Events', self.run_name, "%s_pgs.log" % tag)
        self.cluster.launch_and_wait('../bin/internal/run_pgs',
                            argument=[pgsdir], cwd=pjoin(self.me_dir,'Events'),
                            stdout=pgs_log, stderr=subprocess.STDOUT)

        if not os.path.exists(pjoin(self.me_dir, 'Events', 'pgs.done')):
            logger.error('Fail to create LHCO events')
            return
        else:
            os.remove(pjoin(self.me_dir, 'Events', 'pgs.done'))

        if os.path.getsize(banner_path) == os.path.getsize(pjoin(self.me_dir, 'Events','pgs_events.lhco')):
            misc.call(['cat pgs_uncleaned_events.lhco >>  pgs_events.lhco'],
                            cwd=pjoin(self.me_dir, 'Events'))
            os.remove(pjoin(self.me_dir, 'Events', 'pgs_uncleaned_events.lhco '))

        # Creating Root file
        if eradir and misc.is_executable(pjoin(eradir, 'ExRootLHCOlympicsConverter')):
            self.update_status('Creating PGS Root File', level='pgs')
            try:
                misc.call([eradir+'/ExRootLHCOlympicsConverter',
                             'pgs_events.lhco',pjoin('%s/%s_pgs_events.root' % (self.run_name, tag))],
                            cwd=pjoin(self.me_dir, 'Events'))
            except Exception:
                logger.warning('fail to produce Root output [problem with ExRootAnalysis')
        if os.path.exists(pjoin(self.me_dir, 'Events', 'pgs_events.lhco')):
            # Creating plots
            files.mv(pjoin(self.me_dir, 'Events', 'pgs_events.lhco'),
                    pjoin(self.me_dir, 'Events', self.run_name, '%s_pgs_events.lhco' % tag))
            self.create_plot('PGS')
            misc.gzip(pjoin(self.me_dir, 'Events', self.run_name, '%s_pgs_events.lhco' % tag))

        self.update_status('finish', level='pgs', makehtml=False)

    ############################################################################                                                                                                           
    def do_compute_widths(self, line):
        """Require MG5 directory: Compute automatically the widths of a set 
        of particles"""



        args = self.split_arg(line)
        opts = self.check_compute_widths(args)

        from madgraph.interface.master_interface import MasterCmd
        cmd = MasterCmd()
        self.define_child_cmd_interface(cmd, interface=False)
        cmd.exec_cmd('set automatic_html_opening False --no_save')
        if not opts['path']:
            opts['path'] = pjoin(self.me_dir, 'Cards', 'param_card.dat')
            if not opts['force'] :
                self.ask_edit_cards(['param_card'],[], plot=False)
        
        
        line = 'compute_widths %s %s' % \
                (' '.join([str(i) for i in opts['particles']]),
                 ' '.join('--%s=%s' % (key,value) for (key,value) in opts.items()
                        if key not in ['model', 'force', 'particles'] and value))
        cmd.exec_cmd(line, model=opts['model'])
        self.child = None
        del cmd

    ############################################################################ 
    def do_print_results(self, line):
        """Not in help:Print the cross-section/ number of events for a given run"""
        
        args = self.split_arg(line)
        options={'path':None, 'mode':'w', 'format':'full'}
        for arg in list(args):
            if arg.startswith('--') and '=' in arg:
                name,value=arg.split('=',1)
                name = name [2:]
                options[name] = value
                args.remove(arg)
        
        
        if len(args) > 0:
            run_name = args[0]
        else:
            for i, run_name in enumerate(self.results.order):
                for j, one_result in enumerate(self.results[run_name]):
                    if i or j:
                        options['mode'] = "a"
                    if options['path']:
                        self.print_results_in_file(one_result, options['path'], options['mode'], options['format'])
                    else:
                        self.print_results_in_shell(one_result)
            return

        if run_name not in self.results:
            raise self.InvalidCmd('%s is not a valid run_name or it doesn\'t have any information' \
                                  % run_name)

            
        if len(args) == 2:
            tag = args[1]
            if tag.isdigit():
                tag = int(tag) - 1
                if len(self.results[run_name]) < tag:
                    raise self.InvalidCmd('Only %s different tag available' % \
                                                    len(self.results[run_name]))
                data = self.results[run_name][tag]
            else:
                data = self.results[run_name].return_tag(tag)
        else:
            data = self.results[run_name].return_tag(None) # return the last
        
        if options['path']:
            self.print_results_in_file(data, options['path'], options['mode'], options['format'])
        else:
            self.print_results_in_shell(data)

    def configure_directory(self, *args, **opts):
        """ All action require before any type of run. Typically overloaded by
        daughters if need be."""
        pass

    ############################################################################
    # Start of MadAnalysis5 related function
    ############################################################################
    
    def check_madanalysis5(self, args, mode='parton'):
        """Check the argument for the madanalysis5 command
        syntax: madanalysis5_parton [NAME]
        """

        MA5_options = {'MA5_stdout_lvl':'default'}
        
        stdout_level_tags = [a for a in args if a.startswith('--MA5_stdout_lvl=')]
        for slt in stdout_level_tags:
            lvl = slt.split('=')[1].strip()
            try:
                # It is likely an int
                MA5_options['MA5_stdout_lvl']=int(lvl)
            except ValueError:
                try:
                    # Maybe the user used something like 'logging.INFO'
                    MA5_options['MA5_stdout_lvl']=eval(lvl)
                except:
                    try:
                        MA5_options['MA5_stdout_lvl']=eval('logging.%s'%lvl)
                    except:
                        raise InvalidCmd("MA5 output level specification"+\
                                                 " '%s' is incorrect."%str(lvl))
            args.remove(slt)

        if mode=='parton':
            # We will attempt to run MA5 on the parton level output
            # found in the last run if not specified.
            MA5_options['inputs'] = '*.lhe'
        elif mode=='hadron':
            # We will run MA5 on all sources of post-partonic output we
            # can find if not specified. PY8 is a keyword indicating shower
            # piped to MA5.
            MA5_options['inputs'] = ['fromCard']
        else:
            raise MadGraph5Error('Mode %s not reckognized'%mode+
                                             ' in function check_madanalysis5.')
        # If not madanalysis5 path
        if not self.options['madanalysis5_path']:
            logger.info('Now trying to read the configuration file again'+
                                                   ' to find MadAnalysis5 path')
            self.set_configuration()
            
        if not self.options['madanalysis5_path'] or not \
            os.path.exists(pjoin(self.options['madanalysis5_path'],'bin','ma5')):
            error_msg = 'No valid MadAnalysis5 path set.\n'
            error_msg += 'Please use the set command to define the path and retry.\n'
            error_msg += 'You can also define it in the configuration file.\n'
            error_msg += 'Finally, it can be installed automatically using the'
            error_msg += ' install command.\n'
            raise self.InvalidCmd(error_msg)

        # Now make sure that the corresponding default card exists
        if not os.path.isfile(pjoin(self.me_dir,
                               'Cards','madanalysis5_%s_card.dat'%mode)):
            raise self.InvalidCmd('Your installed version of MadAnalysis5 and/or'+\
                    ' MadGraph5_aMCatNLO does not seem to support analysis at'+
                                                            '%s level.'%mode)
        
        tag = [a for a in args if a.startswith('--tag=')]
        if tag: 
            args.remove(tag[0])
            tag = tag[0][6:]

        if len(args) == 0 and not self.run_name:
            if self.results.lastrun:
                args.insert(0, self.results.lastrun)
            else:
                raise self.InvalidCmd('No run name currently defined. '+
                                                 'Please add this information.')
        
        if len(args) >= 1:
            if mode=='parton' and args[0] != self.run_name and \
             not os.path.exists(pjoin(self.me_dir,'Events',args[0], 
             'unweighted_events.lhe.gz')) and not os.path.exists(
                                           pjoin(self.me_dir,'Events',args[0])):
                raise self.InvalidCmd('No events file in the %s run.'%args[0])
            self.set_run_name(args[0], tag, level='madanalysis5_%s'%mode)            
        else:
            if tag:
                self.run_card['run_tag'] = args[0]
            self.set_run_name(self.run_name, tag, level='madanalysis5_%s'%mode)  
        
        if mode=='parton':
            if any(t for t in args if t.startswith('--input=')):
                raise InvalidCmd('The option --input=<input_file> is not'+
                  ' available when running partonic MadAnalysis5 analysis. The'+
                      ' .lhe output of the selected run is used automatically.')
            input_file = pjoin(self.me_dir,'Events',self.run_name, 'unweighted_events.lhe')
            MA5_options['inputs'] = '%s.gz'%input_file
            if not os.path.exists('%s.gz'%input_file):
                if os.path.exists(input_file):
                    misc.gzip(input_file, keep=True, stdout=output_file)
                else:
                    logger.warning("LHE event file not found in \n%s\ns"%input_file+
                                       "AboringParton level MA5 analysis is disabled.")                    
    
        if mode=='hadron':
            # Make sure to store current results (like Pythia8 hep files)
            # so that can be found here
            self.store_result()
            
            hadron_tag = [t for t in args if t.startswith('--input=')]
            if hadron_tag and hadron_tag[0][8:]:
                hadron_inputs = hadron_tag[0][8:].split(',')
            
            # If not set above, then we must read it from the card
            elif MA5_options['inputs'] == ['fromCard']:
                hadron_inputs = banner_mod.MadAnalysis5Card(pjoin(self.me_dir,
                'Cards','madanalysis5_hadron_card.dat'),mode='hadron')['inputs']

            # Make sure the corresponding input files are present and unfold
            # potential wildcard while making their path absolute as well.
            MA5_options['inputs'] = []
            special_source_tags = []
            for htag in hadron_inputs:
                # Possible pecial tag for MA5 run inputs
                if htag in special_source_tags:
                    # Special check/actions
                    continue
                # Check if the specified file exists and is not a wildcard
                if os.path.isfile(htag) or (os.path.exists(htag) and 
                                          stat.S_ISFIFO(os.stat(htag).st_mode)):
                    MA5_options['inputs'].append(htag)
                    continue

                # Now select one source per tag, giving priority to unzipped 
                # files with 'events' in their name (case-insensitive).
                file_candidates = glob.glob(pjoin(self.me_dir,'Events',self.run_name,htag))+\
                            glob.glob(pjoin(self.me_dir,'Events',self.run_name,'%s.gz'%htag))
                priority_files = [f for f in file_candidates if 
                                self.run_card['run_tag'] in os.path.basename(f)]
                priority_files = [f for f in priority_files if
                                        'EVENTS' in os.path.basename(f).upper()]
                # Make sure to always prefer the original partonic event file
                for f in file_candidates:
                    if os.path.basename(f).startswith('unweighted_events.lhe'):
                        priority_files.append(f)
                if priority_files:
                    MA5_options['inputs'].append(priority_files[-1])
                    continue
                if file_candidates:
                    MA5_options['inputs'].append(file_candidates[-1])
                    continue

        return MA5_options
    
    def ask_madanalysis5_run_configuration(self, runtype='parton',mode=None):
        """Ask the question when launching madanalysis5.
        In the future we can ask here further question about the MA5 run, but
        for now we just edit the cards"""

        cards = ['madanalysis5_%s_card.dat'%runtype]
        self.keep_cards(cards)
        
        if self.force:
            return runtype
        
        # This heavy-looking structure of auto is just to mimick what is done
        # for ask_pythia_configuration
        auto=False
        if mode=='auto':
            auto=True
        if auto:
            self.ask_edit_cards(cards, mode='auto', plot=False)
        else:
            self.ask_edit_cards(cards, plot=False)

        # For now, we don't pass any further information and simply return the
        # input mode asked for
        mode = runtype 
        return mode

    def complete_madanalysis5_hadron(self,text, line, begidx, endidx):
        "Complete the madanalysis5 command"
        args = self.split_arg(line[0:begidx], error=False)
        if len(args) == 1:
            #return valid run_name
            data = []
            for name in banner_mod.MadAnalysis5Card._default_hadron_inputs:
                data += glob.glob(pjoin(self.me_dir, 'Events', '*','%s'%name))
                data += glob.glob(pjoin(self.me_dir, 'Events', '*','%s.gz'%name))
            data = [n.rsplit('/',2)[1] for n in data]
            tmp1 =  self.list_completion(text, data)
            if not self.run_name:
                return tmp1
            else:
                tmp2 = self.list_completion(text, ['-f',
                '--MA5_stdout_lvl=','--input=','--no_default', '--tag='], line)
                return tmp1 + tmp2
            
        elif '--MA5_stdout_lvl=' in line and not any(arg.startswith(
                                          '--MA5_stdout_lvl=') for arg in args):
            return self.list_completion(text, 
                ['--MA5_stdout_lvl=%s'%opt for opt in 
                ['logging.INFO','logging.DEBUG','logging.WARNING',
                                                'logging.CRITICAL','90']], line)
        elif '--input=' in line and not any(arg.startswith(
                                                  '--input=') for arg in args):
            return self.list_completion(text, ['--input=%s'%opt for opt in
         (banner_mod.MadAnalysis5Card._default_hadron_inputs +['path'])], line)
        else:
            return self.list_completion(text, ['-f', 
                '--MA5_stdout_lvl=','--input=','--no_default', '--tag='], line)

    def do_madanalysis5_hadron(self, line):
        """launch MadAnalysis5 at the hadron level."""
        return self.run_madanalysis5(line,mode='hadron')

    def run_madanalysis5(self, line, mode='parton'):
        """launch MadAnalysis5 at the parton level or at the hadron level with
        a specific command line."""
        
        # Check argument's validity
        args = self.split_arg(line)
        
        if '--no_default' in args:
            no_default = True
            args.remove('--no_default')
        else:
            no_default = False

        if no_default:
            # Called issued by MG5aMC itself during a generate_event action
            if mode=='parton' and not os.path.exists(pjoin(self.me_dir, 'Cards',
                                               'madanalysis5_parton_card.dat')):
                return
            if mode=='hadron' and not os.path.exists(pjoin(self.me_dir, 'Cards',
                                               'madanalysis5_hadron_card.dat')):
                return
        else:
            # Called issued by the user itself and only MA5 will be run.
            # we must therefore ask wheter the user wants to edit the card
            self.ask_madanalysis5_run_configuration(runtype=mode)        
        
        if not self.options['madanalysis5_path'] or \
            all(not os.path.exists(pjoin(self.me_dir, 'Cards',card)) for card in
               ['madanalysis5_parton_card.dat','madanalysis5_hadron_card.dat']):
            if no_default:
                return
            else:
                raise InvalidCmd('You must have MadAnalysis5 available to run'+
           " this command. Consider installing it with the 'install' function.")

        if not self.run_name:
            MA5_opts = self.check_madanalysis5(args, mode=mode)
            self.configure_directory(html_opening =False)
        else:
            # initialize / remove lhapdf mode        
            self.configure_directory(html_opening =False)
            MA5_opts = self.check_madanalysis5(args, mode=mode)

        # Now check that there is at least one input to run
        if MA5_opts['inputs']==[]:
            if no_default:
                logger.warning('No hadron level input found to run MadAnalysis5 on.'+
                                         ' Skipping its hadron-level analysis.')
                return
            else:
                raise self.InvalidCmd('\nNo input files specified or availabled for'+
        ' this MadAnalysis5 hadron-level run.\nPlease double-check the options of this'+
        ' MA5 command (or card) and which output files\nare currently in the chosen'+
        " run directory '%s'."%self.run_name)

        MA5_card = banner_mod.MadAnalysis5Card(pjoin(self.me_dir, 'Cards',
                                    'madanalysis5_%s_card.dat'%mode), mode=mode)
        
        MA5_cmds_list = MA5_card.get_MA5_cmds(MA5_opts['inputs'],
                pjoin(self.me_dir,'MA5_%s_ANALYSIS'%mode.upper()),
                run_dir_path = pjoin(self.me_dir,'Events', self.run_name),
                UFO_model_path=pjoin(self.me_dir,'bin','internal','ufomodel'),
                run_tag = self.run_tag)

############################# TEMPORARY ########################################
#       Here's how to print the MA5 commands generated by MG5aMC
#        for MA5_runtag, MA5_cmds in MA5_cmds_list:
#            misc.sprint('****************************************')
#            misc.sprint('* Commands for MA5 runtag %s:'%MA5_runtag)
#            misc.sprint('\n'+('\n'.join('* %s'%cmd for cmd in MA5_cmds)))
#            misc.sprint('****************************************')
############################# TEMPORARY ########################################
        
        logger.info('-------------------------------------------','$MG:color:GREEN')
        logger.info('Now starting MadAnalysis5 [arXiv:1206.1599]','$MG:color:GREEN')
        logger.info('-------------------------------------------','$MG:color:GREEN')
        if mode=='hadron':
            logger.info('Hadron input files considered:')
            for input in MA5_opts['inputs']:
                logger.info('  --> %s'%input)
        elif mode=='parton':
            logger.info('Parton input file considered:')
            logger.info('  --> %s'%MA5_opts['inputs'])
        logger.info('-------------------------------------------','$MG:color:GREEN')

        # Obtain a main MA5 interpreter
        # Ideally we would like to do it all with a single interpreter
        # but we'd need a way to reset it for this.
        if MA5_opts['MA5_stdout_lvl']=='default':
            if MA5_card['stdout_lvl'] is None:
                MA5_lvl = self.options['stdout_level']
            else:
                MA5_lvl = MA5_card['stdout_lvl']                
        else:
            MA5_lvl = MA5_opts['MA5_stdout_lvl']

        MA5_interpreter = misc.get_MadAnalysis5_interpreter(
                self.options['mg5_path'], 
                self.options['madanalysis5_path'],
                logstream=sys.stdout,
                loglevel=MA5_lvl,
                forced=True)

        # Now loop over the different MA5_runs
        for MA5_runtag, MA5_cmds in MA5_cmds_list:
            
            # Make sure to properly initialize MA5 interpreter
            if mode=='hadron':
                MA5_interpreter.init_reco()
            else:
                MA5_interpreter.init_parton()
            
            if MA5_runtag!='default':
                if MA5_runtag.startswith('_reco_'):
                    logger.info("MadAnalysis5 now running the reconstruction '%s'..."%
                                              MA5_runtag[6:],'$MG:color:GREEN')
                elif MA5_runtag=='Recasting':
                    logger.info("MadAnalysis5 now running the recasting...",
                                                              '$MG:color:GREEN') 
                else:
                    logger.info("MadAnalysis5 now running the '%s' analysis..."%
                                                   MA5_runtag,'$MG:color:GREEN')                    
            # Now the magic, finally call MA5.
            MA5_interpreter.load(MA5_cmds)
                     
            if MA5_runtag.startswith('_reco_'):
                # When doing a reconstruction we must first copy the event file
                # created and then directly proceed to the next batch of instructions
                # There can be several output directory if there were several
                # input files.
                links_created=[]
                for i, input in enumerate(MA5_opts['inputs']):
                    # Make sure it is not an lhco or root input, which would not
                    # undergo any reconstruction of course.
                    if not banner_mod.MadAnalysis5Card.events_can_be_reconstructed(input):
                        continue
                    reco_output = pjoin(self.me_dir,
                           'MA5_%s_ANALYSIS%s_%d'%(mode.upper(),MA5_runtag,i+1))
                    # Look for either a root or .lhe.gz output
                    reco_event_file = glob.glob(pjoin(reco_output,'Output',
                      '_reco_events','*.lhe.gz')) + glob.glob(pjoin(
                                  reco_output,'Output','_reco_events','*.root'))
                    if len(reco_event_file)==0:
                        raise MadGraph5Error, "MadAnalysis5 failed to produce the "+\
                  "reconstructed event file for reconstruction '%s'."%MA5_runtag[6:]
                    reco_event_file = reco_event_file[0]
                    # move the reconstruction output to the HTML directory
                    shutil.move(reco_output,pjoin(self.me_dir,'HTML',
                                 self.run_name,'%s_MA5_%s_ANALYSIS%s_%d'%
                                    (self.run_tag,mode.upper(),MA5_runtag,i+1)))
                    # link the reconstructed event file to the run directory
                    links_created.append(os.path.basename(reco_event_file))
                    files.ln(pjoin(self.me_dir,'HTML',self.run_name,
                      '%s_MA5_%s_ANALYSIS%s_%d'%(self.run_tag,mode.upper(),
                      MA5_runtag,i+1),'Output','_reco_events',links_created[-1]),
                                      pjoin(self.me_dir,'Events',self.run_name))
                    
                logger.info("MadAnalysis5 successfully completed the reconstruction "+
                  "'%s'. Links to the reconstructed event files are:"%MA5_runtag[6:])
                for link in links_created:
                    logger.info('  --> %s'%pjoin(self.me_dir,'Events',self.run_name,link))
                continue

            if MA5_runtag.upper()=='RECASTING':
                target = pjoin(self.me_dir,'MA5_%s_ANALYSIS_%s'\
              %(mode.upper(),MA5_runtag),'Output','CLs_output_summary.dat')
            else:
                target = pjoin(self.me_dir,'MA5_%s_ANALYSIS_%s'\
                                  %(mode.upper(),MA5_runtag),'PDF','main.pdf')
            if not os.path.isfile(target):
                raise MadGraph5Error, "MadAnalysis5 failed to produced "+\
          "an output for the parton analysis '%s' in\n   %s"%(MA5_runtag,target)

            # Copy the PDF report or CLs in the Events/run directory.
            if MA5_runtag.upper()=='RECASTING':
                carboncopy_name = '%s_MA5_CLs.dat'%(self.run_tag)
            else:
                carboncopy_name = '%s_MA5_%s_analysis_%s.pdf'%(
                                                   self.run_tag,mode,MA5_runtag)
            shutil.copy(target, pjoin(self.me_dir,'Events',self.run_name,carboncopy_name))
            if MA5_runtag!='default':
                logger.info("MadAnalysis5 successfully completed the "+
                  "%s. Reported results are placed in:"%("analysis '%s'"%MA5_runtag 
                           if MA5_runtag.upper()!='RECASTING' else "recasting"))
            else:
                logger.info("MadAnalysis5 successfully completed the analysis."+
                                            " Reported results are placed in:")
            logger.info('  --> %s'%pjoin(self.me_dir,'Events',self.run_name,carboncopy_name))

            # Copy the entire analysis in the HTML directory
            shutil.move(pjoin(self.me_dir,'MA5_%s_ANALYSIS_%s'\
              %(mode.upper(),MA5_runtag)), pjoin(self.me_dir,'HTML',self.run_name,
                '%s_MA5_%s_ANALYSIS_%s'%(self.run_tag,mode.upper(),MA5_runtag)))

        # Set the number of events and cross-section to the last one 
        # (maybe do something smarter later)
        new_details={}
        for detail in ['nb_event','cross','error']:
            new_details[detail] = \
                      self.results[self.run_name].get_current_info()[detail]
        for detail in new_details:
            self.results.add_detail(detail,new_details[detail])

        self.update_status('finish', level='madanalysis5_%s'%mode,
                                                                 makehtml=False)
 
        #Update the banner
        self.banner.add(pjoin(self.me_dir, 'Cards',
                                               'madanalysis5_%s_card.dat'%mode))
        banner_path = pjoin(self.me_dir,'Events', self.run_name,
                               '%s_%s_banner.txt'%(self.run_name, self.run_tag))
        self.banner.write(banner_path)
 
        if not no_default:
            logger.info('Find more information about this run on the HTML local page')
            logger.info('  --> %s'%pjoin(self.me_dir,'index.html'))
    
    ############################################################################
    # End of MadAnalysis5 related function
    ############################################################################
    
    def do_delphes(self, line):
        """ run delphes and make associate root file/plot """

        args = self.split_arg(line)
        # Check argument's validity
        if '--no_default' in args:
            no_default = True
            args.remove('--no_default')
        else:
            no_default = False
            
        if no_default and  not os.path.exists(pjoin(self.me_dir, 'Cards', 'delphes_card.dat')):
            logger.info('No delphes_card detected, so not run Delphes')
            return
            
        # Check all arguments
        filepath = self.check_delphes(args, nodefault=no_default)
        if no_default and not filepath:
            return # no output file but nothing to do either.
        
        self.update_status('prepare delphes run', level=None)

        if os.path.exists(pjoin(self.options['delphes_path'], 'data')):
            delphes3 = False
            prog = '../bin/internal/run_delphes'
            if filepath and '.hepmc' in filepath[:-10]:
                raise self.InvalidCmd, 'delphes2 do not support hepmc'
        else:
            delphes3 = True
            prog =  '../bin/internal/run_delphes3'

        # Check that the delphes_card exists. If not copy the default and
        # ask for edition of the card.
        if not os.path.exists(pjoin(self.me_dir, 'Cards', 'delphes_card.dat')):
            if no_default:
                logger.info('No delphes_card detected, so not running Delphes')
                return
            files.cp(pjoin(self.me_dir, 'Cards', 'delphes_card_default.dat'),
                     pjoin(self.me_dir, 'Cards', 'delphes_card.dat'))
            logger.info('No delphes card found. Take the default one.')
        if not delphes3 and not os.path.exists(pjoin(self.me_dir, 'Cards', 'delphes_trigger.dat')):
            files.cp(pjoin(self.me_dir, 'Cards', 'delphes_trigger_default.dat'),
                     pjoin(self.me_dir, 'Cards', 'delphes_trigger.dat'))
        if not (no_default or self.force):
            if delphes3:
                self.ask_edit_cards(['delphes_card.dat'], args)
            else:
                self.ask_edit_cards(['delphes_card.dat', 'delphes_trigger.dat'], args)

        self.update_status('Running Delphes', level=None)

        delphes_dir = self.options['delphes_path']
        tag = self.run_tag
        if os.path.exists(pjoin(self.me_dir, 'Source', 'banner_header.txt')):
            self.banner.add(pjoin(self.me_dir, 'Cards','delphes_card.dat'))
            if not delphes3:
                self.banner.add(pjoin(self.me_dir, 'Cards','delphes_trigger.dat'))
            self.banner.write(pjoin(self.me_dir, 'Events', self.run_name, '%s_%s_banner.txt' % (self.run_name, tag)))

        cross = self.results[self.run_name].get_current_info()['cross']

        delphes_log = pjoin(self.me_dir, 'Events', self.run_name, "%s_delphes.log" % tag)
        self.cluster.launch_and_wait(prog,
                        argument= [delphes_dir, self.run_name, tag, str(cross), filepath],
                        stdout=delphes_log, stderr=subprocess.STDOUT,
                        cwd=pjoin(self.me_dir,'Events'))

        if not os.path.exists(pjoin(self.me_dir, 'Events',
                                self.run_name, '%s_delphes_events.lhco' % tag)):
            logger.warning('We do not create lhco by default anymore')


        #eradir = self.options['exrootanalysis_path']
        madir = self.options['madanalysis_path']
        td = self.options['td_path']

        if os.path.exists(pjoin(self.me_dir, 'Events',
                                self.run_name, '%s_delphes_events.lhco' % tag)):
            # Creating plots
            self.create_plot('Delphes')

        if os.path.exists(pjoin(self.me_dir, 'Events', self.run_name,  '%s_delphes_events.lhco' % tag)):
            misc.gzip(pjoin(self.me_dir, 'Events', self.run_name, '%s_delphes_events.lhco' % tag))

        self.update_status('delphes done', level='delphes', makehtml=False)

    ############################################################################
    def get_pid_final_initial_states(self):
        """Find the pid of all particles in the final and initial states"""
        pids = set()
        subproc = [l.strip() for l in open(pjoin(self.me_dir,'SubProcesses',
                                                                 'subproc.mg'))]
        nb_init = self.ninitial
        pat = re.compile(r'''DATA \(IDUP\(I,\d+\),I=1,\d+\)/([\+\-\d,\s]*)/''', re.I)
        for Pdir in subproc:
            text = open(pjoin(self.me_dir, 'SubProcesses', Pdir, 'born_leshouche.inc')).read()
            group = pat.findall(text)
            for particles in group:
                particles = particles.split(',')
                pids.update(set(particles))

        return pids

    ############################################################################
    def get_pdf_input_filename(self):
        """return the name of the file which is used by the pdfset"""

        if self.options["cluster_local_path"] and \
               os.path.exists(self.options["cluster_local_path"]) and \
               self.options['run_mode'] ==1:
            # no need to transfer the pdf.
            return ''
        
        def check_cluster(path):
            if not self.options["cluster_local_path"] or \
                        os.path.exists(self.options["cluster_local_path"]) or\
                        self.options['run_mode'] !=1:
                return path
            main = self.options["cluster_local_path"]
            if os.path.isfile(path):
                filename = os.path.basename(path)
            possible_path = [pjoin(main, filename),
                             pjoin(main, "lhadpf", filename),
                             pjoin(main, "Pdfdata", filename)]
            if any(os.path.exists(p) for p in possible_path):
                return " "
            else:
                return path
                             

        if hasattr(self, 'pdffile') and self.pdffile:
            return self.pdffile
        else:
            for line in open(pjoin(self.me_dir,'Source','PDF','pdf_list.txt')):
                data = line.split()
                if len(data) < 4:
                    continue
                if data[1].lower() == self.run_card['pdlabel'].lower():
                    self.pdffile = check_cluster(pjoin(self.me_dir, 'lib', 'Pdfdata', data[2]))
                    return self.pdffile
            else:
                # possible when using lhapdf
                path = pjoin(self.me_dir, 'lib', 'PDFsets')
                if os.path.exists(path):
                    self.pdffile = path
                else:
                    self.pdffile = " "
                return self.pdffile
                      
    ############################################################################
    def do_open(self, line):
        """Open a text file/ eps file / html file"""

        args = self.split_arg(line)
        # Check Argument validity and modify argument to be the real path
        self.check_open(args)
        file_path = args[0]

        misc.open_file(file_path)

    ############################################################################
    def do_set(self, line, log=True):
        """Set an option, which will be default for coming generations/outputs
        """
        # cmd calls automaticaly post_set after this command.


        args = self.split_arg(line)
        # Check the validity of the arguments
        self.check_set(args)
        # Check if we need to save this in the option file
        if args[0] in self.options_configuration and '--no_save' not in args:
            self.do_save('options --auto')

        if args[0] == "stdout_level":
            if args[1].isdigit():
                logging.root.setLevel(int(args[1]))
                logging.getLogger('madgraph').setLevel(int(args[1]))
            else:
                logging.root.setLevel(eval('logging.' + args[1]))
                logging.getLogger('madgraph').setLevel(eval('logging.' + args[1]))
            if log: logger.info('set output information to level: %s' % args[1])
        elif args[0] == "fortran_compiler":
            if args[1] == 'None':
                args[1] = None
            self.options['fortran_compiler'] = args[1]
            current = misc.detect_current_compiler(pjoin(self.me_dir,'Source','make_opts'), 'fortran')
            if current != args[1] and args[1] != None:
                misc.mod_compilator(self.me_dir, args[1], current, 'gfortran')
        elif args[0] == "cpp_compiler":
            if args[1] == 'None':
                args[1] = None
            self.options['cpp_compiler'] = args[1]
            current = misc.detect_current_compiler(pjoin(self.me_dir,'Source','make_opts'), 'cpp')
            if current != args[1] and args[1] != None:
                misc.mod_compilator(self.me_dir, args[1], current, 'cpp')
        elif args[0] == "run_mode":
            if not args[1] in [0,1,2,'0','1','2']:
                raise self.InvalidCmd, 'run_mode should be 0, 1 or 2.'
            self.cluster_mode = int(args[1])
            self.options['run_mode'] =  self.cluster_mode
        elif args[0] in  ['cluster_type', 'cluster_queue', 'cluster_temp_path']:
            if args[1] == 'None':
                args[1] = None
            self.options[args[0]] = args[1]
            # cluster (re)-initialization done later
            # self.cluster update at the end of the routine
        elif args[0] in ['cluster_nb_retry', 'cluster_retry_wait', 'cluster_size']:
            self.options[args[0]] = int(args[1])
            # self.cluster update at the end of the routine
        elif args[0] == 'nb_core':
            if args[1] == 'None':
                import multiprocessing
                self.nb_core = multiprocessing.cpu_count()
                self.options['nb_core'] = self.nb_core
                return
            if not args[1].isdigit():
                raise self.InvalidCmd('nb_core should be a positive number')
            self.nb_core = int(args[1])
            self.options['nb_core'] = self.nb_core
        elif args[0] == 'timeout':
            self.options[args[0]] = int(args[1])
        elif args[0] == 'cluster_status_update':
            if '(' in args[1]:
                data = ' '.join([a for a in args[1:] if not a.startswith('-')])
                data = data.replace('(','').replace(')','').replace(',',' ').split()
                first, second = data[:2]
            else:
                first, second = args[1:3]

            self.options[args[0]] = (int(first), int(second))
        elif args[0] == 'notification_center':
            if args[1] in ['None','True','False']:
                self.allow_notification_center = eval(args[1])
                self.options[args[0]] = eval(args[1])
            else:
                raise self.InvalidCmd('Not a valid value for notification_center')
        elif args[0] in self.options:
            if args[1] in ['None','True','False']:
                self.options[args[0]] = ast.literal_eval(args[1])
            elif args[0].endswith('path'):
                if os.path.exists(args[1]):
                    self.options[args[0]] = args[1]
                elif os.path.exists(pjoin(self.me_dir, args[1])):
                    self.options[args[0]] = pjoin(self.me_dir, args[1])
                else:
                    raise self.InvalidCmd('Not a valid path: keep previous value: \'%s\'' % self.options[args[0]])
            else:
                self.options[args[0]] = args[1]

    def post_set(self, stop, line):
        """Check if we need to save this in the option file"""
        try:
            args = self.split_arg(line)
            if 'cluster' in args[0] or args[0] == 'run_mode':
                self.configure_run_mode(self.options['run_mode'])


            # Check the validity of the arguments
            self.check_set(args)

            if args[0] in self.options_configuration and '--no_save' not in args:
                self.exec_cmd('save options --auto')
            elif args[0] in self.options_madevent:
                logger.info('This option will be the default in any output that you are going to create in this session.')
                logger.info('In order to keep this changes permanent please run \'save options\'')
            return stop
        except self.InvalidCmd:
            return stop

    def configure_run_mode(self, run_mode):
        """change the way to submit job 0: single core, 1: cluster, 2: multicore"""

        self.cluster_mode = run_mode
        self.options['run_mode'] = run_mode

        if run_mode == 2:
            if not self.options['nb_core']:
                import multiprocessing
                self.options['nb_core'] = multiprocessing.cpu_count()
            nb_core = self.options['nb_core']
        elif run_mode == 0:
            nb_core = 1



        if run_mode in [0, 2]:
            self.cluster = cluster.MultiCore(
                             **self.options)
            self.cluster.nb_core = nb_core
        #cluster_temp_path=self.options['cluster_temp_path'],

        if self.cluster_mode == 1:
            opt = self.options
            cluster_name = opt['cluster_type']
            if cluster_name in cluster.from_name:
                self.cluster = cluster.from_name[cluster_name](**opt)
            else:
                if MADEVENT and ('mg5_path' not in self.options or not self.options['mg5_path']):
                    raise self.InvalidCmd('%s not native cluster type and not MG5aMC found to check for plugin')
                elif MADEVENT:
                    mg5dir = self.options['mg5_path']
                    if mg5dir not in sys.path:
                        sys.path.append(mg5dir)
                else:
                    mg5dir = MG5DIR
                # Check if a plugin define this type of cluster
                # check for PLUGIN format
                for plug in os.listdir(pjoin(mg5dir, 'PLUGIN')):
                    if os.path.exists(pjoin(mg5dir, 'PLUGIN', plug, '__init__.py')):
                        try:
                            __import__('PLUGIN.%s' % plug)
                        except Exception, error:
                            logger.critical('plugin directory %s fail to be loaded. Please check it', plug)
                            continue
                        plugin = sys.modules['PLUGIN.%s' % plug]  
                        if not hasattr(plugin, 'new_cluster'):
                            continue
                        if not misc.is_plugin_supported(plugin):
                            continue              
                        if cluster_name in plugin.new_cluster:
                            logger.info("cluster handling will be done with PLUGIN: %s" % plug,'$MG:color:BLACK')
                            self.cluster = plugin.new_cluster[cluster_name](**opt)
                            break
                else:
                    raise self.InvalidCmd, "%s is not recognized as a supported cluster format." % cluster_name
                
                
<<<<<<< HEAD
    def check_param_card(self, path, run=True):
=======
    def check_param_card(self, path, run=True, dependent=False):
>>>>>>> e1b7c1f9
        """
        1) Check that no scan parameter are present
        2) Check that all the width are define in the param_card.
        - If a scan parameter is define. create the iterator and recall this fonction 
          on the first element.
        - If some width are set on 'Auto', call the computation tools.
        3) if dependent is on True check for dependent parameter (automatic for scan)"""
        
        pattern_scan = re.compile(r'''^(decay)?[\s\d]*scan''', re.I+re.M)  
        pattern_width = re.compile(r'''decay\s+(\+?\-?\d+)\s+auto(@NLO|)''',re.I)
        text = open(path).read()
               
        if pattern_scan.search(text):
            if not isinstance(self, cmd.CmdShell):
                # we are in web mode => forbid scan due to security risk
                raise Exception, "Scan are not allowed in web mode"
            # at least one scan parameter found. create an iterator to go trough the cards
            main_card = check_param_card.ParamCardIterator(text)
            self.param_card_iterator = main_card
            first_card = main_card.next(autostart=True)
            first_card.write(path)
            return self.check_param_card(path, run, dependent=True)
        
        pdg_info = pattern_width.findall(text)
        if pdg_info:
            if run:
                logger.info('Computing the width set on auto in the param_card.dat')
                has_nlo = any(nlo.lower()=="@nlo" for _,nlo in pdg_info)
                pdg = [pdg for pdg,nlo in pdg_info]
                if not has_nlo:
                    self.do_compute_widths('%s %s' % (' '.join(pdg), path))
                else:
                    self.do_compute_widths('%s %s --nlo' % (' '.join(pdg), path)) 
            else:
                logger.info('''Some width are on Auto in the card. 
    Those will be computed as soon as you have finish the edition of the cards.
    If you want to force the computation right now and being able to re-edit
    the cards afterwards, you can type \"compute_wdiths\".''')
        
        if dependent:   
            card = check_param_card.ParamCard(path)
            AskforEditCard.update_dependent(self, self.me_dir, card, path, timer=20)
        
        return

    def add_error_log_in_html(self, errortype=None):
        """If a ME run is currently running add a link in the html output"""

        # Be very carefull to not raise any error here (the traceback
        #will be modify in that case.)
        if hasattr(self, 'results') and hasattr(self.results, 'current') and\
                self.results.current and 'run_name' in self.results.current and \
                hasattr(self, 'me_dir'):
            name = self.results.current['run_name']
            tag = self.results.current['tag']
            self.debug_output = pjoin(self.me_dir, '%s_%s_debug.log' % (name,tag))
            if errortype:
                self.results.current.debug = errortype
            else:
                self.results.current.debug = self.debug_output

        else:
            #Force class default
            self.debug_output = CommonRunCmd.debug_output
        if os.path.exists('ME5_debug') and not 'ME5_debug' in self.debug_output:
            os.remove('ME5_debug')
        if not 'ME5_debug' in self.debug_output:
            os.system('ln -s %s ME5_debug &> /dev/null' % self.debug_output)


    def do_quit(self, line):
        """Not in help: exit """

        if not self.force_run:
            try:
                os.remove(pjoin(self.me_dir,'RunWeb'))
            except Exception:
                pass
        try:
            self.store_result()
        except Exception:
            # If nothing runs they they are no result to update
            pass

        try:
            self.update_status('', level=None)
        except Exception, error:
            pass
        devnull = open(os.devnull, 'w')
        try:
            misc.call(['./bin/internal/gen_cardhtml-pl'], cwd=self.me_dir,
                        stdout=devnull, stderr=devnull)
        except Exception:
            pass
        devnull.close()

        return super(CommonRunCmd, self).do_quit(line)

    # Aliases
    do_EOF = do_quit
    do_exit = do_quit


    def update_status(self, status, level, makehtml=True, force=True,
                      error=False, starttime = None, update_results=True,
                      print_log=True):
        """ update the index status """

        if makehtml and not force:
            if hasattr(self, 'next_update') and time.time() < self.next_update:
                return
            else:
                self.next_update = time.time() + 3

        if print_log:
            if isinstance(status, str):
                if '<br>' not  in status:
                    logger.info(status)
            elif starttime:
                running_time = misc.format_timer(time.time()-starttime)
                logger.info(' Idle: %s,  Running: %s,  Completed: %s [ %s ]' % \
                           (status[0], status[1], status[2], running_time))
            else:
                logger.info(' Idle: %s,  Running: %s,  Completed: %s' % status[:3])

        if 'arXiv' in status:
            if '[' in status:
                status = status.split('[',1)[0]
            else:
                status = status.split('arXiv',1)[0]

        if update_results:
            self.results.update(status, level, makehtml=makehtml, error=error)

    ############################################################################
    def keep_cards(self, need_card=[], ignore=[]):
        """Ask the question when launching generate_events/multi_run"""

        check_card = ['pythia_card.dat', 'pgs_card.dat','delphes_card.dat',
                      'delphes_trigger.dat', 'madspin_card.dat', 'shower_card.dat',
                      'reweight_card.dat','pythia8_card.dat',
                      'madanalysis5_parton_card.dat','madanalysis5_hadron_card.dat',]

        cards_path = pjoin(self.me_dir,'Cards')
        for card in check_card:
            if card in ignore or (ignore == ['*'] and card not in need_card):
                continue
            if card not in need_card:
                if os.path.exists(pjoin(cards_path, card)):
                    files.mv(pjoin(cards_path, card), pjoin(cards_path, '.%s' % card))
            else:
                if not os.path.exists(pjoin(cards_path, card)):
                    if os.path.exists(pjoin(cards_path, '.%s' % card)):
                        files.mv(pjoin(cards_path, '.%s' % card), pjoin(cards_path, card))
                    else:
                        default = card.replace('.dat', '_default.dat')
                        files.cp(pjoin(cards_path, default),pjoin(cards_path, card))

    ############################################################################
    def set_configuration(self, config_path=None, final=True, initdir=None, amcatnlo=False):
        """ assign all configuration variable from file
            ./Cards/mg5_configuration.txt. assign to default if not define """

        if not hasattr(self, 'options') or not self.options:
            self.options = dict(self.options_configuration)
            self.options.update(self.options_madgraph)
            self.options.update(self.options_madevent)

        if not config_path:
            if os.environ.has_key('MADGRAPH_BASE'):
                config_path = pjoin(os.environ['MADGRAPH_BASE'],'mg5_configuration.txt')
                self.set_configuration(config_path=config_path, final=False)
            if 'HOME' in os.environ:
                config_path = pjoin(os.environ['HOME'],'.mg5',
                                                        'mg5_configuration.txt')
                if os.path.exists(config_path):
                    self.set_configuration(config_path=config_path,  final=False)
            if amcatnlo:
                me5_config = pjoin(self.me_dir, 'Cards', 'amcatnlo_configuration.txt')
            else:
                me5_config = pjoin(self.me_dir, 'Cards', 'me5_configuration.txt')
            self.set_configuration(config_path=me5_config, final=False, initdir=self.me_dir)

            if self.options.has_key('mg5_path') and self.options['mg5_path']:
                MG5DIR = self.options['mg5_path']
                config_file = pjoin(MG5DIR, 'input', 'mg5_configuration.txt')
                self.set_configuration(config_path=config_file, final=False,initdir=MG5DIR)
            else:
                self.options['mg5_path'] = None
            return self.set_configuration(config_path=me5_config, final=final,initdir=self.me_dir)

        config_file = open(config_path)

        # read the file and extract information
        logger.info('load configuration from %s ' % config_file.name)
        for line in config_file:
            
            if '#' in line:
                line = line.split('#',1)[0]
            line = line.replace('\n','').replace('\r\n','')
            try:
                name, value = line.split('=')
            except ValueError:
                pass
            else:
                name = name.strip()
                value = value.strip()
                if name.endswith('_path') and not name.startswith('cluster'):
                    path = value
                    if os.path.isdir(path):
                        self.options[name] = os.path.realpath(path)
                        continue
                    if not initdir:
                        continue
                    path = pjoin(initdir, value)
                    if os.path.isdir(path):
                        self.options[name] = os.path.realpath(path)
                        continue
                else:
                    self.options[name] = value
                    if value.lower() == "none":
                        self.options[name] = None

        if not final:
            return self.options # the return is usefull for unittest

        # Treat each expected input
        # delphes/pythia/... path
        for key in self.options:
            # Final cross check for the path
            if key.endswith('path') and not key.startswith("cluster"):
                path = self.options[key]
                if path is None:
                    continue
                if os.path.isdir(path):
                    self.options[key] = os.path.realpath(path)
                    continue
                path = pjoin(self.me_dir, self.options[key])
                if os.path.isdir(path):
                    self.options[key] = os.path.realpath(path)
                    continue
                elif self.options.has_key('mg5_path') and self.options['mg5_path']:
                    path = pjoin(self.options['mg5_path'], self.options[key])
                    if os.path.isdir(path):
                        self.options[key] = os.path.realpath(path)
                        continue
                self.options[key] = None
            elif key.startswith('cluster') and key != 'cluster_status_update':
                if key in ('cluster_nb_retry','cluster_wait_retry'):
                    self.options[key] = int(self.options[key]) 
                if hasattr(self,'cluster'):
                    del self.cluster
                pass
            elif key == 'automatic_html_opening':
                if self.options[key] in ['False', 'True']:
                    self.options[key] =ast.literal_eval(self.options[key])
            elif key == "notification_center":
                if self.options[key] in ['False', 'True']:
                    self.allow_notification_center =ast.literal_eval(self.options[key])
                    self.options[key] =ast.literal_eval(self.options[key])
            elif key not in ['text_editor','eps_viewer','web_browser','stdout_level',
                              'complex_mass_scheme', 'gauge', 'group_subprocesses']:
                # Default: try to set parameter
                try:
                    self.do_set("%s %s --no_save" % (key, self.options[key]), log=False)
                except self.InvalidCmd:
                    logger.warning("Option %s from config file not understood" \
                                   % key)

        # Configure the way to open a file:
        misc.open_file.configure(self.options)
        self.configure_run_mode(self.options['run_mode'])
        return self.options

    @staticmethod
    def find_available_run_name(me_dir):
        """ find a valid run_name for the current job """

        name = 'run_%02d'
        data = [int(s[4:j]) for s in os.listdir(pjoin(me_dir,'Events')) for 
                j in range(4,len(s)+1) if \
                s.startswith('run_') and s[4:j].isdigit()]
        return name % (max(data+[0])+1)


    ############################################################################
    def do_decay_events(self,line):
        """Require MG5 directory: decay events with spin correlations
        """

        if '-from_cards' in line and not os.path.exists(pjoin(self.me_dir, 'Cards', 'madspin_card.dat')):
            return

        # First need to load MadSpin

        # Check that MG5 directory is present .
        if MADEVENT and not self.options['mg5_path']:
            raise self.InvalidCmd, '''The module decay_events requires that MG5 is installed on the system.
            You can install it and set its path in ./Cards/me5_configuration.txt'''
        elif MADEVENT:
            sys.path.append(self.options['mg5_path'])
        try:
            import MadSpin.decay as decay
            import MadSpin.interface_madspin as interface_madspin
        except ImportError:
            if __debug__:
                raise
            else:
                raise self.ConfigurationError, '''Can\'t load MadSpin
            The variable mg5_path might not be correctly configured.'''

        self.update_status('Running MadSpin', level='madspin')
        if not '-from_cards' in line:
            self.keep_cards(['madspin_card.dat'], ignore=['*'])
            self.ask_edit_cards(['madspin_card.dat'], 'fixed', plot=False)
        self.help_decay_events(skip_syntax=True)

        # load the name of the event file
        args = self.split_arg(line)
        self.check_decay_events(args)
        # args now alway content the path to the valid files
        madspin_cmd = interface_madspin.MadSpinInterface(args[0])
        madspin_cmd.update_status = lambda *x,**opt: self.update_status(*x, level='madspin',**opt)

        path = pjoin(self.me_dir, 'Cards', 'madspin_card.dat')

        madspin_cmd.import_command_file(path)

        # create a new run_name directory for this output
        i = 1
        while os.path.exists(pjoin(self.me_dir,'Events', '%s_decayed_%i' % (self.run_name,i))):
            i+=1
        new_run = '%s_decayed_%i' % (self.run_name,i)
        evt_dir = pjoin(self.me_dir, 'Events')

        os.mkdir(pjoin(evt_dir, new_run))
        current_file = args[0].replace('.lhe', '_decayed.lhe')
        new_file = pjoin(evt_dir, new_run, os.path.basename(args[0]))
        if not os.path.exists(current_file):
            if os.path.exists(current_file+'.gz'):
                current_file += '.gz'
                new_file += '.gz'
            else:
                logger.error('MadSpin fails to create any decayed file.')
                return

        files.mv(current_file, new_file)
        logger.info("The decayed event file has been moved to the following location: ")
        logger.info(new_file)

        if hasattr(self, 'results'):
            current = self.results.current
            nb_event = self.results.current['nb_event']
            if not nb_event:
                current = self.results[self.run_name][0]
                nb_event = current['nb_event']

            cross = current['cross']
            error = current['error']
            self.results.add_run( new_run, self.run_card)
            self.results.add_detail('nb_event', int(nb_event*madspin_cmd.efficiency))
            self.results.add_detail('cross', madspin_cmd.cross)#cross * madspin_cmd.branching_ratio)
            self.results.add_detail('error', madspin_cmd.error+ cross * madspin_cmd.err_branching_ratio)
            self.results.add_detail('run_mode', current['run_mode'])

        self.run_name = new_run
        self.banner = madspin_cmd.banner
        self.banner.add(path)
        self.banner.write(pjoin(self.me_dir,'Events',self.run_name, '%s_%s_banner.txt' %
                                (self.run_name, self.run_tag)))
        self.update_status('MadSpin Done', level='parton', makehtml=False)
        if 'unweighted' in os.path.basename(args[0]):
            self.create_plot('parton')

    def complete_decay_events(self, text, line, begidx, endidx):
        args = self.split_arg(line[0:begidx], error=False)
        if len(args) == 1:
            return self.complete_plot(text, line, begidx, endidx)
        else:
            return

    def complete_print_results(self,text, line, begidx, endidx):
        "Complete the print results command"
        args = self.split_arg(line[0:begidx], error=False) 
        if len(args) == 1:
            #return valid run_name
            data = misc.glob(pjoin('*','unweighted_events.lhe.gz'),
                             pjoin(self.me_dir, 'Events')) 

            data = [n.rsplit('/',2)[1] for n in data]
            tmp1 =  self.list_completion(text, data)
            return tmp1        
        else:
            data = misc.glob('*_pythia_events.hep.gz', pjoin(self.me_dir, 'Events', args[0]))
            data = [os.path.basename(p).rsplit('_',1)[0] for p in data]
            data += ["--mode=a", "--mode=w", "--path=", "--format=short"]
            tmp1 =  self.list_completion(text, data)
            return tmp1
            
    def help_print_result(self):
        logger.info("syntax: print_result [RUN] [TAG] [options]")
        logger.info("-- show in text format the status of the run (cross-section/nb-event/...)")
        logger.info("--path= defines the path of the output file.")
        logger.info("--mode=a allow to add the information at the end of the file.")
        logger.info("--format=short (only if --path is define)")
        logger.info("        allows to have a multi-column output easy to parse")

    ############################################################################
    def do_check_events(self, line):
        """ Run some sanity check on the generated events."""
                
        # Check that MG5 directory is present .
        if MADEVENT and not self.options['mg5_path']:
            raise self.InvalidCmd, '''The module reweight requires that MG5 is installed on the system.
            You can install it and set its path in ./Cards/me5_configuration.txt'''
        elif MADEVENT:
            sys.path.append(self.options['mg5_path'])
        try:
            import madgraph.interface.reweight_interface as reweight_interface
        except ImportError:
            raise self.ConfigurationError, '''Can\'t load Reweight module.
            The variable mg5_path might not be correctly configured.'''
              

        # load the name of the event file
        args = self.split_arg(line) 
        self.check_check_events(args) 
        # args now alway content the path to the valid files
        reweight_cmd = reweight_interface.ReweightInterface(args[0], allow_madspin=True)
        reweight_cmd.mother = self
        self.update_status('Running check on events', level='check')
        
        reweight_cmd.check_events()
        
    ############################################################################
    def complete_check_events(self, text, line, begidx, endidx):
        args = self.split_arg(line[0:begidx], error=False)

        if len(args) == 1 and os.path.sep not in text:
            #return valid run_name
            data = misc.glob(pjoin('*','*events.lhe*'), pjoin(self.me_dir, 'Events'))
            data = [n.rsplit('/',2)[1] for n in data]
            return  self.list_completion(text, data, line)
        else:
            return self.path_completion(text,
                                        os.path.join('.',*[a for a in args \
                                                    if a.endswith(os.path.sep)]))

    def complete_reweight(self,text, line, begidx, endidx):
        "Complete the pythia command"
        args = self.split_arg(line[0:begidx], error=False)

        #return valid run_name
        data = misc.glob(pjoin('*','*events.lhe*'), pjoin(self.me_dir, 'Events'))
        data = [n.rsplit('/',2)[1] for n in data]
        if not '-f' in args:
            data.append('-f')
        tmp1 =  self.list_completion(text, data)
        return tmp1 



    def complete_compute_widths(self, text, line, begidx, endidx, formatting=True):
        "Complete the compute_widths command"

        args = self.split_arg(line[0:begidx])
        
        if args[-1] in  ['--path=', '--output=']:
            completion = {'path': self.path_completion(text)}
        elif line[begidx-1] == os.path.sep:
            current_dir = pjoin(*[a for a in args if a.endswith(os.path.sep)])
            if current_dir.startswith('--path='):
                current_dir = current_dir[7:]
            if current_dir.startswith('--output='):
                current_dir = current_dir[9:]                
            completion = {'path': self.path_completion(text, current_dir)}
        else:
            completion = {}            
            completion['options'] = self.list_completion(text, 
                            ['--path=', '--output=', '--min_br=0.\$', '--nlo',
                             '--precision_channel=0.\$', '--body_decay='])            
        
        return self.deal_multiple_categories(completion, formatting)
        

    def update_make_opts(self):
        """update the make_opts file writing the environmental variables
        stored in make_opts_var"""
        make_opts = os.path.join(self.me_dir, 'Source', 'make_opts')
        
        return self.update_make_opts_full(make_opts, self.make_opts_var)
        

    @staticmethod
    def update_make_opts_full(path, def_variables, keep_old=True):
        """update the make_opts file writing the environmental variables
        of def_variables.
        if a value of the dictionary is None then it is not written.
        """
        make_opts = path
        pattern = re.compile(r'^(\w+)\s*=\s*(.*)$',re.DOTALL)
        diff = False # set to True if one varible need to be updated 
                     #if on False the file is not modify
        
        tag = '#end_of_make_opts_variables\n'
        make_opts_variable = True # flag to say if we are in edition area or not
        content = []
        variables = dict(def_variables)
        need_keys = variables.keys()
        for line in open(make_opts):
            line = line.strip()
            if make_opts_variable: 
                if line.startswith('#') or not line:
                    if line.startswith('#end_of_make_opts_variables'):
                        make_opts_variable = False
                    continue
                elif pattern.search(line):
                    key, value = pattern.search(line).groups()
                    if key not in variables:
                        variables[key] = value
                    elif value !=  variables[key]:
                        diff=True
                    else:
                        need_keys.remove(key)
                else: 
                    misc.sprint("end on line", line)
                    make_opts_variable = False
                    content.append(line)
            else:                  
                content.append(line)
                     
        if need_keys:
            diff=True #This means that new definition are added to the file. 

        content_variables = '\n'.join('%s=%s' % (k,v) for k, v in variables.items() if v is not None)
        content_variables += '\n%s' % tag

        if diff:
            with open(make_opts, 'w') as fsock: 
                fsock.write(content_variables + '\n'.join(content))
        return       


# lhapdf-related functions
    def link_lhapdf(self, libdir, extra_dirs = []):
        """links lhapdf into libdir"""

        lhapdf_version = self.get_lhapdf_version()
        logger.info('Using LHAPDF v%s interface for PDFs' % lhapdf_version)
        lhalibdir = subprocess.Popen([self.options['lhapdf'], '--libdir'],
                 stdout = subprocess.PIPE).stdout.read().strip()

        if lhapdf_version.startswith('5.'):
            pdfsetsdir = subprocess.Popen([self.options['lhapdf'], '--pdfsets-path'],
                 stdout = subprocess.PIPE).stdout.read().strip()
        else:
            pdfsetsdir = subprocess.Popen([self.options['lhapdf'], '--datadir'],
                 stdout = subprocess.PIPE).stdout.read().strip()
        
        self.lhapdf_pdfsets = self.get_lhapdf_pdfsets_list(pdfsetsdir)
        # link the static library in lib
        lhalib = 'libLHAPDF.a'

        if os.path.exists(pjoin(libdir, lhalib)):
            files.rm(pjoin(libdir, lhalib))
        files.ln(pjoin(lhalibdir, lhalib), libdir)
        # just create the PDFsets dir, the needed PDF set will be copied at run time
        if not os.path.isdir(pjoin(libdir, 'PDFsets')):
            os.mkdir(pjoin(libdir, 'PDFsets'))
        self.make_opts_var['lhapdf'] = self.options['lhapdf']
        self.make_opts_var['lhapdfversion'] = lhapdf_version[0]
        self.make_opts_var['lhapdf_config'] = self.options['lhapdf']


    def get_characteristics(self, path=None):
        """reads the proc_characteristics file and initialises the correspondant
        dictionary"""
        
        if not path:
            path = os.path.join(self.me_dir, 'SubProcesses', 'proc_characteristics')
        
        self.proc_characteristics = banner_mod.ProcCharacteristic(path)
        return self.proc_characteristics


    def copy_lhapdf_set(self, lhaid_list, pdfsets_dir):
        """copy (if needed) the lhapdf set corresponding to the lhaid in lhaid_list 
        into lib/PDFsets"""

        if not hasattr(self, 'lhapdf_pdfsets'):
            self.lhapdf_pdfsets = self.get_lhapdf_pdfsets_list(pdfsets_dir)

        pdfsetname=set()
        for lhaid in lhaid_list:
            if isinstance(lhaid, (int,float)):
                try:
                    if lhaid in self.lhapdf_pdfsets:
                        pdfsetname.add(self.lhapdf_pdfsets[lhaid]['filename'])
                    else:
                        raise MadGraph5Error('lhaid %s not valid input number for the current lhapdf' % lhaid )
                except KeyError:
                    if self.lhapdf_version.startswith('5'):
                        raise MadGraph5Error(\
                            ('invalid lhaid set in th run_card: %d .\nPlease note that some sets' % lhaid) + \
                             '(eg MSTW 90%CL error sets) \nare not available in aMC@NLO + LHAPDF 5.x.x')
                    else:
                        logger.debug('%d not found in pdfsets.index' % lhaid)
            else:
                pdfsetname.add(lhaid)

        # check if the file exists, otherwise install it:
        # also check that the PDFsets dir exists, otherwise create it.
        # if fails, install the lhapdfset into lib/PDFsets
        if not os.path.isdir(pdfsets_dir):
            try:
                os.mkdir(pdfsets_dir)
            except OSError:
                pdfsets_dir = pjoin(self.me_dir, 'lib', 'PDFsets')
        elif os.path.exists(pjoin(self.me_dir, 'lib', 'PDFsets')):
            #clean previous set of pdf used
            for name in os.listdir(pjoin(self.me_dir, 'lib', 'PDFsets')):
                if name not in pdfsetname:
                    try:
                        if os.path.isdir(pjoin(self.me_dir, 'lib', 'PDFsets', name)):
                            shutil.rmtree(pjoin(self.me_dir, 'lib', 'PDFsets', name))
                        else:
                            os.remove(pjoin(self.me_dir, 'lib', 'PDFsets', name))
                    except Exception, error:
                        logger.debug('%s', error)
        
        if self.options["cluster_local_path"]:
            lhapdf_cluster_possibilities = [self.options["cluster_local_path"],
                                      pjoin(self.options["cluster_local_path"], "lhapdf"),
                                      pjoin(self.options["cluster_local_path"], "lhapdf", "pdfsets"),
                                      pjoin(self.options["cluster_local_path"], "..", "lhapdf"),
                                      pjoin(self.options["cluster_local_path"], "..", "lhapdf", "pdfsets"),
                                      pjoin(self.options["cluster_local_path"], "..", "lhapdf","pdfsets", "6.1")
                                      ]
        else:
            lhapdf_cluster_possibilities = []

        for pdfset in pdfsetname:
        # Check if we need to copy the pdf
            if self.options["cluster_local_path"] and self.options["run_mode"] == 1 and \
                any((os.path.exists(pjoin(d, pdfset)) for d in lhapdf_cluster_possibilities)):
    
                os.environ["LHAPATH"] = [d for d in lhapdf_cluster_possibilities if os.path.exists(pjoin(d, pdfset))][0]
                os.environ["CLUSTER_LHAPATH"] = os.environ["LHAPATH"]
                # no need to copy it
                if os.path.exists(pjoin(pdfsets_dir, pdfset)):
                    try:
                        if os.path.isdir(pjoin(pdfsets_dir, name)):
                            shutil.rmtree(pjoin(pdfsets_dir, name))
                        else:
                            os.remove(pjoin(pdfsets_dir, name))
                    except Exception, error:
                        logger.debug('%s', error)
        
            #check that the pdfset is not already there
            elif not os.path.exists(pjoin(self.me_dir, 'lib', 'PDFsets', pdfset)) and \
               not os.path.isdir(pjoin(self.me_dir, 'lib', 'PDFsets', pdfset)):
    
                if pdfset and not os.path.exists(pjoin(pdfsets_dir, pdfset)):
                    self.install_lhapdf_pdfset(pdfsets_dir, pdfset)
    
                if os.path.exists(pjoin(pdfsets_dir, pdfset)):
                    files.cp(pjoin(pdfsets_dir, pdfset), pjoin(self.me_dir, 'lib', 'PDFsets'))
                elif os.path.exists(pjoin(os.path.dirname(pdfsets_dir), pdfset)):
                    files.cp(pjoin(os.path.dirname(pdfsets_dir), pdfset), pjoin(self.me_dir, 'lib', 'PDFsets'))
            
    def install_lhapdf_pdfset(self, pdfsets_dir, filename):
        """idownloads and install the pdfset filename in the pdfsets_dir"""
        lhapdf_version = self.get_lhapdf_version()
        local_path = pjoin(self.me_dir, 'lib', 'PDFsets')
        return self.install_lhapdf_pdfset_static(self.options['lhapdf'],
                                             pdfsets_dir, filename,
                                             lhapdf_version=lhapdf_version,
                                             alternate_path=local_path)
                                                 

    @staticmethod
    def install_lhapdf_pdfset_static(lhapdf_config, pdfsets_dir, filename, 
                                        lhapdf_version=None, alternate_path=None):
        """idownloads and install the pdfset filename in the pdfsets_dir.
        Version which can be used independently of the class.
        local path is used if the global installation fails.
        """
           
        if not lhapdf_version:
            lhapdf_version = subprocess.Popen([lhapdf_config, '--version'], 
                        stdout = subprocess.PIPE).stdout.read().strip()
        if not pdfsets_dir:
            pdfsets_dir = subprocess.Popen([lhapdf_config, '--datadir'], 
                        stdout = subprocess.PIPE).stdout.read().strip()
                                
        if isinstance(filename, int):
            pdf_info = CommonRunCmd.get_lhapdf_pdfsets_list_static(pdfsets_dir, lhapdf_version)
            filename = pdf_info[filename]['filename']
        
        if os.path.exists(pjoin(pdfsets_dir, filename)):
            logger.debug('%s is already present in %s', filename, pdfsets_dir)
            return
             
        logger.info('Trying to download %s' % filename)

        if lhapdf_version.startswith('5.'):

            # use the lhapdf-getdata command, which is in the same path as
            # lhapdf-config
            getdata = lhapdf_config.replace('lhapdf-config', ('lhapdf-getdata'))
            misc.call([getdata, filename], cwd = pdfsets_dir)

        elif lhapdf_version.startswith('6.'):
            # use the "lhapdf install xxx" command, which is in the same path as
            # lhapdf-config
            getdata = lhapdf_config.replace('lhapdf-config', ('lhapdf'))

            misc.call([getdata, 'install', filename], cwd = pdfsets_dir)

        else:
            raise MadGraph5Error('Not valid LHAPDF version: %s' % lhapdf_version)
        
        # check taht the file has been installed in the global dir
        if os.path.exists(pjoin(pdfsets_dir, filename)) or \
           os.path.isdir(pjoin(pdfsets_dir, filename)):
            logger.info('%s successfully downloaded and stored in %s' \
                    % (filename, pdfsets_dir))
        #otherwise (if v5) save it locally
        elif lhapdf_version.startswith('5.'):
            logger.warning('Could not download %s into %s. Trying to save it locally' \
                    % (filename, pdfsets_dir))
            CommonRunCmd.install_lhapdf_pdfset_static(lhapdf_config, alternate_path, filename,
                                                      lhapdf_version=lhapdf_version)
        elif lhapdf_version.startswith('6.') and '.LHgrid' in filename:
            logger.info('Could not download %s: Try %s', filename, filename.replace('.LHgrid',''))
            return CommonRunCmd.install_lhapdf_pdfset_static(lhapdf_config, pdfsets_dir, 
                                                              filename.replace('.LHgrid',''), 
                                        lhapdf_version, alternate_path)
            
        else:
            raise MadGraph5Error, \
                'Could not download %s into %s. Please try to install it manually.' \
                    % (filename, pdfsets_dir)



    def get_lhapdf_pdfsets_list(self, pdfsets_dir):
        """read the PDFsets.index file, which should be located in the same
        place as pdfsets_dir, and return a list of dictionaries with the information
        about each pdf set"""
        lhapdf_version = self.get_lhapdf_version()
        return self.get_lhapdf_pdfsets_list_static(pdfsets_dir, lhapdf_version)

    @staticmethod
    def get_lhapdf_pdfsets_list_static(pdfsets_dir, lhapdf_version):

        if lhapdf_version.startswith('5.'):
            if os.path.exists('%s.index' % pdfsets_dir):
                indexfile = '%s.index' % pdfsets_dir
            else:
                raise MadGraph5Error, 'index of lhapdf file not found'
            pdfsets_lines = \
                    [l for l in open(indexfile).read().split('\n') if l.strip() and \
                        not '90cl' in l]
            lhapdf_pdfsets = dict( (int(l.split()[0]), {'lhaid': int(l.split()[0]),
                          'pdflib_ntype': int(l.split()[1]),
                          'pdflib_ngroup': int(l.split()[2]),
                          'pdflib_nset': int(l.split()[3]),
                          'filename': l.split()[4],
                          'lhapdf_nmem': int(l.split()[5]),
                          'q2min': float(l.split()[6]),
                          'q2max': float(l.split()[7]),
                          'xmin': float(l.split()[8]),
                          'xmax': float(l.split()[9]),
                          'description': l.split()[10]}) \
                         for l in pdfsets_lines)

        elif lhapdf_version.startswith('6.'):
            pdfsets_lines = \
                    [l for l in open(pjoin(pdfsets_dir, 'pdfsets.index')).read().split('\n') if l.strip()]
            lhapdf_pdfsets = dict( (int(l.split()[0]), 
                        {'lhaid': int(l.split()[0]),
                          'filename': l.split()[1]}) \
                         for l in pdfsets_lines)

        else:
            raise MadGraph5Error('Not valid LHAPDF version: %s' % lhapdf_version)

        return lhapdf_pdfsets


    def get_lhapdf_version(self):
        """returns the lhapdf version number"""
        if not hasattr(self, 'lhapdfversion'):
            try:
                self.lhapdf_version = \
                    subprocess.Popen([self.options['lhapdf'], '--version'], 
                        stdout = subprocess.PIPE).stdout.read().strip()
            except OSError, error:
                if error.errno == 2:
                    raise Exception, 'lhapdf executable (%s) is not found on your system. Please install it and/or indicate the path to the correct executable in input/mg5_configuration.txt' % self.options['lhapdf']
                else:
                    raise
                
        # this will be removed once some issues in lhapdf6 will be fixed
        if self.lhapdf_version.startswith('6.0'):
            raise MadGraph5Error('LHAPDF 6.0.x not supported. Please use v6.1 or later')

        return self.lhapdf_version


    def get_lhapdf_pdfsetsdir(self):
        lhapdf_version = self.get_lhapdf_version()

        # check if the LHAPDF_DATA_PATH variable is defined
        if 'LHAPDF_DATA_PATH' in os.environ.keys() and os.environ['LHAPDF_DATA_PATH']:
            datadir = os.environ['LHAPDF_DATA_PATH']

        elif lhapdf_version.startswith('5.'):
            datadir = subprocess.Popen([self.options['lhapdf'], '--pdfsets-path'],
                         stdout = subprocess.PIPE).stdout.read().strip()

        elif lhapdf_version.startswith('6.'):
            datadir = subprocess.Popen([self.options['lhapdf'], '--datadir'],
                         stdout = subprocess.PIPE).stdout.read().strip()

        return datadir

    def get_lhapdf_libdir(self):
        lhapdf_version = self.get_lhapdf_version()

        if lhapdf_version.startswith('5.'):
            libdir = subprocess.Popen([self.options['lhapdf-config'], '--libdir'],
                         stdout = subprocess.PIPE).stdout.read().strip()

        elif lhapdf_version.startswith('6.'):
            libdir = subprocess.Popen([self.options['lhapdf'], '--libs'],
                         stdout = subprocess.PIPE).stdout.read().strip()

        return libdir

class AskforEditCard(cmd.OneLinePathCompletion):
    """A class for asking a question where in addition you can have the
    set command define and modifying the param_card/run_card correctly"""

    all_card_name = ['param_card', 'run_card', 'pythia_card', 'pythia8_card', 
                     'madweight_card', 'MadLoopParams', 'shower_card']

    special_shortcut = {'ebeam':['run_card ebeam1 %(0)s', 'run_card ebeam2 %(0)s'],
                        'lpp': ['run_card lpp1 %(0)s', 'run_card lpp2 %(0)s' ],
                        'lhc': ['run_card lpp1 1', 'run_card lpp2 1', 'run_card ebeam1 %(0)s*1000/2', 'run_card ebeam2 %(0)s*1000/2'],
                        'lep': ['run_card lpp1 0', 'run_card lpp2 0', 'run_card ebeam1 %(0)s/2', 'run_card ebeam2 %(0)s/2'],
                        'ilc': ['run_card lpp1 0', 'run_card lpp2 0', 'run_card ebeam1 %(0)s/2', 'run_card ebeam2 %(0)s/2'],
                        'lcc':['run_card lpp1 1', 'run_card lpp2 1', 'run_card ebeam1 %(0)s*1000/2', 'run_card ebeam2 %(0)s*1000/2'],
                        'fixed_scale': ['run_card fixed_fac_scale T', 'run_card fixed_ren_scale T', 'run_card scale %(0)s', 'run_card dsqrt_q2fact1 %(0)s' ,'run_card dsqrt_q2fact2 %(0)s'],
                        }

    special_shortcut_help = {              
    'ebeam' : 'syntax: set ebeam VALUE:\n      This parameter sets the energy to both beam to the value in GeV',
    'lpp'   : 'syntax: set ebeam  VALUE:\n'+\
              '   Set the type of beam to a given value for both beam\n'+\
              '   0 : means no PDF\n'+\
              '   1 : means proton PDF\n'+\
              '  -1 : means proton PDF\n'+\
              '   2 : means PDF for elastic photon emited from a proton\n'+\
              '   3 : means PDF for elastic photon emited from an electron',
    'lhc'   : 'syntax: set lhc VALUE:\n      Set for a proton-proton collision with that given center of mass energy (in TeV)',
    'lep'   : 'syntax: set lep VALUE:\n      Set for a electron-positron collision with that given center of mass energy (in GeV)',
    'fixed_scale' : 'syntax: set fixed_scale VALUE:\n      Set all scales to the give value (in GeV)',              
    }
    
    def load_default(self):
        """ define all default variable. No load of card here.
            This allow to subclass this class and just change init and still have
            all variables defined."""
    
        self.me_dir = None
        self.param_card = None
        self.run_card = {}
        self.pname2block = {}
        self.conflict = []
        self.restricted_value = {}
        self.mode = ''
        self.cards = [] 
        self.run_set = []
        self.has_mw = False
        self.has_ml = False   
        self.has_shower = False
<<<<<<< HEAD
        self.has_PY8 = False
        self.paths = {}

    
    def define_paths(self, **opt):
        # Initiation
        if 'pwd' in opt:
            self.me_dir = opt['pwd']
            del opt['pwd'] 
        elif 'mother_interface' in opt:
            self.mother_interface = opt['mother_interface']  
            del opt['mother_interface']     
=======
        self.paths = {}
    
    def define_paths(self, **opt):
        
        # Initiation
        if 'pwd' in opt:
            self.me_dir = opt['pwd']
        elif 'mother_interface' in opt:
            self.mother_interface = opt['mother_interface']     
>>>>>>> e1b7c1f9
        if not hasattr(self, 'me_dir') or not self.me_dir:
            self.me_dir = self.mother_interface.me_dir
        
        #define paths
        self.paths['param'] = pjoin(self.me_dir,'Cards','param_card.dat')
        self.paths['param_default'] = pjoin(self.me_dir,'Cards','param_card_default.dat')
        self.paths['run'] = pjoin(self.me_dir,'Cards','run_card.dat')
        self.paths['run_default'] = pjoin(self.me_dir,'Cards','run_card_default.dat')
        self.paths['transfer'] =pjoin(self.me_dir,'Cards','transfer_card.dat')
        self.paths['MadWeight'] =pjoin(self.me_dir,'Cards','MadWeight_card.dat')
        self.paths['MadWeight_default'] =pjoin(self.me_dir,'Cards','MadWeight_card_default.dat')
        self.paths['ML'] =pjoin(self.me_dir,'Cards','MadLoopParams.dat')
        self.paths['shower'] = pjoin(self.me_dir,'Cards','shower_card.dat')
        self.paths['shower_default'] = pjoin(self.me_dir,'Cards','shower_card_default.dat')
        self.paths['pythia'] =pjoin(self.me_dir, 'Cards','pythia_card.dat')
<<<<<<< HEAD
        self.paths['PY8'] = pjoin(self.me_dir, 'Cards','pythia8_card.dat')
        self.paths['PY8_default'] = pjoin(self.me_dir, 'Cards','pythia8_card_default.dat')
=======
>>>>>>> e1b7c1f9
        self.paths['madspin_default'] = pjoin(self.me_dir,'Cards/madspin_card_default.dat')
        self.paths['madspin'] = pjoin(self.me_dir,'Cards/madspin_card.dat')
        self.paths['reweight'] = pjoin(self.me_dir,'Cards','reweight_card.dat')
        self.paths['delphes'] = pjoin(self.me_dir,'Cards','delphes_card.dat')
<<<<<<< HEAD
        

    def __init__(self, question, cards=[], mode='auto', *args, **opt):

        self.load_default()        
        self.define_paths(**opt)

=======

    def __init__(self, question, cards=[], mode='auto', *args, **opt):

        self.load_default()        
        self.define_paths(**opt)
>>>>>>> e1b7c1f9
        cmd.OneLinePathCompletion.__init__(self, question, *args, **opt)


        try:
            self.param_card = check_param_card.ParamCard(self.paths['param'])
        except (check_param_card.InvalidParamCard, ValueError) as e:
            logger.error('Current param_card is not valid. We are going to use the default one.')
            logger.error('problem detected: %s' % e)
            files.cp(pjoin(self.me_dir,'Cards','param_card_default.dat'),
                     pjoin(self.me_dir,'Cards','param_card.dat'))
<<<<<<< HEAD
            self.param_card = check_param_card.ParamCard(pjoin(self.me_dir,'Cards','param_card.dat'))
        default_param = check_param_card.ParamCard(pjoin(self.me_dir,'Cards','param_card_default.dat'))
        self.param_card_default = default_param
=======
            self.param_card = check_param_card.ParamCard(self.paths['param'])
        default_param = check_param_card.ParamCard(self.paths['param_default'])
        
>>>>>>> e1b7c1f9
        
        try:
            self.run_card = banner_mod.RunCard(self.paths['run'])
        except IOError:
            self.run_card = {}
        try:
            run_card_def = banner_mod.RunCard(self.paths['run_default'])
        except IOError:
            run_card_def = {}

        self.pname2block = {}
        self.conflict = []
        self.restricted_value = {}
        self.mode = mode
        self.cards = cards

        # Read the comment of the param_card_default to find name variable for
        # the param_card also check which value seems to be constrained in the
        # model.
        self.pname2block, self.restricted_value = \
                                              default_param.analyze_param_card()

        if run_card_def:
            self.run_set = run_card_def.keys() + self.run_card.hidden_param
        elif self.run_card:
            self.run_set = self.run_card.keys()
        else:
            self.run_set = []
        # check for conflict with run_card
        for var in self.pname2block:
            if var in self.run_set:
                self.conflict.append(var)        
                

        self.has_delphes = False        
        if 'delphes_card.dat' in cards:
            self.has_delphes = True

        #check if Madweight_card is present:
        self.has_mw = False
        if 'madweight_card.dat' in cards:
            
            self.do_change_tf = self.mother_interface.do_define_transfer_fct
            self.complete_change_tf = self.mother_interface.complete_define_transfer_fct
            self.help_change_tf = self.mother_interface.help_define_transfer_fct
            if not os.path.exists(self.paths['transfer']):
                logger.warning('No transfer function currently define. Please use the change_tf command to define one.')
            
            
            self.has_mw = True
            try:
                import madgraph.madweight.Cards as mwcards
            except:
                import internal.madweight.Cards as mwcards
            self.mw_card = mwcards.Card(self.paths['MadWeight'])
            self.mw_card = self.mw_card.info
            self.mw_vars = []
            for key in self.mw_card:
                if key == 'comment': 
                    continue
                for key2 in self.mw_card.info[key]:
                    if isinstance(key2, str) and not key2.isdigit():
                        self.mw_vars.append(key2)
            
            # check for conflict with run_card/param_card
            for var in self.pname2block:                
                if var in self.mw_vars:
                    self.conflict.append(var)           
            for var in self.mw_vars:
                if var in self.run_card:
                    self.conflict.append(var)
                    
        #check if MadLoopParams.dat is present:
        self.has_ml = False
        if os.path.isfile(self.paths['ML']):
            self.has_ml = True
            self.MLcard = banner_mod.MadLoopParam(self.paths['ML'])
            self.MLcardDefault = banner_mod.MadLoopParam()
            
            self.ml_vars = [k.lower() for k in self.MLcard.keys()]
            # check for conflict
            for var in self.ml_vars:
                if var in self.run_card:
                    self.conflict.append(var)
                if var in self.pname2block:
                    self.conflict.append(var)
                if self.has_mw and var in self.mw_vars:
                    self.conflict.append(var)

        #check if shower_card is present:
        self.has_shower = False
        if 'shower_card.dat' in cards:
            self.has_shower = True
            try:
                import madgraph.various.shower_card as showercards
            except:
                import internal.shower_card as showercards
            self.shower_card = showercards.ShowerCard(self.paths['shower'])
            self.shower_vars = self.shower_card.keys()
            
            # check for conflict with run_card/param_card
            for var in self.pname2block:                
                if var in self.shower_vars:
                    self.conflict.append(var)           
            for var in self.shower_vars:
                if var in self.run_card:
                    self.conflict.append(var)

        #check if pythia8_card.dat is present:
        self.has_PY8 = False
        if 'pythia8_card.dat' in cards:
            self.has_PY8 = True
            self.PY8Card = banner_mod.PY8Card(self.paths['PY8'])
            self.PY8CardDefault = banner_mod.PY8Card()
            
            self.py8_vars = [k.lower() for k in self.PY8Card.keys() if 
                                     k.lower() not in self.PY8Card.hidden_param]
            # check for conflict
            for var in self.py8_vars:
                if var in self.run_card:
                    self.conflict.append(var)
                if var in self.pname2block:
                    self.conflict.append(var)
                if self.has_mw and var in self.mw_vars:
                    self.conflict.append(var)
                if self.has_ml and var in self.ml_vars:
                    self.conflict.append(var)

    def do_help(self, line, conflict_raise=False, banner=True):    
     try:       
         
        if banner:                      
            logger.info('*** HELP MESSAGE ***', '$MG:color:BLACK')
         
        args = self.split_arg(line)
        # handle comand related help
        if len(args) == 1 and hasattr(self, 'do_%s' % args[0]):
            out = cmd.BasicCmd.do_help(self, line)
            if banner:
                logger.info('*** END HELP ***', '$MG:color:BLACK')  
            return out      
        # check for special shortcut.
        # special shortcut:
        if args[0] in self.special_shortcut:    
            if args[0] in self.special_shortcut_help:
                print self.special_shortcut_help[args[0]]
            if banner:
                logger.info('*** END HELP ***', '$MG:color:BLACK')  
            return       
        
        start = 0
        card = ''
        if args[0] in self.all_card_name:
            start += 1
            card = args[0]
            if len(args) == 1:
                if args[0] == 'param_card':
                    logger.info("Param_card information: ", '$MG:color:BLUE')
                    print "File to define the various model parameter"
                    logger.info("List of the Block defined:",'$MG:color:BLUE')
                    print "\t".join(self.param_card.keys())
                elif hasattr(self, args[0]):
                    logger.info("%s information: " % args[0], '$MG:color:BLUE')
                    print(eval('self.%s' % args[0]).__doc__)
                    logger.info("List of parameter associated", '$MG:color:BLUE')
                    print "\t".join(eval('self.%s' % args[0]).keys())
            if banner:
                logger.info('*** END HELP ***', '$MG:color:BLACK')  
            return 
                    
                
        #### RUN CARD
        if args[start] in [l.lower() for l in self.run_card.keys()] and card in ['', 'run_card']:
            if args[start] not in self.run_set:
                args[start] = [l for l in self.run_set if l.lower() == args[start]][0]

            if args[start] in self.conflict and not conflict_raise:
                conflict_raise = True
                logger.info('**   AMBIGUOUS NAME: %s **', args[start], '$MG:color:BLACK')
                logger.info('**   If not explicitely speficy this parameter  will modif the run_card file', '$MG:color:BLACK')

            self.run_card.do_help(args[start])
        ### PARAM_CARD WITH BLOCK NAME -----------------------------------------
        elif (args[start] in self.param_card or args[start] == 'width') \
                                                  and card in ['','param_card']:
            if args[start] in self.conflict and not conflict_raise:
                conflict_raise = True
                logger.info('**   AMBIGUOUS NAME: %s **', args[start], '$MG:color:BLACK')
                logger.info('**   If not explicitely speficy this parameter  will modif the param_card file', '$MG:color:BLACK')
                 
            if args[start] == 'width':
                args[start] = 'decay'
                
            if len(args) == start+1:
                self.param_card.do_help(args[start], tuple())
                key = None
            elif args[start+1] in self.pname2block:
                all_var = self.pname2block[args[start+1]]
                key = None
                for bname, lhaid in all_var:
                    if bname == args[start]:
                        key = lhaid
                        break
                else:
                    logger.warning('%s is not part of block "%s" but "%s". please correct.' %
                                    (args[start+1], args[start], bname))
            else:
                try:
                    key = tuple([int(i) for i in args[start+1:]])
                except ValueError:
                    logger.warning('Failed to identify LHA information')
                    return            
            
            if key in self.param_card[args[start]].param_dict:
                self.param_card.do_help(args[start], key, default=self.param_card_default)
            elif key:
                logger.warning('invalid information: %s not defined in the param_card' % (key,))
        # PARAM_CARD NO BLOCK NAME ---------------------------------------------
        elif args[start] in self.pname2block and card in ['','param_card']:                
            if args[start] in self.conflict and not conflict_raise:
                conflict_raise = True
                logger.info('**   AMBIGUOUS NAME: %s **', args[start], '$MG:color:BLACK')
                logger.info('**   If not explicitely speficy this parameter  will modif the param_card file', '$MG:color:BLACK')
                 
            all_var = self.pname2block[args[start]]
            for bname, lhaid in all_var:
                new_line = 'param_card %s %s %s' % (bname,
                   ' '.join([ str(i) for i in lhaid]), ' '.join(args[start+1:]))
                self.do_help(new_line, conflict_raise=True, banner=False) 
        else:
            print "no help available" 
          
        if banner:                      
            logger.info('*** END HELP ***', '$MG:color:BLACK')    
        #raw_input('press enter to quit the help')
        return        
     except Exception, error:
         import traceback
         traceback.print_exc()
         print error    

    def complete_help(self, text, line, begidx, endidx):
     try:
        possibilities = self.complete_set(text, line, begidx, endidx,formatting=False)
        if line == '':
            possibilities['Defined command'] = cmd.BasicCmd.completenames(self, text, line)#, begidx, endidx)
        return self.deal_multiple_categories(possibilities)
     except Exception, error:
         import traceback
         traceback.print_exc()
         print error


    def complete_set(self, text, line, begidx, endidx, formatting=True):
        """ Complete the set command"""

        prev_timer = signal.alarm(0) # avoid timer if any
        if prev_timer:
            nb_back = len(line)
            self.stdout.write('\b'*nb_back + '[timer stopped]\n')
            self.stdout.write(line)
            self.stdout.flush()

        possibilities = {}
        allowed = {}
        args = self.split_arg(line[0:begidx])
        if args[-1] in ['Auto', 'default']:
            return
        if len(args) == 1:
            allowed = {'category':'', 'run_card':'', 'block':'all', 'param_card':'','shortcut':''}
            if self.has_mw:
                allowed['madweight_card'] = ''
                allowed['mw_block'] = 'all'
            if self.has_shower:
                allowed['shower_card'] = ''
            if self.has_ml:
                allowed['madloop_card'] = ''
            if self.has_PY8:
                allowed['pythia8_card'] = ''
            if self.has_delphes:
                allowed['delphes_card'] = ''
                
        elif len(args) == 2:
            if args[1] == 'run_card':
                allowed = {'run_card':'default'}
            elif args[1] == 'param_card':
                allowed = {'block':'all', 'param_card':'default'}
            elif args[1] in self.param_card.keys():
                allowed = {'block':args[1]}
            elif args[1] == 'width':
                allowed = {'block': 'decay'}
            elif args[1] == 'MadWeight_card':
                allowed = {'madweight_card':'default', 'mw_block': 'all'}
            elif args[1] == 'MadLoop_card':
                allowed = {'madloop_card':'default'}
            elif args[1] == 'pythia8_card':
                allowed = {'pythia8_card':'default'}                
            elif self.has_mw and args[1] in self.mw_card.keys():
                allowed = {'mw_block':args[1]}
            elif args[1] == 'shower_card':
                allowed = {'shower_card':'default'}
            elif args[1] == 'delphes_card':
                allowed = {'delphes_card':'default'}
            else:
                allowed = {'value':''}
        else:
            start = 1
            if args[1] in  ['run_card', 'param_card', 'MadWeight_card', 'shower_card', 
                            'MadLoop_card','pythia8_card','delphes_card']:
                start = 2
            if args[-1] in self.pname2block.keys():
                allowed['value'] = 'default'
            elif args[start] in self.param_card.keys() or args[start] == 'width':
                if args[start] == 'width':
                    args[start] = 'decay'
                    
                if args[start+1:]:
                    allowed = {'block':(args[start], args[start+1:])}
                else:
                    allowed = {'block':args[start]}
            elif self.has_mw and args[start] in self.mw_card.keys():
                if args[start+1:]:
                    allowed = {'mw_block':(args[start], args[start+1:])}
                else:
                    allowed = {'mw_block':args[start]}     
            #elif len(args) == start +1:
            #        allowed['value'] = ''
            else: 
                allowed['value'] = ''

        if 'category' in allowed.keys():
            categories = ['run_card', 'param_card']
            if self.has_mw:
                categories.append('MadWeight_card')
            if self.has_shower:
                categories.append('shower_card')
            if self.has_ml:
                categories.append('MadLoop_card')
            if self.has_PY8:
                categories.append('pythia8_card')
            if self.has_delphes:
                categories.append('delphes_card')
            
            possibilities['category of parameter (optional)'] = \
                          self.list_completion(text, categories)
        
        if 'shortcut' in allowed.keys():
            possibilities['special values'] = self.list_completion(text, self.special_shortcut.keys()+['qcut', 'showerkt'])

        if 'run_card' in allowed.keys():
            opts = self.run_set
            if allowed['run_card'] == 'default':
                opts.append('default')

            possibilities['Run Card'] = self.list_completion(text, opts)

        if 'param_card' in allowed.keys():
            opts = self.pname2block.keys()
            if allowed['param_card'] == 'default':
                opts.append('default')
            possibilities['Param Card'] = self.list_completion(text, opts)
            
        if 'madweight_card' in allowed.keys():
            opts = self.mw_vars + [k for k in self.mw_card.keys() if k !='comment']
            if allowed['madweight_card'] == 'default':
                opts.append('default')
            possibilities['MadWeight Card'] = self.list_completion(text, opts)            

        if 'madloop_card' in allowed.keys():
            opts = self.ml_vars
            if allowed['madloop_card'] == 'default':
                opts.append('default')
            possibilities['MadLoop Parameter'] = self.list_completion(text, opts)
                                
        if 'pythia8_card' in allowed.keys():
            opts = self.py8_vars
            if allowed['pythia8_card'] == 'default':
                opts.append('default')
            possibilities['Pythia8 Parameter'] = self.list_completion(text, opts)
                                
        if 'shower_card' in allowed.keys():
            opts = self.shower_vars + [k for k in self.shower_card.keys() if k !='comment']
            if allowed['shower_card'] == 'default':
                opts.append('default')
            possibilities['Shower Card'] = self.list_completion(text, opts)            

        if 'delphes_card' in allowed:
            if allowed['delphes_card'] == 'default':
                opts = ['default', 'atlas', 'cms']
            possibilities['Delphes Card'] = self.list_completion(text, opts)              

        if 'value' in allowed.keys():
            opts = ['default']
            if 'decay' in args:
                opts.append('Auto')
                opts.append('Auto@NLO')
            elif args[-1] in self.pname2block and self.pname2block[args[-1]][0][0] == 'decay':
                opts.append('Auto')
                opts.append('Auto@NLO')
            possibilities['Special Value'] = self.list_completion(text, opts)

        if 'block' in allowed.keys():
            if allowed['block'] == 'all':
                allowed_block = [i for i in self.param_card.keys() if 'qnumbers' not in i]
                allowed_block.append('width')
                possibilities['Param Card Block' ] = \
                                       self.list_completion(text, allowed_block)
            elif isinstance(allowed['block'], basestring):
                block = self.param_card[allowed['block']].param_dict
                ids = [str(i[0]) for i in block
                          if (allowed['block'], i) not in self.restricted_value]
                possibilities['Param Card id' ] = self.list_completion(text, ids)
                varname = [name for name, all_var in self.pname2block.items()
                                               if any((bname == allowed['block']
                                                   for bname,lhaid in all_var))]
                possibilities['Param card variable'] = self.list_completion(text,
                                                                        varname)
            else:
                block = self.param_card[allowed['block'][0]].param_dict
                nb = len(allowed['block'][1])
                ids = [str(i[nb]) for i in block if len(i) > nb and \
                            [str(a) for a in i[:nb]] == allowed['block'][1]]

                if not ids:
                    if tuple([int(i) for i in allowed['block'][1]]) in block:
                        opts = ['default']
                        if allowed['block'][0] == 'decay':
                            opts.append('Auto')
                            opts.append('Auto@NLO')
                        possibilities['Special value'] = self.list_completion(text, opts)
                possibilities['Param Card id' ] = self.list_completion(text, ids)

        if 'mw_block' in allowed.keys():
            if allowed['mw_block'] == 'all':
                allowed_block = [i for i in self.mw_card.keys() if 'comment' not in i]
                possibilities['MadWeight Block' ] = \
                                       self.list_completion(text, allowed_block)
            elif isinstance(allowed['mw_block'], basestring):
                block = self.mw_card[allowed['mw_block']]
                ids = [str(i[0]) if isinstance(i, tuple) else str(i) for i in block]
                possibilities['MadWeight Card id' ] = self.list_completion(text, ids)
            else:
                block = self.mw_card[allowed['mw_block'][0]]
                nb = len(allowed['mw_block'][1])
                ids = [str(i[nb]) for i in block if isinstance(i, tuple) and\
                           len(i) > nb and \
                           [str(a) for a in i[:nb]] == allowed['mw_block'][1]]
                
                if not ids:
                    if tuple([i for i in allowed['mw_block'][1]]) in block or \
                                      allowed['mw_block'][1][0] in block.keys():
                        opts = ['default']
                        possibilities['Special value'] = self.list_completion(text, opts)
                possibilities['MadWeight Card id' ] = self.list_completion(text, ids) 

        return self.deal_multiple_categories(possibilities, formatting)

    def do_set(self, line):
        """ edit the value of one parameter in the card"""
        
        args = self.split_arg(line)
        # fix some formatting problem
        if len(args)==1 and '=' in args[-1]:
            arg1, arg2 = args.pop(-1).split('=',1)
            args += [arg1, arg2]
        if '=' in args:
            args.remove('=')

        # special shortcut:
        if args[0] in self.special_shortcut:
            if len(args) == 1:
                values = {}
            elif len(args) == 2: 
                targettype = float
                if args[1].strip().isdigit():
                    targettype = int
                 
                try:  
                    values = {'0': targettype(args[1])}
                except ValueError as e:
                    logger.warning("Wrong argument: The last entry should be a number.")
                    return
            else:
                logger.warning("too many argument for this command")
                return
            
            for arg in self.special_shortcut[args[0]]:
                try:
                    text = arg % values
                except KeyError:
                    logger.warning("This command requires one argument")
                    return
                except Exception as e:
                    logger.warning(str(e))
                    return
                else:
                    self.do_set(arg % values)
            return

        
        start = 0
        if len(args) < 2:
            logger.warning('Invalid set command %s (need two arguments)' % line)
            return            

        # Special case for the qcut value
        if args[0].lower() == 'qcut':
            pythia_path = self.paths['pythia']
            if os.path.exists(pythia_path):
                logger.info('add line QCUT = %s in pythia_card.dat' % args[1])
                p_card = open(pythia_path,'r').read()
                p_card, n = re.subn('''^\s*QCUT\s*=\s*[\de\+\-\.]*\s*$''',
                                    ''' QCUT = %s ''' % args[1], \
                                    p_card, flags=(re.M+re.I))
                if n==0:
                    p_card = '%s \n QCUT= %s' % (p_card, args[1])
                with open(pythia_path, 'w') as fsock: 
                    fsock.write(p_card)
                return
        # Special case for the showerkt value
        if args[0].lower() == 'showerkt':
            pythia_path = self.paths['pythia']
            if os.path.exists(pythia_path):
                logger.info('add line SHOWERKT = %s in pythia_card.dat' % args[1].upper())
                p_card = open(pythia_path,'r').read()
                p_card, n = re.subn('''^\s*SHOWERKT\s*=\s*[default\de\+\-\.]*\s*$''',
                                    ''' SHOWERKT = %s ''' % args[1].upper(), \
                                    p_card, flags=(re.M+re.I))
                if n==0:
                    p_card = '%s \n SHOWERKT= %s' % (p_card, args[1].upper())
                with open(pythia_path, 'w') as fsock:
                    fsock.write(p_card)
                return
            

        card = '' #store which card need to be modify (for name conflict)
        if args[0] == 'madweight_card':
            if not self.mw_card:
                logger.warning('Invalid Command: No MadWeight card defined.')
                return
            args[0] = 'MadWeight_card'
        
        if args[0] == 'shower_card':
            if not self.shower_card:
                logger.warning('Invalid Command: No Shower card defined.')
                return
            args[0] = 'shower_card'

        if args[0] == "madloop_card":
            if not self.has_ml:
                logger.warning('Invalid Command: No MadLoopParam card defined.')
                return
            args[0] = 'MadLoop_card'

        if args[0] == "pythia8_card":
            if not self.has_PY8:
                logger.warning('Invalid Command: No Pythia8 card defined.')
                return
            args[0] = 'pythia8_card'
            
        if args[0] == 'delphes_card':
            if not self.has_delphes:
                logger.warning('Invalid Command: No Delphes card defined.')
                return
            if args[1] == 'atlas':
                logger.info("set default ATLAS configuratin for Delphes")
                files.cp(pjoin(self.me_dir,'Cards', 'delphes_card_ATLAS.dat'),
                         pjoin(self.me_dir,'Cards', 'delphes_card.dat'))
                return
            elif args[1] == 'cms':
                logger.info("set default CMS configuratin for Delphes")
                files.cp(pjoin(self.me_dir,'Cards', 'delphes_card_CMS.dat'),
                         pjoin(self.me_dir,'Cards', 'delphes_card.dat'))
                return
            
            
        if args[0] in ['run_card', 'param_card', 'MadWeight_card', 'shower_card',
                       'delphes_card']:
            if args[1] == 'default':
                logging.info('replace %s by the default card' % args[0])
                files.cp(self.paths['%s_default' %args[0][:-5]], self.paths[args[0][:-5]])
                if args[0] == 'param_card':
                    self.param_card = check_param_card.ParamCard(self.paths['param'])
                elif args[0] == 'run_card':
                    self.run_card = banner_mod.RunCard(self.paths['run'])
                elif args[0] == 'shower_card':
                    self.shower_card = shower_card_mod.ShowerCard(self.paths['shower'])
                return
            else:
                card = args[0]
            start=1
            if len(args) < 3:
                logger.warning('Invalid set command: %s (not enough arguments)' % line)
                return
            
        elif args[0] in ['MadLoop_card']:
            if args[1] == 'default':
                logging.info('replace MadLoopParams.dat by the default card')
                self.MLcard = banner_mod.MadLoopParam(self.MLcardDefault)
                self.MLcard.write(self.paths['ML'],
                                  commentdefault=True)
                return
            else:
                card = args[0]
            start=1
            if len(args) < 3:
                logger.warning('Invalid set command: %s (not enough arguments)' % line)
                return
        elif args[0] in ['pythia8_card']:
            if args[1] == 'default':
                logging.info('replace pythia8_card.dat by the default card')
                self.PY8Card = banner_mod.PY8Card(self.PY8CardDefault)
                self.PY8Card.write(pjoin(self.me_dir,'Cards','pythia8_card.dat'),
                          pjoin(self.me_dir,'Cards','pythia8_card_default.dat'),
                          print_only_visible=True)
                return
            else:
                card = args[0]
            start=1
            if len(args) < 3:
                logger.warning('Invalid set command: %s (not enough arguments)' % line)
                return
        elif args[0] in ['madspin_card']:
            if args[1] == 'default':
                logging.info('replace madspin_card.dat by the default card')
                files.cp(self.paths['MS_default'], self.paths['madspin'])
                return
            else:
                logger.warning("""Command set not allowed for modifying the madspin_card. 
                    Check the command \"decay\" instead.""")
                return

        #### RUN CARD
        if args[start] in [l.lower() for l in self.run_card.keys()] and card in ['', 'run_card']:
            if args[start] not in self.run_set:
                args[start] = [l for l in self.run_set if l.lower() == args[start]][0]

            if args[start] in self.conflict and card == '':
                text  = 'Ambiguous name (present in more than one card). Will assume it to be referred to run_card.\n'
                text += 'If this is not intended, please reset it in the run_card and specify the relevant card to \n'
                text += 'edit, in the format < set card parameter value >'
                logger.warning(text)

            if args[start+1] == 'default':
                default = banner_mod.RunCard(self.paths['run_default'])
                if args[start] in default.keys():
                    self.setR(args[start],default[args[start]])
                else:
                    logger.info('remove information %s from the run_card' % args[start])
                    del self.run_card[args[start]]
            else:
                if args[0].startswith('sys_') or args[0] in self.run_card.list_parameter:
                    val = ' '.join(args[start+1:])
                    val = val.split('#')[0]
                else:
                    val = args[start+1]
                self.setR(args[start], val)
            self.run_card.write(self.paths['run'], self.paths['run_default'])
            
        ### PARAM_CARD WITH BLOCK NAME -----------------------------------------
        elif (args[start] in self.param_card or args[start] == 'width') \
                                                  and card in ['','param_card']:
            #special treatment for scan
            if any(t.startswith('scan') for t in args):
                index = [i for i,t in enumerate(args) if t.startswith('scan')][0]
                args = args[:index] + [' '.join(args[index:])]
                
            if args[start] in self.conflict and card == '':
                text  = 'ambiguous name (present in more than one card). Please specify which card to edit'
                text += ' in the format < set card parameter value>'
                logger.warning(text)
                return
            
            if args[start] == 'width':
                args[start] = 'decay'

            if args[start+1] in self.pname2block:
                all_var = self.pname2block[args[start+1]]
                key = None
                for bname, lhaid in all_var:
                    if bname == args[start]:
                        key = lhaid
                        break
                else:
                    logger.warning('%s is not part of block "%s" but "%s". please correct.' %
                                    (args[start+1], args[start], bname))
                    return
            else:
                try:
                    key = tuple([int(i) for i in args[start+1:-1]])
                except ValueError:
                    if args[start] == 'decay' and args[start+1:-1] == ['all']:
                        for key in self.param_card[args[start]].param_dict:
                            if (args[start], key) in self.restricted_value:
                                continue
                            else:
                                self.setP(args[start], key, args[-1])
                        self.param_card.write(self.paths['param'])
                        return
                    logger.warning('invalid set command %s (failed to identify LHA information)' % line)
                    return

            if key in self.param_card[args[start]].param_dict:
                if (args[start], key) in self.restricted_value:
                    text = "Note that this parameter seems to be ignore by MG.\n"
                    text += "MG will use instead the expression: %s\n" % \
                                      self.restricted_value[(args[start], key)]
                    text += "You need to match this expression for external program (such pythia)."
                    logger.warning(text)

                if args[-1].lower() in ['default', 'auto', 'auto@nlo'] or args[-1].startswith('scan'):
                    self.setP(args[start], key, args[-1])
                else:
                    try:
                        value = float(args[-1])
                    except Exception:
                        logger.warning('Invalid input: Expected number and not \'%s\'' \
                                                                     % args[-1])
                        return
                    self.setP(args[start], key, value)
            else:
                logger.warning('invalid set command %s' % line)
                return
            self.param_card.write(self.paths['param'])
        
        # PARAM_CARD NO BLOCK NAME ---------------------------------------------
        elif args[start] in self.pname2block and card in ['','param_card']:
            if args[start] in self.conflict and card == '':
                text  = 'ambiguous name (present in more than one card). Please specify which card to edit'
                text += ' in the format < set card parameter value>'
                logger.warning(text)
                return
            
            all_var = self.pname2block[args[start]]
            for bname, lhaid in all_var:
                new_line = 'param_card %s %s %s' % (bname,
                   ' '.join([ str(i) for i in lhaid]), ' '.join(args[start+1:]))
                self.do_set(new_line)
            if len(all_var) > 1:
                logger.warning('This variable correspond to more than one parameter in the param_card.')
                for bname, lhaid in all_var:
                    logger.warning('   %s %s' % (bname, ' '.join([str(i) for i in lhaid])))
                logger.warning('all listed variables have been modified')
                
        # MadWeight_card with block name ---------------------------------------
        elif self.has_mw and (args[start] in self.mw_card and args[start] != 'comment') \
                                              and card in ['','MadWeight_card']:
            
            if args[start] in self.conflict and card == '':
                text  = 'ambiguous name (present in more than one card). Please specify which card to edit'
                text += ' in the format < set card parameter value>'
                logger.warning(text)
                return
                       
            block = args[start]
            name = args[start+1]
            value = args[start+2:]
            self.setM(block, name, value)
            self.mw_card.write(self.paths['MadWeight'])        
        
        # MadWeight_card NO Block name -----------------------------------------
        elif self.has_mw and args[start] in self.mw_vars \
                                             and card in ['', 'MadWeight_card']:
            
            if args[start] in self.conflict and card == '':
                text  = 'ambiguous name (present in more than one card). Please specify which card to edit'
                text += ' in the format < set card parameter value>'
                logger.warning(text)
                return

            block = [b for b, data in self.mw_card.items() if args[start] in data]
            if len(block) > 1:
                logger.warning('%s is define in more than one block: %s.Please specify.'
                               % (args[start], ','.join(block)))
                return
           
            block = block[0]
            name = args[start]
            value = args[start+1:]
            self.setM(block, name, value)
            self.mw_card.write(self.paths['MadWeight'])
             
        # MadWeight_card New Block ---------------------------------------------
        elif self.has_mw and args[start].startswith('mw_') and len(args[start:]) == 3\
                                                    and card == 'MadWeight_card':
            block = args[start]
            name = args[start+1]
            value = args[start+2]
            self.setM(block, name, value)
            self.mw_card.write(self.paths['MadWeight'])    

        #### SHOWER CARD
        elif self.has_shower and args[start].lower() in [l.lower() for l in \
                       self.shower_card.keys()] and card in ['', 'shower_card']:
            if args[start] not in self.shower_card:
                args[start] = [l for l in self.shower_card if l.lower() == args[start].lower()][0]

            if args[start] in self.conflict and card == '':
                text  = 'ambiguous name (present in more than one card). Please specify which card to edit'
                text += ' in the format < set card parameter value>'
                logger.warning(text)
                return

            if args[start+1].lower() == 'default':
                default = shower_card_mod.ShowerCard(self.paths['shower_default'])
                if args[start] in default.keys():
                    self.shower_card.set_param(args[start],default[args[start]], self.paths['shower'])
                else:
                    logger.info('remove information %s from the shower_card' % args[start])
                    del self.shower_card[args[start]]
            elif args[start+1].lower() in ['t','.true.','true']:
                self.shower_card.set_param(args[start],'.true.',self.paths['shower'])
            elif args[start+1].lower() in ['f','.false.','false']:
                self.shower_card.set_param(args[start],'.false.',self.paths['shower'])
<<<<<<< HEAD
            elif args[start] in ['analyse', 'extralibs', 'extrapaths', 'includepaths'] or\
                                                  args[start].startswith('dm_'):
                #case sensitive parameters
                args = line.split()
                args_str = ' '.join(str(a) for a in args[start+1:len(args)])
                self.shower_card.set_param(args[start],args_str,pjoin(self.me_dir,'Cards','shower_card.dat'))
            else:
                args_str = ' '.join(str(a) for a in args[start+1:len(args)])
=======
            else:
                args_str = ' '.join(str(a) for a in args[start+1:len(args)])
>>>>>>> e1b7c1f9
                self.shower_card.set_param(args[start],args_str,self.paths['shower'])
     
        # MadLoop Parameter  ---------------------------------------------------
        elif self.has_ml and args[start] in self.ml_vars \
                                               and card in ['', 'MadLoop_card']:
        
            if args[start] in self.conflict and card == '':
                text = 'ambiguous name (present in more than one card). Please specify which card to edit'
                logger.warning(text)
                return

            if args[start+1] == 'default':
                value = self.MLcardDefault[args[start]]
                default = True
            else:
                value = args[start+1]
                default = False
            self.setML(args[start], value, default=default)
            self.MLcard.write(self.paths['ML'],
                              commentdefault=True)

        # Pythia8 Parameter  ---------------------------------------------------
        elif self.has_PY8 and (card == 'pythia8_card' or (card == '' and \
             args[start] in self.PY8Card)):

            if args[start] in self.conflict and card == '':
                text = 'ambiguous name (present in more than one card). Please specify which card to edit'
                logger.warning(text)
                return

            if args[start+1] == 'default':
                value = self.PY8CardDefault[args[start]]
                default = True
            else:
                value = ' '.join(args[start+1:])
                default = False
            self.setPY8(args[start], value, default=default)
            self.PY8Card.write(pjoin(self.me_dir,'Cards','pythia8_card.dat'),
                          pjoin(self.me_dir,'Cards','pythia8_card_default.dat'),
                          print_only_visible=True)
                
        #INVALID --------------------------------------------------------------
        else:      
            misc.sprint(card)      
            logger.warning('invalid set command %s ' % line)
            return

    def setM(self, block, name, value):
        
        if isinstance(value, list) and len(value) == 1:
            value = value[0]
            
        if block not in self.mw_card:
            logger.warning('block %s was not present in the current MadWeight card. We are adding it' % block)
            self.mw_card[block] = {}
        elif name not in self.mw_card[block]:
            logger.info('name %s was not present in the block %s for the current MadWeight card. We are adding it' % (name,block),'$MG:color:BLACK')
        if value == 'default':
            import madgraph.madweight.Cards as mwcards
            mw_default = mwcards.Card(self.paths['MadWeight_default'])
            try:
                value = mw_default[block][name]
            except KeyError:
                logger.info('removing id "%s" from Block "%s" '% (name, block))
                if name in self.mw_card[block]:
                    del self.mw_card[block][name]
                return
        if value:
            logger.info('modify madweight_card information BLOCK "%s" with id "%s" set to %s' %\
                    (block, name, value), '$MG:color:BLACK')
        else:
            logger.value("Invalid command: No value. To set default value. Use \"default\" as value")
            return
        
        self.mw_card[block][name] = value
    
    def setR(self, name, value):
        logger.info('modify parameter %s of the run_card.dat to %s' % (name, value),'$MG:color:BLACK')
        self.run_card.set(name, value, user=True)

    def setML(self, name, value, default=False):
        
        try:
            self.MLcard.set(name, value, user=True)
        except Exception, error:
            logger.warning("Fail to change parameter. Please Retry. Reason: %s." % error)
            return
        logger.info('modify parameter %s of the MadLoopParam.dat to %s' % (name, value),'$MG:color:BLACK')
        if default and name.lower() in self.MLcard.user_set:
            self.MLcard.user_set.remove(name.lower())

    def setPY8(self, name, value, default=False):
        try:
            self.PY8Card.userSet(name, value)
        except Exception, error:
            logger.warning("Fail to change parameter. Please Retry. Reason: %s." % error)
            return
        logger.info('modify parameter %s of the pythia8_card.dat to %s' % (name, value), '$MG:color:BLACK')
        if default and name.lower() in self.PY8Card.user_set:
            self.PY8Card.user_set.remove(name.lower())

    def setP(self, block, lhaid, value):
        if isinstance(value, str):
            value = value.lower()
            if value == 'default':
                default = check_param_card.ParamCard(self.paths['param_default'])
                value = default[block].param_dict[lhaid].value

            elif value in ['auto', 'auto@nlo']:
                if 'nlo' in value:
                    value = 'Auto@NLO'
                else:
                    value = 'Auto'
                if block != 'decay':
                    logger.warning('Invalid input: \'Auto\' value only valid for DECAY')
                    return
            elif value.startswith('scan'):
                if ':' not in value:
                    logger.warning('Invalid input: \'scan\' mode requires a \':\' before the definition.')
                    return
                tag = value.split(':')[0]
                tag = tag[4:].strip()
                if tag and not tag.isdigit():
                    logger.warning('Invalid input: scan tag need to be integer and not "%s"' % tag)
                    return
                
                
                pass
            else:
                try:
                    value = float(value)
                except ValueError:
                    logger.warning('Invalid input: \'%s\' not valid intput.'% value)

        logger.info('modify param_card information BLOCK %s with id %s set to %s' %\
                    (block, lhaid, value), '$MG:color:BLACK')
        self.param_card[block].param_dict[lhaid].value = value
    
    def check_card_consistency(self):
        """This is run on quitting the class. Apply here all the self-consistency
        rule that you want. Do the modification via the set command."""

        # if NLO reweighting is ON: ensure that we keep the rwgt information
        if 'reweight' in self.allow_arg and 'run' in self.allow_arg and \
            isinstance(self.run_card,banner_mod.RunCardNLO) and \
            not self.run_card['store_rwgt_info']:
            #check if a NLO reweighting is required
                re_pattern = re.compile(r'''^\s*change\s*mode\s* (LO\+NLO|LO|NLO)\s*(?:#|$)''', re.M+re.I)
                text = open(self.paths['reweight']).read()
                options = re_pattern.findall(text)
                if any(o in ['NLO', 'LO+NLO'] for o in options):
                    logger.info('NLO reweighting is on ON. Automatically set store_rwgt_info to True', '$MG:color:BLACK' )
                    self.do_set('run_card store_rwgt_info True')
                    
        # Check the extralibs flag.
        if self.has_shower and isinstance(self.run_card, banner_mod.RunCardNLO):
            modify_extralibs, modify_extrapaths = False,False
            extralibs = self.shower_card['extralibs'].split()
            extrapaths = self.shower_card['extrapaths'].split()
            # remove default stdhep/Fmcfio for recent shower
            if self.run_card['parton_shower'] in ['PYTHIA8', 'HERWIGPP', 'HW7']:
                if 'stdhep' in self.shower_card['extralibs']:
                    extralibs.remove('stdhep')
                    modify_extralibs = True
                if 'Fmcfio' in self.shower_card['extralibs']:
                    extralibs.remove('Fmcfio')     
                    modify_extralibs = True               
            if self.run_card['parton_shower'] == 'PYTHIA8':
                # First check sanity of PY8
                if not self.mother_interface.options['pythia8_path']:
                    raise self.mother.InvalidCmd, 'Pythia8 is not correctly specified  to MadGraph5_aMC@NLO'
                executable = pjoin(self.mother_interface.options['pythia8_path'], 'bin', 'pythia8-config')
                if not os.path.exists(executable):
                    raise self.mother.InvalidCmd, 'Pythia8 is not correctly specified to MadGraph5_aMC@NLO'                
                
                # 2. take the compilation flag of PY8 from pythia8-config
                libs , paths = [], []
                p = misc.subprocess.Popen([executable, '--libs'], stdout=subprocess.PIPE)
                stdout, _ = p. communicate()
                libs = [x[2:] for x in stdout.split() if x.startswith('-l') or paths.append(x[2:])]
                
                # Add additional user-defined compilation flags
                p = misc.subprocess.Popen([executable, '--config'], stdout=subprocess.PIPE)
                stdout, _ = p. communicate()
                for lib in ['-ldl','-lstdc++','-lc++']:
                    if lib in stdout:
                        libs.append(lib[2:])                    

                # This precompiler flag is in principle useful for the analysis if it writes HEPMC
                # events, but there is unfortunately no way for now to specify it in the shower_card.
                supports_HEPMCHACK = '-DHEPMC2HACK' in stdout
                
                #3. ensure that those flag are in the shower card
                for l in libs:
                    if l not in extralibs:
                        modify_extralibs = True
                        extralibs.append(l)
                for L in paths:
                    if L not in extrapaths:
                        modify_extrapaths = True
                        extrapaths.append(L)
                        
            # Apply the required modification
            if modify_extralibs:
                if extralibs:
                    self.do_set('shower_card extralibs %s ' % ' '.join(extralibs))
                else:
                    self.do_set('shower_card extralibs \'\' ')
            if modify_extrapaths:
                if extrapaths:
                    self.do_set('shower_card extrapaths %s ' % ' '.join(extrapaths))
                else:
                    self.do_set('shower_card extrapaths \'\' ')    
    
    def reask(self, *args, **opt):
        
        cmd.OneLinePathCompletion.reask(self,*args, **opt)
        if self.has_mw and not os.path.exists(pjoin(self.me_dir,'Cards','transfer_card.dat')):
            logger.warning('No transfer function currently define. Please use the change_tf command to define one.')
    
    def postcmd(self, stop, line):
        ending_question = cmd.OneLinePathCompletion.postcmd(self,stop,line)

        if ending_question:
            self.check_card_consistency()
            self.do_update_dependent('', timer=20)
            return ending_question
    
    def do_update_dependent(self, line, timer=0):
        """Change the mass/width of particles which are not free parameter for the 
        model."""
        if not self.mother_interface:
            logger.warning('Failed to update dependent parameter. This might create trouble for external program (like MadSpin/shower/...)')
        
        pattern_width = re.compile(r'''decay\s+(\+?\-?\d+)\s+auto(@NLO|)''',re.I)
        pattern_scan = re.compile(r'''^(decay)?[\s\d]*scan''', re.I+re.M)
        param_text= open(self.paths['param']).read()
        
        if pattern_scan.search(param_text):
            #for block, key in self.restricted_value:
            #    self.param_card[block].get(key).value = -9.999e-99
            #    self.param_card.write(self.paths['param'])
            return
        elif pattern_width.search(param_text):
            self.do_compute_widths('')
            self.param_card = check_param_card.ParamCard(self.paths['param'])
    
        # calling the routine doing the work    
        self.update_dependent(self.mother_interface, self.me_dir, self.param_card,
                               self.paths['param'], timer)
    
    @staticmethod
    def update_dependent(mecmd, me_dir, param_card, path ,timer=0):
        """static method which can also be called from outside the class
           usefull in presence of scan.
           return if the param_card was updated or not
        """
        modify = True
        class TimeOutError(Exception): 
            pass
        def handle_alarm(signum, frame): 
            raise TimeOutError
        signal.signal(signal.SIGALRM, handle_alarm)
        if timer:
            signal.alarm(timer)
            log_level=30
        else:
            log_level=20
        # Try to load the model in the limited amount of time allowed
        try:
            model = mecmd.get_model()
            signal.alarm(0)
        except TimeOutError:
            logger.warning('The model takes too long to load so we bypass the updating of dependent parameter.\n'+\
                           'This might create trouble for external program (like MadSpin/shower/...)\n'+\
                           'The update can be forced without timer by typing \'update_dependent\' at the time of the card edition')
            modify =False
        except Exception:
            logger.warning('Failed to update dependent parameter. This might create trouble for external program (like MadSpin/shower/...)')
            signal.alarm(0)
        else:
            restrict_card = pjoin(me_dir,'Source','MODEL','param_card_rule.dat')
            if not os.path.exists(restrict_card):
                restrict_card = None
            #restrict_card = None
            if model:
                modify = param_card.update_dependent(model, restrict_card, log_level)
                if modify and path:
                    param_card.write(path)
            else:
                logger.warning('missing MG5aMC code. Fail to update dependent parameter. This might create trouble for program like MadSpin/shower/...')
            
        if log_level==20:
            logger.info('param_card up to date.')
            
        return modify
    
    
    
    
    def check_answer_consistency(self):
        """function called if the code reads a file"""
        self.check_card_consistency()
        self.do_update_dependent('', timer=20) 
      
    def help_set(self):
        '''help message for set'''

        logger.info('********************* HELP SET ***************************')
        logger.info("syntax: set [run_card|param_card|...] NAME [VALUE|default]")
        logger.info("syntax: set [param_card] BLOCK ID(s) [VALUE|default]")
        logger.info('')
        logger.info('-- Edit the param_card/run_card/... and replace the value of the')
        logger.info('    parameter by the value VALUE.')
        logger.info('   ')
        logger.info('-- Example:')
        logger.info('     set run_card ebeam1 4000')
        logger.info('     set ebeam2 4000')
        logger.info('     set lpp1 0')
        logger.info('     set ptj default')
        logger.info('')
        logger.info('     set param_card mass 6 175')
        logger.info('     set mass 25 125.3')
        logger.info('     set mass mh 125')
        logger.info('     set mh 125')
        logger.info('     set decay 25 0.004')
        logger.info('     set decay wh 0.004')
        logger.info('     set vmix 2 1 2.326612e-01')
        logger.info('')
        logger.info('     set param_card default #return all parameter to default')
        logger.info('     set run_card default')
        logger.info('********************* HELP SET ***************************')


    def default(self, line):
        """Default action if line is not recognized"""

        line = line.strip()
        args = line.split()
        if line == '' and self.default_value is not None:
            self.value = self.default_value
        # check if input is a file
        elif hasattr(self, 'do_%s' % args[0]):
            self.do_set(' '.join(args[1:]))
        elif os.path.isfile(line):
            self.copy_file(line)
            self.value = 'repeat'
        elif self.me_dir and os.path.exists(pjoin(self.me_dir, line)):
            self.copy_file(pjoin(self.me_dir,line))
            self.value = 'repeat'            
        elif line.strip() != '0' and line.strip() != 'done' and \
            str(line) != 'EOF' and line.strip() in self.allow_arg:            
            self.open_file(line)
            self.value = 'repeat'
        else:
            self.value = line

        return line

    def do_decay(self, line):
        """edit the madspin_card to define the decay of the associate particle"""
        signal.alarm(0) # avoid timer if any
        path = self.paths['madspin']
        
        if 'madspin_card.dat' not in self.cards or not os.path.exists(path):
            logger.warning("Command decay not valid. Since MadSpin is not available.")
            return
        
        if ">" not in line:
            logger.warning("invalid command for decay. Line ignored")
            return
        
        if "-add" in line:
            # just to have to add the line to the end of the file
            particle = line.split('>')[0].strip()
            text = open(path).read()
            line = line.replace('--add', '').replace('-add','')
            logger.info("change madspin_card to add one decay to %s: %s" %(particle, line.strip()), '$MG:color:BLACK')
            
            text = text.replace('launch', "\ndecay %s\nlaunch\n" % line,1)
        else:
            # Here we have to remove all the previous definition of the decay
            #first find the particle
            particle = line.split('>')[0].strip()
            logger.info("change madspin_card to define the decay of %s: %s" %(particle, line.strip()), '$MG:color:BLACK')
            particle = particle.replace('+','\+').replace('-','\-')
            decay_pattern = re.compile(r"^\s*decay\s+%s\s*>[\s\w+-~]*?$" % particle, re.I+re.M)
            text= open(path).read()
            text = decay_pattern.sub('', text)
            text = text.replace('launch', "\ndecay %s\nlaunch\n" % line,1)

        with open(path,'w') as fsock:
            fsock.write(text) 

        

    def do_compute_widths(self, line):
        signal.alarm(0) # avoid timer if any
        path = self.paths['param']
        pattern = re.compile(r'''decay\s+(\+?\-?\d+)\s+auto(@NLO|)''',re.I)
        text = open(path).read()
        pdg_info = pattern.findall(text)
        has_nlo = any("@nlo"==nlo.lower() for _, nlo in pdg_info)
        pdg = [p for p,_ in pdg_info]
        
        
        line = '%s %s' % (line, ' '.join(pdg))
        if not '--path' in line:
            line += ' --path=%s' % path
        if has_nlo:
            line += ' --nlo'

        try:
            return self.mother_interface.do_compute_widths(line)
        except InvalidCmd, error:
            logger.error("Invalid command: %s " % error)

    def help_compute_widths(self):
        signal.alarm(0) # avoid timer if any
        return self.mother_interface.help_compute_widths()

    def help_decay(self):
        """help for command decay which modifies MadSpin_card"""
        
        signal.alarm(0) # avoid timer if any
        print '--syntax: decay PROC [--add]'
        print ' '
        print '  modify the madspin_card to modify the decay of the associate particle.'
        print '  and define it to PROC.'
        print '  if --add is present, just add a new decay for the associate particle.'
        
    def complete_compute_widths(self, *args, **opts):
        signal.alarm(0) # avoid timer if any
        return self.mother_interface.complete_compute_widths(*args,**opts)


    def help_add(self):
        """help for add command"""

        logger.info('********************* HELP ADD ***************************')
        logger.info( '-- syntax: add pythia8_card NAME VALUE')
        logger.info( "   add a definition of name in the pythia8_card with the given value")
        logger.info( "   Do not work for the param_card"        )
        logger.info( '-- syntax: add filename line')
        logger.info( '   add the given LINE to the end of the associate file (all file supportedd).')
        logger.info('********************* HELP ADD ***************************') 
    def complete_add(self, text, line, begidx, endidx):
        """ auto-completion for add command"""
        signal.alarm(0) # avoid timer if any
                 
        possibilities = {} 
        cards = [c.rsplit('.',1)[0] for c in self.cards]   
        possibilities['category of parameter (optional)'] = \
                          self.list_completion(text, cards)
                          
        return self.deal_multiple_categories(possibilities)
    
    def do_add(self, line):
        """ syntax: add filename NAME VALUE
            syntax: add filename LINE"""

        args = self.split_arg(line)
        if len(args) == 3 and args[0] in ['pythia8_card', 'pythia8_card.dat'] and self.has_PY8:
            name= args[1]
            value = args[2]
            self.PY8Card.userSet(name, value)
            self.PY8Card.write(pjoin(self.me_dir,'Cards','pythia8_card.dat'),
                          pjoin(self.me_dir,'Cards','pythia8_card_default.dat'),
                          print_only_visible=True)
            logger.info("add in the pythia8_card the parameter \"%s\" with value \"%s\"" % (name, value), '$MG:color:BLACK')
        elif len(args) > 0: 
            if args[0] in self.cards:
                card = args[0]
            elif "%s.dat" % args[0] in self.cards:
                card = "%s.dat" % args[0]
            elif "%s_card.dat" % args[0] in self.cards: 
                card = "%s_card.dat" % args[0]
            elif self.has_ml and args[0].lower() == "madloop":
                card = "MadLoopParams.dat"
            else:
                logger.error("unknow card %s. Please retry." % args[0])
                return
            
            ff = open(pjoin(self.me_dir,'Cards',card),'a')
            ff.write("%s \n" % line.split(None,1)[1])
            ff.close()
            self.reload_card(pjoin(self.me_dir,'Cards',card))
            logger.info("adding at the end of the file %s the line: \"%s\"" %(card, line.split(None,1)[1] ))


    def help_asperge(self):
        """Help associated to the asperge command"""
        signal.alarm(0)

        print '-- syntax: asperge [options]'
        print '   Call ASperGe to diagonalize all mass matrices in the model.'
        print '   This works only if the ASperGE module is part of the UFO model (a subdirectory).'
        print '   If you specify some names after the command (i.e. asperge m1 m2) then ASperGe will only'
        print '   diagonalize the associate mass matrices (here m1 and m2).'

    def complete_asperge(self, text, line, begidx, endidx, formatting=True):
        signal.alarm(0) # avoid timer if any

        blockname = self.pname2block.keys()
        # remove those that we know for sure are not mixing
        wrong = ['decay', 'mass', 'sminput']
        valid = [k for k in blockname if 'mix' in k]
        potential = [k for k in blockname if k not in valid+wrong]
        output = {'Mixing matrices': self.list_completion(text, valid, line),
                  'Other potential valid input': self.list_completion(text, potential, line)}

        return self.deal_multiple_categories(output, formatting)


    def do_asperge(self, line):
        """Running ASperGe"""
        signal.alarm(0) # avoid timer if any

        path = pjoin(self.me_dir,'bin','internal','ufomodel','ASperGE')
        if not os.path.exists(path):
            logger.error('ASperge has not been detected in the current model, therefore it will not be run.')
            return
        elif not os.path.exists(pjoin(path,'ASperGe')):
            logger.info('ASperGe has been detected but is not compiled. Running the compilation now.')
            try:
                misc.compile(cwd=path,shell=True)
            except MadGraph5Error, error:
                logger.error('''ASperGe failed to compile. Note that gsl is needed
     for this compilation to go trough. More information on how to install this package on
     http://www.gnu.org/software/gsl/
     Full compilation log is available at %s''' % pjoin(self.me_dir, 'ASperge_compilation.log'))
                open(pjoin(self.me_dir, 'ASperge_compilation.log'),'w').write(str(error))
                return

        opts = line.split()
        card = self.paths['param']
        logger.info('running ASperGE')
        returncode = misc.call([pjoin(path,'ASperGe'), card, '%s.new' % card] + opts)
        if returncode:
            logger.error('ASperGE fails with status %s' % returncode)
        else:
            logger.info('AsPerGe creates the file succesfully')
        files.mv(card, '%s.beforeasperge' % card)
        files.mv('%s.new' % card, card)



    def copy_file(self, path):
        """detect the type of the file and overwritte the current file"""
        
        if path.endswith('.lhco'):
            #logger.info('copy %s as Events/input.lhco' % (path))
            #files.cp(path, pjoin(self.mother_interface.me_dir, 'Events', 'input.lhco' ))
            self.do_set('mw_run inputfile %s' % os.path.relpath(path, self.mother_interface.me_dir))
            return
        elif path.endswith('.lhco.gz'):
            #logger.info('copy %s as Events/input.lhco.gz' % (path))
            #files.cp(path, pjoin(self.mother_interface.me_dir, 'Events', 'input.lhco.gz' ))
            self.do_set('mw_run inputfile %s' % os.path.relpath(path, self.mother_interface.me_dir))     
            return             
        else:
            card_name = CommonRunCmd.detect_card_type(path)

        if card_name == 'unknown':
            logger.warning('Fail to determine the type of the file. Not copied')
        if card_name != 'banner':
            logger.info('copy %s as %s' % (path, card_name))
            files.cp(path, self.paths[card_name.split('_',1)[0]])
<<<<<<< HEAD
            self.reload_card(self.paths[card_name.split('_',1)[0]])
=======
>>>>>>> e1b7c1f9
        elif card_name == 'banner':
            banner_mod.split_banner(path, self.mother_interface.me_dir, proc_card=False)
            logger.info('Splitting the banner in it\'s component')
            if not self.mode == 'auto':
                self.mother_interface.keep_cards(self.cards)
            for card_name in self.cards:
                self.reload_card(pjoin(self.me_dir, 'Cards', card_name))

    def open_file(self, answer):
        """open the file"""
        try:
            me_dir = self.mother_interface.me_dir
        except:
            me_dir = None
            
        if answer.isdigit():
            if answer == '9':
                answer = 'plot'
            else:
                answer = self.cards[int(answer)-1]
        if 'madweight' in answer:
            answer = answer.replace('madweight', 'MadWeight')
        if 'MadLoopParams' in answer:
            answer = self.paths['ML']
<<<<<<< HEAD
        if 'pythia8_card' in answer:
            answer = self.paths['PY8']
=======
>>>>>>> e1b7c1f9
        if not '.dat' in answer and not '.lhco' in answer:
            if answer != 'trigger':
                path = self.paths[answer]
            else:
                path = self.paths['delphes']
        elif not '.lhco' in answer:
            if '_' in answer:
                path = self.paths[answer.split('_')[0]]
            else:
                path = pjoin(me_dir, 'Cards', answer)
        else:
            path = pjoin(me_dir, self.mw_card['mw_run']['inputfile'])
            if not os.path.exists(path):
                logger.info('Path in MW_card not existing')
                path = pjoin(me_dir, 'Events', answer)
        #security
        path = path.replace('_card_card','_card')
        try:
            self.mother_interface.exec_cmd('open %s' % path)
        except InvalidCmd, error:
            if str(error) != 'No default path for this file':
                raise
            if answer == 'transfer_card.dat':
                logger.warning('You have to specify a transfer function first!')
            elif answer == 'input.lhco':
                path = pjoin(me_dir,'Events', 'input.lhco')
                ff = open(path,'w')
                ff.write('''No LHCO information imported at current time.
To import a lhco file: Close this file and type the path of your file.
You can also copy/paste, your event file here.''')
                ff.close()
                self.open_file(path)
            else:
                raise
<<<<<<< HEAD
        self.reload_card(path)
        
    def reload_card(self, path): 
        """reload object to have it in sync"""

        if path == self.paths['param']:        
=======
            
        # reload object to have it in sync
        if path == self.paths['param']:
>>>>>>> e1b7c1f9
            try:
                self.param_card = check_param_card.ParamCard(path) 
            except (check_param_card.InvalidParamCard, ValueError) as e:
                logger.error('Current param_card is not valid. We are going to use the default one.')
                logger.error('problem detected: %s' % e)
                logger.error('Please re-open the file and fix the problem.')
                logger.warning('using the \'set\' command without opening the file will discard all your manual change')
        elif path == self.paths['run']:
            self.run_card = banner_mod.RunCard(path)
        elif path == self.paths['ML']:
            self.MLcard = banner_mod.MadLoopParam(path)
<<<<<<< HEAD
        elif path == self.paths['PY8']
            # Use the read function so that modified/new parameters are correctly
            # set as 'user_set'
            if not self.PY8Card:
                self.PY8Card = banner_mod.PY8Card(self.paths['PY8_default'])

            self.PY8Card.read(self.paths['PY8'], setter='user')
            self.py8_vars = [k.lower() for k in self.PY8Card.keys() if 
                                     k.lower() not in self.PY8Card.hidden_param]
=======
>>>>>>> e1b7c1f9
        elif path == self.paths['MadWeight']:
            try:
                import madgraph.madweight.Cards as mwcards
            except:
                import internal.madweight.Cards as mwcards
            self.mw_card = mwcards.Card(path)
        return path

class EditParamCard(AskforEditCard):
    """a dedicated module for the param"""
    
    special_shortcut ={}
    
    def __init__(self, question, card=[], mode='auto', *args, **opt):
                 
        self.load_default()
        cmd.OneLinePathCompletion.__init__(self, question, *args, **opt)
        if os.path.isfile(card[0]):
            self.param_card = check_param_card.ParamCard(card[0])
            self.paths['param'] = card[0]
            if os.path.isfile(card[0].replace('.dat', '_default.dat')):
                self.paths['param_default'] = card[0].replace('.dat', '_default.dat')
            else:
                self.paths['param_default'] = card[0]
        else:
            raise Exception, 'path %s do not exists' % card[0]
        
        self.pname2block, self.restricted_value = self.param_card.analyze_param_card()
        self.cards=['param']
        
    def do_asperge(self, *args, **opts):
        "Not available"
        logger.warning("asperge not available in this mode")
<|MERGE_RESOLUTION|>--- conflicted
+++ resolved
@@ -2473,11 +2473,7 @@
                     raise self.InvalidCmd, "%s is not recognized as a supported cluster format." % cluster_name
                 
                 
-<<<<<<< HEAD
-    def check_param_card(self, path, run=True):
-=======
     def check_param_card(self, path, run=True, dependent=False):
->>>>>>> e1b7c1f9
         """
         1) Check that no scan parameter are present
         2) Check that all the width are define in the param_card.
@@ -3366,7 +3362,6 @@
         self.has_mw = False
         self.has_ml = False   
         self.has_shower = False
-<<<<<<< HEAD
         self.has_PY8 = False
         self.paths = {}
 
@@ -3375,21 +3370,8 @@
         # Initiation
         if 'pwd' in opt:
             self.me_dir = opt['pwd']
-            del opt['pwd'] 
-        elif 'mother_interface' in opt:
-            self.mother_interface = opt['mother_interface']  
-            del opt['mother_interface']     
-=======
-        self.paths = {}
-    
-    def define_paths(self, **opt):
-        
-        # Initiation
-        if 'pwd' in opt:
-            self.me_dir = opt['pwd']
         elif 'mother_interface' in opt:
             self.mother_interface = opt['mother_interface']     
->>>>>>> e1b7c1f9
         if not hasattr(self, 'me_dir') or not self.me_dir:
             self.me_dir = self.mother_interface.me_dir
         
@@ -3405,30 +3387,18 @@
         self.paths['shower'] = pjoin(self.me_dir,'Cards','shower_card.dat')
         self.paths['shower_default'] = pjoin(self.me_dir,'Cards','shower_card_default.dat')
         self.paths['pythia'] =pjoin(self.me_dir, 'Cards','pythia_card.dat')
-<<<<<<< HEAD
         self.paths['PY8'] = pjoin(self.me_dir, 'Cards','pythia8_card.dat')
         self.paths['PY8_default'] = pjoin(self.me_dir, 'Cards','pythia8_card_default.dat')
-=======
->>>>>>> e1b7c1f9
         self.paths['madspin_default'] = pjoin(self.me_dir,'Cards/madspin_card_default.dat')
         self.paths['madspin'] = pjoin(self.me_dir,'Cards/madspin_card.dat')
         self.paths['reweight'] = pjoin(self.me_dir,'Cards','reweight_card.dat')
         self.paths['delphes'] = pjoin(self.me_dir,'Cards','delphes_card.dat')
-<<<<<<< HEAD
         
 
     def __init__(self, question, cards=[], mode='auto', *args, **opt):
 
         self.load_default()        
         self.define_paths(**opt)
-
-=======
-
-    def __init__(self, question, cards=[], mode='auto', *args, **opt):
-
-        self.load_default()        
-        self.define_paths(**opt)
->>>>>>> e1b7c1f9
         cmd.OneLinePathCompletion.__init__(self, question, *args, **opt)
 
 
@@ -3439,15 +3409,9 @@
             logger.error('problem detected: %s' % e)
             files.cp(pjoin(self.me_dir,'Cards','param_card_default.dat'),
                      pjoin(self.me_dir,'Cards','param_card.dat'))
-<<<<<<< HEAD
             self.param_card = check_param_card.ParamCard(pjoin(self.me_dir,'Cards','param_card.dat'))
         default_param = check_param_card.ParamCard(pjoin(self.me_dir,'Cards','param_card_default.dat'))
         self.param_card_default = default_param
-=======
-            self.param_card = check_param_card.ParamCard(self.paths['param'])
-        default_param = check_param_card.ParamCard(self.paths['param_default'])
-        
->>>>>>> e1b7c1f9
         
         try:
             self.run_card = banner_mod.RunCard(self.paths['run'])
@@ -4262,7 +4226,6 @@
                 self.shower_card.set_param(args[start],'.true.',self.paths['shower'])
             elif args[start+1].lower() in ['f','.false.','false']:
                 self.shower_card.set_param(args[start],'.false.',self.paths['shower'])
-<<<<<<< HEAD
             elif args[start] in ['analyse', 'extralibs', 'extrapaths', 'includepaths'] or\
                                                   args[start].startswith('dm_'):
                 #case sensitive parameters
@@ -4271,10 +4234,6 @@
                 self.shower_card.set_param(args[start],args_str,pjoin(self.me_dir,'Cards','shower_card.dat'))
             else:
                 args_str = ' '.join(str(a) for a in args[start+1:len(args)])
-=======
-            else:
-                args_str = ' '.join(str(a) for a in args[start+1:len(args)])
->>>>>>> e1b7c1f9
                 self.shower_card.set_param(args[start],args_str,self.paths['shower'])
      
         # MadLoop Parameter  ---------------------------------------------------
@@ -4843,10 +4802,7 @@
         if card_name != 'banner':
             logger.info('copy %s as %s' % (path, card_name))
             files.cp(path, self.paths[card_name.split('_',1)[0]])
-<<<<<<< HEAD
             self.reload_card(self.paths[card_name.split('_',1)[0]])
-=======
->>>>>>> e1b7c1f9
         elif card_name == 'banner':
             banner_mod.split_banner(path, self.mother_interface.me_dir, proc_card=False)
             logger.info('Splitting the banner in it\'s component')
@@ -4871,11 +4827,8 @@
             answer = answer.replace('madweight', 'MadWeight')
         if 'MadLoopParams' in answer:
             answer = self.paths['ML']
-<<<<<<< HEAD
         if 'pythia8_card' in answer:
             answer = self.paths['PY8']
-=======
->>>>>>> e1b7c1f9
         if not '.dat' in answer and not '.lhco' in answer:
             if answer != 'trigger':
                 path = self.paths[answer]
@@ -4910,18 +4863,12 @@
                 self.open_file(path)
             else:
                 raise
-<<<<<<< HEAD
         self.reload_card(path)
         
     def reload_card(self, path): 
         """reload object to have it in sync"""
 
         if path == self.paths['param']:        
-=======
-            
-        # reload object to have it in sync
-        if path == self.paths['param']:
->>>>>>> e1b7c1f9
             try:
                 self.param_card = check_param_card.ParamCard(path) 
             except (check_param_card.InvalidParamCard, ValueError) as e:
@@ -4933,7 +4880,6 @@
             self.run_card = banner_mod.RunCard(path)
         elif path == self.paths['ML']:
             self.MLcard = banner_mod.MadLoopParam(path)
-<<<<<<< HEAD
         elif path == self.paths['PY8']
             # Use the read function so that modified/new parameters are correctly
             # set as 'user_set'
@@ -4943,8 +4889,6 @@
             self.PY8Card.read(self.paths['PY8'], setter='user')
             self.py8_vars = [k.lower() for k in self.PY8Card.keys() if 
                                      k.lower() not in self.PY8Card.hidden_param]
-=======
->>>>>>> e1b7c1f9
         elif path == self.paths['MadWeight']:
             try:
                 import madgraph.madweight.Cards as mwcards

--- conflicted
+++ resolved
@@ -720,13 +720,8 @@
             if os.path.exists(event_path+'.gz'):
                 os.system('gunzip -f %s.gz ' % event_path)
             else:
-<<<<<<< HEAD
                 raise self.InvalidCmd, 'Events file %s does not exist' % event_path
-        
-=======
-                raise self.InvalidCmd, 'Events file %s does not exits' % event_path
-
->>>>>>> f8670dc3
+
         self.update_status('Creating Plots for %s level' % mode, level = mode.lower())
 
         mode = mode.lower()

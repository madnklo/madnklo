################################################################################
#
# Copyright (c) 2011 The MadGraph5_aMC@NLO Development team and Contributors
#
# This file is a part of the MadGraph5_aMC@NLO project, an application which
# automatically generates Feynman diagrams and matrix elements for arbitrary
# high-energy processes in the Standard Model and beyond.
#
# It is subject to the MadGraph5_aMC@NLO license which should accompany this
# distribution.
#
# For more information, visit madgraph.phys.ucl.ac.be and amcatnlo.web.cern.ch
#
################################################################################
"""A user friendly command line interface to access MadGraph5_aMC@NLO features.
   Uses the cmd package for command interpretation and tab completion.
"""
from __future__ import division

import ast
import atexit
import cmath
import cmd
import glob
import logging
import math
import optparse
import os
import pydoc
import random
import re
import shutil
import signal
import stat
import subprocess
import sys
import time
import traceback
import glob
import sets

try:
    import readline
    GNU_SPLITTING = ('GNU' in readline.__doc__)
except:
    GNU_SPLITTING = True

root_path = os.path.split(os.path.dirname(os.path.realpath( __file__ )))[0]
root_path = os.path.split(root_path)[0]
sys.path.insert(0, os.path.join(root_path,'bin'))

# usefull shortcut
pjoin = os.path.join
# Special logger for the Cmd Interface
logger = logging.getLogger('madgraph.stdout') # -> stdout
logger_stderr = logging.getLogger('madgraph.stderr') # ->stderr


try:
    import madgraph
except ImportError:    
    # import from madevent directory
    import internal.extended_cmd as cmd
    import internal.banner as banner_mod
    import internal.shower_card as shower_card_mod
    import internal.misc as misc
    import internal.cluster as cluster
    import internal.check_param_card as check_param_card
    import internal.files as files
    import internal.histograms as histograms
    import internal.save_load_object as save_load_object
    import internal.gen_crossxhtml as gen_crossxhtml
    from internal import InvalidCmd, MadGraph5Error
    MADEVENT=True    
else:
    # import from madgraph directory
    import madgraph.interface.extended_cmd as cmd
    import madgraph.various.banner as banner_mod
    import madgraph.various.shower_card as shower_card_mod
    import madgraph.various.misc as misc
    import madgraph.iolibs.files as files
    import madgraph.various.cluster as cluster
    import madgraph.iolibs.save_load_object as save_load_object
    import madgraph.madevent.gen_crossxhtml as gen_crossxhtml
    import models.check_param_card as check_param_card
    import madgraph.various.histograms as histograms
    
    from madgraph import InvalidCmd, MadGraph5Error, MG5DIR
    MADEVENT=False

#===============================================================================
# HelpToCmd
#===============================================================================
class HelpToCmd(object):
    """ The Series of help routins in common between amcatnlo_run and
    madevent interface"""

    def help_treatcards(self):
        logger.info("syntax: treatcards [param|run] [--output_dir=] [--param_card=] [--run_card=]")
        logger.info("-- create the .inc files containing the cards information." )

    def help_set(self):
        logger.info("syntax: set %s argument" % "|".join(self._set_options))
        logger.info("-- set options")
        logger.info("   stdout_level DEBUG|INFO|WARNING|ERROR|CRITICAL")
        logger.info("     change the default level for printed information")
        logger.info("   timeout VALUE")
        logger.info("      (default 20) Seconds allowed to answer questions.")
        logger.info("      Note that pressing tab always stops the timer.")
        logger.info("   cluster_temp_path PATH")
        logger.info("      (default None) Allow to perform the run in PATH directory")
        logger.info("      This allow to not run on the central disk. This is not used")
        logger.info("      by condor cluster (since condor has it's own way to prevent it).")

    def help_plot(self):
        logger.info("syntax: help [RUN] [%s] [-f]" % '|'.join(self._plot_mode))
        logger.info("-- create the plot for the RUN (current run by default)")
        logger.info("     at the different stage of the event generation")
        logger.info("     Note than more than one mode can be specified in the same command.")
        logger.info("   This require to have MadAnalysis and td require. By default")
        logger.info("     if those programs are installed correctly, the creation")
        logger.info("     will be performed automaticaly during the event generation.")
        logger.info("   -f options: answer all question by default.")

    def help_compute_widths(self):
        logger.info("syntax: compute_widths Particle [Particles] [OPTIONS]")
        logger.info("-- Compute the widths for the particles specified.")
        logger.info("   By default, this takes the current param_card and overwrites it.") 
        logger.info("   Precision allows to define when to include three/four/... body decays (LO).")
        logger.info("   If this number is an integer then all N-body decay will be included.")
        logger.info("  Various options:\n")
        logger.info("  --body_decay=X: Parameter to control the precision of the computation")
        logger.info("        if X is an integer, we compute all channels up to X-body decay.")
        logger.info("        if X <1, then we stop when the estimated error is lower than X.")
        logger.info("        if X >1 BUT not an integer, then we X = N + M, with M <1 and N an integer")
        logger.info("              We then either stop at the N-body decay or when the estimated error is lower than M.")
        logger.info("        default: 4.0025")
        logger.info("  --min_br=X: All channel which are estimated below this value will not be integrated numerically.")
        logger.info("        default: precision (decimal part of the body_decay options) divided by four")
        logger.info("  --precision_channel=X: requested numerical precision for each channel")
        logger.info("        default: 0.01")
        logger.info("  --path=X: path for param_card")
        logger.info("        default: take value from the model")
        logger.info("  --output=X: path where to write the resulting card. ")
        logger.info("        default: overwrite input file. If no input file, write it in the model directory")
        logger.info("  --nlo: Compute NLO width [if the model support it]")

    def help_shower(self):
        logger.info("syntax: shower [shower_name] [shower_options]")
        logger.info("-- This is equivalent to running '[shower_name] [shower_options]'")

    def help_pgs(self):
        logger.info("syntax: pgs [RUN] [--run_options]")
        logger.info("-- run pgs on RUN (current one by default)")
        self.run_options_help([('-f','answer all question by default'),
                               ('--tag=', 'define the tag for the pgs run'),
                               ('--no_default', 'not run if pgs_card not present')])

    def help_delphes(self):
        logger.info("syntax: delphes [RUN] [--run_options]")
        logger.info("-- run delphes on RUN (current one by default)")
        self.run_options_help([('-f','answer all question by default'),
                               ('--tag=', 'define the tag for the delphes run'),
                               ('--no_default', 'not run if delphes_card not present')])

    def help_decay_events(self, skip_syntax=False):
        if not skip_syntax:
            logger.info("syntax: decay_events [RUN]")
        logger.info("This functionality allows for the decay of resonances")
        logger.info("in a .lhe file, keeping track of the spin correlation effets.")
        logger.info("BE AWARE OF THE CURRENT LIMITATIONS:")
        logger.info("  (1) Only a succession of 2 body decay are currently allowed")



class CheckValidForCmd(object):
    """ The Series of check routines in common between amcatnlo_run and
    madevent interface"""

    def check_set(self, args):
        """ check the validity of the line"""


        if len(args) < 2:
            if len(args)==1 and "=" in args[0]:
                args[:] = args[0].split("=",1)
            else:
                self.help_set()
                raise self.InvalidCmd('set needs an option and an argument')

        if args[0] not in self._set_options + self.options.keys():
            self.help_set()
            raise self.InvalidCmd('Possible options for set are %s' % \
                                  (self._set_options+self.options.keys()))

        if args[0] in ['stdout_level']:
            if args[1] not in ['DEBUG','INFO','WARNING','ERROR','CRITICAL'] \
                                                       and not args[1].isdigit():
                raise self.InvalidCmd('output_level needs ' + \
                                      'a valid level')

        if args[0] in ['timeout']:
            if not args[1].isdigit():
                raise self.InvalidCmd('timeout values should be a integer')

    def check_compute_widths(self, args):
        """check that the model is loadable and check that the format is of the
        type: PART PATH --output=PATH -f --precision=N
        return the model.
        """
        
        # Check that MG5 directory is present .
        if MADEVENT and not self.options['mg5_path']:
            raise self.InvalidCmd, '''The automatic computations of widths requires that MG5 is installed on the system.
            You can install it and set his path in ./Cards/me5_configuration.txt'''
        elif MADEVENT:
            sys.path.append(self.options['mg5_path'])
        try:
            import models.model_reader as model_reader
            import models.import_ufo as import_ufo
        except ImportError:
            raise self.ConfigurationError, '''Can\'t load MG5.
            The variable mg5_path should not be correctly configure.'''
        
        
        ufo_path = pjoin(self.me_dir,'bin','internal', 'ufomodel')
        # Import model
        if not MADEVENT:
            modelname = self.find_model_name()
            #restrict_file = None
            #if os.path.exists(pjoin(ufo_path, 'restrict_default.dat')):
            #    restrict_file = pjoin(ufo_path, 'restrict_default.dat')
            
            force_CMS = self.mother and self.mother.options['complex_mass_scheme']
            model = import_ufo.import_model(modelname, decay=True, 
                                   restrict=True, complex_mass_scheme=force_CMS)
        else:
            #pattern for checking complex mass scheme.
            has_cms = re.compile(r'''set\s+complex_mass_scheme\s*(True|T|1|true|$|;)''')
            force_CMS =  has_cms.search(open(pjoin(self.me_dir,'Cards',
                                                   'proc_card_mg5.dat')).read())
            model = import_ufo.import_model(pjoin(self.me_dir,'bin','internal',
                         'ufomodel'), decay=True, complex_mass_scheme=force_CMS)
            
#        if not hasattr(model.get('particles')[0], 'partial_widths'):
#            raise self.InvalidCmd, 'The UFO model does not include partial widths information. Impossible to compute widths automatically'
            
        # check if the name are passed to default MG5
        if '-modelname' not in open(pjoin(self.me_dir,'Cards','proc_card_mg5.dat')).read():
            model.pass_particles_name_in_mg_default()        
        model = model_reader.ModelReader(model)
        particles_name = dict([(p.get('name'), p.get('pdg_code'))
                                               for p in model.get('particles')])
        particles_name.update(dict([(p.get('antiname'), p.get('pdg_code'))
                                               for p in model.get('particles')]))        
        
        output = {'model': model, 'force': False, 'output': None, 
                  'path':None, 'particles': set(), 'body_decay':4.0025,
                  'min_br':None, 'precision_channel':0.01}
        for arg in args:
            if arg.startswith('--output='):
                output_path = arg.split('=',1)[1]
                if not os.path.exists(output_path):
                    raise self.InvalidCmd, 'Invalid Path for the output. Please retry.'
                if not os.path.isfile(output_path):
                    output_path = pjoin(output_path, 'param_card.dat')
                output['output'] = output_path       
            elif arg == '-f':
                output['force'] = True
            elif os.path.isfile(arg):
                ftype = self.detect_card_type(arg)
                if ftype != 'param_card.dat':
                    raise self.InvalidCmd , '%s is not a valid param_card.' % arg
                output['path'] = arg
            elif arg.startswith('--path='):
                arg = arg.split('=',1)[1]
                ftype = self.detect_card_type(arg)
                if ftype != 'param_card.dat':
                    raise self.InvalidCmd , '%s is not a valid param_card.' % arg
                output['path'] = arg
            elif arg.startswith('--'):
                if "=" in arg:
                    name, value = arg.split('=',1)
                    try:
                        value = float(value)
                    except Exception:
                        raise self.InvalidCmd, '--%s requires integer or a float' % name
                    output[name[2:]] = float(value)
                elif arg == "--nlo":
                    output["nlo"] = True
            elif arg in particles_name:
                # should be a particles
                output['particles'].add(particles_name[arg])
            elif arg.isdigit() and int(arg) in particles_name.values():
                output['particles'].add(ast.literal_eval(arg))
            elif arg == 'all':
                output['particles'] = set(['all'])
            else:
                self.help_compute_widths()
                raise self.InvalidCmd, '%s is not a valid argument for compute_widths' % arg
        if self.force:
            output['force'] = True

        if not output['particles']:
            raise self.InvalidCmd, '''This routines requires at least one particle in order to compute
            the related width'''
            
        if output['output'] is None:
            output['output'] = output['path']

        return output

    def check_delphes(self, arg, nodefault=False):
        """Check the argument for pythia command
        syntax: delphes [NAME] 
        Note that other option are already remove at this point
        """
        
        # If not pythia-pgs path
        if not self.options['delphes_path']:
            logger.info('Retry to read configuration file to find delphes path')
            self.set_configuration()
      
        if not self.options['delphes_path']:
            error_msg = 'No valid Delphes path set.\n'
            error_msg += 'Please use the set command to define the path and retry.\n'
            error_msg += 'You can also define it in the configuration file.\n'
            raise self.InvalidCmd(error_msg)  

        tag = [a for a in arg if a.startswith('--tag=')]
        if tag: 
            arg.remove(tag[0])
            tag = tag[0][6:]
            
                  
        if len(arg) == 0 and not self.run_name:
            if self.results.lastrun:
                arg.insert(0, self.results.lastrun)
            else:
                raise self.InvalidCmd('No run name currently define. Please add this information.')             
        
        if len(arg) == 1 and self.run_name == arg[0]:
            arg.pop(0)

        filepath = None        
        if not len(arg):
            prev_tag = self.set_run_name(self.run_name, tag, 'delphes')
            paths = [pjoin(self.me_dir,'Events',self.run_name, '%(tag)s_pythia_events.hep.gz'),
                     pjoin(self.me_dir,'Events',self.run_name, '%(tag)s_pythia8_events.hepmc.gz'),
                     pjoin(self.me_dir,'Events',self.run_name, '%(tag)s_pythia_events.hep'),
                     pjoin(self.me_dir,'Events',self.run_name, '%(tag)s_pythia8_events.hepmc'),
                     pjoin(self.me_dir,'Events','pythia_events.hep'),
                     pjoin(self.me_dir,'Events','pythia_events.hepmc'),
                     pjoin(self.me_dir,'Events','pythia8_events.hep.gz'),
                     pjoin(self.me_dir,'Events','pythia8_events.hepmc.gz')
                     ]
            for p in paths:
                if os.path.exists(p % {'tag': prev_tag}):
                    filepath = p % {'tag': prev_tag}
                    break
            else:
                a = raw_input("NO INPUT")          
                if nodefault:
                    return False
                else:
                    self.help_pgs()
                    raise self.InvalidCmd('''No file file pythia_events.* currently available
            Please specify a valid run_name''')
        
        if len(arg) == 1:
            prev_tag = self.set_run_name(arg[0], tag, 'delphes')
            if os.path.exists(pjoin(self.me_dir,'Events',self.run_name, '%s_pythia_events.hep.gz' % prev_tag)):            
                filepath = pjoin(self.me_dir,'Events',self.run_name, '%s_pythia_events.hep.gz' % prev_tag)
            elif os.path.exists(pjoin(self.me_dir,'Events',self.run_name, '%s_pythia8_events.hepmc.gz' % prev_tag)):
                filepath = pjoin(self.me_dir,'Events',self.run_name, '%s_pythia8_events.hepmc.gz' % prev_tag)
            elif os.path.exists(pjoin(self.me_dir,'Events',self.run_name, '%s_pythia_events.hep' % prev_tag)):            
                filepath = pjoin(self.me_dir,'Events',self.run_name, '%s_pythia_events.hep.gz' % prev_tag)
            elif os.path.exists(pjoin(self.me_dir,'Events',self.run_name, '%s_pythia8_events.hepmc' % prev_tag)):
                filepath = pjoin(self.me_dir,'Events',self.run_name, '%s_pythia8_events.hepmc.gz' % prev_tag)
            else:                
                raise self.InvalidCmd('No events file corresponding to %s run with tag %s.:%s '\
                    % (self.run_name, prev_tag, 
                       pjoin(self.me_dir,'Events',self.run_name, '%s_pythia_events.hep.gz' % prev_tag)))
        else:
            if tag:
                self.run_card['run_tag'] = tag
            self.set_run_name(self.run_name, tag, 'delphes')
            
        return filepath               


    
    



    def check_open(self, args):
        """ check the validity of the line """

        if len(args) != 1:
            self.help_open()
            raise self.InvalidCmd('OPEN command requires exactly one argument')

        if args[0].startswith('./'):
            if not os.path.isfile(args[0]):
                raise self.InvalidCmd('%s: not such file' % args[0])
            return True

        # if special : create the path.
        if not self.me_dir:
            if not os.path.isfile(args[0]):
                self.help_open()
                raise self.InvalidCmd('No MadEvent path defined. Unable to associate this name to a file')
            else:
                return True

        path = self.me_dir
        if os.path.isfile(os.path.join(path,args[0])):
            args[0] = os.path.join(path,args[0])
        elif os.path.isfile(os.path.join(path,'Cards',args[0])):
            args[0] = os.path.join(path,'Cards',args[0])
        elif os.path.isfile(os.path.join(path,'HTML',args[0])):
            args[0] = os.path.join(path,'HTML',args[0])
        # special for card with _default define: copy the default and open it
        elif '_card.dat' in args[0]:
            name = args[0].replace('_card.dat','_card_default.dat')
            if os.path.isfile(os.path.join(path,'Cards', name)):
                files.cp(os.path.join(path,'Cards', name), os.path.join(path,'Cards', args[0]))
                args[0] = os.path.join(path,'Cards', args[0])
            else:
                raise self.InvalidCmd('No default path for this file')
        elif not os.path.isfile(args[0]):
            raise self.InvalidCmd('No default path for this file')

    def check_treatcards(self, args):
        """check that treatcards arguments are valid
           [param|run|all] [--output_dir=] [--param_card=] [--run_card=]
        """

        opt = {'output_dir':pjoin(self.me_dir,'Source'),
               'param_card':pjoin(self.me_dir,'Cards','param_card.dat'),
               'run_card':pjoin(self.me_dir,'Cards','run_card.dat')}
        mode = 'all'
        for arg in args:
            if arg.startswith('--') and '=' in arg:
                key,value =arg[2:].split('=',1)
                if not key in opt:
                    self.help_treatcards()
                    raise self.InvalidCmd('Invalid option for treatcards command:%s ' \
                                          % key)
                if key in ['param_card', 'run_card']:
                    if os.path.isfile(value):
                        card_name = self.detect_card_type(value)
                        if card_name != key:
                            raise self.InvalidCmd('Format for input file detected as %s while expecting %s'
                                                  % (card_name, key))
                        opt[key] = value
                    elif os.path.isfile(pjoin(self.me_dir,value)):
                        card_name = self.detect_card_type(pjoin(self.me_dir,value))
                        if card_name != key:
                            raise self.InvalidCmd('Format for input file detected as %s while expecting %s'
                                                  % (card_name, key))
                        opt[key] = value
                    else:
                        raise self.InvalidCmd('No such file: %s ' % value)
                elif key in ['output_dir']:
                    if os.path.isdir(value):
                        opt[key] = value
                    elif os.path.isdir(pjoin(self.me_dir,value)):
                        opt[key] = pjoin(self.me_dir, value)
                    else:
                        raise self.InvalidCmd('No such directory: %s' % value)
            elif arg in ['MadLoop','param','run','all']:
                mode = arg
            else:
                self.help_treatcards()
                raise self.InvalidCmd('Unvalid argument %s' % arg)

        return mode, opt

    def check_decay_events(self,args):
        """Check the argument for decay_events command
        syntax is "decay_events [NAME]"
        Note that other option are already remove at this point
        """

        opts = []
        if '-from_cards' in args:
            args.remove('-from_cards')
            opts.append('-from_cards')

        if len(args) == 0:
            if self.run_name:
                args.insert(0, self.run_name)
            elif self.results.lastrun:
                args.insert(0, self.results.lastrun)
            else:
                raise self.InvalidCmd('No run name currently defined. Please add this information.')
                return

        if args[0] != self.run_name:
            self.set_run_name(args[0])

        args[0] = self.get_events_path(args[0])

        args += opts

    def check_check_events(self,args):
        """Check the argument for decay_events command
        syntax is "decay_events [NAME]"
        Note that other option are already remove at this point
        """

        if len(args) == 0:
            if self.run_name:
                args.insert(0, self.run_name)
            elif self.results.lastrun:
                args.insert(0, self.results.lastrun)
            else:
                raise self.InvalidCmd('No run name currently defined. Please add this information.')
                return
        
        if args[0] and os.path.isfile(args[0]):
            pass
        else:
            if args[0] != self.run_name:
                self.set_run_name(args[0], allow_new_tag=False)
    
            args[0] = self.get_events_path(args[0])


    def get_events_path(self, run_name):
        """return the path to the output events
        """


        if self.mode == 'madevent':
            possible_path = [
                pjoin(self.me_dir,'Events', run_name, 'unweighted_events.lhe.gz'),
                pjoin(self.me_dir,'Events', run_name, 'unweighted_events.lhe')]
        else:
            possible_path = [
                           pjoin(self.me_dir,'Events', run_name, 'events.lhe.gz'),
                           pjoin(self.me_dir,'Events', run_name, 'events.lhe')]

        for path in possible_path:
            if os.path.exists(path):
                correct_path = path
                break
        else:
            raise self.InvalidCmd('No events file corresponding to %s run. ' % run_name)
        return correct_path



class MadEventAlreadyRunning(InvalidCmd):
    pass
class AlreadyRunning(MadEventAlreadyRunning):
    pass

#===============================================================================
# CommonRunCmd
#===============================================================================
class CommonRunCmd(HelpToCmd, CheckValidForCmd, cmd.Cmd):

    debug_output = 'ME5_debug'
    helporder = ['Main Commands', 'Documented commands', 'Require MG5 directory',
                   'Advanced commands']

    # The three options categories are treated on a different footage when a
    # set/save configuration occur. current value are kept in self.options
    options_configuration = {'pythia8_path': './pythia8',
                       'hwpp_path': './herwigPP',
                       'thepeg_path': './thepeg',
                       'hepmc_path': './hepmc',
                       'madanalysis_path': './MadAnalysis',
                       'madanalysis5_path': './HEPTools/madanalysis5',
                       'pythia-pgs_path':'./pythia-pgs',
                       'td_path':'./td',
                       'delphes_path':'./Delphes',
                       'exrootanalysis_path':'./ExRootAnalysis',
                       'syscalc_path': './SysCalc',
                       'lhapdf': 'lhapdf-config',
                       'timeout': 60,
                       'f2py_compiler':None,
                       'web_browser':None,
                       'eps_viewer':None,
                       'text_editor':None,
                       'fortran_compiler':None,
                       'cpp_compiler': None,
                       'auto_update':7,
                       'cluster_type': 'condor',
                       'cluster_status_update': (600, 30),
                       'cluster_nb_retry':1,
                       'cluster_local_path': "/cvmfs/cp3.uclouvain.be/madgraph/",
                       'cluster_retry_wait':300}

    options_madgraph= {'stdout_level':None}

    options_madevent = {'automatic_html_opening':True,
                        'notification_center':True,
                         'run_mode':2,
                         'cluster_queue':None,
                         'cluster_time':None,
                         'cluster_size':100,
                         'cluster_memory':None,
                         'nb_core': None,
                         'cluster_temp_path':None}


    def __init__(self, me_dir, options, *args, **opts):
        """common"""

        self.force_run = False # this flag force the run even if RunWeb is present
        if 'force_run' in opts and opts['force_run']:
            self.force_run = True
            del opts['force_run']

        cmd.Cmd.__init__(self, *args, **opts)
        # Define current MadEvent directory
        if me_dir is None and MADEVENT:
            me_dir = root_path

        self.me_dir = me_dir
        self.options = options
        
        self.param_card_iterator = [] #an placeholder containing a generator of paramcard for scanning

        # usefull shortcut
        self.status = pjoin(self.me_dir, 'status')
        self.error =  pjoin(self.me_dir, 'error')
        self.dirbin = pjoin(self.me_dir, 'bin', 'internal')

        # Check that the directory is not currently running_in_idle
        if not self.force_run:
            if os.path.exists(pjoin(me_dir,'RunWeb')): 
                message = '''Another instance of the program is currently running.
                (for this exact same directory) Please wait that this is instance is 
                closed. If no instance is running, you can delete the file
                %s and try again.''' % pjoin(me_dir,'RunWeb')
                raise AlreadyRunning, message
            else:
                pid = os.getpid()
                fsock = open(pjoin(me_dir,'RunWeb'),'w')
                fsock.write(`pid`)
                fsock.close()
    
                misc.Popen([os.path.relpath(pjoin(self.dirbin, 'gen_cardhtml-pl'), me_dir)],
                            cwd=me_dir)

        self.to_store = []
        self.run_name = None
        self.run_tag = None
        self.banner = None
        # Load the configuration file
        self.set_configuration()
        self.configure_run_mode(self.options['run_mode'])

        # Define self.proc_characteristics
        self.get_characteristics()
        
        if not  self.proc_characteristics['ninitial']:
            # Get number of initial states
            nexternal = open(pjoin(self.me_dir,'Source','nexternal.inc')).read()
            found = re.search("PARAMETER\s*\(NINCOMING=(\d)\)", nexternal)
            self.ninitial = int(found.group(1))
        else:
            self.ninitial = self.proc_characteristics['ninitial']


    ############################################################################
    def split_arg(self, line, error=False):
        """split argument and remove run_options"""

        args = cmd.Cmd.split_arg(line)
        for arg in args[:]:
            if not arg.startswith('-'):
                continue
            elif arg == '-c':
                self.configure_run_mode(1)
            elif arg == '-m':
                self.configure_run_mode(2)
            elif arg == '-f':
                self.force = True
            elif not arg.startswith('--'):
                if error:
                    raise self.InvalidCmd('%s argument cannot start with - symbol' % arg)
                else:
                    continue
            elif arg.startswith('--cluster'):
                self.configure_run_mode(1)
            elif arg.startswith('--multicore'):
                self.configure_run_mode(2)
            elif arg.startswith('--nb_core'):
                self.options['nb_core'] = int(arg.split('=',1)[1])
                self.configure_run_mode(2)
            elif arg.startswith('--web'):
                self.pass_in_web_mode()
                self.configure_run_mode(1)
            else:
                continue
            args.remove(arg)

        return args

    @misc.multiple_try(nb_try=5, sleep=2)
    def load_results_db(self):
        """load the current results status"""
        
        # load the current status of the directory
        if os.path.exists(pjoin(self.me_dir,'HTML','results.pkl')):
            try:
                self.results = save_load_object.load_from_file(pjoin(self.me_dir,'HTML','results.pkl'))
            except Exception:
                #the pickle fail -> need to recreate the library
                model = self.find_model_name()
                process = self.process # define in find_model_name
                self.results = gen_crossxhtml.AllResults(model, process, self.me_dir)
                self.results.resetall(self.me_dir)
            else:
                try:                                
                    self.results.resetall(self.me_dir)
                except Exception, error:
                    logger.debug(error)
                    # Maybe the format was updated -> try fresh
                    model = self.find_model_name()
                    process = self.process # define in find_model_name
                    self.results = gen_crossxhtml.AllResults(model, process, self.me_dir)
                    self.results.resetall(self.me_dir)
                    self.last_mode = ''
            try:
                self.last_mode = self.results[self.results.lastrun][-1]['run_mode']
            except:
                self.results.resetall(self.me_dir)
                self.last_mode = ''

        else:
            model = self.find_model_name()
            process = self.process # define in find_model_name
            self.results = gen_crossxhtml.AllResults(model, process, self.me_dir)
            self.results.resetall(self.me_dir)
            self.last_mode=''

        return self.results

    ############################################################################
    def do_treatcards(self, line, amcatnlo=False):
        """Advanced commands: create .inc files from param_card.dat/run_card.dat"""

        keepwidth = False
        if '--keepwidth' in line:
            keepwidth = True
            line = line.replace('--keepwidth', '')
        args = self.split_arg(line)
        mode,  opt  = self.check_treatcards(args)

        if mode in ['run', 'all']:
            if not hasattr(self, 'run_card'):
                if amcatnlo:
                    run_card = banner_mod.RunCardNLO(opt['run_card'])
                else:
                    run_card = banner_mod.RunCard(opt['run_card'])
            else:
                run_card = self.run_card

            # add the conversion from the lhaid to the pdf set names
            if amcatnlo and run_card['pdlabel']=='lhapdf':
                pdfsetsdir=self.get_lhapdf_pdfsetsdir()
                pdfsets=self.get_lhapdf_pdfsets_list(pdfsetsdir)
                lhapdfsetname=[]
                for lhaid in run_card['lhaid']:
                    if lhaid in pdfsets:
                        lhapdfsetname.append(pdfsets[lhaid]['filename'])
                    else:
                        raise MadGraph5Error("lhaid %s is not a valid PDF identification number. This can be due to the use of an outdated version of LHAPDF, or %s is not a LHAGlue number corresponding to a central PDF set (but rather one of the error sets)." % (lhaid,lhaid))
                run_card['lhapdfsetname']=lhapdfsetname
            run_card.write_include_file(pjoin(opt['output_dir'],'run_card.inc'))

        if mode in ['MadLoop', 'all']:
            if os.path.exists(pjoin(self.me_dir, 'Cards', 'MadLoopParams.dat')):          
                self.MadLoopparam = banner_mod.MadLoopParam(pjoin(self.me_dir, 
                                                  'Cards', 'MadLoopParams.dat'))
                # write the output file
                self.MadLoopparam.write(pjoin(self.me_dir,"SubProcesses",
                                                           "MadLoopParams.dat"))

        if mode in ['param', 'all']:
            if os.path.exists(pjoin(self.me_dir, 'Source', 'MODEL', 'mp_coupl.inc')):
                param_card = check_param_card.ParamCardMP(opt['param_card'])
            else:
                param_card = check_param_card.ParamCard(opt['param_card'])
            outfile = pjoin(opt['output_dir'], 'param_card.inc')
            ident_card = pjoin(self.me_dir,'Cards','ident_card.dat')
            if os.path.isfile(pjoin(self.me_dir,'bin','internal','ufomodel','restrict_default.dat')):
                default = pjoin(self.me_dir,'bin','internal','ufomodel','restrict_default.dat')
            elif os.path.isfile(pjoin(self.me_dir,'bin','internal','ufomodel','param_card.dat')):
                default = pjoin(self.me_dir,'bin','internal','ufomodel','param_card.dat')
            elif not os.path.exists(pjoin(self.me_dir,'bin','internal','ufomodel')):
                fsock = open(pjoin(self.me_dir,'Source','param_card.inc'),'w')
                fsock.write(' ')
                fsock.close()
                return
            else:
                subprocess.call(['python', 'write_param_card.py'],
                             cwd=pjoin(self.me_dir,'bin','internal','ufomodel'))
                default = pjoin(self.me_dir,'bin','internal','ufomodel','param_card.dat')


            if amcatnlo and not keepwidth:
                # force particle in final states to have zero width
                pids = self.get_pid_final_initial_states()
                # check those which are charged under qcd
                if not MADEVENT and pjoin(self.me_dir,'bin','internal') not in sys.path:
                        sys.path.insert(0,pjoin(self.me_dir,'bin','internal'))

                #Ensure that the model that we are going to load is the current
                #one.
                to_del = [name  for name in sys.modules.keys()
                                                if name.startswith('internal.ufomodel')
                                                or name.startswith('ufomodel')]
                for name in to_del:
                    del(sys.modules[name])

                import ufomodel as ufomodel
                zero = ufomodel.parameters.ZERO
                no_width = [p for p in ufomodel.all_particles
                        if (str(p.pdg_code) in pids or str(-p.pdg_code) in pids)
                           and p.color != 1 and p.width != zero]
                done = []
                for part in no_width:
                    if abs(part.pdg_code) in done:
                        continue
                    done.append(abs(part.pdg_code))
                    param = param_card['decay'].get((part.pdg_code,))

                    if  param.value != 0:
                        logger.info('''For gauge cancellation, the width of \'%s\' has been set to zero.'''
                                    % part.name,'$MG:color:BLACK')
                        param.value = 0

            param_card.write_inc_file(outfile, ident_card, default)


    def ask_edit_cards(self, cards, mode='fixed', plot=True, first_cmd=None):
        """ """
        if not self.options['madanalysis_path']:
            plot = False

        self.ask_edit_card_static(cards, mode, plot, self.options['timeout'],
                                  self.ask, first_cmd=first_cmd)

    @staticmethod
    def ask_edit_card_static(cards, mode='fixed', plot=True,
                             timeout=0, ask=None, **opt):
        if not ask:
            ask = CommonRunCmd.ask

        def path2name(path):
            if '_card' in path:
                return path.split('_card')[0]
            elif path == 'delphes_trigger.dat':
                return 'trigger'
            elif path == 'input.lhco':
                return 'lhco'
            elif path == 'MadLoopParams.dat':
                return 'MadLoopParams'
            else:
                raise Exception, 'Unknow cards name %s' % path

        # Ask the user if he wants to edit any of the files
        #First create the asking text
        question = """Do you want to edit a card (press enter to bypass editing)?\n"""
        possible_answer = ['0', 'done']
        card = {0:'done'}

        for i, card_name in enumerate(cards):
            imode = path2name(card_name)
            possible_answer.append(i+1)
            possible_answer.append(imode)
            question += '  %s / %-10s : %s\n' % (i+1, imode, card_name)
            card[i+1] = imode
        if plot:
            question += '  9 / %-10s : plot_card.dat\n' % 'plot'
            possible_answer.append(9)
            possible_answer.append('plot')
            card[9] = 'plot'

        if 'param_card.dat' in cards:
            # Add the path options
            question += ' you can also\n'
            question += '   - enter the path to a valid card or banner.\n'
            question += '   - use the \'set\' command to modify a parameter directly.\n'
            question += '     The set option works only for param_card and run_card.\n'
            question += '     Type \'help set\' for more information on this command.\n'
            question += '   - call an external program (ASperGE/MadWidth/...).\n'
            question += '     Type \'help\' for the list of available command\n'
        else:
            question += ' you can also\n'
            question += '   - enter the path to a valid card.\n'
        if 'transfer_card.dat' in cards:
            question += '   - use the \'change_tf\' command to set a transfer functions.\n'

        out = 'to_run'
        while out not in ['0', 'done']:
            out = ask(question, '0', possible_answer, timeout=int(1.5*timeout),
                              path_msg='enter path', ask_class = AskforEditCard,
                              cards=cards, mode=mode, **opt)

    @staticmethod
    def detect_card_type(path):
        """detect the type of the card. Return value are
           banner
           param_card.dat
           run_card.dat
           pythia_card.dat
           pythia8_card.dat
           plot_card.dat
           pgs_card.dat
           delphes_card.dat
           delphes_trigger.dat
           shower_card.dat [aMCatNLO]
           FO_analyse_card.dat [aMCatNLO]
           madspin_card.dat [MS]
           transfer_card.dat [MW]
           madweight_card.dat [MW]
           
           Please update the unit-test: test_card_type_recognition when adding
           cards.
        """

        fulltext = open(path).read(50000)
        if fulltext == '':
            logger.warning('File %s is empty' % path)
            return 'unknown'
        
        to_search = ['<MGVersion>',           # banner
                     '<mg5proccard>' 
                     'ParticlePropagator',    # Delphes
                     'ExecutionPath', 
                     'Treewriter', 
                     'CEN_max_tracker',
                     '#TRIGGER CARD',         # delphes_trigger.dat
                     'parameter set name',    # pgs_card
                     'muon eta coverage',
                    'req_acc_FO',
                    'MSTP',
                    'b_stable',
                    'FO_ANALYSIS_FORMAT',
                    'MSTU',
                    'Begin Minpts',
                    'gridpack',
                    'ebeam1',
                    'block\s+mw_run',
                    'BLOCK',
                    'DECAY',
                    'launch',
                    'madspin',
                    'transfer_card\.dat',
                    'set',
                    'main:numberofevents'   # pythia8  
                    ]
        
        
        text = re.findall('(%s)' % '|'.join(to_search), fulltext, re.I)
        text = [t.lower() for t in text]
        if '<mgversion>' in text or '<mg5proccard>' in text:
            return 'banner'
        elif 'particlepropagator' in text or 'executionpath' in text or 'treewriter' in text:
            return 'delphes_card.dat'
        elif 'cen_max_tracker' in text:
            return 'delphes_card.dat'
        elif '#trigger card' in text:
            return 'delphes_trigger.dat'
        elif 'parameter set name' in text:
            return 'pgs_card.dat'
        elif 'muon eta coverage' in text:
            return 'pgs_card.dat'
        elif 'mstp' in text and not 'b_stable' in text:
            return 'pythia_card.dat'
        elif 'begin minpts' in text:
            return 'plot_card.dat'
        elif ('gridpack' in text and 'ebeam1' in text) or \
                ('req_acc_fo' in text and 'ebeam1' in text):
            return 'run_card.dat'
        elif any(t.endswith('mw_run') for t in text):
            return 'madweight_card.dat'
        elif 'transfer_card.dat' in text:
            return 'transfer_card.dat'
        elif 'block' in text and 'decay' in text: 
            return 'param_card.dat'
        elif 'b_stable' in text:
            return 'shower_card.dat'
        elif 'fo_analysis_format' in text:
            return 'FO_analyse_card.dat'
        elif 'main:numberofevents' in text:
            return 'pythia8_card.dat'            
        elif 'launch' in text:
            # need to separate madspin/reweight.
            # decay/set can be in both...
            if 'madspin' in text:
                return 'madspin_card.dat'
            if 'decay' in text:
                # need to check if this a line like "decay w+" or "set decay"
                if re.search("(^|;)\s*decay", fulltext):
                    return 'madspin_card.dat'
                else:
                    return 'reweight_card.dat'
            else:
                return 'reweight_card.dat'
        else:
            return 'unknown'


    ############################################################################
    def get_available_tag(self):
        """create automatically a tag"""

        used_tags = [r['tag'] for r in self.results[self.run_name]]
        i=0
        while 1:
            i+=1
            if 'tag_%s' %i not in used_tags:
                return 'tag_%s' % i


    ############################################################################
    @misc.mute_logger(names=['madgraph.various.histograms',
                                          'internal.histograms'],levels=[20,20])
    def generate_Pythia8_HwU_plots(self, plot_root_path,
                                   merging_scale_name, observable_name, 
                                   data_path):
        """Generated the HwU plots from Pythia8 driver output for a specific
        observable."""
        
        # Make sure that the file is present
        if not os.path.isfile(data_path):
            return False

        # Load the HwU file.
        histos = histograms.HwUList(data_path, consider_reweights='ALL',run_id=0)
        if len(histos)==0:
            return False

        # Now also plot the max vs min merging scale
        merging_scales_available = [label[1] for label in \
                  histos[0].bins.weight_labels if 
                  histograms.HwU.get_HwU_wgt_label_type(label)=='merging_scale']
        if len(merging_scales_available)>=2:
            min_merging_scale = min(merging_scales_available)
            max_merging_scale = max(merging_scales_available)
        else:
            min_merging_scale = None
            max_merging_scale = None

        # jet_samples_to_keep = None means that all jet_samples are kept
        histo_output_options = {
          'format':'gnuplot', 
          'uncertainties':['scale','pdf','statistical',
                           'merging_scale','alpsfact'], 
          'ratio_correlations':True,
          'arg_string':'Automatic plotting from MG5aMC', 
          'jet_samples_to_keep':None,
          'use_band':['merging_scale','alpsfact'],
          'auto_open':False
        }
        # alpsfact variation only applies to MLM
        if not (int(self.run_card['ickkw'])==1):
            histo_output_options['uncertainties'].pop(
                histo_output_options['uncertainties'].index('alpsfact'))
            histo_output_options['use_band'].pop(
                     histo_output_options['use_band'].index('alpsfact'))

        histos.output(pjoin(plot_root_path,
            'central_%s_%s_plots'%(merging_scale_name,observable_name)),
            **histo_output_options)
        
        for scale in merging_scales_available:
            that_scale_histos = histograms.HwUList(
                               data_path,  run_id=0, merging_scale=scale)
            that_scale_histos.output(pjoin(plot_root_path,
                '%s_%.3g_%s_plots'%(merging_scale_name,scale,observable_name)),
                **histo_output_options)

        # If several merging scales were specified, then it is interesting
        # to compare the summed jet samples for the maximum and minimum
        # merging scale available.
        if not min_merging_scale is None:
            min_scale_histos = histograms.HwUList(data_path, 
                               consider_reweights=[], run_id=0, 
                                        merging_scale=min_merging_scale)
            max_scale_histos = histograms.HwUList(data_path, 
                               consider_reweights=[], run_id=0, 
                                        merging_scale=max_merging_scale)

            # Give the histos types so that the plot labels look good
            for histo in min_scale_histos:
                if histo.type is None:
                    histo.type = '%s=%.4g'%(merging_scale_name, min_merging_scale)
                else:
                    histo.type += '|%s=%.4g'%(merging_scale_name, min_merging_scale)
            for histo in max_scale_histos:
                if histo.type is None:
                    histo.type = '%s=%.4g'%(merging_scale_name, max_merging_scale)
                else:
                    histo.type += '|%s=%.4g'%(merging_scale_name, max_merging_scale)
            
            # Now plot and compare against oneanother the shape for the the two scales
            histograms.HwUList(min_scale_histos+max_scale_histos).output(
                pjoin(plot_root_path,'min_max_%s_%s_comparison'
                                         %(merging_scale_name,observable_name)),
                format='gnuplot', 
                uncertainties=[], 
                ratio_correlations=True,
                arg_string='Automatic plotting from MG5aMC', 
                jet_samples_to_keep=[],
                use_band=[],
                auto_open=False)
        return True
    
    def create_plot(self, mode='parton', event_path=None, output=None, tag=None):
        """create the plot"""

        if not tag:
            tag = self.run_card['run_tag']

        if mode != 'Pythia8':
            madir = self.options['madanalysis_path']
            td = self.options['td_path']
    
            if not madir or not td or \
                not os.path.exists(pjoin(self.me_dir, 'Cards', 'plot_card.dat')):
                return False
        else:
            PY8_plots_root_path = pjoin(self.me_dir,'HTML',
                                               self.run_name,'%s_PY8_plots'%tag)
            
        if 'ickkw' in self.run_card:
            if int(self.run_card['ickkw']) and mode == 'Pythia':
                self.update_status('Create matching plots for Pythia', level='pythia')
                # recover old data if none newly created
                if not os.path.exists(pjoin(self.me_dir,'Events','events.tree')):
                    misc.gunzip(pjoin(self.me_dir,'Events',
                          self.run_name, '%s_pythia_events.tree.gz' % tag), keep=True,
                               stdout=pjoin(self.me_dir,'Events','events.tree'))
                    files.mv(pjoin(self.me_dir,'Events',self.run_name, tag+'_pythia_xsecs.tree'),
                         pjoin(self.me_dir,'Events','xsecs.tree'))
    
                # Generate the matching plots
                misc.call([self.dirbin+'/create_matching_plots.sh',
                           self.run_name, tag, madir],
                                stdout = os.open(os.devnull, os.O_RDWR),
                                cwd=pjoin(self.me_dir,'Events'))
    
                #Clean output
                misc.gzip(pjoin(self.me_dir,"Events","events.tree"),
                          stdout=pjoin(self.me_dir,'Events',self.run_name, tag + '_pythia_events.tree.gz'))
                files.mv(pjoin(self.me_dir,'Events','xsecs.tree'),
                         pjoin(self.me_dir,'Events',self.run_name, tag+'_pythia_xsecs.tree'))
            
            elif mode == 'Pythia8' and (int(self.run_card['ickkw'])==1  or \
                  self.run_card['ktdurham']>0.0 or self.run_card['ptlund']>0.0):
                
                self.update_status('Create matching plots for Pythia8',
                                                                level='pythia8')

                # Create the directory if not existing at this stage
                if not os.path.isdir(PY8_plots_root_path):
                    os.makedirs(PY8_plots_root_path)

                merging_scale_name = 'qCut' if int(self.run_card['ickkw'])==1 \
                                                                      else 'TMS'

                djr_path = pjoin(self.me_dir,'Events',
                                             self.run_name, '%s_djrs.dat' % tag)
                pt_path = pjoin(self.me_dir,'Events',
                                             self.run_name, '%s_pts.dat' % tag)
                for observable_name, data_path in [('djr',djr_path),
                                                   ('pt',pt_path)]:
                    if not self.generate_Pythia8_HwU_plots(
                                    PY8_plots_root_path, merging_scale_name,
                                                     observable_name,data_path):
                        return False

        if mode == 'Pythia8':
            plot_files = glob.glob(pjoin(PY8_plots_root_path,'*.gnuplot'))
            if not misc.which('gnuplot'):
                logger.warning("Install gnuplot to be able to view the plots"+\
                               " generated at :\n   "+\
                               '\n   '.join('%s.gnuplot'%p for p in plot_files))
                return True
            for plot in plot_files:
                command = ['gnuplot',plot]
                try:
                    subprocess.call(command,cwd=PY8_plots_root_path,stderr=subprocess.PIPE)
                except Exception as e:
                    logger.warning("Automatic processing of the Pythia8 "+\
                            "merging plots with gnuplot failed. Try the"+\
                            " following command by hand:\n   %s"%(' '.join(command))+\
                            "\nException was: %s"%str(e))
                    return False

            plot_files = glob.glob(pjoin(PY8_plots_root_path,'*.pdf'))
            if len(plot_files)>0:
                # Add an html page
                html = "<html>\n<head>\n<TITLE>PLOT FOR PYTHIA8</TITLE>"
                html+= '<link rel=stylesheet href="../../mgstyle.css" type="text/css">\n</head>\n<body>\n'
                html += "<h2> Plot for Pythia8 </h2>\n"
                html += '<a href=../../../crossx.html>return to summary</a><br>'
                html += "<table>\n<tr> <td> <b>Obs.</b> </td> <td> <b>Type of plot</b> </td> <td><b> PDF</b> </td> <td><b> input file</b> </td> </tr>\n"
                def sorted_plots(elem):
                    name = os.path.basename(elem[1])
                    if 'central' in name:
                        return -100
                    if 'min_max' in name:
                        return -10
                    merging_re = re.match(r'^.*_(\d+)_.*$',name)
                    if not merging_re is None:
                        return int(merging_re.group(1))
                    else:
                        return 1e10
                djr_plot_files = sorted(
                            (('DJR',p) for p in plot_files if '_djr_' in p),
                            key = sorted_plots)
                pt_plot_files = sorted(
                            (('Pt',p) for p in plot_files if '_pt_' in p),
                            key = sorted_plots)
                last_obs = None            
                for obs, one_plot in djr_plot_files+pt_plot_files:
                    if obs!=last_obs:
                        # Add a line between observables
                        html += "<tr><td></td></tr>"
                        last_obs = obs
                    name = os.path.basename(one_plot).replace('.pdf','')
                    short_name = name
                    for dummy in ['_plots','_djr','_pt']:
                        short_name = short_name.replace(dummy,'')
                    short_name = short_name.replace('_',' ')                        
                    if 'min max' in short_name:
                        short_name = "%s comparison with min/max merging scale"%obs
                    if 'central' in short_name:
                        short_name = "Merging uncertainty band around central scale"
                    html += "<tr><td>%(obs)s</td><td>%(sn)s</td><td> <a href=./%(n)s.pdf>PDF</a> </td><td> <a href=./%(n)s.HwU>HwU</a> <a href=./%(n)s.gnuplot>GNUPLOT</a> </td></tr>\n" %\
                                        {'obs':obs, 'sn': short_name, 'n': name}
                html += '</table>\n'
                html += '<a href=../../../bin/internal/plot_djrs.py> Example of code to plot the above with matplotlib </a><br><br>'
                html+='</body>\n</html>'
                ff=open(pjoin(PY8_plots_root_path, 'index.html'),'w')
                ff.write(html)
            return True

        if not event_path:
            if mode == 'parton':
                possibilities=[
                    pjoin(self.me_dir, 'Events', 'unweighted_events.lhe'),
                    pjoin(self.me_dir, 'Events', 'unweighted_events.lhe.gz'),
                    pjoin(self.me_dir, 'Events', self.run_name, 'unweighted_events.lhe'),
                    pjoin(self.me_dir, 'Events', self.run_name, 'unweighted_events.lhe.gz')]
                for event_path in possibilities:
                    if os.path.exists(event_path):
                        break
                output = pjoin(self.me_dir, 'HTML',self.run_name, 'plots_parton.html')

            elif mode == 'Pythia':
                event_path = pjoin(self.me_dir, 'Events','pythia_events.lhe')
                output = pjoin(self.me_dir, 'HTML',self.run_name,
                              'plots_pythia_%s.html' % tag)
            elif mode == 'PGS':
                event_path = pjoin(self.me_dir, 'Events', self.run_name,
                                   '%s_pgs_events.lhco' % tag)
                output = pjoin(self.me_dir, 'HTML',self.run_name,
                              'plots_pgs_%s.html' % tag)
            elif mode == 'Delphes':
                event_path = pjoin(self.me_dir, 'Events', self.run_name,'%s_delphes_events.lhco' % tag)
                output = pjoin(self.me_dir, 'HTML',self.run_name,
                              'plots_delphes_%s.html' % tag)
            elif mode == "shower":
                event_path = pjoin(self.me_dir, 'Events','pythia_events.lhe')
                output = pjoin(self.me_dir, 'HTML',self.run_name,
                              'plots_shower_%s.html' % tag)
                if not self.options['pythia-pgs_path']:
                    return
            else:
                raise self.InvalidCmd, 'Invalid mode %s' % mode
        elif mode == 'reweight' and not output:
                output = pjoin(self.me_dir, 'HTML',self.run_name,
                              'plots_%s.html' % tag)

        if not os.path.exists(event_path):
            if os.path.exists(event_path+'.gz'):
                misc.gunzip('%s.gz' % event_path)
            else:
                raise self.InvalidCmd, 'Events file %s does not exist' % event_path
        elif event_path.endswith(".gz"):
             misc.gunzip(event_path)
             event_path = event_path[:-3]

             
        self.update_status('Creating Plots for %s level' % mode, level = mode.lower())

        mode = mode.lower()
        if mode not in ['parton', 'reweight']:
            plot_dir = pjoin(self.me_dir, 'HTML', self.run_name,'plots_%s_%s' % (mode.lower(),tag))
        elif mode == 'parton':
            plot_dir = pjoin(self.me_dir, 'HTML', self.run_name,'plots_parton')
        else:
            plot_dir =pjoin(self.me_dir, 'HTML', self.run_name,'plots_%s' % (tag))

        if not os.path.isdir(plot_dir):
            os.makedirs(plot_dir)

        files.ln(pjoin(self.me_dir, 'Cards','plot_card.dat'), plot_dir, 'ma_card.dat')

        try:
            proc = misc.Popen([os.path.join(madir, 'plot_events')],
                            stdout = open(pjoin(plot_dir, 'plot.log'),'w'),
                            stderr = subprocess.STDOUT,
                            stdin=subprocess.PIPE,
                            cwd=plot_dir)
            proc.communicate('%s\n' % event_path)
            del proc
            #proc.wait()
            misc.call(['%s/plot' % self.dirbin, madir, td],
                            stdout = open(pjoin(plot_dir, 'plot.log'),'a'),
                            stderr = subprocess.STDOUT,
                            cwd=plot_dir)

            misc.call(['%s/plot_page-pl' % self.dirbin,
                                os.path.basename(plot_dir),
                                mode],
                            stdout = open(pjoin(plot_dir, 'plot.log'),'a'),
                            stderr = subprocess.STDOUT,
                            cwd=pjoin(self.me_dir, 'HTML', self.run_name))

            shutil.move(pjoin(self.me_dir, 'HTML',self.run_name ,'plots.html'),
                                                                         output)

            logger.info("Plots for %s level generated, see %s" % \
                         (mode, output))
        except OSError, error:
            logger.error('fail to create plot: %s. Please check that MadAnalysis is correctly installed.' % error)

        self.update_status('End Plots for %s level' % mode, level = mode.lower(),
                                                                 makehtml=False)

        return True

    def run_hep2lhe(self, banner_path = None):
        """Run hep2lhe on the file Events/pythia_events.hep"""

        if not self.options['pythia-pgs_path']:
            raise self.InvalidCmd, 'No pythia-pgs path defined'

        pydir = pjoin(self.options['pythia-pgs_path'], 'src')
        eradir = self.options['exrootanalysis_path']

        # Creating LHE file
        if misc.is_executable(pjoin(pydir, 'hep2lhe')):
            self.update_status('Creating shower LHE File (for plot)', level='pythia')
            # Write the banner to the LHE file
            out = open(pjoin(self.me_dir,'Events','pythia_events.lhe'), 'w')
            #out.writelines('<LesHouchesEvents version=\"1.0\">\n')
            out.writelines('<!--\n')
            out.writelines('# Warning! Never use this file for detector studies!\n')
            out.writelines('-->\n<!--\n')
            if banner_path:
                out.writelines(open(banner_path).read().replace('<LesHouchesEvents version="1.0">',''))
            out.writelines('\n-->\n')
            out.close()

            self.cluster.launch_and_wait(self.dirbin+'/run_hep2lhe',
                                         argument= [pydir],
                                        cwd=pjoin(self.me_dir,'Events'),
                                        stdout=os.devnull)

            logger.info('Warning! Never use this lhe file for detector studies!')
            # Creating ROOT file
            if eradir and misc.is_executable(pjoin(eradir, 'ExRootLHEFConverter')):
                self.update_status('Creating Pythia LHE Root File', level='pythia')
                try:
                    misc.call([eradir+'/ExRootLHEFConverter',
                             'pythia_events.lhe',
                             pjoin(self.run_name, '%s_pythia_lhe_events.root' % self.run_tag)],
                            cwd=pjoin(self.me_dir,'Events'))
                except Exception, error:
                    misc.sprint('ExRootLHEFConverter fails', str(error),
                                                                     log=logger)
                    pass

    def store_result(self):
        """Dummy routine, to be overwritten by daughter classes"""

        pass
    
    ############################################################################
    def do_reweight(self, line):
        """ syntax is "reweight RUN_NAME"
            Allow to reweight the events generated with a new choices of model
            parameter. Description of the methods are available here
            cp3.irmp.ucl.ac.be/projects/madgraph/wiki/Reweight
        """
        
        if '-from_cards' in line and not os.path.exists(pjoin(self.me_dir, 'Cards', 'reweight_card.dat')):
            return
        
        # Check that MG5 directory is present .
        if MADEVENT and not self.options['mg5_path']:
            raise self.InvalidCmd, '''The module reweight requires that MG5 is installed on the system.
            You can install it and set its path in ./Cards/me5_configuration.txt'''
        elif MADEVENT:
            sys.path.append(self.options['mg5_path'])
        try:
            import madgraph.interface.reweight_interface as reweight_interface
        except ImportError:
            raise self.ConfigurationError, '''Can\'t load Reweight module.
            The variable mg5_path might not be correctly configured.'''
        

                        
        if not '-from_cards' in line:
            self.keep_cards(['reweight_card.dat'], ignore=['*'])
            self.ask_edit_cards(['reweight_card.dat'], 'fixed', plot=False)        

        # load the name of the event file
        args = self.split_arg(line) 

        if not self.force_run:
            # forbid this function to create an empty item in results.
            if self.run_name and self.results.current and  self.results.current['cross'] == 0:
                self.results.delete_run(self.run_name, self.run_tag)
            self.results.save()
            # we want to run this in a separate shell to avoid hard f2py crash
            command =  [sys.executable]
            if os.path.exists(pjoin(self.me_dir, 'bin', 'madevent')):
                command.append(pjoin(self.me_dir, 'bin', 'internal','madevent_interface.py'))
            else:
                command.append(pjoin(self.me_dir, 'bin', 'internal', 'amcatnlo_run_interface.py'))
            if not isinstance(self, cmd.CmdShell):
                command.append('--web')
            command.append('reweight')
            if self.run_name:
                command.append(self.run_name)
            else:
                command += args
            if '-from_cards' not in command:
                command.append('-from_cards')
            p = misc.Popen(command, stdout = subprocess.PIPE, stderr = subprocess.STDOUT, cwd=self.me_dir)
            while p.poll() is None:
                line = p.stdout.readline()
                if any(t in line for t in ['INFO:', 'WARNING:', 'CRITICAL:', 'ERROR:', 'root:','KEEP:']) and \
                   not '***********' in line:
                        print line[:-1].replace('INFO', 'REWEIGHT').replace('KEEP:','')
                elif __debug__ and line:
                    logger.debug(line[:-1])
            if p.returncode !=0:
                logger.error("Reweighting failed")
                return
            self.results = self.load_results_db()
            # forbid this function to create an empty item in results.
            try:
                if self.results[self.run_name][-2]['cross']==0:
                    self.results.delete_run(self.run_name,self.results[self.run_name][-2]['tag'])
            except:
                pass
            try:
                if self.results.current['cross'] == 0 and self.run_name:
                    self.results.delete_run(self.run_name, self.run_tag)
            except:
                pass                    
            # re-define current run     
            try:
                self.results.def_current(self.run_name, self.run_tag)
            except Exception:
                pass
            return              

        self.to_store.append('event')
        # forbid this function to create an empty item in results.
        if self.results.current['cross'] == 0 and self.run_name:
            self.results.delete_run(self.run_name, self.run_tag)

        self.check_decay_events(args) 
        # args now alway content the path to the valid files
        reweight_cmd = reweight_interface.ReweightInterface(args[0], mother=self)
        #reweight_cmd.use_rawinput = False
        #reweight_cmd.mother = self
        wgt_names = reweight_cmd.get_weight_names()
        if wgt_names == [''] and reweight_cmd.has_nlo:
            self.update_status('Running Reweighting (LO approximate)', level='madspin')
        else:
            self.update_status('Running Reweighting', level='madspin')
        
        path = pjoin(self.me_dir, 'Cards', 'reweight_card.dat')
        reweight_cmd.raw_input=False
        reweight_cmd.me_dir = self.me_dir
        reweight_cmd.import_command_file(path)
        reweight_cmd.do_quit('')
            
        logger.info("quit rwgt")
        
        
        
        # re-define current run
        try:
            self.results.def_current(self.run_name, self.run_tag)
        except Exception:
            pass

    ############################################################################
    def do_pgs(self, line):
        """launch pgs"""
        
        args = self.split_arg(line)
        # Check argument's validity
        if '--no_default' in args:
            no_default = True
            args.remove('--no_default')
        else:
            no_default = False

        if no_default and not os.path.exists(pjoin(self.me_dir, 'Cards', 'pgs_card.dat')):
            logger.info('No pgs_card detected, so not run pgs')
            return

        # Check all arguments
        # This might launch a gunzip in another thread. After the question
        # This thread need to be wait for completion. (This allow to have the
        # question right away and have the computer working in the same time)
        # if lock is define this a locker for the completion of the thread
        lock = self.check_pgs(args,  no_default=no_default)

        # Check that the pgs_card exists. If not copy the default
        if not os.path.exists(pjoin(self.me_dir, 'Cards', 'pgs_card.dat')):
            files.cp(pjoin(self.me_dir, 'Cards', 'pgs_card_default.dat'),
                     pjoin(self.me_dir, 'Cards', 'pgs_card.dat'))
            logger.info('No pgs card found. Take the default one.')

        if not (no_default or self.force):
            self.ask_edit_cards(['pgs_card.dat'])

        self.update_status('prepare PGS run', level=None)

        pgsdir = pjoin(self.options['pythia-pgs_path'], 'src')
        eradir = self.options['exrootanalysis_path']
        madir = self.options['madanalysis_path']
        td = self.options['td_path']

        # Compile pgs if not there
        if not misc.is_executable(pjoin(pgsdir, 'pgs')):
            logger.info('No PGS executable -- running make')
            misc.compile(cwd=pgsdir)

        self.update_status('Running PGS', level='pgs')

        tag = self.run_tag
        # Update the banner with the pgs card
        banner_path = pjoin(self.me_dir, 'Events', self.run_name, '%s_%s_banner.txt' % (self.run_name, self.run_tag))
        if os.path.exists(pjoin(self.me_dir, 'Source', 'banner_header.txt')):
            self.banner.add(pjoin(self.me_dir, 'Cards','pgs_card.dat'))
            self.banner.write(banner_path)
        else:
            open(banner_path, 'w').close()

        ########################################################################
        # now pass the event to a detector simulator and reconstruct objects
        ########################################################################
        if lock:
            lock.wait()
        # Prepare the output file with the banner
        ff = open(pjoin(self.me_dir, 'Events', 'pgs_events.lhco'), 'w')
        if os.path.exists(pjoin(self.me_dir, 'Source', 'banner_header.txt')):
            text = open(banner_path).read()
            text = '#%s' % text.replace('\n','\n#')
            dico = self.results[self.run_name].get_current_info()
            text +='\n##  Integrated weight (pb)  : %.4g' % dico['cross']
            text +='\n##  Number of Event         : %s\n' % dico['nb_event']
            ff.writelines(text)
        ff.close()

        try:
            os.remove(pjoin(self.me_dir, 'Events', 'pgs.done'))
        except Exception:
            pass

        pgs_log = pjoin(self.me_dir, 'Events', self.run_name, "%s_pgs.log" % tag)
        self.cluster.launch_and_wait('../bin/internal/run_pgs',
                            argument=[pgsdir], cwd=pjoin(self.me_dir,'Events'),
                            stdout=pgs_log, stderr=subprocess.STDOUT)

        if not os.path.exists(pjoin(self.me_dir, 'Events', 'pgs.done')):
            logger.error('Fail to create LHCO events')
            return
        else:
            os.remove(pjoin(self.me_dir, 'Events', 'pgs.done'))

        if os.path.getsize(banner_path) == os.path.getsize(pjoin(self.me_dir, 'Events','pgs_events.lhco')):
            misc.call(['cat pgs_uncleaned_events.lhco >>  pgs_events.lhco'],
                            cwd=pjoin(self.me_dir, 'Events'))
            os.remove(pjoin(self.me_dir, 'Events', 'pgs_uncleaned_events.lhco '))

        # Creating Root file
        if eradir and misc.is_executable(pjoin(eradir, 'ExRootLHCOlympicsConverter')):
            self.update_status('Creating PGS Root File', level='pgs')
            try:
                misc.call([eradir+'/ExRootLHCOlympicsConverter',
                             'pgs_events.lhco',pjoin('%s/%s_pgs_events.root' % (self.run_name, tag))],
                            cwd=pjoin(self.me_dir, 'Events'))
            except Exception:
                logger.warning('fail to produce Root output [problem with ExRootAnalysis')
        if os.path.exists(pjoin(self.me_dir, 'Events', 'pgs_events.lhco')):
            # Creating plots
            files.mv(pjoin(self.me_dir, 'Events', 'pgs_events.lhco'),
                    pjoin(self.me_dir, 'Events', self.run_name, '%s_pgs_events.lhco' % tag))
            self.create_plot('PGS')
            misc.gzip(pjoin(self.me_dir, 'Events', self.run_name, '%s_pgs_events.lhco' % tag))

        self.update_status('finish', level='pgs', makehtml=False)

    ############################################################################                                                                                                           
    def do_compute_widths(self, line):
        """Require MG5 directory: Compute automatically the widths of a set 
        of particles"""



        args = self.split_arg(line)
        opts = self.check_compute_widths(args)

        from madgraph.interface.master_interface import MasterCmd
        cmd = MasterCmd()
        self.define_child_cmd_interface(cmd, interface=False)
        cmd.exec_cmd('set automatic_html_opening False --no_save')
        if not opts['path']:
            opts['path'] = pjoin(self.me_dir, 'Cards', 'param_card.dat')
            if not opts['force'] :
                self.ask_edit_cards(['param_card'],[], plot=False)
        
        
        line = 'compute_widths %s %s' % \
                (' '.join([str(i) for i in opts['particles']]),
                 ' '.join('--%s=%s' % (key,value) for (key,value) in opts.items()
                        if key not in ['model', 'force', 'particles'] and value))
        cmd.exec_cmd(line, model=opts['model'])
        self.child = None
        del cmd

    ############################################################################ 
    def do_print_results(self, line):
        """Not in help:Print the cross-section/ number of events for a given run"""
        
        args = self.split_arg(line)
        options={'path':None, 'mode':'w', 'format':'full'}
        for arg in list(args):
            if arg.startswith('--') and '=' in arg:
                name,value=arg.split('=',1)
                name = name [2:]
                options[name] = value
                args.remove(arg)
        
        
        if len(args) > 0:
            run_name = args[0]
        else:
            for i, run_name in enumerate(self.results.order):
                for j, one_result in enumerate(self.results[run_name]):
                    if i or j:
                        options['mode'] = "a"
                    if options['path']:
                        self.print_results_in_file(one_result, options['path'], options['mode'], options['format'])
                    else:
                        self.print_results_in_shell(one_result)
            return

        if run_name not in self.results:
            raise self.InvalidCmd('%s is not a valid run_name or it doesn\'t have any information' \
                                  % run_name)

            
        if len(args) == 2:
            tag = args[1]
            if tag.isdigit():
                tag = int(tag) - 1
                if len(self.results[run_name]) < tag:
                    raise self.InvalidCmd('Only %s different tag available' % \
                                                    len(self.results[run_name]))
                data = self.results[run_name][tag]
            else:
                data = self.results[run_name].return_tag(tag)
        else:
            data = self.results[run_name].return_tag(None) # return the last
        
        if options['path']:
            self.print_results_in_file(data, options['path'], options['mode'], options['format'])
        else:
            self.print_results_in_shell(data)

    def configure_directory(self, *args, **opts):
        """ All action require before any type of run. Typically overloaded by
        daughters if need be."""
        pass

    ############################################################################
    # Start of MadAnalysis5 related function
    ############################################################################
    
    def check_madanalysis5(self, args, mode='parton'):
        """Check the argument for the madanalysis5 command
        syntax: madanalysis5_parton [NAME]
        """

        MA5_options = {'MA5_stdout_lvl':'default'}
        
        stdout_level_tags = [a for a in args if a.startswith('--MA5_stdout_lvl=')]
        for slt in stdout_level_tags:
            lvl = slt.split('=')[1].strip()
            try:
                # It is likely an int
                MA5_options['MA5_stdout_lvl']=int(lvl)
            except ValueError:
                try:
                    # Maybe the user used something like 'logging.INFO'
                    MA5_options['MA5_stdout_lvl']=eval(lvl)
                except:
                    try:
                        MA5_options['MA5_stdout_lvl']=eval('logging.%s'%lvl)
                    except:
                        raise InvalidCmd("MA5 output level specification"+\
                                                 " '%s' is incorrect."%str(lvl))
            args.remove(slt)

        if mode=='parton':
            # We will attempt to run MA5 on the parton level output
            # found in the last run if not specified.
            MA5_options['inputs'] = '*.lhe'
        elif mode=='hadron':
            # We will run MA5 on all sources of post-partonic output we
            # can find if not specified. PY8 is a keyword indicating shower
            # piped to MA5.
            MA5_options['inputs'] = ['fromCard']
        else:
            raise MadGraph5Error('Mode %s not reckognized'%mode+
                                             ' in function check_madanalysis5.')
        # If not madanalysis5 path
        if not self.options['madanalysis5_path']:
            logger.info('Now trying to read the configuration file again'+
                                                   ' to find MadAnalysis5 path')
            self.set_configuration()
            
        if not self.options['madanalysis5_path'] or not \
            os.path.exists(pjoin(self.options['madanalysis5_path'],'bin','ma5')):
            error_msg = 'No valid MadAnalysis5 path set.\n'
            error_msg += 'Please use the set command to define the path and retry.\n'
            error_msg += 'You can also define it in the configuration file.\n'
            error_msg += 'Finally, it can be installed automatically using the'
            error_msg += ' install command.\n'
            raise self.InvalidCmd(error_msg)

        # Now make sure that the corresponding default card exists
        if not os.path.isfile(pjoin(self.me_dir,
                               'Cards','madanalysis5_%s_card.dat'%mode)):
            raise self.InvalidCmd('Your installed version of MadAnalysis5 and/or'+\
                    ' MadGraph5_aMCatNLO does not seem to support analysis at'+
                                                            '%s level.'%mode)
        
        tag = [a for a in args if a.startswith('--tag=')]
        if tag: 
            args.remove(tag[0])
            tag = tag[0][6:]

        if len(args) == 0 and not self.run_name:
            if self.results.lastrun:
                args.insert(0, self.results.lastrun)
            else:
                raise self.InvalidCmd('No run name currently defined. '+
                                                 'Please add this information.')
        
        if len(args) >= 1:
            if mode=='parton' and args[0] != self.run_name and \
             not os.path.exists(pjoin(self.me_dir,'Events',args[0], 
             'unweighted_events.lhe.gz')) and not os.path.exists(
                                           pjoin(self.me_dir,'Events',args[0])):
                raise self.InvalidCmd('No events file in the %s run.'%args[0])
            self.set_run_name(args[0], tag, level='madanalysis5_%s'%mode)            
        else:
            if tag:
                self.run_card['run_tag'] = args[0]
            self.set_run_name(self.run_name, tag, level='madanalysis5_%s'%mode)  
        
        if mode=='parton':
            if any(t for t in args if t.startswith('--input=')):
                raise InvalidCmd('The option --input=<input_file> is not'+
                  ' available when running partonic MadAnalysis5 analysis. The'+
                      ' .lhe output of the selected run is used automatically.')
            input_file = pjoin(self.me_dir,'Events',self.run_name, 'unweighted_events.lhe')
            MA5_options['inputs'] = '%s.gz'%input_file
            if not os.path.exists('%s.gz'%input_file):
                if os.path.exists(input_file):
                    misc.gzip(input_file, keep=True, stdout=output_file)
                else:
                    logger.warning("LHE event file not found in \n%s\ns"%input_file+
                                       "AboringParton level MA5 analysis is disabled.")                    
    
        if mode=='hadron':
            # Make sure to store current results (like Pythia8 hep files)
            # so that can be found here
            self.store_result()
            
            hadron_tag = [t for t in args if t.startswith('--input=')]
            if hadron_tag and hadron_tag[0][8:]:
                hadron_inputs = hadron_tag[0][8:].split(',')
            
            # If not set above, then we must read it from the card
            elif MA5_options['inputs'] == ['fromCard']:
                hadron_inputs = banner_mod.MadAnalysis5Card(pjoin(self.me_dir,
                'Cards','madanalysis5_hadron_card.dat'),mode='hadron')['inputs']

            # Make sure the corresponding input files are present and unfold
            # potential wildcard while making their path absolute as well.
            MA5_options['inputs'] = []
            special_source_tags = []
            for htag in hadron_inputs:
                # Possible pecial tag for MA5 run inputs
                if htag in special_source_tags:
                    # Special check/actions
                    continue
                # Check if the specified file exists and is not a wildcard
                if os.path.isfile(htag) or (os.path.exists(htag) and 
                                          stat.S_ISFIFO(os.stat(htag).st_mode)):
                    MA5_options['inputs'].append(htag)
                    continue

                # Now select one source per tag, giving priority to unzipped 
                # files with 'events' in their name (case-insensitive).
                file_candidates = glob.glob(pjoin(self.me_dir,'Events',self.run_name,htag))+\
                            glob.glob(pjoin(self.me_dir,'Events',self.run_name,'%s.gz'%htag))
                priority_files = [f for f in file_candidates if 
                                self.run_card['run_tag'] in os.path.basename(f)]
                priority_files = [f for f in priority_files if
                                        'EVENTS' in os.path.basename(f).upper()]
                # Make sure to always prefer the original partonic event file
                for f in file_candidates:
                    if os.path.basename(f).startswith('unweighted_events.lhe'):
                        priority_files.append(f)
                if priority_files:
                    MA5_options['inputs'].append(priority_files[-1])
                    continue
                if file_candidates:
                    MA5_options['inputs'].append(file_candidates[-1])
                    continue

        return MA5_options
    
    def ask_madanalysis5_run_configuration(self, runtype='parton',mode=None):
        """Ask the question when launching madanalysis5.
        In the future we can ask here further question about the MA5 run, but
        for now we just edit the cards"""

        cards = ['madanalysis5_%s_card.dat'%runtype]
        self.keep_cards(cards)
        
        if self.force:
            return runtype
        
        # This heavy-looking structure of auto is just to mimick what is done
        # for ask_pythia_configuration
        auto=False
        if mode=='auto':
            auto=True
        if auto:
            self.ask_edit_cards(cards, mode='auto', plot=False)
        else:
            self.ask_edit_cards(cards, plot=False)

        # For now, we don't pass any further information and simply return the
        # input mode asked for
        mode = runtype 
        return mode

    def complete_madanalysis5_hadron(self,text, line, begidx, endidx):
        "Complete the madanalysis5 command"
        args = self.split_arg(line[0:begidx], error=False)
        if len(args) == 1:
            #return valid run_name
            data = []
            for name in banner_mod.MadAnalysis5Card._default_hadron_inputs:
                data += glob.glob(pjoin(self.me_dir, 'Events', '*','%s'%name))
                data += glob.glob(pjoin(self.me_dir, 'Events', '*','%s.gz'%name))
            data = [n.rsplit('/',2)[1] for n in data]
            tmp1 =  self.list_completion(text, data)
            if not self.run_name:
                return tmp1
            else:
                tmp2 = self.list_completion(text, ['-f',
                '--MA5_stdout_lvl=','--input=','--no_default', '--tag='], line)
                return tmp1 + tmp2
            
        elif '--MA5_stdout_lvl=' in line and not any(arg.startswith(
                                          '--MA5_stdout_lvl=') for arg in args):
            return self.list_completion(text, 
                ['--MA5_stdout_lvl=%s'%opt for opt in 
                ['logging.INFO','logging.DEBUG','logging.WARNING',
                                                'logging.CRITICAL','90']], line)
        elif '--input=' in line and not any(arg.startswith(
                                                  '--input=') for arg in args):
            return self.list_completion(text, ['--input=%s'%opt for opt in
         (banner_mod.MadAnalysis5Card._default_hadron_inputs +['path'])], line)
        else:
            return self.list_completion(text, ['-f', 
                '--MA5_stdout_lvl=','--input=','--no_default', '--tag='], line)

    def do_madanalysis5_hadron(self, line):
        """launch MadAnalysis5 at the hadron level."""
        return self.run_madanalysis5(line,mode='hadron')

    def run_madanalysis5(self, line, mode='parton'):
        """launch MadAnalysis5 at the parton level or at the hadron level with
        a specific command line."""
        
        # Check argument's validity
        args = self.split_arg(line)
        
        if '--no_default' in args:
            no_default = True
            args.remove('--no_default')
        else:
            no_default = False

        if no_default:
            # Called issued by MG5aMC itself during a generate_event action
            if mode=='parton' and not os.path.exists(pjoin(self.me_dir, 'Cards',
                                               'madanalysis5_parton_card.dat')):
                return
            if mode=='hadron' and not os.path.exists(pjoin(self.me_dir, 'Cards',
                                               'madanalysis5_hadron_card.dat')):
                return
        else:
            # Called issued by the user itself and only MA5 will be run.
            # we must therefore ask wheter the user wants to edit the card
            self.ask_madanalysis5_run_configuration(runtype=mode)        
        
        if not self.options['madanalysis5_path'] or \
            all(not os.path.exists(pjoin(self.me_dir, 'Cards',card)) for card in
               ['madanalysis5_parton_card.dat','madanalysis5_hadron_card.dat']):
            if no_default:
                return
            else:
                raise InvalidCmd('You must have MadAnalysis5 available to run'+
           " this command. Consider installing it with the 'install' function.")

        if not self.run_name:
            MA5_opts = self.check_madanalysis5(args, mode=mode)
            self.configure_directory(html_opening =False)
        else:
            # initialize / remove lhapdf mode        
            self.configure_directory(html_opening =False)
            MA5_opts = self.check_madanalysis5(args, mode=mode)

        # Now check that there is at least one input to run
        if MA5_opts['inputs']==[]:
            if no_default:
                logger.warning('No hadron level input found to run MadAnalysis5 on.'+
                                         ' Skipping its hadron-level analysis.')
                return
            else:
                raise self.InvalidCmd('\nNo input files specified or availabled for'+
        ' this MadAnalysis5 hadron-level run.\nPlease double-check the options of this'+
        ' MA5 command (or card) and which output files\nare currently in the chosen'+
        " run directory '%s'."%self.run_name)

        MA5_card = banner_mod.MadAnalysis5Card(pjoin(self.me_dir, 'Cards',
                                    'madanalysis5_%s_card.dat'%mode), mode=mode)
        
        MA5_cmds_list = MA5_card.get_MA5_cmds(MA5_opts['inputs'],
                pjoin(self.me_dir,'MA5_%s_ANALYSIS'%mode.upper()),
                run_dir_path = pjoin(self.me_dir,'Events', self.run_name),
                UFO_model_path=pjoin(self.me_dir,'bin','internal','ufomodel'),
                run_tag = self.run_tag)

############################# TEMPORARY ########################################
#       Here's how to print the MA5 commands generated by MG5aMC
#        for MA5_runtag, MA5_cmds in MA5_cmds_list:
#            misc.sprint('****************************************')
#            misc.sprint('* Commands for MA5 runtag %s:'%MA5_runtag)
#            misc.sprint('\n'+('\n'.join('* %s'%cmd for cmd in MA5_cmds)))
#            misc.sprint('****************************************')
############################# TEMPORARY ########################################
        
        logger.info('-------------------------------------------','$MG:color:GREEN')
        logger.info('Now starting MadAnalysis5 [arXiv:1206.1599]','$MG:color:GREEN')
        logger.info('-------------------------------------------','$MG:color:GREEN')
        if mode=='hadron':
            logger.info('Hadron input files considered:')
            for input in MA5_opts['inputs']:
                logger.info('  --> %s'%input)
        elif mode=='parton':
            logger.info('Parton input file considered:')
            logger.info('  --> %s'%MA5_opts['inputs'])
        logger.info('-------------------------------------------','$MG:color:GREEN')

        # Obtain a main MA5 interpreter
        # Ideally we would like to do it all with a single interpreter
        # but we'd need a way to reset it for this.
        if MA5_opts['MA5_stdout_lvl']=='default':
            if MA5_card['stdout_lvl'] is None:
                MA5_lvl = self.options['stdout_level']
            else:
                MA5_lvl = MA5_card['stdout_lvl']                
        else:
            MA5_lvl = MA5_opts['MA5_stdout_lvl']

        MA5_interpreter = misc.get_MadAnalysis5_interpreter(
                self.options['mg5_path'], 
                self.options['madanalysis5_path'],
                logstream=sys.stdout,
                loglevel=MA5_lvl,
                forced=True)

        # Now loop over the different MA5_runs
        for MA5_runtag, MA5_cmds in MA5_cmds_list:
            
            # Make sure to properly initialize MA5 interpreter
            if mode=='hadron':
                MA5_interpreter.init_reco()
            else:
                MA5_interpreter.init_parton()
            
            if MA5_runtag!='default':
                if MA5_runtag.startswith('_reco_'):
                    logger.info("MadAnalysis5 now running the reconstruction '%s'..."%
                                              MA5_runtag[6:],'$MG:color:GREEN')
                elif MA5_runtag=='Recasting':
                    logger.info("MadAnalysis5 now running the recasting...",
                                                              '$MG:color:GREEN') 
                else:
                    logger.info("MadAnalysis5 now running the '%s' analysis..."%
                                                   MA5_runtag,'$MG:color:GREEN')                    
            # Now the magic, finally call MA5.
            MA5_interpreter.load(MA5_cmds)
                     
            if MA5_runtag.startswith('_reco_'):
                # When doing a reconstruction we must first copy the event file
                # created and then directly proceed to the next batch of instructions
                # There can be several output directory if there were several
                # input files.
                links_created=[]
                for i, input in enumerate(MA5_opts['inputs']):
                    # Make sure it is not an lhco or root input, which would not
                    # undergo any reconstruction of course.
                    if not banner_mod.MadAnalysis5Card.events_can_be_reconstructed(input):
                        continue
                    reco_output = pjoin(self.me_dir,
                           'MA5_%s_ANALYSIS%s_%d'%(mode.upper(),MA5_runtag,i+1))
                    # Look for either a root or .lhe.gz output
                    reco_event_file = glob.glob(pjoin(reco_output,'Output',
                      '_reco_events','*.lhe.gz')) + glob.glob(pjoin(
                                  reco_output,'Output','_reco_events','*.root'))
                    if len(reco_event_file)==0:
                        raise MadGraph5Error, "MadAnalysis5 failed to produce the "+\
                  "reconstructed event file for reconstruction '%s'."%MA5_runtag[6:]
                    reco_event_file = reco_event_file[0]
                    # move the reconstruction output to the HTML directory
                    shutil.move(reco_output,pjoin(self.me_dir,'HTML',
                                 self.run_name,'%s_MA5_%s_ANALYSIS%s_%d'%
                                    (self.run_tag,mode.upper(),MA5_runtag,i+1)))
                    # link the reconstructed event file to the run directory
                    links_created.append(os.path.basename(reco_event_file))
                    files.ln(pjoin(self.me_dir,'HTML',self.run_name,
                      '%s_MA5_%s_ANALYSIS%s_%d'%(self.run_tag,mode.upper(),
                      MA5_runtag,i+1),'Output','_reco_events',links_created[-1]),
                                      pjoin(self.me_dir,'Events',self.run_name))
                    
                logger.info("MadAnalysis5 successfully completed the reconstruction "+
                  "'%s'. Links to the reconstructed event files are:"%MA5_runtag[6:])
                for link in links_created:
                    logger.info('  --> %s'%pjoin(self.me_dir,'Events',self.run_name,link))
                continue

            if MA5_runtag.upper()=='RECASTING':
                target = pjoin(self.me_dir,'MA5_%s_ANALYSIS_%s'\
              %(mode.upper(),MA5_runtag),'Output','CLs_output_summary.dat')
            else:
                target = pjoin(self.me_dir,'MA5_%s_ANALYSIS_%s'\
                                  %(mode.upper(),MA5_runtag),'PDF','main.pdf')
            if not os.path.isfile(target):
                raise MadGraph5Error, "MadAnalysis5 failed to produced "+\
          "an output for the parton analysis '%s' in\n   %s"%(MA5_runtag,target)

            # Copy the PDF report or CLs in the Events/run directory.
            if MA5_runtag.upper()=='RECASTING':
                carboncopy_name = '%s_MA5_CLs.dat'%(self.run_tag)
            else:
                carboncopy_name = '%s_MA5_%s_analysis_%s.pdf'%(
                                                   self.run_tag,mode,MA5_runtag)
            shutil.copy(target, pjoin(self.me_dir,'Events',self.run_name,carboncopy_name))
            if MA5_runtag!='default':
                logger.info("MadAnalysis5 successfully completed the "+
                  "%s. Reported results are placed in:"%("analysis '%s'"%MA5_runtag 
                           if MA5_runtag.upper()!='RECASTING' else "recasting"))
            else:
                logger.info("MadAnalysis5 successfully completed the analysis."+
                                            " Reported results are placed in:")
            logger.info('  --> %s'%pjoin(self.me_dir,'Events',self.run_name,carboncopy_name))

            # Copy the entire analysis in the HTML directory
            shutil.move(pjoin(self.me_dir,'MA5_%s_ANALYSIS_%s'\
              %(mode.upper(),MA5_runtag)), pjoin(self.me_dir,'HTML',self.run_name,
                '%s_MA5_%s_ANALYSIS_%s'%(self.run_tag,mode.upper(),MA5_runtag)))

        # Set the number of events and cross-section to the last one 
        # (maybe do something smarter later)
        new_details={}
        for detail in ['nb_event','cross','error']:
            new_details[detail] = \
                      self.results[self.run_name].get_current_info()[detail]
        for detail in new_details:
            self.results.add_detail(detail,new_details[detail])

        self.update_status('finish', level='madanalysis5_%s'%mode,
                                                                 makehtml=False)
 
        #Update the banner
        self.banner.add(pjoin(self.me_dir, 'Cards',
                                               'madanalysis5_%s_card.dat'%mode))
        banner_path = pjoin(self.me_dir,'Events', self.run_name,
                               '%s_%s_banner.txt'%(self.run_name, self.run_tag))
        self.banner.write(banner_path)
 
        if not no_default:
            logger.info('Find more information about this run on the HTML local page')
            logger.info('  --> %s'%pjoin(self.me_dir,'index.html'))
    
    ############################################################################
    # End of MadAnalysis5 related function
    ############################################################################
    
    def do_delphes(self, line):
        """ run delphes and make associate root file/plot """

        args = self.split_arg(line)
        # Check argument's validity
        if '--no_default' in args:
            no_default = True
            args.remove('--no_default')
        else:
            no_default = False
            
        if no_default and  not os.path.exists(pjoin(self.me_dir, 'Cards', 'delphes_card.dat')):
            logger.info('No delphes_card detected, so not run Delphes')
            return
            
        # Check all arguments
        filepath = self.check_delphes(args, nodefault=no_default)
        if no_default and not filepath:
            return # no output file but nothing to do either.
        
        self.update_status('prepare delphes run', level=None)

        if os.path.exists(pjoin(self.options['delphes_path'], 'data')):
            delphes3 = False
            prog = '../bin/internal/run_delphes'
            if filepath and '.hepmc' in filepath[:-10]:
                raise self.InvalidCmd, 'delphes2 do not support hepmc'
        else:
            delphes3 = True
            prog =  '../bin/internal/run_delphes3'

        # Check that the delphes_card exists. If not copy the default and
        # ask for edition of the card.
        if not os.path.exists(pjoin(self.me_dir, 'Cards', 'delphes_card.dat')):
            if no_default:
                logger.info('No delphes_card detected, so not running Delphes')
                return
            files.cp(pjoin(self.me_dir, 'Cards', 'delphes_card_default.dat'),
                     pjoin(self.me_dir, 'Cards', 'delphes_card.dat'))
            logger.info('No delphes card found. Take the default one.')
        if not delphes3 and not os.path.exists(pjoin(self.me_dir, 'Cards', 'delphes_trigger.dat')):
            files.cp(pjoin(self.me_dir, 'Cards', 'delphes_trigger_default.dat'),
                     pjoin(self.me_dir, 'Cards', 'delphes_trigger.dat'))
        if not (no_default or self.force):
            if delphes3:
                self.ask_edit_cards(['delphes_card.dat'], args)
            else:
                self.ask_edit_cards(['delphes_card.dat', 'delphes_trigger.dat'], args)

        self.update_status('Running Delphes', level=None)

        delphes_dir = self.options['delphes_path']
        tag = self.run_tag
        if os.path.exists(pjoin(self.me_dir, 'Source', 'banner_header.txt')):
            self.banner.add(pjoin(self.me_dir, 'Cards','delphes_card.dat'))
            if not delphes3:
                self.banner.add(pjoin(self.me_dir, 'Cards','delphes_trigger.dat'))
            self.banner.write(pjoin(self.me_dir, 'Events', self.run_name, '%s_%s_banner.txt' % (self.run_name, tag)))

        cross = self.results[self.run_name].get_current_info()['cross']

        delphes_log = pjoin(self.me_dir, 'Events', self.run_name, "%s_delphes.log" % tag)
        self.cluster.launch_and_wait(prog,
                        argument= [delphes_dir, self.run_name, tag, str(cross), filepath],
                        stdout=delphes_log, stderr=subprocess.STDOUT,
                        cwd=pjoin(self.me_dir,'Events'))

        if not os.path.exists(pjoin(self.me_dir, 'Events',
                                self.run_name, '%s_delphes_events.lhco' % tag)):
            logger.warning('We do not create lhco by default anymore')


        #eradir = self.options['exrootanalysis_path']
        madir = self.options['madanalysis_path']
        td = self.options['td_path']

        if os.path.exists(pjoin(self.me_dir, 'Events',
                                self.run_name, '%s_delphes_events.lhco' % tag)):
            # Creating plots
            self.create_plot('Delphes')

        if os.path.exists(pjoin(self.me_dir, 'Events', self.run_name,  '%s_delphes_events.lhco' % tag)):
            misc.gzip(pjoin(self.me_dir, 'Events', self.run_name, '%s_delphes_events.lhco' % tag))

        self.update_status('delphes done', level='delphes', makehtml=False)

    ############################################################################
    def get_pid_final_initial_states(self):
        """Find the pid of all particles in the final and initial states"""
        pids = set()
        subproc = [l.strip() for l in open(pjoin(self.me_dir,'SubProcesses',
                                                                 'subproc.mg'))]
        nb_init = self.ninitial
        pat = re.compile(r'''DATA \(IDUP\(I,\d+\),I=1,\d+\)/([\+\-\d,\s]*)/''', re.I)
        for Pdir in subproc:
            text = open(pjoin(self.me_dir, 'SubProcesses', Pdir, 'born_leshouche.inc')).read()
            group = pat.findall(text)
            for particles in group:
                particles = particles.split(',')
                pids.update(set(particles))

        return pids

    ############################################################################
    def get_pdf_input_filename(self):
        """return the name of the file which is used by the pdfset"""

        if self.options["cluster_local_path"] and \
               os.path.exists(self.options["cluster_local_path"]) and \
               self.options['run_mode'] ==1:
            # no need to transfer the pdf.
            return ''
        
        def check_cluster(path):
            if not self.options["cluster_local_path"] or \
                        os.path.exists(self.options["cluster_local_path"]) or\
                        self.options['run_mode'] !=1:
                return path
            main = self.options["cluster_local_path"]
            if os.path.isfile(path):
                filename = os.path.basename(path)
            possible_path = [pjoin(main, filename),
                             pjoin(main, "lhadpf", filename),
                             pjoin(main, "Pdfdata", filename)]
            if any(os.path.exists(p) for p in possible_path):
                return " "
            else:
                return path
                             

        if hasattr(self, 'pdffile') and self.pdffile:
            return self.pdffile
        else:
            for line in open(pjoin(self.me_dir,'Source','PDF','pdf_list.txt')):
                data = line.split()
                if len(data) < 4:
                    continue
                if data[1].lower() == self.run_card['pdlabel'].lower():
                    self.pdffile = check_cluster(pjoin(self.me_dir, 'lib', 'Pdfdata', data[2]))
                    return self.pdffile
            else:
                # possible when using lhapdf
                path = pjoin(self.me_dir, 'lib', 'PDFsets')
                if os.path.exists(path):
                    self.pdffile = path
                else:
                    self.pdffile = " "
                return self.pdffile
                      
    ############################################################################
    def do_open(self, line):
        """Open a text file/ eps file / html file"""

        args = self.split_arg(line)
        # Check Argument validity and modify argument to be the real path
        self.check_open(args)
        file_path = args[0]

        misc.open_file(file_path)

    ############################################################################
    def do_set(self, line, log=True):
        """Set an option, which will be default for coming generations/outputs
        """
        # cmd calls automaticaly post_set after this command.


        args = self.split_arg(line)
        # Check the validity of the arguments
        self.check_set(args)
        # Check if we need to save this in the option file
        if args[0] in self.options_configuration and '--no_save' not in args:
            self.do_save('options --auto')

        if args[0] == "stdout_level":
            if args[1].isdigit():
                logging.root.setLevel(int(args[1]))
                logging.getLogger('madgraph').setLevel(int(args[1]))
            else:
                logging.root.setLevel(eval('logging.' + args[1]))
                logging.getLogger('madgraph').setLevel(eval('logging.' + args[1]))
            if log: logger.info('set output information to level: %s' % args[1])
        elif args[0] == "fortran_compiler":
            if args[1] == 'None':
                args[1] = None
            self.options['fortran_compiler'] = args[1]
            current = misc.detect_current_compiler(pjoin(self.me_dir,'Source','make_opts'), 'fortran')
            if current != args[1] and args[1] != None:
                misc.mod_compilator(self.me_dir, args[1], current, 'gfortran')
        elif args[0] == "cpp_compiler":
            if args[1] == 'None':
                args[1] = None
            self.options['cpp_compiler'] = args[1]
            current = misc.detect_current_compiler(pjoin(self.me_dir,'Source','make_opts'), 'cpp')
            if current != args[1] and args[1] != None:
                misc.mod_compilator(self.me_dir, args[1], current, 'cpp')
        elif args[0] == "run_mode":
            if not args[1] in [0,1,2,'0','1','2']:
                raise self.InvalidCmd, 'run_mode should be 0, 1 or 2.'
            self.cluster_mode = int(args[1])
            self.options['run_mode'] =  self.cluster_mode
        elif args[0] in  ['cluster_type', 'cluster_queue', 'cluster_temp_path']:
            if args[1] == 'None':
                args[1] = None
            self.options[args[0]] = args[1]
            # cluster (re)-initialization done later
            # self.cluster update at the end of the routine
        elif args[0] in ['cluster_nb_retry', 'cluster_retry_wait', 'cluster_size']:
            self.options[args[0]] = int(args[1])
            # self.cluster update at the end of the routine
        elif args[0] == 'nb_core':
            if args[1] == 'None':
                import multiprocessing
                self.nb_core = multiprocessing.cpu_count()
                self.options['nb_core'] = self.nb_core
                return
            if not args[1].isdigit():
                raise self.InvalidCmd('nb_core should be a positive number')
            self.nb_core = int(args[1])
            self.options['nb_core'] = self.nb_core
        elif args[0] == 'timeout':
            self.options[args[0]] = int(args[1])
        elif args[0] == 'cluster_status_update':
            if '(' in args[1]:
                data = ' '.join([a for a in args[1:] if not a.startswith('-')])
                data = data.replace('(','').replace(')','').replace(',',' ').split()
                first, second = data[:2]
            else:
                first, second = args[1:3]

            self.options[args[0]] = (int(first), int(second))
        elif args[0] == 'notification_center':
            if args[1] in ['None','True','False']:
                self.allow_notification_center = eval(args[1])
                self.options[args[0]] = eval(args[1])
            else:
                raise self.InvalidCmd('Not a valid value for notification_center')
        elif args[0] in self.options:
            if args[1] in ['None','True','False']:
                self.options[args[0]] = ast.literal_eval(args[1])
            elif args[0].endswith('path'):
                if os.path.exists(args[1]):
                    self.options[args[0]] = args[1]
                elif os.path.exists(pjoin(self.me_dir, args[1])):
                    self.options[args[0]] = pjoin(self.me_dir, args[1])
                else:
                    raise self.InvalidCmd('Not a valid path: keep previous value: \'%s\'' % self.options[args[0]])
            else:
                self.options[args[0]] = args[1]

    def post_set(self, stop, line):
        """Check if we need to save this in the option file"""
        try:
            args = self.split_arg(line)
            if 'cluster' in args[0] or args[0] == 'run_mode':
                self.configure_run_mode(self.options['run_mode'])


            # Check the validity of the arguments
            self.check_set(args)

            if args[0] in self.options_configuration and '--no_save' not in args:
                self.exec_cmd('save options --auto')
            elif args[0] in self.options_madevent:
                logger.info('This option will be the default in any output that you are going to create in this session.')
                logger.info('In order to keep this changes permanent please run \'save options\'')
            return stop
        except self.InvalidCmd:
            return stop

    def configure_run_mode(self, run_mode):
        """change the way to submit job 0: single core, 1: cluster, 2: multicore"""

        self.cluster_mode = run_mode
        self.options['run_mode'] = run_mode

        if run_mode == 2:
            if not self.options['nb_core']:
                import multiprocessing
                self.options['nb_core'] = multiprocessing.cpu_count()
            nb_core = self.options['nb_core']
        elif run_mode == 0:
            nb_core = 1



        if run_mode in [0, 2]:
            self.cluster = cluster.MultiCore(
                             **self.options)
            self.cluster.nb_core = nb_core
        #cluster_temp_path=self.options['cluster_temp_path'],

        if self.cluster_mode == 1:
            opt = self.options
            cluster_name = opt['cluster_type']
            if cluster_name in cluster.from_name:
                self.cluster = cluster.from_name[cluster_name](**opt)
            else:
                if MADEVENT and ('mg5_path' not in self.options or not self.options['mg5_path']):
                    raise self.InvalidCmd('%s not native cluster type and not MG5aMC found to check for plugin')
                elif MADEVENT:
                    mg5dir = self.options['mg5_path']
                    if mg5dir not in sys.path:
                        sys.path.append(mg5dir)
                else:
                    mg5dir = MG5DIR
                # Check if a plugin define this type of cluster
                # check for PLUGIN format
                for plug in os.listdir(pjoin(mg5dir, 'PLUGIN')):
                    if os.path.exists(pjoin(mg5dir, 'PLUGIN', plug, '__init__.py')):
                        try:
                            __import__('PLUGIN.%s' % plug)
                        except Exception, error:
                            logger.critical('plugin directory %s fail to be loaded. Please check it', plug)
                            continue
                        plugin = sys.modules['PLUGIN.%s' % plug]  
                        if not hasattr(plugin, 'new_cluster'):
                            continue
                        if not misc.is_plugin_supported(plugin):
                            continue              
                        if cluster_name in plugin.new_cluster:
                            logger.info("cluster handling will be done with PLUGIN: %s" % plug,'$MG:color:BLACK')
                            self.cluster = plugin.new_cluster[cluster_name](**opt)
                            break
                else:
                    raise self.InvalidCmd, "%s is not recognized as a supported cluster format." % cluster_name
                
                
    def check_param_card(self, path, run=True):
        """
        1) Check that no scan parameter are present
        2) Check that all the width are define in the param_card.
        - If a scan parameter is define. create the iterator and recall this fonction 
          on the first element.
        - If some width are set on 'Auto', call the computation tools."""
        
        pattern_scan = re.compile(r'''^(decay)?[\s\d]*scan''', re.I+re.M)  
        pattern_width = re.compile(r'''decay\s+(\+?\-?\d+)\s+auto(@NLO|)''',re.I)
        text = open(path).read()
               
        if pattern_scan.search(text):
            if not isinstance(self, cmd.CmdShell):
                # we are in web mode => forbid scan due to security risk
                raise Exception, "Scan are not allowed in web mode"
            # at least one scan parameter found. create an iterator to go trough the cards
            main_card = check_param_card.ParamCardIterator(text)
            self.param_card_iterator = main_card
            first_card = main_card.next(autostart=True)
            first_card.write(path)
            return self.check_param_card(path, run)
        
        pdg_info = pattern_width.findall(text)
        if pdg_info:
            if run:
                logger.info('Computing the width set on auto in the param_card.dat')
                has_nlo = any(nlo.lower()=="@nlo" for _,nlo in pdg_info)
                pdg = [pdg for pdg,nlo in pdg_info]
                if not has_nlo:
                    self.do_compute_widths('%s %s' % (' '.join(pdg), path))
                else:
                    self.do_compute_widths('%s %s --nlo' % (' '.join(pdg), path))
            else:
                logger.info('''Some width are on Auto in the card. 
    Those will be computed as soon as you have finish the edition of the cards.
    If you want to force the computation right now and being able to re-edit
    the cards afterwards, you can type \"compute_wdiths\".''')


    def add_error_log_in_html(self, errortype=None):
        """If a ME run is currently running add a link in the html output"""

        # Be very carefull to not raise any error here (the traceback
        #will be modify in that case.)
        if hasattr(self, 'results') and hasattr(self.results, 'current') and\
                self.results.current and 'run_name' in self.results.current and \
                hasattr(self, 'me_dir'):
            name = self.results.current['run_name']
            tag = self.results.current['tag']
            self.debug_output = pjoin(self.me_dir, '%s_%s_debug.log' % (name,tag))
            if errortype:
                self.results.current.debug = errortype
            else:
                self.results.current.debug = self.debug_output

        else:
            #Force class default
            self.debug_output = CommonRunCmd.debug_output
        if os.path.exists('ME5_debug') and not 'ME5_debug' in self.debug_output:
            os.remove('ME5_debug')
        if not 'ME5_debug' in self.debug_output:
            os.system('ln -s %s ME5_debug &> /dev/null' % self.debug_output)


    def do_quit(self, line):
        """Not in help: exit """

        if not self.force_run:
            try:
                os.remove(pjoin(self.me_dir,'RunWeb'))
            except Exception:
                pass
        try:
            self.store_result()
        except Exception:
            # If nothing runs they they are no result to update
            pass

        try:
            self.update_status('', level=None)
        except Exception, error:
            pass
        devnull = open(os.devnull, 'w')
        try:
            misc.call(['./bin/internal/gen_cardhtml-pl'], cwd=self.me_dir,
                        stdout=devnull, stderr=devnull)
        except Exception:
            pass
        devnull.close()

        return super(CommonRunCmd, self).do_quit(line)

    # Aliases
    do_EOF = do_quit
    do_exit = do_quit


    def update_status(self, status, level, makehtml=True, force=True,
                      error=False, starttime = None, update_results=True,
                      print_log=True):
        """ update the index status """

        if makehtml and not force:
            if hasattr(self, 'next_update') and time.time() < self.next_update:
                return
            else:
                self.next_update = time.time() + 3

        if print_log:
            if isinstance(status, str):
                if '<br>' not  in status:
                    logger.info(status)
            elif starttime:
                running_time = misc.format_timer(time.time()-starttime)
                logger.info(' Idle: %s,  Running: %s,  Completed: %s [ %s ]' % \
                           (status[0], status[1], status[2], running_time))
            else:
                logger.info(' Idle: %s,  Running: %s,  Completed: %s' % status[:3])

        if 'arXiv' in status:
            if '[' in status:
                status = status.split('[',1)[0]
            else:
                status = status.split('arXiv',1)[0]

        if update_results:
            self.results.update(status, level, makehtml=makehtml, error=error)

    ############################################################################
    def keep_cards(self, need_card=[], ignore=[]):
        """Ask the question when launching generate_events/multi_run"""

        check_card = ['pythia_card.dat', 'pgs_card.dat','delphes_card.dat',
                      'delphes_trigger.dat', 'madspin_card.dat', 'shower_card.dat',
                      'reweight_card.dat','pythia8_card.dat',
                      'madanalysis5_parton_card.dat','madanalysis5_hadron_card.dat',]

        cards_path = pjoin(self.me_dir,'Cards')
        for card in check_card:
            if card in ignore or (ignore == ['*'] and card not in need_card):
                continue
            if card not in need_card:
                if os.path.exists(pjoin(cards_path, card)):
                    files.mv(pjoin(cards_path, card), pjoin(cards_path, '.%s' % card))
            else:
                if not os.path.exists(pjoin(cards_path, card)):
                    if os.path.exists(pjoin(cards_path, '.%s' % card)):
                        files.mv(pjoin(cards_path, '.%s' % card), pjoin(cards_path, card))
                    else:
                        default = card.replace('.dat', '_default.dat')
                        files.cp(pjoin(cards_path, default),pjoin(cards_path, card))

    ############################################################################
    def set_configuration(self, config_path=None, final=True, initdir=None, amcatnlo=False):
        """ assign all configuration variable from file
            ./Cards/mg5_configuration.txt. assign to default if not define """

        if not hasattr(self, 'options') or not self.options:
            self.options = dict(self.options_configuration)
            self.options.update(self.options_madgraph)
            self.options.update(self.options_madevent)

        if not config_path:
            if os.environ.has_key('MADGRAPH_BASE'):
                config_path = pjoin(os.environ['MADGRAPH_BASE'],'mg5_configuration.txt')
                self.set_configuration(config_path=config_path, final=False)
            if 'HOME' in os.environ:
                config_path = pjoin(os.environ['HOME'],'.mg5',
                                                        'mg5_configuration.txt')
                if os.path.exists(config_path):
                    self.set_configuration(config_path=config_path,  final=False)
            if amcatnlo:
                me5_config = pjoin(self.me_dir, 'Cards', 'amcatnlo_configuration.txt')
            else:
                me5_config = pjoin(self.me_dir, 'Cards', 'me5_configuration.txt')
            self.set_configuration(config_path=me5_config, final=False, initdir=self.me_dir)

            if self.options.has_key('mg5_path') and self.options['mg5_path']:
                MG5DIR = self.options['mg5_path']
                config_file = pjoin(MG5DIR, 'input', 'mg5_configuration.txt')
                self.set_configuration(config_path=config_file, final=False,initdir=MG5DIR)
            else:
                self.options['mg5_path'] = None
            return self.set_configuration(config_path=me5_config, final=final,initdir=self.me_dir)

        config_file = open(config_path)

        # read the file and extract information
        logger.info('load configuration from %s ' % config_file.name)
        for line in config_file:
            
            if '#' in line:
                line = line.split('#',1)[0]
            line = line.replace('\n','').replace('\r\n','')
            try:
                name, value = line.split('=')
            except ValueError:
                pass
            else:
                name = name.strip()
                value = value.strip()
                if name.endswith('_path') and not name.startswith('cluster'):
                    path = value
                    if os.path.isdir(path):
                        self.options[name] = os.path.realpath(path)
                        continue
                    if not initdir:
                        continue
                    path = pjoin(initdir, value)
                    if os.path.isdir(path):
                        self.options[name] = os.path.realpath(path)
                        continue
                else:
                    self.options[name] = value
                    if value.lower() == "none":
                        self.options[name] = None

        if not final:
            return self.options # the return is usefull for unittest

        # Treat each expected input
        # delphes/pythia/... path
        for key in self.options:
            # Final cross check for the path
            if key.endswith('path') and not key.startswith("cluster"):
                path = self.options[key]
                if path is None:
                    continue
                if os.path.isdir(path):
                    self.options[key] = os.path.realpath(path)
                    continue
                path = pjoin(self.me_dir, self.options[key])
                if os.path.isdir(path):
                    self.options[key] = os.path.realpath(path)
                    continue
                elif self.options.has_key('mg5_path') and self.options['mg5_path']:
                    path = pjoin(self.options['mg5_path'], self.options[key])
                    if os.path.isdir(path):
                        self.options[key] = os.path.realpath(path)
                        continue
                self.options[key] = None
            elif key.startswith('cluster') and key != 'cluster_status_update':
                if key in ('cluster_nb_retry','cluster_wait_retry'):
                    self.options[key] = int(self.options[key]) 
                if hasattr(self,'cluster'):
                    del self.cluster
                pass
            elif key == 'automatic_html_opening':
                if self.options[key] in ['False', 'True']:
                    self.options[key] =ast.literal_eval(self.options[key])
            elif key == "notification_center":
                if self.options[key] in ['False', 'True']:
                    self.allow_notification_center =ast.literal_eval(self.options[key])
                    self.options[key] =ast.literal_eval(self.options[key])
            elif key not in ['text_editor','eps_viewer','web_browser','stdout_level',
                              'complex_mass_scheme', 'gauge', 'group_subprocesses']:
                # Default: try to set parameter
                try:
                    self.do_set("%s %s --no_save" % (key, self.options[key]), log=False)
                except self.InvalidCmd:
                    logger.warning("Option %s from config file not understood" \
                                   % key)

        # Configure the way to open a file:
        misc.open_file.configure(self.options)
        self.configure_run_mode(self.options['run_mode'])
        return self.options

    @staticmethod
    def find_available_run_name(me_dir):
        """ find a valid run_name for the current job """

        name = 'run_%02d'
        data = [int(s[4:j]) for s in os.listdir(pjoin(me_dir,'Events')) for 
                j in range(4,len(s)+1) if \
                s.startswith('run_') and s[4:j].isdigit()]
        return name % (max(data+[0])+1)


    ############################################################################
    def do_decay_events(self,line):
        """Require MG5 directory: decay events with spin correlations
        """

        if '-from_cards' in line and not os.path.exists(pjoin(self.me_dir, 'Cards', 'madspin_card.dat')):
            return

        # First need to load MadSpin

        # Check that MG5 directory is present .
        if MADEVENT and not self.options['mg5_path']:
            raise self.InvalidCmd, '''The module decay_events requires that MG5 is installed on the system.
            You can install it and set its path in ./Cards/me5_configuration.txt'''
        elif MADEVENT:
            sys.path.append(self.options['mg5_path'])
        try:
            import MadSpin.decay as decay
            import MadSpin.interface_madspin as interface_madspin
        except ImportError:
            if __debug__:
                raise
            else:
                raise self.ConfigurationError, '''Can\'t load MadSpin
            The variable mg5_path might not be correctly configured.'''

        self.update_status('Running MadSpin', level='madspin')
        if not '-from_cards' in line:
            self.keep_cards(['madspin_card.dat'], ignore=['*'])
            self.ask_edit_cards(['madspin_card.dat'], 'fixed', plot=False)
        self.help_decay_events(skip_syntax=True)

        # load the name of the event file
        args = self.split_arg(line)
        self.check_decay_events(args)
        # args now alway content the path to the valid files
        madspin_cmd = interface_madspin.MadSpinInterface(args[0])
        madspin_cmd.update_status = lambda *x,**opt: self.update_status(*x, level='madspin',**opt)

        path = pjoin(self.me_dir, 'Cards', 'madspin_card.dat')

        madspin_cmd.import_command_file(path)

        # create a new run_name directory for this output
        i = 1
        while os.path.exists(pjoin(self.me_dir,'Events', '%s_decayed_%i' % (self.run_name,i))):
            i+=1
        new_run = '%s_decayed_%i' % (self.run_name,i)
        evt_dir = pjoin(self.me_dir, 'Events')

        os.mkdir(pjoin(evt_dir, new_run))
        current_file = args[0].replace('.lhe', '_decayed.lhe')
        new_file = pjoin(evt_dir, new_run, os.path.basename(args[0]))
        if not os.path.exists(current_file):
            if os.path.exists(current_file+'.gz'):
                current_file += '.gz'
                new_file += '.gz'
            else:
                logger.error('MadSpin fails to create any decayed file.')
                return

        files.mv(current_file, new_file)
        logger.info("The decayed event file has been moved to the following location: ")
        logger.info(new_file)

        if hasattr(self, 'results'):
            current = self.results.current
            nb_event = self.results.current['nb_event']
            if not nb_event:
                current = self.results[self.run_name][0]
                nb_event = current['nb_event']

            cross = current['cross']
            error = current['error']
            self.results.add_run( new_run, self.run_card)
            self.results.add_detail('nb_event', int(nb_event*madspin_cmd.efficiency))
            self.results.add_detail('cross', madspin_cmd.cross)#cross * madspin_cmd.branching_ratio)
            self.results.add_detail('error', madspin_cmd.error+ cross * madspin_cmd.err_branching_ratio)
            self.results.add_detail('run_mode', current['run_mode'])

        self.run_name = new_run
        self.banner = madspin_cmd.banner
        self.banner.add(path)
        self.banner.write(pjoin(self.me_dir,'Events',self.run_name, '%s_%s_banner.txt' %
                                (self.run_name, self.run_tag)))
        self.update_status('MadSpin Done', level='parton', makehtml=False)
        if 'unweighted' in os.path.basename(args[0]):
            self.create_plot('parton')

    def complete_decay_events(self, text, line, begidx, endidx):
        args = self.split_arg(line[0:begidx], error=False)
        if len(args) == 1:
            return self.complete_plot(text, line, begidx, endidx)
        else:
            return

    def complete_print_results(self,text, line, begidx, endidx):
        "Complete the print results command"
        args = self.split_arg(line[0:begidx], error=False) 
        if len(args) == 1:
            #return valid run_name
            data = misc.glob(pjoin('*','unweighted_events.lhe.gz'),
                             pjoin(self.me_dir, 'Events')) 

            data = [n.rsplit('/',2)[1] for n in data]
            tmp1 =  self.list_completion(text, data)
            return tmp1        
        else:
            data = misc.glob('*_pythia_events.hep.gz', pjoin(self.me_dir, 'Events', args[0]))
            data = [os.path.basename(p).rsplit('_',1)[0] for p in data]
            data += ["--mode=a", "--mode=w", "--path=", "--format=short"]
            tmp1 =  self.list_completion(text, data)
            return tmp1
            
    def help_print_result(self):
        logger.info("syntax: print_result [RUN] [TAG] [options]")
        logger.info("-- show in text format the status of the run (cross-section/nb-event/...)")
        logger.info("--path= defines the path of the output file.")
        logger.info("--mode=a allow to add the information at the end of the file.")
        logger.info("--format=short (only if --path is define)")
        logger.info("        allows to have a multi-column output easy to parse")

    ############################################################################
    def do_check_events(self, line):
        """ Run some sanity check on the generated events."""
                
        # Check that MG5 directory is present .
        if MADEVENT and not self.options['mg5_path']:
            raise self.InvalidCmd, '''The module reweight requires that MG5 is installed on the system.
            You can install it and set its path in ./Cards/me5_configuration.txt'''
        elif MADEVENT:
            sys.path.append(self.options['mg5_path'])
        try:
            import madgraph.interface.reweight_interface as reweight_interface
        except ImportError:
            raise self.ConfigurationError, '''Can\'t load Reweight module.
            The variable mg5_path might not be correctly configured.'''
              

        # load the name of the event file
        args = self.split_arg(line) 
        self.check_check_events(args) 
        # args now alway content the path to the valid files
        reweight_cmd = reweight_interface.ReweightInterface(args[0], allow_madspin=True)
        reweight_cmd.mother = self
        self.update_status('Running check on events', level='check')
        
        reweight_cmd.check_events()
        
    ############################################################################
    def complete_check_events(self, text, line, begidx, endidx):
        args = self.split_arg(line[0:begidx], error=False)

        if len(args) == 1 and os.path.sep not in text:
            #return valid run_name
            data = misc.glob(pjoin('*','*events.lhe*'), pjoin(self.me_dir, 'Events'))
            data = [n.rsplit('/',2)[1] for n in data]
            return  self.list_completion(text, data, line)
        else:
            return self.path_completion(text,
                                        os.path.join('.',*[a for a in args \
                                                    if a.endswith(os.path.sep)]))

    def complete_reweight(self,text, line, begidx, endidx):
        "Complete the pythia command"
        args = self.split_arg(line[0:begidx], error=False)

        #return valid run_name
        data = misc.glob(pjoin('*','*events.lhe*'), pjoin(self.me_dir, 'Events'))
        data = [n.rsplit('/',2)[1] for n in data]
        if not '-f' in args:
            data.append('-f')
        tmp1 =  self.list_completion(text, data)
        return tmp1 



    def complete_compute_widths(self, text, line, begidx, endidx, formatting=True):
        "Complete the compute_widths command"

        args = self.split_arg(line[0:begidx])
        
        if args[-1] in  ['--path=', '--output=']:
            completion = {'path': self.path_completion(text)}
        elif line[begidx-1] == os.path.sep:
            current_dir = pjoin(*[a for a in args if a.endswith(os.path.sep)])
            if current_dir.startswith('--path='):
                current_dir = current_dir[7:]
            if current_dir.startswith('--output='):
                current_dir = current_dir[9:]                
            completion = {'path': self.path_completion(text, current_dir)}
        else:
            completion = {}            
            completion['options'] = self.list_completion(text, 
                            ['--path=', '--output=', '--min_br=0.\$', '--nlo',
                             '--precision_channel=0.\$', '--body_decay='])            
        
        return self.deal_multiple_categories(completion, formatting)
        

    def update_make_opts(self):
        """update the make_opts file writing the environmental variables
        stored in make_opts_var"""
        make_opts = os.path.join(self.me_dir, 'Source', 'make_opts')
        
        return self.update_make_opts_full(make_opts, self.make_opts_var)
        

    @staticmethod
    def update_make_opts_full(path, def_variables, keep_old=True):
        """update the make_opts file writing the environmental variables
        of def_variables.
        if a value of the dictionary is None then it is not written.
        """
        make_opts = path
        pattern = re.compile(r'^(\w+)\s*=\s*(.*)$',re.DOTALL)
        diff = False # set to True if one varible need to be updated 
                     #if on False the file is not modify
        
        tag = '#end_of_make_opts_variables\n'
        make_opts_variable = True # flag to say if we are in edition area or not
        content = []
        variables = dict(def_variables)
        need_keys = variables.keys()
        for line in open(make_opts):
            line = line.strip()
            if make_opts_variable: 
                if line.startswith('#') or not line:
                    if line.startswith('#end_of_make_opts_variables'):
                        make_opts_variable = False
                    continue
                elif pattern.search(line):
                    key, value = pattern.search(line).groups()
                    if key not in variables:
                        variables[key] = value
                    elif value !=  variables[key]:
                        diff=True
                    else:
                        need_keys.remove(key)
                else: 
                    misc.sprint("end on line", line)
                    make_opts_variable = False
                    content.append(line)
            else:                  
                content.append(line)
                     
        if need_keys:
            diff=True #This means that new definition are added to the file. 

        content_variables = '\n'.join('%s=%s' % (k,v) for k, v in variables.items() if v is not None)
        content_variables += '\n%s' % tag

        if diff:
            with open(make_opts, 'w') as fsock: 
                fsock.write(content_variables + '\n'.join(content))
        return       


# lhapdf-related functions
    def link_lhapdf(self, libdir, extra_dirs = []):
        """links lhapdf into libdir"""

        lhapdf_version = self.get_lhapdf_version()
        logger.info('Using LHAPDF v%s interface for PDFs' % lhapdf_version)
        lhalibdir = subprocess.Popen([self.options['lhapdf'], '--libdir'],
                 stdout = subprocess.PIPE).stdout.read().strip()

        if lhapdf_version.startswith('5.'):
            pdfsetsdir = subprocess.Popen([self.options['lhapdf'], '--pdfsets-path'],
                 stdout = subprocess.PIPE).stdout.read().strip()
        else:
            pdfsetsdir = subprocess.Popen([self.options['lhapdf'], '--datadir'],
                 stdout = subprocess.PIPE).stdout.read().strip()
        
        self.lhapdf_pdfsets = self.get_lhapdf_pdfsets_list(pdfsetsdir)
        # link the static library in lib
        lhalib = 'libLHAPDF.a'

        if os.path.exists(pjoin(libdir, lhalib)):
            files.rm(pjoin(libdir, lhalib))
        files.ln(pjoin(lhalibdir, lhalib), libdir)
        # just create the PDFsets dir, the needed PDF set will be copied at run time
        if not os.path.isdir(pjoin(libdir, 'PDFsets')):
            os.mkdir(pjoin(libdir, 'PDFsets'))
        self.make_opts_var['lhapdf'] = self.options['lhapdf']
        self.make_opts_var['lhapdfversion'] = lhapdf_version[0]
        self.make_opts_var['lhapdf_config'] = self.options['lhapdf']


    def get_characteristics(self, path=None):
        """reads the proc_characteristics file and initialises the correspondant
        dictionary"""
        
        if not path:
            path = os.path.join(self.me_dir, 'SubProcesses', 'proc_characteristics')
        
        self.proc_characteristics = banner_mod.ProcCharacteristic(path)
        return self.proc_characteristics


    def copy_lhapdf_set(self, lhaid_list, pdfsets_dir):
        """copy (if needed) the lhapdf set corresponding to the lhaid in lhaid_list 
        into lib/PDFsets"""

        if not hasattr(self, 'lhapdf_pdfsets'):
            self.lhapdf_pdfsets = self.get_lhapdf_pdfsets_list(pdfsets_dir)

        pdfsetname=set()
        for lhaid in lhaid_list:
            if isinstance(lhaid, (int,float)):
                try:
                    if lhaid in self.lhapdf_pdfsets:
                        pdfsetname.add(self.lhapdf_pdfsets[lhaid]['filename'])
                    else:
                        raise MadGraph5Error('lhaid %s not valid input number for the current lhapdf' % lhaid )
                except KeyError:
                    if self.lhapdf_version.startswith('5'):
                        raise MadGraph5Error(\
                            ('invalid lhaid set in th run_card: %d .\nPlease note that some sets' % lhaid) + \
                             '(eg MSTW 90%CL error sets) \nare not available in aMC@NLO + LHAPDF 5.x.x')
                    else:
                        logger.debug('%d not found in pdfsets.index' % lhaid)
            else:
                pdfsetname.add(lhaid)

        # check if the file exists, otherwise install it:
        # also check that the PDFsets dir exists, otherwise create it.
        # if fails, install the lhapdfset into lib/PDFsets
        if not os.path.isdir(pdfsets_dir):
            try:
                os.mkdir(pdfsets_dir)
            except OSError:
                pdfsets_dir = pjoin(self.me_dir, 'lib', 'PDFsets')
        elif os.path.exists(pjoin(self.me_dir, 'lib', 'PDFsets')):
            #clean previous set of pdf used
            for name in os.listdir(pjoin(self.me_dir, 'lib', 'PDFsets')):
                if name not in pdfsetname:
                    try:
                        if os.path.isdir(pjoin(self.me_dir, 'lib', 'PDFsets', name)):
                            shutil.rmtree(pjoin(self.me_dir, 'lib', 'PDFsets', name))
                        else:
                            os.remove(pjoin(self.me_dir, 'lib', 'PDFsets', name))
                    except Exception, error:
                        logger.debug('%s', error)
        
        if self.options["cluster_local_path"]:
            lhapdf_cluster_possibilities = [self.options["cluster_local_path"],
                                      pjoin(self.options["cluster_local_path"], "lhapdf"),
                                      pjoin(self.options["cluster_local_path"], "lhapdf", "pdfsets"),
                                      pjoin(self.options["cluster_local_path"], "..", "lhapdf"),
                                      pjoin(self.options["cluster_local_path"], "..", "lhapdf", "pdfsets"),
                                      pjoin(self.options["cluster_local_path"], "..", "lhapdf","pdfsets", "6.1")
                                      ]
        else:
            lhapdf_cluster_possibilities = []

        for pdfset in pdfsetname:
        # Check if we need to copy the pdf
            if self.options["cluster_local_path"] and self.options["run_mode"] == 1 and \
                any((os.path.exists(pjoin(d, pdfset)) for d in lhapdf_cluster_possibilities)):
    
                os.environ["LHAPATH"] = [d for d in lhapdf_cluster_possibilities if os.path.exists(pjoin(d, pdfset))][0]
                os.environ["CLUSTER_LHAPATH"] = os.environ["LHAPATH"]
                # no need to copy it
                if os.path.exists(pjoin(pdfsets_dir, pdfset)):
                    try:
                        if os.path.isdir(pjoin(pdfsets_dir, name)):
                            shutil.rmtree(pjoin(pdfsets_dir, name))
                        else:
                            os.remove(pjoin(pdfsets_dir, name))
                    except Exception, error:
                        logger.debug('%s', error)
        
            #check that the pdfset is not already there
            elif not os.path.exists(pjoin(self.me_dir, 'lib', 'PDFsets', pdfset)) and \
               not os.path.isdir(pjoin(self.me_dir, 'lib', 'PDFsets', pdfset)):
    
                if pdfset and not os.path.exists(pjoin(pdfsets_dir, pdfset)):
                    self.install_lhapdf_pdfset(pdfsets_dir, pdfset)
    
                if os.path.exists(pjoin(pdfsets_dir, pdfset)):
                    files.cp(pjoin(pdfsets_dir, pdfset), pjoin(self.me_dir, 'lib', 'PDFsets'))
                elif os.path.exists(pjoin(os.path.dirname(pdfsets_dir), pdfset)):
                    files.cp(pjoin(os.path.dirname(pdfsets_dir), pdfset), pjoin(self.me_dir, 'lib', 'PDFsets'))
            
    def install_lhapdf_pdfset(self, pdfsets_dir, filename):
        """idownloads and install the pdfset filename in the pdfsets_dir"""
        lhapdf_version = self.get_lhapdf_version()
        local_path = pjoin(self.me_dir, 'lib', 'PDFsets')
        return self.install_lhapdf_pdfset_static(self.options['lhapdf'],
                                             pdfsets_dir, filename,
                                             lhapdf_version=lhapdf_version,
                                             alternate_path=local_path)
                                                 

    @staticmethod
    def install_lhapdf_pdfset_static(lhapdf_config, pdfsets_dir, filename, 
                                        lhapdf_version=None, alternate_path=None):
        """idownloads and install the pdfset filename in the pdfsets_dir.
        Version which can be used independently of the class.
        local path is used if the global installation fails.
        """
           
        if not lhapdf_version:
            lhapdf_version = subprocess.Popen([lhapdf_config, '--version'], 
                        stdout = subprocess.PIPE).stdout.read().strip()
        if not pdfsets_dir:
            pdfsets_dir = subprocess.Popen([lhapdf_config, '--datadir'], 
                        stdout = subprocess.PIPE).stdout.read().strip()
                                
        if isinstance(filename, int):
            pdf_info = CommonRunCmd.get_lhapdf_pdfsets_list_static(pdfsets_dir, lhapdf_version)
            filename = pdf_info[filename]['filename']
        
        if os.path.exists(pjoin(pdfsets_dir, filename)):
            logger.debug('%s is already present in %s', (filename, pdfsets_dir))
            return
             
        logger.info('Trying to download %s' % filename)

        if lhapdf_version.startswith('5.'):

            # use the lhapdf-getdata command, which is in the same path as
            # lhapdf-config
            getdata = lhapdf_config.replace('lhapdf-config', ('lhapdf-getdata'))
            misc.call([getdata, filename], cwd = pdfsets_dir)

        elif lhapdf_version.startswith('6.'):
            # use the "lhapdf install xxx" command, which is in the same path as
            # lhapdf-config
            getdata = lhapdf_config.replace('lhapdf-config', ('lhapdf'))

            misc.call([getdata, 'install', filename], cwd = pdfsets_dir)

        else:
            raise MadGraph5Error('Not valid LHAPDF version: %s' % lhapdf_version)
        
        # check taht the file has been installed in the global dir
        if os.path.exists(pjoin(pdfsets_dir, filename)) or \
           os.path.isdir(pjoin(pdfsets_dir, filename)):
            logger.info('%s successfully downloaded and stored in %s' \
                    % (filename, pdfsets_dir))
        #otherwise (if v5) save it locally
        elif lhapdf_version.startswith('5.'):
            logger.warning('Could not download %s into %s. Trying to save it locally' \
                    % (filename, pdfsets_dir))
            CommonRunCmd.install_lhapdf_pdfset_static(lhapdf_config, alternate_path, filename,
                                                      lhapdf_version=lhapdf_version)
        elif lhapdf_version.startswith('6.') and '.LHgrid' in filename:
            logger.info('Could not download %s: Try %s', filename, filename.replace('.LHgrid',''))
            return CommonRunCmd.install_lhapdf_pdfset_static(lhapdf_config, pdfsets_dir, 
                                                              filename.replace('.LHgrid',''), 
                                        lhapdf_version, alternate_path)
            
        else:
            raise MadGraph5Error, \
                'Could not download %s into %s. Please try to install it manually.' \
                    % (filename, pdfsets_dir)



    def get_lhapdf_pdfsets_list(self, pdfsets_dir):
        """read the PDFsets.index file, which should be located in the same
        place as pdfsets_dir, and return a list of dictionaries with the information
        about each pdf set"""
        lhapdf_version = self.get_lhapdf_version()
        return self.get_lhapdf_pdfsets_list_static(pdfsets_dir, lhapdf_version)

    @staticmethod
    def get_lhapdf_pdfsets_list_static(pdfsets_dir, lhapdf_version):

        if lhapdf_version.startswith('5.'):
            if os.path.exists('%s.index' % pdfsets_dir):
                indexfile = '%s.index' % pdfsets_dir
            else:
                raise MadGraph5Error, 'index of lhapdf file not found'
            pdfsets_lines = \
                    [l for l in open(indexfile).read().split('\n') if l.strip() and \
                        not '90cl' in l]
            lhapdf_pdfsets = dict( (int(l.split()[0]), {'lhaid': int(l.split()[0]),
                          'pdflib_ntype': int(l.split()[1]),
                          'pdflib_ngroup': int(l.split()[2]),
                          'pdflib_nset': int(l.split()[3]),
                          'filename': l.split()[4],
                          'lhapdf_nmem': int(l.split()[5]),
                          'q2min': float(l.split()[6]),
                          'q2max': float(l.split()[7]),
                          'xmin': float(l.split()[8]),
                          'xmax': float(l.split()[9]),
                          'description': l.split()[10]}) \
                         for l in pdfsets_lines)

        elif lhapdf_version.startswith('6.'):
            pdfsets_lines = \
                    [l for l in open(pjoin(pdfsets_dir, 'pdfsets.index')).read().split('\n') if l.strip()]
            lhapdf_pdfsets = dict( (int(l.split()[0]), 
                        {'lhaid': int(l.split()[0]),
                          'filename': l.split()[1]}) \
                         for l in pdfsets_lines)

        else:
            raise MadGraph5Error('Not valid LHAPDF version: %s' % lhapdf_version)

        return lhapdf_pdfsets


    def get_lhapdf_version(self):
        """returns the lhapdf version number"""
        if not hasattr(self, 'lhapdfversion'):
            try:
                self.lhapdf_version = \
                    subprocess.Popen([self.options['lhapdf'], '--version'], 
                        stdout = subprocess.PIPE).stdout.read().strip()
            except OSError, error:
                if error.errno == 2:
                    raise Exception, 'lhapdf executable (%s) is not found on your system. Please install it and/or indicate the path to the correct executable in input/mg5_configuration.txt' % self.options['lhapdf']
                else:
                    raise
                
        # this will be removed once some issues in lhapdf6 will be fixed
        if self.lhapdf_version.startswith('6.0'):
            raise MadGraph5Error('LHAPDF 6.0.x not supported. Please use v6.1 or later')

        return self.lhapdf_version


    def get_lhapdf_pdfsetsdir(self):
        lhapdf_version = self.get_lhapdf_version()

        # check if the LHAPDF_DATA_PATH variable is defined
        if 'LHAPDF_DATA_PATH' in os.environ.keys() and os.environ['LHAPDF_DATA_PATH']:
            datadir = os.environ['LHAPDF_DATA_PATH']

        elif lhapdf_version.startswith('5.'):
            datadir = subprocess.Popen([self.options['lhapdf'], '--pdfsets-path'],
                         stdout = subprocess.PIPE).stdout.read().strip()

        elif lhapdf_version.startswith('6.'):
            datadir = subprocess.Popen([self.options['lhapdf'], '--datadir'],
                         stdout = subprocess.PIPE).stdout.read().strip()

        return datadir

    def get_lhapdf_libdir(self):
        lhapdf_version = self.get_lhapdf_version()

        if lhapdf_version.startswith('5.'):
            libdir = subprocess.Popen([self.options['lhapdf-config'], '--libdir'],
                         stdout = subprocess.PIPE).stdout.read().strip()

        elif lhapdf_version.startswith('6.'):
            libdir = subprocess.Popen([self.options['lhapdf'], '--libs'],
                         stdout = subprocess.PIPE).stdout.read().strip()

        return libdir

class AskforEditCard(cmd.OneLinePathCompletion):
    """A class for asking a question where in addition you can have the
    set command define and modifying the param_card/run_card correctly"""

    all_card_name = ['param_card', 'run_card', 'pythia_card', 'pythia8_card', 
                     'madweight_card', 'MadLoopParams', 'shower_card']

    special_shortcut = {'ebeam':['run_card ebeam1 %(0)s', 'run_card ebeam2 %(0)s'],
                        'lpp': ['run_card lpp1 %(0)s', 'run_card lpp2 %(0)s' ],
                        'lhc': ['run_card lpp1 1', 'run_card lpp2 1', 'run_card ebeam1 %(0)s*1000/2', 'run_card ebeam2 %(0)s*1000/2'],
                        'lep': ['run_card lpp1 0', 'run_card lpp2 0', 'run_card ebeam1 %(0)s/2', 'run_card ebeam2 %(0)s/2'],
                        'ilc': ['run_card lpp1 0', 'run_card lpp2 0', 'run_card ebeam1 %(0)s/2', 'run_card ebeam2 %(0)s/2'],
                        'lcc':['run_card lpp1 1', 'run_card lpp2 1', 'run_card ebeam1 %(0)s*1000/2', 'run_card ebeam2 %(0)s*1000/2'],
                        'fixed_scale': ['run_card fixed_fac_scale T', 'run_card fixed_ren_scale T', 'run_card scale %(0)s', 'run_card dsqrt_q2fact1 %(0)s' ,'run_card dsqrt_q2fact2 %(0)s'],
                        }

    special_shortcut_help = {              
    'ebeam' : 'syntax: set ebeam VALUE:\n      This parameter sets the energy to both beam to the value in GeV',
    'lpp'   : 'syntax: set ebeam  VALUE:\n'+\
              '   Set the type of beam to a given value for both beam\n'+\
              '   0 : means no PDF\n'+\
              '   1 : means proton PDF\n'+\
              '  -1 : means proton PDF\n'+\
              '   2 : means PDF for elastic photon emited from a proton\n'+\
              '   3 : means PDF for elastic photon emited from an electron',
    'lhc'   : 'syntax: set lhc VALUE:\n      Set for a proton-proton collision with that given center of mass energy (in TeV)',
    'lep'   : 'syntax: set lep VALUE:\n      Set for a electron-positron collision with that given center of mass energy (in GeV)',
    'fixed_scale' : 'syntax: set fixed_scale VALUE:\n      Set all scales to the give value (in GeV)',              
    }
    
    def load_default(self):
        """ define all default variable. No load of card here.
            This allow to subclass this class and just change init and still have
            all variables defined."""
    
        self.me_dir = None
        self.param_card = None
        self.run_card = {}
        self.pname2block = {}
        self.conflict = []
        self.restricted_value = {}
        self.mode = ''
        self.cards = [] 
        self.run_set = []
        self.has_mw = False
        self.has_ml = False   
        self.has_shower = False
        self.has_PY8 = False
        self.paths = {}

    
    def define_paths(self, **opt):
        # Initiation
        if 'pwd' in opt:
            self.me_dir = opt['pwd']
            del opt['pwd'] 
        elif 'mother_interface' in opt:
            self.mother_interface = opt['mother_interface']  
            del opt['mother_interface']     
        if not hasattr(self, 'me_dir') or not self.me_dir:
            self.me_dir = self.mother_interface.me_dir
        
        #define paths
        self.paths['param'] = pjoin(self.me_dir,'Cards','param_card.dat')
        self.paths['param_default'] = pjoin(self.me_dir,'Cards','param_card_default.dat')
        self.paths['run'] = pjoin(self.me_dir,'Cards','run_card.dat')
        self.paths['run_default'] = pjoin(self.me_dir,'Cards','run_card_default.dat')
        self.paths['transfer'] =pjoin(self.me_dir,'Cards','transfer_card.dat')
        self.paths['MadWeight'] =pjoin(self.me_dir,'Cards','MadWeight_card.dat')
        self.paths['MadWeight_default'] =pjoin(self.me_dir,'Cards','MadWeight_card_default.dat')
        self.paths['ML'] =pjoin(self.me_dir,'Cards','MadLoopParams.dat')
        self.paths['shower'] = pjoin(self.me_dir,'Cards','shower_card.dat')
        self.paths['shower_default'] = pjoin(self.me_dir,'Cards','shower_card_default.dat')
        self.paths['pythia'] =pjoin(self.me_dir, 'Cards','pythia_card.dat')
        self.paths['PY8'] = pjoin(self.me_dir, 'Cards','pythia8_card.dat')
        self.paths['PY8_default'] = pjoin(self.me_dir, 'Cards','pythia8_card_default.dat')
        self.paths['madspin_default'] = pjoin(self.me_dir,'Cards/madspin_card_default.dat')
        self.paths['madspin'] = pjoin(self.me_dir,'Cards/madspin_card.dat')
        self.paths['reweight'] = pjoin(self.me_dir,'Cards','reweight_card.dat')
        self.paths['delphes'] = pjoin(self.me_dir,'Cards','delphes_card.dat')
        

    def __init__(self, question, cards=[], mode='auto', *args, **opt):

        self.load_default()        
        self.define_paths(**opt)

        cmd.OneLinePathCompletion.__init__(self, question, *args, **opt)


        try:
            self.param_card = check_param_card.ParamCard(self.paths['param'])
        except (check_param_card.InvalidParamCard, ValueError) as e:
            logger.error('Current param_card is not valid. We are going to use the default one.')
            logger.error('problem detected: %s' % e)
            files.cp(pjoin(self.me_dir,'Cards','param_card_default.dat'),
                     pjoin(self.me_dir,'Cards','param_card.dat'))
            self.param_card = check_param_card.ParamCard(pjoin(self.me_dir,'Cards','param_card.dat'))
        default_param = check_param_card.ParamCard(pjoin(self.me_dir,'Cards','param_card_default.dat'))
        self.param_card_default = default_param
        
        try:
            self.run_card = banner_mod.RunCard(self.paths['run'])
        except IOError:
            self.run_card = {}
        try:
            run_card_def = banner_mod.RunCard(self.paths['run_default'])
        except IOError:
            run_card_def = {}

        self.pname2block = {}
        self.conflict = []
        self.restricted_value = {}
        self.mode = mode
        self.cards = cards

        # Read the comment of the param_card_default to find name variable for
        # the param_card also check which value seems to be constrained in the
        # model.
        self.pname2block, self.restricted_value = \
                                              default_param.analyze_param_card()

        if run_card_def:
            self.run_set = run_card_def.keys() + self.run_card.hidden_param
        elif self.run_card:
            self.run_set = self.run_card.keys()
        else:
            self.run_set = []
        # check for conflict with run_card
        for var in self.pname2block:
            if var in self.run_set:
                self.conflict.append(var)        
                

        self.has_delphes = False        
        if 'delphes_card.dat' in cards:
            self.has_delphes = True

        #check if Madweight_card is present:
        self.has_mw = False
        if 'madweight_card.dat' in cards:
            
            self.do_change_tf = self.mother_interface.do_define_transfer_fct
            self.complete_change_tf = self.mother_interface.complete_define_transfer_fct
            self.help_change_tf = self.mother_interface.help_define_transfer_fct
            if not os.path.exists(self.paths['transfer']):
                logger.warning('No transfer function currently define. Please use the change_tf command to define one.')
            
            
            self.has_mw = True
            try:
                import madgraph.madweight.Cards as mwcards
            except:
                import internal.madweight.Cards as mwcards
            self.mw_card = mwcards.Card(self.paths['MadWeight'])
            self.mw_card = self.mw_card.info
            self.mw_vars = []
            for key in self.mw_card:
                if key == 'comment': 
                    continue
                for key2 in self.mw_card.info[key]:
                    if isinstance(key2, str) and not key2.isdigit():
                        self.mw_vars.append(key2)
            
            # check for conflict with run_card/param_card
            for var in self.pname2block:                
                if var in self.mw_vars:
                    self.conflict.append(var)           
            for var in self.mw_vars:
                if var in self.run_card:
                    self.conflict.append(var)
                    
        #check if MadLoopParams.dat is present:
        self.has_ml = False
        if os.path.isfile(self.paths['ML']):
            self.has_ml = True
            self.MLcard = banner_mod.MadLoopParam(self.paths['ML'])
            self.MLcardDefault = banner_mod.MadLoopParam()
            
            self.ml_vars = [k.lower() for k in self.MLcard.keys()]
            # check for conflict
            for var in self.ml_vars:
                if var in self.run_card:
                    self.conflict.append(var)
                if var in self.pname2block:
                    self.conflict.append(var)
                if self.has_mw and var in self.mw_vars:
                    self.conflict.append(var)

        #check if shower_card is present:
        self.has_shower = False
        if 'shower_card.dat' in cards:
            self.has_shower = True
            try:
                import madgraph.various.shower_card as showercards
            except:
                import internal.shower_card as showercards
            self.shower_card = showercards.ShowerCard(self.paths['shower'])
            self.shower_vars = self.shower_card.keys()
            
            # check for conflict with run_card/param_card
            for var in self.pname2block:                
                if var in self.shower_vars:
                    self.conflict.append(var)           
            for var in self.shower_vars:
                if var in self.run_card:
                    self.conflict.append(var)

        #check if pythia8_card.dat is present:
        self.has_PY8 = False
        if 'pythia8_card.dat' in cards:
            self.has_PY8 = True
            self.PY8Card = banner_mod.PY8Card(self.paths['PY8'])
            self.PY8CardDefault = banner_mod.PY8Card()
            
            self.py8_vars = [k.lower() for k in self.PY8Card.keys() if 
                                     k.lower() not in self.PY8Card.hidden_param]
            # check for conflict
            for var in self.py8_vars:
                if var in self.run_card:
                    self.conflict.append(var)
                if var in self.pname2block:
                    self.conflict.append(var)
                if self.has_mw and var in self.mw_vars:
                    self.conflict.append(var)
                if self.has_ml and var in self.ml_vars:
                    self.conflict.append(var)

    def do_help(self, line, conflict_raise=False, banner=True):    
     try:       
         
        if banner:                      
            logger.info('*** HELP MESSAGE ***', '$MG:color:BLACK')
         
        args = self.split_arg(line)
        # handle comand related help
        if len(args) == 1 and hasattr(self, 'do_%s' % args[0]):
            out = cmd.BasicCmd.do_help(self, line)
            if banner:
                logger.info('*** END HELP ***', '$MG:color:BLACK')  
            return out      
        # check for special shortcut.
        # special shortcut:
        if args[0] in self.special_shortcut:    
            if args[0] in self.special_shortcut_help:
                print self.special_shortcut_help[args[0]]
            if banner:
                logger.info('*** END HELP ***', '$MG:color:BLACK')  
            return       
        
        start = 0
        card = ''
        if args[0] in self.all_card_name:
            start += 1
            card = args[0]
            if len(args) == 1:
                if args[0] == 'param_card':
                    logger.info("Param_card information: ", '$MG:color:BLUE')
                    print "File to define the various model parameter"
                    logger.info("List of the Block defined:",'$MG:color:BLUE')
                    print "\t".join(self.param_card.keys())
                elif hasattr(self, args[0]):
                    logger.info("%s information: " % args[0], '$MG:color:BLUE')
                    print(eval('self.%s' % args[0]).__doc__)
                    logger.info("List of parameter associated", '$MG:color:BLUE')
                    print "\t".join(eval('self.%s' % args[0]).keys())
            if banner:
                logger.info('*** END HELP ***', '$MG:color:BLACK')  
            return 
                    
                
        #### RUN CARD
        if args[start] in [l.lower() for l in self.run_card.keys()] and card in ['', 'run_card']:
            if args[start] not in self.run_set:
                args[start] = [l for l in self.run_set if l.lower() == args[start]][0]

            if args[start] in self.conflict and not conflict_raise:
                conflict_raise = True
                logger.info('**   AMBIGUOUS NAME: %s **', args[start], '$MG:color:BLACK')
                logger.info('**   If not explicitely speficy this parameter  will modif the run_card file', '$MG:color:BLACK')

            self.run_card.do_help(args[start])
        ### PARAM_CARD WITH BLOCK NAME -----------------------------------------
        elif (args[start] in self.param_card or args[start] == 'width') \
                                                  and card in ['','param_card']:
            if args[start] in self.conflict and not conflict_raise:
                conflict_raise = True
                logger.info('**   AMBIGUOUS NAME: %s **', args[start], '$MG:color:BLACK')
                logger.info('**   If not explicitely speficy this parameter  will modif the param_card file', '$MG:color:BLACK')
                 
            if args[start] == 'width':
                args[start] = 'decay'
                
            if len(args) == start+1:
                self.param_card.do_help(args[start], tuple())
                key = None
            elif args[start+1] in self.pname2block:
                all_var = self.pname2block[args[start+1]]
                key = None
                for bname, lhaid in all_var:
                    if bname == args[start]:
                        key = lhaid
                        break
                else:
                    logger.warning('%s is not part of block "%s" but "%s". please correct.' %
                                    (args[start+1], args[start], bname))
            else:
                try:
                    key = tuple([int(i) for i in args[start+1:]])
                except ValueError:
                    logger.warning('Failed to identify LHA information')
                    return            
            
            if key in self.param_card[args[start]].param_dict:
                self.param_card.do_help(args[start], key, default=self.param_card_default)
            elif key:
                logger.warning('invalid information: %s not defined in the param_card' % (key,))
        # PARAM_CARD NO BLOCK NAME ---------------------------------------------
        elif args[start] in self.pname2block and card in ['','param_card']:                
            if args[start] in self.conflict and not conflict_raise:
                conflict_raise = True
                logger.info('**   AMBIGUOUS NAME: %s **', args[start], '$MG:color:BLACK')
                logger.info('**   If not explicitely speficy this parameter  will modif the param_card file', '$MG:color:BLACK')
                 
            all_var = self.pname2block[args[start]]
            for bname, lhaid in all_var:
                new_line = 'param_card %s %s %s' % (bname,
                   ' '.join([ str(i) for i in lhaid]), ' '.join(args[start+1:]))
                self.do_help(new_line, conflict_raise=True, banner=False) 
        else:
            print "no help available" 
          
        if banner:                      
            logger.info('*** END HELP ***', '$MG:color:BLACK')    
        #raw_input('press enter to quit the help')
        return        
     except Exception, error:
         import traceback
         traceback.print_exc()
         print error    

    def complete_help(self, text, line, begidx, endidx):
     try:
        possibilities = self.complete_set(text, line, begidx, endidx,formatting=False)
        if line == '':
            possibilities['Defined command'] = cmd.BasicCmd.completenames(self, text, line)#, begidx, endidx)
        return self.deal_multiple_categories(possibilities)
     except Exception, error:
         import traceback
         traceback.print_exc()
         print error


    def complete_set(self, text, line, begidx, endidx, formatting=True):
        """ Complete the set command"""

        prev_timer = signal.alarm(0) # avoid timer if any
        if prev_timer:
            nb_back = len(line)
            self.stdout.write('\b'*nb_back + '[timer stopped]\n')
            self.stdout.write(line)
            self.stdout.flush()

        possibilities = {}
        allowed = {}
        args = self.split_arg(line[0:begidx])
        if args[-1] in ['Auto', 'default']:
            return
        if len(args) == 1:
            allowed = {'category':'', 'run_card':'', 'block':'all', 'param_card':'','shortcut':''}
            if self.has_mw:
                allowed['madweight_card'] = ''
                allowed['mw_block'] = 'all'
            if self.has_shower:
                allowed['shower_card'] = ''
            if self.has_ml:
                allowed['madloop_card'] = ''
            if self.has_PY8:
                allowed['pythia8_card'] = ''
            if self.has_delphes:
                allowed['delphes_card'] = ''
                
        elif len(args) == 2:
            if args[1] == 'run_card':
                allowed = {'run_card':'default'}
            elif args[1] == 'param_card':
                allowed = {'block':'all', 'param_card':'default'}
            elif args[1] in self.param_card.keys():
                allowed = {'block':args[1]}
            elif args[1] == 'width':
                allowed = {'block': 'decay'}
            elif args[1] == 'MadWeight_card':
                allowed = {'madweight_card':'default', 'mw_block': 'all'}
            elif args[1] == 'MadLoop_card':
                allowed = {'madloop_card':'default'}
            elif args[1] == 'pythia8_card':
                allowed = {'pythia8_card':'default'}                
            elif self.has_mw and args[1] in self.mw_card.keys():
                allowed = {'mw_block':args[1]}
            elif args[1] == 'shower_card':
                allowed = {'shower_card':'default'}
            elif args[1] == 'delphes_card':
                allowed = {'delphes_card':'default'}
            else:
                allowed = {'value':''}
        else:
            start = 1
            if args[1] in  ['run_card', 'param_card', 'MadWeight_card', 'shower_card', 
                            'MadLoop_card','pythia8_card','delphes_card']:
                start = 2
            if args[-1] in self.pname2block.keys():
                allowed['value'] = 'default'
            elif args[start] in self.param_card.keys() or args[start] == 'width':
                if args[start] == 'width':
                    args[start] = 'decay'
                    
                if args[start+1:]:
                    allowed = {'block':(args[start], args[start+1:])}
                else:
                    allowed = {'block':args[start]}
            elif self.has_mw and args[start] in self.mw_card.keys():
                if args[start+1:]:
                    allowed = {'mw_block':(args[start], args[start+1:])}
                else:
                    allowed = {'mw_block':args[start]}     
            #elif len(args) == start +1:
            #        allowed['value'] = ''
            else: 
                allowed['value'] = ''

        if 'category' in allowed.keys():
            categories = ['run_card', 'param_card']
            if self.has_mw:
                categories.append('MadWeight_card')
            if self.has_shower:
                categories.append('shower_card')
            if self.has_ml:
                categories.append('MadLoop_card')
            if self.has_PY8:
                categories.append('pythia8_card')
            if self.has_delphes:
                categories.append('delphes_card')
            
            possibilities['category of parameter (optional)'] = \
                          self.list_completion(text, categories)
        
        if 'shortcut' in allowed.keys():
            possibilities['special values'] = self.list_completion(text, self.special_shortcut.keys()+['qcut', 'showerkt'])

        if 'run_card' in allowed.keys():
            opts = self.run_set
            if allowed['run_card'] == 'default':
                opts.append('default')

            possibilities['Run Card'] = self.list_completion(text, opts)

        if 'param_card' in allowed.keys():
            opts = self.pname2block.keys()
            if allowed['param_card'] == 'default':
                opts.append('default')
            possibilities['Param Card'] = self.list_completion(text, opts)
            
        if 'madweight_card' in allowed.keys():
            opts = self.mw_vars + [k for k in self.mw_card.keys() if k !='comment']
            if allowed['madweight_card'] == 'default':
                opts.append('default')
            possibilities['MadWeight Card'] = self.list_completion(text, opts)            

        if 'madloop_card' in allowed.keys():
            opts = self.ml_vars
            if allowed['madloop_card'] == 'default':
                opts.append('default')
            possibilities['MadLoop Parameter'] = self.list_completion(text, opts)
                                
        if 'pythia8_card' in allowed.keys():
            opts = self.py8_vars
            if allowed['pythia8_card'] == 'default':
                opts.append('default')
            possibilities['Pythia8 Parameter'] = self.list_completion(text, opts)
                                
        if 'shower_card' in allowed.keys():
            opts = self.shower_vars + [k for k in self.shower_card.keys() if k !='comment']
            if allowed['shower_card'] == 'default':
                opts.append('default')
            possibilities['Shower Card'] = self.list_completion(text, opts)            

        if 'delphes_card' in allowed:
            if allowed['delphes_card'] == 'default':
                opts = ['default', 'atlas', 'cms']
            possibilities['Delphes Card'] = self.list_completion(text, opts)              

        if 'value' in allowed.keys():
            opts = ['default']
            if 'decay' in args:
                opts.append('Auto')
                opts.append('Auto@NLO')
            elif args[-1] in self.pname2block and self.pname2block[args[-1]][0][0] == 'decay':
                opts.append('Auto')
                opts.append('Auto@NLO')
            possibilities['Special Value'] = self.list_completion(text, opts)

        if 'block' in allowed.keys():
            if allowed['block'] == 'all':
                allowed_block = [i for i in self.param_card.keys() if 'qnumbers' not in i]
                allowed_block.append('width')
                possibilities['Param Card Block' ] = \
                                       self.list_completion(text, allowed_block)
            elif isinstance(allowed['block'], basestring):
                block = self.param_card[allowed['block']].param_dict
                ids = [str(i[0]) for i in block
                          if (allowed['block'], i) not in self.restricted_value]
                possibilities['Param Card id' ] = self.list_completion(text, ids)
                varname = [name for name, all_var in self.pname2block.items()
                                               if any((bname == allowed['block']
                                                   for bname,lhaid in all_var))]
                possibilities['Param card variable'] = self.list_completion(text,
                                                                        varname)
            else:
                block = self.param_card[allowed['block'][0]].param_dict
                nb = len(allowed['block'][1])
                ids = [str(i[nb]) for i in block if len(i) > nb and \
                            [str(a) for a in i[:nb]] == allowed['block'][1]]

                if not ids:
                    if tuple([int(i) for i in allowed['block'][1]]) in block:
                        opts = ['default']
                        if allowed['block'][0] == 'decay':
                            opts.append('Auto')
                            opts.append('Auto@NLO')
                        possibilities['Special value'] = self.list_completion(text, opts)
                possibilities['Param Card id' ] = self.list_completion(text, ids)

        if 'mw_block' in allowed.keys():
            if allowed['mw_block'] == 'all':
                allowed_block = [i for i in self.mw_card.keys() if 'comment' not in i]
                possibilities['MadWeight Block' ] = \
                                       self.list_completion(text, allowed_block)
            elif isinstance(allowed['mw_block'], basestring):
                block = self.mw_card[allowed['mw_block']]
                ids = [str(i[0]) if isinstance(i, tuple) else str(i) for i in block]
                possibilities['MadWeight Card id' ] = self.list_completion(text, ids)
            else:
                block = self.mw_card[allowed['mw_block'][0]]
                nb = len(allowed['mw_block'][1])
                ids = [str(i[nb]) for i in block if isinstance(i, tuple) and\
                           len(i) > nb and \
                           [str(a) for a in i[:nb]] == allowed['mw_block'][1]]
                
                if not ids:
                    if tuple([i for i in allowed['mw_block'][1]]) in block or \
                                      allowed['mw_block'][1][0] in block.keys():
                        opts = ['default']
                        possibilities['Special value'] = self.list_completion(text, opts)
                possibilities['MadWeight Card id' ] = self.list_completion(text, ids) 

        return self.deal_multiple_categories(possibilities, formatting)

    def do_set(self, line):
        """ edit the value of one parameter in the card"""
        
        args = self.split_arg(line)
        # fix some formatting problem
        if len(args)==1 and '=' in args[-1]:
            arg1, arg2 = args.pop(-1).split('=',1)
            args += [arg1, arg2]
        if '=' in args:
            args.remove('=')

        # special shortcut:
        if args[0] in self.special_shortcut:
            if len(args) == 1:
                values = {}
            elif len(args) == 2: 
                targettype = float
                if args[1].strip().isdigit():
                    targettype = int
                 
                try:  
                    values = {'0': targettype(args[1])}
                except ValueError as e:
                    logger.warning("Wrong argument: The last entry should be a number.")
                    return
            else:
                logger.warning("too many argument for this command")
                return
            
            for arg in self.special_shortcut[args[0]]:
                try:
                    text = arg % values
                except KeyError:
                    logger.warning("This command requires one argument")
                    return
                except Exception as e:
                    logger.warning(str(e))
                    return
                else:
                    self.do_set(arg % values)
            return

        
        start = 0
        if len(args) < 2:
            logger.warning('Invalid set command %s (need two arguments)' % line)
            return            

        # Special case for the qcut value
        if args[0].lower() == 'qcut':
            pythia_path = self.paths['pythia']
            if os.path.exists(pythia_path):
                logger.info('add line QCUT = %s in pythia_card.dat' % args[1])
                p_card = open(pythia_path,'r').read()
                p_card, n = re.subn('''^\s*QCUT\s*=\s*[\de\+\-\.]*\s*$''',
                                    ''' QCUT = %s ''' % args[1], \
                                    p_card, flags=(re.M+re.I))
                if n==0:
                    p_card = '%s \n QCUT= %s' % (p_card, args[1])
                with open(pythia_path, 'w') as fsock: 
                    fsock.write(p_card)
                return
        # Special case for the showerkt value
        if args[0].lower() == 'showerkt':
            pythia_path = self.paths['pythia']
            if os.path.exists(pythia_path):
                logger.info('add line SHOWERKT = %s in pythia_card.dat' % args[1].upper())
                p_card = open(pythia_path,'r').read()
                p_card, n = re.subn('''^\s*SHOWERKT\s*=\s*[default\de\+\-\.]*\s*$''',
                                    ''' SHOWERKT = %s ''' % args[1].upper(), \
                                    p_card, flags=(re.M+re.I))
                if n==0:
                    p_card = '%s \n SHOWERKT= %s' % (p_card, args[1].upper())
                with open(pythia_path, 'w') as fsock:
                    fsock.write(p_card)
                return
            

        card = '' #store which card need to be modify (for name conflict)
        if args[0] == 'madweight_card':
            if not self.mw_card:
                logger.warning('Invalid Command: No MadWeight card defined.')
                return
            args[0] = 'MadWeight_card'
        
        if args[0] == 'shower_card':
            if not self.shower_card:
                logger.warning('Invalid Command: No Shower card defined.')
                return
            args[0] = 'shower_card'

        if args[0] == "madloop_card":
            if not self.has_ml:
                logger.warning('Invalid Command: No MadLoopParam card defined.')
                return
            args[0] = 'MadLoop_card'

        if args[0] == "pythia8_card":
            if not self.has_PY8:
                logger.warning('Invalid Command: No Pythia8 card defined.')
                return
            args[0] = 'pythia8_card'
            
        if args[0] == 'delphes_card':
            if not self.has_delphes:
                logger.warning('Invalid Command: No Delphes card defined.')
                return
            if args[1] == 'atlas':
                logger.info("set default ATLAS configuratin for Delphes")
                files.cp(pjoin(self.me_dir,'Cards', 'delphes_card_ATLAS.dat'),
                         pjoin(self.me_dir,'Cards', 'delphes_card.dat'))
                return
            elif args[1] == 'cms':
                logger.info("set default CMS configuratin for Delphes")
                files.cp(pjoin(self.me_dir,'Cards', 'delphes_card_CMS.dat'),
                         pjoin(self.me_dir,'Cards', 'delphes_card.dat'))
                return
            
            
        if args[0] in ['run_card', 'param_card', 'MadWeight_card', 'shower_card',
                       'delphes_card']:
            if args[1] == 'default':
                logging.info('replace %s by the default card' % args[0])
                files.cp(self.paths['%s_default' %args[0][:-5]], self.paths[args[0][:-5]])
                if args[0] == 'param_card':
                    self.param_card = check_param_card.ParamCard(self.paths['param'])
                elif args[0] == 'run_card':
                    self.run_card = banner_mod.RunCard(self.paths['run'])
                elif args[0] == 'shower_card':
                    self.shower_card = shower_card_mod.ShowerCard(self.paths['shower'])
                return
            else:
                card = args[0]
            start=1
            if len(args) < 3:
                logger.warning('Invalid set command: %s (not enough arguments)' % line)
                return
            
        elif args[0] in ['MadLoop_card']:
            if args[1] == 'default':
                logging.info('replace MadLoopParams.dat by the default card')
                self.MLcard = banner_mod.MadLoopParam(self.MLcardDefault)
                self.MLcard.write(self.paths['ML'],
                                  commentdefault=True)
                return
            else:
                card = args[0]
            start=1
            if len(args) < 3:
                logger.warning('Invalid set command: %s (not enough arguments)' % line)
                return
        elif args[0] in ['pythia8_card']:
            if args[1] == 'default':
                logging.info('replace pythia8_card.dat by the default card')
                self.PY8Card = banner_mod.PY8Card(self.PY8CardDefault)
                self.PY8Card.write(pjoin(self.me_dir,'Cards','pythia8_card.dat'),
                          pjoin(self.me_dir,'Cards','pythia8_card_default.dat'),
                          print_only_visible=True)
                return
            else:
                card = args[0]
            start=1
            if len(args) < 3:
                logger.warning('Invalid set command: %s (not enough arguments)' % line)
                return
        elif args[0] in ['madspin_card']:
            if args[1] == 'default':
                logging.info('replace madspin_card.dat by the default card')
                files.cp(self.paths['MS_default'], self.paths['madspin'])
                return
            else:
                logger.warning("""Command set not allowed for modifying the madspin_card. 
                    Check the command \"decay\" instead.""")
                return

        #### RUN CARD
        if args[start] in [l.lower() for l in self.run_card.keys()] and card in ['', 'run_card']:
            if args[start] not in self.run_set:
                args[start] = [l for l in self.run_set if l.lower() == args[start]][0]

            if args[start] in self.conflict and card == '':
                text  = 'Ambiguous name (present in more than one card). Will assume it to be referred to run_card.\n'
                text += 'If this is not intended, please reset it in the run_card and specify the relevant card to \n'
                text += 'edit, in the format < set card parameter value >'
                logger.warning(text)

            if args[start+1] == 'default':
                default = banner_mod.RunCard(self.paths['run_default'])
                if args[start] in default.keys():
                    self.setR(args[start],default[args[start]])
                else:
                    logger.info('remove information %s from the run_card' % args[start])
                    del self.run_card[args[start]]
            else:
                if args[0].startswith('sys_') or args[0] in self.run_card.list_parameter:
                    val = ' '.join(args[start+1:])
                    val = val.split('#')[0]
                else:
                    val = args[start+1]
                self.setR(args[start], val)
            self.run_card.write(self.paths['run'], self.paths['run_default'])
            
        ### PARAM_CARD WITH BLOCK NAME -----------------------------------------
        elif (args[start] in self.param_card or args[start] == 'width') \
                                                  and card in ['','param_card']:
            #special treatment for scan
            if any(t.startswith('scan') for t in args):
                index = [i for i,t in enumerate(args) if t.startswith('scan')][0]
                args = args[:index] + [' '.join(args[index:])]
                
            if args[start] in self.conflict and card == '':
                text  = 'ambiguous name (present in more than one card). Please specify which card to edit'
                text += ' in the format < set card parameter value>'
                logger.warning(text)
                return
            
            if args[start] == 'width':
                args[start] = 'decay'

            if args[start+1] in self.pname2block:
                all_var = self.pname2block[args[start+1]]
                key = None
                for bname, lhaid in all_var:
                    if bname == args[start]:
                        key = lhaid
                        break
                else:
                    logger.warning('%s is not part of block "%s" but "%s". please correct.' %
                                    (args[start+1], args[start], bname))
                    return
            else:
                try:
                    key = tuple([int(i) for i in args[start+1:-1]])
                except ValueError:
                    if args[start] == 'decay' and args[start+1:-1] == ['all']:
                        for key in self.param_card[args[start]].param_dict:
                            if (args[start], key) in self.restricted_value:
                                continue
                            else:
                                self.setP(args[start], key, args[-1])
                        self.param_card.write(self.paths['param'])
                        return
                    logger.warning('invalid set command %s (failed to identify LHA information)' % line)
                    return

            if key in self.param_card[args[start]].param_dict:
                if (args[start], key) in self.restricted_value:
                    text = "Note that this parameter seems to be ignore by MG.\n"
                    text += "MG will use instead the expression: %s\n" % \
                                      self.restricted_value[(args[start], key)]
                    text += "You need to match this expression for external program (such pythia)."
                    logger.warning(text)

                if args[-1].lower() in ['default', 'auto', 'auto@nlo'] or args[-1].startswith('scan'):
                    self.setP(args[start], key, args[-1])
                else:
                    try:
                        value = float(args[-1])
                    except Exception:
                        logger.warning('Invalid input: Expected number and not \'%s\'' \
                                                                     % args[-1])
                        return
                    self.setP(args[start], key, value)
            else:
                logger.warning('invalid set command %s' % line)
                return
            self.param_card.write(self.paths['param'])
        
        # PARAM_CARD NO BLOCK NAME ---------------------------------------------
        elif args[start] in self.pname2block and card in ['','param_card']:
            if args[start] in self.conflict and card == '':
                text  = 'ambiguous name (present in more than one card). Please specify which card to edit'
                text += ' in the format < set card parameter value>'
                logger.warning(text)
                return
            
            all_var = self.pname2block[args[start]]
            for bname, lhaid in all_var:
                new_line = 'param_card %s %s %s' % (bname,
                   ' '.join([ str(i) for i in lhaid]), ' '.join(args[start+1:]))
                self.do_set(new_line)
            if len(all_var) > 1:
                logger.warning('This variable correspond to more than one parameter in the param_card.')
                for bname, lhaid in all_var:
                    logger.warning('   %s %s' % (bname, ' '.join([str(i) for i in lhaid])))
                logger.warning('all listed variables have been modified')
                
        # MadWeight_card with block name ---------------------------------------
        elif self.has_mw and (args[start] in self.mw_card and args[start] != 'comment') \
                                              and card in ['','MadWeight_card']:
            
            if args[start] in self.conflict and card == '':
                text  = 'ambiguous name (present in more than one card). Please specify which card to edit'
                text += ' in the format < set card parameter value>'
                logger.warning(text)
                return
                       
            block = args[start]
            name = args[start+1]
            value = args[start+2:]
            self.setM(block, name, value)
            self.mw_card.write(self.paths['MadWeight'])        
        
        # MadWeight_card NO Block name -----------------------------------------
        elif self.has_mw and args[start] in self.mw_vars \
                                             and card in ['', 'MadWeight_card']:
            
            if args[start] in self.conflict and card == '':
                text  = 'ambiguous name (present in more than one card). Please specify which card to edit'
                text += ' in the format < set card parameter value>'
                logger.warning(text)
                return

            block = [b for b, data in self.mw_card.items() if args[start] in data]
            if len(block) > 1:
                logger.warning('%s is define in more than one block: %s.Please specify.'
                               % (args[start], ','.join(block)))
                return
           
            block = block[0]
            name = args[start]
            value = args[start+1:]
            self.setM(block, name, value)
            self.mw_card.write(self.paths['MadWeight'])
             
        # MadWeight_card New Block ---------------------------------------------
        elif self.has_mw and args[start].startswith('mw_') and len(args[start:]) == 3\
                                                    and card == 'MadWeight_card':
            block = args[start]
            name = args[start+1]
            value = args[start+2]
            self.setM(block, name, value)
            self.mw_card.write(self.paths['MadWeight'])    

        #### SHOWER CARD
        elif self.has_shower and args[start].lower() in [l.lower() for l in \
                       self.shower_card.keys()] and card in ['', 'shower_card']:
            if args[start] not in self.shower_card:
                args[start] = [l for l in self.shower_card if l.lower() == args[start].lower()][0]

            if args[start] in self.conflict and card == '':
                text  = 'ambiguous name (present in more than one card). Please specify which card to edit'
                text += ' in the format < set card parameter value>'
                logger.warning(text)
                return

            if args[start+1].lower() == 'default':
                default = shower_card_mod.ShowerCard(self.paths['shower_default'])
                if args[start] in default.keys():
                    self.shower_card.set_param(args[start],default[args[start]], self.paths['shower'])
                else:
                    logger.info('remove information %s from the shower_card' % args[start])
                    del self.shower_card[args[start]]
            elif args[start+1].lower() in ['t','.true.','true']:
                self.shower_card.set_param(args[start],'.true.',self.paths['shower'])
            elif args[start+1].lower() in ['f','.false.','false']:
<<<<<<< HEAD
                self.shower_card.set_param(args[start],'.false.',self.paths['shower'])
=======
                self.shower_card.set_param(args[start],'.false.',pjoin(self.me_dir,'Cards','shower_card.dat'))
            elif args[start] in ['analyse', 'extralibs', 'extrapaths', 'includepaths'] or\
                                                  args[start].startswith('dm_'):
                #case sensitive parameters
                args = line.split()
                args_str = ' '.join(str(a) for a in args[start+1:len(args)])
                self.shower_card.set_param(args[start],args_str,pjoin(self.me_dir,'Cards','shower_card.dat'))
>>>>>>> 02458037
            else:
                args_str = ' '.join(str(a) for a in args[start+1:len(args)])
                self.shower_card.set_param(args[start],args_str,self.paths['shower'])
     
        # MadLoop Parameter  ---------------------------------------------------
        elif self.has_ml and args[start] in self.ml_vars \
                                               and card in ['', 'MadLoop_card']:
        
            if args[start] in self.conflict and card == '':
                text = 'ambiguous name (present in more than one card). Please specify which card to edit'
                logger.warning(text)
                return

            if args[start+1] == 'default':
                value = self.MLcardDefault[args[start]]
                default = True
            else:
                value = args[start+1]
                default = False
            self.setML(args[start], value, default=default)
            self.MLcard.write(self.paths['ML'],
                              commentdefault=True)

        # Pythia8 Parameter  ---------------------------------------------------
        elif self.has_PY8 and (card == 'pythia8_card' or (card == '' and \
             args[start] in self.PY8Card)):

            if args[start] in self.conflict and card == '':
                text = 'ambiguous name (present in more than one card). Please specify which card to edit'
                logger.warning(text)
                return

            if args[start+1] == 'default':
                value = self.PY8CardDefault[args[start]]
                default = True
            else:
                value = ' '.join(args[start+1:])
                default = False
            self.setPY8(args[start], value, default=default)
            self.PY8Card.write(pjoin(self.me_dir,'Cards','pythia8_card.dat'),
                          pjoin(self.me_dir,'Cards','pythia8_card_default.dat'),
                          print_only_visible=True)
                
        #INVALID --------------------------------------------------------------
        else:      
            misc.sprint(card)      
            logger.warning('invalid set command %s ' % line)
            return

    def setM(self, block, name, value):
        
        if isinstance(value, list) and len(value) == 1:
            value = value[0]
            
        if block not in self.mw_card:
            logger.warning('block %s was not present in the current MadWeight card. We are adding it' % block)
            self.mw_card[block] = {}
        elif name not in self.mw_card[block]:
            logger.info('name %s was not present in the block %s for the current MadWeight card. We are adding it' % (name,block),'$MG:color:BLACK')
        if value == 'default':
            import madgraph.madweight.Cards as mwcards
            mw_default = mwcards.Card(self.paths['MadWeight_default'])
            try:
                value = mw_default[block][name]
            except KeyError:
                logger.info('removing id "%s" from Block "%s" '% (name, block))
                if name in self.mw_card[block]:
                    del self.mw_card[block][name]
                return
        if value:
            logger.info('modify madweight_card information BLOCK "%s" with id "%s" set to %s' %\
                    (block, name, value), '$MG:color:BLACK')
        else:
            logger.value("Invalid command: No value. To set default value. Use \"default\" as value")
            return
        
        self.mw_card[block][name] = value
    
    def setR(self, name, value):
        logger.info('modify parameter %s of the run_card.dat to %s' % (name, value))
        self.run_card.set(name, value, user=True)

    def setML(self, name, value, default=False):
        
        try:
            self.MLcard.set(name, value, user=True)
        except Exception, error:
            logger.warning("Fail to change parameter. Please Retry. Reason: %s." % error)
            return
        logger.info('modify parameter %s of the MadLoopParam.dat to %s' % (name, value))
        if default and name.lower() in self.MLcard.user_set:
            self.MLcard.user_set.remove(name.lower())

    def setPY8(self, name, value, default=False):
        try:
            self.PY8Card.userSet(name, value)
        except Exception, error:
            logger.warning("Fail to change parameter. Please Retry. Reason: %s." % error)
            return
        logger.info('modify parameter %s of the pythia8_card.dat to %s' % (name, value), '$MG:color:BLACK')
        if default and name.lower() in self.PY8Card.user_set:
            self.PY8Card.user_set.remove(name.lower())

    def setP(self, block, lhaid, value):
        if isinstance(value, str):
            value = value.lower()
            if value == 'default':
                default = check_param_card.ParamCard(self.paths['param_default'])
                value = default[block].param_dict[lhaid].value

            elif value in ['auto', 'auto@nlo']:
                if 'nlo' in value:
                    value = 'Auto@NLO'
                else:
                    value = 'Auto'
                if block != 'decay':
                    logger.warning('Invalid input: \'Auto\' value only valid for DECAY')
                    return
            elif value.startswith('scan'):
                if ':' not in value:
                    logger.warning('Invalid input: \'scan\' mode requires a \':\' before the definition.')
                    return
                tag = value.split(':')[0]
                tag = tag[4:].strip()
                if tag and not tag.isdigit():
                    logger.warning('Invalid input: scan tag need to be integer and not "%s"' % tag)
                    return
                
                
                pass
            else:
                try:
                    value = float(value)
                except ValueError:
                    logger.warning('Invalid input: \'%s\' not valid intput.'% value)

        logger.info('modify param_card information BLOCK %s with id %s set to %s' %\
                    (block, lhaid, value), '$MG:color:BLACK')
        self.param_card[block].param_dict[lhaid].value = value
    
    def check_card_consistency(self):
        """This is run on quitting the class. Apply here all the self-consistency
        rule that you want. Do the modification via the set command."""

        # if NLO reweighting is ON: ensure that we keep the rwgt information
        if 'reweight' in self.allow_arg and 'run' in self.allow_arg and \
            isinstance(self.run_card,banner_mod.RunCardNLO) and \
            not self.run_card['store_rwgt_info']:
            #check if a NLO reweighting is required
                re_pattern = re.compile(r'''^\s*change\s*mode\s* (LO\+NLO|LO|NLO)\s*(?:#|$)''', re.M+re.I)
                text = open(self.paths['reweight']).read()
                options = re_pattern.findall(text)
                if any(o in ['NLO', 'LO+NLO'] for o in options):
                    logger.info('NLO reweighting is on ON. Automatically set store_rwgt_info to True', '$MG:color:BLACK' )
                    self.do_set('run_card store_rwgt_info True')
                    
        # Check the extralibs flag.
        if self.has_shower and isinstance(self.run_card, banner_mod.RunCardNLO):
            modify_extralibs, modify_extrapaths = False,False
            extralibs = self.shower_card['extralibs'].split()
            extrapaths = self.shower_card['extrapaths'].split()
            # remove default stdhep/Fmcfio for recent shower
            if self.run_card['parton_shower'] in ['PYTHIA8', 'HERWIGPP', 'HW7']:
                if 'stdhep' in self.shower_card['extralibs']:
                    extralibs.remove('stdhep')
                    modify_extralibs = True
                if 'Fmcfio' in self.shower_card['extralibs']:
                    extralibs.remove('Fmcfio')     
                    modify_extralibs = True               
            if self.run_card['parton_shower'] == 'PYTHIA8':
                # First check sanity of PY8
                if not self.mother_interface.options['pythia8_path']:
                    raise self.mother.InvalidCmd, 'Pythia8 is not correctly specified  to MadGraph5_aMC@NLO'
                executable = pjoin(self.mother_interface.options['pythia8_path'], 'bin', 'pythia8-config')
                if not os.path.exists(executable):
                    raise self.mother.InvalidCmd, 'Pythia8 is not correctly specified to MadGraph5_aMC@NLO'                
                
                # 2. take the compilation flag of PY8 from pythia8-config
                libs , paths = [], []
                p = misc.subprocess.Popen([executable, '--libs'], stdout=subprocess.PIPE)
                stdout, _ = p. communicate()
                libs = [x[2:] for x in stdout.split() if x.startswith('-l') or paths.append(x[2:])]
                
                # Add additional user-defined compilation flags
                p = misc.subprocess.Popen([executable, '--config'], stdout=subprocess.PIPE)
                stdout, _ = p. communicate()
                for lib in ['-ldl','-lstdc++','-lc++']:
                    if lib in stdout:
                        libs.append(lib[2:])                    

                # This precompiler flag is in principle useful for the analysis if it writes HEPMC
                # events, but there is unfortunately no way for now to specify it in the shower_card.
                supports_HEPMCHACK = '-DHEPMC2HACK' in stdout
                
                #3. ensure that those flag are in the shower card
                for l in libs:
                    if l not in extralibs:
                        modify_extralibs = True
                        extralibs.append(l)
                for L in paths:
                    if L not in extrapaths:
                        modify_extrapaths = True
                        extrapaths.append(L)
                        
            # Apply the required modification
            if modify_extralibs:
                if extralibs:
                    self.do_set('shower_card extralibs %s ' % ' '.join(extralibs))
                else:
                    self.do_set('shower_card extralibs \'\' ')
            if modify_extrapaths:
                if extrapaths:
                    self.do_set('shower_card extrapaths %s ' % ' '.join(extrapaths))
                else:
                    self.do_set('shower_card extrapaths \'\' ')    
    
    def reask(self, *args, **opt):
        
        cmd.OneLinePathCompletion.reask(self,*args, **opt)
        if self.has_mw and not os.path.exists(pjoin(self.me_dir,'Cards','transfer_card.dat')):
            logger.warning('No transfer function currently define. Please use the change_tf command to define one.')
    
    def postcmd(self, stop, line):
        
        ending_question = cmd.OneLinePathCompletion.postcmd(self,stop,line)
        if ending_question:
            self.check_card_consistency()
            return ending_question
    
    def check_answer_consistency(self):
        """function called if the code reads a file"""
        self.check_card_consistency() 
      
    def help_set(self):
        '''help message for set'''

        logger.info('********************* HELP SET ***************************')
        logger.info("syntax: set [run_card|param_card|...] NAME [VALUE|default]")
        logger.info("syntax: set [param_card] BLOCK ID(s) [VALUE|default]")
        logger.info('')
        logger.info('-- Edit the param_card/run_card/... and replace the value of the')
        logger.info('    parameter by the value VALUE.')
        logger.info('   ')
        logger.info('-- Example:')
        logger.info('     set run_card ebeam1 4000')
        logger.info('     set ebeam2 4000')
        logger.info('     set lpp1 0')
        logger.info('     set ptj default')
        logger.info('')
        logger.info('     set param_card mass 6 175')
        logger.info('     set mass 25 125.3')
        logger.info('     set mass mh 125')
        logger.info('     set mh 125')
        logger.info('     set decay 25 0.004')
        logger.info('     set decay wh 0.004')
        logger.info('     set vmix 2 1 2.326612e-01')
        logger.info('')
        logger.info('     set param_card default #return all parameter to default')
        logger.info('     set run_card default')
        logger.info('********************* HELP SET ***************************')


    def default(self, line):
        """Default action if line is not recognized"""

        line = line.strip()
        args = line.split()
        if line == '' and self.default_value is not None:
            self.value = self.default_value
        # check if input is a file
        elif hasattr(self, 'do_%s' % args[0]):
            self.do_set(' '.join(args[1:]))
        elif os.path.isfile(line):
            self.copy_file(line)
            self.value = 'repeat'
        elif self.me_dir and os.path.exists(pjoin(self.me_dir, line)):
            self.copy_file(pjoin(self.me_dir,line))
            self.value = 'repeat'            
        elif line.strip() != '0' and line.strip() != 'done' and \
            str(line) != 'EOF' and line.strip() in self.allow_arg:            
            self.open_file(line)
            self.value = 'repeat'
        else:
            self.value = line

        return line

    def do_decay(self, line):
        """edit the madspin_card to define the decay of the associate particle"""
        signal.alarm(0) # avoid timer if any
        path = self.paths['madspin']
        
        if 'madspin_card.dat' not in self.cards or not os.path.exists(path):
            logger.warning("Command decay not valid. Since MadSpin is not available.")
            return
        
        if ">" not in line:
            logger.warning("invalid command for decay. Line ignored")
            return
        
        if "-add" in line:
            # just to have to add the line to the end of the file
            particle = line.split('>')[0].strip()
            text = open(path).read()
            line = line.replace('--add', '').replace('-add','')
            logger.info("change madspin_card to add one decay to %s: %s" %(particle, line.strip()), '$MG:color:BLACK')
            
            text = text.replace('launch', "\ndecay %s\nlaunch\n" % line,1)
        else:
            # Here we have to remove all the previous definition of the decay
            #first find the particle
            particle = line.split('>')[0].strip()
            logger.info("change madspin_card to define the decay of %s: %s" %(particle, line.strip()), '$MG:color:BLACK')
            particle = particle.replace('+','\+').replace('-','\-')
            decay_pattern = re.compile(r"^\s*decay\s+%s\s*>[\s\w+-~]*?$" % particle, re.I+re.M)
            text= open(path).read()
            text = decay_pattern.sub('', text)
            text = text.replace('launch', "\ndecay %s\nlaunch\n" % line,1)

        with open(path,'w') as fsock:
            fsock.write(text) 

        

    def do_compute_widths(self, line):
        signal.alarm(0) # avoid timer if any
        path = self.paths['param']
        pattern = re.compile(r'''decay\s+(\+?\-?\d+)\s+auto(@NLO|)''',re.I)
        text = open(path).read()
        pdg_info = pattern.findall(text)
        has_nlo = any("@nlo"==nlo.lower() for _, nlo in pdg_info)
        pdg = [p for p,_ in pdg_info]
        
        
        line = '%s %s' % (line, ' '.join(pdg))
        if not '--path' in line:
            line += ' --path=%s' % path
        if has_nlo:
            line += ' --nlo'

        try:
            return self.mother_interface.do_compute_widths(line)
        except InvalidCmd, error:
            logger.error("Invalid command: %s " % error)

    def help_compute_widths(self):
        signal.alarm(0) # avoid timer if any
        return self.mother_interface.help_compute_widths()

    def help_decay(self):
        """help for command decay which modifies MadSpin_card"""
        
        signal.alarm(0) # avoid timer if any
        print '--syntax: decay PROC [--add]'
        print ' '
        print '  modify the madspin_card to modify the decay of the associate particle.'
        print '  and define it to PROC.'
        print '  if --add is present, just add a new decay for the associate particle.'
        
    def complete_compute_widths(self, *args, **opts):
        signal.alarm(0) # avoid timer if any
        return self.mother_interface.complete_compute_widths(*args,**opts)


    def help_add(self):
        """help for add command"""

        logger.info('********************* HELP ADD ***************************')
        logger.info( '-- syntax: add pythia8_card NAME VALUE')
        logger.info( "   add a definition of name in the pythia8_card with the given value")
        logger.info( "   Do not work for the param_card"        )
        logger.info( '-- syntax: add filename line')
        logger.info( '   add the given LINE to the end of the associate file (all file supportedd).')
        logger.info('********************* HELP ADD ***************************') 
    def complete_add(self, text, line, begidx, endidx):
        """ auto-completion for add command"""
        signal.alarm(0) # avoid timer if any
                 
        possibilities = {} 
        cards = [c.rsplit('.',1)[0] for c in self.cards]   
        possibilities['category of parameter (optional)'] = \
                          self.list_completion(text, cards)
                          
        return self.deal_multiple_categories(possibilities)
    
    def do_add(self, line):
        """ syntax: add filename NAME VALUE
            syntax: add filename LINE"""

        args = self.split_arg(line)
        if len(args) == 3 and args[0] in ['pythia8_card', 'pythia8_card.dat'] and self.has_PY8:
            name= args[1]
            value = args[2]
            self.PY8Card.userSet(name, value)
            self.PY8Card.write(pjoin(self.me_dir,'Cards','pythia8_card.dat'),
                          pjoin(self.me_dir,'Cards','pythia8_card_default.dat'),
                          print_only_visible=True)
            logger.info("add in the pythia8_card the parameter \"%s\" with value \"%s\"" % (name, value), '$MG:color:BLACK')
        elif len(args) > 0: 
            if args[0] in self.cards:
                card = args[0]
            elif "%s.dat" % args[0] in self.cards:
                card = "%s.dat" % args[0]
            elif "%s_card.dat" % args[0] in self.cards: 
                card = "%s_card.dat" % args[0]
            elif self.has_ml and args[0].lower() == "madloop":
                card = "MadLoopParams.dat"
            else:
                logger.error("unknow card %s. Please retry." % args[0])
                return
            
            ff = open(pjoin(self.me_dir,'Cards',card),'a')
            ff.write("%s \n" % line.split(None,1)[1])
            ff.close()
            self.reload_card(pjoin(self.me_dir,'Cards',card))
            logger.info("adding at the end of the file %s the line: \"%s\"" %(card, line.split(None,1)[1] ))


    def help_asperge(self):
        """Help associated to the asperge command"""
        signal.alarm(0)

        print '-- syntax: asperge [options]'
        print '   Call ASperGe to diagonalize all mass matrices in the model.'
        print '   This works only if the ASperGE module is part of the UFO model (a subdirectory).'
        print '   If you specify some names after the command (i.e. asperge m1 m2) then ASperGe will only'
        print '   diagonalize the associate mass matrices (here m1 and m2).'

    def complete_asperge(self, text, line, begidx, endidx, formatting=True):
        signal.alarm(0) # avoid timer if any

        blockname = self.pname2block.keys()
        # remove those that we know for sure are not mixing
        wrong = ['decay', 'mass', 'sminput']
        valid = [k for k in blockname if 'mix' in k]
        potential = [k for k in blockname if k not in valid+wrong]
        output = {'Mixing matrices': self.list_completion(text, valid, line),
                  'Other potential valid input': self.list_completion(text, potential, line)}

        return self.deal_multiple_categories(output, formatting)


    def do_asperge(self, line):
        """Running ASperGe"""
        signal.alarm(0) # avoid timer if any

        path = pjoin(self.me_dir,'bin','internal','ufomodel','ASperGE')
        if not os.path.exists(path):
            logger.error('ASperge has not been detected in the current model, therefore it will not be run.')
            return
        elif not os.path.exists(pjoin(path,'ASperGe')):
            logger.info('ASperGe has been detected but is not compiled. Running the compilation now.')
            try:
                misc.compile(cwd=path,shell=True)
            except MadGraph5Error, error:
                logger.error('''ASperGe failed to compile. Note that gsl is needed
     for this compilation to go trough. More information on how to install this package on
     http://www.gnu.org/software/gsl/
     Full compilation log is available at %s''' % pjoin(self.me_dir, 'ASperge_compilation.log'))
                open(pjoin(self.me_dir, 'ASperge_compilation.log'),'w').write(str(error))
                return

        opts = line.split()
        card = self.paths['param']
        logger.info('running ASperGE')
        returncode = misc.call([pjoin(path,'ASperGe'), card, '%s.new' % card] + opts)
        if returncode:
            logger.error('ASperGE fails with status %s' % returncode)
        else:
            logger.info('AsPerGe creates the file succesfully')
        files.mv(card, '%s.beforeasperge' % card)
        files.mv('%s.new' % card, card)



    def copy_file(self, path):
        """detect the type of the file and overwritte the current file"""
        
        if path.endswith('.lhco'):
            #logger.info('copy %s as Events/input.lhco' % (path))
            #files.cp(path, pjoin(self.mother_interface.me_dir, 'Events', 'input.lhco' ))
            self.do_set('mw_run inputfile %s' % os.path.relpath(path, self.mother_interface.me_dir))
            return
        elif path.endswith('.lhco.gz'):
            #logger.info('copy %s as Events/input.lhco.gz' % (path))
            #files.cp(path, pjoin(self.mother_interface.me_dir, 'Events', 'input.lhco.gz' ))
            self.do_set('mw_run inputfile %s' % os.path.relpath(path, self.mother_interface.me_dir))     
            return             
        else:
            card_name = CommonRunCmd.detect_card_type(path)

        if card_name == 'unknown':
            logger.warning('Fail to determine the type of the file. Not copied')
        if card_name != 'banner':
            logger.info('copy %s as %s' % (path, card_name))
            files.cp(path, self.paths[card_name.split('_',1)[0]])
            self.reload_card(self.paths[card_name.split('_',1)[0]])
        elif card_name == 'banner':
            banner_mod.split_banner(path, self.mother_interface.me_dir, proc_card=False)
            logger.info('Splitting the banner in it\'s component')
            if not self.mode == 'auto':
                self.mother_interface.keep_cards(self.cards)
            for card_name in self.cards:
                self.reload_card(pjoin(self.me_dir, 'Cards', card_name))

    def open_file(self, answer):
        """open the file"""
        try:
            me_dir = self.mother_interface.me_dir
        except:
            me_dir = None
            
        if answer.isdigit():
            if answer == '9':
                answer = 'plot'
            else:
                answer = self.cards[int(answer)-1]
        if 'madweight' in answer:
            answer = answer.replace('madweight', 'MadWeight')
        if 'MadLoopParams' in answer:
            answer = self.paths['ML']
        if 'pythia8_card' in answer:
            answer = self.paths['PY8']
        if not '.dat' in answer and not '.lhco' in answer:
            if answer != 'trigger':
                path = self.paths[answer]
            else:
                path = self.paths['delphes']
        elif not '.lhco' in answer:
            if '_' in answer:
                path = self.paths[answer.split('_')[0]]
            else:
                path = pjoin(me_dir, 'Cards', answer)
        else:
            path = pjoin(me_dir, self.mw_card['mw_run']['inputfile'])
            if not os.path.exists(path):
                logger.info('Path in MW_card not existing')
                path = pjoin(me_dir, 'Events', answer)
        #security
        path = path.replace('_card_card','_card')
        try:
            self.mother_interface.exec_cmd('open %s' % path)
        except InvalidCmd, error:
            if str(error) != 'No default path for this file':
                raise
            if answer == 'transfer_card.dat':
                logger.warning('You have to specify a transfer function first!')
            elif answer == 'input.lhco':
                path = pjoin(me_dir,'Events', 'input.lhco')
                ff = open(path,'w')
                ff.write('''No LHCO information imported at current time.
To import a lhco file: Close this file and type the path of your file.
You can also copy/paste, your event file here.''')
                ff.close()
                self.open_file(path)
            else:
                raise
        self.reload_card(path)
        
    def reload_card(self, path): 
        """reload object to have it in sync"""

        if path == self.paths['param']:        
            try:
                self.param_card = check_param_card.ParamCard(path) 
            except (check_param_card.InvalidParamCard, ValueError) as e:
                logger.error('Current param_card is not valid. We are going to use the default one.')
                logger.error('problem detected: %s' % e)
                logger.error('Please re-open the file and fix the problem.')
                logger.warning('using the \'set\' command without opening the file will discard all your manual change')
        elif path == self.paths['run']:
            self.run_card = banner_mod.RunCard(path)
        elif path == self.paths['ML']:
            self.MLcard = banner_mod.MadLoopParam(path)
        elif path == self.paths['PY8']
            # Use the read function so that modified/new parameters are correctly
            # set as 'user_set'
            if not self.PY8Card:
                self.PY8Card = banner_mod.PY8Card(self.paths['PY8_default'])

            self.PY8Card.read(self.paths['PY8'], setter='user')
            self.py8_vars = [k.lower() for k in self.PY8Card.keys() if 
                                     k.lower() not in self.PY8Card.hidden_param]
        elif path == self.paths['MadWeight']:
            try:
                import madgraph.madweight.Cards as mwcards
            except:
                import internal.madweight.Cards as mwcards
            self.mw_card = mwcards.Card(path)
        return path

class EditParamCard(AskforEditCard):
    """a dedicated module for the param"""
    
    special_shortcut ={}
    
    def __init__(self, question, card=[], mode='auto', *args, **opt):
                 
        self.load_default()
        cmd.OneLinePathCompletion.__init__(self, question, *args, **opt)
        if os.path.isfile(card[0]):
            self.param_card = check_param_card.ParamCard(card[0])
            self.paths['param'] = card[0]
            if os.path.isfile(card[0].replace('.dat', '_default.dat')):
                self.paths['param_default'] = card[0].replace('.dat', '_default.dat')
            else:
                self.paths['param_default'] = card[0]
        else:
            raise Exception, 'path %s do not exists' % card[0]
        
        self.pname2block, self.restricted_value = self.param_card.analyze_param_card()
        self.cards=['param']
        
    def do_asperge(self, *args, **opts):
        "Not available"
        logger.warning("asperge not available in this mode")
<|MERGE_RESOLUTION|>--- conflicted
+++ resolved
@@ -4209,17 +4209,13 @@
             elif args[start+1].lower() in ['t','.true.','true']:
                 self.shower_card.set_param(args[start],'.true.',self.paths['shower'])
             elif args[start+1].lower() in ['f','.false.','false']:
-<<<<<<< HEAD
                 self.shower_card.set_param(args[start],'.false.',self.paths['shower'])
-=======
-                self.shower_card.set_param(args[start],'.false.',pjoin(self.me_dir,'Cards','shower_card.dat'))
             elif args[start] in ['analyse', 'extralibs', 'extrapaths', 'includepaths'] or\
                                                   args[start].startswith('dm_'):
                 #case sensitive parameters
                 args = line.split()
                 args_str = ' '.join(str(a) for a in args[start+1:len(args)])
                 self.shower_card.set_param(args[start],args_str,pjoin(self.me_dir,'Cards','shower_card.dat'))
->>>>>>> 02458037
             else:
                 args_str = ' '.join(str(a) for a in args[start+1:len(args)])
                 self.shower_card.set_param(args[start],args_str,self.paths['shower'])

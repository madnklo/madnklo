--- conflicted
+++ resolved
@@ -1917,17 +1917,14 @@
         self.history_header = ''
         self.default_value = str(default)
         self.mother_interface = mother_interface
-<<<<<<< HEAD
-        super(SmartQuestion, self).__init__(*arg, **opt)
-=======
+
         if 'case' in opt:
             self.case = opt['case']
             del opt['case']
         else:
             self.case = True
-
+        super(SmartQuestion, self).__init__(*arg, **opt)
         cmd.Cmd.__init__(self, *arg, **opt)
->>>>>>> b3aee882
 
     def __call__(self, question, reprint_opt=True, **opts):
         

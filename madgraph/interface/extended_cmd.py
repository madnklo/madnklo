################################################################################
#
# Copyright (c) 2011 The MadGraph5_aMC@NLO Development team and Contributors
#
# This file is a part of the MadGraph5_aMC@NLO project, an application which 
# automatically generates Feynman diagrams and matrix elements for arbitrary
# high-energy processes in the Standard Model and beyond.
#
# It is subject to the MadGraph5_aMC@NLO license which should accompany this 
# distribution.
#
# For more information, visit madgraph.phys.ucl.ac.be and amcatnlo.web.cern.ch
#
################################################################################
"""  A file containing different extension of the cmd basic python library"""


import logging
import os
import pydoc
import re
import signal
import subprocess
import sys
import traceback
try:
    import readline
    GNU_SPLITTING = ('GNU' in readline.__doc__)
except:
    readline = None
    GNU_SPLITTING = True


logger = logging.getLogger('cmdprint') # for stdout
logger_stderr = logging.getLogger('fatalerror') # for stderr

try:
    import madgraph.various.misc as misc
    from madgraph import MG5DIR
    MADEVENT = False
except ImportError, error:
    try:
        import internal.misc as misc
    except:
        raise error
    MADEVENT = True


pjoin = os.path.join

class TimeOutError(Exception):
    """Class for run-time error"""

def debug(debug_only=True):

    def deco_debug(f):
        
        if debug_only and not __debug__:
            return f
        
        def deco_f(*args, **opt):
            try:
                return f(*args, **opt)
            except Exception, error:
                logger.error(error)
                logger.error(traceback.print_exc(file=sys.stdout))
                return
        return deco_f
    return deco_debug

import string

# The following is copy from the standard cmd routine but pass in new class type
__all__ = ["Cmd"]
PROMPT = '(Cmd) '
IDENTCHARS = string.ascii_letters + string.digits + '_'            
class OriginalCmd(object):
    """A simple framework for writing line-oriented command interpreters.

    These are often useful for test harnesses, administrative tools, and
    prototypes that will later be wrapped in a more sophisticated interface.

    A Cmd instance or subclass instance is a line-oriented interpreter
    framework.  There is no good reason to instantiate Cmd itself; rather,
    it's useful as a superclass of an interpreter class you define yourself
    in order to inherit Cmd's methods and encapsulate action methods.

    """
    prompt = PROMPT
    identchars = IDENTCHARS
    ruler = '='
    lastcmd = ''
    intro = None
    doc_leader = ""
    doc_header = "Documented commands (type help <topic>):"
    misc_header = "Miscellaneous help topics:"
    undoc_header = "Undocumented commands:"
    nohelp = "*** No help on %s"
    use_rawinput = 1

<<<<<<< HEAD
    def __init__(self, completekey='tab', stdin=None, stdout=None):
=======
    def __init__(self, completekey='tab', stdin=None, stdout=None,**opt):
>>>>>>> e1b7c1f9
        """Instantiate a line-oriented interpreter framework.

        The optional argument 'completekey' is the readline name of a
        completion key; it defaults to the Tab key. If completekey is
        not None and the readline module is available, command completion
        is done automatically. The optional arguments stdin and stdout
        specify alternate input and output file objects; if not specified,
        sys.stdin and sys.stdout are used.

        """
        import sys
        if stdin is not None:
            self.stdin = stdin
        else:
            self.stdin = sys.stdin
        if stdout is not None:
            self.stdout = stdout
        else:
            self.stdout = sys.stdout
        self.cmdqueue = []
        self.completekey = completekey
<<<<<<< HEAD
=======
        self.cmd_options = opt
>>>>>>> e1b7c1f9

    def cmdloop(self, intro=None):
        """Repeatedly issue a prompt, accept input, parse an initial prefix
        off the received input, and dispatch to action methods, passing them
        the remainder of the line as argument.

        """

        self.preloop()
        if self.use_rawinput and self.completekey:
            try:
                import readline
                self.old_completer = readline.get_completer()
                readline.set_completer(self.complete)
                readline.parse_and_bind(self.completekey+": complete")
            except ImportError:
                pass
        try:
            if intro is not None:
                self.intro = intro
            if self.intro:
                self.stdout.write(str(self.intro)+"\n")
            stop = None
            while not stop:
                if self.cmdqueue:
                    line = self.cmdqueue.pop(0)
                else:
                    if self.use_rawinput:
                        try:
                            line = raw_input(self.prompt)
                        except EOFError:
                            line = 'EOF'
                    else:
                        self.stdout.write(self.prompt)
                        self.stdout.flush()
                        line = self.stdin.readline()
                        if not len(line):
                            line = 'EOF'
                        else:
                            line = line.rstrip('\r\n')
                line = self.precmd(line)
                stop = self.onecmd(line)
                stop = self.postcmd(stop, line)
            self.postloop()
        finally:
            if self.use_rawinput and self.completekey:
                try:
                    import readline
                    readline.set_completer(self.old_completer)
                except ImportError:
                    pass


    def precmd(self, line):
        """Hook method executed just before the command line is
        interpreted, but after the input prompt is generated and issued.

        """
        return line

    def postcmd(self, stop, line):
        """Hook method executed just after a command dispatch is finished."""
        return stop

    def preloop(self):
        """Hook method executed once when the cmdloop() method is called."""
        pass

    def postloop(self):
        """Hook method executed once when the cmdloop() method is about to
        return.

        """
        pass

    def parseline(self, line):
        """Parse the line into a command name and a string containing
        the arguments.  Returns a tuple containing (command, args, line).
        'command' and 'args' may be None if the line couldn't be parsed.
        """
        line = line.strip()
        if not line:
            return None, None, line
        elif line[0] == '?':
            line = 'help ' + line[1:]
        elif line[0] == '!':
            if hasattr(self, 'do_shell'):
                line = 'shell ' + line[1:]
            else:
                return None, None, line
        i, n = 0, len(line)
        while i < n and line[i] in self.identchars: i = i+1
        cmd, arg = line[:i], line[i:].strip()
        return cmd, arg, line

    def onecmd(self, line):
        """Interpret the argument as though it had been typed in response
        to the prompt.

        This may be overridden, but should not normally need to be;
        see the precmd() and postcmd() methods for useful execution hooks.
        The return value is a flag indicating whether interpretation of
        commands by the interpreter should stop.

        """
        cmd, arg, line = self.parseline(line)
        if not line:
            return self.emptyline()
        if cmd is None:
            return self.default(line)
        self.lastcmd = line
        if cmd == '':
            return self.default(line)
        else:
            try:
                func = getattr(self, 'do_' + cmd)
            except AttributeError:
                return self.default(line)
            return func(arg)

    def emptyline(self):
        """Called when an empty line is entered in response to the prompt.

        If this method is not overridden, it repeats the last nonempty
        command entered.

        """
        if self.lastcmd:
            return self.onecmd(self.lastcmd)

    def default(self, line):
        """Called on an input line when the command prefix is not recognized.

        If this method is not overridden, it prints an error message and
        returns.

        """
        self.stdout.write('*** Unknown syntax: %s\n'%line)

    def completedefault(self, *ignored):
        """Method called to complete an input line when no command-specific
        complete_*() method is available.

        By default, it returns an empty list.

        """
        return []

    def completenames(self, text, *ignored):
        dotext = 'do_'+text
        return [a[3:] for a in self.get_names() if a.startswith(dotext)]

    def complete(self, text, state):
        """Return the next possible completion for 'text'.

        If a command has not been entered, then complete against command list.
        Otherwise try to call complete_<command> to get list of completions.
        """
        if state == 0:
            import readline
            origline = readline.get_line_buffer()
            line = origline.lstrip()
            stripped = len(origline) - len(line)
            begidx = readline.get_begidx() - stripped
            endidx = readline.get_endidx() - stripped
            if begidx>0:
                cmd, args, foo = self.parseline(line)
                if cmd == '':
                    compfunc = self.completedefault
                else:
                    try:
                        compfunc = getattr(self, 'complete_' + cmd)
                    except AttributeError:
                        compfunc = self.completedefault
            else:
                compfunc = self.completenames
            self.completion_matches = compfunc(text, line, begidx, endidx)
        try:
            return self.completion_matches[state]
        except IndexError:
            return None

    def get_names(self):
        # Inheritance says we have to look in class and
        # base classes; order is not important.
        names = []
        classes = [self.__class__]
        while classes:
            aclass = classes.pop(0)
            if aclass.__bases__:
                classes = classes + list(aclass.__bases__)
            names = names + dir(aclass)
        return names

    def complete_help(self, *args):
        return self.completenames(*args)

    def do_help(self, arg):
        if arg:
            # XXX check arg syntax
            try:
                func = getattr(self, 'help_' + arg)
            except AttributeError:
                try:
                    doc=getattr(self, 'do_' + arg).__doc__
                    if doc:
                        self.stdout.write("%s\n"%str(doc))
                        return
                except AttributeError:
                    pass
                self.stdout.write("%s\n"%str(self.nohelp % (arg,)))
                return
            func()
        else:
            names = self.get_names()
            cmds_doc = []
            cmds_undoc = []
            help = {}
            for name in names:
                if name[:5] == 'help_':
                    help[name[5:]]=1
            names.sort()
            # There can be duplicates if routines overridden
            prevname = ''
            for name in names:
                if name[:3] == 'do_':
                    if name == prevname:
                        continue
                    prevname = name
                    cmd=name[3:]
                    if cmd in help:
                        cmds_doc.append(cmd)
                        del help[cmd]
                    elif getattr(self, name).__doc__:
                        cmds_doc.append(cmd)
                    else:
                        cmds_undoc.append(cmd)
            self.stdout.write("%s\n"%str(self.doc_leader))
            self.print_topics(self.doc_header,   cmds_doc,   15,80)
            self.print_topics(self.misc_header,  help.keys(),15,80)
            self.print_topics(self.undoc_header, cmds_undoc, 15,80)

    def print_topics(self, header, cmds, cmdlen, maxcol):
        if cmds:
            self.stdout.write("%s\n"%str(header))
            if self.ruler:
                self.stdout.write("%s\n"%str(self.ruler * len(header)))
            self.columnize(cmds, maxcol-1)
            self.stdout.write("\n")

    def columnize(self, list, displaywidth=80):
        """Display a list of strings as a compact set of columns.

        Each column is only as wide as necessary.
        Columns are separated by two spaces (one was not legible enough).
        """
        if not list:
            self.stdout.write("<empty>\n")
            return
        nonstrings = [i for i in range(len(list))
                        if not isinstance(list[i], str)]
        if nonstrings:
            raise TypeError, ("list[i] not a string for i in %s" %
                              ", ".join(map(str, nonstrings)))
        size = len(list)
        if size == 1:
            self.stdout.write('%s\n'%str(list[0]))
            return
        # Try every row count from 1 upwards
        for nrows in range(1, len(list)):
            ncols = (size+nrows-1) // nrows
            colwidths = []
            totwidth = -2
            for col in range(ncols):
                colwidth = 0
                for row in range(nrows):
                    i = row + nrows*col
                    if i >= size:
                        break
                    x = list[i]
                    colwidth = max(colwidth, len(x))
                colwidths.append(colwidth)
                totwidth += colwidth + 2
                if totwidth > displaywidth:
                    break
            if totwidth <= displaywidth:
                break
        else:
            nrows = len(list)
            ncols = 1
            colwidths = [0]
        for row in range(nrows):
            texts = []
            for col in range(ncols):
                i = row + nrows*col
                if i >= size:
                    x = ""
                else:
                    x = list[i]
                texts.append(x)
            while texts and not texts[-1]:
                del texts[-1]
            for col in range(len(texts)):
                texts[col] = texts[col].ljust(colwidths[col])
            self.stdout.write("%s\n"%str("  ".join(texts)))    
    
    


#===============================================================================
# CmdExtended
#===============================================================================
class BasicCmd(OriginalCmd):
    """Simple extension for the readline"""

    def set_readline_completion_display_matches_hook(self):
        """ This has been refactorized here so that it can be called when another
        program called by MG5 (such as MadAnalysis5) changes this attribute of readline"""
        if readline and not 'libedit' in readline.__doc__:
            readline.set_completion_display_matches_hook(self.print_suggestions)
        else:
            readline.set_completion_display_matches_hook()

    def preloop(self):
        self.set_readline_completion_display_matches_hook()

    def deal_multiple_categories(self, dico, formatting=True, forceCategory=False):
        """convert the multiple category in a formatted list understand by our
        specific readline parser"""

        if not formatting:
            return dico

        if 'libedit' in readline.__doc__:
            # No parser in this case, just send all the valid options
            out = []
            for name, opt in dico.items():
                out += opt
            return out

        # check if more than one categories but only one value:
        if not forceCategory and all(len(s) <= 1 for s in dico.values() ):
            values = set((s[0] for s in dico.values() if len(s)==1))
            if len(values) == 1:
                return values
                
        # That's the real work
        out = []
        valid=0
        # if the key starts with number order the key with that number.
        for name, opt in dico.items():
            if not opt:
                continue
            name = name.replace(' ', '_')
            valid += 1
            out.append(opt[0].rstrip()+'@@'+name+'@@')
            # Remove duplicate
            d = {}
            for x in opt:
                d[x] = 1    
            opt = list(d.keys())
            opt.sort()
            out += opt

        if not forceCategory and valid == 1:
            out = out[1:]
            
        return out
    
    @debug()
    def print_suggestions(self, substitution, matches, longest_match_length) :
        """print auto-completions by category"""
        if not hasattr(self, 'completion_prefix'):
            self.completion_prefix = ''
        longest_match_length += len(self.completion_prefix)
        try:
            if len(matches) == 1:
                self.stdout.write(matches[0]+' ')
                return
            self.stdout.write('\n')
            l2 = [a[-2:] for a in matches]
            if '@@' in l2:
                nb_column = self.getTerminalSize()//(longest_match_length+1)
                pos=0
                for val in self.completion_matches:
                    if val.endswith('@@'):
                        category = val.rsplit('@@',2)[1]
                        category = category.replace('_',' ')
                        self.stdout.write('\n %s:\n%s\n' % (category, '=' * (len(category)+2)))
                        start = 0
                        pos = 0
                        continue
                    elif pos and pos % nb_column ==0:
                        self.stdout.write('\n')
                    self.stdout.write(self.completion_prefix + val + \
                                      ' ' * (longest_match_length +1 -len(val)))
                    pos +=1
                self.stdout.write('\n')
            else:
                # nb column
                nb_column = self.getTerminalSize()//(longest_match_length+1)
                for i,val in enumerate(matches):
                    if i and i%nb_column ==0:
                        self.stdout.write('\n')
                    self.stdout.write(self.completion_prefix + val + \
                                     ' ' * (longest_match_length +1 -len(val)))
                self.stdout.write('\n')
    
            self.stdout.write(self.prompt+readline.get_line_buffer())
            self.stdout.flush()
        except Exception, error:
            if __debug__:
                logger.error(error)
            
    def getTerminalSize(self):
        def ioctl_GWINSZ(fd):
            try:
                import fcntl, termios, struct
                cr = struct.unpack('hh', fcntl.ioctl(fd, termios.TIOCGWINSZ,
                                                     '1234'))
            except Exception:
                return None
            return cr
        cr = ioctl_GWINSZ(0) or ioctl_GWINSZ(1) or ioctl_GWINSZ(2)
        if not cr:
            try:
                fd = os.open(os.ctermid(), os.O_RDONLY)
                cr = ioctl_GWINSZ(fd)
                os.close(fd)
            except Exception:
                pass
        if not cr:
            try:
                cr = (os.environ['LINES'], os.environ['COLUMNS'])
            except Exception:
                cr = (25, 80)
        return int(cr[1])
    
    def complete(self, text, state):
        """Return the next possible completion for 'text'.
         If a command has not been entered, then complete against command list.
         Otherwise try to call complete_<command> to get list of completions.
        """
        if state == 0:
            import readline
            origline = readline.get_line_buffer()
            line = origline.lstrip()
            stripped = len(origline) - len(line)
            begidx = readline.get_begidx() - stripped
            endidx = readline.get_endidx() - stripped
            
            if ';' in line:
                begin, line = line.rsplit(';',1)
                begidx = begidx - len(begin) - 1
                endidx = endidx - len(begin) - 1
                if line[:begidx] == ' ' * begidx:
                    begidx=0

            if begidx>0:
                cmd, args, foo = self.parseline(line)
                if cmd == '':
                    compfunc = self.completedefault
                else:
                    try:
                        compfunc = getattr(self, 'complete_' + cmd)
                    except AttributeError, error:
                        misc.sprint(error)
                        compfunc = self.completedefault
                    except Exception, error:
                        misc.sprint(error)
            else:
                compfunc = self.completenames

            # correct wrong splittion with '\ '
            if line and begidx > 2 and line[begidx-2:begidx] == '\ ':
                Ntext = line.split(os.path.sep)[-1]
                self.completion_prefix = Ntext.rsplit('\ ', 1)[0] + '\ '
                to_rm = len(self.completion_prefix) - 1
                Nbegidx = len(line.rsplit(os.path.sep, 1)[0]) + 1
                data = compfunc(Ntext.replace('\ ', ' '), line, Nbegidx, endidx)
                misc.sprint(data)
                self.completion_matches = [p[to_rm:] for p in data 
                                              if len(p)>to_rm]                
            # correct wrong splitting with '-'/"="
            elif line and line[begidx-1] in ['-',"=",':']:
             try:    
                sep = line[begidx-1]
                Ntext = line.split()[-1]
                self.completion_prefix = Ntext.rsplit(sep,1)[0] + sep
                to_rm = len(self.completion_prefix)
                Nbegidx = len(line.rsplit(None, 1)[0])
                data = compfunc(Ntext, line, Nbegidx, endidx)
                self.completion_matches = [p[to_rm:] for p in data 
                                              if len(p)>to_rm]
             except Exception, error:
                 print error                
            else:
                self.completion_prefix = ''
                self.completion_matches = compfunc(text, line, begidx, endidx)

        self.completion_matches = [ l if l[-1] in [' ','@','=',os.path.sep]
                                    else ((l + ' ') if not l.endswith('\\$') else l[:-2])
                                  for l in self.completion_matches if l] 
        
        try:
            return self.completion_matches[state]
        except IndexError, error:
            # if __debug__:
            #    logger.error('\n Completion ERROR:')
            #    logger.error( error)
            return None    
        
    @staticmethod
    def split_arg(line):
        """Split a line of arguments"""
        
        split = line.split()
        out=[]
        tmp=''
        for data in split:
            if data[-1] == '\\':
                tmp += data[:-1]+' '
            elif tmp:
                tmp += data
                tmp = os.path.expanduser(os.path.expandvars(tmp))
                out.append(tmp)
                # Reinitialize tmp in case there is another differen argument
                # containing escape characters
                tmp = ''
            else:
                out.append(data)
        return out
    
    @staticmethod
    def list_completion(text, list, line=''):
        """Propose completions of text in list"""

        if not text:
            completions = list
        else:
            completions = [ f
                            for f in list
                            if f.startswith(text)
                            ]
            
        return completions
            

    @staticmethod
    def path_completion(text, base_dir = None, only_dirs = False, 
                                                                 relative=True):
        """Propose completions of text to compose a valid path"""

        if base_dir is None:
            base_dir = os.getcwd()
        base_dir = os.path.expanduser(os.path.expandvars(base_dir))
        
        if text == '~':
            text = '~/'
        prefix, text = os.path.split(text)
        prefix = os.path.expanduser(os.path.expandvars(prefix))
        base_dir = os.path.join(base_dir, prefix)
        if prefix:
            prefix += os.path.sep

        if only_dirs:
            completion = [prefix + f + os.path.sep
                          for f in os.listdir(base_dir)
                          if f.startswith(text) and \
                          os.path.isdir(os.path.join(base_dir, f)) and \
                          (not f.startswith('.') or text.startswith('.'))
                          ]
        else:
            completion = [ prefix + f
                          for f in os.listdir(base_dir)
                          if f.startswith(text) and \
                          os.path.isfile(os.path.join(base_dir, f)) and \
                          (not f.startswith('.') or text.startswith('.'))
                          ]

            completion = completion + \
                         [prefix + f + os.path.sep
                          for f in os.listdir(base_dir)
                          if f.startswith(text) and \
                          os.path.isdir(os.path.join(base_dir, f)) and \
                          (not f.startswith('.') or text.startswith('.'))
                          ]

        if relative:
            completion += [prefix + f for f in ['.'+os.path.sep, '..'+os.path.sep] if \
                       f.startswith(text) and not prefix.startswith('.')]
        
        completion = [a.replace(' ','\ ') for a in completion]
        return completion




class CheckCmd(object):
    """Extension of the cmd object for only the check command"""

    def check_history(self, args):
        """check the validity of line"""
        
        if len(args) > 1:
            self.help_history()
            raise self.InvalidCmd('\"history\" command takes at most one argument')
        
        if not len(args):
            return
        
        if args[0] =='.':
            if not self._export_dir:
                raise self.InvalidCmd("No default directory is defined for \'.\' option")
        elif args[0] != 'clean':
                dirpath = os.path.dirname(args[0])
                if dirpath and not os.path.exists(dirpath) or \
                       os.path.isdir(args[0]):
                    raise self.InvalidCmd("invalid path %s " % dirpath)
    
    def check_save(self, args):
        """check that the line is compatible with save options"""
        
        if len(args) > 2:
            self.help_save()
            raise self.InvalidCmd, 'too many arguments for save command.'
        
        if len(args) == 2:
            if args[0] != 'options':
                self.help_save()
                raise self.InvalidCmd, '\'%s\' is not recognized as first argument.' % \
                                                args[0]
            else:
                args.pop(0)           

class HelpCmd(object):
    """Extension of the cmd object for only the help command"""

    def help_quit(self):
        logger.info("-- terminates the application",'$MG:color:BLUE')
        logger.info("syntax: quit",'$MG:color:BLACK')
    
    help_EOF = help_quit

    def help_history(self):
        logger.info("-- interact with the command history.",'$MG:color:BLUE')
        logger.info("syntax: history [FILEPATH|clean|.] ",'$MG:color:BLACK')
        logger.info(" > If FILEPATH is \'.\' and \'output\' is done,")
        logger.info("   Cards/proc_card_mg5.dat will be used.")
        logger.info(" > If FILEPATH is omitted, the history will be output to stdout.")
        logger.info("   \"clean\" will remove all entries from the history.")
        
    def help_help(self):
        logger.info("-- access to the in-line help",'$MG:color:BLUE')
        logger.info("syntax: help",'$MG:color:BLACK')

    def help_save(self):
        """help text for save"""
        logger.info("-- save options configuration to filepath.",'$MG:color:BLUE')
        logger.info("syntax: save [options]  [FILEPATH]",'$MG:color:BLACK') 
        
    def help_display(self):
        """help for display command"""
        logger.info("-- display a the status of various internal state variables",'$MG:color:BLUE')          
        logger.info("syntax: display " + "|".join(self._display_opts),'$MG:color:BLACK')
        
class CompleteCmd(object):
    """Extension of the cmd object for only the complete command"""

    def complete_display(self,text, line, begidx, endidx):        
        args = self.split_arg(line[0:begidx])
        # Format
        if len(args) == 1:
            return self.list_completion(text, self._display_opts)
        
    def complete_history(self, text, line, begidx, endidx):
        "Complete the history command"

        args = self.split_arg(line[0:begidx])

        # Directory continuation
        if args[-1].endswith(os.path.sep):
            return self.path_completion(text,
                                        os.path.join('.',*[a for a in args \
                                                    if a.endswith(os.path.sep)]))

        if len(args) == 1:
            return self.path_completion(text)

    def complete_save(self, text, line, begidx, endidx):
        "Complete the save command"

        args = self.split_arg(line[0:begidx])

        # Format
        if len(args) == 1:
            return self.list_completion(text, ['options'])

        # Directory continuation
        if args[-1].endswith(os.path.sep):
            return self.path_completion(text,
                                        pjoin('.',*[a for a in args if a.endswith(os.path.sep)]),
                                        only_dirs = True)

        # Filename if directory is not given
        if len(args) == 2:
            return self.path_completion(text)

class Cmd(CheckCmd, HelpCmd, CompleteCmd, BasicCmd):
    """Extension of the cmd.Cmd command line.
    This extensions supports line breaking, history, comments,
    internal call to cmdline, path completion,...
    this class should be MG5 independent"""

    #suggested list of command
    next_possibility = {} # command : [list of suggested command]
    history_header = ""
    
    _display_opts = ['options','variable']
    allow_notification_center = True
    
    class InvalidCmd(Exception):
        """expected error for wrong command"""
        pass    
    
    ConfigurationError = InvalidCmd

    debug_output = 'debug'
    error_debug = """Please report this bug to developers\n
           More information is found in '%(debug)s'.\n
           Please attach this file to your report."""
    config_debug = error_debug
           
    keyboard_stop_msg = """stopping all current operation
            in order to quit the program please enter exit"""
 
    
    def __init__(self, *arg, **opt):
        """Init history and line continuation"""
        
        self.log = True
        self.history = []
        self.save_line = '' # for line splitting
        super(Cmd, self).__init__(*arg, **opt)
        self.__initpos = os.path.abspath(os.getcwd())
        self.child = None # sub CMD interface call from this one
        self.mother = None #This CMD interface was called from another one
        self.inputfile = None # input file (in non interactive mode)
        self.haspiping = not sys.stdin.isatty() # check if mg5 is piped 
        self.stored_line = '' # for be able to treat answer to question in input file 
                              # answer which are not required.
        if not hasattr(self, 'helporder'):
            self.helporder = ['Documented commands']

    def preloop(self):
        """Hook method executed once when the cmdloop() method is called."""
        if self.completekey:
            try:
                import readline
                self.old_completer = readline.get_completer()
                readline.set_completer(self.complete)
                readline.parse_and_bind(self.completekey+": complete")
            except ImportError:
                pass
        if readline and not 'libedit' in readline.__doc__:
            readline.set_completion_display_matches_hook(self.print_suggestions)

    
    def cmdloop(self, intro=None):
        
        self.preloop()
        if intro is not None:
            self.intro = intro
        if self.intro:
            print self.intro
        stop = None
        while not stop:
            if self.cmdqueue:
                line = self.cmdqueue[0]
                del self.cmdqueue[0]
            else:
                if self.use_rawinput:
                    try:
                        line = raw_input(self.prompt)
                    except EOFError:
                        line = 'EOF'
                else:
                    sys.stdout.write(self.prompt)
                    sys.stdout.flush()
                    line = sys.stdin.readline()
                    if not len(line):
                        line = 'EOF'
                    else:
                        line = line[:-1] # chop \n
            try:
                line = self.precmd(line)
                stop = self.onecmd(line)
            except BaseException, error:
                self.error_handling(error, line)
                if isinstance(error, KeyboardInterrupt):
                    stop = True
            finally:
                stop = self.postcmd(stop, line)
        self.postloop()
            
    def no_notification(self):
        """avoid to have html opening / notification"""
        self.allow_notification_center = False
        try:
            self.options['automatic_html_opening'] = False
            self.options['notification_center'] = False
            
        except:
            pass
    
      
    def precmd(self, line):
        """ A suite of additional function needed for in the cmd
        this implement history, line breaking, comment treatment,...
        """
        
        if not line:
            return line

        # Check if we are continuing a line:
        if self.save_line:
            line = self.save_line + line 
            self.save_line = ''
            
        line = line.lstrip()        
        # Check if the line is complete
        if line.endswith('\\'):
            self.save_line = line[:-1] 
            return '' # do nothing   
                
        # Remove comment
        if '#' in line:
            line = line.split('#')[0]

        # Deal with line splitting
        if ';' in line: 
            lines = line.split(';')
            for subline in lines:
                if not (subline.startswith("history") or subline.startswith('help') \
                        or subline.startswith('#*')): 
                    self.history.append(subline)           
                stop = self.onecmd_orig(subline)
                stop = self.postcmd(stop, subline)
            return ''
            
        # execute the line command
        self.history.append(line) 
        return line

    def postcmd(self,stop, line):
        """ finishing a command
        This looks if the command add a special post part."""

        if line.strip():
            try:
                cmd, subline = line.split(None, 1)
            except ValueError:
                pass
            else:
                if hasattr(self,'post_%s' %cmd):
                    stop = getattr(self, 'post_%s' % cmd)(stop, subline)
        return stop

    def define_child_cmd_interface(self, obj_instance, interface=True):
        """Define a sub cmd_interface"""

        # We are in a file reading mode. So we need to redirect the cmd
        self.child = obj_instance
        self.child.mother = self
        
        #ensure that notification are sync:
        self.child.allow_notification_center = self.allow_notification_center

        if self.use_rawinput and interface:
            # We are in interactive mode -> simply call the child
            obj_instance.cmdloop()
            stop = obj_instance.postloop()
            return stop
        if self.inputfile:
            # we are in non interactive mode -> so pass the line information
            obj_instance.inputfile = self.inputfile
        
        obj_instance.haspiping = self.haspiping
        
        if not interface:
            return self.child
 
    #===============================================================================
    # Ask a question with nice options handling
    #===============================================================================    
    def ask(self, question, default, choices=[], path_msg=None, 
            timeout = True, fct_timeout=None, ask_class=None, alias={},
            first_cmd=None, text_format='4', **opt):
        """ ask a question with some pre-define possibility
            path info is
        """
        
        if path_msg:
            path_msg = [path_msg]
        else:
            path_msg = []
            
        if timeout is True:
            try:
                timeout = self.options['timeout']
            except Exception:
                pass

        # add choice info to the question
        if choices + path_msg:
            question += ' ['
            question += "\033[%sm%s\033[0m, " % (text_format, default)    
            for data in choices[:9] + path_msg:
                if default == data:
                    continue
                else:
                    question += "%s, " % data
                    
            if len(choices) > 9:
                question += '... , ' 
            question = question[:-2]+']'
        else:
            question += "[\033[%sm%s\033[0m] " % (text_format, default)    
        if ask_class:
            obj = ask_class  
        elif path_msg:
            obj = OneLinePathCompletion
        else:
            obj = SmartQuestion

        if alias:
            choices += alias.keys()
        
        question_instance = obj(question, allow_arg=choices, default=default, 
                                                   mother_interface=self, **opt)
        
        if first_cmd:
            if isinstance(first_cmd, str):
                question_instance.onecmd(first_cmd)
            else:
                for line in first_cmd:
                    question_instance.onecmd(line)
        if not self.haspiping:
            if hasattr(obj, "haspiping"):
                obj.haspiping = self.haspiping
        

            
            
        answer = self.check_answer_in_input_file(question_instance, default, path_msg)
        if answer is not None:
            if answer in alias:
                answer = alias[answer]
            if ask_class:
                line=answer
                answer = question_instance.default(line)
                question_instance.postcmd(answer, line)
                return question_instance.answer 
            if hasattr(question_instance, 'check_answer_consistency'):
                question_instance.check_answer_consistency()
            return answer
        
        question = question_instance.question
        value =   Cmd.timed_input(question, default, timeout=timeout,
                                 fct=question_instance, fct_timeout=fct_timeout)
        
        try:
            if value in alias:
                value = alias[value]
        except TypeError:
            pass

        if value == default and ask_class:
            value = question_instance.default(default)
        return value
 
    def do_import(self, line):
        """Advanced commands: Import command files"""

        args = self.split_arg(line)
        # Check argument's validity
        self.check_import(args)
        
        # Execute the card
        self.import_command_file(args[1])
         
    def check_import(self, args):
        """check import command"""
        
        if '-f' in args:
            self.force = True
            args.remove('-f')
        if args[0] != 'command':
            args.set(0, 'command')
        if len(args) != 2:
            raise self.InvalidCmd('import command requires one filepath argument')
        if not os.path.exists(args[1]):
            raise 'No such file or directory %s' % args[1]
        
    
    def check_answer_in_input_file(self, question_instance, default, path=False):
        """Questions can have answer in output file (or not)"""

        if not self.inputfile:
            return None# interactive mode

        line = self.get_stored_line()
        # line define if a previous answer was not answer correctly 
        if not line:
            try:
                line = self.inputfile.next()
            except StopIteration:
                if self.haspiping:
                    logger.debug('piping')
                    self.store_line(line)
                    return None # print the question and use the pipe
                logger.info(question_instance.question)
                logger.info('The answer to the previous question is not set in your input file', '$MG:color:BLACK')
                logger.info('Use %s value' % default, '$MG:color:BLACK')
                return str(default)
            
        line = line.replace('\n','').strip()
        if '#' in line: 
            line = line.split('#')[0]
        if not line:
            # Comment or empty line, pass to the next one
            return self.check_answer_in_input_file(question_instance, default, path)
        options = question_instance.allow_arg
        if line in options:
            return line
        elif hasattr(question_instance, 'do_%s' % line.split()[0]):
            #This is a command line, exec it and check next line
            logger.info(line)
            fct = getattr(question_instance, 'do_%s' % line.split()[0])
            fct(' '.join(line.split()[1:]))
            return self.check_answer_in_input_file(question_instance, default, path)
        elif path:
            line = os.path.expanduser(os.path.expandvars(line))
            if os.path.isfile(line):
                return line
        elif hasattr(question_instance, 'case') and not question_instance.case:
            for entry in question_instance.allow_arg:
                if line.lower() == entry.lower():
                    return entry
        elif any(line.lower()==opt.lower() for opt in options): 
            possibility = [opt for opt in options if line.lower()==opt.lower()]
            if len (possibility)==1:
                return possibility[0]
            
        # No valid answer provides
        if self.haspiping:
            self.store_line(line)
            return None # print the question and use the pipe
        else:
            logger.info(question_instance.question)
            logger.warning('The answer to the previous question is not set in your input file')
            logger.warning('Use %s value' % default)
            self.store_line(line)
            return str(default)

    def store_line(self, line):
        """store a line of the input file which should be executed by the higher mother"""
        
        if self.mother:
            self.mother.store_line(line)
        else:
            self.stored_line = line

    def get_stored_line(self):
        """return stored line and clean it"""
        if self.mother:
            value = self.mother.get_stored_line()
            self.mother.stored_line = None
        else:
            value = self.stored_line
            self.stored_line = None    
        return value



    def nice_error_handling(self, error, line):
        """ """ 
        # Make sure that we are at the initial position
        if self.child:
            return self.child.nice_error_handling(error, line)
        
        os.chdir(self.__initpos)
        # Create the debug files
        self.log = False
        if os.path.exists(self.debug_output):
            os.remove(self.debug_output)
        try:
            super(Cmd,self).onecmd('history %s' % self.debug_output.replace(' ', '\ '))
        except Exception, error:
            logger.error(error)

        debug_file = open(self.debug_output, 'a')
        traceback.print_exc(file=debug_file)
        if hasattr(error, 'filename'):
            debug_file.write("Related File: %s\n" % error.filename)
        # Create a nice error output
        if self.history and line == self.history[-1]:
            error_text = 'Command \"%s\" interrupted with error:\n' % line
        elif self.history:
            error_text = 'Command \"%s\" interrupted in sub-command:\n' %line
            error_text += '\"%s\" with error:\n' % self.history[-1]
        else:
            error_text = ''
        error_text += '%s : %s\n' % (error.__class__.__name__, 
                                            str(error).replace('\n','\n\t'))
        error_text += self.error_debug % {'debug':self.debug_output}
        logger_stderr.critical(error_text)
        
                
        # Add options status to the debug file
        try:
            self.do_display('options', debug_file)
        except Exception, error:
            debug_file.write('Fail to write options with error %s' % error)
        
        #add the cards:
        for card in ['proc_card_mg5.dat','param_card.dat', 'run_card.dat']:
            try:
                ff = open(pjoin(self.me_dir, 'Cards', card))
                debug_file.write(ff.read())
                ff.close()
            except Exception:
                pass
            
        #stop the execution if on a non interactive mode
        if self.use_rawinput == False:
            return True 
        return False



    def nice_user_error(self, error, line):
        if self.child:
            return self.child.nice_user_error(error, line)
        # Make sure that we are at the initial position
        os.chdir(self.__initpos)
        if not self.history or line == self.history[-1]:
            error_text = 'Command \"%s\" interrupted with error:\n' % line
        else:
            error_text = 'Command \"%s\" interrupted in sub-command:\n' %line
            error_text += '\"%s\" with error:\n' % self.history[-1] 
        error_text += '%s : %s' % (error.__class__.__name__, 
                                                str(error).replace('\n','\n\t'))
        logger_stderr.error(error_text)
        #stop the execution if on a non interactive mode
        if self.use_rawinput == False:
            return True
        # Remove failed command from history
        self.history.pop()
        return False
    
    def nice_config_error(self, error, line):
        if self.child:
            return self.child.nice_user_error(error, line)
        # Make sure that we are at the initial position                                 
        os.chdir(self.__initpos)
        if not self.history or line == self.history[-1]:
            error_text = 'Error detected in \"%s\"\n' % line
        else:
            error_text = 'Error detected in sub-command %s\n' % self.history[-1]
        error_text += 'write debug file %s \n' % self.debug_output
        self.log = False
        super(Cmd,self).onecmd('history %s' % self.debug_output)
        debug_file = open(self.debug_output, 'a')
        traceback.print_exc(file=debug_file)
        error_text += self.config_debug % {'debug' :self.debug_output}
        error_text += '%s : %s' % (error.__class__.__name__,
                                                str(error).replace('\n','\n\t'))
        logger_stderr.error(error_text)
        
        # Add options status to the debug file
        try:
            self.do_display('options', debug_file)
        except Exception, error:
            debug_file.write('Fail to write options with error %s' % error)
        #stop the execution if on a non interactive mode                                
        if self.use_rawinput == False:
            return True
        # Remove failed command from history                                            
        if self.history:
            self.history.pop()
        return False
    
    def onecmd_orig(self, line, **opt):
        """Interpret the argument as though it had been typed in response
        to the prompt.

        The return value is a flag indicating whether interpretation of
        commands by the interpreter should stop.
        
        This allow to pass extra argument for internal call.
        """
        if '~/' in line and os.environ.has_key('HOME'):
            line = line.replace('~/', '%s/' % os.environ['HOME'])
        if '#' in line:
            line = line.split('#')[0]
             
        line = os.path.expandvars(line)
        cmd, arg, line = self.parseline(line)
        if not line:
            return self.emptyline()
        if cmd is None:
            return self.default(line)
        self.lastcmd = line
        if cmd == '':
            return self.default(line)
        else:
            try:
                func = getattr(self, 'do_' + cmd)
            except AttributeError:
                return self.default(line)
            return func(arg, **opt)

    def error_handling(self, error, line):
        
        me_dir = ''
        if hasattr(self, 'me_dir'):
            me_dir = os.path.basename(me_dir) + ' '
        
        
        try:
            raise 
        except self.InvalidCmd as error:            
            if __debug__:
                self.nice_error_handling(error, line)
                self.history.pop()
            else:
                self.nice_user_error(error, line)
            if self.allow_notification_center:
                misc.apple_notify('Run %sfailed' % me_dir,
                              'Invalid Command: %s' % error.__class__.__name__)

        except self.ConfigurationError as error:
            self.nice_config_error(error, line)
            if self.allow_notification_center:
                misc.apple_notify('Run %sfailed' % me_dir,
                              'Configuration error')
        except Exception as error:
            self.nice_error_handling(error, line)
            if self.mother:
                self.do_quit('')
            if self.allow_notification_center:
                misc.apple_notify('Run %sfailed' % me_dir,
                              'Exception: %s' % error.__class__.__name__)
        except KeyboardInterrupt as error:
            self.stop_on_keyboard_stop()
            if __debug__:
                self.nice_config_error(error, line)
            logger.error(self.keyboard_stop_msg)
        


    def onecmd(self, line, **opt):
        """catch all error and stop properly command accordingly"""
           
        try:
            return self.onecmd_orig(line, **opt)
        except BaseException, error: 
            self.error_handling(error, line)
            
    
    def stop_on_keyboard_stop(self):
        """action to perform to close nicely on a keyboard interupt"""
        pass # dummy function
            
    def exec_cmd(self, line, errorhandling=False, printcmd=True, 
                                     precmd=False, postcmd=True,
                                     child=True, **opt):
        """for third party call, call the line with pre and postfix treatment
        without global error handling """


        if printcmd and not line.startswith('#'):
            logger.info(line)
        if self.child and child:
            current_interface = self.child
        else:
            current_interface = self
        if precmd:
            line = current_interface.precmd(line)
        if errorhandling:
            stop = current_interface.onecmd(line, **opt)
        else:
            stop = Cmd.onecmd_orig(current_interface, line, **opt)
        if postcmd:
            stop = current_interface.postcmd(stop, line)
        return stop      

    def run_cmd(self, line):
        """for third party call, call the line with pre and postfix treatment
        with global error handling"""
        
        return self.exec_cmd(line, errorhandling=True, precmd=True)
    
    def emptyline(self):
        """If empty line, do nothing. Default is repeat previous command."""
        pass
    
    def default(self, line, log=True):
        """Default action if line is not recognized"""

        # Faulty command
        if log:
            logger.warning("Command \"%s\" not recognized, please try again" % \
                                                                line.split()[0])
        if line.strip() in ['q', '.q', 'stop']:
            logger.info("If you want to quit mg5 please type \"exit\".")

        if self.history and self.history[-1] == line:        
            self.history.pop()
             
    # Write the list of command line use in this session
    def do_history(self, line):
        """write in a file the suite of command that was used"""
        
        args = self.split_arg(line)
        # Check arguments validity
        self.check_history(args)

        if len(args) == 0:
            logger.info('\n'.join(self.history))
            return
        elif args[0] == 'clean':
            self.history = []
            logger.info('History is cleaned')
            return
        elif args[0] == '.':
            output_file = os.path.join(self._export_dir, 'Cards', \
                                       'proc_card_mg5.dat')
            output_file = open(output_file, 'w')
        else:
            output_file = open(args[0], 'w')
            
        # Create the command file
        text = self.get_history_header()
        text += ('\n'.join(self.history) + '\n') 
        
        #write this information in a file
        output_file.write(text)
        output_file.close()

        if self.log:
            logger.info("History written to " + output_file.name)

    def compile(self, *args, **opts):
        """ """
        
        return misc.compile(nb_core=self.options['nb_core'], *args, **opts)

    def avoid_history_duplicate(self, line, no_break=[]):
        """remove all line in history (but the last) starting with line.
        up to the point when a line didn't start by something in no_break.
        (reading in reverse order)"""
        
        new_history = []
        for i in range(1, len(self.history)+1):
            cur_line = self.history[-i]
            if i == 1:
                new_history.append(cur_line)
            elif not any((cur_line.startswith(text) for text in no_break)):
                to_add = self.history[:-i+1]
                to_add.reverse()
                new_history += to_add
                break
            elif cur_line.startswith(line):
                continue
            else:
                new_history.append(cur_line)
            
        new_history.reverse()
        self.history[:] = new_history
        
                        
    def import_command_file(self, filepath):
        # remove this call from history
        if self.history:
            self.history.pop()
        
        #avoid that command of other file interfere with this one.
        previous_store_line = self.get_stored_line()
        
        # Read the lines of the file and execute them
        if isinstance(filepath, str):
            commandline = open(filepath).readlines()
        else:
            commandline = filepath
        oldinputfile = self.inputfile
        oldraw = self.use_rawinput
        self.inputfile = (l for l in commandline) # make a generator
        self.use_rawinput = False
        # Note using "for line in open(filepath)" is not safe since the file
        # filepath can be overwritten during the run (leading to weird results)
        # Note also that we need a generator and not a list.
        for line in self.inputfile:
            #remove pointless spaces and \n
            line = line.replace('\n', '').strip()
            # execute the line
            if line:
                self.exec_cmd(line, precmd=True)
            stored = self.get_stored_line()
            while stored:
                line = stored
                self.exec_cmd(line, precmd=True)
                stored = self.get_stored_line()

        # If a child was open close it
        if self.child:
            self.child.exec_cmd('quit')        
        self.inputfile = oldinputfile
        self.use_rawinput = oldraw   
        
        # restore original store line
        cmd = self
        while hasattr(cmd, 'mother') and cmd.mother:
            cmd = cmd.mother
        cmd.stored_line = previous_store_line
        return
    
    def get_history_header(self):
        """Default history header"""
        
        return self.history_header
    
    def postloop(self):
        """ """
        
        args = self.split_arg(self.lastcmd)
        if args and args[0] in ['quit','exit']:
            if 'all' in args:
                return True
            if len(args) >1 and args[1].isdigit():
                if args[1] not in  ['0', '1']:
                    return True
        return False
        
    #===============================================================================
    # Ask a question with a maximum amount of time to answer
    #===============================================================================    
    @staticmethod
    def timed_input(question, default, timeout=None, noerror=True, fct=None,
                    fct_timeout=None):
        """ a question with a maximal time to answer take default otherwise"""
    
        def handle_alarm(signum, frame): 
            raise TimeOutError
        
        signal.signal(signal.SIGALRM, handle_alarm)
    
        if fct is None:
            fct = raw_input
        
        if timeout:
            signal.alarm(timeout)
            question += '[%ss to answer] ' % (timeout)    
        try:
            result = fct(question)
        except TimeOutError:
            if noerror:
                logger.info('\nuse %s' % default)
                if fct_timeout:
                    fct_timeout(True)
                return default
            else:
                signal.alarm(0)
                raise
        finally:
            signal.alarm(0)
        if fct_timeout:
            fct_timeout(False)
        return result



        


    # Quit
    def do_quit(self, line):
        """Not in help: exit the mainloop() """
        
        if self.child:
            self.child.exec_cmd('quit ' + line, printcmd=False)
            return
        elif self.mother:
            self.mother.child = None
            if line == 'all':
                pass
            elif line:
                level = int(line) - 1
                if level:
                    self.mother.lastcmd = 'quit %s' % level
        logger.info(' ')
        return True

    # Aliases
    do_EOF = do_quit
    do_exit = do_quit

    def do_help(self, line):
        """Not in help: propose some usefull possible action """
                
        # if they are an argument use the default help
        if line:
            return super(Cmd, self).do_help(line)
        
        
        names = self.get_names()
        cmds = {}
        names.sort()
        # There can be duplicates if routines overridden
        prevname = ''
        for name in names:
            if name[:3] == 'do_':
                if name == prevname:
                    continue
                prevname = name
                cmdname=name[3:]
                try:
                    doc = getattr(self.cmd, name).__doc__
                except Exception:
                    doc = None
                if not doc:
                    doc = getattr(self, name).__doc__
                if not doc:
                    tag = "Documented commands"
                elif ':' in doc:
                    tag = doc.split(':',1)[0]
                else:
                    tag = "Documented commands"
                if tag in cmds:
                    cmds[tag].append(cmdname)
                else:
                    cmds[tag] = [cmdname] 
                    
        self.stdout.write("%s\n"%str(self.doc_leader))
        for tag in self.helporder:
            if tag not in cmds:
                continue
            header = "%s (type help <topic>):" % tag
            self.print_topics(header, cmds[tag],   15,80)
        for name, item in cmds.items():
            if name in self.helporder:
                continue
            if name == "Not in help":
                continue
            header = "%s (type help <topic>):" % name
            self.print_topics(header, item,   15,80)


        ## Add contextual help
        if len(self.history) == 0:
            last_action_2 = last_action = 'start'
        else:
            last_action_2 = last_action = 'none'
        
        pos = 0
        authorize = self.next_possibility.keys() 
        while last_action_2  not in authorize and last_action not in authorize:
            pos += 1
            if pos > len(self.history):
                last_action_2 = last_action = 'start'
                break
            
            args = self.history[-1 * pos].split()
            last_action = args[0]
            if len(args)>1: 
                last_action_2 = '%s %s' % (last_action, args[1])
            else: 
                last_action_2 = 'none'
        
        logger.info('Contextual Help')
        logger.info('===============')
        if last_action_2 in authorize:
            options = self.next_possibility[last_action_2]
        elif last_action in authorize:
            options = self.next_possibility[last_action]
        else:
            return
        text = 'The following command(s) may be useful in order to continue.\n'
        for option in options:
            text+='\t %s \n' % option      
        logger.info(text)

    def do_display(self, line, output=sys.stdout):
        """Advanced commands: basic display"""
        
        args = self.split_arg(line)
        #check the validity of the arguments
        
        if len(args) == 0:
            self.help_display()
            raise self.InvalidCmd, 'display require at least one argument'
        
        if args[0] == "options":
            outstr = "Value of current Options:\n" 
            for key, value in self.options.items():
                outstr += '%25s \t:\t%s\n' %(key,value)
            output.write(outstr)
            
        elif args[0] == "variable":
            outstr = "Value of Internal Variable:\n"
            try:
                var = eval(args[1])
            except Exception:
                outstr += 'GLOBAL:\nVariable %s is not a global variable\n' % args[1]
            else:
                outstr += 'GLOBAL:\n' 
                outstr += misc.nice_representation(var, nb_space=4)
               
            try:
                var = eval('self.%s' % args[1])
            except Exception:
                outstr += 'LOCAL:\nVariable %s is not a local variable\n' % args[1]
            else:
                outstr += 'LOCAL:\n'
                outstr += misc.nice_representation(var, nb_space=4)
            split =  args[1].split('.')
            for i, name in enumerate(split):
                try:
                    __import__('.'.join(split[:i+1]))                    
                    exec('%s=sys.modules[\'%s\']' % (split[i], '.'.join(split[:i+1])))
                except ImportError:
                    try:
                        var = eval(args[1])
                    except Exception, error:
                        outstr += 'EXTERNAL:\nVariable %s is not a external variable\n' % args[1]
                        break
                    else:
                        outstr += 'EXTERNAL:\n'
                        outstr += misc.nice_representation(var, nb_space=4)                        
                else:
                    var = eval(args[1])
                    outstr += 'EXTERNAL:\n'
                    outstr += misc.nice_representation(var, nb_space=4)                        
            
            pydoc.pager(outstr)
    
    
    def do_save(self, line, check=True):
        """Save the configuration file"""
        
        args = self.split_arg(line)
        # Check argument validity
        if check:
            Cmd.check_save(self, args)
            
        # find base file for the configuration
        if 'HOME' in os.environ and os.environ['HOME']  and \
        os.path.exists(pjoin(os.environ['HOME'], '.mg5', 'mg5_configuration.txt')):
            base = pjoin(os.environ['HOME'], '.mg5', 'mg5_configuration.txt')
            if hasattr(self, 'me_dir'):
                basedir = self.me_dir
            elif not MADEVENT:
                basedir = MG5DIR
            else:
                basedir = os.getcwd()
        elif MADEVENT:
            # launch via ./bin/madevent
            for config_file in ['me5_configuration.txt', 'amcatnlo_configuration.txt']:
                if os.path.exists(pjoin(self.me_dir, 'Cards', config_file)): 
                    base = pjoin(self.me_dir, 'Cards', config_file)
            basedir = self.me_dir
        else:
            if hasattr(self, 'me_dir'):
                base = pjoin(self.me_dir, 'Cards', 'me5_configuration.txt')
                if len(args) == 0 and os.path.exists(base):
                    self.write_configuration(base, base, self.me_dir)
            base = pjoin(MG5DIR, 'input', 'mg5_configuration.txt')
            basedir = MG5DIR
            
        if len(args) == 0:
            args.append(base)
        self.write_configuration(args[0], base, basedir, self.options)
        
    def write_configuration(self, filepath, basefile, basedir, to_keep):
        """Write the configuration file"""
        # We use the default configuration file as a template.
        # to ensure that all configuration information are written we 
        # keep track of all key that we need to write.

        logger.info('save configuration file to %s' % filepath)
        to_write = to_keep.keys()
        text = ""
        # Use local configuration => Need to update the path
        for line in file(basefile):
            if '=' in line:
                data, value = line.split('=',1)
            else: 
                text += line
                continue
            data = data.strip()
            if data.startswith('#'):
                key = data[1:].strip()
            else: 
                key = data 
            if '#' in value:
                value, comment = value.split('#',1)
            else:
                comment = ''    
            if key in to_keep:
                value = str(to_keep[key])
            else:
                text += line
                continue
            try:
                to_write.remove(key)
            except Exception:
                pass
            if '_path' in key:       
                # special case need to update path
                # check if absolute path
                if not os.path.isabs(value):
                    value = os.path.realpath(os.path.join(basedir, value))
            text += '%s = %s # %s \n' % (key, value, comment)
        for key in to_write:
            if key in to_keep:
                text += '%s = %s \n' % (key, to_keep[key])
        
        if not MADEVENT:
            text += """\n# MG5 MAIN DIRECTORY\n"""
            text += "mg5_path = %s\n" % MG5DIR         
        
        writer = open(filepath,'w')
        writer.write(text)
        writer.close()
                       

    

class CmdShell(Cmd):
    """CMD command with shell activate"""

    # Access to shell
    def do_shell(self, line):
        "Run a shell command"

        if line.strip() is '':
            self.help_shell()
        else:
            logging.info("running shell command: " + line)
            subprocess.call(line, shell=True)
    
    def complete_shell(self, text, line, begidx, endidx):
        """ add path for shell """

        # Filename if directory is given
        #
        if len(self.split_arg(line[0:begidx])) > 1 and line[begidx - 1] == os.path.sep:
            if not text:
                text = ''
            output = self.path_completion(text,
                                        base_dir=\
                                          self.split_arg(line[0:begidx])[-1])
        else:
            output = self.path_completion(text)
        return output

    def help_shell(self):
        """help for the shell"""
        logger.info("-- run the shell command CMD and catch output",'$MG:color:BLUE')        
        logger.info("syntax: shell CMD (or ! CMD)",'$MG:color:BLACK')




#===============================================================================
# Question with auto-completion
#===============================================================================
class SmartQuestion(BasicCmd):
    """ a class for answering a question with the path autocompletion"""

    allowpath = False
    def preloop(self):
        """Initializing before starting the main loop"""
        self.prompt = '>'
        self.value = None
        BasicCmd.preloop(self)
        
    @property
    def answer(self):
        return self.value

    def __init__(self, question, allow_arg=[], default=None, 
                                            mother_interface=None, *arg, **opt):
        self.question = question
        self.wrong_answer = 0 # forbids infinite loop
        self.allow_arg = [str(a) for a in allow_arg]
        self.history_header = ''
        self.default_value = str(default)
        self.mother_interface = mother_interface
<<<<<<< HEAD

        if 'case' in opt:
            self.case = opt['case']
            del opt['case']
        else:
            self.case = True
        super(SmartQuestion, self).__init__(*arg, **opt)
        cmd.Cmd.__init__(self, *arg, **opt)
=======
        super(SmartQuestion, self).__init__(*arg, **opt)
>>>>>>> e1b7c1f9

    def __call__(self, question, reprint_opt=True, **opts):
        
        self.question = question
        for key,value in opts:
            setattr(self, key, value)
        if reprint_opt:
            print question
        return self.cmdloop()
        

    def completenames(self, text, line, *ignored):
        prev_timer = signal.alarm(0) # avoid timer if any
        if prev_timer:
            nb_back = len(line)
            self.stdout.write('\b'*nb_back + '[timer stopped]\n')
            self.stdout.write(line)
            self.stdout.flush()
        try:
            out = {}
            out[' Options'] = Cmd.list_completion(text, self.allow_arg)
            out[' Recognized command'] = BasicCmd.completenames(self, text)
            
            return self.deal_multiple_categories(out)
        except Exception, error:
            print error
    
    completedefault = completenames

    def get_names(self):
        # This method used to pull in base class attributes
        # at a time dir() didn't do it yet.
        return dir(self)  
    
    def onecmd(self, line, **opt):
        """catch all error and stop properly command accordingly
        Interpret the argument as though it had been typed in response
        to the prompt.

        The return value is a flag indicating whether interpretation of
        commands by the interpreter should stop.
        
        This allow to pass extra argument for internal call.
        """
        try:
            if '~/' in line and os.environ.has_key('HOME'):
                line = line.replace('~/', '%s/' % os.environ['HOME'])
            line = os.path.expandvars(line)
            cmd, arg, line = self.parseline(line)
            if not line:
                return self.emptyline()
            if cmd is None:
                return self.default(line)
            self.lastcmd = line
            if cmd == '':
                return self.default(line)
            else:
                try:
                    func = getattr(self, 'do_' + cmd)
                except AttributeError:
                    return self.default(line)
                return func(arg, **opt)        
        except Exception as error:
            logger.warning(error)  
            if __debug__:
                raise
            
    def reask(self, reprint_opt=True):
        pat = re.compile('\[(\d*)s to answer\]')
        prev_timer = signal.alarm(0) # avoid timer if any
        
        if prev_timer:     
            if pat.search(self.question):
                timeout = int(pat.search(self.question).groups()[0])
            else:
                timeout=20
            print
            signal.alarm(timeout)
        if reprint_opt:
            if not prev_timer:
                self.question = pat.sub('',self.question)
            print self.question
            
        if self.mother_interface:
            answer = self.mother_interface.check_answer_in_input_file(self, 'EOF', 
                                                                path=self.allowpath)
            if answer:
                stop = self.default(answer)
                self.postcmd(stop, answer)
                return False
            
        return False
    
    def do_help(self, line):
        
        text=line
        out ={}
        out['Options'] = Cmd.list_completion(text, self.allow_arg)
        out['command'] = BasicCmd.completenames(self, text)
        
        if not text:
            if out['Options']:
                logger.info( "Here is the list of all valid options:", '$MG:color:BLACK')
                logger.info( "  "+  "\n  ".join(out['Options']))
            if out['command']: 
                logger.info( "Here is the list of command available:", '$MG:color:BLACK')
                logger.info( "  "+  "\n  ".join(out['command']))
        else:
            if out['Options']:
                logger.info( "Here is the list of all valid options starting with \'%s\'" % text, '$MG:color:BLACK')
                logger.info( "  "+  "\n  ".join(out['Options']))
            if out['command']: 
                logger.info( "Here is the list of command available starting with \'%s\':" % text, '$MG:color:BLACK')
                logger.info( "  "+  "\n  ".join(out['command']))
            elif not  out['Options']:
                logger.info( "No possibility starting with \'%s\'" % text, '$MG:color:BLACK')           
        logger.info( "You can type help XXX, to see all command starting with XXX", '$MG:color:BLACK')
    def complete_help(self, text, line, begidx, endidx):
        """ """
        return self.completenames(text, line)
        
    def default(self, line):
        """Default action if line is not recognized"""

        if line.strip() == '' and self.default_value is not None:
            self.value = self.default_value
        else:
            self.value = line

    def emptyline(self):
        """If empty line, return default"""
        
        if self.default_value is not None:
            self.value = self.default_value


    def postcmd(self, stop, line):

        try:    
            if self.value in self.allow_arg:
                return True
            elif str(self.value) == 'EOF':
                self.value = self.default_value
                return True
            elif line and hasattr(self, 'do_%s' % line.split()[0]):
                return self.reask()
            elif self.value == 'repeat':
                return self.reask()
            elif len(self.allow_arg)==0:
                return True
            elif not self.case:
                for ans in self.allow_arg:
                    if ans.lower() == self.value.lower():
                        self.value = ans
                        return True
                        break
                else:
                    raise Exception
            else: 
                raise Exception
        except Exception,error:
            if self.wrong_answer < 100:
                self.wrong_answer += 1
                logger.warning("""%s not valid argument. Valid argument are in (%s).""" \
                          % (self.value,','.join(self.allow_arg)))
                logger.warning('please retry')
                return False
            else:
                self.value = self.default_value
                return True
                
    def cmdloop(self, intro=None):
        super(SmartQuestion,self).cmdloop(intro)
        return self.answer
    
# a function helper
def smart_input(input_text, allow_arg=[], default=None):
    print input_text
    obj = SmartQuestion(allow_arg=allow_arg, default=default)
    return obj.cmdloop()

#===============================================================================
# Question in order to return a path with auto-completion
#===============================================================================
class OneLinePathCompletion(SmartQuestion):
    """ a class for answering a question with the path autocompletion"""
    
    completion_prefix=''
    allowpath=True

    def completenames(self, text, line, begidx, endidx, formatting=True):
        prev_timer = signal.alarm(0) # avoid timer if any
        if prev_timer:
            nb_back = len(line)
            self.stdout.write('\b'*nb_back + '[timer stopped]\n')
            self.stdout.write(line)
            self.stdout.flush()
        
        try:
            out = {}
            out[' Options'] = Cmd.list_completion(text, self.allow_arg)
            out[' Path from ./'] = Cmd.path_completion(text, only_dirs = False)
            out[' Recognized command'] = BasicCmd.completenames(self, text)
            
            return self.deal_multiple_categories(out, formatting)
        except Exception, error:
            print error
            
    def precmd(self, *args):
        """ """
        
        signal.alarm(0)
        return SmartQuestion.precmd(self, *args)
        
    def completedefault(self,text, line, begidx, endidx):
        prev_timer = signal.alarm(0) # avoid timer if any
        if prev_timer:
            nb_back = len(line)
            self.stdout.write('\b'*nb_back + '[timer stopped]\n')
            self.stdout.write(line)
            self.stdout.flush()
        try:
            args = Cmd.split_arg(line[0:begidx])
        except Exception, error:
            print error

        # Directory continuation                 
        if args[-1].endswith(os.path.sep):

            return Cmd.path_completion(text,
                                        os.path.join('.',*[a for a in args \
                                               if a.endswith(os.path.sep)]))
        self.completenames(line+text)


    def postcmd(self, stop, line):
        try:    
            if self.value in self.allow_arg: 
                return True
            elif self.value and os.path.isfile(self.value):
                return os.path.relpath(self.value)
            elif self.value and str(self.value) == 'EOF':
                self.value = self.default_value
                return True
            elif line and hasattr(self, 'do_%s' % line.split()[0]):
                # go to retry
                reprint_opt = True 
            elif self.value == 'repeat':
                reprint_opt = True         
            else:
                raise Exception
        except Exception, error:            
            print """not valid argument. Valid argument are file path or value in (%s).""" \
                          % ','.join(self.allow_arg)
            print 'please retry'
            reprint_opt = False 

        if line != 'EOF':
            return self.reask(reprint_opt)

            
# a function helper
def raw_path_input(input_text, allow_arg=[], default=None):
    print input_text
    obj = OneLinePathCompletion(allow_arg=allow_arg, default=default )
    return obj.cmdloop()

#===============================================================================
# 
#===============================================================================
class CmdFile(file):
    """ a class for command input file -in order to debug cmd \n problem"""
    
    def __init__(self, name, opt='rU'):
        
        file.__init__(self, name, opt)
        self.text = file.read(self)
        self.close()
        self.lines = self.text.split('\n')
    
    def readline(self, *arg, **opt):
        """readline method treating correctly a line whithout \n at the end
           (add it)
        """
        if self.lines:
            line = self.lines.pop(0)
        else:
            return ''
        
        if line.endswith('\n'):
            return line
        else:
            return line + '\n'
    
    def __next__(self):
        return self.lines.__next__()    

    def __iter__(self):
        return self.lines.__iter__()



<|MERGE_RESOLUTION|>--- conflicted
+++ resolved
@@ -98,11 +98,7 @@
     nohelp = "*** No help on %s"
     use_rawinput = 1
 
-<<<<<<< HEAD
-    def __init__(self, completekey='tab', stdin=None, stdout=None):
-=======
     def __init__(self, completekey='tab', stdin=None, stdout=None,**opt):
->>>>>>> e1b7c1f9
         """Instantiate a line-oriented interpreter framework.
 
         The optional argument 'completekey' is the readline name of a
@@ -124,10 +120,7 @@
             self.stdout = sys.stdout
         self.cmdqueue = []
         self.completekey = completekey
-<<<<<<< HEAD
-=======
         self.cmd_options = opt
->>>>>>> e1b7c1f9
 
     def cmdloop(self, intro=None):
         """Repeatedly issue a prompt, accept input, parse an initial prefix
@@ -1928,7 +1921,6 @@
         self.history_header = ''
         self.default_value = str(default)
         self.mother_interface = mother_interface
-<<<<<<< HEAD
 
         if 'case' in opt:
             self.case = opt['case']
@@ -1937,9 +1929,6 @@
             self.case = True
         super(SmartQuestion, self).__init__(*arg, **opt)
         cmd.Cmd.__init__(self, *arg, **opt)
-=======
-        super(SmartQuestion, self).__init__(*arg, **opt)
->>>>>>> e1b7c1f9
 
     def __call__(self, question, reprint_opt=True, **opts):
         

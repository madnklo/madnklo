################################################################################
#
# Copyright (c) 2009 The MadGraph Development team and Contributors
#
# This file is a part of the MadGraph 5 project, an application which 
# automatically generates Feynman diagrams and matrix elements for arbitrary
# high-energy processes in the Standard Model and beyond.
#
# It is subject to the MadGraph license which should accompany this 
# distribution.
#
# For more information, please visit: http://madgraph.phys.ucl.ac.be
#
################################################################################

import glob
import logging
import os
import pydoc
import re
import sys
import subprocess
import thread
import time

import madgraph.iolibs.files as files
import madgraph.interface.extended_cmd as cmd
import madgraph.interface.madevent_interface as me_cmd
import madgraph.various.misc as misc

from madgraph import MG4DIR, MG5DIR, MadGraph5Error
from madgraph.iolibs.files import cp



logger = logging.getLogger('cmdprint.ext_program')

class ExtLauncher(object):
    """ Generic Class for executing external program """
    
    program_dir = ''
    executable = ''  # path from program_dir
    
    force = False
    
    def __init__(self, cmd, running_dir, card_dir='', **options):
        """ initialize an object """
        
        self.running_dir = running_dir
        self.card_dir = os.path.join(self.running_dir, card_dir)
        self.cmd_int = cmd
        #include/overwrite options
        for key,value in options.items():
            setattr(self, key, value)
            
        self.cards = [] # files can be modified (path from self.card_dir)
            
    def run(self):
        """ execute the main code """

        self.prepare_run()        
        for card in self.cards:
            self.treat_input_file(card, default = 'n')

        self.launch_program()

        
    def prepare_run(self):
        """ aditional way to prepare the run"""
        pass
    
    def launch_program(self):
        """launch the main program"""
        subprocess.call([self.executable], cwd=self.running_dir)
    
    def edit_file(self, path):
        """edit a file"""

        path = os.path.realpath(path)
        open_file(path)
    

    # Treat Nicely the timeout
    def timeout_fct(self,timeout):
        if timeout:
            # avoid to always wait a given time for the next answer
            self.force = True
   
    def ask(self, question, default, choices=[], path_msg=None):
        """nice handling of question"""
     
        if not self.force:
            return self.cmd_int.ask(question, default, choices=choices, 
                                path_msg=path_msg, fct_timeout=self.timeout_fct)
        else:
            return str(default)
         
        
    def treat_input_file(self, filename, default=None, msg=''):
        """ask to edit a file"""
        
        if msg == '' and filename == 'param_card.dat':
            msg = \
            """WARNING: If you edit this file don\'t forget to modify 
            consistently the different parameters, especially 
            the width of all particles.""" 
        
        fct = lambda q: cmd.raw_path_input(q, allow_arg=['y','n'])     
                                    
        if not self.force:
            if msg:  print msg
            question = 'Do you want to edit file: %(card)s?' % {'card':filename}
            choices = ['y', 'n']
            path_info = 'path of the new %(card)s' % {'card':os.path.basename(filename)}
            ans = self.ask(question, default, choices, path_info)
        else:
            ans = default
        
        if ans == 'y':
            path = os.path.join(self.card_dir, filename)
            self.edit_file(path)
        elif ans == 'n':
            return
        else:
            path = os.path.join(self.card_dir, filename)
            files.cp(ans, path)
            
   
                
                    
class SALauncher(ExtLauncher):
    """ A class to launch a simple Standalone test """
    
    def __init__(self, cmd_int, running_dir, **options):
        """ initialize the StandAlone Version"""
        
        ExtLauncher.__init__(self, cmd_int, running_dir, './Cards', **options)
        self.cards = ['param_card.dat']

    
    def launch_program(self):
        """launch the main program"""
        sub_path = os.path.join(self.running_dir, 'SubProcesses')
        for path in os.listdir(sub_path):
            if path.startswith('P') and \
                                   os.path.isdir(os.path.join(sub_path, path)):
                cur_path =  os.path.join(sub_path, path)
                # make
                misc.compile(cwd=cur_path, mode='unknown')
                # check
                subprocess.call(['./check'], cwd=cur_path)
                
        
class MELauncher(ExtLauncher):
    """A class to launch MadEvent run"""
    
    def __init__(self, running_dir, cmd_int , unit='pb', **option):
        """ initialize the StandAlone Version"""

        ExtLauncher.__init__(self, cmd_int, running_dir, './Cards', **option)
        #self.executable = os.path.join('.', 'bin','generate_events')
        self.pythia = cmd_int.options['pythia-pgs_path']
        self.delphes = cmd_int.options['delphes_path'],
        self.options = cmd_int.options

        assert hasattr(self, 'cluster')
        assert hasattr(self, 'multicore')
        assert hasattr(self, 'name')
        assert hasattr(self, 'shell')

        self.unit = unit
        
        if self.cluster:
            self.cluster = 1
        if self.multicore:
            self.cluster = 2
        
        self.cards = []

        # Assign a valid run name if not put in options
        if self.name == '':
            self.name = me_cmd.MadEventCmd.find_available_run_name(self.running_dir)
    
    def launch_program(self):
        """launch the main program"""
        
        # Check for number of cores if multicore mode
        mode = str(self.cluster)
        nb_node = 1
        if mode == "2":
            import multiprocessing
            max_node = multiprocessing.cpu_count()
            if max_node == 1:
                logger.warning('Only one core is detected on your computer! Pass in single machine')
                self.cluster = 0
                self.launch_program()
                return
            elif max_node == 2:
                nb_node = 2
            elif not self.force:
                nb_node = self.ask('How many core do you want to use?', max_node, range(2,max_node+1))
            else:
                nb_node=max_node
                
        import madgraph.interface.madevent_interface as ME
        
        if self.shell:
            usecmd = ME.MadEventCmdShell(me_dir=self.running_dir, options=self.options)
        else:
<<<<<<< HEAD
            usecmd = ME.MadEventCmd(me_dir=self.running_dir, options=self.options)
        
=======
            usecmd = ME.MadEventCmd(me_dir=self.running_dir)
            usecmd.pass_in_web_mode()
>>>>>>> 81eb4d52
        #Check if some configuration were overwritten by a command. If so use it    
        set_cmd = [l for l in self.cmd_int.history if l.strip().startswith('set')]
        for line in set_cmd:
            try:
                usecmd.exec_cmd(line)
            except:
                pass
        launch = self.cmd_int.define_child_cmd_interface(
                     usecmd, interface=False)
        #launch.me_dir = self.running_dir
        if self.unit == 'pb':
            command = 'generate_events %s' % self.name
        else:
            warning_text = '''\
This command will create a new param_card with the computed width. 
This param_card makes sense only if you include all processes for
the computation of the width.'''
            logger.warning(warning_text)

            command = 'calculate_decay_widths %s' % self.name
        if mode == "1":
            command += " --cluster"
        elif mode == "2":
            command += " --nb_core=%s" % nb_node
        
        if self.force:
            command+= " -f"
        
        if self.laststep:
            command += ' --laststep=%s' % self.laststep
        
        try:
            os.remove('ME5_debug')
        except:
           pass
        launch.run_cmd(command)
        launch.run_cmd('quit')
        
        if os.path.exists('ME5_debug'):
            return True
        
        # Display the cross-section to the screen
        path = os.path.join(self.running_dir, 'SubProcesses', 'results.dat') 
        if not os.path.exists(path):
            logger.error('Generation failed (no results.dat file found)')
            return
        fsock = open(path)
        line = fsock.readline()
        cross, error = line.split()[0:2]
        
        logger.info('more information in %s' 
                                 % os.path.join(self.running_dir, 'index.html'))
                

class Pythia8Launcher(ExtLauncher):
    """A class to launch Pythia8 run"""
    
    def __init__(self, running_dir, cmd_int, **option):
        """ initialize launching Pythia 8"""

        running_dir = os.path.join(running_dir, 'examples')
        ExtLauncher.__init__(self, cmd_int, running_dir, '.', **option)
        self.cards = []
    
    def prepare_run(self):
        """ ask for pythia-pgs/delphes run """

        # Find all main_model_process.cc files
        date_file_list = []
        for file in glob.glob(os.path.join(self.running_dir,'main_*_*.cc')):
            # retrieves the stats for the current file as a tuple
            # (mode, ino, dev, nlink, uid, gid, size, atime, mtime, ctime)
            # the tuple element mtime at index 8 is the last-modified-date
            stats = os.stat(file)
            # create tuple (year yyyy, month(1-12), day(1-31), hour(0-23), minute(0-59), second(0-59),
            # weekday(0-6, 0 is monday), Julian day(1-366), daylight flag(-1,0 or 1)) from seconds since epoch
            # note:  this tuple can be sorted properly by date and time
            lastmod_date = time.localtime(stats[8])
            date_file_list.append((lastmod_date, os.path.split(file)[-1]))

        if not date_file_list:
            raise MadGraph5Error, 'No Pythia output found'
        # Sort files according to date with newest first
        date_file_list.sort()
        date_file_list.reverse()
        files = [d[1] for d in date_file_list]
        
        answer = ''
        answer = self.ask('Select a main file to run:', files[0], files)

        self.cards.append(answer)
    
        self.executable = self.cards[-1].replace(".cc","")

        # Assign a valid run name if not put in options
        if self.name == '':
            for i in range(1000):
                path = os.path.join(self.running_dir, '',
                                    '%s_%02i.log' % (self.executable, i))
                if not os.path.exists(path):
                    self.name = '%s_%02i.log' % (self.executable, i)
                    break
        
        if self.name == '':
            raise MadGraph5Error, 'too many runs in this directory'

        # Find all exported models
        models = glob.glob(os.path.join(self.running_dir,os.path.pardir,
                                        "Processes_*"))
        models = [os.path.split(m)[-1].replace("Processes_","") for m in models]
        # Extract model name from executable
        models.sort(key=len)
        models.reverse()
        model_dir = ""
        for model in models:
            if self.executable.replace("main_", "").startswith(model):
                model_dir = "Processes_%s" % model
                break
        if model_dir:
            self.model = model
            self.model_dir = os.path.realpath(os.path.join(self.running_dir,
                                                           os.path.pardir,
                                                           model_dir))
            self.cards.append(os.path.join(self.model_dir,
                                           "param_card_%s.dat" % model))
        
    def launch_program(self):
        """launch the main program"""

        # Make pythia8
        print "Running make for pythia8 directory"
        misc.compile(cwd=os.path.join(self.running_dir, os.path.pardir), mode='cpp')
        if self.model_dir:
            print "Running make in %s" % self.model_dir
            misc.compile(cwd=self.model_dir, mode='cpp')
        # Finally run make for executable
        makefile = self.executable.replace("main_","Makefile_")
        print "Running make with %s" % makefile
        misc.compile(arg=['-f', makefile], cwd=self.running_dir, mode='cpp')
        
        print "Running " + self.executable
        
        output = open(os.path.join(self.running_dir, self.name), 'w')
        if not self.executable.startswith('./'):
            self.executable = os.path.join(".", self.executable)
        subprocess.call([self.executable], stdout = output, stderr = output,
                        cwd=self.running_dir)
        
        # Display the cross-section to the screen
        path = os.path.join(self.running_dir, self.name) 
        pydoc.pager(open(path).read())

        print "Output of the run is found at " + \
              os.path.realpath(os.path.join(self.running_dir, self.name))

# old compatibility shortcut
open_file = misc.open_file

<|MERGE_RESOLUTION|>--- conflicted
+++ resolved
@@ -207,13 +207,8 @@
         if self.shell:
             usecmd = ME.MadEventCmdShell(me_dir=self.running_dir, options=self.options)
         else:
-<<<<<<< HEAD
             usecmd = ME.MadEventCmd(me_dir=self.running_dir, options=self.options)
-        
-=======
-            usecmd = ME.MadEventCmd(me_dir=self.running_dir)
             usecmd.pass_in_web_mode()
->>>>>>> 81eb4d52
         #Check if some configuration were overwritten by a command. If so use it    
         set_cmd = [l for l in self.cmd_int.history if l.strip().startswith('set')]
         for line in set_cmd:

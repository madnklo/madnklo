################################################################################
#
# Copyright (c) 2009 The MadGraph Development team and Contributors
#
# This file is a part of the MadGraph 5 project, an application which 
# automatically generates Feynman diagrams and matrix elements for arbitrary
# high-energy processes in the Standard Model and beyond.
#
# It is subject to the MadGraph license which should accompany this 
# distribution.
#
# For more information, please visit: http://madgraph.phys.ucl.ac.be
#
################################################################################

import glob
import logging
import os
import pydoc
import re
import sys
import subprocess
import thread
import time

import madgraph.iolibs.files as files
import madgraph.interface.extended_cmd as cmd
import madgraph.interface.madevent_interface as me_cmd
import madgraph.various.misc as misc
import madgraph.various.process_checks as process_checks

from madgraph import MG4DIR, MG5DIR, MadGraph5Error
from madgraph.iolibs.files import cp



logger = logging.getLogger('cmdprint.ext_program')

class ExtLauncher(object):
    """ Generic Class for executing external program """
    
    program_dir = ''
    executable = ''  # path from program_dir
    
    force = False
    
    def __init__(self, cmd, running_dir, card_dir='', **options):
        """ initialize an object """
        
        self.running_dir = running_dir
        self.card_dir = os.path.join(self.running_dir, card_dir)
        self.cmd_int = cmd
        #include/overwrite options
        for key,value in options.items():
            setattr(self, key, value)
            
        self.cards = [] # files can be modified (path from self.card_dir)
            
    def run(self):
        """ execute the main code """

        self.prepare_run()        
        for card in self.cards:
            self.treat_input_file(card, default = 'n')

        self.launch_program()

        
    def prepare_run(self):
        """ aditional way to prepare the run"""
        pass
    
    def launch_program(self):
        """launch the main program"""
        subprocess.call([self.executable], cwd=self.running_dir)
    
    def edit_file(self, path):
        """edit a file"""

        path = os.path.realpath(path)
        open_file(path)
    

    # Treat Nicely the timeout
    def timeout_fct(self,timeout):
        if timeout:
            # avoid to always wait a given time for the next answer
            self.force = True
   
    def ask(self, question, default, choices=[], path_msg=None):
        """nice handling of question"""
     
        if not self.force:
            return self.cmd_int.ask(question, default, choices=choices, 
                                path_msg=path_msg, fct_timeout=self.timeout_fct)
        else:
            return str(default)
         
        
    def treat_input_file(self, filename, default=None, msg=''):
        """ask to edit a file"""
        
        if msg == '' and filename == 'param_card.dat':
            msg = \
            "WARNING: If you edit this file don\'t forget to consistently "+\
            "modify the different parameters,\n especially the width of all "+\
            "particles."
                                         
        if not self.force:
            if msg:  print msg
            question = 'Do you want to edit file: %(card)s?' % {'card':filename}
            choices = ['y', 'n']
            path_info = 'path of the new %(card)s' % {'card':os.path.basename(filename)}
            ans = self.ask(question, default, choices, path_info)
        else:
            ans = default
        
        if ans == 'y':
            path = os.path.join(self.card_dir, filename)
            self.edit_file(path)
        elif ans == 'n':
            return
        else:
            path = os.path.join(self.card_dir, filename)
            files.cp(ans, path)
            
class MadLoopLauncher(ExtLauncher):
    """ A class to launch a simple Standalone test """
    
    def __init__(self, cmd_int, running_dir, **options):
        """ initialize the StandAlone Version """
        
        ExtLauncher.__init__(self, cmd_int, running_dir, './Cards', **options)
        self.cards = ['param_card.dat','MadLoopParams.dat']

    def prepare_run(self):
        """ Usually the user will not want to doublecheck the helicity filter."""
        process_checks.LoopMatrixElementTimer.set_MadLoop_Params(
                                os.path.join(self.card_dir,'MadLoopParams.dat'),
                                        {'DoubleCheckHelicityFilter':'.FALSE.'})

    def treat_input_file(self, filename, default=None, msg='', dir_path=None):
        """ask to edit a file"""

        if filename == 'PS.input':
            if not self.force:
                if msg!='':  print msg
                question = 'Do you want to specify the Phase-Space point: %(card)s?' % {'card':filename}
                choices = ['y', 'n']
                path_info = 'path of the PS.input file'
                ans = self.ask(question, default, choices, path_info)
            else:
                ans = default
            if ans == 'y':
                if not os.path.isfile(os.path.join(dir_path,'PS.input')):
                    PSfile = open(os.path.join(dir_path,'PS.input'), 'w')
                    if not os.path.isfile(os.path.join(dir_path,'result.dat')):
                        PSfile.write('\n'.join([' '.join(['%.16E'%0.0 for \
                                        pi in range(4)]) for pmom in range(1)]))
                    else:
                        default_ps = process_checks.LoopMatrixElementEvaluator.\
                            parse_check_output(file(os.path.join(dir_path,\
                                          'result.dat')),format='dict')['res_p']
                        PSfile.write('\n'.join([' '.join(['%.16E'%pi for pi \
                                             in pmom]) for pmom in default_ps]))                     
                    PSfile.write("\n\nEach line number 'i' like the above one sets"+\
                            " the momentum of particle number i, \nordered like in"+\
                            " the process definition. The format is (E,px,py,pz).")
                    PSfile.close()       
                self.edit_file(os.path.join(dir_path,'PS.input'))
        else:
            super(MadLoopLauncher,self).treat_input_file(filename,default,msg)
    
    def launch_program(self):
        """launch the main program"""
        evaluator = process_checks.LoopMatrixElementTimer
        sub_path = os.path.join(self.running_dir, 'SubProcesses')
        for path in os.listdir(sub_path):
            if path.startswith('P') and \
                                    os.path.isdir(os.path.join(sub_path, path)):
                shell_name = path.split('_')[1]+' > '+path.split('_')[2]
                curr_path = os.path.join(sub_path, path)
                infos = {}
                attempts = [3,15]
                logger.info("Initializing process %s."%shell_name)
                nps = evaluator.run_initialization(curr_path, sub_path, infos,
                                req_files = ['HelFilter.dat','LoopFilter.dat'],
                                attempts = attempts)
                if nps == None:
                    raise MadGraph5Error,("Could not initialize the process %s"+\
                      " with %s PS points.")%(shell_name,max(attempts))
                elif nps > min(attempts):
                    logger.warning(("Could not initialize the process %s"+\
                                   " with %d PS points. It needed %d.")\
                                      %(shell_name,min(attempts),nps))
                # Ask if the user wants to edit the PS point.
                self.treat_input_file('PS.input', default='n', 
                  msg='Phase-space point for process %s.'%shell_name,\
                                                             dir_path=curr_path)
                # We use mu_r=-1.0 to use the one defined by the user in the
                # param_car.dat
                evaluator.fix_PSPoint_in_check(sub_path, 
                  read_ps = os.path.isfile(os.path.join(curr_path, 'PS.input')),
                  npoints = 1, mu_r=-1.0)
                # check
                t1, t2, ram_usage = evaluator.make_and_run(curr_path)
                if t1==None or t2==None:
                    raise MadGraph5Error,"Error while running process %s."\
                                                                     %shell_name
                try:
                    rFile=open(os.path.join(curr_path,'result.dat'), 'r')
                except IOError:
                    rFile.close()
                    raise MadGraph5Error,"Could not find result file %s."%\
                                       str(os.path.join(curr_path,'result.dat'))
                # Result given in this format: 
                # ((fin,born,spole,dpole,me_pow), p_out)
                # I should have used a dictionary instead.
                result = evaluator.parse_check_output(rFile.readlines(),\
                                                                  format='dict')
                logger.info(self.format_res_string(result)%shell_name)

    def format_res_string(self, res):
        """ Returns a good-looking string presenting the results.
        The argument the tuple ((fin,born,spole,dpole,me_pow), p_out)."""
        
        def special_float_format(float):
            return '%s%.16e'%('' if float<0.0 else ' ',float)
        
        ASCII_bar = ''.join(['='*96])
        
        ret_code_h = res['return_code']//100
        ret_code_t = (res['return_code']-100*ret_code_h)//10
        ret_code_u = res['return_code']%10
        StabilityOutput=[]
        if ret_code_h==1:
            if ret_code_t==3 or ret_code_t==4:
                StabilityOutput.append('| Unknown numerical stability because '+\
                                      'MadLoop is in the initialization stage.')
            else:
                StabilityOutput.append('| Unknown numerical stability, check '+\
                                        'CTRunMode value in MadLoopParams.dat.')
        elif ret_code_h==2:
            StabilityOutput.append('| Stable kinematic configuration (SPS).')
        elif ret_code_h==3:
            StabilityOutput.append('| Unstable kinematic configuration (UPS).')
            StabilityOutput.append('| Quadruple precision rescue successful.')            
        elif ret_code_h==4:
            StabilityOutput.append('| Exceptional kinematic configuration (EPS).')
            StabilityOutput.append('| Both double and quadruple precision'+\
                                                  ' computations are unstable.')
        
        if ret_code_t==2 or ret_code_t==4:
            StabilityOutput.append('| Quadruple precision was used for this'+\
                                                                 'computation.')
        if ret_code_h!=1:
            if res['accuracy']>0.0:
                StabilityOutput.append('| Estimated accuracy = %.1e'\
                                                               %res['accuracy'])
            elif res['accuracy']==0.0:
                StabilityOutput.append('| Estimated accuracy = %.1e'\
                             %res['accuracy']+' (i.e. beyond double precision)')
            else:
                StabilityOutput.append('| Estimated accuracy could not be '+\
                                              'computed for an unknown reason.')

        PS_point_spec = ['|| Phase-Space point specification (E,px,py,pz)','|']
        PS_point_spec.append('\n'.join(['| '+' '.join(['%s'%\
           special_float_format(pi) for pi in pmom]) for pmom in res['res_p']]))
        PS_point_spec.append('|')
        
        if res['export_format']=='Default':
            return '\n'.join(['\n'+ASCII_bar,
                  '|| Results for process %s',
                  ASCII_bar]+PS_point_spec+StabilityOutput+[
                  '|',
                  '|| Born contribution (GeV^%d):'%res['gev_pow'],
                  '|    Born        = %s'%special_float_format(res['born']),
                  '|| Virtual contribution normalized with born*alpha_S/(2*pi):',
                  '|    Finite      = %s'%special_float_format(res['finite']),
                  '|    Single pole = %s'%special_float_format(res['1eps']),
                  '|    Double pole = %s'%special_float_format(res['2eps']),
                  ASCII_bar+'\n'])
        elif res['export_format']=='LoopInduced':
            return '\n'.join(['\n'+ASCII_bar,
                  '|| Results for process %s (Loop-induced)',
                  ASCII_bar]+PS_point_spec+StabilityOutput+[
                  '|',
                  '|| Loop amplitude squared, must be finite:',
                  '|    Finite      = %s'%special_float_format(res['finite']),
                  ASCII_bar+'\n'])

class SALauncher(ExtLauncher):
    """ A class to launch a simple Standalone test """
    
    def __init__(self, cmd_int, running_dir, **options):
        """ initialize the StandAlone Version"""
        
        ExtLauncher.__init__(self, cmd_int, running_dir, './Cards', **options)
        self.cards = ['param_card.dat']

    
    def launch_program(self):
        """launch the main program"""
        sub_path = os.path.join(self.running_dir, 'SubProcesses')
        for path in os.listdir(sub_path):
            if path.startswith('P') and \
                                   os.path.isdir(os.path.join(sub_path, path)):
                cur_path =  os.path.join(sub_path, path)
                # make
                misc.compile(cwd=cur_path, mode='unknown')
                # check
                subprocess.call(['./check'], cwd=cur_path)

class aMCatNLOLauncher(ExtLauncher):
    """A class to launch MadEvent run"""
    
    def __init__(self, running_dir, cmd_int, run_mode='', unit='pb', **option):
        """ initialize the StandAlone Version"""

        ExtLauncher.__init__(self, cmd_int, running_dir, './Cards', **option)
        #self.executable = os.path.join('.', 'bin','generate_events')

        self.options = option
        assert hasattr(self, 'cluster')
        assert hasattr(self, 'multicore')
        assert hasattr(self, 'name')
#        assert hasattr(self, 'shell')

        self.unit = unit
        self.run_mode = run_mode
        
        if self.cluster or option['cluster']:
            self.cluster = 1
        if self.multicore or option['multicore']:
            self.cluster = 2
        
        self.cards = []

        # Assign a valid run name if not put in options
        if self.name == '':
            self.name = me_cmd.MadEventCmd.find_available_run_name(self.running_dir)
    
    def launch_program(self):
        """launch the main program"""
        
        # Check for number of cores if multicore mode
        mode = str(self.cluster)
        nb_node = 1
        if mode == "2":
            import multiprocessing
            max_node = multiprocessing.cpu_count()
            if max_node == 1:
                logger.warning('Only one core is detected on your computer! Pass in single machine')
                self.cluster = 0
                self.launch_program()
                return
            elif max_node == 2:
                nb_node = 2
            elif not self.force:
                nb_node = self.ask('How many cores do you want to use?', max_node, range(2,max_node+1))
            else:
                nb_node=max_node
                
        import madgraph.interface.amcatnlo_run_interface as run_int
        if hasattr(self, 'shell'):
            usecmd = run_int.aMCatNLOCmdShell(me_dir=self.running_dir, options = self.cmd_int.options)
        else:
            usecmd = run_int.aMCatNLOCmd(me_dir=self.running_dir, options = self.cmd_int.options)
        
        #Check if some configuration were overwritten by a command. If so use it    
        set_cmd = [l for l in self.cmd_int.history if l.strip().startswith('set')]
        for line in set_cmd:
            try:
                usecmd.exec_cmd(line)
            except Exception, error:
                misc.sprint('Command %s fails with msg: %s'%(str(line), \
                                                                    str(error)))
                pass
        launch = self.cmd_int.define_child_cmd_interface(
                     usecmd, interface=False)
        #launch.me_dir = self.running_dir
        option_line = ' '.join([' --%s' % opt for opt in self.options.keys() \
                if self.options[opt] and not opt in ['cluster', 'multicore']])
        command = 'launch ' + self.run_mode + ' ' + option_line

        if mode == "1":
            command += " -c"
        elif mode == "2":
            command += " -m" 
            usecmd.nb_core = int(nb_node)
        try:
            os.remove('ME5_debug')
        except:
           pass
        launch.run_cmd(command)
        launch.run_cmd('quit')
        
        

                
        
class MELauncher(ExtLauncher):
    """A class to launch MadEvent run"""
    
    def __init__(self, running_dir, cmd_int , unit='pb', **option):
        """ initialize the StandAlone Version"""

        ExtLauncher.__init__(self, cmd_int, running_dir, './Cards', **option)
        #self.executable = os.path.join('.', 'bin','generate_events')
        self.pythia = cmd_int.options['pythia-pgs_path']
        self.delphes = cmd_int.options['delphes_path'],
        self.options = cmd_int.options

        assert hasattr(self, 'cluster')
        assert hasattr(self, 'multicore')
        assert hasattr(self, 'name')
        assert hasattr(self, 'shell')

        self.unit = unit
        
        if self.cluster:
            self.cluster = 1
        if self.multicore:
            self.cluster = 2
        
        self.cards = []

        # Assign a valid run name if not put in options
        if self.name == '':
            self.name = me_cmd.MadEventCmd.find_available_run_name(self.running_dir)
    
    def launch_program(self):
        """launch the main program"""
        
        # Check for number of cores if multicore mode
        mode = str(self.cluster)
        nb_node = 1
        if mode == "2":
            import multiprocessing
            max_node = multiprocessing.cpu_count()
            if max_node == 1:
                logger.warning('Only one core is detected on your computer! Pass in single machine')
                self.cluster = 0
                self.launch_program()
                return
            elif max_node == 2:
                nb_node = 2
            elif not self.force:
                nb_node = self.ask('How many cores do you want to use?', max_node, range(2,max_node+1))
            else:
                nb_node=max_node
                
        import madgraph.interface.madevent_interface as ME
        
        stdout_level = self.cmd_int.options['stdout_level']
        if self.shell:
            usecmd = ME.MadEventCmdShell(me_dir=self.running_dir, options=self.options)
        else:
            usecmd = ME.MadEventCmd(me_dir=self.running_dir, options=self.options)
            usecmd.pass_in_web_mode()
        #Check if some configuration were overwritten by a command. If so use it    
        set_cmd = [l for l in self.cmd_int.history if l.strip().startswith('set')]
        for line in set_cmd:
            arg = line.split()
            if arg[1] not in usecmd.options_configuration:
                continue
            if arg[1] not in usecmd.options_madgraph:
                continue
            if arg[1] not in usecmd.options_madevent:
                continue
            try:
                usecmd.do_set(line[3:], log=False)
<<<<<<< HEAD
            except Exception:
=======
            except usecmd.InvalidCmd:
>>>>>>> 20118637
                pass
        usecmd.do_set('stdout_level %s'  % stdout_level,log=False)
        #ensure that the logger level 
        launch = self.cmd_int.define_child_cmd_interface(
                     usecmd, interface=False)
        #launch.me_dir = self.running_dir
        if self.unit == 'pb':
            command = 'generate_events %s' % self.name
        else:
            warning_text = '''\
This command will create a new param_card with the computed width. 
This param_card makes sense only if you include all processes for
the computation of the width.'''
            logger.warning(warning_text)

            command = 'calculate_decay_widths %s' % self.name
        if mode == "1":
            command += " --cluster"
        elif mode == "2":
            command += " --nb_core=%s" % nb_node
        
        if self.force:
            command+= " -f"
        
        if self.laststep:
            command += ' --laststep=%s' % self.laststep
        
        try:
            os.remove('ME5_debug')
        except:
           pass
        launch.run_cmd(command)
        launch.run_cmd('quit')
        
        if os.path.exists('ME5_debug'):
            return True
        
        # Display the cross-section to the screen
        path = os.path.join(self.running_dir, 'SubProcesses', 'results.dat') 
        if not os.path.exists(path):
            logger.error('Generation failed (no results.dat file found)')
            return
        fsock = open(path)
        line = fsock.readline()
        cross, error = line.split()[0:2]
        
        logger.info('more information in %s' 
                                 % os.path.join(self.running_dir, 'index.html'))
                

class Pythia8Launcher(ExtLauncher):
    """A class to launch Pythia8 run"""
    
    def __init__(self, running_dir, cmd_int, **option):
        """ initialize launching Pythia 8"""

        running_dir = os.path.join(running_dir, 'examples')
        ExtLauncher.__init__(self, cmd_int, running_dir, '.', **option)
        self.cards = []
    
    def prepare_run(self):
        """ ask for pythia-pgs/delphes run """

        # Find all main_model_process.cc files
        date_file_list = []
        for file in glob.glob(os.path.join(self.running_dir,'main_*_*.cc')):
            # retrieves the stats for the current file as a tuple
            # (mode, ino, dev, nlink, uid, gid, size, atime, mtime, ctime)
            # the tuple element mtime at index 8 is the last-modified-date
            stats = os.stat(file)
            # create tuple (year yyyy, month(1-12), day(1-31), hour(0-23), minute(0-59), second(0-59),
            # weekday(0-6, 0 is monday), Julian day(1-366), daylight flag(-1,0 or 1)) from seconds since epoch
            # note:  this tuple can be sorted properly by date and time
            lastmod_date = time.localtime(stats[8])
            date_file_list.append((lastmod_date, os.path.split(file)[-1]))

        if not date_file_list:
            raise MadGraph5Error, 'No Pythia output found'
        # Sort files according to date with newest first
        date_file_list.sort()
        date_file_list.reverse()
        files = [d[1] for d in date_file_list]
        
        answer = ''
        answer = self.ask('Select a main file to run:', files[0], files)

        self.cards.append(answer)
    
        self.executable = self.cards[-1].replace(".cc","")

        # Assign a valid run name if not put in options
        if self.name == '':
            for i in range(1000):
                path = os.path.join(self.running_dir, '',
                                    '%s_%02i.log' % (self.executable, i))
                if not os.path.exists(path):
                    self.name = '%s_%02i.log' % (self.executable, i)
                    break
        
        if self.name == '':
            raise MadGraph5Error, 'too many runs in this directory'

        # Find all exported models
        models = glob.glob(os.path.join(self.running_dir,os.path.pardir,
                                        "Processes_*"))
        models = [os.path.split(m)[-1].replace("Processes_","") for m in models]
        # Extract model name from executable
        models.sort(key=len)
        models.reverse()
        model_dir = ""
        for model in models:
            if self.executable.replace("main_", "").startswith(model):
                model_dir = "Processes_%s" % model
                break
        if model_dir:
            self.model = model
            self.model_dir = os.path.realpath(os.path.join(self.running_dir,
                                                           os.path.pardir,
                                                           model_dir))
            self.cards.append(os.path.join(self.model_dir,
                                           "param_card_%s.dat" % model))
        
    def launch_program(self):
        """launch the main program"""

        # Make pythia8
        print "Running make for pythia8 directory"
        misc.compile(cwd=os.path.join(self.running_dir, os.path.pardir), mode='cpp')
        if self.model_dir:
            print "Running make in %s" % self.model_dir
            misc.compile(cwd=self.model_dir, mode='cpp')
        # Finally run make for executable
        makefile = self.executable.replace("main_","Makefile_")
        print "Running make with %s" % makefile
        misc.compile(arg=['-f', makefile], cwd=self.running_dir, mode='cpp')
        
        print "Running " + self.executable
        
        output = open(os.path.join(self.running_dir, self.name), 'w')
        if not self.executable.startswith('./'):
            self.executable = os.path.join(".", self.executable)
        subprocess.call([self.executable], stdout = output, stderr = output,
                        cwd=self.running_dir)
        
        # Display the cross-section to the screen
        path = os.path.join(self.running_dir, self.name) 
        pydoc.pager(open(path).read())

        print "Output of the run is found at " + \
              os.path.realpath(os.path.join(self.running_dir, self.name))

# old compatibility shortcut
open_file = misc.open_file

<|MERGE_RESOLUTION|>--- conflicted
+++ resolved
@@ -471,11 +471,7 @@
                 continue
             try:
                 usecmd.do_set(line[3:], log=False)
-<<<<<<< HEAD
-            except Exception:
-=======
             except usecmd.InvalidCmd:
->>>>>>> 20118637
                 pass
         usecmd.do_set('stdout_level %s'  % stdout_level,log=False)
         #ensure that the logger level 

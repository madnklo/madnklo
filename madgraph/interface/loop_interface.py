################################################################################
#
# Copyright (c) 2009 The MadGraph5_aMC@NLO Development team and Contributors
#
# This file is a part of the MadGraph5_aMC@NLO project, an application which 
# automatically generates Feynman diagrams and matrix elements for arbitrary
# high-energy processes in the Standard Model and beyond.
#
# It is subject to the MadGraph5_aMC@NLO license which should accompany this 
# distribution.
#
# For more information, visit madgraph.phys.ucl.ac.be and amcatnlo.web.cern.ch
#
################################################################################
"""A user friendly command line interface to access all MadGraph5_aMC@NLO features.
   Uses the cmd package for command interpretation and tab completion.
"""

import os
import shutil
import time
import logging
import re

import madgraph
from madgraph import MG4DIR, MG5DIR, MadGraph5Error
import madgraph.interface.madgraph_interface as mg_interface
import madgraph.interface.extended_cmd as cmd
import madgraph.interface.launch_ext_program as launch_ext
import madgraph.interface.extended_cmd as extended_cmd
import madgraph.core.base_objects as base_objects
import madgraph.core.diagram_generation as diagram_generation
import madgraph.loop.loop_diagram_generation as loop_diagram_generation
import madgraph.loop.loop_base_objects as loop_base_objects
import madgraph.loop.loop_helas_objects as loop_helas_objects
import madgraph.core.helas_objects as helas_objects
import madgraph.iolibs.export_v4 as export_v4
import madgraph.iolibs.helas_call_writers as helas_call_writers
import madgraph.iolibs.file_writers as writers
import madgraph.interface.launch_ext_program as launch_ext
import madgraph.various.misc as misc
import madgraph.fks.fks_base as fks_base
import aloha

# Special logger for the Cmd Interface
logger = logging.getLogger('cmdprint')

#useful shortcut
pjoin = os.path.join

class CheckLoop(mg_interface.CheckValidForCmd):

    def check_display(self, args):
        """ Check the arguments of the display diagrams command in the context
        of the Loop interface."""
        
        mg_interface.MadGraphCmd.check_display(self,args)
        
        if all([not amp['process']['has_born'] for amp in self._curr_amps]):
            if args[0]=='diagrams' and len(args)>=2 and args[1]=='born':
                raise self.InvalidCmd("Processes generated do not have born diagrams.")
        
        if args[0]=='diagrams' and len(args)>=3 and args[1] not in ['born','loop']:
            raise self.InvalidCmd("Can only display born or loop diagrams, not %s."%args[1])

    def check_tutorial(self, args):
        """check the validity of the line"""
        if len(args) == 0:
            #this means mg5 tutorial
            args.append('MadLoop')
        else:
            return mg_interface.CheckValidForCmd.check_tutorial(self,args)

    def check_add(self, args):
        """ If no model is defined yet, make sure to load the right loop one """
        
        if not self._curr_model:
            pert_coupl_finder = re.compile(r"^(?P<proc>.+)\s*\[\s*((?P<option>\w+)"+
                        r"\s*\=)?\s*(?P<pertOrders>(\w+\s*)*)\s*\]\s*(?P<rest>.*)$")
            pert_coupl = pert_coupl_finder.match(' '.join(args))
            model_name = 'loop_sm'
            if pert_coupl:
                pert_coupls = pert_coupl.group("pertOrders")
                if "QED" in pert_coupls:
                    model_name = 'loop_qcd_qed_sm'
            self.do_import('model %s'%model_name)
        
        mg_interface.MadGraphCmd.check_add(self,args)
    
    def check_output(self, args, default='standalone'):
        """ Check the arguments of the output command in the context
        of the Loop interface."""
       
        mg_interface.MadGraphCmd.check_output(self,args, default=default)

        if self._export_format not in self.supported_ML_format:
            raise self.InvalidCmd, "not supported format %s" % self._export_format

        
    def check_launch(self, args, options):
        """ Further check that only valid options are given to the MadLoop
        default launcher."""
        
        mg_interface.MadGraphCmd.check_launch(self,args,options)
        if int(options.cluster) != 0 :
            return self.InvalidCmd, 'MadLoop standalone runs cannot be '+\
                                    'performed on a cluster.'
        
        if int(options.multicore) != 0 :
            logger.warning('MadLoop standalone can only run on a single core,'+\
                                                ' so the -m option is ignored.')
            options.multicore = '0'
        
        if options.laststep != '' :
            logger.warning('The -laststep option is only used for Madevent.'+\
                           'Ignoring this option')
            options.multicore = ''
        
        if options.interactive :
            logger.warning('No interactive mode for MadLoop standalone runs.')
            options.interactive = False

class CheckLoopWeb(mg_interface.CheckValidForCmdWeb, CheckLoop):
    pass

class CompleteLoop(mg_interface.CompleteForCmd):
    
    def complete_display(self, text, line, begidx, endidx):
        "Complete the display command in the context of the Loop interface"

        args = self.split_arg(line[0:begidx])

        if len(args) == 2 and args[1] == 'diagrams':
            return self.list_completion(text, ['born', 'loop'])
        else:
            return mg_interface.MadGraphCmd.complete_display(self, text, line,
                                                                 begidx, endidx)

class HelpLoop(mg_interface.HelpToCmd):

    def help_display(self):   
        mg_interface.MadGraphCmd.help_display(self)
        logger.info("   In ML5, after display diagrams, the user can add the option")
        logger.info("   \"born\" or \"loop\" to display only the corresponding diagrams.")


class CommonLoopInterface(mg_interface.MadGraphCmd):
    """ An additional layer between MadGraphInterface and LoopInterface as well
    as aMCatNLO interface, to put the common feature of these two here."""

    def rate_proc_difficulty(self, proc, mode):
        """ Gives an integer more or less representing the difficulty of the process.
        For now it is very basic and such that "difficult" processes start at 
        a value of about 35."""
        
        def pdg_difficulty(pdg):
            """ Gives a score from the pdg of a leg to state how it increases the
            difficulty of the process """
            # For now, it is only based on the color charge. One can change that
            # of course.
            part=self._curr_model.get_particle(pdg)
            if abs(part.get_color())==1:
                return 2
            elif abs(part.get_color())==3:
                return 3
            elif abs(part.get_color())==6:
                return 4
            elif abs(part.get_color())==8:
                return 6

        score = 0
        for leg in proc.get('legs'):
            if isinstance(leg,base_objects.MultiLeg):
                score += max([pdg_difficulty(id) for id in leg['ids']])
                # add one if it has more than one particle
                if len(leg['ids'])>1:
                    score += 1
            else:
                score += pdg_difficulty(leg.get('id'))
        
        # No integration planned right away if only virtual, remove 6
        if proc['NLO_mode']=='virt':
            score = score - 6
        # Only reals, then again remove 6
        if proc['NLO_mode']=='real':
            score = score - 6
        # If tree only then it is easy
        if proc['NLO_mode']=='tree':
            return 0
        return score

    def do_set(self, line, log=True):
        """Set the loop optimized output while correctly switching to the
        Feynman gauge if necessary.
        """

        mg_interface.MadGraphCmd.do_set(self,line,log)
        
        args = self.split_arg(line)
        self.check_set(args)

        if args[0] == 'gauge' and args[1] == 'unitary' and \
            not self.options['gauge']=='unitary' and \
            isinstance(self._curr_model,loop_base_objects.LoopModel) and \
                 not self._curr_model['perturbation_couplings'] in [[],['QCD']]:
            if log: logger.warning('You will only be able to do tree level and QCD'+\
                                           ' corrections in the unitary gauge.')

    def proc_validity(self, proc, mode):
        """ Check that the process or processDefinition describes a process that 
        ML5 can handle. Mode specifies who called the function,
        typically ML5, ML5_check or aMCatNLO. This allows to relieve some limitation
        depending on the functionality."""

        tool = 'MadLoop' if mode.startswith('ML5') else 'aMC@NLO'
        # The threshold for the triggering of the 'Warning difficult process'
        # message.
        difficulty_threshold = 100
        # Check that we have something    
        if not proc:
            raise self.InvalidCmd("Empty or wrong format process, please try again.")
        
        # Check that we have the same number of initial states as
        # existing processes
        if self._curr_amps and self._curr_amps[0].get_ninitial() != \
            proc.get_ninitial():
            raise self.InvalidCmd("Can not mix processes with different number of initial states.")               

#        It is partially supported for now if the initial state is not charged
#        under the gauge group perturbed.
#        if proc.get_ninitial()==1 and tool=='aMC@NLO':            
#            raise self.InvalidCmd("At this stage %s cannot handle decay process."%tool+\
#                                  "\nIt is however a straight-forward extension which "+\
#                                  "will come out with the next release.")                           

#        Now all checks should support multi-particle label for loops as well.
        if isinstance(proc, base_objects.ProcessDefinition) and mode=='ML5':
            if proc.has_multiparticle_label():
                raise self.InvalidCmd(
                  "When running ML5 standalone, multiparticle labels cannot be"+\
                  " employed.")
        
        if proc['decay_chains']:
            raise self.InvalidCmd(
                  "ML5 cannot yet decay a core process including loop corrections.")
        
        if proc.are_decays_perturbed():
            raise self.InvalidCmd(
                  "The processes defining the decay of the core process cannot"+\
                  " include loop corrections.")
        
        if not proc['perturbation_couplings'] and mode.startswith('ML5'):
            raise self.InvalidCmd(
                "Please perform tree-level generations within default MG5 interface.")
        if not 'real':
            if not isinstance(self._curr_model,loop_base_objects.LoopModel) or \
                                             not proc['perturbation_couplings']:
                raise self.InvalidCmd(
                "The current model does not allow for loop computations.")
        
            miss_order = [ p_order for p_order in proc['perturbation_couplings'] \
                if p_order not in self._curr_model.get('perturbation_couplings')]
            if len(miss_order)>0 and not 'real' in mode:
                raise self.InvalidCmd(
                    "Perturbation orders %s not among"%str(miss_order) + \
                    " the perturbation orders allowed for by the loop model.")
                
            if proc['perturbation_couplings'] not in [[],['QCD']]:
                raise self.InvalidCmd(
                    "The process perturbation coupling orders %s are beyond "+\
                    "tree level or only QCD corrections. MadLoop can only work"+\
                    " in the Feynman gauge for these. Please set the gauge to "+\
                                                      " Feynman and try again.")
                
        proc_diff = self.rate_proc_difficulty(proc, mode)
        logger.debug('Process difficulty estimation: %d'%proc_diff)
        if proc_diff >= difficulty_threshold:
            msg = """
  The %s you attempt to generate appears to be of challenging difficulty, but it will be tried anyway. If you have successfully studied it with MadGraph5_aMC@NLO, please report it.
"""
            logger.warning(msg%proc.nice_string().replace('Process:','process'))

    def validate_model(self, loop_type='virtual',coupling_type=['QCD'], stop=True):
        """ Upgrade the model sm to loop_sm if needed """

        # Allow to call this function with a string instead of a list of 
        # perturbation orders.
        if isinstance(coupling_type,str):
            coupling_type = [coupling_type,]

        if coupling_type!= ['QCD'] and loop_type not in ['virtual','noborn']:
            c = ' '.join(coupling_type)
            raise self.InvalidCmd, 'MG5aMC can only handle QCD at NLO accuracy.\n We can however compute loop with [virt=%s].\n We can also compute cross-section for loop-induced processes with [noborn=%s]' % (c,c)
        

        if not isinstance(self._curr_model,loop_base_objects.LoopModel) or \
           self._curr_model['perturbation_couplings']==[] or \
           any((coupl not in self._curr_model['perturbation_couplings']) \
           for coupl in coupling_type):
            if loop_type.startswith('real') or loop_type == 'LOonly':
                if loop_type == 'real':
                    logger.info(\
                      "Beware that real corrections are generated from a tree-level model.")
                if loop_type == 'real_init' and \
                               self._curr_model.get('name').split('-')[0]!='sm':
                    logger.info(\
                      "You are entering aMC@NLO with a model which does not "+\
                                                   " support loop corrections.")
            else:
                logger.info(\
                  "The current model %s does not allow to generate"%self._curr_model.get('name')+
                  " loop corrections of type %s."%str(coupling_type))
                model_path = self._curr_model.get('modelpath')
                model_name = self._curr_model.get('name')
                if model_name.split('-')[0]=='loop_sm':
                    model_name = model_name[5:]
                if model_name.split('-')[0]=='sm':
                    # So that we don't load the model twice
                    if not self.options['gauge']=='Feynman' and 'QED' in coupling_type:
                        logger.info('Switch to Feynman gauge because '+\
                          'model loop_qcd_qed_sm is restricted only to Feynman gauge.')
                        self._curr_model = None
                        mg_interface.MadGraphCmd.do_set(self,'gauge Feynman')
                    if coupling_type == ['QCD',]:
                        add_on = ''
                    elif coupling_type in [['QED'],['QCD','QED']]:
                        add_on = 'qcd_qed_'
                    else:
                        raise MadGraph5Error(
                          "The pertubation coupling cannot be '%s'"\
                                    %str(coupling_type)+" in SM loop processes")

                    logger.info("MG5_aMC now loads 'loop_%s%s'."%(add_on,model_name))

                    #import model with correct treatment of the history
                    self.history.move_to_last('generate')
                    last_command = self.history[-1]
                    self.exec_cmd(" import model loop_%s%s" % (add_on,model_name), precmd=True)
                    self.history.append(last_command)
                elif stop:
                    raise self.InvalidCmd(
                      "The model %s cannot handle loop processes"%model_name)    
                    
        if loop_type and not loop_type.startswith('real') and \
                 not self.options['gauge']=='Feynman' and \
                 not self._curr_model['perturbation_couplings'] in [[],['QCD']]:
            if 1 in self._curr_model.get('gauge'):
                logger.info("Setting gauge to Feynman in order to process all"+\
                           " possible loop computations available in the model.")
                mg_interface.MadGraphCmd.do_set(self,'gauge Feynman')
            else:
                logger.warning("You will only be able to do tree level and QCD"+\
      " corrections with this model because it does not support Feynman gauge.")

class LoopInterface(CheckLoop, CompleteLoop, HelpLoop, CommonLoopInterface):
          
    supported_ML_format = ['standalone', 'standalone_rw', 'matchbox'] 
    
    def __init__(self, mgme_dir = '', *completekey, **stdin):
        """ Special init tasks for the Loop Interface """

        mg_interface.MadGraphCmd.__init__(self, mgme_dir = '', *completekey, **stdin)
        self.setup()
    
    def setup(self):
        """ Special tasks when switching to this interface """

        # Refresh all the interface stored value as things like generated
        # processes and amplitudes are not to be reused in between different
        # interfaces
        # Clear history, amplitudes and matrix elements when a model is imported
        # Remove previous imports, generations and outputs from history
        self.history.clean(remove_bef_last='import',
                           to_keep=['set','load','import', 'define'])
        # Reset amplitudes and matrix elements
        self._done_export=False
        self._curr_amps = diagram_generation.AmplitudeList()
        self._curr_matrix_elements = helas_objects.HelasMultiProcess()
        self._v4_export_formats = []
        self._export_formats = [ 'matrix', 'standalone' ]
        self._nlo_modes_for_completion = ['virt']
        self.validate_model()
        # Set where to look for CutTools installation.
        # In further versions, it will be set in the same manner as _mgme_dir so that
        # the user can chose its own CutTools distribution.
        self._cuttools_dir=str(os.path.join(self._mgme_dir,'vendor','CutTools'))
        if not os.path.isdir(os.path.join(self._cuttools_dir, 'src','cts')):
            logger.warning(('Warning: Directory %s is not a valid CutTools directory.'+\
                           'Using default CutTools instead.') % \
                             self._cuttools_dir)
            self._cuttools_dir=str(os.path.join(self._mgme_dir,'vendor','CutTools'))
        # Set where to look for IREGI installation
        self._iregi_dir=str(os.path.join(self._mgme_dir,'vendor','IREGI','src'))
        if not os.path.isdir(self._iregi_dir):
            logger.warning(('Warning: Directory %s is not a valid IREGI directory.'+\
                            'Using default IREGI instead.')%\
                           self._iregi_dir)
            self._iregi_dir=str(os.path.join(self._mgme_dir,'vendor','IREGI','src'))
    
    def do_display(self,line, *argss, **opt):
        """ Display born or loop diagrams, otherwise refer to the default display
        command """
        
        args = self.split_arg(line)
        #check the validity of the arguments
        self.check_display(args)
        
        if args[0]=='diagrams':
            if len(args)>=2 and args[1] in ['loop','born']:
                self.draw(' '.join(args[2:]),args[1])
            else:
                self.draw(' '.join(args[1:]),'all')
        else:
            mg_interface.MadGraphCmd.do_display(self,line,*argss,**opt)

    def do_output(self, line):
        """Main commands:Initialize a new Template or reinitialize one"""
        
        args = self.split_arg(line)
        # Check Argument validity
        self.check_output(args)
        
        noclean = '-noclean' in args
        force = '-f' in args 
        nojpeg = '-nojpeg' in args
        main_file_name = ""
        try:
            main_file_name = args[args.index('-name') + 1]
        except Exception:
            pass

        # Whatever the format we always output the quadruple precision routines
        # to allow for curing possible unstable points.
        aloha_original_quad_mode = aloha.mp_precision
        aloha.mp_precision = True

        if self._export_format not in self.supported_ML_format:
            raise self.InvalidCmd('ML5 only support "%s" as export format.' % \
                                  ''.join(self.supported_ML_format))

        if not os.path.isdir(self._export_dir) and self._export_format in ['matrix']:
            raise self.InvalidCmd('Specified export directory %s does not exist.'\
                                                         %str(self._export_dir))

        if not force and not noclean and os.path.isdir(self._export_dir)\
               and self._export_format.startswith('standalone'):
            # Don't ask if user already specified force or noclean
            logger.info('INFO: directory %s already exists.' % self._export_dir)
            logger.info('If you continue this directory will be cleaned')
            answer = self.ask('Do you want to continue?', 'y', ['y','n'])
            if answer != 'y':
                raise self.InvalidCmd('Stopped by user request')
            else:
                try:
                    shutil.rmtree(self._export_dir)
                except OSError:
                    raise self.InvalidCmd('Could not remove directory %s.'\
                                                         %str(self._export_dir))

        if self._export_format.startswith('standalone'):
            output_type = 'madloop'
        elif self._export_format == 'matchbox':
            output_type = 'madloop_matchbox'

        self._curr_exporter = export_v4.ExportV4Factory(self, \
                     noclean, output_type=output_type, group_subprocesses=False)

        if self._export_format in ['standalone', 'matchbox']:
            self._curr_exporter.copy_template(self._curr_model)

        if self._export_format == "standalone_rw":
            self._export_format = "standalone"
            self._curr_exporter.copy_template(self._curr_model)
            self._export_format = "standalone_rw"

        # Reset _done_export, since we have new directory
        self._done_export = False

        # Perform export and finalize right away
        self.ML5export(nojpeg, main_file_name)

        # Automatically run finalize
        self.ML5finalize(nojpeg)
            
        # Remember that we have done export
        self._done_export = (self._export_dir, self._export_format)

        # Reset _export_dir, so we don't overwrite by mistake later
        self._export_dir = None

        # Put aloha back in its original mode.
        aloha.mp_precision = aloha_original_quad_mode


    def install_reduction_library(self):
        """Code to install the reduction library if needed"""
        
        opt = self.options
        
        
        # Check if first time:
        if (opt['ninja'] is None) or (os.path.isfile(pjoin(opt['ninja'],'libninja.a'))): 
            return
        
        logger.info("First output using loop matrix-elements has been detected. Now asking for loop reduction:", '$MG:color:BLACK')
        to_install = self.ask('install', '0',  ask_class=AskLoopInstaller, timeout=300, 
                              path_msg=' ')
        

        for key, value in to_install.items():
            if key in ['cuttools', 'iregi']:
                if os.path.sep not in value:
                    continue
                import madgraph.iolibs.files as files
                if key == 'cuttools':
                    if os.path.exists(pjoin(value, 'includects')):
                        path = pjoin(value, 'includects')
                    elif os.path.exists(pjoin(value, 'CutTools','includects')):
                        path = pjoin(value, 'CutTools', 'includects')
                    elif os.path.exists(pjoin(value, 'vendor','CutTools','includects')):
                        path = pjoin(value, 'vendor','CutTools', 'includects')
                    else:
                        logger.warning('invalid path for cuttools import')
                        continue
                    
                    target = pjoin(MG5DIR,'vendor','CutTools','includects')
                    if not os.path.exists(target):
                        os.mkdir(target)
                    files.cp(pjoin(path,'libcts.a'), target)
                    files.cp(pjoin(path,'mpmodule.mod'), target, log=True)
                    if os.path.exists(pjoin(path,'compiler_version.log')):
                        files.cp(pjoin(path,'compiler_version.log'), target)

                if key == 'iregi':
                    if os.path.exists(pjoin(value, 'src','IREGI4ML5_interface.f90')):
                        path = pjoin(value, 'src')
                    elif os.path.exists(pjoin(value, 'IREGI','src','IREGI4ML5_interface.f90')):
                        path = pjoin(value, 'IREGI', 'src')
                    elif os.path.exists(pjoin(value, 'vendor','IREGI','src','IREGI4ML5_interface.f90')):
                        path = pjoin(value, 'vendor', 'IREGI', 'src')
                    else:
                        logger.warning('invalid path for IREGI import')
                        continue    
                                         
                    target = pjoin(MG5DIR,'vendor','IREGI','src')
                    files.cp(pjoin(path,'libiregi.a'), target, log=True)
            elif value == 'local':
                ## LOCAL INSTALLATION OF NINJA/COLLIER
                    logger.info(
"""MG5aMC will now install the loop reduction tool '%(p)s' from the local offline installer.
Use the command 'install $(p)s' if you want to update to the latest online version.
This installation can take some time but only needs to be performed once.""" %{'p': key},'$MG:color:GREEN')
                    additional_options = ['--ninja_tarball=%s'%pjoin(MG5DIR,'vendor','%s.tar.gz' % key)]
                    if key == 'ninja':
                        additional_options.append('--oneloop_tarball=%s'%pjoin(MG5DIR,'vendor','oneloop.tar.gz'))
                    
                    try:
                        self.do_install(key,paths={'HEPToolsInstaller':
                                pjoin(MG5DIR,'vendor','OfflineHEPToolsInstaller.tar.gz')},
                        additional_options=additional_options)
                    except self.InvalidCmd:
                            logger.warning(
"""The offline installation of %(p)s was unsuccessful, and MG5aMC disabled it.
In the future, if you want to reactivate Ninja, you can do so by re-attempting
its online installation with the command 'install %(p)s' or install it on your
own and set the path to its library in the MG5aMC option '%(p)s'.""" % {'p': key})
                            self.exec_cmd("set %s ''" % key)
                            self.exec_cmd('save options')
            
            # ONLINE INSTALLATION
            elif value == 'install':
                prog = {'pjfry': 'PJFry', 'golem': 'Golem95'}
                if key in prog:
                    self.exec_cmd('install %s' % prog[key])
                else:
                    self.exec_cmd('install %s' % key)
            # Not install
            elif value == 'off':
                self.exec_cmd("set %s ''" % key)
                self.exec_cmd('save options %s' % key)
            else:
                self.exec_cmd("set %s %s" % (key,value))
                self.exec_cmd('save options %s' % key)                
        
        
    
    # Export a matrix element
    def ML5export(self, nojpeg = False, main_file_name = ""):
        """Export a generated amplitude to file"""

        if not self._curr_helas_model:
            self._curr_helas_model = helas_call_writers.FortranUFOHelasCallWriter(self._curr_model)
        def generate_matrix_elements(self):
            """Helper function to generate the matrix elements before exporting"""

            # Sort amplitudes according to number of diagrams,
            # to get most efficient multichannel output
            self._curr_amps.sort(lambda a1, a2: a2.get_number_of_diagrams() - \
                                 a1.get_number_of_diagrams())

            cpu_time1 = time.time()
            ndiags = 0
            if not self._curr_matrix_elements.get_matrix_elements():
                self._curr_matrix_elements = \
                    loop_helas_objects.LoopHelasProcess(self._curr_amps,
                    optimized_output = self.options['loop_optimized_output'])
                ndiags = sum([len(me.get('diagrams')) for \
                              me in self._curr_matrix_elements.\
                              get_matrix_elements()])
                # assign a unique id number to all process
                uid = 0 
                for me in self._curr_matrix_elements.get_matrix_elements():
                    uid += 1 # update the identification number
                    me.get('processes')[0].set('uid', uid)

            cpu_time2 = time.time()
            return ndiags, cpu_time2 - cpu_time1

        # Start of the actual routine
        ndiags, cpu_time = generate_matrix_elements(self)

        calls = 0

        path = self._export_dir
        if self._export_format in self.supported_ML_format:
            path = pjoin(path, 'SubProcesses')
            
        cpu_time1 = time.time()

        # Pick out the matrix elements in a list
        matrix_elements = \
                        self._curr_matrix_elements.get_matrix_elements()

        # Fortran MadGraph5_aMC@NLO Standalone
        if self._export_format in self.supported_ML_format:
            for unique_id, me in enumerate(matrix_elements):
                calls = calls + \
                        self._curr_exporter.generate_subprocess_directory(\
                            me, self._curr_helas_model)
            # If all ME's do not share the same maximum loop vertex rank and the
            # same loop maximum wavefunction size, we need to set the maximum
            # in coef_specs.inc of the HELAS Source. The SubProcesses/P* directory
            # all link this file, so it should be properly propagated
            if self.options['loop_optimized_output'] and len(matrix_elements)>1:
                max_lwfspins = [m.get_max_loop_particle_spin() for m in \
                                                                matrix_elements]
                max_loop_vert_ranks = [me.get_max_loop_vertex_rank() for me in \
                                                                matrix_elements]
                if len(set(max_lwfspins))>1 or len(set(max_loop_vert_ranks))>1:
                    self._curr_exporter.fix_coef_specs(max(max_lwfspins),\
                                                       max(max_loop_vert_ranks))

        # Just the matrix.f files
        if self._export_format == 'matrix':
            for me in matrix_elements:
                filename = pjoin(path, 'matrix_' + \
                           me.get('processes')[0].shell_string() + ".f")
                if os.path.isfile(filename):
                    logger.warning("Overwriting existing file %s" % filename)
                else:
                    logger.info("Creating new file %s" % filename)
                calls = calls + self._curr_exporter.write_matrix_element_v4(\
                    writers.FortranWriter(filename),\
                    me, self._curr_helas_model)
                
        cpu_time2 = time.time() - cpu_time1

        logger.info(("Generated helas calls for %d subprocesses " + \
              "(%d diagrams) in %0.3f s") % \
              (len(matrix_elements),
               ndiags, cpu_time))

        if calls:
            if "cpu_time2" in locals():
                logger.info("Wrote files for %d OPP calls in %0.3f s" % \
                            (calls, cpu_time2))
            else:
                logger.info("Wrote files for %d OPP calls" % \
                            (calls))

        # Replace the amplitudes with the actual amplitudes from the
        # matrix elements, which allows proper diagram drawing also of
        # decay chain processes
        self._curr_amps = diagram_generation.AmplitudeList(\
               [me.get('base_amplitude') for me in \
                matrix_elements])

    def ML5finalize(self, nojpeg, online = False):
        """Copy necessary sources and output the ps representation of 
        the diagrams, if needed"""

        if self._export_format in self.supported_ML_format:
            logger.info('Export UFO model to MG4 format')
            # wanted_lorentz are the lorentz structures which are
            # actually used in the wavefunctions and amplitudes in
            # these processes
            wanted_lorentz = self._curr_matrix_elements.get_used_lorentz()
            wanted_couplings = self._curr_matrix_elements.get_used_couplings()
            # For a unique output of multiple type of exporter model information
            # are save in memory
            if hasattr(self, 'previous_lorentz'):
                wanted_lorentz = list(set(self.previous_lorentz + wanted_lorentz))
                wanted_couplings = list(set(self.previous_couplings + wanted_couplings))
                del self.previous_lorentz
                del self.previous_couplings
            
            self._curr_exporter.convert_model(self._curr_model,
                                           wanted_lorentz,
                                           wanted_couplings)
        
        if self._export_format in self.supported_ML_format:
            flags = []
            if nojpeg:
                flags.append('nojpeg')
            if online:
                flags.append('online')
<<<<<<< HEAD
=======
                
>>>>>>> e1b7c1f9
            self._curr_exporter.finalize( \
                                           self._curr_matrix_elements,
                                           self.history,
                                           self.options,
                                           flags)

        if self._export_format in self.supported_ML_format:
            logger.info('Output to directory ' + self._export_dir + ' done.')

    def do_launch(self, line, *args,**opt):
        """Main commands: Check that the type of launch is fine before proceeding with the
        mother function. """
                
        args = self.split_arg(line)
        # check argument validity and normalise argument
        (options, args) = mg_interface._launch_parser.parse_args(args)

        self.check_launch(args, options)

        if not args[0].startswith('standalone'):
            raise self.InvalidCmd('ML5 can only launch standalone runs.')

        start_cwd = os.getcwd()
        options = options.__dict__
        # args is now MODE PATH
        
        ext_program = launch_ext.MadLoopLauncher(self, args[1], \
                                                options=self.options, **options)
        ext_program.run()
        os.chdir(start_cwd) #ensure to go to the initial path
        
    def do_check(self, line, *args,**opt):
        """Check a given process or set of processes"""

        argss = self.split_arg(line, *args,**opt)
        # Check args validity
        perturbation_couplings_pattern = \
          re.compile("^(?P<proc>.+)\s*\[\s*((?P<option>\w+)\s*\=)?\s*(?P<pertOrders>(\w+\s*)*)\s*\]\s*(?P<rest>.*)$")
        perturbation_couplings_re = perturbation_couplings_pattern.match(line)
        perturbation_couplings=""
        if perturbation_couplings_re:
            perturbation_couplings = perturbation_couplings_re.group("pertOrders")
        QED_found=re.search("QED",perturbation_couplings)
        if QED_found:
            self.validate_model(coupling_type='QED')
        else:
            self.validate_model()
        
        param_card = self.check_check(argss)
        reuse = argss[1]=="-reuse"   
        argss = argss[:1]+argss[2:]
        # For the stability check the user can specify the statistics (i.e
        # number of trial PS points) as a second argument
        if argss[0] in ['stability', 'profile']:
            stab_statistics = int(argss[1])
            argss = argss[:1]+argss[2:]
        # Remove the extra options
        i=-1
        while argss[i].startswith('--'):
            i=i-1
        # Now make sure the process is acceptable
        proc = " ".join(argss[1:i+1])
        myprocdef = self.extract_process(proc)
        self.proc_validity(myprocdef,'ML5_check_cms' if argss[0]=='cms' else \
                                                                    'ML5_check')
        
        return mg_interface.MadGraphCmd.do_check(self, line, *args,**opt)
    
    def do_add(self, line, *args,**opt):
        """Generate an amplitude for a given process and add to
        existing amplitudes
        """
        args = self.split_arg(line)
        # Check the validity of the arguments
        self.check_add(args)
        perturbation_couplings_pattern = \
          re.compile("^(?P<proc>.+)\s*\[\s*((?P<option>\w+)\s*\=)?\s*(?P<pertOrders>(\w+\s*)*)\s*\]\s*(?P<rest>.*)$")
        perturbation_couplings_re = perturbation_couplings_pattern.match(line)
        perturbation_couplings=""
        if perturbation_couplings_re:
            perturbation_couplings = perturbation_couplings_re.group("pertOrders")
        QED_found=re.search('QED',perturbation_couplings)
        if QED_found:
            self.validate_model(coupling_type='QED')
        else:
            self.validate_model()

        loop_filter=None
        if args[0] == 'process':

            # Extract potential loop_filter          
            for arg in args:
                if arg.startswith('--loop_filter='):
                    loop_filter = arg[14:]
                if not isinstance(self, extended_cmd.CmdShell):
                    raise InvalidCmd, "loop_filter is not allowed in web mode"
            args = [a for a in args if not a.startswith('--loop_filter=')]

            # Rejoin line
            line = ' '.join(args[1:])
            
            # store the first process (for the perl script)
            if not self._generate_info:
                self._generate_info = line
                
            # Reset Helas matrix elements
            self._curr_matrix_elements = helas_objects.HelasMultiProcess()
            
        # Extract process from process definition
        myprocdef = self.extract_process(line)
        # hack for multiprocess:
        if myprocdef.has_multiparticle_label():
            # split it in a loop
            succes, failed = 0, 0
            for base_proc in myprocdef:
                try:
                    self.exec_cmd("add process %s" % base_proc.nice_string(prefix=False, print_weighted=True))
                    succes += 1
                except Exception:
                    failed +=1
            logger.info("%s/%s processes succeeded" % (succes, failed+succes))
            if succes == 0:
                raise
            else:
                return
             
             
        # If it is a process for MadLoop standalone, make sure it has a 
        # unique ID. It is important for building a BLHA library which
        # contains unique entry point for each process generated.
        all_ids = [amp.get('process').get('id') for amp in self._curr_amps]
        if myprocdef.get('id') in all_ids:
                myprocdef.set('id',max(all_ids)+1)
             
        self.proc_validity(myprocdef,'ML5')

        cpu_time1 = time.time()

        # Decide here wether one needs a LoopMultiProcess or a MultiProcess
        multiprocessclass=None
        if myprocdef['perturbation_couplings']!=[]:
            multiprocessclass=loop_diagram_generation.LoopMultiProcess
        else:
            multiprocessclass=diagram_generation.MultiProcess

        myproc = multiprocessclass(myprocdef, collect_mirror_procs = False,
                                            ignore_six_quark_processes = False,
                                            loop_filter = loop_filter)
        
        for amp in myproc.get('amplitudes'):
            if amp not in self._curr_amps:
                self._curr_amps.append(amp)
            else:
                warning = "Warning: Already in processes:\n%s" % \
                                                     amp.nice_string_processes()
                logger.warning(warning)

            # Reset _done_export, since we have new process
            self._done_export = False
            
            cpu_time2 = time.time()
            
            ndiags = sum([len(amp.get('loop_diagrams')) for \
                      amp in myproc.get('amplitudes')])
            logger.info("Process generated in %0.3f s" % \
            (cpu_time2 - cpu_time1))

class LoopInterfaceWeb(mg_interface.CheckValidForCmdWeb, LoopInterface):
    pass


class AskLoopInstaller(cmd.OneLinePathCompletion):
    
    local_installer = ['ninja', 'collier']
    required = ['cuttools', 'iregi']
    order = ['cuttools', 'iregi', 'ninja', 'collier', 'golem', 'pjfry']
    
    @property
    def answer(self):
        return self.code
    
    
    def __init__(self, question, *args, **opts):

        import urllib2
        try:
            response=urllib2.urlopen('http://madgraph.phys.ucl.ac.be/F1.html', timeout=3)
            self.online=True
        except urllib2.URLError as err: 
            self.online=False        
        
        self.code = {'ninja': 'install',
                     'collier': 'install',
                     'golem': 'off',
                     'pjfry':'off',
                     'cuttools': 'required',
                     'iregi': 'required'}
        if not self.online:
            self.code['ninja'] = 'local'
            self.code['collier'] = 'local'
            self.code['pjfry'] = 'fail'
            self.code['golem'] = 'fail'
        if not misc.which('cmake'):
            self.code['collier'] = 'off'
            
            

        
        # 1. create the question
        question, allowed_answer = self.create_question(first=True)
        
        opts['allow_arg'] = allowed_answer
        
        cmd.OneLinePathCompletion.__init__(self, question, *args, **opts)
        

    def create_question(self, first = False):
        """ """

        question = "For loop computations, MadLoop requires dedicated tools to"+\
        " perform the reduction of loop Feynman diagrams using OPP-based and/or TIR approaches.\n"+\
        "\nWhich one do you want to install? (this needs to be done only once)\n"
        
        allowed_answer = set(['0','done'])
        
        descript =  {'cuttools': ['cuttools','(OPP)','[0711.3596]'],
                     'iregi': ['iregi','(TIR)','[1405.0301]'],
                     'ninja': ['ninja','(OPP)','[1403.1229]'],
                     'pjfry': ['pjfry','(TIR)','[1112.0500]'],
                     'golem': ['golem','(TIR)','[0807.0605]'],
                     'collier': ['collier','(TIR)','[1604.06792]']} 

        
        status = {'off': '%(start_red)sdo not install%(stop)s',
                  'install': '%(start_green)swill be installed %(stop)s',
                  'local': '%(start_green)swill be installed %(stop)s(offline installation from local repository)',
                  'fail': 'not available without internet connection',
                  'required': 'will be installed (required)'}
        
        for i,key in enumerate(self.order,1):
            if os.path.sep not in self.code[key]:
                question += '%s. %%(start_blue)s%-9s %-5s %-13s%%(stop)s : %s%s\n' % \
                   tuple([i,]+descript[key]+[status[self.code[key]],]+\
                     ['(recommended)' if key in ['ninja','collier'] and self.code[key] in ['install'] else ''])
            else:
                question += '%s. %%(start_blue)s%-9s %-5s %-13s%%(stop)s : %s\n' % tuple([i,]+descript[key]+[self.code[key],])
            if key in self.required:
                continue
            allowed_answer.update([str(i), key])
            if key in self.local_installer:
                allowed_answer.update(['key=local','key=off'])
            if self.online:
                allowed_answer.update(['key=on','key=install', 'key=off'])
                
        question += "You can:\n -> hit 'enter' to proceed\n -> type a number to cycle its options\n -> enter the following command:\n"+\
          '    %(start_blue)s{tool_name}%(stop)s [%(start_blue)sinstall%(stop)s|%(start_blue)snoinstall%(stop)s|'+\
          '%(start_blue)s{prefixed_installation_path}%(stop)s]\n'
        if first:
            question += '\n%(start_bold)s%(start_red)sIf you are unsure about what this question means, just type enter to proceed. %(stop)s'

        question = question % {'start_green' : '\033[92m',
                               'start_red' : '\033[91m',
                               'start_blue' : '\033[34m',
     'stop':  '\033[0m',
     'start_bold':'\033[1m', 
     }
        return question, allowed_answer
        
    def default(self, line):
        """Default action if line is not recognized"""
        
        line = line.strip()
        args = line.split()

        if line in ['0', 'done','','EOF']:
            self.value = 'done'
            return self.answer
        self.value = 'repeat'        
        if args:
            if len(args) ==1 and '=' in args[0]:
                args = args[0].split('=')
            args[0] = args[0].lower()
            if len(args) == 1:
                # loop over the possibility
                if args[0].isdigit():
                    if len(self.order) < int(args[0]):
                        logger.warning('Invalid integer %s. Please Retry' % args[0])
                        return 
                    args[0] = self.order[int(args[0])-1]
                key = args[0]
                if key in self.code:
                    if self.code[key] in ['off']:
                        if self.online:
                            self.code[key] = 'install'
                        elif key in self.local_installer:
                            self.code[key] = 'local'
                    elif self.code[key] == 'install':
                        if key in self.local_installer:
                            self.code[key] = 'local'
                        else:
                            self.code[key] = 'off'
                    elif self.code[key] == 'local':
                        self.code[key] = 'off'
                else: 
                    logger.warning('Unknown entry \'%s\'. Please retry' % key)
                    return 
            elif len(args) == 2:
                key = args[0]
                if key not in self.code:
                    logger.warning('unknown %s type of entry. Bypass command.')
                    return                     
                if os.path.sep not in args[1]:
                    value = args[1].lower()
                    if value in ['off', 'not','noinstall']:
                        self.code[key] = 'off'
                    elif value in ['on', 'install']:
                        if self.online:
                            self.code[key] = 'install'
                        elif key in self.local_installer:
                            self.code[key] = 'local'
                        else:
                            logger.warning('offline installer not available for %s', key)
                            self.code[key] = 'off'
                    elif value in ['local']:
                        if key in self.local_installer:
                            self.code[key] = 'local'
                        else:
                            logger.warning('offline installer not available for %s', key)
                            self.code[key] = 'off'
                else:
                    self.code[key] = args[1]
            else:
                self.value = 0
        self.question,self.allow_arg = self.create_question()
        return self.answer

    def apply_name(self, name, line):

        if line.startswith('='):
            line = line[1:]
        return self.default('%s %s' % (name,line))


    do_ninja = lambda self,line : self.apply_name('ninja', line)
    do_pjfry = lambda self,line : self.apply_name('pjfry', line)
    do_collier = lambda self,line : self.apply_name('collier', line)
    do_golem = lambda self,line : self.apply_name('golem', line)
    do_cuttools = lambda self,line : self.apply_name('cuttools', line)
    do_iregi =  lambda self,line : self.apply_name('iregi', line)
    
 
    def complete_prog(self, text, line, begidx, endidx, formatting=True):
        
        if os.path.sep in line:
            args = line[0:begidx].split()
            if args[-1].endswith(os.path.sep):
                return self.path_completion(text,
                                        pjoin(*[a for a in args if a.endswith(os.path.sep)]),
                                        only_dirs = True)
            else:
                return self.path_completion(text, '.', only_dirs = True)
        else:
            return self.list_completion(text, ['install', 'noinstall', 'local'], line)
    
    complete_ninja = complete_prog 
    complete_pjfry = complete_prog
    complete_collier = complete_prog
    complete_golem = complete_prog
    complete_cuttools = complete_prog
    complete_iregi = complete_prog
    
    
               
   <|MERGE_RESOLUTION|>--- conflicted
+++ resolved
@@ -714,10 +714,7 @@
                 flags.append('nojpeg')
             if online:
                 flags.append('online')
-<<<<<<< HEAD
-=======
                 
->>>>>>> e1b7c1f9
             self._curr_exporter.finalize( \
                                            self._curr_matrix_elements,
                                            self.history,

################################################################################
#
# Copyright (c) 2009 The MadGraph5_aMC@NLO Development team and Contributors
#
# This file is a part of the MadGraph5_aMC@NLO project, an application which 
# automatically generates Feynman diagrams and matrix elements for arbitrary
# high-energy processes in the Standard Model and beyond.
#
# It is subject to the MadGraph5_aMC@NLO license which should accompany this 
# distribution.
#
# For more information, visit madgraph.phys.ucl.ac.be and amcatnlo.web.cern.ch
#
################################################################################
"""A user friendly command line interface to access all MadGraph5_aMC@NLO features.
   Uses the cmd package for command interpretation and tab completion.
"""

import os
import shutil
import time
import logging
import re

import madgraph
from madgraph import MG4DIR, MG5DIR, MadGraph5Error
import madgraph.interface.madgraph_interface as mg_interface
import madgraph.interface.launch_ext_program as launch_ext
import madgraph.core.base_objects as base_objects
import madgraph.core.diagram_generation as diagram_generation
import madgraph.loop.loop_diagram_generation as loop_diagram_generation
import madgraph.loop.loop_base_objects as loop_base_objects
import madgraph.loop.loop_helas_objects as loop_helas_objects
import madgraph.core.helas_objects as helas_objects
import madgraph.iolibs.export_v4 as export_v4
import madgraph.iolibs.helas_call_writers as helas_call_writers
import madgraph.iolibs.file_writers as writers
import madgraph.interface.launch_ext_program as launch_ext
import madgraph.various.misc as misc
import madgraph.fks.fks_base as fks_base
import aloha

# Special logger for the Cmd Interface
logger = logging.getLogger('cmdprint')

#useful shortcut
pjoin = os.path.join

class CheckLoop(mg_interface.CheckValidForCmd):

    def check_display(self, args):
        """ Check the arguments of the display diagrams command in the context
        of the Loop interface."""
        
        mg_interface.MadGraphCmd.check_display(self,args)
        
        if all([not amp['process']['has_born'] for amp in self._curr_amps]):
            if args[0]=='diagrams' and len(args)>=2 and args[1]=='born':
                raise self.InvalidCmd("Processes generated do not have born diagrams.")
        
        if args[0]=='diagrams' and len(args)>=3 and args[1] not in ['born','loop']:
            raise self.InvalidCmd("Can only display born or loop diagrams, not %s."%args[1])

    def check_tutorial(self, args):
        """check the validity of the line"""
        if len(args) == 0:
            #this means mg5 tutorial
            args.append('MadLoop')
        else:
            return mg_interface.CheckValidForCmd.check_tutorial(self,args)

    def check_add(self, args):
        """ If no model is defined yet, make sure to load the right loop one """
        
        if not self._curr_model:
            pert_coupl_finder = re.compile(r"^(?P<proc>.+)\s*\[\s*((?P<option>\w+)"+
                        r"\s*\=)?\s*(?P<pertOrders>(\w+\s*)*)\s*\]\s*(?P<rest>.*)$")
            pert_coupl = pert_coupl_finder.match(' '.join(args))
            model_name = 'loop_sm'
            if pert_coupl:
                pert_coupls = pert_coupl.group("pertOrders")
                if "QED" in pert_coupls:
                    model_name = 'loop_qcd_qed_sm'
            self.do_import('model %s'%model_name)
        
        mg_interface.MadGraphCmd.check_add(self,args)
    
    def check_output(self, args, default='standalone'):
        """ Check the arguments of the output command in the context
        of the Loop interface."""
       
        mg_interface.MadGraphCmd.check_output(self,args, default=default)

        if self._export_format not in self.supported_ML_format:
            raise self.InvalidCmd, "not supported format %s" % self._export_format

        
    def check_launch(self, args, options):
        """ Further check that only valid options are given to the MadLoop
        default launcher."""
        
        mg_interface.MadGraphCmd.check_launch(self,args,options)
        if int(options.cluster) != 0 :
            return self.InvalidCmd, 'MadLoop standalone runs cannot be '+\
                                    'performed on a cluster.'
        
        if int(options.multicore) != 0 :
            logger.warning('MadLoop standalone can only run on a single core,'+\
                                                ' so the -m option is ignored.')
            options.multicore = '0'
        
        if options.laststep != '' :
            logger.warning('The -laststep option is only used for Madevent.'+\
                           'Ignoring this option')
            options.multicore = ''
        
        if options.interactive :
            logger.warning('No interactive mode for MadLoop standalone runs.')
            options.interactive = False

class CheckLoopWeb(mg_interface.CheckValidForCmdWeb, CheckLoop):
    pass

class CompleteLoop(mg_interface.CompleteForCmd):
    
    def complete_display(self, text, line, begidx, endidx):
        "Complete the display command in the context of the Loop interface"

        args = self.split_arg(line[0:begidx])

        if len(args) == 2 and args[1] == 'diagrams':
            return self.list_completion(text, ['born', 'loop'])
        else:
            return mg_interface.MadGraphCmd.complete_display(self, text, line,
                                                                 begidx, endidx)

class HelpLoop(mg_interface.HelpToCmd):

    def help_display(self):   
        mg_interface.MadGraphCmd.help_display(self)
        logger.info("   In ML5, after display diagrams, the user can add the option")
        logger.info("   \"born\" or \"loop\" to display only the corresponding diagrams.")


class CommonLoopInterface(mg_interface.MadGraphCmd):
    """ An additional layer between MadGraphInterface and LoopInterface as well
    as aMCatNLO interface, to put the common feature of these two here."""

    def rate_proc_difficulty(self, proc, mode):
        """ Gives an integer more or less representing the difficulty of the process.
        For now it is very basic and such that "difficult" processes start at 
        a value of about 35."""
        
        def pdg_difficulty(pdg):
            """ Gives a score from the pdg of a leg to state how it increases the
            difficulty of the process """
            # For now, it is only based on the color charge. One can change that
            # of course.
            part=self._curr_model.get_particle(pdg)
            if abs(part.get_color())==1:
                return 2
            elif abs(part.get_color())==3:
                return 3
            elif abs(part.get_color())==6:
                return 4
            elif abs(part.get_color())==8:
                return 6

        score = 0
        for leg in proc.get('legs'):
            if isinstance(leg,base_objects.MultiLeg):
                score += max([pdg_difficulty(id) for id in leg['ids']])
                # add one if it has more than one particle
                if len(leg['ids'])>1:
                    score += 1
            else:
                score += pdg_difficulty(leg.get('id'))
        
        # No integration planned right away if only virtual, remove 6
        if proc['NLO_mode']=='virt':
            score = score - 6
        # Only reals, then again remove 6
        if proc['NLO_mode']=='real':
            score = score - 6
        # If tree only then it is easy
        if proc['NLO_mode']=='tree':
            return 0
        return score

    def do_set(self, line, log=True):
        """Set the loop optimized output while correctly switching to the
        Feynman gauge if necessary.
        """

        mg_interface.MadGraphCmd.do_set(self,line,log)
        
        args = self.split_arg(line)
        self.check_set(args)

        if args[0] == 'gauge' and args[1] == 'unitary' and \
            not self.options['gauge']=='unitary' and \
            isinstance(self._curr_model,loop_base_objects.LoopModel) and \
                 not self._curr_model['perturbation_couplings'] in [[],['QCD']]:
            if log: logger.warning('You will only be able to do tree level and QCD'+\
                                           ' corrections in the unitary gauge.')

    def proc_validity(self, proc, mode):
        """ Check that the process or processDefinition describes a process that 
        ML5 can handle. Mode specifies who called the function,
        typically ML5, ML5_check or aMCatNLO. This allows to relieve some limitation
        depending on the functionality."""

        tool = 'MadLoop' if mode.startswith('ML5') else 'aMC@NLO'
        # The threshold for the triggering of the 'Warning difficult process'
        # message.
        difficulty_threshold = 100
        # Check that we have something    
        if not proc:
            raise self.InvalidCmd("Empty or wrong format process, please try again.")
        
        # Check that we have the same number of initial states as
        # existing processes
        if self._curr_amps and self._curr_amps[0].get_ninitial() != \
            proc.get_ninitial():
            raise self.InvalidCmd("Can not mix processes with different number of initial states.")               

#        It is partially supported for now if the initial state is not charged
#        under the gauge group perturbed.
#        if proc.get_ninitial()==1 and tool=='aMC@NLO':            
#            raise self.InvalidCmd("At this stage %s cannot handle decay process."%tool+\
#                                  "\nIt is however a straight-forward extension which "+\
#                                  "will come out with the next release.")                           

<<<<<<< HEAD
        
#        Now all checks should support multi-particle label for loops as well.
#        if isinstance(proc, base_objects.ProcessDefinition) and mode.startswith('ML5') \
#                                                   and not mode.endswith('cms'):
#            if proc.has_multiparticle_label():
#                raise self.InvalidCmd(
#                  "When running ML5 standalone, multiparticle labels cannot be"+\
#                  " employed. Please use the FKS5 interface instead.")
=======
        if isinstance(proc, base_objects.ProcessDefinition) and mode.startswith('ML5'):
            if proc.has_multiparticle_label():        
                raise self.InvalidCmd, \
                  "When running ML5 standalone, multiparticle labels cannot be"+\
                  " employed."
>>>>>>> a62b48ef
        
        if proc['decay_chains']:
            raise self.InvalidCmd(
                  "ML5 cannot yet decay a core process including loop corrections.")
        
        if proc.are_decays_perturbed():
            raise self.InvalidCmd(
                  "The processes defining the decay of the core process cannot"+\
                  " include loop corrections.")
        
        if not proc['perturbation_couplings'] and mode.startswith('ML5'):
            raise self.InvalidCmd(
                "Please perform tree-level generations within default MG5 interface.")
        if not 'real':
            if not isinstance(self._curr_model,loop_base_objects.LoopModel) or \
                                             not proc['perturbation_couplings']:
                raise self.InvalidCmd(
                "The current model does not allow for loop computations.")
        
            miss_order = [ p_order for p_order in proc['perturbation_couplings'] \
                if p_order not in self._curr_model.get('perturbation_couplings')]
            if len(miss_order)>0 and not 'real' in mode:
                raise self.InvalidCmd(
                    "Perturbation orders %s not among"%str(miss_order) + \
                    " the perturbation orders allowed for by the loop model.")
                
            if proc['perturbation_couplings'] not in [[],['QCD']]:
                raise self.InvalidCmd(
                    "The process perturbation coupling orders %s are beyond "+\
                    "tree level or only QCD corrections. MadLoop can only work"+\
                    " in the Feynman gauge for these. Please set the gauge to "+\
                                                      " Feynman and try again.")
                
        proc_diff = self.rate_proc_difficulty(proc, mode)
        logger.debug('Process difficulty estimation: %d'%proc_diff)
        if proc_diff >= difficulty_threshold:
            msg = """
  The %s you attempt to generate appears to be of challenging difficulty, but it will be tried anyway. If you have successfully studied it with MadGraph5_aMC@NLO, please report it.
"""
            logger.warning(msg%proc.nice_string().replace('Process:','process'))

    def validate_model(self, loop_type='virtual',coupling_type=['QCD'], stop=True):
        """ Upgrade the model sm to loop_sm if needed """

        # Allow to call this function with a string instead of a list of 
        # perturbation orders.
        if isinstance(coupling_type,str):
            coupling_type = [coupling_type,]

        if not isinstance(self._curr_model,loop_base_objects.LoopModel) or \
           self._curr_model['perturbation_couplings']==[] or \
           any((coupl not in self._curr_model['perturbation_couplings']) \
           for coupl in coupling_type):
            if loop_type.startswith('real') or loop_type == 'LOonly':
                if loop_type == 'real':
                    logger.info(\
                      "Beware that real corrections are generated from a tree-level model.")
                if loop_type == 'real_init' and \
                               self._curr_model.get('name').split('-')[0]!='sm':
                    logger.info(\
                      "You are entering aMC@NLO with a model which does not "+\
                                                   " support loop corrections.")
            else:
                logger.info(\
                  "The current model %s does not allow to generate"%self._curr_model.get('name')+
                  " loop corrections of type %s."%str(coupling_type))
                model_path = self._curr_model.get('modelpath')
                model_name = self._curr_model.get('name')
                if model_name.split('-')[0]=='loop_sm':
                    model_name = model_name[5:]
                if model_name.split('-')[0]=='sm':
                    # So that we don't load the model twice
                    if not self.options['gauge']=='Feynman' and 'QED' in coupling_type:
                        logger.info('Switch to Feynman gauge because '+\
                          'model loop_qcd_qed_sm is restricted only to Feynman gauge.')
                        self._curr_model = None
                        mg_interface.MadGraphCmd.do_set(self,'gauge Feynman')
                    if coupling_type == ['QCD',]:
                        add_on = ''
                    elif coupling_type in [['QED'],['QCD','QED']]:
                        add_on = 'qcd_qed_'
                    else:
                        raise MadGraph5Error(
                          "The pertubation coupling cannot be '%s'"\
                                    %str(coupling_type)+" in SM loop processes")

                    logger.info("MG5_aMC now loads 'loop_%s%s'."%(add_on,model_name))

                    #import model with correct treatment of the history
                    self.history.move_to_last('generate')
                    last_command = self.history[-1]
                    self.exec_cmd(" import model loop_%s%s" % (add_on,model_name), precmd=True)
                    self.history.append(last_command)
                elif stop:
                    raise self.InvalidCmd(
                      "The model %s cannot handle loop processes"%model_name)    
                    
        if loop_type and not loop_type.startswith('real') and \
                 not self.options['gauge']=='Feynman' and \
                 not self._curr_model['perturbation_couplings'] in [[],['QCD']]:
            if 1 in self._curr_model.get('gauge'):
                logger.info("Setting gauge to Feynman in order to process all"+\
                           " possible loop computations available in the model.")
                mg_interface.MadGraphCmd.do_set(self,'gauge Feynman')
            else:
                logger.warning("You will only be able to do tree level and QCD"+\
      " corrections with this model because it does not support Feynman gauge.")

class LoopInterface(CheckLoop, CompleteLoop, HelpLoop, CommonLoopInterface):
          
    supported_ML_format = ['standalone', 'standalone_rw', 'matchbox'] 
    
    def __init__(self, mgme_dir = '', *completekey, **stdin):
        """ Special init tasks for the Loop Interface """

        mg_interface.MadGraphCmd.__init__(self, mgme_dir = '', *completekey, **stdin)
        self.setup()
    
    def setup(self):
        """ Special tasks when switching to this interface """

        # Refresh all the interface stored value as things like generated
        # processes and amplitudes are not to be reused in between different
        # interfaces
        # Clear history, amplitudes and matrix elements when a model is imported
        # Remove previous imports, generations and outputs from history
        self.history.clean(remove_bef_last='import',
                           to_keep=['set','load','import', 'define'])
        # Reset amplitudes and matrix elements
        self._done_export=False
        self._curr_amps = diagram_generation.AmplitudeList()
        self._curr_matrix_elements = helas_objects.HelasMultiProcess()
        self._v4_export_formats = []
        self._export_formats = [ 'matrix', 'standalone' ]
        self._nlo_modes_for_completion = ['virt']
        self.validate_model()
        # Set where to look for CutTools installation.
        # In further versions, it will be set in the same manner as _mgme_dir so that
        # the user can chose its own CutTools distribution.
        self._cuttools_dir=str(os.path.join(self._mgme_dir,'vendor','CutTools'))
        if not os.path.isdir(os.path.join(self._cuttools_dir, 'src','cts')):
            logger.warning(('Warning: Directory %s is not a valid CutTools directory.'+\
                           'Using default CutTools instead.') % \
                             self._cuttools_dir)
            self._cuttools_dir=str(os.path.join(self._mgme_dir,'vendor','CutTools'))
        # Set where to look for IREGI installation
        self._iregi_dir=str(os.path.join(self._mgme_dir,'vendor','IREGI','src'))
        if not os.path.isdir(self._iregi_dir):
            logger.warning(('Warning: Directory %s is not a valid IREGI directory.'+\
                            'Using default IREGI instead.')%\
                           self._iregi_dir)
            self._iregi_dir=str(os.path.join(self._mgme_dir,'vendor','IREGI','src'))
    
    def do_display(self,line, *argss, **opt):
        """ Display born or loop diagrams, otherwise refer to the default display
        command """
        
        args = self.split_arg(line)
        #check the validity of the arguments
        self.check_display(args)
        
        if args[0]=='diagrams':
            if len(args)>=2 and args[1] in ['loop','born']:
                self.draw(' '.join(args[2:]),args[1])
            else:
                self.draw(' '.join(args[1:]),'all')
        else:
            mg_interface.MadGraphCmd.do_display(self,line,*argss,**opt)

    def do_output(self, line):
        """Main commands:Initialize a new Template or reinitialize one"""
        
        args = self.split_arg(line)
        # Check Argument validity
        self.check_output(args)
        
        noclean = '-noclean' in args
        force = '-f' in args 
        nojpeg = '-nojpeg' in args
        main_file_name = ""
        try:
            main_file_name = args[args.index('-name') + 1]
        except Exception:
            pass

        # Whatever the format we always output the quadruple precision routines
        # to allow for curing possible unstable points.
        aloha_original_quad_mode = aloha.mp_precision
        aloha.mp_precision = True

        if self._export_format not in self.supported_ML_format:
            raise self.InvalidCmd('ML5 only support "%s" as export format.' % \
                                  ''.join(self.supported_ML_format))

        if not os.path.isdir(self._export_dir) and self._export_format in ['matrix']:
            raise self.InvalidCmd('Specified export directory %s does not exist.'\
                                                         %str(self._export_dir))

        if not force and not noclean and os.path.isdir(self._export_dir)\
               and self._export_format.startswith('standalone'):
            # Don't ask if user already specified force or noclean
            logger.info('INFO: directory %s already exists.' % self._export_dir)
            logger.info('If you continue this directory will be cleaned')
            answer = self.ask('Do you want to continue?', 'y', ['y','n'])
            if answer != 'y':
                raise self.InvalidCmd('Stopped by user request')
            else:
                try:
                    shutil.rmtree(self._export_dir)
                except OSError:
                    raise self.InvalidCmd('Could not remove directory %s.'\
                                                         %str(self._export_dir))

        if self._export_format.startswith('standalone'):
            output_type = 'madloop'
        elif self._export_format == 'matchbox':
            output_type = 'madloop_matchbox'

        self._curr_exporter = export_v4.ExportV4Factory(self, \
                     noclean, output_type=output_type, group_subprocesses=False)

        if self._export_format in ['standalone', 'matchbox']:
            self._curr_exporter.copy_v4template(modelname=self._curr_model.get('name'))

        if self._export_format == "standalone_rw":
            self._export_format = "standalone"
            self._curr_exporter.copy_v4template(modelname=self._curr_model.get('name'))
            self._export_format = "standalone_rw"

        # Reset _done_export, since we have new directory
        self._done_export = False

        # Perform export and finalize right away
        self.ML5export(nojpeg, main_file_name)

        # Automatically run finalize
        self.ML5finalize(nojpeg)
            
        # Remember that we have done export
        self._done_export = (self._export_dir, self._export_format)

        # Reset _export_dir, so we don't overwrite by mistake later
        self._export_dir = None

        # Put aloha back in its original mode.
        aloha.mp_precision = aloha_original_quad_mode

    # Export a matrix element
    
    def ML5export(self, nojpeg = False, main_file_name = ""):
        """Export a generated amplitude to file"""

        def generate_matrix_elements(self):
            """Helper function to generate the matrix elements before exporting"""

            # Sort amplitudes according to number of diagrams,
            # to get most efficient multichannel output
            self._curr_amps.sort(lambda a1, a2: a2.get_number_of_diagrams() - \
                                 a1.get_number_of_diagrams())

            cpu_time1 = time.time()
            ndiags = 0
            if not self._curr_matrix_elements.get_matrix_elements():
                self._curr_matrix_elements = \
                    loop_helas_objects.LoopHelasProcess(self._curr_amps,
                    optimized_output = self.options['loop_optimized_output'])
                ndiags = sum([len(me.get('diagrams')) for \
                              me in self._curr_matrix_elements.\
                              get_matrix_elements()])
                # assign a unique id number to all process
                uid = 0 
                for me in self._curr_matrix_elements.get_matrix_elements():
                    uid += 1 # update the identification number
                    me.get('processes')[0].set('uid', uid)

            cpu_time2 = time.time()
            return ndiags, cpu_time2 - cpu_time1

        # Start of the actual routine
        ndiags, cpu_time = generate_matrix_elements(self)

        calls = 0

        path = self._export_dir
        if self._export_format in self.supported_ML_format:
            path = pjoin(path, 'SubProcesses')
            
        cpu_time1 = time.time()

        # Pick out the matrix elements in a list
        matrix_elements = \
                        self._curr_matrix_elements.get_matrix_elements()

        # Fortran MadGraph5_aMC@NLO Standalone
        if self._export_format in self.supported_ML_format:
            for me in matrix_elements:
                calls = calls + \
                        self._curr_exporter.generate_subprocess_directory_v4(\
                            me, self._curr_fortran_model)
            # If all ME's do not share the same maximum loop vertex rank and the
            # same loop maximum wavefunction size, we need to set the maximum
            # in coef_specs.inc of the HELAS Source and warn the user that this
            # might be a problem
            if self.options['loop_optimized_output'] and len(matrix_elements)>1:
                max_lwfspins = [m.get_max_loop_particle_spin() for m in \
                                                                matrix_elements]
                try:
                    max_loop_vert_ranks = [me.get_max_loop_vertex_rank() for me in \
                                                                matrix_elements]
                except MadGraph5Error:
                    pass
                else:
                    if len(set(max_lwfspins))>1 or len(set(max_loop_vert_ranks))>1:
                        self._curr_exporter.fix_coef_specs(max(max_lwfspins),\
                                                       max(max_loop_vert_ranks))
                        logger.warning('ML5 has just output processes which do not'+\
                      ' share the same maximum loop wavefunction size or the '+\
                      ' same maximum loop vertex rank. This is potentially '+\
                      ' dangerous. Please prefer to output them separately.')

        # Just the matrix.f files
        if self._export_format == 'matrix':
            for me in matrix_elements:
                filename = pjoin(path, 'matrix_' + \
                           me.get('processes')[0].shell_string() + ".f")
                if os.path.isfile(filename):
                    logger.warning("Overwriting existing file %s" % filename)
                else:
                    logger.info("Creating new file %s" % filename)
                calls = calls + self._curr_exporter.write_matrix_element_v4(\
                    writers.FortranWriter(filename),\
                    me, self._curr_fortran_model)
                
        cpu_time2 = time.time() - cpu_time1

        logger.info(("Generated helas calls for %d subprocesses " + \
              "(%d diagrams) in %0.3f s") % \
              (len(matrix_elements),
               ndiags, cpu_time))

        if calls:
            if "cpu_time2" in locals():
                logger.info("Wrote files for %d OPP calls in %0.3f s" % \
                            (calls, cpu_time2))
            else:
                logger.info("Wrote files for %d OPP calls" % \
                            (calls))

        # Replace the amplitudes with the actual amplitudes from the
        # matrix elements, which allows proper diagram drawing also of
        # decay chain processes
        self._curr_amps = diagram_generation.AmplitudeList(\
               [me.get('base_amplitude') for me in \
                matrix_elements])

    def ML5finalize(self, nojpeg, online = False):
        """Copy necessary sources and output the ps representation of 
        the diagrams, if needed"""

        if self._export_format in self.supported_ML_format:
            logger.info('Export UFO model to MG4 format')
            # wanted_lorentz are the lorentz structures which are
            # actually used in the wavefunctions and amplitudes in
            # these processes
            wanted_lorentz = self._curr_matrix_elements.get_used_lorentz()
            wanted_couplings = self._curr_matrix_elements.get_used_couplings()
            # For a unique output of multiple type of exporter model information
            # are save in memory
            if hasattr(self, 'previous_lorentz'):
                wanted_lorentz = list(set(self.previous_lorentz + wanted_lorentz))
                wanted_couplings = list(set(self.previous_couplings + wanted_couplings))
                del self.previous_lorentz
                del self.previous_couplings
            
            self._curr_exporter.convert_model_to_mg4(self._curr_model,
                                           wanted_lorentz,
                                           wanted_couplings)
            
        compiler = {'fortran': self.options['fortran_compiler'],
                    'f2py': self.options['f2py_compiler']}
        
        if self._export_format in self.supported_ML_format:
            self._curr_exporter.finalize_v4_directory( \
                                           self._curr_matrix_elements,
                                           self.history,
                                           not nojpeg,
                                           online,
                                           compiler)

        if self._export_format in self.supported_ML_format:
            logger.info('Output to directory ' + self._export_dir + ' done.')

    def do_launch(self, line, *args,**opt):
        """Main commands: Check that the type of launch is fine before proceeding with the
        mother function. """
                
        args = self.split_arg(line)
        # check argument validity and normalise argument
        (options, args) = mg_interface._launch_parser.parse_args(args)

        self.check_launch(args, options)

        if not args[0].startswith('standalone'):
            raise self.InvalidCmd('ML5 can only launch standalone runs.')

        start_cwd = os.getcwd()
        options = options.__dict__
        # args is now MODE PATH
        
        ext_program = launch_ext.MadLoopLauncher(self, args[1], \
                                                options=self.options, **options)
        ext_program.run()
        os.chdir(start_cwd) #ensure to go to the initial path
        
    def do_check(self, line, *args,**opt):
        """Check a given process or set of processes"""

        argss = self.split_arg(line, *args,**opt)
        # Check args validity
        perturbation_couplings_pattern = \
          re.compile("^(?P<proc>.+)\s*\[\s*((?P<option>\w+)\s*\=)?\s*(?P<pertOrders>(\w+\s*)*)\s*\]\s*(?P<rest>.*)$")
        perturbation_couplings_re = perturbation_couplings_pattern.match(line)
        perturbation_couplings=""
        if perturbation_couplings_re:
            perturbation_couplings = perturbation_couplings_re.group("pertOrders")
        QED_found=re.search("QED",perturbation_couplings)
        if QED_found:
            self.validate_model(coupling_type='QED')
        else:
            self.validate_model()
        
        param_card = self.check_check(argss)
        reuse = argss[1]=="-reuse"   
        argss = argss[:1]+argss[2:]
        # For the stability check the user can specify the statistics (i.e
        # number of trial PS points) as a second argument
        if argss[0] in ['stability', 'profile']:
            stab_statistics = int(argss[1])
            argss = argss[:1]+argss[2:]
        # Remove the extra options
        i=-1
        while argss[i].startswith('--'):
            i=i-1
        # Now make sure the process is acceptable
        proc = " ".join(argss[1:i+1])
        myprocdef = self.extract_process(proc)
        self.proc_validity(myprocdef,'ML5_check_cms' if argss[0]=='cms' else \
                                                                    'ML5_check')
        
        return mg_interface.MadGraphCmd.do_check(self, line, *args,**opt)
    
    def do_add(self, line, *args,**opt):
        """Generate an amplitude for a given process and add to
        existing amplitudes
        """
        args = self.split_arg(line)
        # Check the validity of the arguments
        self.check_add(args)
        perturbation_couplings_pattern = \
          re.compile("^(?P<proc>.+)\s*\[\s*((?P<option>\w+)\s*\=)?\s*(?P<pertOrders>(\w+\s*)*)\s*\]\s*(?P<rest>.*)$")
        perturbation_couplings_re = perturbation_couplings_pattern.match(line)
        perturbation_couplings=""
        if perturbation_couplings_re:
            perturbation_couplings = perturbation_couplings_re.group("pertOrders")
        QED_found=re.search('QED',perturbation_couplings)
        if QED_found:
            self.validate_model(coupling_type='QED')
        else:
            self.validate_model()

        if args[0] == 'process':            
            # Rejoin line
            line = ' '.join(args[1:])
            
            # store the first process (for the perl script)
            if not self._generate_info:
                self._generate_info = line
                
            # Reset Helas matrix elements
            self._curr_matrix_elements = helas_objects.HelasMultiProcess()

            # Extract process from process definition

        myprocdef = self.extract_process(line)
             
        # If it is a process for MadLoop standalone, make sure it has a 
        # unique ID. It is important for building a BLHA library which
        # contains unique entry point for each process generated.
        all_ids = [amp.get('process').get('id') for amp in self._curr_amps]
        if myprocdef.get('id') in all_ids:
                myprocdef.set('id',max(all_ids)+1)
             
        self.proc_validity(myprocdef,'ML5')

        cpu_time1 = time.time()

        # Decide here wether one needs a LoopMultiProcess or a MultiProcess
        multiprocessclass=None
        if myprocdef['perturbation_couplings']!=[]:
            multiprocessclass=loop_diagram_generation.LoopMultiProcess
        else:
            multiprocessclass=diagram_generation.MultiProcess
        
        myproc = multiprocessclass(myprocdef, collect_mirror_procs = False,
                                            ignore_six_quark_processes = False)
        
        for amp in myproc.get('amplitudes'):
            if amp not in self._curr_amps:
                self._curr_amps.append(amp)
            else:
                warning = "Warning: Already in processes:\n%s" % \
                                                     amp.nice_string_processes()
                logger.warning(warning)

            # Reset _done_export, since we have new process
            self._done_export = False
            
            cpu_time2 = time.time()
            
            ndiags = sum([len(amp.get('loop_diagrams')) for \
                      amp in myproc.get('amplitudes')])
            logger.info("Process generated in %0.3f s" % \
            (cpu_time2 - cpu_time1))

class LoopInterfaceWeb(mg_interface.CheckValidForCmdWeb, LoopInterface):
    pass
<|MERGE_RESOLUTION|>--- conflicted
+++ resolved
@@ -231,22 +231,12 @@
 #                                  "\nIt is however a straight-forward extension which "+\
 #                                  "will come out with the next release.")                           
 
-<<<<<<< HEAD
-        
 #        Now all checks should support multi-particle label for loops as well.
-#        if isinstance(proc, base_objects.ProcessDefinition) and mode.startswith('ML5') \
-#                                                   and not mode.endswith('cms'):
-#            if proc.has_multiparticle_label():
-#                raise self.InvalidCmd(
-#                  "When running ML5 standalone, multiparticle labels cannot be"+\
-#                  " employed. Please use the FKS5 interface instead.")
-=======
-        if isinstance(proc, base_objects.ProcessDefinition) and mode.startswith('ML5'):
-            if proc.has_multiparticle_label():        
-                raise self.InvalidCmd, \
+        if isinstance(proc, base_objects.ProcessDefinition) and mode=='ML5':
+            if proc.has_multiparticle_label():
+                raise self.InvalidCmd(
                   "When running ML5 standalone, multiparticle labels cannot be"+\
-                  " employed."
->>>>>>> a62b48ef
+                  " employed.")
         
         if proc['decay_chains']:
             raise self.InvalidCmd(

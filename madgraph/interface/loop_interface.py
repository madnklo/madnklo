################################################################################
#
# Copyright (c) 2009 The MadGraph5_aMC@NLO Development team and Contributors
#
# This file is a part of the MadGraph5_aMC@NLO project, an application which 
# automatically generates Feynman diagrams and matrix elements for arbitrary
# high-energy processes in the Standard Model and beyond.
#
# It is subject to the MadGraph5_aMC@NLO license which should accompany this 
# distribution.
#
# For more information, visit madgraph.phys.ucl.ac.be and amcatnlo.web.cern.ch
#
################################################################################
"""A user friendly command line interface to access all MadGraph5_aMC@NLO features.
   Uses the cmd package for command interpretation and tab completion.
"""

import os
import shutil
import time
import logging
import re

import madgraph
from madgraph import MG4DIR, MG5DIR, MadGraph5Error
import madgraph.interface.madgraph_interface as mg_interface
import madgraph.interface.extended_cmd as cmd
import madgraph.interface.launch_ext_program as launch_ext
import madgraph.interface.extended_cmd as extended_cmd
import madgraph.core.base_objects as base_objects
import madgraph.core.diagram_generation as diagram_generation
import madgraph.loop.loop_diagram_generation as loop_diagram_generation
import madgraph.loop.loop_base_objects as loop_base_objects
import madgraph.loop.loop_helas_objects as loop_helas_objects
import madgraph.core.helas_objects as helas_objects
import madgraph.iolibs.export_v4 as export_v4
import madgraph.iolibs.helas_call_writers as helas_call_writers
import madgraph.iolibs.file_writers as writers
import madgraph.interface.launch_ext_program as launch_ext
import madgraph.various.misc as misc
import madgraph.fks.fks_base as fks_base
import aloha

# Special logger for the Cmd Interface
logger = logging.getLogger('cmdprint')

#useful shortcut
pjoin = os.path.join

class CheckLoop(mg_interface.CheckValidForCmd):

    def check_display(self, args):
        """ Check the arguments of the display diagrams command in the context
        of the Loop interface."""
        
        mg_interface.MadGraphCmd.check_display(self,args)
        
        if all([not amp['process']['has_born'] for amp in self._curr_amps]):
            if args[0]=='diagrams' and len(args)>=2 and args[1]=='born':
                raise self.InvalidCmd("Processes generated do not have born diagrams.")
        
        if args[0]=='diagrams' and len(args)>=3 and args[1] not in ['born','loop']:
            raise self.InvalidCmd("Can only display born or loop diagrams, not %s."%args[1])

    def check_tutorial(self, args):
        """check the validity of the line"""
        if len(args) == 0:
            #this means mg5 tutorial
            args.append('MadLoop')
        else:
            return mg_interface.CheckValidForCmd.check_tutorial(self,args)

    def check_add(self, args):
        """ If no model is defined yet, make sure to load the right loop one """
        
        if not self._curr_model:
            pert_coupl_finder = re.compile(r"^(?P<proc>.+)\s*\[\s*((?P<option>\w+)"+
                        r"\s*\=)?\s*(?P<pertOrders>(\w+\s*)*)\s*\]\s*(?P<rest>.*)$")
            pert_coupl = pert_coupl_finder.match(' '.join(args))
            model_name = 'loop_sm'
            if pert_coupl:
                pert_coupls = pert_coupl.group("pertOrders")
                if "QED" in pert_coupls:
                    model_name = 'loop_qcd_qed_sm'
            self.do_import('model %s'%model_name)
        
        mg_interface.MadGraphCmd.check_add(self,args)
    
    def check_output(self, args, default='standalone'):
        """ Check the arguments of the output command in the context
        of the Loop interface."""
       
        mg_interface.MadGraphCmd.check_output(self,args, default=default)

        if self._export_format not in self.supported_ML_format:
            raise self.InvalidCmd, "not supported format %s" % self._export_format

        
    def check_launch(self, args, options):
        """ Further check that only valid options are given to the MadLoop
        default launcher."""
        
        mg_interface.MadGraphCmd.check_launch(self,args,options)
        if int(options.cluster) != 0 :
            return self.InvalidCmd, 'MadLoop standalone runs cannot be '+\
                                    'performed on a cluster.'
        
        if int(options.multicore) != 0 :
            logger.warning('MadLoop standalone can only run on a single core,'+\
                                                ' so the -m option is ignored.')
            options.multicore = '0'
        
        if options.laststep != '' :
            logger.warning('The -laststep option is only used for Madevent.'+\
                           'Ignoring this option')
            options.multicore = ''
        
        if options.interactive :
            logger.warning('No interactive mode for MadLoop standalone runs.')
            options.interactive = False

class CheckLoopWeb(mg_interface.CheckValidForCmdWeb, CheckLoop):
    pass

class CompleteLoop(mg_interface.CompleteForCmd):
    
    def complete_display(self, text, line, begidx, endidx):
        "Complete the display command in the context of the Loop interface"

        args = self.split_arg(line[0:begidx])

        if len(args) == 2 and args[1] == 'diagrams':
            return self.list_completion(text, ['born', 'loop'])
        else:
            return mg_interface.MadGraphCmd.complete_display(self, text, line,
                                                                 begidx, endidx)

class HelpLoop(mg_interface.HelpToCmd):

    def help_display(self):   
        mg_interface.MadGraphCmd.help_display(self)
        logger.info("   In ML5, after display diagrams, the user can add the option")
        logger.info("   \"born\" or \"loop\" to display only the corresponding diagrams.")


class CommonLoopInterface(mg_interface.MadGraphCmd):
    """ An additional layer between MadGraphInterface and LoopInterface as well
    as aMCatNLO interface, to put the common feature of these two here."""

    def rate_proc_difficulty(self, proc, mode):
        """ Gives an integer more or less representing the difficulty of the process.
        For now it is very basic and such that "difficult" processes start at 
        a value of about 35."""
        
        def pdg_difficulty(pdg):
            """ Gives a score from the pdg of a leg to state how it increases the
            difficulty of the process """
            # For now, it is only based on the color charge. One can change that
            # of course.
            part=self._curr_model.get_particle(pdg)
            if abs(part.get_color())==1:
                return 2
            elif abs(part.get_color())==3:
                return 3
            elif abs(part.get_color())==6:
                return 4
            elif abs(part.get_color())==8:
                return 6

        score = 0
        for leg in proc.get('legs'):
            if isinstance(leg,base_objects.MultiLeg):
                score += max([pdg_difficulty(id) for id in leg['ids']])
                # add one if it has more than one particle
                if len(leg['ids'])>1:
                    score += 1
            else:
                score += pdg_difficulty(leg.get('id'))
        
        # No integration planned right away if only virtual, remove 6
        if proc['NLO_mode']=='virt':
            score = score - 6
        # Only reals, then again remove 6
        if proc['NLO_mode']=='real':
            score = score - 6
        # If tree only then it is easy
        if proc['NLO_mode']=='tree':
            return 0
        return score

    def do_set(self, line, log=True):
        """Set the loop optimized output while correctly switching to the
        Feynman gauge if necessary.
        """

        mg_interface.MadGraphCmd.do_set(self,line,log)
        
        args = self.split_arg(line)
        self.check_set(args)

        if args[0] == 'gauge' and args[1] == 'unitary' and \
            not self.options['gauge']=='unitary' and \
            isinstance(self._curr_model,loop_base_objects.LoopModel) and \
                 not self._curr_model['perturbation_couplings'] in [[],['QCD']]:
            if log: logger.warning('You will only be able to do tree level and QCD'+\
                                           ' corrections in the unitary gauge.')

    def proc_validity(self, proc, mode):
        """ Check that the process or processDefinition describes a process that 
        ML5 can handle. Mode specifies who called the function,
        typically ML5, ML5_check or aMCatNLO. This allows to relieve some limitation
        depending on the functionality."""

        tool = 'MadLoop' if mode.startswith('ML5') else 'aMC@NLO'
        # The threshold for the triggering of the 'Warning difficult process'
        # message.
        difficulty_threshold = 100
        # Check that we have something    
        if not proc:
            raise self.InvalidCmd("Empty or wrong format process, please try again.")
        
        # Check that we have the same number of initial states as
        # existing processes
        if self._curr_amps and self._curr_amps[0].get_ninitial() != \
            proc.get_ninitial():
            raise self.InvalidCmd("Can not mix processes with different number of initial states.")               

#        It is partially supported for now if the initial state is not charged
#        under the gauge group perturbed.
#        if proc.get_ninitial()==1 and tool=='aMC@NLO':            
#            raise self.InvalidCmd("At this stage %s cannot handle decay process."%tool+\
#                                  "\nIt is however a straight-forward extension which "+\
#                                  "will come out with the next release.")                           

#        Now all checks should support multi-particle label for loops as well.
        if isinstance(proc, base_objects.ProcessDefinition) and mode=='ML5':
            if proc.has_multiparticle_label():
                raise self.InvalidCmd(
                  "When running ML5 standalone, multiparticle labels cannot be"+\
                  " employed.")
        
        if proc['decay_chains']:
            raise self.InvalidCmd(
                  "ML5 cannot yet decay a core process including loop corrections.")
        
        if proc.are_decays_perturbed():
            raise self.InvalidCmd(
                  "The processes defining the decay of the core process cannot"+\
                  " include loop corrections.")
        
        if not proc['perturbation_couplings'] and mode.startswith('ML5'):
            raise self.InvalidCmd(
                "Please perform tree-level generations within default MG5 interface.")
        if not 'real':
            if not isinstance(self._curr_model,loop_base_objects.LoopModel) or \
                                             not proc['perturbation_couplings']:
                raise self.InvalidCmd(
                "The current model does not allow for loop computations.")
        
            miss_order = [ p_order for p_order in proc['perturbation_couplings'] \
                if p_order not in self._curr_model.get('perturbation_couplings')]
            if len(miss_order)>0 and not 'real' in mode:
                raise self.InvalidCmd(
                    "Perturbation orders %s not among"%str(miss_order) + \
                    " the perturbation orders allowed for by the loop model.")
                
            if proc['perturbation_couplings'] not in [[],['QCD']]:
                raise self.InvalidCmd(
                    "The process perturbation coupling orders %s are beyond "+\
                    "tree level or only QCD corrections. MadLoop can only work"+\
                    " in the Feynman gauge for these. Please set the gauge to "+\
                                                      " Feynman and try again.")
                
        proc_diff = self.rate_proc_difficulty(proc, mode)
        logger.debug('Process difficulty estimation: %d'%proc_diff)
        if proc_diff >= difficulty_threshold:
            msg = """
  The %s you attempt to generate appears to be of challenging difficulty, but it will be tried anyway. If you have successfully studied it with MadGraph5_aMC@NLO, please report it.
"""
            logger.warning(msg%proc.nice_string().replace('Process:','process'))

    def validate_model(self, loop_type='virtual',coupling_type=['QCD'], stop=True):
        """ Upgrade the model sm to loop_sm if needed """

        # Allow to call this function with a string instead of a list of 
        # perturbation orders.
        if isinstance(coupling_type,str):
            coupling_type = [coupling_type,]

        if coupling_type!= ['QCD'] and loop_type not in ['virtual','noborn']:
            c = ' '.join(coupling_type)
            raise self.InvalidCmd, 'MG5aMC can only handle QCD at NLO accuracy.\n We can however compute loop with [virt=%s].\n We can also compute cross-section for loop-induced processes with [noborn=%s]' % (c,c)
        

        if not isinstance(self._curr_model,loop_base_objects.LoopModel) or \
           self._curr_model['perturbation_couplings']==[] or \
           any((coupl not in self._curr_model['perturbation_couplings']) \
           for coupl in coupling_type):
            if loop_type.startswith('real') or loop_type == 'LOonly':
                if loop_type == 'real':
                    logger.info(\
                      "Beware that real corrections are generated from a tree-level model.")
                if loop_type == 'real_init' and \
                               self._curr_model.get('name').split('-')[0]!='sm':
                    logger.info(\
                      "You are entering aMC@NLO with a model which does not "+\
                                                   " support loop corrections.")
            else:
                logger.info(\
                  "The current model %s does not allow to generate"%self._curr_model.get('name')+
                  " loop corrections of type %s."%str(coupling_type))
                model_path = self._curr_model.get('modelpath')
                model_name = self._curr_model.get('name')
                if model_name.split('-')[0]=='loop_sm':
                    model_name = model_name[5:]
                if model_name.split('-')[0]=='sm':
                    # So that we don't load the model twice
                    if not self.options['gauge']=='Feynman' and 'QED' in coupling_type:
                        logger.info('Switch to Feynman gauge because '+\
                          'model loop_qcd_qed_sm is restricted only to Feynman gauge.')
                        self._curr_model = None
                        mg_interface.MadGraphCmd.do_set(self,'gauge Feynman')
                    if coupling_type == ['QCD',]:
                        add_on = ''
                    elif coupling_type in [['QED'],['QCD','QED']]:
                        add_on = 'qcd_qed_'
                    else:
                        raise MadGraph5Error(
                          "The pertubation coupling cannot be '%s'"\
                                    %str(coupling_type)+" in SM loop processes")

                    logger.info("MG5_aMC now loads 'loop_%s%s'."%(add_on,model_name))

                    #import model with correct treatment of the history
                    self.history.move_to_last('generate')
                    last_command = self.history[-1]
                    self.exec_cmd(" import model loop_%s%s" % (add_on,model_name), precmd=True)
                    self.history.append(last_command)
                elif stop:
                    raise self.InvalidCmd(
                      "The model %s cannot handle loop processes"%model_name)    
                    
        if loop_type and not loop_type.startswith('real') and \
                 not self.options['gauge']=='Feynman' and \
                 not self._curr_model['perturbation_couplings'] in [[],['QCD']]:
            if 1 in self._curr_model.get('gauge'):
                logger.info("Setting gauge to Feynman in order to process all"+\
                           " possible loop computations available in the model.")
                mg_interface.MadGraphCmd.do_set(self,'gauge Feynman')
            else:
                logger.warning("You will only be able to do tree level and QCD"+\
      " corrections with this model because it does not support Feynman gauge.")

class LoopInterface(CheckLoop, CompleteLoop, HelpLoop, CommonLoopInterface):
          
    supported_ML_format = ['standalone', 'standalone_rw', 'matchbox'] 
    
    def __init__(self, mgme_dir = '', *completekey, **stdin):
        """ Special init tasks for the Loop Interface """

        mg_interface.MadGraphCmd.__init__(self, mgme_dir = '', *completekey, **stdin)
        self.setup()
    
    def setup(self):
        """ Special tasks when switching to this interface """

        # Refresh all the interface stored value as things like generated
        # processes and amplitudes are not to be reused in between different
        # interfaces
        # Clear history, amplitudes and matrix elements when a model is imported
        # Remove previous imports, generations and outputs from history
        self.history.clean(remove_bef_last='import',
                           to_keep=['set','load','import', 'define'])
        # Reset amplitudes and matrix elements
        self._done_export=False
        self._curr_amps = diagram_generation.AmplitudeList()
        self._curr_matrix_elements = helas_objects.HelasMultiProcess()
        self._v4_export_formats = []
        self._export_formats = [ 'matrix', 'standalone' ]
        self._nlo_modes_for_completion = ['virt']
        self.validate_model()
        # Set where to look for CutTools installation.
        # In further versions, it will be set in the same manner as _mgme_dir so that
        # the user can chose its own CutTools distribution.
        self._cuttools_dir=str(os.path.join(self._mgme_dir,'vendor','CutTools'))
        if not os.path.isdir(os.path.join(self._cuttools_dir, 'src','cts')):
            logger.warning(('Warning: Directory %s is not a valid CutTools directory.'+\
                           'Using default CutTools instead.') % \
                             self._cuttools_dir)
            self._cuttools_dir=str(os.path.join(self._mgme_dir,'vendor','CutTools'))
        # Set where to look for IREGI installation
        self._iregi_dir=str(os.path.join(self._mgme_dir,'vendor','IREGI','src'))
        if not os.path.isdir(self._iregi_dir):
            logger.warning(('Warning: Directory %s is not a valid IREGI directory.'+\
                            'Using default IREGI instead.')%\
                           self._iregi_dir)
            self._iregi_dir=str(os.path.join(self._mgme_dir,'vendor','IREGI','src'))
    
    def do_display(self,line, *argss, **opt):
        """ Display born or loop diagrams, otherwise refer to the default display
        command """
        
        args = self.split_arg(line)
        #check the validity of the arguments
        self.check_display(args)
        
        if args[0]=='diagrams':
            if len(args)>=2 and args[1] in ['loop','born']:
                self.draw(' '.join(args[2:]),args[1])
            else:
                self.draw(' '.join(args[1:]),'all')
        else:
            mg_interface.MadGraphCmd.do_display(self,line,*argss,**opt)

    def do_output(self, line):
        """Main commands:Initialize a new Template or reinitialize one"""
        
        args = self.split_arg(line)
        # Check Argument validity
        self.check_output(args)
        
        noclean = '-noclean' in args
        force = '-f' in args 
        nojpeg = '-nojpeg' in args
        main_file_name = ""
        try:
            main_file_name = args[args.index('-name') + 1]
        except Exception:
            pass

        # Whatever the format we always output the quadruple precision routines
        # to allow for curing possible unstable points.
        aloha_original_quad_mode = aloha.mp_precision
        aloha.mp_precision = True

        if self._export_format not in self.supported_ML_format:
            raise self.InvalidCmd('ML5 only support "%s" as export format.' % \
                                  ''.join(self.supported_ML_format))

        if not os.path.isdir(self._export_dir) and self._export_format in ['matrix']:
            raise self.InvalidCmd('Specified export directory %s does not exist.'\
                                                         %str(self._export_dir))

        if not force and not noclean and os.path.isdir(self._export_dir)\
               and self._export_format.startswith('standalone'):
            # Don't ask if user already specified force or noclean
            logger.info('INFO: directory %s already exists.' % self._export_dir)
            logger.info('If you continue this directory will be cleaned')
            answer = self.ask('Do you want to continue?', 'y', ['y','n'])
            if answer != 'y':
                raise self.InvalidCmd('Stopped by user request')
            else:
                try:
                    shutil.rmtree(self._export_dir)
                except OSError:
                    raise self.InvalidCmd('Could not remove directory %s.'\
                                                         %str(self._export_dir))

        if self._export_format.startswith('standalone'):
            output_type = 'madloop'
        elif self._export_format == 'matchbox':
            output_type = 'madloop_matchbox'

        self._curr_exporter = export_v4.ExportV4Factory(self, \
                     noclean, output_type=output_type, group_subprocesses=False)

        if self._export_format in ['standalone', 'matchbox']:
            self._curr_exporter.copy_template(self._curr_model)

        if self._export_format == "standalone_rw":
            self._export_format = "standalone"
            self._curr_exporter.copy_template(self._curr_model)
            self._export_format = "standalone_rw"

        # Reset _done_export, since we have new directory
        self._done_export = False

        # Perform export and finalize right away
        self.ML5export(nojpeg, main_file_name)

        # Automatically run finalize
        self.ML5finalize(nojpeg)
            
        # Remember that we have done export
        self._done_export = (self._export_dir, self._export_format)

        # Reset _export_dir, so we don't overwrite by mistake later
        self._export_dir = None

        # Put aloha back in its original mode.
        aloha.mp_precision = aloha_original_quad_mode


    def install_reduction_library(self):
        """Code to install the reduction library if needed"""
        
        opt = self.options
        
        
        # Check if first time:
        if (opt['ninja'] is None) or (os.path.isfile(pjoin(opt['ninja'],'libninja.a'))): 
            raise Exception, 'stop since opt %s' % opt['ninja']
            return
        
        logger.info("First output with Loop matrix-element detected", '$MG:color:BLACK')
        to_install = self.ask('install', 0,  ask_class=AskLoopInstaller, timeout=60, 
                              path_msg=' ')
        
    
        misc.sprint('pass here', to_install)
        raise Exception
    # Export a matrix element
    
    def ML5export(self, nojpeg = False, main_file_name = ""):
        """Export a generated amplitude to file"""

        if not self._curr_helas_model:
            self._curr_helas_model = helas_call_writers.FortranUFOHelasCallWriter(self._curr_model)
        def generate_matrix_elements(self):
            """Helper function to generate the matrix elements before exporting"""

            # Sort amplitudes according to number of diagrams,
            # to get most efficient multichannel output
            self._curr_amps.sort(lambda a1, a2: a2.get_number_of_diagrams() - \
                                 a1.get_number_of_diagrams())

            cpu_time1 = time.time()
            ndiags = 0
            if not self._curr_matrix_elements.get_matrix_elements():
                self._curr_matrix_elements = \
                    loop_helas_objects.LoopHelasProcess(self._curr_amps,
                    optimized_output = self.options['loop_optimized_output'])
                ndiags = sum([len(me.get('diagrams')) for \
                              me in self._curr_matrix_elements.\
                              get_matrix_elements()])
                # assign a unique id number to all process
                uid = 0 
                for me in self._curr_matrix_elements.get_matrix_elements():
                    uid += 1 # update the identification number
                    me.get('processes')[0].set('uid', uid)

            cpu_time2 = time.time()
            return ndiags, cpu_time2 - cpu_time1

        # Start of the actual routine
        ndiags, cpu_time = generate_matrix_elements(self)

        calls = 0

        path = self._export_dir
        if self._export_format in self.supported_ML_format:
            path = pjoin(path, 'SubProcesses')
            
        cpu_time1 = time.time()

        # Pick out the matrix elements in a list
        matrix_elements = \
                        self._curr_matrix_elements.get_matrix_elements()

        # Fortran MadGraph5_aMC@NLO Standalone
        if self._export_format in self.supported_ML_format:
            for unique_id, me in enumerate(matrix_elements):
                calls = calls + \
<<<<<<< HEAD
                        self._curr_exporter.generate_subprocess_directory_v4(\
                            me, self._curr_fortran_model, (unique_id+1))
            self._curr_exporter.write_global_specs(matrix_elements)
=======
                        self._curr_exporter.generate_subprocess_directory(\
                            me, self._curr_helas_model)
>>>>>>> 7c830338
            # If all ME's do not share the same maximum loop vertex rank and the
            # same loop maximum wavefunction size, we need to set the maximum
            # in coef_specs.inc of the HELAS Source. The SubProcesses/P* directory
            # all link this file, so it should be properly propagated
            if self.options['loop_optimized_output'] and len(matrix_elements)>1:
                max_lwfspins = [m.get_max_loop_particle_spin() for m in \
                                                                matrix_elements]
                max_loop_vert_ranks = [me.get_max_loop_vertex_rank() for me in \
                                                                matrix_elements]
                if len(set(max_lwfspins))>1 or len(set(max_loop_vert_ranks))>1:
                    self._curr_exporter.fix_coef_specs(max(max_lwfspins),\
                                                       max(max_loop_vert_ranks))
                self._curr_exporter.write_global_specs(matrix_elements)

        # Just the matrix.f files
        if self._export_format == 'matrix':
            for me in matrix_elements:
                filename = pjoin(path, 'matrix_' + \
                           me.get('processes')[0].shell_string() + ".f")
                if os.path.isfile(filename):
                    logger.warning("Overwriting existing file %s" % filename)
                else:
                    logger.info("Creating new file %s" % filename)
                calls = calls + self._curr_exporter.write_matrix_element_v4(\
                    writers.FortranWriter(filename),\
                    me, self._curr_helas_model)
                
        cpu_time2 = time.time() - cpu_time1

        logger.info(("Generated helas calls for %d subprocesses " + \
              "(%d diagrams) in %0.3f s") % \
              (len(matrix_elements),
               ndiags, cpu_time))

        if calls:
            if "cpu_time2" in locals():
                logger.info("Wrote files for %d OPP calls in %0.3f s" % \
                            (calls, cpu_time2))
            else:
                logger.info("Wrote files for %d OPP calls" % \
                            (calls))

        # Replace the amplitudes with the actual amplitudes from the
        # matrix elements, which allows proper diagram drawing also of
        # decay chain processes
        self._curr_amps = diagram_generation.AmplitudeList(\
               [me.get('base_amplitude') for me in \
                matrix_elements])

    def ML5finalize(self, nojpeg, online = False):
        """Copy necessary sources and output the ps representation of 
        the diagrams, if needed"""

        if self._export_format in self.supported_ML_format:
            logger.info('Export UFO model to MG4 format')
            # wanted_lorentz are the lorentz structures which are
            # actually used in the wavefunctions and amplitudes in
            # these processes
            wanted_lorentz = self._curr_matrix_elements.get_used_lorentz()
            wanted_couplings = self._curr_matrix_elements.get_used_couplings()
            # For a unique output of multiple type of exporter model information
            # are save in memory
            if hasattr(self, 'previous_lorentz'):
                wanted_lorentz = list(set(self.previous_lorentz + wanted_lorentz))
                wanted_couplings = list(set(self.previous_couplings + wanted_couplings))
                del self.previous_lorentz
                del self.previous_couplings
            
            self._curr_exporter.convert_model(self._curr_model,
                                           wanted_lorentz,
                                           wanted_couplings)
        
        if self._export_format in self.supported_ML_format:
            flags = []
            if nojpeg:
                flags.append('nojpeg')
            if online:
                flags.append('online')
                
            self._curr_exporter.finalize( \
                                           self._curr_matrix_elements,
                                           self.history,
                                           self.options,
                                           flags)

        if self._export_format in self.supported_ML_format:
            logger.info('Output to directory ' + self._export_dir + ' done.')

    def do_launch(self, line, *args,**opt):
        """Main commands: Check that the type of launch is fine before proceeding with the
        mother function. """
                
        args = self.split_arg(line)
        # check argument validity and normalise argument
        (options, args) = mg_interface._launch_parser.parse_args(args)

        self.check_launch(args, options)

        if not args[0].startswith('standalone'):
            raise self.InvalidCmd('ML5 can only launch standalone runs.')

        start_cwd = os.getcwd()
        options = options.__dict__
        # args is now MODE PATH
        
        ext_program = launch_ext.MadLoopLauncher(self, args[1], \
                                                options=self.options, **options)
        ext_program.run()
        os.chdir(start_cwd) #ensure to go to the initial path
        
    def do_check(self, line, *args,**opt):
        """Check a given process or set of processes"""

        argss = self.split_arg(line, *args,**opt)
        # Check args validity
        perturbation_couplings_pattern = \
          re.compile("^(?P<proc>.+)\s*\[\s*((?P<option>\w+)\s*\=)?\s*(?P<pertOrders>(\w+\s*)*)\s*\]\s*(?P<rest>.*)$")
        perturbation_couplings_re = perturbation_couplings_pattern.match(line)
        perturbation_couplings=""
        if perturbation_couplings_re:
            perturbation_couplings = perturbation_couplings_re.group("pertOrders")
        QED_found=re.search("QED",perturbation_couplings)
        if QED_found:
            self.validate_model(coupling_type='QED')
        else:
            self.validate_model()
        
        param_card = self.check_check(argss)
        reuse = argss[1]=="-reuse"   
        argss = argss[:1]+argss[2:]
        # For the stability check the user can specify the statistics (i.e
        # number of trial PS points) as a second argument
        if argss[0] in ['stability', 'profile']:
            stab_statistics = int(argss[1])
            argss = argss[:1]+argss[2:]
        # Remove the extra options
        i=-1
        while argss[i].startswith('--'):
            i=i-1
        # Now make sure the process is acceptable
        proc = " ".join(argss[1:i+1])
        myprocdef = self.extract_process(proc)
        self.proc_validity(myprocdef,'ML5_check_cms' if argss[0]=='cms' else \
                                                                    'ML5_check')
        
        return mg_interface.MadGraphCmd.do_check(self, line, *args,**opt)
    
    def do_add(self, line, *args,**opt):
        """Generate an amplitude for a given process and add to
        existing amplitudes
        """
        args = self.split_arg(line)
        # Check the validity of the arguments
        self.check_add(args)
        perturbation_couplings_pattern = \
          re.compile("^(?P<proc>.+)\s*\[\s*((?P<option>\w+)\s*\=)?\s*(?P<pertOrders>(\w+\s*)*)\s*\]\s*(?P<rest>.*)$")
        perturbation_couplings_re = perturbation_couplings_pattern.match(line)
        perturbation_couplings=""
        if perturbation_couplings_re:
            perturbation_couplings = perturbation_couplings_re.group("pertOrders")
        QED_found=re.search('QED',perturbation_couplings)
        if QED_found:
            self.validate_model(coupling_type='QED')
        else:
            self.validate_model()

        loop_filter=None
        if args[0] == 'process':

            # Extract potential loop_filter          
            for arg in args:
                if arg.startswith('--loop_filter='):
                    loop_filter = arg[14:]
                if not isinstance(self, extended_cmd.CmdShell):
                    raise InvalidCmd, "loop_filter is not allowed in web mode"
            args = [a for a in args if not a.startswith('--loop_filter=')]

            # Rejoin line
            line = ' '.join(args[1:])
            
            # store the first process (for the perl script)
            if not self._generate_info:
                self._generate_info = line
                
            # Reset Helas matrix elements
            self._curr_matrix_elements = helas_objects.HelasMultiProcess()
            
        # Extract process from process definition
        myprocdef = self.extract_process(line)
        # hack for multiprocess:
        if myprocdef.has_multiparticle_label():
            # split it in a loop
            succes, failed = 0, 0
            for base_proc in myprocdef:
                try:
                    self.exec_cmd("add process %s" % base_proc.nice_string(prefix=False, print_weighted=True))
                    succes += 1
                except Exception:
                    failed +=1
            logger.info("%s/%s processes succeeded" % (succes, failed+succes))
            if succes == 0:
                raise
            else:
                return
             
             
        # If it is a process for MadLoop standalone, make sure it has a 
        # unique ID. It is important for building a BLHA library which
        # contains unique entry point for each process generated.
        all_ids = [amp.get('process').get('id') for amp in self._curr_amps]
        if myprocdef.get('id') in all_ids:
                myprocdef.set('id',max(all_ids)+1)
             
        self.proc_validity(myprocdef,'ML5')

        cpu_time1 = time.time()

        # Decide here wether one needs a LoopMultiProcess or a MultiProcess
        multiprocessclass=None
        if myprocdef['perturbation_couplings']!=[]:
            multiprocessclass=loop_diagram_generation.LoopMultiProcess
        else:
            multiprocessclass=diagram_generation.MultiProcess

        myproc = multiprocessclass(myprocdef, collect_mirror_procs = False,
                                            ignore_six_quark_processes = False,
                                            loop_filter = loop_filter)
        
        for amp in myproc.get('amplitudes'):
            if amp not in self._curr_amps:
                self._curr_amps.append(amp)
            else:
                warning = "Warning: Already in processes:\n%s" % \
                                                     amp.nice_string_processes()
                logger.warning(warning)

            # Reset _done_export, since we have new process
            self._done_export = False
            
            cpu_time2 = time.time()
            
            ndiags = sum([len(amp.get('loop_diagrams')) for \
                      amp in myproc.get('amplitudes')])
            logger.info("Process generated in %0.3f s" % \
            (cpu_time2 - cpu_time1))

class LoopInterfaceWeb(mg_interface.CheckValidForCmdWeb, LoopInterface):
    pass


class AskLoopInstaller(cmd.OneLinePathCompletion):
    
    local_installer = ['ninja', 'collier']
    required = ['cuttools', 'iregi']
    order = ['cuttools', 'iregi', 'ninja', 'collier', 'golem', 'pjfry']
    
    @property
    def answer(self):
        return self.code
    
    
    def __init__(self, question, *args, **opts):

        misc.sprint(args, opts)

        import urllib2
        try:
            response=urllib2.urlopen('http://madgraph.phys.ucl.ac.be/F1.html', timeout=3)
            self.online=True
        except urllib2.URLError as err: 
            self.online=False        
        
        self.code = {'ninja': 'install',
                     'collier': 'install',
                     'golem': 'off',
                     'pjfry':'off',
                     'cuttools': 'required',
                     'iregi': 'required'}
        if not self.online:
            self.code['ninja'] = 'local'
            self.code['collier'] = 'local'
            self.code['pjfry'] = 'fail'
            self.code['golem'] = 'fail'
            
            

        
        # 1. create the question
        question, allowed_answer = self.create_question()
        opts['allow_arg'] = allowed_answer
        
        cmd.OneLinePathCompletion.__init__(self, question, *args, **opts)
        

    def create_question(self):
        """ """
        
        
        question = "For loop computation. MadLoop requires dedicated tools to"+\
        " perform the reduction of the loop either via OPP or TIR method.\n"+\
        "Which one do you want to install?\n"
        
        allowed_answer = set(['0','done'])
        
        descript =  {'cuttools': 'Cuttools (OPP) [0711.3596]',
                     'iregi': 'Iregi (TIR) [1405.0301]',
                     'ninja': 'Ninja (OPP) [1403.1229]',
                     'pjfry': 'PJFry (TIR) [1112.0500]',
                     'golem': 'Golem (TIR) [0807.0605]',
                     'collier': 'Collier (TIR) [1604.06792]'} 

        
        status = {'off': '%(start_red)sNot to install%(stop)s',
                  'install': '%(start_green)swill be installed%(stop)s',
                  'local': '%(start_green)swill be installed (local mode)%(stop)s',
                  'fail': 'not available without internet connection',
                  'required': 'will be installed (minimal installation)'}
        
        for i,key in enumerate(self.order,1):
            if os.path.sep not in self.code[key]:
                question += '%s. %s : %s\n' % (i, descript[key], status[self.code[key]])
            else:
                question += '%s. %s : %s\n' % (i, descript[key], self.code[key])
            if key in self.required:
                continue
            allowed_answer.update([str(i), key])
            if key in self.local_installer:
                allowed_answer.update(['key=local','key=off'])
            if self.online:
                allowed_answer.update(['key=on','key=install', 'key=off'])
                
        question += 'press enter to go trough or \n type NAME [INSTALL|OFF|PATH_TO_INSTALLATION]' 

        question = question % {'start_green' : '\033[92m',
                               'start_red' : '\033[91m',
     'stop':  '\033[0m',
     
     }
        return question, allowed_answer
        
    def default(self, line):
        """Default action if line is not recognized"""
        
        line = line.strip()
        args = line.split()

        if line in ['0', 'done','']:
            self.value = 'done'
            return
        self.value = 'repeat'        
        if args:
            misc.sprint(args)
            if len(args) ==1 and '=' in args[0]:
                args = args[0].split('=')
            args[0] = args[0].lower()
            if len(args) == 1:
                # loop over the possibility
                if args[0].isdigit():
                    args[0] = self.order[int(args[0])-1]
                key = args[0]
                if key in self.code:
                    if self.code[key] == 'off':
                        if self.online:
                            self.code[key] = 'install'
                        elif key in self.local_installer:
                            self.code[key] = 'local'
                    elif self.code[key] == 'install':
                        if key in self.local_installer:
                            self.code[key] = 'local'
                        else:
                            self.code[key] = 'off'
                    elif self.code[key] == 'local':
                        self.code[key] = 'off'
                else: 
                    logger.warning('unknown')
                    return 
            elif len(args) == 2:
                key = args[0]
                if key not in self.code:
                    logger.warning('unknown %s type of entry. Bypass command.')
                    return                     
                if os.path.sep in args[1]:
                    self.code[key] = args[1]
                    return
                value = args[1].lower()
                if value in ['off', 'not']:
                    self.code[key] = 'off'
                elif value in ['on', 'install']:
                    if self.online:
                        self.code[key] = 'install'
                    elif key in self.local_installer:
                        self.code[key] = 'local'
                    else:
                        logger.warning('offline installer not available for %s', key)
                        self.code[key] = 'off'
                elif value in ['local']:
                    if key in self.local_installer:
                        self.code[key] = 'local'
                    else:
                        logger.warning('offline installer not available for %s', key)
                        self.code[key] = 'off'
            else:
                self.value = 0
        self.question,self.allow_arg = self.create_question()
   

    def apply_name(self, name, line):

        if line.startswith('='):
            line = line[1:]
        return self.default('%s %s' % (name,line))


    do_ninja = lambda self,line : self.apply_name('ninja', line)
    do_pjfry = lambda self,line : self.apply_name('pjfry', line)
    do_collier = lambda self,line : self.apply_name('collier', line)
    do_golem = lambda self,line : self.apply_name('golem', line)
    
 
        
        
               
   <|MERGE_RESOLUTION|>--- conflicted
+++ resolved
@@ -562,14 +562,8 @@
         if self._export_format in self.supported_ML_format:
             for unique_id, me in enumerate(matrix_elements):
                 calls = calls + \
-<<<<<<< HEAD
-                        self._curr_exporter.generate_subprocess_directory_v4(\
-                            me, self._curr_fortran_model, (unique_id+1))
-            self._curr_exporter.write_global_specs(matrix_elements)
-=======
                         self._curr_exporter.generate_subprocess_directory(\
                             me, self._curr_helas_model)
->>>>>>> 7c830338
             # If all ME's do not share the same maximum loop vertex rank and the
             # same loop maximum wavefunction size, we need to set the maximum
             # in coef_specs.inc of the HELAS Source. The SubProcesses/P* directory
@@ -582,7 +576,6 @@
                 if len(set(max_lwfspins))>1 or len(set(max_loop_vert_ranks))>1:
                     self._curr_exporter.fix_coef_specs(max(max_lwfspins),\
                                                        max(max_loop_vert_ranks))
-                self._curr_exporter.write_global_specs(matrix_elements)
 
         # Just the matrix.f files
         if self._export_format == 'matrix':

################################################################################
#
# Copyright (c) 2009 The MadGraph5_aMC@NLO Development team and Contributors
#
# This file is a part of the MadGraph5_aMC@NLO project, an application which 
# automatically generates Feynman diagrams and matrix elements for arbitrary
# high-energy processes in the Standard Model and beyond.
#
# It is subject to the MadGraph5_aMC@NLO license which should accompany this 
# distribution.
#
# For more information, visit madgraph.phys.ucl.ac.be and amcatnlo.web.cern.ch
#
################################################################################
"""A user friendly command line interface to access all MadGraph5_aMC@NLO features.
   Uses the cmd package for command interpretation and tab completion.
"""

import os
import shutil
import time
import logging
import re

import madgraph
from madgraph import MG4DIR, MG5DIR, MadGraph5Error
import madgraph.interface.madgraph_interface as mg_interface
import madgraph.interface.launch_ext_program as launch_ext
import madgraph.core.base_objects as base_objects
import madgraph.core.diagram_generation as diagram_generation
import madgraph.loop.loop_diagram_generation as loop_diagram_generation
import madgraph.loop.loop_base_objects as loop_base_objects
import madgraph.loop.loop_helas_objects as loop_helas_objects
import madgraph.core.helas_objects as helas_objects
import madgraph.iolibs.export_v4 as export_v4
import madgraph.iolibs.helas_call_writers as helas_call_writers
import madgraph.iolibs.file_writers as writers
import madgraph.interface.launch_ext_program as launch_ext
import madgraph.various.misc as misc
import madgraph.fks.fks_base as fks_base
import aloha

# Special logger for the Cmd Interface
logger = logging.getLogger('cmdprint')

#useful shortcut
pjoin = os.path.join

class CheckLoop(mg_interface.CheckValidForCmd):

    def check_display(self, args):
        """ Check the arguments of the display diagrams command in the context
        of the Loop interface."""
        
        mg_interface.MadGraphCmd.check_display(self,args)
        
        if all([not amp['process']['has_born'] for amp in self._curr_amps]):
            if args[0]=='diagrams' and len(args)>=2 and args[1]=='born':
                raise self.InvalidCmd("Processes generated do not have born diagrams.")
        
        if args[0]=='diagrams' and len(args)>=3 and args[1] not in ['born','loop']:
            raise self.InvalidCmd("Can only display born or loop diagrams, not %s."%args[1])

    def check_tutorial(self, args):
        """check the validity of the line"""
        if len(args) == 0:
            #this means mg5 tutorial
            args.append('MadLoop')
        else:
            return mg_interface.CheckValidForCmd.check_tutorial(self,args)

    def check_add(self, args):
        """ If no model is defined yet, make sure to load the right loop one """
        
        if not self._curr_model:
            pert_coupl_finder = re.compile(r"^(?P<proc>.+)\s*\[\s*((?P<option>\w+)"+
                        r"\s*\=)?\s*(?P<pertOrders>(\w+\s*)*)\s*\]\s*(?P<rest>.*)$")
            pert_coupl = pert_coupl_finder.match(' '.join(args))
            model_name = 'loop_sm'
            if pert_coupl:
                pert_coupls = pert_coupl.group("pertOrders")
                if "QED" in pert_coupls:
                    model_name = 'loop_qcd_qed_sm'
            self.do_import('model %s'%model_name)
        
        mg_interface.MadGraphCmd.check_add(self,args)
    
    def check_output(self, args):
        """ Check the arguments of the output command in the context
        of the Loop interface."""
        
        mg_interface.MadGraphCmd.check_output(self,args)
        

        if self._export_format not in self.supported_ML_format:
            raise self.InvalidCmd, "not supported format %s" % self._export_format
        
    def check_launch(self, args, options):
        """ Further check that only valid options are given to the MadLoop
        default launcher."""
        
        mg_interface.MadGraphCmd.check_launch(self,args,options)
        if int(options.cluster) != 0 :
            return self.InvalidCmd, 'MadLoop standalone runs cannot be '+\
                                    'performed on a cluster.'
        
        if int(options.multicore) != 0 :
            logger.warning('MadLoop standalone can only run on a single core,'+\
                                                ' so the -m option is ignored.')
            options.multicore = '0'
        
        if options.laststep != '' :
            logger.warning('The -laststep option is only used for Madevent.'+\
                           'Ignoring this option')
            options.multicore = ''
        
        if options.interactive :
            logger.warning('No interactive mode for MadLoop standalone runs.')
            options.interactive = False

class CheckLoopWeb(mg_interface.CheckValidForCmdWeb, CheckLoop):
    pass

class CompleteLoop(mg_interface.CompleteForCmd):
    
    def complete_display(self, text, line, begidx, endidx):
        "Complete the display command in the context of the Loop interface"

        args = self.split_arg(line[0:begidx])

        if len(args) == 2 and args[1] == 'diagrams':
            return self.list_completion(text, ['born', 'loop'])
        else:
            return mg_interface.MadGraphCmd.complete_display(self, text, line,
                                                                 begidx, endidx)

class HelpLoop(mg_interface.HelpToCmd):

    def help_display(self):   
        mg_interface.MadGraphCmd.help_display(self)
        logger.info("   In ML5, after display diagrams, the user can add the option")
        logger.info("   \"born\" or \"loop\" to display only the corresponding diagrams.")


class CommonLoopInterface(mg_interface.MadGraphCmd):
    """ An additional layer between MadGraphInterface and LoopInterface as well
    as aMCatNLO interface, to put the common feature of these two here."""

    def rate_proc_difficulty(self, proc, mode):
        """ Gives an integer more or less representing the difficulty of the process.
        For now it is very basic and such that "difficult" processes start at 
        a value of about 35."""
        
        def pdg_difficulty(pdg):
            """ Gives a score from the pdg of a leg to state how it increases the
            difficulty of the process """
            # For now, it is only based on the color charge. One can change that
            # of course.
            part=self._curr_model.get_particle(pdg)
            if abs(part.get_color())==1:
                return 2
            elif abs(part.get_color())==3:
                return 3
            elif abs(part.get_color())==6:
                return 4
            elif abs(part.get_color())==8:
                return 6

        score = 0
        for leg in proc.get('legs'):
            if isinstance(leg,base_objects.MultiLeg):
                score += max([pdg_difficulty(id) for id in leg['ids']])
                # add one if it has more than one particle
                if len(leg['ids'])>1:
                    score += 1
            else:
                score += pdg_difficulty(leg.get('id'))
        
        # No integration planned right away if only virtual, remove 6
        if proc['NLO_mode']=='virt':
            score = score - 6
        # Only reals, then again remove 6
        if proc['NLO_mode']=='real':
            score = score - 6
        # If tree only then it is easy
        if proc['NLO_mode']=='tree':
            return 0
        return score

    def do_set(self, line, log=True):
        """Set the loop optimized output while correctly switching to the
        Feynman gauge if necessary.
        """

        mg_interface.MadGraphCmd.do_set(self,line,log)
        
        args = self.split_arg(line)
        self.check_set(args)

        if args[0] == 'gauge' and args[1] == 'unitary' and \
            not self.options['gauge']=='unitary' and \
            isinstance(self._curr_model,loop_base_objects.LoopModel) and \
                 not self._curr_model['perturbation_couplings'] in [[],['QCD']]:
            if log: logger.warning('You will only be able to do tree level and QCD'+\
                                           ' corrections in the unitary gauge.')

    def proc_validity(self, proc, mode):
        """ Check that the process or processDefinition describes a process that 
        ML5 can handle. Mode specifies who called the function,
        typically ML5, ML5_check or aMCatNLO. This allows to relieve some limitation
        depending on the functionality."""

        tool = 'MadLoop' if mode.startswith('ML5') else 'aMC@NLO'
        # The threshold for the triggering of the 'Warning difficult process'
        # message.
        difficulty_threshold = 100
        # Check that we have something    
        if not proc:
            raise self.InvalidCmd("Empty or wrong format process, please try again.")
        
        # Check that we have the same number of initial states as
        # existing processes
        if self._curr_amps and self._curr_amps[0].get_ninitial() != \
            proc.get_ninitial():
            raise self.InvalidCmd("Can not mix processes with different number of initial states.")               
            
#        if proc.get_ninitial()==1 and tool=='aMC@NLO':            
#            raise self.InvalidCmd("At this stage %s cannot handle decay process."%tool+\
#                                  "\nIt is however a straight-forward extension which "+\
#                                  "will come out with the next release.")                           

        if isinstance(proc, base_objects.ProcessDefinition) and mode.startswith('ML5'):
            if proc.has_multiparticle_label():        
                raise self.InvalidCmd, \
                  "When running ML5 standalone, multiparticle labels cannot be"+\
                  " employed."
        
        if proc['decay_chains']:
            raise self.InvalidCmd(
                  "ML5 cannot yet decay a core process including loop corrections.")
        
        if proc.are_decays_perturbed():
            raise self.InvalidCmd(
                  "The processes defining the decay of the core process cannot"+\
                  " include loop corrections.")
        
        if not proc['perturbation_couplings'] and mode.startswith('ML5'):
            raise self.InvalidCmd(
                "Please perform tree-level generations within default MG5 interface.")
        if not 'real':
            if not isinstance(self._curr_model,loop_base_objects.LoopModel) or \
                                             not proc['perturbation_couplings']:
                raise self.InvalidCmd(
                "The current model does not allow for loop computations.")
        
            miss_order = [ p_order for p_order in proc['perturbation_couplings'] \
                if p_order not in self._curr_model.get('perturbation_couplings')]
            if len(miss_order)>0 and not 'real' in mode:
                raise self.InvalidCmd(
                    "Perturbation orders %s not among"%str(miss_order) + \
                    " the perturbation orders allowed for by the loop model.")
                
            if proc['perturbation_couplings'] not in [[],['QCD']]:
                raise self.InvalidCmd(
                    "The process perturbation coupling orders %s are beyond "+\
                    "tree level or only QCD corrections. MadLoop can only work"+\
                    " in the Feynman gauge for these. Please set the gauge to "+\
                                                      " Feynman and try again.")
                
        proc_diff = self.rate_proc_difficulty(proc, mode)
        logger.debug('Process difficulty estimation: %d'%proc_diff)
        if proc_diff >= difficulty_threshold:
            msg = """
  The %s you attempt to generate appears to be of challenging difficulty, but it will be tried anyway. If you have successfully studied it with MadGraph5_aMC@NLO, please report it.
"""
            logger.warning(msg%proc.nice_string().replace('Process:','process'))

    def validate_model(self, loop_type='virtual',coupling_type=['QCD'], stop=True):
        """ Upgrade the model sm to loop_sm if needed """

        # Allow to call this function with a string instead of a list of 
        # perturbation orders.
        if isinstance(coupling_type,str):
            coupling_type = [coupling_type,]

        if not isinstance(self._curr_model,loop_base_objects.LoopModel) or \
           self._curr_model['perturbation_couplings']==[] or \
           any((coupl not in self._curr_model['perturbation_couplings']) \
           for coupl in coupling_type):
            if loop_type.startswith('real') or loop_type == 'LOonly':
                if loop_type == 'real':
                    logger.info(\
                      "Beware that real corrections are generated from a tree-level model.")
                if loop_type == 'real_init' and \
                               self._curr_model.get('name').split('-')[0]!='sm':
                    logger.info(\
                      "You are entering aMC@NLO with a model which does not "+\
                                                   " support loop corrections.")
            else:
                logger.info(\
                  "The current model %s does not allow to generate"%self._curr_model.get('name')+
                  " loop corrections of type %s."%str(coupling_type))
                model_path = self._curr_model.get('modelpath')
                model_name = self._curr_model.get('name')
                if model_name.split('-')[0]=='loop_sm':
		           model_name = model_name[5:]
                if model_name.split('-')[0]=='sm':
                    # So that we don't load the model twice
                    if not self.options['gauge']=='Feynman' and 'QED' in coupling_type:
                        logger.info('Switch to Feynman gauge because '+\
                          'model loop_qcd_qed_sm is restricted only to Feynman gauge.')
                        self._curr_model = None
                        mg_interface.MadGraphCmd.do_set(self,'gauge Feynman')
                    if coupling_type == ['QCD',]:
                        add_on = ''
                    elif coupling_type in [['QED'],['QCD','QED']]:
                        add_on = 'qcd_qed_'
                    else:
			            raise MadGraph5Error(
                          "The pertubation coupling cannot be '%s'"\
                                    %str(coupling_type)+" in SM loop processes")

                    logger.info("MG5_aMC now loads 'loop_%s%s'."%(add_on,model_name))

                    #import model with correct treatment of the history
                    self.history.move_to_last('generate')
                    last_command = self.history[-1]
                    self.exec_cmd(" import model loop_%s%s" % (add_on,model_name), precmd=True)
                    self.history.append(last_command)
                elif stop:
                    raise self.InvalidCmd(
                      "The model %s cannot handle loop processes"%model_name)    
                    
        if loop_type and not loop_type.startswith('real') and \
                 not self.options['gauge']=='Feynman' and \
                 not self._curr_model['perturbation_couplings'] in [[],['QCD']]:
            if 1 in self._curr_model.get('gauge'):
                logger.info("Setting gauge to Feynman in order to process all"+\
                           " possible loop computations available in the model.")
                mg_interface.MadGraphCmd.do_set(self,'gauge Feynman')
            else:
                logger.warning("You will only be able to do tree level and QCD"+\
      " corrections with this model because it does not support Feynman gauge.")

class LoopInterface(CheckLoop, CompleteLoop, HelpLoop, CommonLoopInterface):
          
    supported_ML_format = ['standalone', 'standalone_rw', 'matchbox'] 
    
    def __init__(self, mgme_dir = '', *completekey, **stdin):
        """ Special init tasks for the Loop Interface """

        mg_interface.MadGraphCmd.__init__(self, mgme_dir = '', *completekey, **stdin)
        self.setup()
    
    def setup(self):
        """ Special tasks when switching to this interface """

        # Refresh all the interface stored value as things like generated
        # processes and amplitudes are not to be reused in between different
        # interfaces
        # Clear history, amplitudes and matrix elements when a model is imported
        # Remove previous imports, generations and outputs from history
        self.history.clean(remove_bef_last='import',
                           to_keep=['set','load','import', 'define'])
        # Reset amplitudes and matrix elements
        self._done_export=False
        self._curr_amps = diagram_generation.AmplitudeList()
        self._curr_matrix_elements = helas_objects.HelasMultiProcess()
        self._v4_export_formats = []
        self._export_formats = [ 'matrix', 'standalone' ]
        self._nlo_modes_for_completion = ['virt']
        self.validate_model()
        # Set where to look for CutTools installation.
        # In further versions, it will be set in the same manner as _mgme_dir so that
        # the user can chose its own CutTools distribution.
        self._cuttools_dir=str(os.path.join(self._mgme_dir,'vendor','CutTools'))
        if not os.path.isdir(os.path.join(self._cuttools_dir, 'src','cts')):
            logger.warning(('Warning: Directory %s is not a valid CutTools directory.'+\
                           'Using default CutTools instead.') % \
                             self._cuttools_dir)
            self._cuttools_dir=str(os.path.join(self._mgme_dir,'vendor','CutTools'))
        # Set where to look for IREGI installation
        self._iregi_dir=str(os.path.join(self._mgme_dir,'vendor','IREGI','src'))
        if not os.path.isdir(self._iregi_dir):
            logger.warning(('Warning: Directory %s is not a valid IREGI directory.'+\
                            'Using default IREGI instead.')%\
                           self._iregi_dir)
            self._iregi_dir=str(os.path.join(self._mgme_dir,'vendor','IREGI','src'))
    
    def do_display(self,line, *argss, **opt):
        """ Display born or loop diagrams, otherwise refer to the default display
        command """
        
        args = self.split_arg(line)
        #check the validity of the arguments
        self.check_display(args)
        
        if args[0]=='diagrams':
            if len(args)>=2 and args[1] in ['loop','born']:
                self.draw(' '.join(args[2:]),args[1])
            else:
                self.draw(' '.join(args[1:]),'all')
        else:
            mg_interface.MadGraphCmd.do_display(self,line,*argss,**opt)

    def do_output(self, line):
        """Main commands:Initialize a new Template or reinitialize one"""
        
        args = self.split_arg(line)
        # Check Argument validity
        self.check_output(args)
        
        noclean = '-noclean' in args
        force = '-f' in args 
        nojpeg = '-nojpeg' in args
        main_file_name = ""
        try:
            main_file_name = args[args.index('-name') + 1]
        except Exception:
            pass

        # Whatever the format we always output the quadruple precision routines
        # to allow for curing possible unstable points.
        aloha_original_quad_mode = aloha.mp_precision
        aloha.mp_precision = True

        if self._export_format not in self.supported_ML_format:
            raise self.InvalidCmd('ML5 only support "%s" as export format.' % \
                                  ''.join(self.supported_ML_format))

        if not os.path.isdir(self._export_dir) and self._export_format in ['matrix']:
            raise self.InvalidCmd('Specified export directory %s does not exist.'\
                                                         %str(self._export_dir))

        if not force and not noclean and os.path.isdir(self._export_dir)\
               and self._export_format.startswith('standalone'):
            # Don't ask if user already specified force or noclean
            logger.info('INFO: directory %s already exists.' % self._export_dir)
            logger.info('If you continue this directory will be cleaned')
            answer = self.ask('Do you want to continue?', 'y', ['y','n'])
            if answer != 'y':
                raise self.InvalidCmd('Stopped by user request')
            else:
                try:
                    shutil.rmtree(self._export_dir)
                except OSError:
                    raise self.InvalidCmd('Could not remove directory %s.'\
                                                         %str(self._export_dir))

        if self._export_format.startswith('standalone'):
            output_type = 'madloop'
        elif self._export_format == 'matchbox':
            output_type = 'madloop_matchbox'
<<<<<<< HEAD
        
=======

        # The option group_subprocesses doesn't matter here
>>>>>>> b286164d
        self._curr_exporter = export_v4.ExportV4Factory(self, \
                     noclean, output_type=output_type, group_subprocesses=False)

        if self._export_format in ['standalone', 'matchbox']:
            self._curr_exporter.copy_v4template(modelname=self._curr_model.get('name'))

        if self._export_format == "standalone_rw":
            self._export_format = "standalone"
            self._curr_exporter.copy_v4template(modelname=self._curr_model.get('name'))
            self._export_format = "standalone_rw"

        # Reset _done_export, since we have new directory
        self._done_export = False

        # Perform export and finalize right away
        self.ML5export(nojpeg, main_file_name)

        # Automatically run finalize
        self.ML5finalize(nojpeg)
            
        # Remember that we have done export
        self._done_export = (self._export_dir, self._export_format)

        # Reset _export_dir, so we don't overwrite by mistake later
        self._export_dir = None

        # Put aloha back in its original mode.
        aloha.mp_precision = aloha_original_quad_mode

    # Export a matrix element
    
    def ML5export(self, nojpeg = False, main_file_name = ""):
        """Export a generated amplitude to file"""

        def generate_matrix_elements(self):
            """Helper function to generate the matrix elements before exporting"""

            # Sort amplitudes according to number of diagrams,
            # to get most efficient multichannel output
            self._curr_amps.sort(lambda a1, a2: a2.get_number_of_diagrams() - \
                                 a1.get_number_of_diagrams())

            cpu_time1 = time.time()
            ndiags = 0
            if not self._curr_matrix_elements.get_matrix_elements():
                self._curr_matrix_elements = \
                    loop_helas_objects.LoopHelasProcess(self._curr_amps,
                    optimized_output = self.options['loop_optimized_output'])
                ndiags = sum([len(me.get('diagrams')) for \
                              me in self._curr_matrix_elements.\
                              get_matrix_elements()])
                # assign a unique id number to all process
                uid = 0 
                for me in self._curr_matrix_elements.get_matrix_elements():
                    uid += 1 # update the identification number
                    me.get('processes')[0].set('uid', uid)

            cpu_time2 = time.time()
            return ndiags, cpu_time2 - cpu_time1

        # Start of the actual routine
        ndiags, cpu_time = generate_matrix_elements(self)

        calls = 0

        path = self._export_dir
        if self._export_format in self.supported_ML_format:
            path = pjoin(path, 'SubProcesses')
            
        cpu_time1 = time.time()

        # Pick out the matrix elements in a list
        matrix_elements = \
                        self._curr_matrix_elements.get_matrix_elements()

        # Fortran MadGraph5_aMC@NLO Standalone
        if self._export_format in self.supported_ML_format:
            for me in matrix_elements:
                calls = calls + \
                        self._curr_exporter.generate_subprocess_directory_v4(\
                            me, self._curr_fortran_model)
            # If all ME's do not share the same maximum loop vertex rank and the
            # same loop maximum wavefunction size, we need to set the maximum
            # in coef_specs.inc of the HELAS Source and warn the user that this
            # might be a problem
            if self.options['loop_optimized_output'] and len(matrix_elements)>1:
                max_lwfspins = [m.get_max_loop_particle_spin() for m in \
                                                                matrix_elements]
                try:
                    max_loop_vert_ranks = [me.get_max_loop_vertex_rank() for me in \
                                                                matrix_elements]
                except MadGraph5Error:
                    pass
                else:
                    if len(set(max_lwfspins))>1 or len(set(max_loop_vert_ranks))>1:
                        self._curr_exporter.fix_coef_specs(max(max_lwfspins),\
                                                       max(max_loop_vert_ranks))
                        logger.warning('ML5 has just output processes which do not'+\
                      ' share the same maximum loop wavefunction size or the '+\
                      ' same maximum loop vertex rank. This is potentially '+\
                      ' dangerous. Please prefer to output them separately.')

        # Just the matrix.f files
        if self._export_format == 'matrix':
            for me in matrix_elements:
                filename = pjoin(path, 'matrix_' + \
                           me.get('processes')[0].shell_string() + ".f")
                if os.path.isfile(filename):
                    logger.warning("Overwriting existing file %s" % filename)
                else:
                    logger.info("Creating new file %s" % filename)
                calls = calls + self._curr_exporter.write_matrix_element_v4(\
                    writers.FortranWriter(filename),\
                    me, self._curr_fortran_model)
                
        cpu_time2 = time.time() - cpu_time1

        logger.info(("Generated helas calls for %d subprocesses " + \
              "(%d diagrams) in %0.3f s") % \
              (len(matrix_elements),
               ndiags, cpu_time))

        if calls:
            if "cpu_time2" in locals():
                logger.info("Wrote files for %d OPP calls in %0.3f s" % \
                            (calls, cpu_time2))
            else:
                logger.info("Wrote files for %d OPP calls" % \
                            (calls))

        # Replace the amplitudes with the actual amplitudes from the
        # matrix elements, which allows proper diagram drawing also of
        # decay chain processes
        self._curr_amps = diagram_generation.AmplitudeList(\
               [me.get('base_amplitude') for me in \
                matrix_elements])

    def ML5finalize(self, nojpeg, online = False):
        """Copy necessary sources and output the ps representation of 
        the diagrams, if needed"""

        if self._export_format in self.supported_ML_format:
            logger.info('Export UFO model to MG4 format')
            # wanted_lorentz are the lorentz structures which are
            # actually used in the wavefunctions and amplitudes in
            # these processes
            wanted_lorentz = self._curr_matrix_elements.get_used_lorentz()
            wanted_couplings = self._curr_matrix_elements.get_used_couplings()
            # For a unique output of multiple type of exporter model information
            # are save in memory
            if hasattr(self, 'previous_lorentz'):
                wanted_lorentz = list(set(self.previous_lorentz + wanted_lorentz))
                wanted_couplings = list(set(self.previous_couplings + wanted_couplings))
                del self.previous_lorentz
                del self.previous_couplings
            
            self._curr_exporter.convert_model_to_mg4(self._curr_model,
                                           wanted_lorentz,
                                           wanted_couplings)

        if self._export_format in self.supported_ML_format:
            self._curr_exporter.finalize_v4_directory( \
                                           self._curr_matrix_elements,
                                           self.history,
                                           not nojpeg,
                                           online,
                                           self.options['fortran_compiler'])

        if self._export_format in self.supported_ML_format:
            logger.info('Output to directory ' + self._export_dir + ' done.')

    def do_launch(self, line, *args,**opt):
        """Main commands: Check that the type of launch is fine before proceeding with the
        mother function. """
                
        args = self.split_arg(line)
        # check argument validity and normalise argument
        (options, args) = mg_interface._launch_parser.parse_args(args)

        self.check_launch(args, options)

        if not args[0].startswith('standalone'):
            raise self.InvalidCmd('ML5 can only launch standalone runs.')

        start_cwd = os.getcwd()
        options = options.__dict__
        # args is now MODE PATH
        
        ext_program = launch_ext.MadLoopLauncher(self, args[1], \
                                                options=self.options, **options)
        ext_program.run()
        os.chdir(start_cwd) #ensure to go to the initial path
        
    def do_check(self, line, *args,**opt):
        """Check a given process or set of processes"""

        argss = self.split_arg(line, *args,**opt)
        # Check args validity
        perturbation_couplings_pattern = \
          re.compile("^(?P<proc>.+)\s*\[\s*((?P<option>\w+)\s*\=)?\s*(?P<pertOrders>(\w+\s*)*)\s*\]\s*(?P<rest>.*)$")
        perturbation_couplings_re = perturbation_couplings_pattern.match(line)
        perturbation_couplings=""
        if perturbation_couplings_re:
            perturbation_couplings = perturbation_couplings_re.group("pertOrders")
        QED_found=re.search("QED",perturbation_couplings)
        if QED_found:
            self.validate_model(coupling_type='QED')
        else:
       	    self.validate_model()
        
        param_card = self.check_check(argss)
        reuse = argss[1]=="-reuse"   
        argss = argss[:1]+argss[2:]
        # For the stability check the user can specify the statistics (i.e
        # number of trial PS points) as a second argument
        if argss[0] in ['stability', 'profile']:
            stab_statistics = int(argss[1])
            argss = argss[:1]+argss[2:]
        # Remove the extra options
        i=-1
        while argss[i].startswith('--'):
            i=i-1
        # Now make sure the process is acceptable
        proc = " ".join(argss[1:i+1])
        myprocdef = self.extract_process(proc)
        self.proc_validity(myprocdef,'ML5_check')
        
        return mg_interface.MadGraphCmd.do_check(self, line, *args,**opt)
    
    def do_add(self, line, *args,**opt):
        """Generate an amplitude for a given process and add to
        existing amplitudes
        """
        args = self.split_arg(line)
        # Check the validity of the arguments
        self.check_add(args)
        perturbation_couplings_pattern = \
          re.compile("^(?P<proc>.+)\s*\[\s*((?P<option>\w+)\s*\=)?\s*(?P<pertOrders>(\w+\s*)*)\s*\]\s*(?P<rest>.*)$")
        perturbation_couplings_re = perturbation_couplings_pattern.match(line)
        perturbation_couplings=""
        if perturbation_couplings_re:
            perturbation_couplings = perturbation_couplings_re.group("pertOrders")
        QED_found=re.search('QED',perturbation_couplings)
        if QED_found:
            self.validate_model(coupling_type='QED')
        else:
            self.validate_model()

        if args[0] == 'process':            
            # Rejoin line
            line = ' '.join(args[1:])
            
            # store the first process (for the perl script)
            if not self._generate_info:
                self._generate_info = line
                
            # Reset Helas matrix elements
            self._curr_matrix_elements = helas_objects.HelasMultiProcess()

            # Extract process from process definition

        myprocdef = self.extract_process(line)
             
        # If it is a process for MadLoop standalone, make sure it has a 
        # unique ID. It is important for building a BLHA library which
        # contains unique entry point for each process generated.
        all_ids = [amp.get('process').get('id') for amp in self._curr_amps]
        if myprocdef.get('id') in all_ids:
                myprocdef.set('id',max(all_ids)+1)
             
        self.proc_validity(myprocdef,'ML5')

        cpu_time1 = time.time()

        # Decide here wether one needs a LoopMultiProcess or a MultiProcess
        multiprocessclass=None
        if myprocdef['perturbation_couplings']!=[]:
            multiprocessclass=loop_diagram_generation.LoopMultiProcess
        else:
            multiprocessclass=diagram_generation.MultiProcess
        
        myproc = multiprocessclass(myprocdef, collect_mirror_procs = False,
                                            ignore_six_quark_processes = False)
        
        for amp in myproc.get('amplitudes'):
            if amp not in self._curr_amps:
                self._curr_amps.append(amp)
            else:
                warning = "Warning: Already in processes:\n%s" % \
                                                     amp.nice_string_processes()
                logger.warning(warning)

            # Reset _done_export, since we have new process
            self._done_export = False
            
            cpu_time2 = time.time()
            
            ndiags = sum([len(amp.get('loop_diagrams')) for \
                      amp in myproc.get('amplitudes')])
            logger.info("Process generated in %0.3f s" % \
            (cpu_time2 - cpu_time1))

class LoopInterfaceWeb(mg_interface.CheckValidForCmdWeb, LoopInterface):
    pass
<|MERGE_RESOLUTION|>--- conflicted
+++ resolved
@@ -451,12 +451,7 @@
             output_type = 'madloop'
         elif self._export_format == 'matchbox':
             output_type = 'madloop_matchbox'
-<<<<<<< HEAD
-        
-=======
-
-        # The option group_subprocesses doesn't matter here
->>>>>>> b286164d
+
         self._curr_exporter = export_v4.ExportV4Factory(self, \
                      noclean, output_type=output_type, group_subprocesses=False)
 

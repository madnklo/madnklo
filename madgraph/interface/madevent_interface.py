################################################################################
#
# Copyright (c) 2011 The MadGraph Development team and Contributors
#
# This file is a part of the MadGraph 5 project, an application which 
# automatically generates Feynman diagrams and matrix elements for arbitrary
# high-energy processes in the Standard Model and beyond.
#
# It is subject to the MadGraph license which should accompany this 
# distribution.
#
# For more information, please visit: http://madgraph.phys.ucl.ac.be
#
################################################################################
"""A user friendly command line interface to access MadGraph features.
   Uses the cmd package for command interpretation and tab completion.
"""
from __future__ import division

import atexit
import cmath
import glob
import logging
import math
import optparse
import os
import pydoc
import random
import re
import signal
import shutil
import stat
import subprocess
import sys
import traceback
import time

try:
    import readline
    GNU_SPLITTING = ('GNU' in readline.__doc__)
except:
    GNU_SPLITTING = True

root_path = os.path.split(os.path.dirname(os.path.realpath( __file__ )))[0]
root_path = os.path.split(root_path)[0]
sys.path.insert(0, os.path.join(root_path,'bin'))

# usefull shortcut
pjoin = os.path.join
# Special logger for the Cmd Interface
logger = logging.getLogger('madevent.stdout') # -> stdout
logger_stderr = logging.getLogger('madevent.stderr') # ->stderr
 
try:
    # import from madgraph directory
    import madgraph.interface.extended_cmd as cmd
    import madgraph.interface.common_run_interface as common_run
    import madgraph.iolibs.files as files
    import madgraph.iolibs.save_load_object as save_load_object
    import madgraph.various.banner as banner_mod
    import madgraph.various.cluster as cluster
    import madgraph.various.gen_crossxhtml as gen_crossxhtml
    import madgraph.various.sum_html as sum_html
    import madgraph.various.misc as misc
    import madgraph.various.combine_runs as combine_runs

    import models.check_param_card as check_param_card    
    from madgraph import InvalidCmd, MadGraph5Error, MG5DIR, ReadWrite
    MADEVENT = False
except ImportError, error:
    if __debug__:
        print error
    # import from madevent directory
    import internal.extended_cmd as cmd
    import internal.common_run_interface as common_run
    import internal.banner as banner_mod
    import internal.misc as misc    
    from internal import InvalidCmd, MadGraph5Error, ReadWrite
    import internal.files as files
    import internal.gen_crossxhtml as gen_crossxhtml
    import internal.save_load_object as save_load_object
    import internal.cluster as cluster
    import internal.check_param_card as check_param_card
    import internal.sum_html as sum_html
    import internal.combine_runs as combine_runs
    MADEVENT = True

class MadEventError(Exception):
    pass

class ZeroResult(MadEventError):
    pass

#===============================================================================
# CmdExtended
#===============================================================================
class CmdExtended(common_run.CommonRunCmd):
    """Particularisation of the cmd command for MadEvent"""

    #suggested list of command
    next_possibility = {
        'start': [],
    }
    
    debug_output = 'ME5_debug'
    error_debug = 'Please report this bug on https://bugs.launchpad.net/madgraph5\n'
    error_debug += 'More information is found in \'%(debug)s\'.\n' 
    error_debug += 'Please attach this file to your report.'

    config_debug = 'If you need help with this issue please contact us on https://answers.launchpad.net/madgraph5\n'


    keyboard_stop_msg = """stopping all operation
            in order to quit madevent please enter exit"""
    
    # Define the Error
    InvalidCmd = InvalidCmd
    ConfigurationError = MadGraph5Error

    def __init__(self, me_dir, options, *arg, **opt):
        """Init history and line continuation"""
        
        # Tag allowing/forbiding question
        self.force = False
        
        # If possible, build an info line with current version number 
        # and date, from the VERSION text file
        info = misc.get_pkg_info()
        info_line = ""
        if info and info.has_key('version') and  info.has_key('date'):
            len_version = len(info['version'])
            len_date = len(info['date'])
            if len_version + len_date < 30:
                info_line = "#*         VERSION %s %s %s         *\n" % \
                            (info['version'],
                            (30 - len_version - len_date) * ' ',
                            info['date'])
        else:
            version = open(pjoin(root_path,'MGMEVersion.txt')).readline().strip()
            info_line = "#*         VERSION %s %s                *\n" % \
                            (version, (24 - len(version)) * ' ')    

        # Create a header for the history file.
        # Remember to fill in time at writeout time!
        self.history_header = \
        '#************************************************************\n' + \
        '#*                    MadGraph/MadEvent 5                   *\n' + \
        '#*                                                          *\n' + \
        "#*                *                       *                 *\n" + \
        "#*                  *        * *        *                   *\n" + \
        "#*                    * * * * 5 * * * *                     *\n" + \
        "#*                  *        * *        *                   *\n" + \
        "#*                *                       *                 *\n" + \
        "#*                                                          *\n" + \
        "#*                                                          *\n" + \
        info_line + \
        "#*                                                          *\n" + \
        "#*    The MadGraph Development Team - Please visit us at    *\n" + \
        "#*    https://server06.fynu.ucl.ac.be/projects/madgraph     *\n" + \
        '#*                                                          *\n' + \
        '#************************************************************\n' + \
        '#*                                                          *\n' + \
        '#*               Command File for MadEvent                  *\n' + \
        '#*                                                          *\n' + \
        '#*     run as ./bin/madevent.py filename                    *\n' + \
        '#*                                                          *\n' + \
        '#************************************************************\n'
        
        if info_line:
            info_line = info_line[1:]

        logger.info(\
        "************************************************************\n" + \
        "*                                                          *\n" + \
        "*           W E L C O M E  to  M A D G R A P H  5          *\n" + \
        "*                      M A D E V E N T                     *\n" + \
        "*                                                          *\n" + \
        "*                 *                       *                *\n" + \
        "*                   *        * *        *                  *\n" + \
        "*                     * * * * 5 * * * *                    *\n" + \
        "*                   *        * *        *                  *\n" + \
        "*                 *                       *                *\n" + \
        "*                                                          *\n" + \
        info_line + \
        "*                                                          *\n" + \
        "*    The MadGraph Development Team - Please visit us at    *\n" + \
        "*    https://server06.fynu.ucl.ac.be/projects/madgraph     *\n" + \
        "*                                                          *\n" + \
        "*               Type 'help' for in-line help.              *\n" + \
        "*                                                          *\n" + \
        "************************************************************")
        super(CmdExtended, self).__init__(me_dir, options, *arg, **opt)
        
    def get_history_header(self):
        """return the history header""" 
        return self.history_header % misc.get_time_info()
    
    def stop_on_keyboard_stop(self):
        """action to perform to close nicely on a keyboard interupt"""
        try:
            if hasattr(self, 'cluster'):
                logger.info('rm jobs on queue')
                self.cluster.remove()
            if hasattr(self, 'results'):
                self.update_status('Stop by the user', level=None, makehtml=False, error=True)
                self.add_error_log_in_html(KeyboardInterrupt)
        except:
            pass
    
    def postcmd(self, stop, line):
        """ Update the status of  the run for finishing interactive command """
        
        stop = super(CmdExtended, self).postcmd(stop, line)   
        # relaxing the tag forbidding question
        self.force = False
        
        if not self.use_rawinput:
            return stop
        
        if self.results and not self.results.current:
            return stop
        
        arg = line.split()
        if  len(arg) == 0:
            return stop
        if isinstance(self.results.status, str) and self.results.status.startswith('Error'):
            return stop
        if isinstance(self.results.status, str) and self.results.status == 'Stop by the user':
            self.update_status('%s Stop by the user' % arg[0], level=None, error=True)
            return stop        
        elif not self.results.status:
            return stop
        elif str(arg[0]) in ['exit','quit','EOF']:
            return stop
        
        try:
            self.update_status('Command \'%s\' done.<br> Waiting for instruction.' % arg[0], 
                               level=None, error=True)
        except Exception:
            misc.sprint('update_status fails')
            pass
        
    
    def nice_user_error(self, error, line):
        """If a ME run is currently running add a link in the html output"""

        self.add_error_log_in_html()
        cmd.Cmd.nice_user_error(self, error, line)            
        
    def nice_config_error(self, error, line):
        """If a ME run is currently running add a link in the html output"""

        self.add_error_log_in_html()
        cmd.Cmd.nice_config_error(self, error, line)
        
        
        try:
            debug_file = open(self.debug_output, 'a')
            debug_file.write(open(pjoin(self.me_dir,'Cards','proc_card_mg5.dat')))
            debug_file.close()
        except:
            pass 
            

    def nice_error_handling(self, error, line):
        """If a ME run is currently running add a link in the html output"""

        if isinstance(error, ZeroResult):
            self.add_error_log_in_html(error)
            logger.warning('Zero result detected: %s' % error)
            # create a banner if needed
            try:
                if not self.banner:
                    self.banner = banner_mod.Banner()
                if 'slha' not in self.banner:
                    self.banner.add(pjoin(self.me_dir,'Cards','param_card.dat'))
                if 'mgruncard' not in self.banner:
                    self.banner.add(pjoin(self.me_dir,'Cards','run_card.dat'))
                if 'mg5proccard' not in self.banner:
                    proc_card = pjoin(self.me_dir,'Cards','proc_card_mg5.dat')
                    if os.path.exists(proc_card):
                        self.banner.add(proc_card)
                
                out_dir = pjoin(self.me_dir, 'Events', self.run_name)
                if not os.path.isdir(out_dir):
                    os.mkdir(out_dir)
                output_path = pjoin(out_dir, '%s_%s_banner.txt' % \
                                                  (self.run_name, self.run_tag))
                self.banner.write(output_path)
            except Exception:
                if __debug__:
                    raise
                else:
                    pass
        else:
            self.add_error_log_in_html()            
            cmd.Cmd.nice_error_handling(self, error, line)
            try:
                debug_file = open(self.debug_output, 'a')
                debug_file.write(open(pjoin(self.me_dir,'Cards','proc_card_mg5.dat')))
                debug_file.close()
            except:
                pass
        
        
#===============================================================================
# HelpToCmd
#===============================================================================
class HelpToCmd(object):
    """ The Series of help routine for the MadEventCmd"""
    
    def help_banner_run(self):
        logger.info("syntax: banner_run Path|RUN [--run_options]")
        logger.info("-- Reproduce a run following a given banner")
        logger.info("   One of the following argument is require:")
        logger.info("   Path should be the path of a valid banner.")
        logger.info("   RUN should be the name of a run of the current directory")
        self.run_options_help([('-f','answer all question by default'),
                               ('--name=X', 'Define the name associated with the new run')]) 
    
    def help_open(self):
        logger.info("syntax: open FILE  ")
        logger.info("-- open a file with the appropriate editor.")
        logger.info('   If FILE belongs to index.html, param_card.dat, run_card.dat')
        logger.info('   the path to the last created/used directory is used')
        logger.info('   The program used to open those files can be chosen in the')
        logger.info('   configuration file ./input/mg5_configuration.txt')   
        
        
    def run_options_help(self, data):
        if data:
            logger.info('-- local options:')
            for name, info in data:
                logger.info('      %s : %s' % (name, info))
        
        logger.info("-- session options:")
        logger.info("      Note that those options will be kept for the current session")      
        logger.info("      --cluster : Submit to the  cluster. Current cluster: %s" % self.options['cluster_type'])
        logger.info("      --multicore : Run in multi-core configuration")
        logger.info("      --nb_core=X : limit the number of core to use to X.")
        

    def help_generate_events(self):
        logger.info("syntax: generate_events [run_name] [options])")
        logger.info("-- Launch the full chain of script for the generation of events")
        logger.info("   Including possible plotting, shower and detector resolution.")
        logger.info("   Those steps are performed if the related program are installed")
        logger.info("   and if the related card are present in the Cards directory.")
        self.run_options_help([('-f', 'Use default for all questions.'),
                               ('--laststep=', 'argument might be parton/pythia/pgs/delphes and indicate the last level to be run.')])

    
    def help_add_time_of_flight(self):
        logger.info("syntax: add_time_of_flight [run_name|path_to_file] [--treshold=]")
        logger.info('-- Add in the lhe files the information')
        logger.info('   of how long it takes to a particle to decay.')
        logger.info('   threshold option allows to change the minimal value required to')
        logger.info('   a non zero value for the particle (default:1e-12s)')

    def help_calculate_decay_widths(self):
        
        if self.ninitial != 1:
            logger.warning("This command is only valid for processes of type A > B C.")
            logger.warning("This command can not be run in current context.")
            logger.warning("")
        
        logger.info("syntax: calculate_decay_widths [run_name] [options])")
        logger.info("-- Calculate decay widths and enter widths and BRs in param_card")
        logger.info("   for a series of processes of type A > B C ...")
        self.run_options_help([('-f', 'Use default for all questions.'),
                               ('--accuracy=', 'accuracy (for each partial decay width).'\
                                + ' Default is 0.01.')])

    def help_multi_run(self):
        logger.info("syntax: multi_run NB_RUN [run_name] [--run_options])")
        logger.info("-- Launch the full chain of script for the generation of events")
        logger.info("   NB_RUN times. This chains includes possible plotting, shower")
        logger.info(" and detector resolution.")
        self.run_options_help([('-f', 'Use default for all questions.'),
                               ('--laststep=', 'argument might be parton/pythia/pgs/delphes and indicate the last level to be run.')])

    def help_survey(self):
        logger.info("syntax: survey [run_name] [--run_options])")
        logger.info("-- evaluate the different channel associate to the process")
        self.run_options_help([("--" + key,value[-1]) for (key,value) in \
                               self._survey_options.items()])
     
    def help_launch(self):
        """exec generate_events for 2>N and calculate_width for 1>N"""
        logger.info("syntax: launch [run_name] [options])")
        logger.info("    --alias for either generate_events/calculate_decay_widths")
        logger.info("      depending of the number of particles in the initial state.")
        
        if self.ninitial == 1:
            logger.info("For this directory this is equivalent to calculate_decay_widths")
            self.help_calculate_decay_widths()
        else:
            logger.info("For this directory this is equivalent to $generate_events")
            self.help_generate_events()
                 
    def help_refine(self):
        logger.info("syntax: refine require_precision [max_channel] [--run_options]")
        logger.info("-- refine the LAST run to achieve a given precision.")
        logger.info("   require_precision: can be either the targeted number of events")
        logger.info('                      or the required relative error')
        logger.info('   max_channel:[5] maximal number of channel per job')
        self.run_options_help([])
        
    def help_combine_events(self):
        """ """
        logger.info("syntax: combine_events [run_name] [--tag=tag_name] [--run_options]")
        logger.info("-- Combine the last run in order to write the number of events")
        logger.info("   asked in the run_card.")
        self.run_options_help([])
        
    def help_compute_widths(self):
        logger.info("syntax: compute_widths Particle [Particles] [Param_card] [--output=PATH]")
        logger.info("-- Compute the widths (ONLY 1->2) for the particles specified.")
        logger.info("   By default, this takes the current param_card and overwrites it.")       

    def help_store_events(self):
        """ """
        logger.info("syntax: store_events [--run_options]")
        logger.info("-- Write physically the events in the files.")
        logger.info("   should be launch after \'combine_events\'")
        self.run_options_help([])

    def help_create_gridpack(self):
        """ """
        logger.info("syntax: create_gridpack [--run_options]")
        logger.info("-- create the gridpack. ")
        logger.info("   should be launch after \'store_events\'")
        self.run_options_help([])

    def help_import(self):
        """ """
        logger.info("syntax: import command PATH")
        logger.info("-- Execute the command present in the file")
        self.run_options_help([])
        
    def help_remove(self):
        logger.info("syntax: remove RUN [all|parton|pythia|pgs|delphes|banner] [-f] [--tag=]")
        logger.info("-- Remove all the files linked to previous run RUN")
        logger.info("   if RUN is 'all', then all run will be cleaned.")
        logger.info("   The optional argument precise which part should be cleaned.")
        logger.info("   By default we clean all the related files but the banners.")
        logger.info("   the optional '-f' allows to by-pass all security question")
        logger.info("   The banner can be remove only if all files are removed first.")

    def help_print_result(self):
        logger.info("syntax: print_result [RUN] [TAG]")
        logger.info("-- show in text format the status of the run (cross-section/nb-event/...)")


#===============================================================================
# CheckValidForCmd
#===============================================================================
class CheckValidForCmd(object):
    """ The Series of check routine for the MadEventCmd"""

    def check_banner_run(self, args):
        """check the validity of line"""
        
        if len(args) == 0:
            self.help_banner_run()
            raise self.InvalidCmd('banner_run reauires at least one argument.')
        
        tag = [a[6:] for a in args if a.startswith('--tag=')]
        
        
        if os.path.exists(args[0]):
            type ='banner'
            format = self.detect_card_type(args[0])
            if format != 'banner':
                raise self.InvalidCmd('The file is not a valid banner.')
        elif tag:
            args[0] = pjoin(self.me_dir,'Events', args[0], '%s_%s_banner.txt' % \
                                    (args[0], tag))                  
            if not os.path.exists(args[0]):
                raise self.InvalidCmd('No banner associates to this name and tag.')
        else:
            name = args[0]
            type = 'run'
            banners = glob.glob(pjoin(self.me_dir,'Events', args[0], '*_banner.txt'))
            if not banners:
                raise self.InvalidCmd('No banner associates to this name.')    
            elif len(banners) == 1:
                args[0] = banners[0]
            else:
                #list the tag and propose those to the user
                tags = [os.path.basename(p)[len(args[0])+1:-11] for p in banners]
                tag = self.ask('which tag do you want to use?', tags[0], tags)
                args[0] = pjoin(self.me_dir,'Events', args[0], '%s_%s_banner.txt' % \
                                    (args[0], tag))                
                        
        run_name = [arg[7:] for arg in args if arg.startswith('--name=')]
        if run_name:
            try:
                self.exec_cmd('remove %s all banner -f' % run_name)
            except Exception:
                pass
            self.set_run_name(args[0], tag=None, level='parton', reload_card=True)
        elif type == 'banner':
            self.set_run_name(self.find_available_run_name(self.me_dir))
        elif type == 'run':
            if not self.results[name].is_empty():
                run_name = self.find_available_run_name(self.me_dir)
                logger.info('Run %s is not empty so will use run_name: %s' % \
                                                               (name, run_name))
                self.set_run_name(run_name)
            else:
                try:
                    self.exec_cmd('remove %s all banner -f' % run_name)
                except Exception:
                    pass
                self.set_run_name(name)
            
    def check_history(self, args):
        """check the validity of line"""
        
        if len(args) > 1:
            self.help_history()
            raise self.InvalidCmd('\"history\" command takes at most one argument')
        
        if not len(args):
            return
        elif args[0] != 'clean':
                dirpath = os.path.dirname(args[0])
                if dirpath and not os.path.exists(dirpath) or \
                       os.path.isdir(args[0]):
                    raise self.InvalidCmd("invalid path %s " % dirpath)
                
    def check_save(self, args):
        """ check the validity of the line"""
        
        if len(args) == 0:
            args.append('options')

        if args[0] not in self._save_opts:
            raise self.InvalidCmd('wrong \"save\" format')
        
        if args[0] != 'options' and len(args) != 2:
            self.help_save()
            raise self.InvalidCmd('wrong \"save\" format')
        elif args[0] != 'options' and len(args) == 2:
            basename = os.path.dirname(args[1])
            if not os.path.exists(basename):
                raise self.InvalidCmd('%s is not a valid path, please retry' % \
                                                                        args[1])
        
        if args[0] == 'options':
            has_path = None
            for arg in args[1:]:
                if arg in ['--auto', '--all']:
                    continue
                elif arg.startswith('--'):
                    raise self.InvalidCmd('unknow command for \'save options\'')
                else:
                    basename = os.path.dirname(arg)
                    if not os.path.exists(basename):
                        raise self.InvalidCmd('%s is not a valid path, please retry' % \
                                                                        arg)
                    elif has_path:
                        raise self.InvalidCmd('only one path is allowed')
                    else:
                        args.remove(arg)
                        args.insert(1, arg)
                        has_path = True
            if not has_path:
                if '--auto' in arg and self.options['mg5_path']:
                    args.insert(1, pjoin(self.options['mg5_path'],'input','mg5_configuration.txt'))  
                else:
                    args.insert(1, pjoin(self.me_dir,'Cards','me5_configuration.txt'))  
    
    
    def check_survey(self, args, cmd='survey'):
        """check that the argument for survey are valid"""
        
        
        self.opts = dict([(key,value[1]) for (key,value) in \
                          self._survey_options.items()])

        # Treat any arguments starting with '--'
        while args and args[-1].startswith('--'):
            arg = args.pop(-1)
            try:
                for opt,value in self._survey_options.items():
                    if arg.startswith('--%s=' % opt):
                        exec('self.opts[\'%s\'] = %s(arg.split(\'=\')[-1])' % \
                             (opt, value[0]))
                        arg = ""
                if arg != "": raise Exception
            except Exception:
                self.help_survey()
                raise self.InvalidCmd('invalid %s argument'% arg)

        if len(args) > 1:
            self.help_survey()
            raise self.InvalidCmd('Too many argument for %s command' % cmd)
        elif not args:
            # No run name assigned -> assigned one automaticaly 
            self.set_run_name(self.find_available_run_name(self.me_dir))
        else:
            self.set_run_name(args[0], None,'parton', True)
            args.pop(0)
            
        return True

    def check_generate_events(self, args):
        """check that the argument for generate_events are valid"""
        
        run = None
        if args and args[-1].startswith('--laststep='):
            run = args[-1].split('=')[-1]
            if run not in ['auto','parton', 'pythia', 'pgs', 'delphes']:
                self.help_generate_events()
                raise self.InvalidCmd('invalid %s argument'% args[-1])
            if run != 'parton' and not self.options['pythia-pgs_path']:                
                raise self.InvalidCmd('''pythia-pgs not install. Please install this package first. 
                To do so type: \'install pythia-pgs\' in the mg5 interface''')
            if run == 'delphes' and not self.options['delphes_path']:
                raise self.InvalidCmd('''delphes not install. Please install this package first. 
                To do so type: \'install Delphes\' in the mg5 interface''')
            del args[-1]
                                
        if len(args) > 1:
            self.help_generate_events()
            raise self.InvalidCmd('Too many argument for generate_events command: %s' % cmd)
                    
        return run

    def check_add_time_of_flight(self, args):
        """check that the argument are correct"""
        
        
        if len(args) >2:
            self.help_time_of_flight()
            raise self.InvalidCmd('Too many arguments')
        
        # check if the threshold is define. and keep it's value
        if args and args[-1].startswith('--threshold='):
            try:
                threshold = float(args[-1].split('=')[1])
            except ValueError:
                raise self.InvalidCmd('threshold options require a number.')
            args.remove(args[-1])
        else:
            threshold = 1e-12
            
        if len(args) == 1 and  os.path.exists(args[0]): 
                event_path = args[0]
        else:
            if len(args) and self.run_name != args[0]:
                self.set_run_name(args.pop(0))
            elif not self.run_name:            
                self.help_add_time_of_flight()
                raise self.InvalidCmd('Need a run_name to process')            
            event_path = pjoin(self.me_dir, 'Events', self.run_name, 'unweighted_events.lhe.gz')
            if not os.path.exists(event_path):
                event_path = event_path[:-3]
                if not os.path.exists(event_path):    
                    raise self.InvalidCmd('No unweighted events associate to this run.')


        
        #reformat the data
        args[:] = [event_path, threshold]

    def check_calculate_decay_widths(self, args):
        """check that the argument for calculate_decay_widths are valid"""
        
        if self.ninitial != 1:
            raise self.InvalidCmd('Can only calculate decay widths for decay processes A > B C ...')

        accuracy = 0.01
        run = None
        if args and args[-1].startswith('--accuracy='):
            try:
                accuracy = float(args[-1].split('=')[-1])
            except Exception:
                raise self.InvalidCmd('Argument error in calculate_decay_widths command')
            del args[-1]
        if len(args) > 1:
            self.help_calculate_decay_widths()
            raise self.InvalidCmd('Too many argument for calculate_decay_widths command: %s' % cmd)
                    
        return accuracy



    def check_multi_run(self, args):
        """check that the argument for survey are valid"""

        run = None
        
        if not len(args):
            self.help_multi_run()
            raise self.InvalidCmd("""multi_run command requires at least one argument for
            the number of times that it call generate_events command""")
            
        if args[-1].startswith('--laststep='):
            run = args[-1].split('=')[-1]
            if run not in ['parton', 'pythia', 'pgs', 'delphes']:
                self.help_multi_run()
                raise self.InvalidCmd('invalid %s argument'% args[-1])
            if run != 'parton' and not self.options['pythia-pgs_path']:                
                raise self.InvalidCmd('''pythia-pgs not install. Please install this package first. 
                To do so type: \'install pythia-pgs\' in the mg5 interface''')
            if run == 'delphes' and not self.options['delphes_path']:
                raise self.InvalidCmd('''delphes not install. Please install this package first. 
                To do so type: \'install Delphes\' in the mg5 interface''')
            del args[-1]
            

        elif not args[0].isdigit():
            self.help_multi_run()
            raise self.InvalidCmd("The first argument of multi_run should be a integer.")
        nb_run = args.pop(0)
        self.check_survey(args, cmd='multi_run')
        args.insert(0, int(nb_run))
        
        return run

    def check_refine(self, args):
        """check that the argument for survey are valid"""

        # if last argument is not a number -> it's the run_name (Not allow anymore)
        try:
            float(args[-1])
        except ValueError:
            self.help_refine()
            raise self.InvalidCmd('Not valid arguments')
        except IndexError:
            self.help_refine()
            raise self.InvalidCmd('require_precision argument is require for refine cmd')

    
        if not self.run_name:
            if self.results.lastrun:
                self.set_run_name(self.results.lastrun)
            else:
                raise self.InvalidCmd('No run_name currently define. Unable to run refine')

        if len(args) > 2:
            self.help_refine()
            raise self.InvalidCmd('Too many argument for refine command')
        else:
            try:
                [float(arg) for arg in args]
            except ValueError:         
                self.help_refine()    
                raise self.InvalidCmd('refine arguments are suppose to be number')
            
        return True
    
    def check_compute_widths(self, args):
        """check that the model is loadable and check that the format is of the
        type: PART PATH --output=PATH -f
        return the model.
        """
        
        # Check that MG5 directory is present .
        if MADEVENT and not self.options['mg5_path']:
            raise self.InvalidCmd, '''The automatic computations of widths requires that MG5 is installed on the system.
            You can install it and set his path in ./Cards/me5_configuration.txt'''
        elif MADEVENT:
            sys.path.append(self.options['mg5_path'])
        try:
            import models.model_reader as model_reader
            import models.import_ufo as import_ufo
        except ImportError:
            raise self.ConfigurationError, '''Can\'t load MG5.
            The variable mg5_path should not be correctly configure.'''
        
        ufo_path = pjoin(self.me_dir,'bin','internal', 'ufomodel')
        # Import model
        if not MADEVENT:
            modelname = self.find_model_name()
            model = import_ufo.import_model(modelname, decay=True)
            if self.mother.options['complex_mass_scheme']:
                model.change_mass_to_complex_scheme()
            
            
        else:
            model = import_ufo.import_model(pjoin(self.me_dir,'bin','internal', 'ufomodel'),
                                        decay=True)
            #pattern for checking complex mass scheme.
            has_cms = re.compile(r'''set\s+complex_mass_scheme\s*(True|T|1|true|$|;)''')
            if has_cms.search(open(pjoin(self.me_dir,'Cards','proc_card_mg5.dat')\
                                   ).read()):
                model.change_mass_to_complex_scheme()
   
        
            
        if not hasattr(model.get('particles')[0], 'partial_widths'):
            raise self.InvalidCmd, 'The UFO model does not include partial widths information. Impossible to compute widths automatically'
            
        # check if the name are passed to default MG5
        if '-modelname' in open(pjoin(self.me_dir,'Cards','proc_card_mg5.dat')).read():
            model.pass_particles_name_in_mg_default()        
        model = model_reader.ModelReader(model)
        particles_name = dict([(p.get('name'), p.get('pdg_code'))
                                               for p in model.get('particles')])
        
        output = {'model': model, 'model':model, 'force': False, 'output': None, 
                  'input':None, 'particles': set()}
        for arg in args:
            if arg.startswith('--output='):
                output_path = arg.split('=',1)[1]
                if not os.path.exists(output_path):
                    raise self.InvalidCmd, 'Invalid Path for the output. Please retry.'
                if not os.path.isfile(output_path):
                    output_path = pjoin(output_path, 'param_card.dat')
                output['output'] = output_path
            elif arg == '-f':
                output['force'] = True
            elif os.path.isfile(arg):
                type = self.detect_card_type(arg)
                if type != 'param_card.dat':
                    raise self.InvalidCmd , '%s is not a valid param_card.' % arg
                output['input'] = arg
            elif arg in particles_name:
                # should be a particles
                output['particles'].add(particles_name[arg])
            elif arg.isdigit() and int(arg) in particles_name.values():
                output['particles'].add(eval(arg))
            else:
                self.help_compute_widths()
                raise self.InvalidCmd, '%s is not a valid argument for compute_widths' % arg

        if not output['particles']:
            raise self.InvalidCmd, '''This routines requires at least one particle in order to compute
            the related width'''
            
        if output['output'] is None:
            output['output'] = output['input']

        return output
    
    def check_combine_events(self, arg):
        """ Check the argument for the combine events command """
        
        tag = [a for a in arg if a.startswith('--tag=')]
        if tag: 
            arg.remove(tag[0])
            tag = tag[0][6:]
        elif not self.run_tag:
            tag = 'tag_1'
        else:
            tag = self.run_tag
        self.run_tag = tag
     
        if len(arg) > 1:
            self.help_combine_events()
            raise self.InvalidCmd('Too many argument for combine_events command')
        
        if len(arg) == 1:
            self.set_run_name(arg[0], self.run_tag, 'parton', True)
        
        if not self.run_name:
            if not self.results.lastrun:
                raise self.InvalidCmd('No run_name currently define. Unable to run combine')
            else:
                self.set_run_name(self.results.lastrun)
        
        return True
    
    def check_pythia(self, args):
        """Check the argument for pythia command
        syntax: pythia [NAME] 
        Note that other option are already remove at this point
        """
        
        mode = None
        laststep = [arg for arg in args if arg.startswith('--laststep=')]
        if laststep and len(laststep)==1:
            mode = laststep[0].split('=')[-1]
            if mode not in ['auto', 'pythia', 'pgs', 'delphes']:
                self.help_pythia()
                raise self.InvalidCmd('invalid %s argument'% args[-1])     
        elif laststep:
            raise self.InvalidCmd('only one laststep argument is allowed')
     
        # If not pythia-pgs path
        if not self.options['pythia-pgs_path']:
            logger.info('Retry to read configuration file to find pythia-pgs path')
            self.set_configuration()
            
        if not self.options['pythia-pgs_path'] or not \
            os.path.exists(pjoin(self.options['pythia-pgs_path'],'src')):
            error_msg = 'No pythia-pgs path correctly set.'
            error_msg += 'Please use the set command to define the path and retry.'
            error_msg += 'You can also define it in the configuration file.'
            raise self.InvalidCmd(error_msg)
     
     
     
        tag = [a for a in args if a.startswith('--tag=')]
        if tag: 
            args.remove(tag[0])
            tag = tag[0][6:]

        if len(args) == 0 and not self.run_name:
            if self.results.lastrun:
                args.insert(0, self.results.lastrun)
            else:
                raise self.InvalidCmd('No run name currently define. Please add this information.')             
        
        if len(args) >= 1:
            if args[0] != self.run_name and\
             not os.path.exists(pjoin(self.me_dir,'Events',args[0], 'unweighted_events.lhe.gz')):
                raise self.InvalidCmd('No events file corresponding to %s run. '% args[0])
            self.set_run_name(args[0], tag, 'pythia')
        else:
            if tag:
                self.run_card['run_tag'] = tag
            self.set_run_name(self.run_name, tag, 'pythia')

        input_file = pjoin(self.me_dir,'Events',self.run_name, 'unweighted_events.lhe')
        output_file = pjoin(self.me_dir, 'Events', 'unweighted_events.lhe')
        if  not os.path.exists('%s.gz' % input_file):
            if not os.path.exists(input_file):
                raise self.InvalidCmd('No events file corresponding to %s run. '% self.run_name)
            files.cp(input_file, output_file)
        else:
            os.system('gunzip -c %s > %s' % (input_file, output_file))
        
        args.append(mode)
    
    def check_remove(self, args):
        """Check that the remove command is valid"""

        tmp_args = args[:]

        tag = [a[6:] for a in tmp_args if a.startswith('--tag=')]
        if tag:
            tag = tag[0]
            tmp_args.remove('--tag=%s' % tag)


        if len(tmp_args) == 0:
            self.help_remove()
            raise self.InvalidCmd('clean command require the name of the run to clean')
        elif len(tmp_args) == 1:
            return tmp_args[0], tag, ['all']
        else:
            for arg in tmp_args[1:]:
                if arg not in self._clean_mode:
                    self.help_remove()
                    raise self.InvalidCmd('%s is not a valid options for clean command'\
                                              % arg)
            return tmp_args[0], tag, tmp_args[1:]

    def check_plot(self, args):
        """Check the argument for the plot command
        plot run_name modes"""

        madir = self.options['madanalysis_path']
        td = self.options['td_path']
        
        if not madir or not td:
            logger.info('Retry to read configuration file to find madanalysis/td')
            self.set_configuration()

        madir = self.options['madanalysis_path']
        td = self.options['td_path']        
        
        if not madir:
            error_msg = 'No Madanalysis path correctly set.'
            error_msg += 'Please use the set command to define the path and retry.'
            error_msg += 'You can also define it in the configuration file.'
            raise self.InvalidCmd(error_msg)  
        if not  td:
            error_msg = 'No path to td directory correctly set.'
            error_msg += 'Please use the set command to define the path and retry.'
            error_msg += 'You can also define it in the configuration file.'
            raise self.InvalidCmd(error_msg)  
                     
        if len(args) == 0:
            if not hasattr(self, 'run_name') or not self.run_name:
                self.help_plot()
                raise self.InvalidCmd('No run name currently define. Please add this information.')             
            args.append('all')
            return

        
        if args[0] not in self._plot_mode:
            self.set_run_name(args[0], level='plot')
            del args[0]
            if len(args) == 0:
                args.append('all')
        elif not self.run_name:
            self.help_plot()
            raise self.InvalidCmd('No run name currently define. Please add this information.')                             
        
        for arg in args:
            if arg not in self._plot_mode and arg != self.run_name:
                 self.help_plot()
                 raise self.InvalidCmd('unknown options %s' % arg)        
    
    
    def check_pgs(self, arg):
        """Check the argument for pythia command
        syntax: pgs [NAME] 
        Note that other option are already remove at this point
        """
        
        # If not pythia-pgs path
        if not self.options['pythia-pgs_path']:
            logger.info('Retry to read configuration file to find pythia-pgs path')
            self.set_configuration()
      
        if not self.options['pythia-pgs_path'] or not \
            os.path.exists(pjoin(self.options['pythia-pgs_path'],'src')):
            error_msg = 'No pythia-pgs path correctly set.'
            error_msg += 'Please use the set command to define the path and retry.'
            error_msg += 'You can also define it in the configuration file.'
            raise self.InvalidCmd(error_msg)          
        
        tag = [a for a in arg if a.startswith('--tag=')]
        if tag: 
            arg.remove(tag[0])
            tag = tag[0][6:]
        
        
        if len(arg) == 0 and not self.run_name:
            if self.results.lastrun:
                arg.insert(0, self.results.lastrun)
            else:
                raise self.InvalidCmd('No run name currently define. Please add this information.')             
        
        if len(arg) == 1 and self.run_name == arg[0]:
            arg.pop(0)
        
        if not len(arg) and \
           not os.path.exists(pjoin(self.me_dir,'Events','pythia_events.hep')):
            self.help_pgs()
            raise self.InvalidCmd('''No file file pythia_events.hep currently available
            Please specify a valid run_name''')
        
        lock = None                    
        if len(arg) == 1:
            prev_tag = self.set_run_name(arg[0], tag, 'pgs')
            if  not os.path.exists(pjoin(self.me_dir,'Events',self.run_name,'%s_pythia_events.hep.gz' % prev_tag)):
                raise self.InvalidCmd('No events file corresponding to %s run with tag %s. '% (self.run_name, prev_tag))
            else:
                input_file = pjoin(self.me_dir,'Events', self.run_name, '%s_pythia_events.hep.gz' % prev_tag)
                output_file = pjoin(self.me_dir, 'Events', 'pythia_events.hep')
                lock = cluster.asyncrone_launch('gunzip',stdout=open(output_file,'w'), 
                                                    argument=['-c', input_file])

        else:
            if tag: 
                self.run_card['run_tag'] = tag
            self.set_run_name(self.run_name, tag, 'pgs')
        
        return lock

    def check_delphes(self, arg):
        """Check the argument for pythia command
        syntax: delphes [NAME] 
        Note that other option are already remove at this point
        """
        
        # If not pythia-pgs path
        if not self.options['delphes_path']:
            logger.info('Retry to read configuration file to find delphes path')
            self.set_configuration()
      
        if not self.options['delphes_path']:
            error_msg = 'No delphes path correctly set.'
            error_msg += 'Please use the set command to define the path and retry.'
            error_msg += 'You can also define it in the configuration file.'
            raise self.InvalidCmd(error_msg)  

        tag = [a for a in arg if a.startswith('--tag=')]
        if tag: 
            arg.remove(tag[0])
            tag = tag[0][6:]
            
                  
        if len(arg) == 0 and not self.run_name:
            if self.results.lastrun:
                arg.insert(0, self.results.lastrun)
            else:
                raise self.InvalidCmd('No run name currently define. Please add this information.')             
        
        if len(arg) == 1 and self.run_name == arg[0]:
            arg.pop(0)
        
        if not len(arg) and \
           not os.path.exists(pjoin(self.me_dir,'Events','pythia_events.hep')):
            self.help_pgs()
            raise self.InvalidCmd('''No file file pythia_events.hep currently available
            Please specify a valid run_name''')
        
        lock = None                
        if len(arg) == 1:
            prev_tag = self.set_run_name(arg[0], tag, 'delphes')
            if  not os.path.exists(pjoin(self.me_dir,'Events',self.run_name, '%s_pythia_events.hep.gz' % prev_tag)):
                raise self.InvalidCmd('No events file corresponding to %s run with tag %s.:%s '\
                    % (self.run_name, prev_tag, 
                       pjoin(self.me_dir,'Events',self.run_name, '%s_pythia_events.hep.gz' % prev_tag)))
            else:
                input_file = pjoin(self.me_dir,'Events', self.run_name, '%s_pythia_events.hep.gz' % prev_tag)
                output_file = pjoin(self.me_dir, 'Events', 'pythia_events.hep')
                lock = cluster.asyncrone_launch('gunzip',stdout=open(output_file,'w'), 
                                                    argument=['-c', input_file])
        else:
            if tag:
                self.run_card['run_tag'] = tag
            self.set_run_name(self.run_name, tag, 'delphes')
            
        return lock               

    def check_display(self, args):
        """check the validity of line
        syntax: display XXXXX
        """
            
        if len(args) < 1 or args[0] not in self._display_opts:
            self.help_display()
            raise self.InvalidCmd
        
        if args[0] == 'variable' and len(args) !=2:
            raise self.InvalidCmd('variable need a variable name')





    def check_import(self, args):
        """check the validity of line"""
         
        if not args:
            self.help_import()
            raise self.InvalidCmd('wrong \"import\" format')
        
        if args[0] != 'command':
            args.insert(0,'command')
        
        
        if not len(args) == 2 or not os.path.exists(args[1]):
            raise self.InvalidCmd('PATH is mandatory for import command\n')
        

#===============================================================================
# CompleteForCmd
#===============================================================================
class CompleteForCmd(CheckValidForCmd):
    """ The Series of help routine for the MadGraphCmd"""
    
    
    def complete_add_time_of_flight(self, text, line, begidx, endidx):
        "Complete command"
       
        args = self.split_arg(line[0:begidx], error=False)

        if len(args) == 1:
            #return valid run_name
            data = glob.glob(pjoin(self.me_dir, 'Events', '*','unweighted_events.lhe.gz'))
            data = [n.rsplit('/',2)[1] for n in data]
            return  self.list_completion(text, data + ['--threshold='], line)
        elif args[-1].endswith(os.path.sep):
            return self.path_completion(text,
                                        os.path.join('.',*[a for a in args \
                                                    if a.endswith(os.path.sep)]))
        else:
            return self.list_completion(text, ['--threshold='], line)
    
    def complete_banner_run(self, text, line, begidx, endidx):
       "Complete the banner run command"
       try:
  
        
        args = self.split_arg(line[0:begidx], error=False)
        
        if args[-1].endswith(os.path.sep):
            return self.path_completion(text,
                                        os.path.join('.',*[a for a in args \
                                                    if a.endswith(os.path.sep)]))        
        
        
        if len(args) > 1:
            # only options are possible
            tags = glob.glob(pjoin(self.me_dir, 'Events' , args[1],'%s_*_banner.txt' % args[1]))
            tags = ['%s' % os.path.basename(t)[len(args[1])+1:-11] for t in tags]

            if args[-1] != '--tag=':
                tags = ['--tag=%s' % t for t in tags]
            else:
                return self.list_completion(text, tags)
            return self.list_completion(text, tags +['--name=','-f'], line)
        
        # First argument
        possibilites = {} 

        comp = self.path_completion(text, os.path.join('.',*[a for a in args \
                                                    if a.endswith(os.path.sep)]))
        if os.path.sep in line:
            return comp
        else:
            possibilites['Path from ./'] = comp

        run_list =  glob.glob(pjoin(self.me_dir, 'Events', '*','*_banner.txt'))
        run_list = [n.rsplit('/',2)[1] for n in run_list]
        possibilites['RUN Name'] = self.list_completion(text, run_list)
        
        return self.deal_multiple_categories(possibilites)
    
        
       except Exception, error:
           print error
    def complete_history(self, text, line, begidx, endidx):
        "Complete the history command"

        args = self.split_arg(line[0:begidx], error=False)

        # Directory continuation
        if args[-1].endswith(os.path.sep):
            return self.path_completion(text,
                                        os.path.join('.',*[a for a in args \
                                                    if a.endswith(os.path.sep)]))

        if len(args) == 1:
            return self.path_completion(text)
        
    def complete_open(self, text, line, begidx, endidx): 
        """ complete the open command """

        args = self.split_arg(line[0:begidx])
        
        # Directory continuation
        if os.path.sep in args[-1] + text:
            return self.path_completion(text,
                                    os.path.join('.',*[a for a in args if \
                                                      a.endswith(os.path.sep)]))

        possibility = []
        if self.me_dir:
            path = self.me_dir
            possibility = ['index.html']
            if os.path.isfile(os.path.join(path,'README')):
                possibility.append('README')
            if os.path.isdir(os.path.join(path,'Cards')):
                possibility += [f for f in os.listdir(os.path.join(path,'Cards')) 
                                    if f.endswith('.dat')]
            if os.path.isdir(os.path.join(path,'HTML')):
                possibility += [f for f in os.listdir(os.path.join(path,'HTML')) 
                                  if f.endswith('.html') and 'default' not in f]
        else:
            possibility.extend(['./','../'])
        if os.path.exists('ME5_debug'):
            possibility.append('ME5_debug')
        if os.path.exists('MG5_debug'):
            possibility.append('MG5_debug')
        return self.list_completion(text, possibility)
    
    def complete_set(self, text, line, begidx, endidx):
        "Complete the set command"

        args = self.split_arg(line[0:begidx])

        # Format
        if len(args) == 1:
            return self.list_completion(text, self._set_options + self.options.keys() )

        if len(args) == 2:
            if args[1] == 'stdout_level':
                return self.list_completion(text, ['DEBUG','INFO','WARNING','ERROR','CRITICAL'])
            else:
                first_set = ['None','True','False']
                # directory names
                second_set = [name for name in self.path_completion(text, '.', only_dirs = True)]
                return self.list_completion(text, first_set + second_set)
        elif len(args) >2 and args[-1].endswith(os.path.sep):
                return self.path_completion(text,
                        os.path.join('.',*[a for a in args if a.endswith(os.path.sep)]),
                        only_dirs = True) 
    
    def complete_survey(self, text, line, begidx, endidx):
        """ Complete the survey command """
        
        if line.endswith('nb_core=') and not text:
            import multiprocessing
            max = multiprocessing.cpu_count()
            return [str(i) for i in range(2,max+1)]
            
        return  self.list_completion(text, self._run_options, line)
    
    complete_refine = complete_survey
    complete_combine_events = complete_survey
    complite_store = complete_survey
    complete_generate_events = complete_survey
    complete_create_gridpack = complete_survey
    
    def complete_generate_events(self, text, line, begidx, endidx):
        """ Complete the generate events"""
        
        if line.endswith('nb_core=') and not text:
            import multiprocessing
            max = multiprocessing.cpu_count()
            return [str(i) for i in range(2,max+1)]
        if line.endswith('laststep=') and not text:
            return ['parton','pythia','pgs','delphes']
        elif '--laststep=' in line.split()[-1] and line and line[-1] != ' ':
            return self.list_completion(text,['parton','pythia','pgs','delphes'],line)
        
        opts = self._run_options + self._generate_options
        return  self.list_completion(text, opts, line)

    def complete_launch(self, *args, **opts):

        if self.ninitial == 1:
            return self.complete_calculate_decay_widths(*args, **opts)
        else:
            return self.complete_generate_events(*args, **opts)


    def complete_calculate_decay_widths(self, text, line, begidx, endidx):
        """ Complete the calculate_decay_widths command"""
        
        if line.endswith('nb_core=') and not text:
            import multiprocessing
            max = multiprocessing.cpu_count()
            return [str(i) for i in range(2,max+1)]
        
        opts = self._run_options + self._calculate_decay_options
        return  self.list_completion(text, opts, line)
    
    def complete_display(self, text, line, begidx, endidx):
        """ Complete the display command"""    
        
        args = self.split_arg(line[0:begidx], error=False)
        if len(args) >= 2 and args[1] =='results':
            start = line.find('results')
            return self.complete_print_results(text, 'print_results '+line[start+7:], begidx+2+start, endidx+2+start)
        return super(CompleteForCmd, self).complete_display(text, line, begidx, endidx)

    def complete_multi_run(self, text, line, begidx, endidx):
        """complete multi run command"""
        
        args = self.split_arg(line[0:begidx], error=False)
        if len(args) == 1:
            data = [str(i) for i in range(0,20)]
            return  self.list_completion(text, data, line)
        
        if line.endswith('run=') and not text:
            return ['parton','pythia','pgs','delphes']
        elif '--laststep=' in line.split()[-1] and line and line[-1] != ' ':
            return self.list_completion(text,['parton','pythia','pgs','delphes'],line)
        
        opts = self._run_options + self._generate_options
        return  self.list_completion(text, opts, line)
        
        
        
        if line.endswith('nb_core=') and not text:
            import multiprocessing
            max = multiprocessing.cpu_count()
            return [str(i) for i in range(2,max+1)]
        opts = self._run_options + self._generate_options
        return  self.list_completion(text, opts, line)
    
    def complete_plot(self, text, line, begidx, endidx):
        """ Complete the plot command """
        
        args = self.split_arg(line[0:begidx], error=False)
        if len(args) > 1:
            return self.list_completion(text, self._plot_mode)
        else:
            return self.list_completion(text, self._plot_mode + self.results.keys())
        
    def complete_remove(self, text, line, begidx, endidx):
        """Complete the remove command """
     
        args = self.split_arg(line[0:begidx], error=False)
        if len(args) > 1 and (text.startswith('--t')):
            run = args[1]
            tags = ['--tag=%s' % tag['tag'] for tag in self.results[run]]
            return self.list_completion(text, tags)
        elif len(args) > 1 and '--' == args[-1]:
            run = args[1]
            tags = ['tag=%s' % tag['tag'] for tag in self.results[run]]
            return self.list_completion(text, tags)
        elif len(args) > 1 and '--tag=' == args[-1]:
            run = args[1]
            tags = [tag['tag'] for tag in self.results[run]]
            return self.list_completion(text, tags)
        elif len(args) > 1:
            return self.list_completion(text, self._clean_mode + ['-f','--tag='])
        else:
            data = glob.glob(pjoin(self.me_dir, 'Events','*','*_banner.txt'))
            data = [n.rsplit('/',2)[1] for n in data]
            return self.list_completion(text, ['all'] + data)
         
        
    def complete_pythia(self,text, line, begidx, endidx):
        "Complete the pythia command"
        args = self.split_arg(line[0:begidx], error=False)

        if len(args) == 1:
            #return valid run_name
            data = glob.glob(pjoin(self.me_dir, 'Events', '*','unweighted_events.lhe.gz'))
            data = [n.rsplit('/',2)[1] for n in data]
            tmp1 =  self.list_completion(text, data)
            if not self.run_name:
                return tmp1
            else:
                tmp2 = self.list_completion(text, self._run_options + ['-f', 
                                                '--no_default', '--tag='], line)
                return tmp1 + tmp2
        elif line[-1] != '=':
            return self.list_completion(text, self._run_options + ['-f', 
                                                 '--no_default','--tag='], line)

    def complete_pgs(self,text, line, begidx, endidx):
        "Complete the pythia command"
        args = self.split_arg(line[0:begidx], error=False) 
        if len(args) == 1:
            #return valid run_name
            data = glob.glob(pjoin(self.me_dir, 'Events', '*', '*_pythia_events.hep.gz'))
            data = [n.rsplit('/',2)[1] for n in data]
            tmp1 =  self.list_completion(text, data)
            if not self.run_name:
                return tmp1
            else:
                tmp2 = self.list_completion(text, self._run_options + ['-f', 
                                                '--tag=' ,'--no_default'], line)
                return tmp1 + tmp2        
        else:
            return self.list_completion(text, self._run_options + ['-f', 
                                                 '--tag=','--no_default'], line)

    complete_delphes = complete_pgs        

    def complete_print_results(self,text, line, begidx, endidx):
        "Complete the print results command"
        args = self.split_arg(line[0:begidx], error=False) 
        if len(args) == 1:
            #return valid run_name
            data = glob.glob(pjoin(self.me_dir, 'Events', '*','unweighted_events.lhe.gz'))
            data = [n.rsplit('/',2)[1] for n in data]
            tmp1 =  self.list_completion(text, data)
            return tmp1        
        else:
            data = glob.glob(pjoin(self.me_dir, 'Events', args[0], '*_pythia_events.hep.gz'))
            data = [os.path.basename(p).rsplit('_',1)[0] for p in data]
            tmp1 =  self.list_completion(text, data)
            return tmp1
            



#===============================================================================
# MadEventCmd
#===============================================================================
class MadEventCmd(CompleteForCmd, CmdExtended, HelpToCmd, common_run.CommonRunCmd):

    """The command line processor of MadGraph"""    
    
    # Truth values
    true = ['T','.true.',True,'true']
    # Options and formats available
    _run_options = ['--cluster','--multicore','--nb_core=','--nb_core=2', '-c', '-m']
    _generate_options = ['-f', '--laststep=parton', '--laststep=pythia', '--laststep=pgs', '--laststep=delphes']
    _calculate_decay_options = ['-f', '--accuracy=0.']
    _set_options = ['stdout_level','fortran_compiler','timeout']
    _plot_mode = ['all', 'parton','pythia','pgs','delphes','channel', 'banner']
    _clean_mode = _plot_mode
    _display_opts = ['run_name', 'options', 'variable', 'results']
    _save_opts = ['options']
    # survey options, dict from name to type, default value, and help text
    _survey_options = {'points':('int', 1000,'Number of points for first iteration'),
                       'iterations':('int', 5, 'Number of iterations'),
                       'accuracy':('float', 0.1, 'Required accuracy'),
                       'gridpack':('str', '.false.', 'Gridpack generation')}
    # Variables to store object information
    true = ['T','.true.',True,'true', 1, '1']
    web = False
    prompt = 'MGME5>'
    cluster_mode = 0
    queue  = 'madgraph'
    nb_core = None
    
    next_possibility = {
        'start': ['generate_events [OPTIONS]', 'multi_run [OPTIONS]',
                  'calculate_decay_widths [OPTIONS]',
                  'help generate_events'],
        'generate_events': ['generate_events [OPTIONS]', 'multi_run [OPTIONS]', 'pythia', 'pgs','delphes'],
        'calculate_decay_widths': ['calculate_decay_widths [OPTIONS]',
                                   'generate_events [OPTIONS]'],
        'multi_run': ['generate_events [OPTIONS]', 'multi_run [OPTIONS]'],
        'survey': ['refine'],
        'refine': ['combine_events'],
        'combine_events': ['store'],
        'store': ['pythia'],
        'pythia': ['pgs', 'delphes'],
        'pgs': ['generate_events [OPTIONS]', 'multi_run [OPTIONS]'],
        'delphes' : ['generate_events [OPTIONS]', 'multi_run [OPTIONS]']
    }
    
    ############################################################################
    def __init__(self, me_dir = None, options={}, *completekey, **stdin):
        """ add information to the cmd """

        CmdExtended.__init__(self, me_dir, options, *completekey, **stdin)
        #common_run.CommonRunCmd.__init__(self, me_dir, options)
        

        self.mode = 'madevent'
        self.nb_refine=0
        if self.web:
            os.system('touch %s' % pjoin(self.me_dir,'Online'))

        
        # load the current status of the directory
        if os.path.exists(pjoin(self.me_dir,'HTML','results.pkl')):
            self.results = save_load_object.load_from_file(pjoin(self.me_dir,'HTML','results.pkl'))
            self.results.resetall(self.me_dir)
        else:
            model = self.find_model_name()
            process = self.process # define in find_model_name
            self.results = gen_crossxhtml.AllResults(model, process, self.me_dir)
        self.results.def_web_mode(self.web)
        
        self.configured = 0 # time for reading the card
        self._options = {} # for compatibility with extended_cmd
    
    def pass_in_web_mode(self):
        """configure web data"""
        self.web = True
        self.results.def_web_mode(True)
        self.force = True

    ############################################################################            
    def check_output_type(self, path):
        """ Check that the output path is a valid madevent directory """
        
        bin_path = os.path.join(path,'bin')
        if os.path.isfile(os.path.join(bin_path,'generate_events')):
            return True
        else: 
            return False
            
    ############################################################################
    def do_add_time_of_flight(self, line):

        args = self.split_arg(line)
        #check the validity of the arguments and reformat args
        self.check_add_time_of_flight(args)
        
        event_path, threshold = args
        #gunzip the file
        if event_path.endswith('.gz'):
            need_zip = True
            subprocess.call(['gunzip', event_path])
            event_path = event_path[:-3]
        else:
            need_zip = False
            
        import random
        try:
            import madgraph.various.lhe_parser as lhe_parser
        except:
            import internal.lhe_parser as lhe_parser 
            
        logger.info('Add time of flight information on file %s' % event_path)
        lhe = lhe_parser.EventFile(event_path)
        output = open('%s_2vertex.lhe' % event_path, 'w')
        #write the banner to the output file
        output.write(lhe.banner)

        # get the associate param_card
        begin_param = lhe.banner.find('<slha>')
        end_param = lhe.banner.find('</slha>')
        param_card = lhe.banner[begin_param+6:end_param].split('\n')
        param_card = check_param_card.ParamCard(param_card)

        cst = 6.58211915e-25
        # Loop over all events
        for event in lhe:
            for particle in event:
                id = particle.pid
                width = param_card['decay'].get((abs(id),)).value
                if width:
                    vtim = random.expovariate(width/cst)
                    if vtim > threshold:
                        particle.vtim = vtim
            #write this modify event
            output.write(str(event))
        output.write('</LesHouchesEvents>\n')
        output.close()
        
        files.mv('%s_2vertex.lhe' % event_path, event_path)
        
        if need_zip:
            subprocess.call(['gzip', event_path])
        
    ############################################################################
    def do_banner_run(self, line): 
        """Make a run from the banner file"""
        
        args = self.split_arg(line)
        #check the validity of the arguments
        self.check_banner_run(args)    
                     
        # Remove previous cards
        for name in ['delphes_trigger.dat', 'delphes_card.dat',
                     'pgs_card.dat', 'pythia_card.dat']:
            try:
                os.remove(pjoin(self.me_dir, 'Cards', name))
            except Exception:
                pass
            
        banner_mod.split_banner(args[0], self.me_dir, proc_card=False)
        
        # Check if we want to modify the run
        if not self.force:
            ans = self.ask('Do you want to modify the Cards?', 'n', ['y','n'])
            if ans == 'n':
                self.force = True
        
        # Call Generate events
        self.exec_cmd('generate_events %s %s' % (self.run_name, self.force and '-f' or ''))
 
 
 
    ############################################################################
    def do_display(self, line, output=sys.stdout):
        """Display current internal status"""

        args = self.split_arg(line)
        #check the validity of the arguments
        self.check_display(args)

        if args[0] == 'run_name':
            #return valid run_name
            data = glob.glob(pjoin(self.me_dir, 'Events', '*','*_banner.txt'))
            data = [n.rsplit('/',2)[1:] for n in data]
            
            if data:
                out = {}
                for name, tag in data:
                    tag = tag[len(name)+1:-11]
                    if name in out:
                        out[name].append(tag)
                    else:
                        out[name] = [tag]
                print 'the runs available are:'
                for run_name, tags in out.items():
                    print '  run: %s' % run_name
                    print '       tags: ', 
                    print ', '.join(tags)
            else:
                print 'No run detected.'
                
        elif  args[0] == 'options':
            outstr = "                              Run Options    \n"
            outstr += "                              -----------    \n"
            for key, default in self.options_madgraph.items():
                value = self.options[key]
                if value == default:
                    outstr += "  %25s \t:\t%s\n" % (key,value)
                else:
                    outstr += "  %25s \t:\t%s (user set)\n" % (key,value)
            outstr += "\n"
            outstr += "                         MadEvent Options    \n"
            outstr += "                         ----------------    \n"
            for key, default in self.options_madevent.items():
                if key in self.options:
                    value = self.options[key]
                else:
                    default = ''
                if value == default:
                    outstr += "  %25s \t:\t%s\n" % (key,value)
                else:
                    outstr += "  %25s \t:\t%s (user set)\n" % (key,value)  
            outstr += "\n"                 
            outstr += "                      Configuration Options    \n"
            outstr += "                      ---------------------    \n"
            for key, default in self.options_configuration.items():
                value = self.options[key]
                if value == default:
                    outstr += "  %25s \t:\t%s\n" % (key,value)
                else:
                    outstr += "  %25s \t:\t%s (user set)\n" % (key,value)
            output.write(outstr)
        elif  args[0] == 'results':
            self.do_print_results(' '.join(args[1:]))
        else:
            super(MadEventCmd, self).do_display(line, output)
 
    def do_save(self, line, check=True, to_keep={}):
        """Not in help: Save information to file"""  

        args = self.split_arg(line)
        # Check argument validity
        if check:
            self.check_save(args)
        
        if args[0] == 'options':
            # First look at options which should be put in MG5DIR/input
            to_define = {}
            for key, default in self.options_configuration.items():
                if self.options[key] != self.options_configuration[key]:
                    to_define[key] = self.options[key]

            if not '--auto' in args:
                for key, default in self.options_madevent.items():
                    if self.options[key] != self.options_madevent[key]:
                        to_define[key] = self.options[key]
            
            if '--all' in args:
                for key, default in self.options_madgraph.items():
                    if self.options[key] != self.options_madgraph[key]:
                        to_define[key] = self.options[key]
            elif not '--auto' in args:
                for key, default in self.options_madgraph.items():
                    if self.options[key] != self.options_madgraph[key]:
                        logger.info('The option %s is modified [%s] but will not be written in the configuration files.' \
                                    % (key,self.options_madgraph[key]) )
                        logger.info('If you want to make this value the default for future session, you can run \'save options --all\'')
            if len(args) >1 and not args[1].startswith('--'):
                filepath = args[1]
            else:
                filepath = pjoin(self.me_dir, 'Cards', 'me5_configuration.txt')
            basefile = pjoin(self.me_dir, 'Cards', 'me5_configuration.txt')
            basedir = self.me_dir
            
            if to_keep:
                to_define = to_keep
            self.write_configuration(filepath, basefile, basedir, to_define)
  
    ############################################################################
    def do_import(self, line):
        """Advanced commands: Import command files"""

        args = self.split_arg(line)
        # Check argument's validity
        self.check_import(args)
        
        # Execute the card
        self.import_command_file(args[1])  

    ############################################################################ 
    def do_print_results(self, line):
        """Not in help:Print the cross-section/ number of events for a given run"""
        
        args = self.split_arg(line)
        if len(args) > 0:
            run_name = args[0]
        else:
            if not self.results.current:
                raise self.InvalidCmd('no run currently defined. Please specify one.')
            else:
                run_name = self.results.current['run_name']
        if run_name not in self.results:
            raise self.InvalidCmd('%s is not a valid run_name or it doesn\'t have any information' \
                                  % run_name)
        if len(args) == 2:
            tag = args[1]
            if tag.isdigit():
                tag = int(tag) - 1
                if len(self.results[run_name]) < tag:
                    raise self.InvalidCmd('Only %s different tag available' % \
                                                    len(self.results[run_name]))
                data = self.results[run_name][tag]
            else:
                data = self.results[run_name].return_tag(tag)
        else:
            data = self.results[run_name].return_tag(None) # return the last
        
        self.print_results_in_shell(data)
         
    def post_set(self, stop, line):
        """Check if we need to save this in the option file"""
        try:
            args = self.split_arg(line)
            # Check the validity of the arguments
            self.check_set(args)
            
            if args[0] in self.options_configuration and '--no_save' not in args:
                self.exec_cmd('save options --auto')
            elif args[0] in self.options_madevent:
                logger.info('This option will be the default in any output that you are going to create in this session.')
                logger.info('In order to keep this changes permanent please run \'save options\'')
            return stop
        except self.InvalidCmd:
            return stop

    ############################################################################
    def do_generate_events(self, line):
        """Main commands: launch the full chain """


        
        
        args = self.split_arg(line)
        # Check argument's validity
        mode = self.check_generate_events(args)
        self.ask_run_configuration(mode)
        if not args:
            # No run name assigned -> assigned one automaticaly 
            self.set_run_name(self.find_available_run_name(self.me_dir), None, 'parton')
        else:
            self.set_run_name(args[0], None, 'parton', True)
            args.pop(0)
            
        if self.run_card['gridpack'] in self.true:        
            # Running gridpack warmup
            gridpack_opts=[('accuracy', 0.01),
                           ('points', 2000),
                           ('iterations',8),
                           ('gridpack','.true.')]
            logger.info('Generating gridpack with run name %s' % self.run_name)
            self.exec_cmd('survey  %s %s' % \
                          (self.run_name,
                           " ".join(['--' + opt + '=' + str(val) for (opt,val) \
                                     in gridpack_opts])),
                          postcmd=False)
            self.exec_cmd('combine_events', postcmd=False)
            self.exec_cmd('store_events', postcmd=False)
            self.exec_cmd('create_gridpack', postcmd=False)
        else:
            # Regular run mode
            logger.info('Generating %s events with run name %s' %
                        (self.run_card['nevents'], self.run_name))
        
            self.exec_cmd('survey  %s %s' % (self.run_name,' '.join(args)),
                          postcmd=False)
            if not float(self.results.current['cross']):
                # Zero cross-section. Try to guess why
                text = '''Survey return zero cross section. 
   Typical reasons are the following:
   1) A massive s-channel particle has a width set to zero.
   2) The pdf are zero for at least one of the initial state particles
      or you are using maxjetflavor=4 for initial state b:s.
   3) The cuts are too strong.
   Please check/correct your param_card and/or your run_card.'''
                logger_stderr.critical(text)
                raise ZeroResult('See https://cp3.irmp.ucl.ac.be/projects/madgraph/wiki/FAQ-General-14')
            nb_event = self.run_card['nevents']
            self.exec_cmd('refine %s' % nb_event, postcmd=False)
            self.exec_cmd('refine %s' % nb_event, postcmd=False)
            self.exec_cmd('combine_events', postcmd=False)
            self.print_results_in_shell(self.results.current)
            self.create_plot('parton')
            self.exec_cmd('store_events', postcmd=False)
            self.exec_cmd('reweight -from_cards', postcmd=False)
            self.exec_cmd('decay_events -from_cards', postcmd=False)
            self.exec_cmd('pythia --no_default', postcmd=False, printcmd=False)
            # pythia launches pgs/delphes if needed
            self.store_result()
            
    
    def do_launch(self, line, *args, **opt):
        """Main commands:exec generate_events for 2>N and calculate_width for 1>N"""
        if self.ninitial == 1:
            self.do_calculate_decay_widths(line, *args, **opt)
        else:
            self.do_generate_events(line, *args, **opt)
            
    def print_results_in_shell(self, data):
        """Have a nice results prints in the shell,
        data should be of type: gen_crossxhtml.OneTagResults"""
        if not data:
            return
        logger.info("  === Results Summary for run: %s tag: %s ===\n" % (data['run_name'],data['tag']))
        if self.ninitial == 1:
            logger.info("     Width :   %.4g +- %.4g GeV" % (data['cross'], data['error']))
        else:
            logger.info("     Cross-section :   %.4g +- %.4g pb" % (data['cross'], data['error']))
        logger.info("     Nb of events :  %s" % data['nb_event'] )
        if data['cross_pythia'] and data['nb_event_pythia']:
            if self.ninitial == 1:
                logger.info("     Matched Width :   %.4g +- %.4g GeV" % (data['cross_pythia'], data['error_pythia']))
            else:
                logger.info("     Matched Cross-section :   %.4g +- %.4g pb" % (data['cross_pythia'], data['error_pythia']))            
            logger.info("     Nb of events after Matching :  %s" % data['nb_event_pythia'])
        logger.info(" " )
    
    ############################################################################      
    def do_calculate_decay_widths(self, line):
        """Main commands:launch decay width calculation and automatic inclusion of
        calculated widths and BRs in the param_card."""

        
        args = self.split_arg(line)
        # Check argument's validity
        accuracy = self.check_calculate_decay_widths(args)
        self.ask_run_configuration('parton')
        if not args:
            # No run name assigned -> assigned one automaticaly 
            self.set_run_name(self.find_available_run_name(self.me_dir))
        else:
            self.set_run_name(args[0], reload_card=True)
            args.pop(0)
        
        # Running gridpack warmup
        opts=[('accuracy', accuracy), # default 0.01
              ('points', 1000),
              ('iterations',9)]

        logger.info('Calculating decay widths with run name %s' % self.run_name)
        
        self.exec_cmd('survey  %s %s' % \
                      (self.run_name,
                       " ".join(['--' + opt + '=' + str(val) for (opt,val) \
                                 in opts])),
                      postcmd=False)
        self.exec_cmd('combine_events', postcmd=False)
        self.exec_cmd('store_events', postcmd=False)
        
        self.collect_decay_widths()
        self.update_status('calculate_decay_widths done', 
                                                 level='parton', makehtml=False)   

    
    ############################################################################
    def collect_decay_widths(self):
        """ Collect the decay widths and calculate BRs for all particles, and put 
        in param_card form. 
        """
        
        particle_dict = {} # store the results
        run_name = self.run_name

        # Looping over the Subprocesses
        for P_path in SubProcesses.get_subP(self.me_dir):
            ids = SubProcesses.get_subP_ids(P_path)
            # due to grouping we need to compute the ratio factor for the 
            # ungroup resutls (that we need here). Note that initial particles
            # grouping are not at the same stage as final particle grouping
            nb_output = len(ids) / (len(set([p[0] for p in ids])))
            results = open(pjoin(P_path, run_name + '_results.dat')).read().split('\n')[0]
            result = float(results.strip().split(' ')[0])
            for particles in ids:
                try:
                    particle_dict[particles[0]].append([particles[1:], result/nb_output])
                except KeyError:
                    particle_dict[particles[0]] = [[particles[1:], result/nb_output]]
    
        self.update_width_in_param_card(particle_dict,
                        initial = pjoin(self.me_dir, 'Cards', 'param_card.dat'),
                        output=pjoin(self.me_dir, 'Events', run_name, "param_card.dat"))
    
    @staticmethod
    def update_width_in_param_card(decay_info, initial, output=None):
        # Open the param_card.dat and insert the calculated decays and BRs
        
        if not output:
            output = initial
        
        param_card_file = open(initial)
        param_card = param_card_file.read().split('\n')
        param_card_file.close()

        decay_lines = []
        line_number = 0
        # Read and remove all decays from the param_card                     
        while line_number < len(param_card):
            line = param_card[line_number]
            if line.lower().startswith('decay'):
                # Read decay if particle in decay_info 
                # DECAY  6   1.455100e+00                                    
                line = param_card.pop(line_number)
                line = line.split()
                particle = 0
                if int(line[1]) not in decay_info:
                    try: # If formatting is wrong, don't want this particle
                        particle = int(line[1])
                        width = float(line[2])
                    except Exception:
                        particle = 0
                # Read BRs for this decay
                line = param_card[line_number]
                while line.startswith('#') or line.startswith(' '):
                    line = param_card.pop(line_number)
                    if not particle or line.startswith('#'):
                        line=param_card[line_number]
                        continue
                    #    6.668201e-01   3    5  2  -1
                    line = line.split()
                    try: # Remove BR if formatting is wrong
                        partial_width = float(line[0])*width
                        decay_products = [int(p) for p in line[2:2+int(line[1])]]
                    except Exception:
                        line=param_card[line_number]
                        continue
                    try:
                        decay_info[particle].append([decay_products, partial_width])
                    except KeyError:
                        decay_info[particle] = [[decay_products, partial_width]]
                    line=param_card[line_number]
                if particle and particle not in decay_info:
                    # No decays given, only total width       
                    decay_info[particle] = [[[], width]]
            else: # Not decay                              
                line_number += 1
        # Clean out possible remaining comments at the end of the card
        while not param_card[-1] or param_card[-1].startswith('#'):
            param_card.pop(-1)

        # Append calculated and read decays to the param_card                                   
        param_card.append("#\n#*************************")
        param_card.append("#      Decay widths      *")
        param_card.append("#*************************")
        for key in sorted(decay_info.keys()):
            width = sum([r for p,r in decay_info[key]])
            param_card.append("#\n#      PDG        Width")
            param_card.append("DECAY  %i   %e" % (key, width.real))
            if not width:
                continue
            if decay_info[key][0][0]:
                param_card.append("#  BR             NDA  ID1    ID2   ...")
                brs = [[(val[1]/width).real, val[0]] for val in decay_info[key] if val[1]]
                for val in sorted(brs, reverse=True):
                    param_card.append("   %e   %i    %s # %s" % 
                                      (val[0].real, len(val[1]),
                                       "  ".join([str(v) for v in val[1]]),
                                       val[0] * width
                                       ))
        decay_table = open(output, 'w')
        decay_table.write("\n".join(param_card) + "\n")
        logger.info("Results written to %s" %  output)

    ############################################################################
    def do_multi_run(self, line):
        
        args = self.split_arg(line)
        # Check argument's validity
        mode = self.check_multi_run(args)
        nb_run = args.pop(0)
        if nb_run == 1:
            logger.warn("'multi_run 1' command is not optimal. Think of using generate_events instead")
        self.ask_run_configuration(mode)
        main_name = self.run_name


        
        
        
        crossoversig = 0
        inv_sq_err = 0
        nb_event = 0
        for i in range(nb_run):
            self.nb_refine = 0
            self.exec_cmd('generate_events %s_%s -f' % (main_name, i), postcmd=False)
            # Update collected value
            nb_event += int(self.results[self.run_name][-1]['nb_event'])  
            self.results.add_detail('nb_event', nb_event , run=main_name)            
            cross = self.results[self.run_name][-1]['cross']
            error = self.results[self.run_name][-1]['error'] + 1e-99
            crossoversig+=cross/error**2
            inv_sq_err+=1.0/error**2
            self.results[main_name][-1]['cross'] = crossoversig/inv_sq_err
            self.results[main_name][-1]['error'] = math.sqrt(1.0/inv_sq_err)
        self.results.def_current(main_name)
        self.run_name = main_name
        self.update_status("Merging LHE files", level='parton')
        try:
            os.mkdir(pjoin(self.me_dir,'Events', self.run_name))
        except Exception:
            pass
        os.system('%(bin)s/merge.pl %(event)s/%(name)s_*/unweighted_events.lhe.gz %(event)s/%(name)s/unweighted_events.lhe.gz %(event)s/%(name)s_banner.txt' 
                  % {'bin': self.dirbin, 'event': pjoin(self.me_dir,'Events'),
                     'name': self.run_name})

        eradir = self.options['exrootanalysis_path']
        if eradir and misc.is_executable(pjoin(eradir,'ExRootLHEFConverter')):
            self.update_status("Create Root file", level='parton')
            os.system('gunzip %s/%s/unweighted_events.lhe.gz' % 
                                  (pjoin(self.me_dir,'Events'), self.run_name))
            self.create_root_file('%s/unweighted_events.lhe' % self.run_name,
                                  '%s/unweighted_events.root' % self.run_name)
            
        
        self.create_plot('parton', '%s/%s/unweighted_events.lhe' %
                         (pjoin(self.me_dir, 'Events'),self.run_name),
                         pjoin(self.me_dir, 'HTML',self.run_name, 'plots_parton.html')
                         )
        
        os.system('gzip -f %s/%s/unweighted_events.lhe' % 
                                  (pjoin(self.me_dir, 'Events'), self.run_name))

        self.update_status('', level='parton')
        self.print_results_in_shell(self.results.current)   
        

    ############################################################################      
    def do_treatcards(self, line):
        """Advanced commands: create .inc files from param_card.dat/run_card.dat"""

        args = self.split_arg(line)
        mode,  opt  = self.check_treatcards(args)
        
        #check if no 'Auto' are present in the file
        self.check_param_card(pjoin(self.me_dir, 'Cards','param_card.dat'))
        
        
        if mode in ['run', 'all']:
            if not hasattr(self, 'run_card'):
                run_card = banner_mod.RunCard(opt['run_card'])
            else:
                run_card = self.run_card
            run_card.write_include_file(pjoin(opt['output_dir'],'run_card.inc'))
        
        if mode in ['param', 'all']:
            model = self.find_model_name()
            if model == 'mssm' or model.startswith('mssm-'):
                if not '--param_card=' in line:
                    param_card = pjoin(self.me_dir, 'Cards','param_card.dat')
                    mg5_param = pjoin(self.me_dir, 'Source', 'MODEL', 'MG5_param.dat')
                    check_param_card.convert_to_mg5card(param_card, mg5_param)
                    check_param_card.check_valid_param_card(mg5_param)
                    opt['param_card'] = pjoin(self.me_dir, 'Source', 'MODEL', 'MG5_param.dat')            
            
            logger.debug('write compile file for card: %s' % opt['param_card']) 
            param_card = check_param_card.ParamCard(opt['param_card'])
            outfile = pjoin(opt['output_dir'], 'param_card.inc')
            ident_card = pjoin(self.me_dir,'Cards','ident_card.dat')
            if os.path.isfile(pjoin(self.me_dir,'bin','internal','ufomodel','restrict_default.dat')):
                default = pjoin(self.me_dir,'bin','internal','ufomodel','restrict_default.dat')
            elif os.path.isfile(pjoin(self.me_dir,'bin','internal','ufomodel','param_card.dat')):
                default = pjoin(self.me_dir,'bin','internal','ufomodel','param_card.dat')
            elif not os.path.exists(pjoin(self.me_dir,'bin','internal','ufomodel')):
                fsock = open(pjoin(self.me_dir,'Source','param_card.inc'),'w')
                fsock.write(' ')
                fsock.close()
                return
            else:
                subprocess.call([sys.executable, 'write_param_card.py'], 
                             cwd=pjoin(self.me_dir,'bin','internal','ufomodel'))
                default = pjoin(self.me_dir,'bin','internal','ufomodel','param_card.dat')
            param_card.write_inc_file(outfile, ident_card, default)
         
    ############################################################################      
    def do_survey(self, line):
        """Advanced commands: launch survey for the current process """
        
          
        args = self.split_arg(line)
        # Check argument's validity
        self.check_survey(args)
        # initialize / remove lhapdf mode

        if os.path.exists(pjoin(self.me_dir,'error')):
            os.remove(pjoin(self.me_dir,'error'))
                        
        self.configure_directory()
        # Save original random number
        self.random_orig = self.random
        logger.info("Using random number seed offset = %s" % self.random)
        # Update random number
        self.update_random()
        self.save_random()
        self.update_status('Running Survey', level=None)
        if self.cluster_mode:
            logger.info('Creating Jobs')

        logger.info('Working on SubProcesses')
        self.total_jobs = 0
        subproc = [l.strip() for l in open(pjoin(self.me_dir,'SubProcesses', 
                                                                 'subproc.mg'))]
        
        #check difficult PS case
        if float(self.run_card['mmjj']) > 0.01 * (float(self.run_card['ebeam1'])+float(self.run_card['ebeam2'])):
            self.pass_in_difficult_integration_mode()
          
        
        P_zero_result = [] # check the number of times where they are no phase-space
        for nb_proc,subdir in enumerate(subproc):
            subdir = subdir.strip()
            Pdir = pjoin(self.me_dir, 'SubProcesses',subdir)
            logger.info('    %s ' % subdir)
            # clean previous run
            for match in glob.glob(pjoin(Pdir, '*ajob*')):
                if os.path.basename(match)[:4] in ['ajob', 'wait', 'run.', 'done']:
                    os.remove(match)
            for match in glob.glob(pjoin(Pdir, 'G*')):
                if os.path.exists(pjoin(match,'results.dat')):
                    os.remove(pjoin(match, 'results.dat'))
            
            #compile gensym
            self.compile(['gensym'], cwd=Pdir)
            if not os.path.exists(pjoin(Pdir, 'gensym')):
                raise MadEventError, 'Error make gensym not successful'

            # Launch gensym
            p = misc.Popen(['./gensym'], stdin=subprocess.PIPE,
                                 stdout=subprocess.PIPE, 
                                 stderr=subprocess.STDOUT, cwd=Pdir)
            sym_input = "%(points)d %(iterations)d %(accuracy)f \n" % self.opts
            (stdout, stderr) = p.communicate(sym_input)
            if os.path.exists(pjoin(self.me_dir,'error')):
                files.mv(pjoin(self.me_dir,'error'), pjoin(Pdir,'ajob.no_ps.log'))
                P_zero_result.append(subdir)
                continue
            
            if not os.path.exists(pjoin(Pdir, 'ajob1')) or p.returncode:
                logger.critical(stdout)
                raise MadEventError, 'Error gensym run not successful'


            self.compile(['madevent'], cwd=Pdir)
            
            alljobs = glob.glob(pjoin(Pdir,'ajob*'))
            self.total_jobs += len(alljobs)
            for i, job in enumerate(alljobs):
                job = os.path.basename(job)
                self.launch_job('%s' % job, cwd=Pdir, remaining=(len(alljobs)-i-1), 
                                                    run_type='survey on %s (%s/%s)' % (subdir,nb_proc+1,len(subproc)))
                if os.path.exists(pjoin(self.me_dir,'error')):
                    self.monitor(html=True)
                    raise MadEventError, 'Error detected Stop running: %s' % \
                                         open(pjoin(self.me_dir,'error')).read()
                                         
        # Check if all or only some fails
        if P_zero_result:
            if len(P_zero_result) == len(subproc):
                raise ZeroResult, '%s' % \
                    open(pjoin(Pdir,'ajob.no_ps.log')).read()
            else:
                logger.warning(''' %s SubProcesses doesn\'t have available phase-space.
            Please check mass spectrum.''' % ','.join(P_zero_result))
                
        
        self.monitor(run_type='All jobs submitted for survey', html=True)
        cross, error = sum_html.make_all_html_results(self)
        self.results.add_detail('cross', cross)
        self.results.add_detail('error', error) 
        self.update_status('End survey', 'parton', makehtml=False)

    ############################################################################
    def pass_in_difficult_integration_mode(self):
        """be more secure for the integration to not miss it due to strong cut"""
        
        # improve survey options if default
        if self.opts['points'] == self._survey_options['points'][1]:
            self.opts['points'] = 2 * self._survey_options['points'][1]
        if self.opts['iterations'] == self._survey_options['iterations'][1]:
            self.opts['iterations'] = 1 + self._survey_options['iterations'][1]
        if self.opts['accuracy'] == self._survey_options['accuracy'][1]:
            self.opts['accuracy'] = self._survey_options['accuracy'][1]/2  
            
        # Modify run_config.inc in order to improve the refine
        conf_path = pjoin(self.me_dir, 'Source','run_config.inc')
        files.cp(conf_path, conf_path + '.bk')

        text = open(conf_path).read()
        text = re.sub('''\(min_events = \d+\)''', '''(min_events = 7500 )''', text)
        text = re.sub('''\(max_events = \d+\)''', '''(max_events = 20000 )''', text)
        fsock = open(conf_path, 'w')
        fsock.write(text)
        fsock.close()
        
        # Compile
        for name in ['../bin/internal/gen_ximprove', 'all', 
                     '../bin/internal/combine_events']:
            self.compile(arg=[name], cwd=os.path.join(self.me_dir, 'Source'))
        
        
        
        
        
        
        
    ############################################################################      
    def do_refine(self, line):
        """Advanced commands: launch survey for the current process """
        devnull = open(os.devnull, 'w')  
        self.nb_refine += 1
        args = self.split_arg(line)
        # Check argument's validity
        self.check_refine(args)
        
        precision = args[0]
        if len(args) == 2:
            max_process = args[1]
        else:
            max_process = 5

        # initialize / remove lhapdf mode
        self.configure_directory()

        # Update random number
        self.update_random()
        self.save_random()

        if self.cluster_mode:
            logger.info('Creating Jobs')
        self.update_status('Refine results to %s' % precision, level=None)
        
        self.total_jobs = 0
        subproc = [l.strip() for l in open(pjoin(self.me_dir,'SubProcesses', 
                                                                 'subproc.mg'))]
        for nb_proc,subdir in enumerate(subproc):
            subdir = subdir.strip()
            Pdir = pjoin(self.me_dir, 'SubProcesses',subdir)
            bindir = pjoin(os.path.relpath(self.dirbin, Pdir))
                           
            logger.info('    %s ' % subdir)
            # clean previous run
            for match in glob.glob(pjoin(Pdir, '*ajob*')):
                if os.path.basename(match)[:4] in ['ajob', 'wait', 'run.', 'done']:
                    os.remove(match)
            
            proc = misc.Popen([pjoin(bindir, 'gen_ximprove')],
                                    stdout=devnull,
                                    stdin=subprocess.PIPE,
                                    cwd=Pdir)
            proc.communicate('%s %s T\n' % (precision, max_process))

            if os.path.exists(pjoin(Pdir, 'ajob1')):
                self.compile(['madevent'], cwd=Pdir)
                alljobs = glob.glob(pjoin(Pdir,'ajob*'))
                
                #remove associated results.dat (ensure to not mix with all data)
                Gre = re.compile("\s*j=(G[\d\.\w]+)")
                for job in alljobs:
                    Gdirs = Gre.findall(open(job).read())
                    for Gdir in Gdirs:
                        if os.path.exists(pjoin(Pdir, Gdir, 'results.dat')):
                            os.remove(pjoin(Pdir, Gdir,'results.dat'))
                
                nb_tot = len(alljobs)            
                self.total_jobs += nb_tot
                for i, job in enumerate(alljobs):
                    job = os.path.basename(job)
                    self.launch_job('%s' % job, cwd=Pdir, remaining=(nb_tot-i-1), 
                             run_type='Refine number %s on %s (%s/%s)' % 
                             (self.nb_refine, subdir, nb_proc+1, len(subproc)))
        self.monitor(run_type='All job submitted for refine number %s' % self.nb_refine, 
                     html=True)
        
        self.update_status("Combining runs", level='parton')
        try:
            os.remove(pjoin(Pdir, 'combine_runs.log'))
        except Exception:
            pass
        
        bindir = pjoin(os.path.relpath(self.dirbin, pjoin(self.me_dir,'SubProcesses')))

        combine_runs.CombineRuns(self.me_dir)
        
        cross, error = sum_html.make_all_html_results(self)
        self.results.add_detail('cross', cross)
        self.results.add_detail('error', error)   

        self.update_status('finish refine', 'parton', makehtml=False)
        devnull.close()
        
    ############################################################################ 
    def do_combine_events(self, line):
        """Advanced commands: Launch combine events"""

        args = self.split_arg(line)
        # Check argument's validity
        self.check_combine_events(args)

        self.update_status('Combining Events', level='parton')
        try:
            os.remove(pjoin(self.me_dir,'SubProcesses', 'combine.log'))
        except Exception:
            pass
        self.cluster.launch_and_wait('../bin/internal/run_combine', 
                                        cwd=pjoin(self.me_dir,'SubProcesses'),
                                        stdout=pjoin(self.me_dir,'SubProcesses', 'combine.log'))
        
        output = misc.mult_try_open(pjoin(self.me_dir,'SubProcesses','combine.log')).read()
        # Store the number of unweighted events for the results object
        pat = re.compile(r'''\s*Unweighting\s*selected\s*(\d+)\s*events''')
        try:      
            nb_event = pat.search(output).groups()[0]
        except AttributeError:
            time.sleep(10)
            try:
                nb_event = pat.search(output).groups()[0]
            except AttributeError:
                logger.warning('Fail to read the number of unweighted events in the combine.log file')
                nb_event = 0
                
        self.results.add_detail('nb_event', nb_event)
        
        
        # Define The Banner
        tag = self.run_card['run_tag']
        # Update the banner with the pythia card
        if not self.banner:
            self.banner = banner_mod.recover_banner(self.results, 'parton')
        self.banner.load_basic(self.me_dir)
        # Add cross-section/event information
        self.banner.add_generation_info(self.results.current['cross'], nb_event)
        if not hasattr(self, 'random_orig'): self.random_orig = 0
        self.banner.change_seed(self.random_orig)
        if not os.path.exists(pjoin(self.me_dir, 'Events', self.run_name)):
            os.mkdir(pjoin(self.me_dir, 'Events', self.run_name))
        self.banner.write(pjoin(self.me_dir, 'Events', self.run_name, 
                                     '%s_%s_banner.txt' % (self.run_name, tag)))
        
        misc.call(['%s/put_banner' % self.dirbin, 'events.lhe',
                   str(self.random_orig)],
                            cwd=pjoin(self.me_dir, 'Events'))
        misc.call(['%s/put_banner'% self.dirbin, 'unweighted_events.lhe',
                   str(self.random_orig)],
                            cwd=pjoin(self.me_dir, 'Events'))
        
        eradir = self.options['exrootanalysis_path']
        madir = self.options['madanalysis_path']
        td = self.options['td_path']
        if eradir and misc.is_executable(pjoin(eradir,'ExRootLHEFConverter'))  and\
           os.path.exists(pjoin(self.me_dir, 'Events', 'unweighted_events.lhe')):
                if not os.path.exists(pjoin(self.me_dir, 'Events', self.run_name)):
                    os.mkdir(pjoin(self.me_dir, 'Events', self.run_name))
                self.create_root_file(output='%s/unweighted_events.root' % \
                                                                  self.run_name)
    
    ############################################################################                                                                                                           
    def do_compute_widths(self, line):
        """Require MG5 directory: Compute automatically the widths of a set 
        of particles"""

        warning_text = """Be carefull automatic computation of the width is 
ONLY valid if all three (or more) body decay are negligeable. In doubt use a 
calculator."""
        
        logger.warning(warning_text)
        logger.info('In a future version of MG5 those mode will also be taken into account')
      
        args = self.split_arg(line)
        # check the argument and return those in a dictionary format
        args = self.check_compute_widths(args)
        
        if args['input']:
            files.cp(args['input'], pjoin(self.me_dir, 'Cards'))
        elif not args['force']: 
            self.ask_edit_cards(['param_card.dat'], plot=False)
        
        model = args['model']
        self.compute_widths(model, args)
    
    @staticmethod
    def compute_widths(model, args):
        
        data = model.set_parameters_and_couplings(args['input'])
        
        # find UFO particles linked to the require names. 
        decay_info = {}        
        for pid in args['particles']:
            particle = model.get_particle(pid)
            decay_info[pid] = []
            mass = abs(eval(str(particle.get('mass')), data).real)
            data = model.set_parameters_and_couplings(args['input'], scale= mass)
            for mode, expr in particle.partial_widths.items():
                tmp_mass = mass    
                for p in mode:
                    tmp_mass -= abs(eval(str(p.mass), data))
                if tmp_mass <=0:
                    continue
                
                decay_to = [p.get('pdg_code') for p in mode]
                value = eval(expr,{'cmath':cmath},data).real
                if -1e-10 < value < 0:
                    value = 0
                if -1e-5 < value < 0:
                    logger.warning('Partial width for %s > %s negative: %s automatically set to zero' %
                                   (particle.get('name'), ' '.join([p.get('name') for p in mode]), value))
                    value = 0
                elif value < 0:
                    raise Exception, 'Partial width for %s > %s negative: %s' % \
                                   (particle.get('name'), ' '.join([p.get('name') for p in mode]), value)
                decay_info[particle.get('pdg_code')].append([decay_to, value])
                          
        MadEventCmd.update_width_in_param_card(decay_info, args['input'], args['output'])
        
    ############################################################################ 
    def do_store_events(self, line):
        """Advanced commands: Launch store events"""

        args = self.split_arg(line)
        # Check argument's validity
        self.check_combine_events(args)
        self.update_status('Storing parton level results', level='parton')

        run = self.run_name
        tag = self.run_card['run_tag']
        devnull = open(os.devnull, 'w')

        if not os.path.exists(pjoin(self.me_dir, 'Events', run)):
            os.mkdir(pjoin(self.me_dir, 'Events', run))
        if not os.path.exists(pjoin(self.me_dir, 'HTML', run)):
            os.mkdir(pjoin(self.me_dir, 'HTML', run))    
        
        # 1) Store overall process information
        input = pjoin(self.me_dir, 'SubProcesses', 'results.dat')
        output = pjoin(self.me_dir, 'SubProcesses', '%s_results.dat' % run)
        files.cp(input, output) 

        # 2) Treat the files present in the P directory
        for P_path in SubProcesses.get_subP(self.me_dir):
            G_dir = [G for G in os.listdir(P_path) if G.startswith('G') and 
                                                os.path.isdir(pjoin(P_path,G))]
            for G in G_dir:
                G_path = pjoin(P_path,G)
                # Remove events file (if present)
                if os.path.exists(pjoin(G_path, 'events.lhe')):
                    os.remove(pjoin(G_path, 'events.lhe'))
                # Store results.dat
                if os.path.exists(pjoin(G_path, 'results.dat')):
                    input = pjoin(G_path, 'results.dat')
                    output = pjoin(G_path, '%s_results.dat' % run)
                    files.cp(input, output) 
                # Store log
                if os.path.exists(pjoin(G_path, 'log.txt')):
                    input = pjoin(G_path, 'log.txt')
                    output = pjoin(G_path, '%s_log.txt' % run)
                    files.mv(input, output) 
                # Grid
                for name in ['ftn26']:
                    if os.path.exists(pjoin(G_path, name)):
                        if os.path.exists(pjoin(G_path, '%s_%s.gz'%(run,name))):
                            os.remove(pjoin(G_path, '%s_%s.gz'%(run,name)))
                        input = pjoin(G_path, name)
                        output = pjoin(G_path, '%s_%s' % (run,name))
                        files.mv(input, output) 
                        misc.call(['gzip', output], stdout=devnull, 
                                        stderr=devnull, cwd=G_path)
                # Delete ftn25 to ensure reproducible runs
                if os.path.exists(pjoin(G_path, 'ftn25')):
                    os.remove(pjoin(G_path, 'ftn25'))

        # 3) Update the index.html
        misc.call(['%s/gen_cardhtml-pl' % self.dirbin],
                            cwd=pjoin(self.me_dir))
        
        # 4) Move the Files present in Events directory
        E_path = pjoin(self.me_dir, 'Events')
        O_path = pjoin(self.me_dir, 'Events', run)
        # The events file
        for name in ['events.lhe', 'unweighted_events.lhe']:
            if os.path.exists(pjoin(E_path, name)):
                if os.path.exists(pjoin(O_path, '%s.gz' % name)):
                    os.remove(pjoin(O_path, '%s.gz' % name))
                input = pjoin(E_path, name)
                output = pjoin(O_path, name)
                files.mv(input, output) 
                misc.call(['gzip', output], stdout=devnull, stderr=devnull, 
                                                                     cwd=O_path) 
        self.update_status('End Parton', level='parton', makehtml=False)
        devnull.close()
    
    ############################################################################
    def do_reweight(self, line):
        """ Allow to reweight the events generated with a new choices of model
            parameter.
        """
        
        if '-from_cards' in line and not os.path.exists(pjoin(self.me_dir, 'Cards', 'reweight_card.dat')):
            return
        
        # Check that MG5 directory is present .
        if MADEVENT and not self.options['mg5_path']:
            raise self.InvalidCmd, '''The module reweight requires that MG5 is installed on the system.
            You can install it and set its path in ./Cards/me5_configuration.txt'''
        elif MADEVENT:
            sys.path.append(self.options['mg5_path'])
        try:
            import madgraph.interface.reweight_interface as reweight_interface
        except ImportError:
            raise self.ConfigurationError, '''Can\'t load Reweight module.
            The variable mg5_path might not be correctly configured.'''
        
        self.to_store.append('event')
        if not '-from_cards' in line:
            self.keep_cards(['reweight_card.dat'])
            self.ask_edit_cards(['reweight_card.dat'], 'fixed', plot=False)        

        # forbid this function to create an empty item in results.
<<<<<<< HEAD
        if self.results.current['cross'] == 0 and self.run_name:
=======
        if self.results.current['cross'] == 0:
>>>>>>> 755ff411
            self.results.delete_run(self.run_name, self.run_tag)

        # load the name of the event file
        args = self.split_arg(line) 
        self.check_decay_events(args) 
        # args now alway content the path to the valid files
        reweight_cmd = reweight_interface.ReweightInterface(args[0])
        reweight_cmd. mother = self
        self.update_status('Running Reweight', level='madspin')
        
        
        path = pjoin(self.me_dir, 'Cards', 'reweight_card.dat')
        reweight_cmd.me_dir = self.me_dir
        reweight_cmd.import_command_file(path)
        
        # re-define current run
        try:
            self.results.def_current(self.run_name, self.run_tag)
        except Exception:
            pass
        
    ############################################################################ 
    def do_create_gridpack(self, line):
        """Advanced commands: Create gridpack from present run"""

        self.update_status('Creating gridpack', level='parton')
        args = self.split_arg(line)
        self.check_combine_events(args)
        if not self.run_tag: self.run_tag = 'tag_1'
        os.system("sed -i.bak \"s/ *.false.*=.*GridRun/  .true.  =  GridRun/g\" %s/Cards/grid_card.dat" \
                  % self.me_dir)
        misc.call(['./bin/internal/restore_data', self.run_name],
                        cwd=self.me_dir)
        misc.call(['./bin/internal/store4grid',
                         self.run_name, self.run_tag],
                        cwd=self.me_dir)
        misc.call(['./bin/internal/clean'], cwd=self.me_dir)
        misc.call(['./bin/internal/make_gridpack'], cwd=self.me_dir)
        files.mv(pjoin(self.me_dir, 'gridpack.tar.gz'), 
                pjoin(self.me_dir, '%s_gridpack.tar.gz' % self.run_name))
        os.system("sed -i.bak \"s/\s*.true.*=.*GridRun/  .false.  =  GridRun/g\" %s/Cards/grid_card.dat" \
                  % self.me_dir)
        self.update_status('gridpack created', level='gridpack')
        
    ############################################################################      
    def do_pythia(self, line):
        """launch pythia"""
        
        # Check argument's validity
        args = self.split_arg(line)
        if '--no_default' in args:
            if not os.path.exists(pjoin(self.me_dir, 'Cards', 'pythia_card.dat')):
                return
            no_default = True
            args.remove('--no_default')
        else:
            no_default = False
            
        if not self.run_name:
            self.check_pythia(args)
            self.configure_directory()
        else:
            # initialize / remove lhapdf mode        
            self.configure_directory()
            self.check_pythia(args)        
        
        # the args are modify and the last arg is always the mode 
        if not no_default:
            self.ask_pythia_run_configuration(args[-1])

        # Update the banner with the pythia card
        if not self.banner:
            self.banner = banner_mod.recover_banner(self.results, 'pythia')
                     
   

        pythia_src = pjoin(self.options['pythia-pgs_path'],'src')
        
        self.update_status('Running Pythia', 'pythia')
        try:
            os.remove(pjoin(self.me_dir,'Events','pythia.done'))
        except Exception:
            pass
        
        ## LAUNCHING PYTHIA
        tag = self.run_tag
        pythia_log = pjoin(self.me_dir, 'Events', self.run_name , '%s_pythia.log' % tag)
        self.cluster.launch_and_wait('../bin/internal/run_pythia', 
                        argument= [pythia_src], stdout= pythia_log,
                        stderr=subprocess.STDOUT,
                        cwd=pjoin(self.me_dir,'Events'))

        if not os.path.exists(pjoin(self.me_dir,'Events','pythia.done')):
            logger.warning('Fail to produce pythia output. More info in \n     %s' % pythia_log)
            return
        else:
            os.remove(pjoin(self.me_dir,'Events','pythia.done'))
        
        self.to_store.append('pythia')
        
        # Find the matched cross-section
        if int(self.run_card['ickkw']):
            # read the line from the bottom of the file
            pythia_log = misc.BackRead(pjoin(self.me_dir,'Events', self.run_name, 
                                                         '%s_pythia.log' % tag))
            pythiare = re.compile("\s*I\s+0 All included subprocesses\s+I\s+(?P<generated>\d+)\s+(?P<tried>\d+)\s+I\s+(?P<xsec>[\d\.D\-+]+)\s+I")            
            for line in pythia_log:
                info = pythiare.search(line)
                if not info:
                    continue
                try:
                    # Pythia cross section in mb, we want pb
                    sigma_m = float(info.group('xsec').replace('D','E')) *1e9
                    Nacc = int(info.group('generated'))
                    Ntry = int(info.group('tried'))
                except ValueError:
                    # xsec is not float - this should not happen
                    self.results.add_detail('cross_pythia', 0)
                    self.results.add_detail('nb_event_pythia', 0)
                    self.results.add_detail('error_pythia', 0)
                else:
                    self.results.add_detail('cross_pythia', sigma_m)
                    self.results.add_detail('nb_event_pythia', Nacc)
                    #compute pythia error
                    error = self.results[self.run_name].return_tag(self.run_tag)['error']                    
                    error_m = math.sqrt((error * Nacc/Ntry)**2 + sigma_m**2 *(1-Nacc/Ntry)/Nacc)
                    # works both for fixed number of generated events and fixed accepted events
                    self.results.add_detail('error_pythia', error_m)
                break                 

            pythia_log.close()
        
        pydir = pjoin(self.options['pythia-pgs_path'], 'src')
        eradir = self.options['exrootanalysis_path']
        madir = self.options['madanalysis_path']
        td = self.options['td_path']
        
        
        #Update the banner
        self.banner.add(pjoin(self.me_dir, 'Cards','pythia_card.dat'))
        if int(self.run_card['ickkw']):
            # Add the matched cross-section
            if 'MGGenerationInfo' in self.banner:
                self.banner['MGGenerationInfo'] += '#  Matched Integrated weight (pb)  :  %s\n' % self.results.current['cross_pythia']
            else:
                self.banner['MGGenerationInfo'] = '#  Matched Integrated weight (pb)  :  %s\n' % self.results.current['cross_pythia']
        banner_path = pjoin(self.me_dir, 'Events', self.run_name, '%s_%s_banner.txt' % (self.run_name, tag))
        self.banner.write(banner_path)
        
        # Creating LHE file
        self.run_hep2lhe(banner_path)
        if int(self.run_card['ickkw']):
            misc.call(['gzip','-f','beforeveto.tree'], 
                                                cwd=pjoin(self.me_dir,'Events'))
            files.mv(pjoin(self.me_dir,'Events','beforeveto.tree.gz'), 
                     pjoin(self.me_dir,'Events',self.run_name, tag+'_pythia_beforeveto.tree.gz'))

        # Plot for pythia
        self.create_plot('Pythia')

        if os.path.exists(pjoin(self.me_dir,'Events','pythia_events.lhe')):
            shutil.move(pjoin(self.me_dir,'Events','pythia_events.lhe'),
            pjoin(self.me_dir,'Events', self.run_name,'%s_pythia_events.lhe' % tag))
            os.system('gzip -f %s' % pjoin(self.me_dir,'Events', self.run_name,
                                        '%s_pythia_events.lhe' % tag))      

        
        self.update_status('finish', level='pythia', makehtml=False)
        self.exec_cmd('pgs --no_default', postcmd=False, printcmd=False)
        if self.options['delphes_path']:
            self.exec_cmd('delphes --no_default', postcmd=False, printcmd=False)
        self.print_results_in_shell(self.results.current)
    
    def get_available_tag(self):
        """create automatically a tag"""
        
        used_tags = [r['tag'] for r in self.results[self.run_name]]
        i=0
        while 1:
            i+=1
            if 'tag_%s' %i not in used_tags:
                return 'tag_%s' % i
   
    
    
    ################################################################################
    def do_remove(self, line):
        """Remove one/all run or only part of it"""

        args = self.split_arg(line)
        run, tag, mode = self.check_remove(args)
        if 'banner' in mode:
            mode.append('all')
        
        
        if run == 'all':
            # Check first if they are not a run with a name run.
            if os.path.exists(pjoin(self.me_dir, 'Events', 'all')):
                logger.warning('A run with name all exists. So we will not supress all processes.')
            else:
                for match in glob.glob(pjoin(self.me_dir, 'Events','*','*_banner.txt')):
                    run = match.rsplit(os.path.sep,2)[1]
                    try:
                        self.exec_cmd('remove %s %s' % (run, ' '.join(args[1:]) ) )
                    except self.InvalidCmd, error:
                        logger.info(error)
                        pass # run already clear
                return
            
        # Check that run exists
        if not os.path.exists(pjoin(self.me_dir, 'Events', run)):
            raise self.InvalidCmd('No run \'%s\' detected' % run)

        try:
            self.resuls.def_current(run)
            self.update_status(' Cleaning %s' % run, level=None)
        except Exception:
            misc.sprint('fail to update results or html status')
            pass # Just ensure that html never makes crash this function


        # Found the file to delete
        
        to_delete = glob.glob(pjoin(self.me_dir, 'Events', run, '*'))
        to_delete += glob.glob(pjoin(self.me_dir, 'HTML', run, '*'))
        # forbid the banner to be removed
        to_delete = [os.path.basename(f) for f in to_delete if 'banner' not in f]
        if tag:
            to_delete = [f for f in to_delete if tag in f]
            if 'parton' in mode or 'all' in mode:
                try:
                    if self.results[run][0]['tag'] != tag:
                        raise Exception, 'dummy'
                except Exception:
                    pass
                else:
                    nb_rm = len(to_delete)
                    if os.path.exists(pjoin(self.me_dir, 'Events', run, 'events.lhe.gz')):
                        to_delete.append('events.lhe.gz')
                    if os.path.exists(pjoin(self.me_dir, 'Events', run, 'unweighted_events.lhe.gz')):
                        to_delete.append('unweighted_events.lhe.gz')
                    if os.path.exists(pjoin(self.me_dir, 'HTML', run,'plots_parton.html')):
                        to_delete.append(pjoin(self.me_dir, 'HTML', run,'plots_parton.html'))                       
                    if nb_rm != len(to_delete):
                        logger.warning('Be carefull that partonic information are on the point to be removed.')
        if 'all' in mode:
            pass # delete everything
        else:
            if 'pythia' not in mode:
                to_delete = [f for f in to_delete if 'pythia' not in f]
            if 'pgs' not in mode:
                to_delete = [f for f in to_delete if 'pgs' not in f]
            if 'delphes' not in mode:
                to_delete = [f for f in to_delete if 'delphes' not in f]
            if 'parton' not in mode:
                to_delete = [f for f in to_delete if 'delphes' in f 
                                                      or 'pgs' in f 
                                                      or 'pythia' in f]
        if not self.force and len(to_delete):
            question = 'Do you want to delete the following files?\n     %s' % \
                               '\n    '.join(to_delete)
            ans = self.ask(question, 'y', choices=['y','n'])
        else:
            ans = 'y'
        
        if ans == 'y':
            for file2rm in to_delete:
                if os.path.exists(pjoin(self.me_dir, 'Events', run, file2rm)):
                    try:
                        os.remove(pjoin(self.me_dir, 'Events', run, file2rm))
                    except Exception:
                        shutil.rmtree(pjoin(self.me_dir, 'Events', run, file2rm))
                else:
                    try:
                        os.remove(pjoin(self.me_dir, 'HTML', run, file2rm))
                    except Exception:
                        shutil.rmtree(pjoin(self.me_dir, 'HTML', run, file2rm))



        # Remove file in SubProcess directory
        if 'all' in mode or 'channel' in mode:
            try:
                if tag and self.results[run][0]['tag'] != tag:
                    raise Exception, 'dummy'
            except Exception:
                pass
            else:
                to_delete = glob.glob(pjoin(self.me_dir, 'SubProcesses', '%s*' % run))
                to_delete += glob.glob(pjoin(self.me_dir, 'SubProcesses', '*','%s*' % run))
                to_delete += glob.glob(pjoin(self.me_dir, 'SubProcesses', '*','*','%s*' % run))

                if self.force or len(to_delete) == 0:
                    ans = 'y'
                else:
                    question = 'Do you want to delete the following files?\n     %s' % \
                               '\n    '.join(to_delete)
                    ans = self.ask(question, 'y', choices=['y','n'])

                if ans == 'y':
                    for file2rm in to_delete:
                        os.remove(file2rm)
                        
        if 'banner' in mode:
            to_delete = glob.glob(pjoin(self.me_dir, 'Events', run, '*'))
            if tag:
                # remove banner
                try:
                    os.remove(pjoin(self.me_dir, 'Events',run,'%s_%s_banner.txt' % (run,tag)))
                except Exception:
                    logger.warning('fail to remove the banner')
                # remove the run from the html output
                if run in self.results:
                    self.results.delete_run(run, tag)
                    return
            elif any(['banner' not in os.path.basename(p) for p in to_delete]):
                if to_delete:
                    raise MadGraph5Error, '''Some output still exists for this run. 
                Please remove those output first. Do for example: 
                remove %s all banner
                ''' % run
            else:
                shutil.rmtree(pjoin(self.me_dir, 'Events',run))
                if run in self.results:
                    self.results.delete_run(run)
                    return
        else:
            logger.info('''The banner is not removed. In order to remove it run:
    remove %s all banner %s''' % (run, tag and '--tag=%s ' % tag or '')) 

        # update database.
        self.results.clean(mode, run, tag)
        self.update_status('', level='all')



    ################################################################################
    def do_plot(self, line):
        """Create the plot for a given run"""

        # Since in principle, all plot are already done automaticaly
        self.store_result()
        args = self.split_arg(line)
        # Check argument's validity
        self.check_plot(args)
        logger.info('plot for run %s' % self.run_name)
        if not self.force:
            self.ask_edit_cards([], args, plot=True)
                
        if any([arg in ['all','parton'] for arg in args]):
            filename = pjoin(self.me_dir, 'Events', self.run_name, 'unweighted_events.lhe')
            if os.path.exists(filename+'.gz'):
                os.system('gunzip -f %s' % (filename+'.gz') )
            if  os.path.exists(filename):
                shutil.move(filename, pjoin(self.me_dir, 'Events', 'unweighted_events.lhe'))
                self.create_plot('parton')
                shutil.move(pjoin(self.me_dir, 'Events', 'unweighted_events.lhe'), filename)
                os.system('gzip -f %s' % filename)
            else:
                logger.info('No valid files for partonic plot') 
                
        if any([arg in ['all','pythia'] for arg in args]):
            filename = pjoin(self.me_dir, 'Events' ,self.run_name,
                                          '%s_pythia_events.lhe' % self.run_tag)
            if os.path.exists(filename+'.gz'):
                os.system('gunzip -f %s' % (filename+'.gz') )
            if  os.path.exists(filename):
                shutil.move(filename, pjoin(self.me_dir, 'Events','pythia_events.lhe'))
                self.create_plot('Pythia')
                shutil.move(pjoin(self.me_dir, 'Events','pythia_events.lhe'), filename)
                os.system('gzip -f %s' % filename)                
            else:
                logger.info('No valid files for pythia plot')
                
                    
        if any([arg in ['all','pgs'] for arg in args]):
            filename = pjoin(self.me_dir, 'Events', self.run_name, 
                                            '%s_pgs_events.lhco' % self.run_tag)
            if os.path.exists(filename+'.gz'):
                os.system('gunzip -f %s' % (filename+'.gz') )
            if  os.path.exists(filename):
                self.create_plot('PGS')
                os.system('gzip -f %s' % filename)                
            else:
                logger.info('No valid files for pgs plot')
                
        if any([arg in ['all','delphes'] for arg in args]):
            filename = pjoin(self.me_dir, 'Events', self.run_name, 
                                        '%s_delphes_events.lhco' % self.run_tag)
            if os.path.exists(filename+'.gz'):
                os.system('gunzip -f %s' % (filename+'.gz') )
            if  os.path.exists(filename):
                #shutil.move(filename, pjoin(self.me_dir, 'Events','delphes_events.lhco'))
                self.create_plot('Delphes')
                #shutil.move(pjoin(self.me_dir, 'Events','delphes_events.lhco'), filename)
                os.system('gzip -f %s' % filename)                
            else:
                logger.info('No valid files for delphes plot')                    
    
    def store_result(self):
        """ tar the pythia results. This is done when we are quite sure that 
        the pythia output will not be use anymore """


        if not self.run_name:
            return
        
        self.results.save()
        
        
        if not self.to_store:
            return 
        
        tag = self.run_card['run_tag']
        self.update_status('storring files of Previous run', level=None,\
                                                     error=True)
        if 'event' in self.to_store:
            if not os.path.exists(pjoin(self.me_dir, 'Events',self.run_name, 'unweighted_events.lhe.gz')):
                os.system('gzip -f %s/unweighted_events.lhe' % \
                                     pjoin(self.me_dir,'Events',self.run_name) )                
            
        
        if 'pythia' in self.to_store:
            self.update_status('Storing Pythia files of Previous run', level='pythia', error=True)
            os.system('mv -f %(path)s/pythia_events.hep %(path)s/%(name)s/%(tag)s_pythia_events.hep' % 
                  {'name': self.run_name, 'path' : pjoin(self.me_dir,'Events'),
                   'tag':tag})
            os.system('gzip -f %s/%s_pythia_events.hep' % ( 
                                pjoin(self.me_dir,'Events',self.run_name), tag))
            self.to_store.remove('pythia')
        self.update_status('Done', level='pythia',makehtml=False,error=True)
        
        self.to_store = []
 
    def launch_job(self,exe, cwd=None, stdout=None, argument = [], remaining=0, 
                    run_type='', mode=None, **opt):
        """ """
        argument = [str(arg) for arg in argument]
        if mode is None:
            mode = self.cluster_mode
        
        # ensure that exe is executable
        if os.path.exists(exe) and not os.access(exe, os.X_OK):
            os.system('chmod +x %s ' % exe)
        elif (cwd and os.path.exists(pjoin(cwd, exe))) and not \
                                            os.access(pjoin(cwd, exe), os.X_OK):
            os.system('chmod +x %s ' % pjoin(cwd, exe))
                    
        if mode == 0:
            self.update_status((remaining, 1, 
                                self.total_jobs - remaining -1, run_type), level=None, force=False)
            start = time.time()
            #os.system('cd %s; ./%s' % (cwd,exe))
            status = misc.call(['./'+exe] + argument, cwd=cwd, 
                                                           stdout=stdout, **opt)
            logger.info('%s run in %f s' % (exe, time.time() -start))
            if status:
                raise MadGraph5Error, '%s didn\'t stop properly. Stop all computation' % exe


        elif mode == 1:
            # For condor cluster, create the input/output files
            if 'ajob' in exe: 
                input_files = ['madevent','input_app.txt','symfact.dat','iproc.dat',
                               pjoin(self.me_dir, 'SubProcesses','randinit')]
                output_files = []

                #Find the correct PDF input file
                input_files.append(self.get_pdf_input_filename())
                        
                #Find the correct ajob
                Gre = re.compile("\s*j=(G[\d\.\w]+)")
                Ire = re
                try : 
                    fsock = open(exe)
                except Exception:
                    fsock = open(pjoin(cwd,exe))
                text = fsock.read()
                output_files = Gre.findall(text)
                if not output_files:
                    Ire = re.compile("for i in ([\d\.\s]*) ; do")
                    data = Ire.findall(text)
                    data = ' '.join(data).split()
                    for nb in data:
                        output_files.append('G%s' % nb)
                else:
                    for G in output_files:
                        if os.path.isdir(pjoin(cwd,G)):
                            input_files.append(G)
                
                #submitting
                self.cluster.submit2(exe, stdout=stdout, cwd=cwd, 
                             input_files=input_files, output_files=output_files)
            
            else:
                self.cluster.submit(exe, stdout=stdout, cwd=cwd)

        elif mode == 2:
            self.cluster.submit(exe, stdout=stdout, cwd=cwd)
            
            
    ############################################################################
    def find_madevent_mode(self):
        """Find if Madevent is in Group mode or not"""
        
        # The strategy is too look in the files Source/run_configs.inc
        # if we found: ChanPerJob=3 then it's a group mode.
        file_path = pjoin(self.me_dir, 'Source', 'run_config.inc')
        text = open(file_path).read()
        if re.search(r'''s*parameter\s+\(ChanPerJob=2\)''', text, re.I+re.M):
            return 'group'
        else:
            return 'v4'
    
    ############################################################################
    def monitor(self, run_type='monitor', mode=None, html=False):
        """ monitor the progress of running job """
        
        starttime = time.time()
        if mode is None:
            mode = self.cluster_mode
        if mode > 0:
            if html:
                update_status = lambda idle, run, finish: \
                    self.update_status((idle, run, finish, run_type), level=None,
                                       force=False, starttime=starttime)
            else:
                update_status = lambda idle, run, finish: None
            try:    
                self.cluster.wait(self.me_dir, update_status)            
            except Exception, error:
                logger.info(error)
                if not self.force:
                    ans = self.ask('Cluster Error detected. Do you want to clean the queue?',
                             default = 'y', choices=['y','n'])
                else:
                    ans = 'y'
                if ans:
                    self.cluster.remove()
                raise
            except KeyboardInterrupt, error:
                self.cluster.remove()
                raise                            
        
        

    ############################################################################   
    def configure_directory(self):
        """ All action require before any type of run """   


        # Basic check
        assert os.path.exists(pjoin(self.me_dir,'SubProcesses'))
        
        #see when the last file was modified
        time_mod = max([os.path.getctime(pjoin(self.me_dir,'Cards','run_card.dat')),
                        os.path.getctime(pjoin(self.me_dir,'Cards','param_card.dat'))])
        
        if self.configured > time_mod and hasattr(self, 'random'):
            return
        else:
            self.configured = time.time()
        self.update_status('compile directory', level=None, update_results=True)
        if self.options['automatic_html_opening']:
            misc.open_file(os.path.join(self.me_dir, 'crossx.html'))
            self.options['automatic_html_opening'] = False
            #open only once the web page
        # Change current working directory
        self.launching_dir = os.getcwd()
        
        # Check if we need the MSSM special treatment
        model = self.find_model_name()
        if model == 'mssm' or model.startswith('mssm-'):
            param_card = pjoin(self.me_dir, 'Cards','param_card.dat')
            mg5_param = pjoin(self.me_dir, 'Source', 'MODEL', 'MG5_param.dat')
            check_param_card.convert_to_mg5card(param_card, mg5_param)
            check_param_card.check_valid_param_card(mg5_param)
        
        # limit the number of event to 100k
        self.check_nb_events()

        # set environment variable for lhapdf.
        if self.run_card['pdlabel'] == "lhapdf":
            os.environ['lhapdf'] = 'True'
        elif 'lhapdf' in os.environ.keys():
            del os.environ['lhapdf']
        self.pdffile = None
        #remove lhapdf stuff
        self.compile(arg=['clean_lhapdf'], cwd=os.path.join(self.me_dir, 'Source'))
            
        # set random number
        if self.run_card['iseed'] != '0':
            self.random = int(self.run_card['iseed'])
            self.run_card['iseed'] = '0'
            # Reset seed in run_card to 0, to ensure that following runs
            # will be statistically independent
            text = open(pjoin(self.me_dir, 'Cards','run_card.dat')).read()
            (t,n) = re.subn(r'\d+\s*= iseed','0 = iseed',text)
            open(pjoin(self.me_dir, 'Cards','run_card.dat'),'w').write(t)
        elif os.path.exists(pjoin(self.me_dir,'SubProcesses','randinit')):
            for line in open(pjoin(self.me_dir,'SubProcesses','randinit')):
                data = line.split('=')
                assert len(data) ==2
                self.random = int(data[1])
                break
        else:
            self.random = random.randint(1, 30107)
                                                               
        if self.run_card['ickkw'] == '2':
            logger.info('Running with CKKW matching')
            self.treat_CKKW_matching()
            
        # create param_card.inc and run_card.inc
        self.do_treatcards('')
        
        # Compile
        for name in ['../bin/internal/gen_ximprove', 'all', 
                     '../bin/internal/combine_events']:
            self.compile(arg=[name], cwd=os.path.join(self.me_dir, 'Source'))
        
        
    ############################################################################
    ##  HELPING ROUTINE
    ############################################################################
    @staticmethod
    def check_dir(path, default=''):
        """check if the directory exists. if so return the path otherwise the 
        default"""
         
        if os.path.isdir(path):
            return path
        else:
            return default
        
    ############################################################################
    def set_run_name(self, name, tag=None, level='parton', reload_card=False):
        """define the run name, the run_tag, the banner and the results."""
        
        # when are we force to change the tag new_run:previous run requiring changes
        upgrade_tag = {'parton': ['parton','pythia','pgs','delphes'],
                       'pythia': ['pythia','pgs','delphes'],
                       'pgs': ['pgs'],
                       'delphes':['delphes'],
                       'plot':[]}
        
        

        if name == self.run_name:        
            if reload_card:
                run_card = pjoin(self.me_dir, 'Cards','run_card.dat')
                self.run_card = banner_mod.RunCard(run_card)

            #check if we need to change the tag
            if tag:
                self.run_card['run_tag'] = tag
                self.run_tag = tag
                self.results.add_run(self.run_name, self.run_card)
            else:
                for tag in upgrade_tag[level]:
                    if getattr(self.results[self.run_name][-1], tag):
                        tag = self.get_available_tag()
                        self.run_card['run_tag'] = tag
                        self.run_tag = tag
                        self.results.add_run(self.run_name, self.run_card)                        
                        break
            return # Nothing to do anymore
        
        # save/clean previous run
        if self.run_name:
            self.store_result()
        # store new name
        self.run_name = name
        
        new_tag = False
        # First call for this run -> set the banner
        self.banner = banner_mod.recover_banner(self.results, level, name)
        if 'mgruncard' in self.banner:
            self.run_card = self.banner.charge_card('run_card')
        else:
            # Read run_card
            run_card = pjoin(self.me_dir, 'Cards','run_card.dat')
            self.run_card = banner_mod.RunCard(run_card)   
        
        if tag:
            self.run_card['run_tag'] = tag
            new_tag = True
        elif not self.run_name in self.results and level =='parton':
            pass # No results yet, so current tag is fine
        elif not self.run_name in self.results:
            #This is only for case when you want to trick the interface
            logger.warning('Trying to run data on unknown run.')
            self.results.add_run(name, self.run_card)
            self.results.update('add run %s' % name, 'all', makehtml=False)
        else:
            for tag in upgrade_tag[level]:
                
                if getattr(self.results[self.run_name][-1], tag):
                    # LEVEL is already define in the last tag -> need to switch tag
                    tag = self.get_available_tag()
                    self.run_card['run_tag'] = tag
                    new_tag = True
                    break
            if not new_tag:
                # We can add the results to the current run
                tag = self.results[self.run_name][-1]['tag']
                self.run_card['run_tag'] = tag # ensure that run_tag is correct                
                   
        if name in self.results and not new_tag:
            self.results.def_current(self.run_name)
        else:
            self.results.add_run(self.run_name, self.run_card)

        self.run_tag = self.run_card['run_tag']

        # Return the tag of the previous run having the required data for this
        # tag/run to working wel.
        if level == 'parton':
            return
        elif level == 'pythia':
            return self.results[self.run_name][0]['tag']
        else:
            for i in range(-1,-len(self.results[self.run_name])-1,-1):
                tagRun = self.results[self.run_name][i]
                if tagRun.pythia:
                    return tagRun['tag']
            
            
        
        
        
        
        

    ############################################################################
    def find_model_name(self):
        """ return the model name """
        if hasattr(self, 'model_name'):
            return self.model_name
        
        model = 'sm'
        proc = []
        for line in open(os.path.join(self.me_dir,'Cards','proc_card_mg5.dat')):
            line = line.split('#')[0]
            #line = line.split('=')[0]
            if line.startswith('import') and 'model' in line:
                model = line.split()[2]   
                proc = []
            elif line.startswith('generate'):
                proc.append(line.split(None,1)[1])
            elif line.startswith('add process'):
                proc.append(line.split(None,2)[2])
       
        self.model = model
        self.process = proc 
        return model
    
    
    ############################################################################
    def check_nb_events(self):
        """Find the number of event in the run_card, and check that this is not 
        too large"""

        
        nb_event = int(self.run_card['nevents'])
        if nb_event > 1000000:
            logger.warning("Attempting to generate more than 1M events")
            logger.warning("Limiting number to 1M. Use multi_run for larger statistics.")
            path = pjoin(self.me_dir, 'Cards', 'run_card.dat')
            os.system(r"""perl -p -i.bak -e "s/\d+\s*=\s*nevents/1000000 = nevents/" %s""" \
                                                                         % path)
            self.run_card['nevents'] = 1000000

        return

  
    ############################################################################    
    def update_random(self):
        """ change random number"""
        
        self.random += 3
        if self.random > 30081*30081: # can't use too big random number
            raise MadGraph5Error,\
                  'Random seed too large ' + str(self.random) + ' > 30081*30081'

    ############################################################################
    def save_random(self):
        """save random number in appropirate file"""
        
        fsock = open(pjoin(self.me_dir, 'SubProcesses','randinit'),'w')
        fsock.writelines('r=%s\n' % self.random)

    def do_quit(self, line):
        """Not in help: exit """
  
        try:
            os.remove(pjoin(self.me_dir,'RunWeb'))
        except Exception:
            pass
        try:
            self.store_result()
        except Exception:
            # If nothing runs they they are no result to update
            pass
        
        try:
            self.update_status('', level=None)
        except Exception, error:        
            pass
        devnull = open(os.devnull, 'w')
        try:
            misc.call(['./bin/internal/gen_cardhtml-pl'], cwd=self.me_dir,
                        stdout=devnull, stderr=devnull)
        except Exception:
            pass
        devnull.close()

        return super(MadEventCmd, self).do_quit(line)
    
    # Aliases
    do_EOF = do_quit
    do_exit = do_quit
        
    ############################################################################
    def treat_ckkw_matching(self):
        """check for ckkw"""
        
        lpp1 = self.run_card['lpp1']
        lpp2 = self.run_card['lpp2']
        e1 = self.run_card['ebeam1']
        e2 = self.run_card['ebeam2']
        pd = self.run_card['pdlabel']
        lha = self.run_card['lhaid']
        xq = self.run_card['xqcut']
        translation = {'e1': e1, 'e2':e2, 'pd':pd, 
                       'lha':lha, 'xq':xq}

        if lpp1 or lpp2:
            # Remove ':s from pd          
            if pd.startswith("'"):
                pd = pd[1:]
            if pd.endswith("'"):
                pd = pd[:-1]                

            if xq >2 or xq ==2:
                xq = 2
            
            # find data file
            if pd == "lhapdf":
                issudfile = 'lib/issudgrid-%(e1)s-%(e2)s-%(pd)s-%(lha)s-%(xq)s.dat.gz'
            else:
                issudfile = 'lib/issudgrid-%(e1)s-%(e2)s-%(pd)s-%(xq)s.dat.gz'
            if self.web:
                issudfile = pjoin(self.webbin, issudfile % translation)
            else:
                issudfile = pjoin(self.me_dir, issudfile % translation)
            
            logger.info('Sudakov grid file: %s' % issudfile)
            
            # check that filepath exists
            if os.path.exists(issudfile):
                path = pjoin(self.me_dir, 'lib', 'issudgrid.dat')
                os.system('gunzip -fc %s > %s' % (issudfile, path))
            else:
                msg = 'No sudakov grid file for parameter choice. Start to generate it. This might take a while'
                logger.info(msg)
                self.update_status('GENERATE SUDAKOF GRID', level='parton')
                
                for i in range(-2,6):
                    self.cluster.submit('%s/gensudgrid ' % self.dirbin, 
                                    arguments = [i],
                                    cwd=self.me_dir, 
                                    stdout=open(pjoin(self.me_dir, 'gensudgrid%s.log' % i,'w')))
                self.monitor()
                for i in range(-2,6):
                    path = pjoin(self.me_dir, 'lib', 'issudgrid.dat')
                    os.system('cat %s/gensudgrid%s.log >> %s' % (self.me_dir, path))
                    os.system('gzip -fc %s > %s' % (path, issudfile))
                                     
    ############################################################################
    def create_root_file(self, input='unweighted_events.lhe', 
                                              output='unweighted_events.root' ):
        """create the LHE root file """
        self.update_status('Creating root files', level='parton')

        eradir = self.options['exrootanalysis_path']
        try:
            misc.call(['%s/ExRootLHEFConverter' % eradir, 
                             input, output],
                            cwd=pjoin(self.me_dir, 'Events'))
        except Exception:
            logger.warning('fail to produce Root output [problem with ExRootAnalysis]')

    ############################################################################
    def ask_run_configuration(self, mode=None):
        """Ask the question when launching generate_events/multi_run"""
        
        available_mode = ['0']
        void = 'NOT INSTALLED'
        switch_order = ['pythia', 'pgs', 'delphes', 'madspin', 'reweight']
        switch = {'pythia': void, 'pgs': void, 'delphes': void,
                  'madspin': void, 'reweight': void}
        description = {'pythia': 'Run the pythia shower/hadronization:',
                       'pgs': 'Run PGS as detector simulator:',
                       'delphes':'Run Delphes as detector simulator:',
                       'madspin':'Decay particles with the MadSpin module:',
                       'reweight':'Add weight to events based on coupling parameters:',
                       }
        force_switch = {('pythia', 'OFF'): {'pgs': 'OFF', 'delphes': 'OFF'},
                       ('pgs', 'ON'): {'pythia':'ON'},
                       ('delphes', 'ON'): {'pythia': 'ON'}}
        switch_assign = lambda key, value: switch.__setitem__(key, value if switch[key] != void else void )
        

        # Init the switch value according to the current status
        if self.options['pythia-pgs_path']:
            available_mode.append('1')
            available_mode.append('2')
            if os.path.exists(pjoin(self.me_dir,'Cards','pythia_card.dat')):
                switch['pythia'] = 'ON'
            else:
                switch['pythia'] = 'OFF'
            if os.path.exists(pjoin(self.me_dir,'Cards','pgs_card.dat')):
                switch['pgs'] = 'ON'
            else:
                switch['pgs'] = 'OFF'                
            if self.options['delphes_path']:
                available_mode.append('3')
                if os.path.exists(pjoin(self.me_dir,'Cards','pgs_card.dat')):
                    switch['delphes'] = 'ON'
                else:
                    switch['delphes'] = 'OFF'
                    
        # Check switch status for MS/reweight
        if not MADEVENT or self.options['mg5_path']:
            available_mode.append('4')
            available_mode.append('5')
            if os.path.exists(pjoin(self.me_dir,'Cards','madspin_card.dat')):
                switch['madspin'] = 'ON'
            else:
                switch['madspin'] = 'OFF'
            if os.path.exists(pjoin(self.me_dir,'Cards','reweight_card.dat')):
                switch['reweight'] = 'ON'
            else:
                switch['reweight'] = 'OFF'
                 


        options = list(available_mode) + ['auto', 'done']
        for id, key in enumerate(switch_order):
            if switch[key] != void:
                options += ['%s=%s' % (key, s) for s in ['ON','OFF']]
                options.append(key)
        options.append('parton')    
        
        #ask the question
        if mode or not self.force:
            answer = ''
            while answer not in ['0', 'done', 'auto']:
                if mode:
                    answer = mode
                else:      
                    switch_format = " %i %-50s %10s=%s\n"
                    question = "The following switches determine which programs are run:\n"
                    for id, key in enumerate(switch_order):
                        question += switch_format % (id+1, description[key], key, switch[key])
                    question += '  Either type the switch number (1 to %s) to change its default setting,\n' % (id+1)
                    question += '  or set any switch explicitly (e.g. type \'madspin=ON\' at the prompt)\n'
                    question += '  Type \'0\', \'auto\', \'done\' or just press enter when you are done.\n'
                    answer = self.ask(question, '0', options)
                if answer.isdigit() and answer != '0':
                    key = switch_order[int(answer) - 1]
                    answer = '%s=%s' % (key, 'ON' if switch[key] == 'OFF' else 'OFF')

                if '=' in answer:
                    key, status = answer.split('=')
                    switch[key] = status
                    if (key, status) in force_switch:
                        for key2, status2 in force_switch[(key, status)].items():
                            if switch[key2] not in  [status2, void]:
                                logger.info('For coherence \'%s\' is set to \'%s\''
                                            % (key2, status2), '$MG:color:BLACK')
                                switch[key2] = status2
                elif answer in ['0', 'auto', 'done']:
                    continue
                else:
                    logger.info('pass in %s only mode' % answer, '$MG:color:BLACK')
                    switch_assign('madspin', 'OFF')
                    switch_assign('reweight', 'OFF')
                    if answer == 'parton':
                        switch_assign('pythia', 'OFF')
                        switch_assign('pgs', 'OFF')
                        switch_assign('delphes', 'OFF')
                    elif answer == 'pythia':
                        switch_assign('pythia', 'ON')
                        switch_assign('pgs', 'OFF')
                        switch_assign('delphes', 'OFF')
                    elif answer == 'pgs':
                        switch_assign('pythia', 'ON')
                        switch_assign('pgs', 'ON')
                        switch_assign('delphes', 'OFF')
                    elif answer == 'delphes':
                        switch_assign('pythia', 'ON')
                        switch_assign('pgs', 'OFF')
                        switch_assign('delphes', 'ON')
                    elif answer == 'madspin':
                        switch_assign('madspin', 'ON')
                        switch_assign('pythia', 'OFF')
                        switch_assign('pgs', 'OFF')
                        switch_assign('delphes', 'OF')                        
                    elif answer == 'reweight':
                        switch_assign('reweight', 'ON')
                        switch_assign('pythia', 'OFF')
                        switch_assign('pgs', 'OFF')
                        switch_assign('delphes', 'OFF')
                    
                    
                if mode:
                    answer =  '0' #mode auto didn't pass here (due to the continue)
            else:
                answer = 'auto'                        

                                                                     
        # Now that we know in which mode we are check that all the card
        #exists (copy default if needed)

        cards = ['param_card.dat', 'run_card.dat']
        if switch['pythia'] == 'ON':
            cards.append('pythia_card.dat')
        if switch['pgs'] == 'ON':
            cards.append('pgs_card.dat')
        if switch['delphes'] == 'ON':
            cards.append('delphes_card.dat')
            delphes3 = True
            if os.path.exists(pjoin(self.options['delphes_path'], 'data')):
                delphes3 = False
                cards.append('delphes_trigger.dat')
        if switch['madspin'] == 'ON':
            cards.append('madspin_card.dat')
        if switch['reweight'] == 'ON':
            cards.append('reweight_card.dat')
        self.keep_cards(cards)
        if self.force:
            self.check_param_card(pjoin(self.me_dir,'Cards','param_card.dat' ))
            return

        if answer == 'auto':
            self.ask_edit_cards(cards, mode='auto')
        else:
            self.ask_edit_cards(cards)
        return
    
    ############################################################################
    def ask_pythia_run_configuration(self, mode=None):
        """Ask the question when launching pythia"""
        
        available_mode = ['0', '1', '2']
        if self.options['delphes_path']:
                available_mode.append('3')
        name = {'0': 'auto', '1': 'pythia', '2':'pgs', '3':'delphes'}
        options = available_mode + [name[val] for val in available_mode]
        question = """Which programs do you want to run?
    0 / auto    : running existing card
    1 / pythia  : Pythia 
    2 / pgs     : Pythia + PGS\n"""
        if '3' in available_mode:
            question += """    3 / delphes  : Pythia + Delphes.\n"""

        if not self.force:
            if not mode:
                mode = self.ask(question, '0', options)
        elif not mode:
            mode = 'auto'
            
        if mode.isdigit():
            mode = name[mode]
             
        auto = False
        if mode == 'auto':
            auto = True
            if os.path.exists(pjoin(self.me_dir, 'Cards', 'pgs_card.dat')):
                mode = 'pgs'
            elif os.path.exists(pjoin(self.me_dir, 'Cards', 'delphes_card.dat')):
                mode = 'delphes'
            else: 
                mode = 'pythia'
        logger.info('Will run in mode %s' % mode)
                                               
        # Now that we know in which mode we are check that all the card
        #exists (copy default if needed) remove pointless one
        cards = ['pythia_card.dat']
        if mode == 'pgs':
            cards.append('pgs_card.dat')
        if mode == 'delphes':
            cards.append('delphes_card.dat')
            delphes3 = True
            if os.path.exists(pjoin(self.options['delphes_path'], 'data')):
                delphes3 = False
                cards.append('delphes_trigger.dat')
        self.keep_cards(cards)
        
        if self.force:
            return mode
        
        if auto:
            self.ask_edit_cards(cards, mode='auto')
        else:
            self.ask_edit_cards(cards)
        
        return mode
                
  
            
    def check_param_card(self, path):
        """Check that all the width are define in the param_card.
        If some width are set on 'Auto', call the computation tools."""
        
        pattern = re.compile(r'''decay\s+(\+?\-?\d+)\s+auto''',re.I)
        text = open(path).read()
        pdg = pattern.findall(text)
        if pdg:
            logger.info('Computing the width set on auto in the param_card.dat')
            self.do_compute_widths('%s %s' % (' '.join(pdg), path))

#===============================================================================
# MadEventCmd
#===============================================================================
class MadEventCmdShell(MadEventCmd, cmd.CmdShell):
    """The command line processor of MadGraph"""  



#===============================================================================
# HELPING FUNCTION For Subprocesses
#===============================================================================
class SubProcesses(object):

    name_to_pdg = {}

    @classmethod
    def clean(cls):
        cls.name_to_pdg = {}
    
    @staticmethod
    def get_subP(me_dir):
        """return the list of Subprocesses"""
        
        out = []
        for line in open(pjoin(me_dir,'SubProcesses', 'subproc.mg')):
            if not line:
                continue
            name = line.strip()
            if os.path.exists(pjoin(me_dir, 'SubProcesses', name)):
                out.append(pjoin(me_dir, 'SubProcesses', name))
        
        return out
        


    @staticmethod
    def get_subP_info(path):
        """ return the list of processes with their name"""

        nb_sub = 0
        names = {}
        old_main = ''

        if not os.path.exists(os.path.join(path,'processes.dat')):
            return SubProcesses.get_subP_info_v4(path)

        for line in open(os.path.join(path,'processes.dat')):
            main = line[:8].strip()
            if main == 'mirror':
                main = old_main
            if line[8:].strip() == 'none':
                continue
            else:
                main = int(main)
                old_main = main

            sub_proccess = line[8:]
            nb_sub += sub_proccess.count(',') + 1
            if main in names:
                names[main] += [sub_proccess.split(',')]
            else:
                names[main]= [sub_proccess.split(',')]

        return names

    @staticmethod
    def get_subP_info_v4(path):
        """ return the list of processes with their name in case without grouping """

        nb_sub = 0
        names = {'':[[]]}
        path = os.path.join(path, 'auto_dsig.f')
        found = 0
        for line in open(path):
            if line.startswith('C     Process:'):
                found += 1
                names[''][0].append(line[15:])
            elif found >1:
                break
        return names


    @staticmethod
    def get_subP_ids(path):
        """return the pdg codes of the particles present in the Subprocesses"""

        all_ids = []
        for line in open(pjoin(path, 'leshouche.inc')):
            if not 'IDUP' in line:
                continue
            particles = re.search("/([\d,-]+)/", line)
            all_ids.append([int(p) for p in particles.group(1).split(',')])
        return all_ids
    
    
#===============================================================================                                                                              
class GridPackCmd(MadEventCmd):
    """The command for the gridpack --Those are not suppose to be use interactively--"""

    def __init__(self, me_dir = None, nb_event=0, seed=0, *completekey, **stdin):
        """Initialize the command and directly run"""

        # Initialize properly
        
        MadEventCmd.__init__(self, me_dir, *completekey, **stdin)
        self.run_mode = 0
        self.random = seed
        self.random_orig = self.random
        self.options['automatic_html_opening'] = False
        # Now it's time to run!
        if me_dir and nb_event and seed:
            self.launch(nb_event, seed)
        else:
            raise MadGraph5Error,\
                  'Gridpack run failed: ' + str(me_dir) + str(nb_event) + \
                  str(seed)

    def launch(self, nb_event, seed):
        """ launch the generation for the grid """

        # 1) Restore the default data
        logger.info('generate %s events' % nb_event)
        self.set_run_name('GridRun_%s' % seed)
        self.update_status('restoring default data', level=None)
        misc.call([pjoin(self.me_dir,'bin','internal','restore_data'),
                         'default'],
            cwd=self.me_dir)

        # 2) Run the refine for the grid
        self.update_status('Generating Events', level=None)
        #misc.call([pjoin(self.me_dir,'bin','refine4grid'),
        #                str(nb_event), '0', 'Madevent','1','GridRun_%s' % seed],
        #                cwd=self.me_dir)
        self.refine4grid(nb_event)

        # 3) Combine the events/pythia/...
        self.exec_cmd('combine_events')
        self.exec_cmd('store_events')
        self.print_results_in_shell(self.results.current)

    def refine4grid(self, nb_event):
        """Special refine for gridpack run."""
        self.nb_refine += 1
        
        precision = nb_event

        # initialize / remove lhapdf mode
        # self.configure_directory() # All this has been done before
        self.cluster_mode = 0 # force single machine

        # Store seed in randinit file, to be read by ranmar.f
        self.save_random()
        
        self.update_status('Refine results to %s' % precision, level=None)
        logger.info("Using random number seed offset = %s" % self.random)
        
        self.total_jobs = 0
        subproc = [P for P in os.listdir(pjoin(self.me_dir,'SubProcesses')) if 
                   P.startswith('P') and os.path.isdir(pjoin(self.me_dir,'SubProcesses', P))]
        devnull = open(os.devnull, 'w')
        for nb_proc,subdir in enumerate(subproc):
            subdir = subdir.strip()
            Pdir = pjoin(self.me_dir, 'SubProcesses',subdir)
            bindir = pjoin(os.path.relpath(self.dirbin, Pdir))
                           
            logger.info('    %s ' % subdir)
            # clean previous run
            for match in glob.glob(pjoin(Pdir, '*ajob*')):
                if os.path.basename(match)[:4] in ['ajob', 'wait', 'run.', 'done']:
                    os.remove(pjoin(Pdir, match))
            

            logfile = pjoin(Pdir, 'gen_ximprove.log')
            proc = misc.Popen([pjoin(bindir, 'gen_ximprove')],
                                    stdin=subprocess.PIPE,
                                    stdout=open(logfile,'w'),
                                    cwd=Pdir)
            proc.communicate('%s 1 F\n' % (precision))

            if os.path.exists(pjoin(Pdir, 'ajob1')):
                alljobs = glob.glob(pjoin(Pdir,'ajob*'))
                nb_tot = len(alljobs)            
                self.total_jobs += nb_tot
                for i, job in enumerate(alljobs):
                    job = os.path.basename(job)
                    self.launch_job('%s' % job, cwd=Pdir, remaining=(nb_tot-i-1), 
                             run_type='Refine number %s on %s (%s/%s)' %
                             (self.nb_refine, subdir, nb_proc+1, len(subproc)))
                    if os.path.exists(pjoin(self.me_dir,'error')):
                        self.monitor(html=True)
                        raise MadEventError, \
                            'Error detected in dir %s: %s' % \
                            (Pdir, open(pjoin(self.me_dir,'error')).read())
        self.monitor(run_type='All job submitted for refine number %s' % 
                                                                 self.nb_refine)
        
        self.update_status("Combining runs", level='parton')
        try:
            os.remove(pjoin(Pdir, 'combine_runs.log'))
        except Exception:
            pass
        
        bindir = pjoin(os.path.relpath(self.dirbin, pjoin(self.me_dir,'SubProcesses')))
        combine_runs.CombineRuns(self.me_dir)
        
        #update html output
        cross, error = sum_html.make_all_html_results(self)
        self.results.add_detail('cross', cross)
        self.results.add_detail('error', error)
        
        
        self.update_status('finish refine', 'parton', makehtml=False)
        devnull.close()


AskforEditCard = common_run.AskforEditCard

<|MERGE_RESOLUTION|>--- conflicted
+++ resolved
@@ -2577,11 +2577,7 @@
             self.ask_edit_cards(['reweight_card.dat'], 'fixed', plot=False)        
 
         # forbid this function to create an empty item in results.
-<<<<<<< HEAD
-        if self.results.current['cross'] == 0 and self.run_name:
-=======
         if self.results.current['cross'] == 0:
->>>>>>> 755ff411
             self.results.delete_run(self.run_name, self.run_tag)
 
         # load the name of the event file

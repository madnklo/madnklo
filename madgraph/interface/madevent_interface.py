################################################################################
#
# Copyright (c) 2011 The MadGraph5_aMC@NLO Development team and Contributors
#
# This file is a part of the MadGraph5_aMC@NLO project, an application which 
# automatically generates Feynman diagrams and matrix elements for arbitrary
# high-energy processes in the Standard Model and beyond.
#
# It is subject to the MadGraph5_aMC@NLO license which should accompany this 
# distribution.
#
# For more information, visit madgraph.phys.ucl.ac.be and amcatnlo.web.cern.ch
#
################################################################################
"""A user friendly command line interface to access MadGraph5_aMC@NLO features.
   Uses the cmd package for command interpretation and tab completion.
"""
from __future__ import division

import atexit
import cmath
import glob
import logging
import math
import optparse
import os
import pydoc
import random
import re
import signal
import shutil
import stat
import subprocess
import sys
import traceback
import time

try:
    import readline
    GNU_SPLITTING = ('GNU' in readline.__doc__)
except:
    GNU_SPLITTING = True

root_path = os.path.split(os.path.dirname(os.path.realpath( __file__ )))[0]
root_path = os.path.split(root_path)[0]
sys.path.insert(0, os.path.join(root_path,'bin'))

# usefull shortcut
pjoin = os.path.join
# Special logger for the Cmd Interface
logger = logging.getLogger('madevent.stdout') # -> stdout
logger_stderr = logging.getLogger('madevent.stderr') # ->stderr
 
try:
    # import from madgraph directory
    import madgraph.interface.extended_cmd as cmd
    import madgraph.interface.common_run_interface as common_run
    import madgraph.iolibs.files as files
    import madgraph.iolibs.save_load_object as save_load_object
    import madgraph.various.banner as banner_mod
    import madgraph.various.cluster as cluster
    import madgraph.various.gen_crossxhtml as gen_crossxhtml
    import madgraph.various.sum_html as sum_html
    import madgraph.various.misc as misc
    import madgraph.various.combine_runs as combine_runs

    import models.check_param_card as check_param_card    
    from madgraph import InvalidCmd, MadGraph5Error, MG5DIR, ReadWrite
    MADEVENT = False
except ImportError, error:
    if __debug__:
        print error
    # import from madevent directory
    import internal.extended_cmd as cmd
    import internal.common_run_interface as common_run
    import internal.banner as banner_mod
    import internal.misc as misc    
    from internal import InvalidCmd, MadGraph5Error, ReadWrite
    import internal.files as files
    import internal.gen_crossxhtml as gen_crossxhtml
    import internal.save_load_object as save_load_object
    import internal.cluster as cluster
    import internal.check_param_card as check_param_card
    import internal.sum_html as sum_html
    import internal.combine_runs as combine_runs
    MADEVENT = True

class MadEventError(Exception):
    pass

class ZeroResult(MadEventError):
    pass
MadEventAlreadyRunning = common_run.MadEventAlreadyRunning

#===============================================================================
# CmdExtended
#===============================================================================
class CmdExtended(common_run.CommonRunCmd):
    """Particularisation of the cmd command for MadEvent"""

    #suggested list of command
    next_possibility = {
        'start': [],
    }
    
    debug_output = 'ME5_debug'
    error_debug = 'Please report this bug on https://bugs.launchpad.net/madgraph5\n'
    error_debug += 'More information is found in \'%(debug)s\'.\n' 
    error_debug += 'Please attach this file to your report.'

    config_debug = 'If you need help with this issue please contact us on https://answers.launchpad.net/madgraph5\n'


    keyboard_stop_msg = """stopping all operation
            in order to quit madevent please enter exit"""
    
    # Define the Error
    InvalidCmd = InvalidCmd
    ConfigurationError = MadGraph5Error

    def __init__(self, me_dir, options, *arg, **opt):
        """Init history and line continuation"""
        
        # Tag allowing/forbiding question
        self.force = False
        
        # If possible, build an info line with current version number 
        # and date, from the VERSION text file
        info = misc.get_pkg_info()
        info_line = ""
        if info and info.has_key('version') and  info.has_key('date'):
            len_version = len(info['version'])
            len_date = len(info['date'])
            if len_version + len_date < 30:
                info_line = "#*         VERSION %s %s %s         *\n" % \
                            (info['version'],
                            (30 - len_version - len_date) * ' ',
                            info['date'])
        else:
            version = open(pjoin(root_path,'MGMEVersion.txt')).readline().strip()
            info_line = "#*         VERSION %s %s                *\n" % \
                            (version, (24 - len(version)) * ' ')    

        # Create a header for the history file.
        # Remember to fill in time at writeout time!
        self.history_header = \
        '#************************************************************\n' + \
        '#*               MadGraph5_aMC@NLO/MadEvent                 *\n' + \
        '#*                                                          *\n' + \
        "#*                *                       *                 *\n" + \
        "#*                  *        * *        *                   *\n" + \
        "#*                    * * * * 5 * * * *                     *\n" + \
        "#*                  *        * *        *                   *\n" + \
        "#*                *                       *                 *\n" + \
        "#*                                                          *\n" + \
        "#*                                                          *\n" + \
        info_line + \
        "#*                                                          *\n" + \
        "#*    The MadGraph5_aMC@NLO Development Team - Find us at   *\n" + \
        "#*    https://server06.fynu.ucl.ac.be/projects/madgraph     *\n" + \
        '#*                                                          *\n' + \
        '#************************************************************\n' + \
        '#*                                                          *\n' + \
        '#*               Command File for MadEvent                  *\n' + \
        '#*                                                          *\n' + \
        '#*     run as ./bin/madevent.py filename                    *\n' + \
        '#*                                                          *\n' + \
        '#************************************************************\n'
        
        if info_line:
            info_line = info_line[1:]

        logger.info(\
        "************************************************************\n" + \
        "*                                                          *\n" + \
        "*                      W E L C O M E to                    *\n" + \
        "*             M A D G R A P H 5 _ a M C @ N L O            *\n" + \
        "*                      M A D E V E N T                     *\n" + \
        "*                                                          *\n" + \
        "*                 *                       *                *\n" + \
        "*                   *        * *        *                  *\n" + \
        "*                     * * * * 5 * * * *                    *\n" + \
        "*                   *        * *        *                  *\n" + \
        "*                 *                       *                *\n" + \
        "*                                                          *\n" + \
        info_line + \
        "*                                                          *\n" + \
        "*    The MadGraph5_aMC@NLO Development Team - Find us at   *\n" + \
        "*    https://server06.fynu.ucl.ac.be/projects/madgraph     *\n" + \
        "*                                                          *\n" + \
        "*               Type 'help' for in-line help.              *\n" + \
        "*                                                          *\n" + \
        "************************************************************")
        super(CmdExtended, self).__init__(me_dir, options, *arg, **opt)
        
    def get_history_header(self):
        """return the history header""" 
        return self.history_header % misc.get_time_info()
    
    def stop_on_keyboard_stop(self):
        """action to perform to close nicely on a keyboard interupt"""
        try:
            if hasattr(self, 'cluster'):
                logger.info('rm jobs on queue')
                self.cluster.remove()
            if hasattr(self, 'results'):
                self.update_status('Stop by the user', level=None, makehtml=False, error=True)
                self.add_error_log_in_html(KeyboardInterrupt)
        except:
            pass
    
    def postcmd(self, stop, line):
        """ Update the status of  the run for finishing interactive command """
        
        stop = super(CmdExtended, self).postcmd(stop, line)   
        # relaxing the tag forbidding question
        self.force = False
        
        if not self.use_rawinput:
            return stop
        
        if self.results and not self.results.current:
            return stop
        
        arg = line.split()
        if  len(arg) == 0:
            return stop
        if isinstance(self.results.status, str) and self.results.status.startswith('Error'):
            return stop
        if isinstance(self.results.status, str) and self.results.status == 'Stop by the user':
            self.update_status('%s Stop by the user' % arg[0], level=None, error=True)
            return stop        
        elif not self.results.status:
            return stop
        elif str(arg[0]) in ['exit','quit','EOF']:
            return stop
        
        try:
            self.update_status('Command \'%s\' done.<br> Waiting for instruction.' % arg[0], 
                               level=None, error=True)
        except Exception:
            misc.sprint('update_status fails')
            pass
        
    
    def nice_user_error(self, error, line):
        """If a ME run is currently running add a link in the html output"""

        self.add_error_log_in_html()
        cmd.Cmd.nice_user_error(self, error, line)            
        
    def nice_config_error(self, error, line):
        """If a ME run is currently running add a link in the html output"""

        self.add_error_log_in_html()
        cmd.Cmd.nice_config_error(self, error, line)
        
        
        try:
            debug_file = open(self.debug_output, 'a')
            debug_file.write(open(pjoin(self.me_dir,'Cards','proc_card_mg5.dat')))
            debug_file.close()
        except:
            pass 
            

    def nice_error_handling(self, error, line):
        """If a ME run is currently running add a link in the html output"""

        if isinstance(error, ZeroResult):
            self.add_error_log_in_html(error)
            logger.warning('Zero result detected: %s' % error)
            # create a banner if needed
            try:
                if not self.banner:
                    self.banner = banner_mod.Banner()
                if 'slha' not in self.banner:
                    self.banner.add(pjoin(self.me_dir,'Cards','param_card.dat'))
                if 'mgruncard' not in self.banner:
                    self.banner.add(pjoin(self.me_dir,'Cards','run_card.dat'))
                if 'mg5proccard' not in self.banner:
                    proc_card = pjoin(self.me_dir,'Cards','proc_card_mg5.dat')
                    if os.path.exists(proc_card):
                        self.banner.add(proc_card)
                
                out_dir = pjoin(self.me_dir, 'Events', self.run_name)
                if not os.path.isdir(out_dir):
                    os.mkdir(out_dir)
                output_path = pjoin(out_dir, '%s_%s_banner.txt' % \
                                                  (self.run_name, self.run_tag))
                self.banner.write(output_path)
            except Exception:
                if __debug__:
                    raise
                else:
                    pass
        else:
            self.add_error_log_in_html()            
            cmd.Cmd.nice_error_handling(self, error, line)
            try:
                debug_file = open(self.debug_output, 'a')
                debug_file.write(open(pjoin(self.me_dir,'Cards','proc_card_mg5.dat')))
                debug_file.close()
            except:
                pass
        
        
#===============================================================================
# HelpToCmd
#===============================================================================
class HelpToCmd(object):
    """ The Series of help routine for the MadEventCmd"""
    
    def help_banner_run(self):
        logger.info("syntax: banner_run Path|RUN [--run_options]")
        logger.info("-- Reproduce a run following a given banner")
        logger.info("   One of the following argument is require:")
        logger.info("   Path should be the path of a valid banner.")
        logger.info("   RUN should be the name of a run of the current directory")
        self.run_options_help([('-f','answer all question by default'),
                               ('--name=X', 'Define the name associated with the new run')]) 
    
    def help_open(self):
        logger.info("syntax: open FILE  ")
        logger.info("-- open a file with the appropriate editor.")
        logger.info('   If FILE belongs to index.html, param_card.dat, run_card.dat')
        logger.info('   the path to the last created/used directory is used')
        logger.info('   The program used to open those files can be chosen in the')
        logger.info('   configuration file ./input/mg5_configuration.txt')   
        
        
    def run_options_help(self, data):
        if data:
            logger.info('-- local options:')
            for name, info in data:
                logger.info('      %s : %s' % (name, info))
        
        logger.info("-- session options:")
        logger.info("      Note that those options will be kept for the current session")      
        logger.info("      --cluster : Submit to the  cluster. Current cluster: %s" % self.options['cluster_type'])
        logger.info("      --multicore : Run in multi-core configuration")
        logger.info("      --nb_core=X : limit the number of core to use to X.")
        

    def help_generate_events(self):
        logger.info("syntax: generate_events [run_name] [options])")
        logger.info("-- Launch the full chain of script for the generation of events")
        logger.info("   Including possible plotting, shower and detector resolution.")
        logger.info("   Those steps are performed if the related program are installed")
        logger.info("   and if the related card are present in the Cards directory.")
        self.run_options_help([('-f', 'Use default for all questions.'),
                               ('--laststep=', 'argument might be parton/pythia/pgs/delphes and indicate the last level to be run.')])

    
    def help_add_time_of_flight(self):
        logger.info("syntax: add_time_of_flight [run_name|path_to_file] [--treshold=]")
        logger.info('-- Add in the lhe files the information')
        logger.info('   of how long it takes to a particle to decay.')
        logger.info('   threshold option allows to change the minimal value required to')
        logger.info('   a non zero value for the particle (default:1e-12s)')

    def help_calculate_decay_widths(self):
        
        if self.ninitial != 1:
            logger.warning("This command is only valid for processes of type A > B C.")
            logger.warning("This command can not be run in current context.")
            logger.warning("")
        
        logger.info("syntax: calculate_decay_widths [run_name] [options])")
        logger.info("-- Calculate decay widths and enter widths and BRs in param_card")
        logger.info("   for a series of processes of type A > B C ...")
        self.run_options_help([('-f', 'Use default for all questions.'),
                               ('--accuracy=', 'accuracy (for each partial decay width).'\
                                + ' Default is 0.01.')])

    def help_multi_run(self):
        logger.info("syntax: multi_run NB_RUN [run_name] [--run_options])")
        logger.info("-- Launch the full chain of script for the generation of events")
        logger.info("   NB_RUN times. This chains includes possible plotting, shower")
        logger.info(" and detector resolution.")
        self.run_options_help([('-f', 'Use default for all questions.'),
                               ('--laststep=', 'argument might be parton/pythia/pgs/delphes and indicate the last level to be run.')])

    def help_survey(self):
        logger.info("syntax: survey [run_name] [--run_options])")
        logger.info("-- evaluate the different channel associate to the process")
        self.run_options_help([("--" + key,value[-1]) for (key,value) in \
                               self._survey_options.items()])
     
    def help_launch(self):
        """exec generate_events for 2>N and calculate_width for 1>N"""
        logger.info("syntax: launch [run_name] [options])")
        logger.info("    --alias for either generate_events/calculate_decay_widths")
        logger.info("      depending of the number of particles in the initial state.")
        
        if self.ninitial == 1:
            logger.info("For this directory this is equivalent to calculate_decay_widths")
            self.help_calculate_decay_widths()
        else:
            logger.info("For this directory this is equivalent to $generate_events")
            self.help_generate_events()
                 
    def help_refine(self):
        logger.info("syntax: refine require_precision [max_channel] [--run_options]")
        logger.info("-- refine the LAST run to achieve a given precision.")
        logger.info("   require_precision: can be either the targeted number of events")
        logger.info('                      or the required relative error')
        logger.info('   max_channel:[5] maximal number of channel per job')
        self.run_options_help([])
        
    def help_combine_events(self):
        """ """
        logger.info("syntax: combine_events [run_name] [--tag=tag_name] [--run_options]")
        logger.info("-- Combine the last run in order to write the number of events")
        logger.info("   asked in the run_card.")
        self.run_options_help([])
        
    def help_compute_widths(self):
        logger.info("syntax: compute_widths Particle [Particles] [--precision=] [--path=Param_card] [--output=PATH]")
        logger.info("-- Compute the widths for the particles specified.")
        logger.info("   By default, this takes the current param_card and overwrites it.") 
        logger.info("   Precision allows to define when to include three/four/... body decays.")
        logger.info("   If this number is an integer then all N-body decay will be included.")      

    def help_store_events(self):
        """ """
        logger.info("syntax: store_events [--run_options]")
        logger.info("-- Write physically the events in the files.")
        logger.info("   should be launch after \'combine_events\'")
        self.run_options_help([])

    def help_create_gridpack(self):
        """ """
        logger.info("syntax: create_gridpack [--run_options]")
        logger.info("-- create the gridpack. ")
        logger.info("   should be launch after \'store_events\'")
        self.run_options_help([])

    def help_import(self):
        """ """
        logger.info("syntax: import command PATH")
        logger.info("-- Execute the command present in the file")
        self.run_options_help([])
        
    def help_syscalc(self):
        logger.info("syntax: syscalc [RUN] [%s] [-f | --tag=]" % '|'.join(self._plot_mode))
        logger.info("-- calculate systematics information for the RUN (current run by default)")
        logger.info("     at different stages of the event generation for scale/pdf/...")

    def help_remove(self):
        logger.info("syntax: remove RUN [all|parton|pythia|pgs|delphes|banner] [-f] [--tag=]")
        logger.info("-- Remove all the files linked to previous run RUN")
        logger.info("   if RUN is 'all', then all run will be cleaned.")
        logger.info("   The optional argument precise which part should be cleaned.")
        logger.info("   By default we clean all the related files but the banners.")
        logger.info("   the optional '-f' allows to by-pass all security question")
        logger.info("   The banner can be remove only if all files are removed first.")

    def help_print_result(self):
        logger.info("syntax: print_result [RUN] [TAG]")
        logger.info("-- show in text format the status of the run (cross-section/nb-event/...)")


#===============================================================================
# CheckValidForCmd
#===============================================================================
class CheckValidForCmd(object):
    """ The Series of check routine for the MadEventCmd"""

    def check_banner_run(self, args):
        """check the validity of line"""
        
        if len(args) == 0:
            self.help_banner_run()
            raise self.InvalidCmd('banner_run reauires at least one argument.')
        
        tag = [a[6:] for a in args if a.startswith('--tag=')]
        
        
        if os.path.exists(args[0]):
            type ='banner'
            format = self.detect_card_type(args[0])
            if format != 'banner':
                raise self.InvalidCmd('The file is not a valid banner.')
        elif tag:
            args[0] = pjoin(self.me_dir,'Events', args[0], '%s_%s_banner.txt' % \
                                    (args[0], tag))                  
            if not os.path.exists(args[0]):
                raise self.InvalidCmd('No banner associates to this name and tag.')
        else:
            name = args[0]
            type = 'run'
            banners = glob.glob(pjoin(self.me_dir,'Events', args[0], '*_banner.txt'))
            if not banners:
                raise self.InvalidCmd('No banner associates to this name.')    
            elif len(banners) == 1:
                args[0] = banners[0]
            else:
                #list the tag and propose those to the user
                tags = [os.path.basename(p)[len(args[0])+1:-11] for p in banners]
                tag = self.ask('which tag do you want to use?', tags[0], tags)
                args[0] = pjoin(self.me_dir,'Events', args[0], '%s_%s_banner.txt' % \
                                    (args[0], tag))                
                        
        run_name = [arg[7:] for arg in args if arg.startswith('--name=')]
        if run_name:
            try:
                self.exec_cmd('remove %s all banner -f' % run_name)
            except Exception:
                pass
            self.set_run_name(args[0], tag=None, level='parton', reload_card=True)
        elif type == 'banner':
            self.set_run_name(self.find_available_run_name(self.me_dir))
        elif type == 'run':
            if not self.results[name].is_empty():
                run_name = self.find_available_run_name(self.me_dir)
                logger.info('Run %s is not empty so will use run_name: %s' % \
                                                               (name, run_name))
                self.set_run_name(run_name)
            else:
                try:
                    self.exec_cmd('remove %s all banner -f' % run_name)
                except Exception:
                    pass
                self.set_run_name(name)
            
    def check_history(self, args):
        """check the validity of line"""
        
        if len(args) > 1:
            self.help_history()
            raise self.InvalidCmd('\"history\" command takes at most one argument')
        
        if not len(args):
            return
        elif args[0] != 'clean':
                dirpath = os.path.dirname(args[0])
                if dirpath and not os.path.exists(dirpath) or \
                       os.path.isdir(args[0]):
                    raise self.InvalidCmd("invalid path %s " % dirpath)
                
    def check_save(self, args):
        """ check the validity of the line"""
        
        if len(args) == 0:
            args.append('options')

        if args[0] not in self._save_opts:
            raise self.InvalidCmd('wrong \"save\" format')
        
        if args[0] != 'options' and len(args) != 2:
            self.help_save()
            raise self.InvalidCmd('wrong \"save\" format')
        elif args[0] != 'options' and len(args) == 2:
            basename = os.path.dirname(args[1])
            if not os.path.exists(basename):
                raise self.InvalidCmd('%s is not a valid path, please retry' % \
                                                                        args[1])
        
        if args[0] == 'options':
            has_path = None
            for arg in args[1:]:
                if arg in ['--auto', '--all']:
                    continue
                elif arg.startswith('--'):
                    raise self.InvalidCmd('unknow command for \'save options\'')
                else:
                    basename = os.path.dirname(arg)
                    if not os.path.exists(basename):
                        raise self.InvalidCmd('%s is not a valid path, please retry' % \
                                                                        arg)
                    elif has_path:
                        raise self.InvalidCmd('only one path is allowed')
                    else:
                        args.remove(arg)
                        args.insert(1, arg)
                        has_path = True
            if not has_path:
                if '--auto' in arg and self.options['mg5_path']:
                    args.insert(1, pjoin(self.options['mg5_path'],'input','mg5_configuration.txt'))  
                else:
                    args.insert(1, pjoin(self.me_dir,'Cards','me5_configuration.txt'))  

    def check_set(self, args):
        """ check the validity of the line"""

        if len(args) < 2:
            self.help_set()
            raise self.InvalidCmd('set needs an option and an argument')

        if args[0] not in self._set_options + self.options.keys():
            self.help_set()
            raise self.InvalidCmd('Possible options for set are %s' % \
                                  self._set_options)
        
        if args[0] in ['stdout_level']:
            if args[1] not in ['DEBUG','INFO','WARNING','ERROR','CRITICAL'] \
                                                       and not args[1].isdigit():
                raise self.InvalidCmd('output_level needs ' + \
                                      'a valid level')  
                
        if args[0] in ['timeout']:
            if not args[1].isdigit():
                raise self.InvalidCmd('timeout values should be a integer')   
            
    def check_open(self, args):
        """ check the validity of the line """
        
        if len(args) != 1:
            self.help_open()
            raise self.InvalidCmd('OPEN command requires exactly one argument')

        if args[0].startswith('./'):
            if not os.path.isfile(args[0]):
                raise self.InvalidCmd('%s: not such file' % args[0])
            return True

        # if special : create the path.
        if not self.me_dir:
            if not os.path.isfile(args[0]):
                self.help_open()
                raise self.InvalidCmd('No MadEvent path defined. Unable to associate this name to a file')
            else:
                return True
            
        path = self.me_dir
        if os.path.isfile(os.path.join(path,args[0])):
            args[0] = os.path.join(path,args[0])
        elif os.path.isfile(os.path.join(path,'Cards',args[0])):
            args[0] = os.path.join(path,'Cards',args[0])
        elif os.path.isfile(os.path.join(path,'HTML',args[0])):
            args[0] = os.path.join(path,'HTML',args[0])
        # special for card with _default define: copy the default and open it
        elif '_card.dat' in args[0]:   
            name = args[0].replace('_card.dat','_card_default.dat')
            if os.path.isfile(os.path.join(path,'Cards', name)):
                files.cp(os.path.join(path,'Cards', name), os.path.join(path,'Cards', args[0]))
                args[0] = os.path.join(path,'Cards', args[0])
            else:
                raise self.InvalidCmd('No default path for this file')
        elif not os.path.isfile(args[0]):
            raise self.InvalidCmd('No default path for this file') 
    
    def check_treatcards(self, args):
        """check that treatcards arguments are valid
           [param|run|all] [--output_dir=] [--param_card=] [--run_card=]
        """
        
        opt = {'output_dir':pjoin(self.me_dir,'Source'),
               'param_card':pjoin(self.me_dir,'Cards','param_card.dat'),
               'run_card':pjoin(self.me_dir,'Cards','run_card.dat')}
        mode = 'all'
        for arg in args:
            if arg.startswith('--') and '=' in arg:
                key,value =arg[2:].split('=',1)
                if not key in opt:
                    self.help_treatcards()
                    raise self.InvalidCmd('Invalid option for treatcards command:%s ' \
                                          % key)
                if key in ['param_card', 'run_card']:
                    if os.path.isfile(value):
                        card_name = self.detect_card_type(value)
                        if card_name != key:
                            raise self.InvalidCmd('Format for input file detected as %s while expecting %s' 
                                                  % (card_name, key))
                        opt[key] = value
                    elif os.path.isfile(pjoin(self.me_dir,value)):
                        card_name = self.detect_card_type(pjoin(self.me_dir,value))
                        if card_name != key:
                            raise self.InvalidCmd('Format for input file detected as %s while expecting %s' 
                                                  % (card_name, key))                        
                        opt[key] = value
                    else:
                        raise self.InvalidCmd('No such file: %s ' % value)
                elif key in ['output_dir']:
                    if os.path.isdir(value):
                        opt[key] = value
                    elif os.path.isdir(pjoin(self.me_dir,value)):
                        opt[key] = pjoin(self.me_dir, value)
                    else:
                        raise self.InvalidCmd('No such directory: %s' % value)
            elif arg in ['param','run','all']:
                mode = arg
            else:
                self.help_treatcards()
                raise self.InvalidCmd('Unvalid argument %s' % arg)
                        
        return mode, opt 
    
    
    def check_survey(self, args, cmd='survey'):
        """check that the argument for survey are valid"""
        
        
        self.opts = dict([(key,value[1]) for (key,value) in \
                          self._survey_options.items()])

        # Treat any arguments starting with '--'
        while args and args[-1].startswith('--'):
            arg = args.pop(-1)
            try:
                for opt,value in self._survey_options.items():
                    if arg.startswith('--%s=' % opt):
                        exec('self.opts[\'%s\'] = %s(arg.split(\'=\')[-1])' % \
                             (opt, value[0]))
                        arg = ""
                if arg != "": raise Exception
            except Exception:
                self.help_survey()
                raise self.InvalidCmd('invalid %s argument'% arg)

        if len(args) > 1:
            self.help_survey()
            raise self.InvalidCmd('Too many argument for %s command' % cmd)
        elif not args:
            # No run name assigned -> assigned one automaticaly 
            self.set_run_name(self.find_available_run_name(self.me_dir))
        else:
            self.set_run_name(args[0], None,'parton', True)
            args.pop(0)
            
        return True

    def check_generate_events(self, args):
        """check that the argument for generate_events are valid"""
        
        run = None
        if args and args[-1].startswith('--laststep='):
            run = args[-1].split('=')[-1]
            if run not in ['auto','parton', 'pythia', 'pgs', 'delphes']:
                self.help_generate_events()
                raise self.InvalidCmd('invalid %s argument'% args[-1])
            if run != 'parton' and not self.options['pythia-pgs_path']:                
                raise self.InvalidCmd('''pythia-pgs not install. Please install this package first. 
                To do so type: \'install pythia-pgs\' in the mg5 interface''')
            if run == 'delphes' and not self.options['delphes_path']:
                raise self.InvalidCmd('''delphes not install. Please install this package first. 
                To do so type: \'install Delphes\' in the mg5 interface''')
            del args[-1]
                                
        if len(args) > 1:
            self.help_generate_events()
            raise self.InvalidCmd('Too many argument for generate_events command: %s' % cmd)
                    
        return run

    def check_add_time_of_flight(self, args):
        """check that the argument are correct"""
        
        
        if len(args) >2:
            self.help_time_of_flight()
            raise self.InvalidCmd('Too many arguments')
        
        # check if the threshold is define. and keep it's value
        if args and args[-1].startswith('--threshold='):
            try:
                threshold = float(args[-1].split('=')[1])
            except ValueError:
                raise self.InvalidCmd('threshold options require a number.')
            args.remove(args[-1])
        else:
            threshold = 1e-12
            
        if len(args) == 1 and  os.path.exists(args[0]): 
                event_path = args[0]
        else:
            if len(args) and self.run_name != args[0]:
                self.set_run_name(args.pop(0))
            elif not self.run_name:            
                self.help_add_time_of_flight()
                raise self.InvalidCmd('Need a run_name to process')            
            event_path = pjoin(self.me_dir, 'Events', self.run_name, 'unweighted_events.lhe.gz')
            if not os.path.exists(event_path):
                event_path = event_path[:-3]
                if not os.path.exists(event_path):    
                    raise self.InvalidCmd('No unweighted events associate to this run.')


        
        #reformat the data
        args[:] = [event_path, threshold]

    def check_calculate_decay_widths(self, args):
        """check that the argument for calculate_decay_widths are valid"""
        
        if self.ninitial != 1:
            raise self.InvalidCmd('Can only calculate decay widths for decay processes A > B C ...')

        accuracy = 0.01
        run = None
        if args and args[-1].startswith('--accuracy='):
            try:
                accuracy = float(args[-1].split('=')[-1])
            except Exception:
                raise self.InvalidCmd('Argument error in calculate_decay_widths command')
            del args[-1]
        if len(args) > 1:
            self.help_calculate_decay_widths()
            raise self.InvalidCmd('Too many argument for calculate_decay_widths command: %s' % cmd)
                    
        return accuracy



    def check_multi_run(self, args):
        """check that the argument for survey are valid"""

        run = None
        
        if not len(args):
            self.help_multi_run()
            raise self.InvalidCmd("""multi_run command requires at least one argument for
            the number of times that it call generate_events command""")
            
        if args[-1].startswith('--laststep='):
            run = args[-1].split('=')[-1]
            if run not in ['parton', 'pythia', 'pgs', 'delphes']:
                self.help_multi_run()
                raise self.InvalidCmd('invalid %s argument'% args[-1])
            if run != 'parton' and not self.options['pythia-pgs_path']:                
                raise self.InvalidCmd('''pythia-pgs not install. Please install this package first. 
                To do so type: \'install pythia-pgs\' in the mg5 interface''')
            if run == 'delphes' and not self.options['delphes_path']:
                raise self.InvalidCmd('''delphes not install. Please install this package first. 
                To do so type: \'install Delphes\' in the mg5 interface''')
            del args[-1]
            

        elif not args[0].isdigit():
            self.help_multi_run()
            raise self.InvalidCmd("The first argument of multi_run should be a integer.")
        nb_run = args.pop(0)
        self.check_survey(args, cmd='multi_run')
        args.insert(0, int(nb_run))
        
        return run

    def check_refine(self, args):
        """check that the argument for survey are valid"""

        # if last argument is not a number -> it's the run_name (Not allow anymore)
        try:
            float(args[-1])
        except ValueError:
            self.help_refine()
            raise self.InvalidCmd('Not valid arguments')
        except IndexError:
            self.help_refine()
            raise self.InvalidCmd('require_precision argument is require for refine cmd')

    
        if not self.run_name:
            if self.results.lastrun:
                self.set_run_name(self.results.lastrun)
            else:
                raise self.InvalidCmd('No run_name currently define. Unable to run refine')

        if len(args) > 2:
            self.help_refine()
            raise self.InvalidCmd('Too many argument for refine command')
        else:
            try:
                [float(arg) for arg in args]
            except ValueError:         
                self.help_refine()    
                raise self.InvalidCmd('refine arguments are suppose to be number')
            
        return True
    
    def check_compute_widths(self, args):
        """check that the model is loadable and check that the format is of the
        type: PART PATH --output=PATH -f --precision=N
        return the model.
        """
        
        # Check that MG5 directory is present .
        if MADEVENT and not self.options['mg5_path']:
            raise self.InvalidCmd, '''The automatic computations of widths requires that MG5 is installed on the system.
            You can install it and set his path in ./Cards/me5_configuration.txt'''
        elif MADEVENT:
            sys.path.append(self.options['mg5_path'])
        try:
            import models.model_reader as model_reader
            import models.import_ufo as import_ufo
        except ImportError:
            raise self.ConfigurationError, '''Can\'t load MG5.
            The variable mg5_path should not be correctly configure.'''
        
        ufo_path = pjoin(self.me_dir,'bin','internal', 'ufomodel')
        # Import model
        if not MADEVENT:
            modelname = self.find_model_name()
            #restrict_file = None
            #if os.path.exists(pjoin(ufo_path, 'restrict_default.dat')):
            #    restrict_file = pjoin(ufo_path, 'restrict_default.dat')
            model = import_ufo.import_model(modelname, decay=True, 
                        restrict=True)
            if self.mother.options['complex_mass_scheme']:
                model.change_mass_to_complex_scheme()
        else:
            model = import_ufo.import_model(pjoin(self.me_dir,'bin','internal', 'ufomodel'),
                                        decay=True)
            #pattern for checking complex mass scheme.
            has_cms = re.compile(r'''set\s+complex_mass_scheme\s*(True|T|1|true|$|;)''')
            if has_cms.search(open(pjoin(self.me_dir,'Cards','proc_card_mg5.dat')\
                                   ).read()):
                model.change_mass_to_complex_scheme()
   
            
        if not hasattr(model.get('particles')[0], 'partial_widths'):
            raise self.InvalidCmd, 'The UFO model does not include partial widths information. Impossible to compute widths automatically'
            
        # check if the name are passed to default MG5
        if '-modelname' in open(pjoin(self.me_dir,'Cards','proc_card_mg5.dat')).read():
            model.pass_particles_name_in_mg_default()        
        model = model_reader.ModelReader(model)
        particles_name = dict([(p.get('name'), p.get('pdg_code'))
                                               for p in model.get('particles')])
        particles_name.update(dict([(p.get('antiname'), p.get('pdg_code'))
                                               for p in model.get('particles')]))        
        
        output = {'model': model, 'force': False, 'output': None, 
                  'path':None, 'particles': set(), 'body_decay':4.0025,
                  'min_br':None, 'precision_channel':0.01}
        for arg in args:
            if arg.startswith('--output='):
                output_path = arg.split('=',1)[1]
                if not os.path.exists(output_path):
                    raise self.InvalidCmd, 'Invalid Path for the output. Please retry.'
                if not os.path.isfile(output_path):
                    output_path = pjoin(output_path, 'param_card.dat')
                output['output'] = output_path       
            elif arg == '-f':
                output['force'] = True
            elif os.path.isfile(arg):
                type = self.detect_card_type(arg)
                if type != 'param_card.dat':
                    raise self.InvalidCmd , '%s is not a valid param_card.' % arg
                output['path'] = arg
            elif arg.startswith('--path='):
                arg = arg.split('=',1)[1]
                type = self.detect_card_type(arg)
                if type != 'param_card.dat':
                    raise self.InvalidCmd , '%s is not a valid param_card.' % arg
                output['path'] = arg
            elif arg.startswith('--'):
                name, value = arg.split('=',1)
                try:
                    value = float(value)
                except Exception:
                    raise self.InvalidCmd, '--%s requires integer or a float' % name
                output[name[2:]] = float(value)                
            elif arg in particles_name:
                # should be a particles
                output['particles'].add(particles_name[arg])
            elif arg.isdigit() and int(arg) in particles_name.values():
                output['particles'].add(eval(arg))
            elif arg == 'all':
                output['particles'] = set(['all'])
            else:
                self.help_compute_widths()
                raise self.InvalidCmd, '%s is not a valid argument for compute_widths' % arg

        if not output['particles']:
            raise self.InvalidCmd, '''This routines requires at least one particle in order to compute
            the related width'''
            
        if output['output'] is None:
            output['output'] = output['path']

        return output
    
    def check_combine_events(self, arg):
        """ Check the argument for the combine events command """
        
        tag = [a for a in arg if a.startswith('--tag=')]
        if tag: 
            arg.remove(tag[0])
            tag = tag[0][6:]
        elif not self.run_tag:
            tag = 'tag_1'
        else:
            tag = self.run_tag
        self.run_tag = tag
     
        if len(arg) > 1:
            self.help_combine_events()
            raise self.InvalidCmd('Too many argument for combine_events command')
        
        if len(arg) == 1:
            self.set_run_name(arg[0], self.run_tag, 'parton', True)
        
        if not self.run_name:
            if not self.results.lastrun:
                raise self.InvalidCmd('No run_name currently define. Unable to run combine')
            else:
                self.set_run_name(self.results.lastrun)
        
        return True
    
    def check_pythia(self, args):
        """Check the argument for pythia command
        syntax: pythia [NAME] 
        Note that other option are already remove at this point
        """
        
        mode = None
        laststep = [arg for arg in args if arg.startswith('--laststep=')]
        if laststep and len(laststep)==1:
            mode = laststep[0].split('=')[-1]
            if mode not in ['auto', 'pythia', 'pgs', 'delphes']:
                self.help_pythia()
                raise self.InvalidCmd('invalid %s argument'% args[-1])     
        elif laststep:
            raise self.InvalidCmd('only one laststep argument is allowed')
     
        # If not pythia-pgs path
        if not self.options['pythia-pgs_path']:
            logger.info('Retry to read configuration file to find pythia-pgs path')
            self.set_configuration()
            
        if not self.options['pythia-pgs_path'] or not \
            os.path.exists(pjoin(self.options['pythia-pgs_path'],'src')):
            error_msg = 'No valid pythia-pgs path set.\n'
            error_msg += 'Please use the set command to define the path and retry.\n'
            error_msg += 'You can also define it in the configuration file.\n'
            raise self.InvalidCmd(error_msg)
     
     
     
        tag = [a for a in args if a.startswith('--tag=')]
        if tag: 
            args.remove(tag[0])
            tag = tag[0][6:]

        if len(args) == 0 and not self.run_name:
            if self.results.lastrun:
                args.insert(0, self.results.lastrun)
            else:
                raise self.InvalidCmd('No run name currently define. Please add this information.')             
        
        if len(args) >= 1:
            if args[0] != self.run_name and\
             not os.path.exists(pjoin(self.me_dir,'Events',args[0], 'unweighted_events.lhe.gz')):
                raise self.InvalidCmd('No events file corresponding to %s run. '% args[0])
            self.set_run_name(args[0], tag, 'pythia')
        else:
            if tag:
                self.run_card['run_tag'] = tag
            self.set_run_name(self.run_name, tag, 'pythia')

        input_file = pjoin(self.me_dir,'Events',self.run_name, 'unweighted_events.lhe')
        output_file = pjoin(self.me_dir, 'Events', 'unweighted_events.lhe')
        if  not os.path.exists('%s.gz' % input_file):
            if not os.path.exists(input_file):
                raise self.InvalidCmd('No events file corresponding to %s run. '% self.run_name)
            files.cp(input_file, output_file)
        else:
            os.system('gunzip -c %s > %s' % (input_file, output_file))
        
        args.append(mode)
    
    def check_remove(self, args):
        """Check that the remove command is valid"""

        tmp_args = args[:]

        tag = [a[6:] for a in tmp_args if a.startswith('--tag=')]
        if tag:
            tag = tag[0]
            tmp_args.remove('--tag=%s' % tag)


        if len(tmp_args) == 0:
            self.help_remove()
            raise self.InvalidCmd('clean command require the name of the run to clean')
        elif len(tmp_args) == 1:
            return tmp_args[0], tag, ['all']
        else:
            for arg in tmp_args[1:]:
                if arg not in self._clean_mode:
                    self.help_remove()
                    raise self.InvalidCmd('%s is not a valid options for clean command'\
                                              % arg)
            return tmp_args[0], tag, tmp_args[1:]

    def check_plot(self, args):
        """Check the argument for the plot command
        plot run_name modes"""

        madir = self.options['madanalysis_path']
        td = self.options['td_path']
        
        if not madir or not td:
            logger.info('Retry to read configuration file to find madanalysis/td')
            self.set_configuration()

        madir = self.options['madanalysis_path']
        td = self.options['td_path']        
        
        if not madir:
            error_msg = 'No valid MadAnalysis path set.\n'
            error_msg += 'Please use the set command to define the path and retry.\n'
            error_msg += 'You can also define it in the configuration file.\n'
            raise self.InvalidCmd(error_msg)  
        if not  td:
            error_msg = 'No valid td path set.\n'
            error_msg += 'Please use the set command to define the path and retry.\n'
            error_msg += 'You can also define it in the configuration file.\n'
            raise self.InvalidCmd(error_msg)  
                     
        if len(args) == 0:
            if not hasattr(self, 'run_name') or not self.run_name:
                self.help_plot()
                raise self.InvalidCmd('No run name currently define. Please add this information.')             
            args.append('all')
            return

        
        if args[0] not in self._plot_mode:
            self.set_run_name(args[0], level='plot')
            del args[0]
            if len(args) == 0:
                args.append('all')
        elif not self.run_name:
            self.help_plot()
            raise self.InvalidCmd('No run name currently define. Please add this information.')                             
        
        for arg in args:
            if arg not in self._plot_mode and arg != self.run_name:
                 self.help_plot()
                 raise self.InvalidCmd('unknown options %s' % arg)        
    
    def check_syscalc(self, args):
        """Check the argument for the syscalc command
        syscalc run_name modes"""

        scdir = self.options['syscalc_path']
        
        if not scdir:
            logger.info('Retry to read configuration file to find SysCalc')
            self.set_configuration()

        scdir = self.options['syscalc_path']
        
        if not scdir:
            error_msg = 'No valid SysCalc path set.\n'
            error_msg += 'Please use the set command to define the path and retry.\n'
            error_msg += 'You can also define it in the configuration file.\n'
            error_msg += 'Please note that you need to compile SysCalc first.'
            raise self.InvalidCmd(error_msg)  
                     
        if len(args) == 0:
            if not hasattr(self, 'run_name') or not self.run_name:
                self.help_syscalc()
                raise self.InvalidCmd('No run name currently defined. Please add this information.')             
            args.append('all')
            return

        #deal options
        tag = [a for a in args if a.startswith('--tag=')]
        if tag: 
            args.remove(tag[0])
            tag = tag[0][6:]
        
        if args[0] not in self._syscalc_mode:
            self.set_run_name(args[0], tag=tag, level='syscalc')
            del args[0]
            if len(args) == 0:
                args.append('all')
        elif not self.run_name:
            self.help_syscalc()
            raise self.InvalidCmd('No run name currently defined. Please add this information.')                             
        elif tag and tag != self.run_tag:
            self.set_run_name(self.run_name, tag=tag, level='syscalc')
            
        for arg in args:
            if arg not in self._syscalc_mode and arg != self.run_name:
                 self.help_syscalc()
                 raise self.InvalidCmd('unknown options %s' % arg)        

        if self.run_card['use_syst'] not in self.true:
            raise self.InvalidCmd('Run %s does not include ' % self.run_name + \
                                  'systematics information needed for syscalc.')
        
    
    def check_pgs(self, arg):
        """Check the argument for pythia command
        syntax: pgs [NAME] 
        Note that other option are already remove at this point
        """
        
        # If not pythia-pgs path
        if not self.options['pythia-pgs_path']:
            logger.info('Retry to read configuration file to find pythia-pgs path')
            self.set_configuration()
      
        if not self.options['pythia-pgs_path'] or not \
            os.path.exists(pjoin(self.options['pythia-pgs_path'],'src')):
            error_msg = 'No valid pythia-pgs path set.\n'
            error_msg += 'Please use the set command to define the path and retry.\n'
            error_msg += 'You can also define it in the configuration file.\n'
            raise self.InvalidCmd(error_msg)          
        
        tag = [a for a in arg if a.startswith('--tag=')]
        if tag: 
            arg.remove(tag[0])
            tag = tag[0][6:]
        
        
        if len(arg) == 0 and not self.run_name:
            if self.results.lastrun:
                arg.insert(0, self.results.lastrun)
            else:
                raise self.InvalidCmd('No run name currently define. Please add this information.')             
        
        if len(arg) == 1 and self.run_name == arg[0]:
            arg.pop(0)
        
        if not len(arg) and \
           not os.path.exists(pjoin(self.me_dir,'Events','pythia_events.hep')):
            self.help_pgs()
            raise self.InvalidCmd('''No file file pythia_events.hep currently available
            Please specify a valid run_name''')
        
        lock = None                    
        if len(arg) == 1:
            prev_tag = self.set_run_name(arg[0], tag, 'pgs')
            if  not os.path.exists(pjoin(self.me_dir,'Events',self.run_name,'%s_pythia_events.hep.gz' % prev_tag)):
                raise self.InvalidCmd('No events file corresponding to %s run with tag %s. '% (self.run_name, prev_tag))
            else:
                input_file = pjoin(self.me_dir,'Events', self.run_name, '%s_pythia_events.hep.gz' % prev_tag)
                output_file = pjoin(self.me_dir, 'Events', 'pythia_events.hep')
                lock = cluster.asyncrone_launch('gunzip',stdout=open(output_file,'w'), 
                                                    argument=['-c', input_file])

        else:
            if tag: 
                self.run_card['run_tag'] = tag
            self.set_run_name(self.run_name, tag, 'pgs')
        
        return lock

    def check_delphes(self, arg):
        """Check the argument for pythia command
        syntax: delphes [NAME] 
        Note that other option are already remove at this point
        """
        
        # If not pythia-pgs path
        if not self.options['delphes_path']:
            logger.info('Retry to read configuration file to find delphes path')
            self.set_configuration()
      
        if not self.options['delphes_path']:
            error_msg = 'No valid Delphes path set.\n'
            error_msg += 'Please use the set command to define the path and retry.\n'
            error_msg += 'You can also define it in the configuration file.\n'
            raise self.InvalidCmd(error_msg)  

        tag = [a for a in arg if a.startswith('--tag=')]
        if tag: 
            arg.remove(tag[0])
            tag = tag[0][6:]
            
                  
        if len(arg) == 0 and not self.run_name:
            if self.results.lastrun:
                arg.insert(0, self.results.lastrun)
            else:
                raise self.InvalidCmd('No run name currently define. Please add this information.')             
        
        if len(arg) == 1 and self.run_name == arg[0]:
            arg.pop(0)
        
        if not len(arg) and \
           not os.path.exists(pjoin(self.me_dir,'Events','pythia_events.hep')):
            self.help_pgs()
            raise self.InvalidCmd('''No file file pythia_events.hep currently available
            Please specify a valid run_name''')
        
        lock = None                
        if len(arg) == 1:
            prev_tag = self.set_run_name(arg[0], tag, 'delphes')
            if  not os.path.exists(pjoin(self.me_dir,'Events',self.run_name, '%s_pythia_events.hep.gz' % prev_tag)):
                raise self.InvalidCmd('No events file corresponding to %s run with tag %s.:%s '\
                    % (self.run_name, prev_tag, 
                       pjoin(self.me_dir,'Events',self.run_name, '%s_pythia_events.hep.gz' % prev_tag)))
            else:
                input_file = pjoin(self.me_dir,'Events', self.run_name, '%s_pythia_events.hep.gz' % prev_tag)
                output_file = pjoin(self.me_dir, 'Events', 'pythia_events.hep')
                lock = cluster.asyncrone_launch('gunzip',stdout=open(output_file,'w'), 
                                                    argument=['-c', input_file])
        else:
            if tag:
                self.run_card['run_tag'] = tag
            self.set_run_name(self.run_name, tag, 'delphes')
            
        return lock               

    def check_display(self, args):
        """check the validity of line
        syntax: display XXXXX
        """
            
        if len(args) < 1 or args[0] not in self._display_opts:
            self.help_display()
            raise self.InvalidCmd
        
        if args[0] == 'variable' and len(args) !=2:
            raise self.InvalidCmd('variable need a variable name')





    def check_import(self, args):
        """check the validity of line"""
         
        if not args:
            self.help_import()
            raise self.InvalidCmd('wrong \"import\" format')
        
        if args[0] != 'command':
            args.insert(0,'command')
        
        
        if not len(args) == 2 or not os.path.exists(args[1]):
            raise self.InvalidCmd('PATH is mandatory for import command\n')
        

#===============================================================================
# CompleteForCmd
#===============================================================================
class CompleteForCmd(CheckValidForCmd):
    """ The Series of help routine for the MadGraphCmd"""
    
    
    def complete_add_time_of_flight(self, text, line, begidx, endidx):
        "Complete command"
       
        args = self.split_arg(line[0:begidx], error=False)

        if len(args) == 1:
            #return valid run_name
            data = glob.glob(pjoin(self.me_dir, 'Events', '*','unweighted_events.lhe.gz'))
            data = [n.rsplit('/',2)[1] for n in data]
            return  self.list_completion(text, data + ['--threshold='], line)
        elif args[-1].endswith(os.path.sep):
            return self.path_completion(text,
                                        os.path.join('.',*[a for a in args \
                                                    if a.endswith(os.path.sep)]))
        else:
            return self.list_completion(text, ['--threshold='], line)
    
    def complete_banner_run(self, text, line, begidx, endidx):
       "Complete the banner run command"
       try:
  
        
        args = self.split_arg(line[0:begidx], error=False)
        
        if args[-1].endswith(os.path.sep):
            return self.path_completion(text,
                                        os.path.join('.',*[a for a in args \
                                                    if a.endswith(os.path.sep)]))        
        
        
        if len(args) > 1:
            # only options are possible
            tags = glob.glob(pjoin(self.me_dir, 'Events' , args[1],'%s_*_banner.txt' % args[1]))
            tags = ['%s' % os.path.basename(t)[len(args[1])+1:-11] for t in tags]

            if args[-1] != '--tag=':
                tags = ['--tag=%s' % t for t in tags]
            else:
                return self.list_completion(text, tags)
            return self.list_completion(text, tags +['--name=','-f'], line)
        
        # First argument
        possibilites = {} 

        comp = self.path_completion(text, os.path.join('.',*[a for a in args \
                                                    if a.endswith(os.path.sep)]))
        if os.path.sep in line:
            return comp
        else:
            possibilites['Path from ./'] = comp

        run_list =  glob.glob(pjoin(self.me_dir, 'Events', '*','*_banner.txt'))
        run_list = [n.rsplit('/',2)[1] for n in run_list]
        possibilites['RUN Name'] = self.list_completion(text, run_list)
        
        return self.deal_multiple_categories(possibilites)
    
        
       except Exception, error:
           print error
    def complete_history(self, text, line, begidx, endidx):
        "Complete the history command"

        args = self.split_arg(line[0:begidx], error=False)

        # Directory continuation
        if args[-1].endswith(os.path.sep):
            return self.path_completion(text,
                                        os.path.join('.',*[a for a in args \
                                                    if a.endswith(os.path.sep)]))

        if len(args) == 1:
            return self.path_completion(text)
        
    def complete_open(self, text, line, begidx, endidx): 
        """ complete the open command """

        args = self.split_arg(line[0:begidx])
        
        # Directory continuation
        if os.path.sep in args[-1] + text:
            return self.path_completion(text,
                                    os.path.join('.',*[a for a in args if \
                                                      a.endswith(os.path.sep)]))

        possibility = []
        if self.me_dir:
            path = self.me_dir
            possibility = ['index.html']
            if os.path.isfile(os.path.join(path,'README')):
                possibility.append('README')
            if os.path.isdir(os.path.join(path,'Cards')):
                possibility += [f for f in os.listdir(os.path.join(path,'Cards')) 
                                    if f.endswith('.dat')]
            if os.path.isdir(os.path.join(path,'HTML')):
                possibility += [f for f in os.listdir(os.path.join(path,'HTML')) 
                                  if f.endswith('.html') and 'default' not in f]
        else:
            possibility.extend(['./','../'])
        if os.path.exists('ME5_debug'):
            possibility.append('ME5_debug')
        if os.path.exists('MG5_debug'):
            possibility.append('MG5_debug')
        return self.list_completion(text, possibility)
    
    def complete_set(self, text, line, begidx, endidx):
        "Complete the set command"

        args = self.split_arg(line[0:begidx])

        # Format
        if len(args) == 1:
            return self.list_completion(text, self._set_options + self.options.keys() )

        if len(args) == 2:
            if args[1] == 'stdout_level':
                return self.list_completion(text, ['DEBUG','INFO','WARNING','ERROR','CRITICAL'])
            else:
                first_set = ['None','True','False']
                # directory names
                second_set = [name for name in self.path_completion(text, '.', only_dirs = True)]
                return self.list_completion(text, first_set + second_set)
        elif len(args) >2 and args[-1].endswith(os.path.sep):
                return self.path_completion(text,
                        os.path.join('.',*[a for a in args if a.endswith(os.path.sep)]),
                        only_dirs = True) 
    
    def complete_survey(self, text, line, begidx, endidx):
        """ Complete the survey command """
        
        if line.endswith('nb_core=') and not text:
            import multiprocessing
            max = multiprocessing.cpu_count()
            return [str(i) for i in range(2,max+1)]
            
        return  self.list_completion(text, self._run_options, line)
    
    complete_refine = complete_survey
    complete_combine_events = complete_survey
    complite_store = complete_survey
    complete_generate_events = complete_survey
    complete_create_gridpack = complete_survey
    
    def complete_generate_events(self, text, line, begidx, endidx):
        """ Complete the generate events"""
        
        if line.endswith('nb_core=') and not text:
            import multiprocessing
            max = multiprocessing.cpu_count()
            return [str(i) for i in range(2,max+1)]
        if line.endswith('laststep=') and not text:
            return ['parton','pythia','pgs','delphes']
        elif '--laststep=' in line.split()[-1] and line and line[-1] != ' ':
            return self.list_completion(text,['parton','pythia','pgs','delphes'],line)
        
        opts = self._run_options + self._generate_options
        return  self.list_completion(text, opts, line)

    def complete_launch(self, *args, **opts):

        if self.ninitial == 1:
            return self.complete_calculate_decay_widths(*args, **opts)
        else:
            return self.complete_generate_events(*args, **opts)

    def complete_compute_widths(self, text, line, begidx, endidx):
        "Complete the compute_widths command"

        args = self.split_arg(line[0:begidx])
        
        if args[-1] in  ['--path=', '--output=']:
            completion = {'path': self.path_completion(text)}
        elif line[begidx-1] == os.path.sep:
            current_dir = pjoin(*[a for a in args if a.endswith(os.path.sep)])
            if current_dir.startswith('--path='):
                current_dir = current_dir[7:]
            if current_dir.startswith('--output='):
                current_dir = current_dir[9:]                
            completion = {'path': self.path_completion(text, current_dir)}
        else:
            completion = {}            
            completion['options'] = self.list_completion(text, 
                            ['--path=', '--output=', '--min_br=0.\$'
                             '--precision_channel=0.\$', '--body_decay='])            
        
        return self.deal_multiple_categories(completion)

    def complete_calculate_decay_widths(self, text, line, begidx, endidx):
        """ Complete the calculate_decay_widths command"""
        
        if line.endswith('nb_core=') and not text:
            import multiprocessing
            max = multiprocessing.cpu_count()
            return [str(i) for i in range(2,max+1)]
        
        opts = self._run_options + self._calculate_decay_options
        return  self.list_completion(text, opts, line)
    
    def complete_display(self, text, line, begidx, endidx):
        """ Complete the display command"""    
        
        args = self.split_arg(line[0:begidx], error=False)
        if len(args) >= 2 and args[1] =='results':
            start = line.find('results')
            return self.complete_print_results(text, 'print_results '+line[start+7:], begidx+2+start, endidx+2+start)
        return super(CompleteForCmd, self).complete_display(text, line, begidx, endidx)

    def complete_multi_run(self, text, line, begidx, endidx):
        """complete multi run command"""
        
        args = self.split_arg(line[0:begidx], error=False)
        if len(args) == 1:
            data = [str(i) for i in range(0,20)]
            return  self.list_completion(text, data, line)
        
        if line.endswith('run=') and not text:
            return ['parton','pythia','pgs','delphes']
        elif '--laststep=' in line.split()[-1] and line and line[-1] != ' ':
            return self.list_completion(text,['parton','pythia','pgs','delphes'],line)
        
        opts = self._run_options + self._generate_options
        return  self.list_completion(text, opts, line)
        
        
        
        if line.endswith('nb_core=') and not text:
            import multiprocessing
            max = multiprocessing.cpu_count()
            return [str(i) for i in range(2,max+1)]
        opts = self._run_options + self._generate_options
        return  self.list_completion(text, opts, line)
    
    def complete_plot(self, text, line, begidx, endidx):
        """ Complete the plot command """
        
        args = self.split_arg(line[0:begidx], error=False)
        if len(args) > 1:
            return self.list_completion(text, self._plot_mode)
        else:
            return self.list_completion(text, self._plot_mode + self.results.keys())
        
    def complete_syscalc(self, text, line, begidx, endidx):
        """ Complete the syscalc command """
        
        output = {}
        args = self.split_arg(line[0:begidx], error=False)
                
        if len(args) <=1:
            output['RUN_NAME'] = self.list_completion(self.results.keys())
        output['MODE'] =  self.list_completion(text, self._syscalc_mode)
        output['options'] = ['-f']
        if len(args) > 1 and (text.startswith('--t')):
            run = args[1]
            if run in self.results:
                tags = ['--tag=%s' % tag['tag'] for tag in self.results[run]]
                output['options'] += tags
        
        return self.deal_multiple_categories(output)
        
    def complete_remove(self, text, line, begidx, endidx):
        """Complete the remove command """
     
        args = self.split_arg(line[0:begidx], error=False)
        if len(args) > 1 and (text.startswith('--t')):
            run = args[1]
            tags = ['--tag=%s' % tag['tag'] for tag in self.results[run]]
            return self.list_completion(text, tags)
        elif len(args) > 1 and '--' == args[-1]:
            run = args[1]
            tags = ['tag=%s' % tag['tag'] for tag in self.results[run]]
            return self.list_completion(text, tags)
        elif len(args) > 1 and '--tag=' == args[-1]:
            run = args[1]
            tags = [tag['tag'] for tag in self.results[run]]
            return self.list_completion(text, tags)
        elif len(args) > 1:
            return self.list_completion(text, self._clean_mode + ['-f','--tag='])
        else:
            data = glob.glob(pjoin(self.me_dir, 'Events','*','*_banner.txt'))
            data = [n.rsplit('/',2)[1] for n in data]
            return self.list_completion(text, ['all'] + data)
         
        
    def complete_pythia(self,text, line, begidx, endidx):
        "Complete the pythia command"
        args = self.split_arg(line[0:begidx], error=False)

        if len(args) == 1:
            #return valid run_name
            data = glob.glob(pjoin(self.me_dir, 'Events', '*','unweighted_events.lhe.gz'))
            data = [n.rsplit('/',2)[1] for n in data]
            tmp1 =  self.list_completion(text, data)
            if not self.run_name:
                return tmp1
            else:
                tmp2 = self.list_completion(text, self._run_options + ['-f', 
                                                '--no_default', '--tag='], line)
                return tmp1 + tmp2
        elif line[-1] != '=':
            return self.list_completion(text, self._run_options + ['-f', 
                                                 '--no_default','--tag='], line)

    def complete_pgs(self,text, line, begidx, endidx):
        "Complete the pythia command"
        args = self.split_arg(line[0:begidx], error=False) 
        if len(args) == 1:
            #return valid run_name
            data = glob.glob(pjoin(self.me_dir, 'Events', '*', '*_pythia_events.hep.gz'))
            data = [n.rsplit('/',2)[1] for n in data]
            tmp1 =  self.list_completion(text, data)
            if not self.run_name:
                return tmp1
            else:
                tmp2 = self.list_completion(text, self._run_options + ['-f', 
                                                '--tag=' ,'--no_default'], line)
                return tmp1 + tmp2        
        else:
            return self.list_completion(text, self._run_options + ['-f', 
                                                 '--tag=','--no_default'], line)

    complete_delphes = complete_pgs        

    def complete_print_results(self,text, line, begidx, endidx):
        "Complete the print results command"
        args = self.split_arg(line[0:begidx], error=False) 
        if len(args) == 1:
            #return valid run_name
            data = glob.glob(pjoin(self.me_dir, 'Events', '*','unweighted_events.lhe.gz'))
            data = [n.rsplit('/',2)[1] for n in data]
            tmp1 =  self.list_completion(text, data)
            return tmp1        
        else:
            data = glob.glob(pjoin(self.me_dir, 'Events', args[0], '*_pythia_events.hep.gz'))
            data = [os.path.basename(p).rsplit('_',1)[0] for p in data]
            tmp1 =  self.list_completion(text, data)
            return tmp1
            



#===============================================================================
# MadEventCmd
#===============================================================================
class MadEventCmd(CompleteForCmd, CmdExtended, HelpToCmd, common_run.CommonRunCmd):

    """The command line processor of MadGraph"""    
    
    # Truth values
    true = ['T','.true.',True,'true']
    # Options and formats available
    _run_options = ['--cluster','--multicore','--nb_core=','--nb_core=2', '-c', '-m']
    _generate_options = ['-f', '--laststep=parton', '--laststep=pythia', '--laststep=pgs', '--laststep=delphes']
    _calculate_decay_options = ['-f', '--accuracy=0.']
    _set_options = ['stdout_level','fortran_compiler','timeout']
    _plot_mode = ['all', 'parton','pythia','pgs','delphes','channel', 'banner']
    _syscalc_mode = ['all', 'parton','pythia']
    _clean_mode = _plot_mode
    _display_opts = ['run_name', 'options', 'variable', 'results']
    _save_opts = ['options']
    # survey options, dict from name to type, default value, and help text
    _survey_options = {'points':('int', 1000,'Number of points for first iteration'),
                       'iterations':('int', 5, 'Number of iterations'),
                       'accuracy':('float', 0.1, 'Required accuracy'),
                       'gridpack':('str', '.false.', 'Gridpack generation')}
    # Variables to store object information
    true = ['T','.true.',True,'true', 1, '1']
    web = False
    cluster_mode = 0
    queue  = 'madgraph'
    nb_core = None
    
    next_possibility = {
        'start': ['generate_events [OPTIONS]', 'multi_run [OPTIONS]',
                  'calculate_decay_widths [OPTIONS]',
                  'help generate_events'],
        'generate_events': ['generate_events [OPTIONS]', 'multi_run [OPTIONS]', 'pythia', 'pgs','delphes'],
        'calculate_decay_widths': ['calculate_decay_widths [OPTIONS]',
                                   'generate_events [OPTIONS]'],
        'multi_run': ['generate_events [OPTIONS]', 'multi_run [OPTIONS]'],
        'survey': ['refine'],
        'refine': ['combine_events'],
        'combine_events': ['store'],
        'store': ['pythia'],
        'pythia': ['pgs', 'delphes'],
        'pgs': ['generate_events [OPTIONS]', 'multi_run [OPTIONS]'],
        'delphes' : ['generate_events [OPTIONS]', 'multi_run [OPTIONS]']
    }
    
    ############################################################################
    def __init__(self, me_dir = None, options={}, *completekey, **stdin):
        """ add information to the cmd """

        CmdExtended.__init__(self, me_dir, options, *completekey, **stdin)
        #common_run.CommonRunCmd.__init__(self, me_dir, options)

        self.mode = 'madevent'
        self.nb_refine=0
        if self.web:
            os.system('touch %s' % pjoin(self.me_dir,'Online'))

        
        # load the current status of the directory
        if os.path.exists(pjoin(self.me_dir,'HTML','results.pkl')):
            self.results = save_load_object.load_from_file(pjoin(self.me_dir,'HTML','results.pkl'))
            self.results.resetall(self.me_dir)
        else:
            model = self.find_model_name()
            process = self.process # define in find_model_name
            self.results = gen_crossxhtml.AllResults(model, process, self.me_dir)
        self.results.def_web_mode(self.web)
        
<<<<<<< HEAD
        self.prompt = "'%s' >"%os.path.basename(pjoin(self.me_dir))
=======
        self.prompt = "%s>"%os.path.basename(pjoin(self.me_dir))
>>>>>>> 94fd1f7c
        self.configured = 0 # time for reading the card
        self._options = {} # for compatibility with extended_cmd
    
    def pass_in_web_mode(self):
        """configure web data"""
        self.web = True
        self.results.def_web_mode(True)
        self.force = True


    ############################################################################            
    def check_output_type(self, path):
        """ Check that the output path is a valid madevent directory """
        
        bin_path = os.path.join(path,'bin')
        if os.path.isfile(os.path.join(bin_path,'generate_events')):
            return True
        else: 
            return False
            
    ############################################################################
    def set_configuration(self, config_path=None, final=True, initdir=None):
        """ assign all configuration variable from file 
            ./Cards/mg5_configuration.txt. assign to default if not define """

        if not hasattr(self, 'options') or not self.options:  
            self.options = dict(self.options_configuration)
            self.options.update(self.options_madgraph)
            self.options.update(self.options_madevent) 
        if not config_path:
            if os.environ.has_key('MADGRAPH_BASE'):
                config_path = pjoin(os.environ['MADGRAPH_BASE'],'mg5_configuration.txt')
                self.set_configuration(config_path, final)
                return
            if 'HOME' in os.environ:
                config_path = pjoin(os.environ['HOME'],'.mg5', 
                                                        'mg5_configuration.txt')
                if os.path.exists(config_path):
                    self.set_configuration(config_path, final=False)
            me5_config = pjoin(self.me_dir, 'Cards', 'me5_configuration.txt')
            self.set_configuration(me5_config, final=False, initdir=self.me_dir)
                
            if self.options.has_key('mg5_path'):
                MG5DIR = self.options['mg5_path']
                config_file = pjoin(MG5DIR, 'input', 'mg5_configuration.txt')
                self.set_configuration(config_file, final=False,initdir=MG5DIR)
            else:
                self.options['mg5_path'] = None
            return self.set_configuration(me5_config, final,initdir=self.me_dir)

        config_file = open(config_path)

        # read the file and extract information
        logger.info('load configuration from %s ' % config_file.name)
        for line in config_file:
            if '#' in line:
                line = line.split('#',1)[0]
            line = line.replace('\n','').replace('\r\n','')
            try:
                name, value = line.split('=')
            except ValueError:
                pass
            else:
                name = name.strip()
                value = value.strip()
                if name.endswith('_path'):
                    path = value
                    if os.path.isdir(path):
                        self.options[name] = os.path.realpath(path)
                        continue
                    if not initdir:
                        continue
                    path = pjoin(initdir, value)
                    if os.path.isdir(path):
                        self.options[name] = os.path.realpath(path)
                        continue
                else:
                    self.options[name] = value
                    if value.lower() == "none":
                        self.options[name] = None

        if not final:
            return self.options # the return is usefull for unittest


        # Treat each expected input
        # delphes/pythia/... path
        for key in self.options:
            # Final cross check for the path
            if key.endswith('path'):
                path = self.options[key]
                if path is None:
                    continue
                if not os.path.isdir(path):
                    path = pjoin(self.me_dir, self.options[key])
                if self.options.has_key('mg5_path') and self.options['mg5_path']: 
                    path = pjoin(self.options['mg5_path'], self.options[key])
                if os.path.isdir(path):
                    self.options[key] = None
                    if key == "pythia-pgs_path":
                        if not os.path.exists(pjoin(path, 'src','pythia')):
                            logger.warning("No valid pythia-pgs path found")
                            continue
                    elif key == "delphes_path":
                        if not os.path.exists(pjoin(path, 'Delphes')):
                            logger.warning("No valid Delphes path found")
                            continue
                    elif key == "madanalysis_path":
                        if not os.path.exists(pjoin(path, 'plot_events')):
                            logger.warning("No valid MadAnalysis path found")
                            continue
                    elif key == "td_path":
                        if not os.path.exists(pjoin(path, 'td')):
                            logger.warning("No valid td path found")
                            continue
                    elif key == "syscalc_path":
                        if not os.path.exists(pjoin(path, 'sys_calc')):
                            logger.warning("No valid SysCalc path found")
                            continue
                    self.options[key] = os.path.realpath(path)
                    continue
                self.options[key] = None
            elif key.startswith('cluster'):
                if key in ('cluster_nb_retry','cluster_wait_retry'):
                    self.options[key] = int(self.options[key])
                if hasattr(self,'cluster'):
                    del self.cluster

                pass              
            elif key == 'automatic_html_opening':
                if self.options[key] in ['False', 'True']:
                    self.options[key] =eval(self.options[key])
            elif key not in ['text_editor','eps_viewer','web_browser','stdout_level',
                             'complex_mass_scheme', 'gauge', 'group_subprocesses']:
                # Default: try to set parameter
                try:
                    self.do_set("%s %s --no_save" % (key, self.options[key]), log=False)
                except self.InvalidCmd:
                    logger.warning("Option %s from config file not understood" \
                                   % key)
        # Configure the way to open a file:
        misc.open_file.configure(self.options)
          
        return self.options

    ############################################################################
    def do_add_time_of_flight(self, line):

        args = self.split_arg(line)
        #check the validity of the arguments and reformat args
        self.check_add_time_of_flight(args)
        
        event_path, threshold = args
        #gunzip the file
        if event_path.endswith('.gz'):
            need_zip = True
            subprocess.call(['gunzip', event_path])
            event_path = event_path[:-3]
        else:
            need_zip = False
            
        import random
        try:
            import madgraph.various.lhe_parser as lhe_parser
        except:
            import internal.lhe_parser as lhe_parser 
            
        logger.info('Add time of flight information on file %s' % event_path)
        lhe = lhe_parser.EventFile(event_path)
        output = open('%s_2vertex.lhe' % event_path, 'w')
        #write the banner to the output file
        output.write(lhe.banner)

        # get the associate param_card
        begin_param = lhe.banner.find('<slha>')
        end_param = lhe.banner.find('</slha>')
        param_card = lhe.banner[begin_param+6:end_param].split('\n')
        param_card = check_param_card.ParamCard(param_card)

        cst = 6.58211915e-25
        # Loop over all events
        for event in lhe:
            for particle in event:
                id = particle.pid
                width = param_card['decay'].get((abs(id),)).value
                if width:
                    vtim = random.expovariate(width/cst)
                    if vtim > threshold:
                        particle.vtim = vtim
            #write this modify event
            output.write(str(event))
        output.write('</LesHouchesEvents>\n')
        output.close()
        
        files.mv('%s_2vertex.lhe' % event_path, event_path)
        
        if need_zip:
            subprocess.call(['gzip', event_path])
        
    ############################################################################
    def do_banner_run(self, line): 
        """Make a run from the banner file"""
        
        args = self.split_arg(line)
        #check the validity of the arguments
        self.check_banner_run(args)    
                     
        # Remove previous cards
        for name in ['delphes_trigger.dat', 'delphes_card.dat',
                     'pgs_card.dat', 'pythia_card.dat']:
            try:
                os.remove(pjoin(self.me_dir, 'Cards', name))
            except Exception:
                pass
            
        banner_mod.split_banner(args[0], self.me_dir, proc_card=False)
        
        # Check if we want to modify the run
        if not self.force:
            ans = self.ask('Do you want to modify the Cards?', 'n', ['y','n'])
            if ans == 'n':
                self.force = True
        
        # Call Generate events
        self.exec_cmd('generate_events %s %s' % (self.run_name, self.force and '-f' or ''))
 
 
 
    ############################################################################
    def do_display(self, line, output=sys.stdout):
        """Display current internal status"""

        args = self.split_arg(line)
        #check the validity of the arguments
        self.check_display(args)

        if args[0] == 'run_name':
            #return valid run_name
            data = glob.glob(pjoin(self.me_dir, 'Events', '*','*_banner.txt'))
            data = [n.rsplit('/',2)[1:] for n in data]
            
            if data:
                out = {}
                for name, tag in data:
                    tag = tag[len(name)+1:-11]
                    if name in out:
                        out[name].append(tag)
                    else:
                        out[name] = [tag]
                print 'the runs available are:'
                for run_name, tags in out.items():
                    print '  run: %s' % run_name
                    print '       tags: ', 
                    print ', '.join(tags)
            else:
                print 'No run detected.'
                
        elif  args[0] == 'options':
            outstr = "                              Run Options    \n"
            outstr += "                              -----------    \n"
            for key, default in self.options_madgraph.items():
                value = self.options[key]
                if value == default:
                    outstr += "  %25s \t:\t%s\n" % (key,value)
                else:
                    outstr += "  %25s \t:\t%s (user set)\n" % (key,value)
            outstr += "\n"
            outstr += "                         MadEvent Options    \n"
            outstr += "                         ----------------    \n"
            for key, default in self.options_madevent.items():
                if key in self.options:
                    value = self.options[key]
                else:
                    default = ''
                if value == default:
                    outstr += "  %25s \t:\t%s\n" % (key,value)
                else:
                    outstr += "  %25s \t:\t%s (user set)\n" % (key,value)  
            outstr += "\n"                 
            outstr += "                      Configuration Options    \n"
            outstr += "                      ---------------------    \n"
            for key, default in self.options_configuration.items():
                value = self.options[key]
                if value == default:
                    outstr += "  %25s \t:\t%s\n" % (key,value)
                else:
                    outstr += "  %25s \t:\t%s (user set)\n" % (key,value)
            output.write(outstr)
        elif  args[0] == 'results':
            self.do_print_results(' '.join(args[1:]))
        else:
            super(MadEventCmd, self).do_display(line, output)
 
    def do_save(self, line, check=True, to_keep={}):
        """Not in help: Save information to file"""  

        args = self.split_arg(line)
        # Check argument validity
        if check:
            self.check_save(args)
        
        if args[0] == 'options':
            # First look at options which should be put in MG5DIR/input
            to_define = {}
            for key, default in self.options_configuration.items():
                if self.options[key] != self.options_configuration[key]:
                    to_define[key] = self.options[key]

            if not '--auto' in args:
                for key, default in self.options_madevent.items():
                    if self.options[key] != self.options_madevent[key]:
                        to_define[key] = self.options[key]
            
            if '--all' in args:
                for key, default in self.options_madgraph.items():
                    if self.options[key] != self.options_madgraph[key]:
                        to_define[key] = self.options[key]
            elif not '--auto' in args:
                for key, default in self.options_madgraph.items():
                    if self.options[key] != self.options_madgraph[key]:
                        logger.info('The option %s is modified [%s] but will not be written in the configuration files.' \
                                    % (key,self.options_madgraph[key]) )
                        logger.info('If you want to make this value the default for future session, you can run \'save options --all\'')
            if len(args) >1 and not args[1].startswith('--'):
                filepath = args[1]
            else:
                filepath = pjoin(self.me_dir, 'Cards', 'me5_configuration.txt')
            basefile = pjoin(self.me_dir, 'Cards', 'me5_configuration.txt')
            basedir = self.me_dir
            
            if to_keep:
                to_define = to_keep
            self.write_configuration(filepath, basefile, basedir, to_define)
  
    ############################################################################
    def do_import(self, line):
        """Advanced commands: Import command files"""

        args = self.split_arg(line)
        # Check argument's validity
        self.check_import(args)
        
        # Execute the card
        self.import_command_file(args[1])  

    ############################################################################ 
    def do_print_results(self, line):
        """Not in help:Print the cross-section/ number of events for a given run"""
        
        args = self.split_arg(line)
        options={'path':None, 'mode':'w'}
        for arg in list(args):
            if arg.startswith('--') and '=' in arg:
                name,value=arg.split('=',1)
                name = name [2:]
                options[name] = value
                args.remove(arg)
        
        
        if len(args) > 0:
            run_name = args[0]
        else:
            if not self.results.current:
                raise self.InvalidCmd('no run currently defined. Please specify one.')
            else:
                run_name = self.results.current['run_name']
        if run_name not in self.results:
            raise self.InvalidCmd('%s is not a valid run_name or it doesn\'t have any information' \
                                  % run_name)

            
        if len(args) == 2:
            tag = args[1]
            if tag.isdigit():
                tag = int(tag) - 1
                if len(self.results[run_name]) < tag:
                    raise self.InvalidCmd('Only %s different tag available' % \
                                                    len(self.results[run_name]))
                data = self.results[run_name][tag]
            else:
                data = self.results[run_name].return_tag(tag)
        else:
            data = self.results[run_name].return_tag(None) # return the last
        
        if options['path']:
            self.print_results_in_file(data, options['path'], options['mode'])
        else:
            self.print_results_in_shell(data)
        

    ############################################################################

    ############################################################################
    def do_generate_events(self, line):
        """Main Commands: launch the full chain """
        
        args = self.split_arg(line)
        # Check argument's validity
        mode = self.check_generate_events(args)
        self.ask_run_configuration(mode)
        if not args:
            # No run name assigned -> assigned one automaticaly 
            self.set_run_name(self.find_available_run_name(self.me_dir), None, 'parton')
        else:
            self.set_run_name(args[0], None, 'parton', True)
            args.pop(0)
            
        if self.run_card['gridpack'] in self.true:        
            # Running gridpack warmup
            gridpack_opts=[('accuracy', 0.01),
                           ('points', 2000),
                           ('iterations',8),
                           ('gridpack','.true.')]
            logger.info('Generating gridpack with run name %s' % self.run_name)
            self.exec_cmd('survey  %s %s' % \
                          (self.run_name,
                           " ".join(['--' + opt + '=' + str(val) for (opt,val) \
                                     in gridpack_opts])),
                          postcmd=False)
            self.exec_cmd('combine_events', postcmd=False)
            self.exec_cmd('store_events', postcmd=False)
            self.exec_cmd('create_gridpack', postcmd=False)
        else:
            # Regular run mode
            logger.info('Generating %s events with run name %s' %
                        (self.run_card['nevents'], self.run_name))
        
            self.exec_cmd('survey  %s %s' % (self.run_name,' '.join(args)),
                          postcmd=False)
            if not float(self.results.current['cross']):
                # Zero cross-section. Try to guess why
                text = '''Survey return zero cross section. 
   Typical reasons are the following:
   1) A massive s-channel particle has a width set to zero.
   2) The pdf are zero for at least one of the initial state particles
      or you are using maxjetflavor=4 for initial state b:s.
   3) The cuts are too strong.
   Please check/correct your param_card and/or your run_card.'''
                logger_stderr.critical(text)
                raise ZeroResult('See https://cp3.irmp.ucl.ac.be/projects/madgraph/wiki/FAQ-General-14')
            nb_event = self.run_card['nevents']
            self.exec_cmd('refine %s' % nb_event, postcmd=False)
            self.exec_cmd('refine %s' % nb_event, postcmd=False)
            self.exec_cmd('combine_events', postcmd=False)
            self.print_results_in_shell(self.results.current)
            self.run_syscalc('parton')
            self.create_plot('parton')
            self.exec_cmd('store_events', postcmd=False)
            self.exec_cmd('reweight -from_cards', postcmd=False)
            self.exec_cmd('decay_events -from_cards', postcmd=False)
            self.exec_cmd('pythia --no_default', postcmd=False, printcmd=False)
            # pythia launches pgs/delphes if needed
            self.store_result()
            
    
    def do_launch(self, line, *args, **opt):
        """Main Commands: exec generate_events for 2>N and calculate_width for 1>N"""
        if self.ninitial == 1:
            self.do_calculate_decay_widths(line, *args, **opt)
        else:
            self.do_generate_events(line, *args, **opt)
            
    def print_results_in_shell(self, data):
        """Have a nice results prints in the shell,
        data should be of type: gen_crossxhtml.OneTagResults"""
        if not data:
            return
        logger.info("  === Results Summary for run: %s tag: %s ===\n" % (data['run_name'],data['tag']))
        if self.ninitial == 1:
            logger.info("     Width :   %.4g +- %.4g GeV" % (data['cross'], data['error']))
        else:
            logger.info("     Cross-section :   %.4g +- %.4g pb" % (data['cross'], data['error']))
        logger.info("     Nb of events :  %s" % data['nb_event'] )
        if data['cross_pythia'] and data['nb_event_pythia']:
            if self.ninitial == 1:
                logger.info("     Matched Width :   %.4g +- %.4g GeV" % (data['cross_pythia'], data['error_pythia']))
            else:
                logger.info("     Matched Cross-section :   %.4g +- %.4g pb" % (data['cross_pythia'], data['error_pythia']))            
            logger.info("     Nb of events after Matching :  %s" % data['nb_event_pythia'])
        logger.info(" " )

    def print_results_in_file(self, data, path, mode='w'):
        """Have a nice results prints in the shell,
        data should be of type: gen_crossxhtml.OneTagResults"""
        if not data:
            return
        
        fsock = open(path, mode)
        
        fsock.write("  === Results Summary for run: %s tag: %s  process: %s ===\n" % \
                    (data['run_name'],data['tag'], os.path.basename(self.me_dir)))
        
        if self.ninitial == 1:
            fsock.write("     Width :   %.4g +- %.4g GeV\n" % (data['cross'], data['error']))
        else:
            fsock.write("     Cross-section :   %.4g +- %.4g pb\n" % (data['cross'], data['error']))
        fsock.write("     Nb of events :  %s\n" % data['nb_event'] )
        if data['cross_pythia'] and data['nb_event_pythia']:
            if self.ninitial == 1:
                fsock.write("     Matched Width :   %.4g +- %.4g GeV\n" % (data['cross_pythia'], data['error_pythia']))
            else:
                fsock.write("     Matched Cross-section :   %.4g +- %.4g pb\n" % (data['cross_pythia'], data['error_pythia']))            
            fsock.write("     Nb of events after Matching :  %s\n" % data['nb_event_pythia'])
        fsock.write(" \n" )
    
    ############################################################################      
    def do_calculate_decay_widths(self, line):
        """Main Commands: launch decay width calculation and automatic inclusion of
        calculated widths and BRs in the param_card."""

        args = self.split_arg(line)
        # Check argument's validity
        accuracy = self.check_calculate_decay_widths(args)
        self.ask_run_configuration('parton')
        if not args:
            # No run name assigned -> assigned one automaticaly 
            self.set_run_name(self.find_available_run_name(self.me_dir))
        else:
            self.set_run_name(args[0], reload_card=True)
            args.pop(0)

        self.configure_directory()
        
        # Running gridpack warmup
        opts=[('accuracy', accuracy), # default 0.01
              ('points', 1000),
              ('iterations',9)]

        logger.info('Calculating decay widths with run name %s' % self.run_name)
        
        self.exec_cmd('survey  %s %s' % \
                      (self.run_name,
                       " ".join(['--' + opt + '=' + str(val) for (opt,val) \
                                 in opts])),
                      postcmd=False)
        self.exec_cmd('combine_events', postcmd=False)
        self.exec_cmd('store_events', postcmd=False)
        
        self.collect_decay_widths()
        self.update_status('calculate_decay_widths done', 
                                                 level='parton', makehtml=False)   

    
    ############################################################################
    def collect_decay_widths(self):
        """ Collect the decay widths and calculate BRs for all particles, and put 
        in param_card form. 
        """
        
        particle_dict = {} # store the results
        run_name = self.run_name

        # Looping over the Subprocesses
        for P_path in SubProcesses.get_subP(self.me_dir):
            ids = SubProcesses.get_subP_ids(P_path)
            # due to grouping we need to compute the ratio factor for the 
            # ungroup resutls (that we need here). Note that initial particles
            # grouping are not at the same stage as final particle grouping
            nb_output = len(ids) / (len(set([p[0] for p in ids])))
            results = open(pjoin(P_path, run_name + '_results.dat')).read().split('\n')[0]
            result = float(results.strip().split(' ')[0])
            for particles in ids:
                try:
                    particle_dict[particles[0]].append([particles[1:], result/nb_output])
                except KeyError:
                    particle_dict[particles[0]] = [[particles[1:], result/nb_output]]
    
        self.update_width_in_param_card(particle_dict,
                        initial = pjoin(self.me_dir, 'Cards', 'param_card.dat'),
                        output=pjoin(self.me_dir, 'Events', run_name, "param_card.dat"))
    
    @staticmethod
    def update_width_in_param_card(decay_info, initial=None, output=None):
        # Open the param_card.dat and insert the calculated decays and BRs
        
        if not output:
            output = initial
        
        param_card_file = open(initial)
        param_card = param_card_file.read().split('\n')
        param_card_file.close()

        decay_lines = []
        line_number = 0
        # Read and remove all decays from the param_card                     
        while line_number < len(param_card):
            line = param_card[line_number]
            if line.lower().startswith('decay'):
                # Read decay if particle in decay_info 
                # DECAY  6   1.455100e+00                                    
                line = param_card.pop(line_number)
                line = line.split()
                particle = 0
                if int(line[1]) not in decay_info:
                    try: # If formatting is wrong, don't want this particle
                        particle = int(line[1])
                        width = float(line[2])
                    except Exception:
                        particle = 0
                # Read BRs for this decay
                line = param_card[line_number]
                while line.startswith('#') or line.startswith(' '):
                    line = param_card.pop(line_number)
                    if not particle or line.startswith('#'):
                        line=param_card[line_number]
                        continue
                    #    6.668201e-01   3    5  2  -1
                    line = line.split()
                    try: # Remove BR if formatting is wrong
                        partial_width = float(line[0])*width
                        decay_products = [int(p) for p in line[2:2+int(line[1])]]
                    except Exception:
                        line=param_card[line_number]
                        continue
                    try:
                        decay_info[particle].append([decay_products, partial_width])
                    except KeyError:
                        decay_info[particle] = [[decay_products, partial_width]]
                    line=param_card[line_number]
                if particle and particle not in decay_info:
                    # No decays given, only total width       
                    decay_info[particle] = [[[], width]]
            else: # Not decay
                line_number += 1
        # Clean out possible remaining comments at the end of the card
        while not param_card[-1] or param_card[-1].startswith('#'):
            param_card.pop(-1)

        # Append calculated and read decays to the param_card                                   
        param_card.append("#\n#*************************")
        param_card.append("#      Decay widths      *")
        param_card.append("#*************************")
        for key in sorted(decay_info.keys()):
            width = sum([r for p,r in decay_info[key]])
            param_card.append("#\n#      PDG        Width")
            param_card.append("DECAY  %i   %e" % (key, width.real))
            if not width:
                continue
            if decay_info[key][0][0]:
                param_card.append("#  BR             NDA  ID1    ID2   ...")
                brs = [[(val[1]/width).real, val[0]] for val in decay_info[key] if val[1]]
                for val in sorted(brs, reverse=True):
                    param_card.append("   %e   %i    %s # %s" % 
                                      (val[0].real, len(val[1]),
                                       "  ".join([str(v) for v in val[1]]),
                                       val[0] * width
                                       ))
        decay_table = open(output, 'w')
        decay_table.write("\n".join(param_card) + "\n")
        logger.info("Results written to %s" %  output)

    ############################################################################
    def do_multi_run(self, line):
        
        args = self.split_arg(line)
        # Check argument's validity
        mode = self.check_multi_run(args)
        nb_run = args.pop(0)
        if nb_run == 1:
            logger.warn("'multi_run 1' command is not optimal. Think of using generate_events instead")
        self.ask_run_configuration(mode)
        main_name = self.run_name


        
        
        
        crossoversig = 0
        inv_sq_err = 0
        nb_event = 0
        for i in range(nb_run):
            self.nb_refine = 0
            self.exec_cmd('generate_events %s_%s -f' % (main_name, i), postcmd=False)
            # Update collected value
            nb_event += int(self.results[self.run_name][-1]['nb_event'])  
            self.results.add_detail('nb_event', nb_event , run=main_name)            
            cross = self.results[self.run_name][-1]['cross']
            error = self.results[self.run_name][-1]['error'] + 1e-99
            crossoversig+=cross/error**2
            inv_sq_err+=1.0/error**2
            self.results[main_name][-1]['cross'] = crossoversig/inv_sq_err
            self.results[main_name][-1]['error'] = math.sqrt(1.0/inv_sq_err)
        self.results.def_current(main_name)
        self.run_name = main_name
        self.update_status("Merging LHE files", level='parton')
        try:
            os.mkdir(pjoin(self.me_dir,'Events', self.run_name))
        except Exception:
            pass
        os.system('%(bin)s/merge.pl %(event)s/%(name)s_*/unweighted_events.lhe.gz %(event)s/%(name)s/unweighted_events.lhe.gz %(event)s/%(name)s_banner.txt' 
                  % {'bin': self.dirbin, 'event': pjoin(self.me_dir,'Events'),
                     'name': self.run_name})

        eradir = self.options['exrootanalysis_path']
        if eradir and misc.is_executable(pjoin(eradir,'ExRootLHEFConverter')):
            self.update_status("Create Root file", level='parton')
            os.system('gunzip %s/%s/unweighted_events.lhe.gz' % 
                                  (pjoin(self.me_dir,'Events'), self.run_name))
            self.create_root_file('%s/unweighted_events.lhe' % self.run_name,
                                  '%s/unweighted_events.root' % self.run_name)
            
        
        self.create_plot('parton', '%s/%s/unweighted_events.lhe' %
                         (pjoin(self.me_dir, 'Events'),self.run_name),
                         pjoin(self.me_dir, 'HTML',self.run_name, 'plots_parton.html')
                         )
        
        os.system('gzip -f %s/%s/unweighted_events.lhe' % 
                                  (pjoin(self.me_dir, 'Events'), self.run_name))

        self.update_status('', level='parton')
        self.print_results_in_shell(self.results.current)   
        

    ############################################################################      
    def do_treatcards(self, line):
        """Advanced commands: create .inc files from param_card.dat/run_card.dat"""

        args = self.split_arg(line)
        mode,  opt  = self.check_treatcards(args)
        
        #check if no 'Auto' are present in the file
        self.check_param_card(pjoin(self.me_dir, 'Cards','param_card.dat'))
        
        
        if mode in ['run', 'all']:
            if not hasattr(self, 'run_card'):
                run_card = banner_mod.RunCard(opt['run_card'])
            else:
                run_card = self.run_card
            run_card.write_include_file(pjoin(opt['output_dir'],'run_card.inc'))
        
        if mode in ['param', 'all']:
            model = self.find_model_name()
            if model == 'mssm' or model.startswith('mssm-'):
                if not '--param_card=' in line:
                    param_card = pjoin(self.me_dir, 'Cards','param_card.dat')
                    mg5_param = pjoin(self.me_dir, 'Source', 'MODEL', 'MG5_param.dat')
                    check_param_card.convert_to_mg5card(param_card, mg5_param)
                    check_param_card.check_valid_param_card(mg5_param)
                    opt['param_card'] = pjoin(self.me_dir, 'Source', 'MODEL', 'MG5_param.dat')
            else:
                check_param_card.check_valid_param_card(opt['param_card'])            
            
            logger.debug('write compile file for card: %s' % opt['param_card']) 
            param_card = check_param_card.ParamCard(opt['param_card'])
            outfile = pjoin(opt['output_dir'], 'param_card.inc')
            ident_card = pjoin(self.me_dir,'Cards','ident_card.dat')
            if os.path.isfile(pjoin(self.me_dir,'bin','internal','ufomodel','restrict_default.dat')):
                default = pjoin(self.me_dir,'bin','internal','ufomodel','restrict_default.dat')
            elif os.path.isfile(pjoin(self.me_dir,'bin','internal','ufomodel','param_card.dat')):
                default = pjoin(self.me_dir,'bin','internal','ufomodel','param_card.dat')
            elif not os.path.exists(pjoin(self.me_dir,'bin','internal','ufomodel')):
                fsock = open(pjoin(self.me_dir,'Source','param_card.inc'),'w')
                fsock.write(' ')
                fsock.close()
                return
            else:
                devnull = open(os.devnull,'w')
                subprocess.call([sys.executable, 'write_param_card.py'],
                             cwd=pjoin(self.me_dir,'bin','internal','ufomodel'),
                             stdout=devnull)
                devnull.close()
                default = pjoin(self.me_dir,'bin','internal','ufomodel','param_card.dat')
            param_card.write_inc_file(outfile, ident_card, default)
         
    ############################################################################      
    def do_survey(self, line):
        """Advanced commands: launch survey for the current process """
        
          
        args = self.split_arg(line)
        # Check argument's validity
        self.check_survey(args)
        # initialize / remove lhapdf mode

        if os.path.exists(pjoin(self.me_dir,'error')):
            os.remove(pjoin(self.me_dir,'error'))
                        
        self.configure_directory()
        # Save original random number
        self.random_orig = self.random
        logger.info("Using random number seed offset = %s" % self.random)
        # Update random number
        self.update_random()
        self.save_random()
        self.update_status('Running Survey', level=None)
        if self.cluster_mode:
            logger.info('Creating Jobs')

        logger.info('Working on SubProcesses')
        self.total_jobs = 0
        subproc = [l.strip() for l in open(pjoin(self.me_dir,'SubProcesses', 
                                                                 'subproc.mg'))]
        #check difficult PS case
        if float(self.run_card['mmjj']) > 0.01 * (float(self.run_card['ebeam1'])+float(self.run_card['ebeam2'])):
            self.pass_in_difficult_integration_mode()
          
        P_zero_result = [] # check the number of times where they are no phase-space

        nb_tot_proc = len(subproc)
        for nb_proc,subdir in enumerate(subproc):
            self.update_status('Compiling for process %s/%s. <br> (previous processes already running)' % \
                               (nb_proc+1,nb_tot_proc), level=None)
            subdir = subdir.strip()
            Pdir = pjoin(self.me_dir, 'SubProcesses',subdir)
            logger.info('    %s ' % subdir)
            # clean previous run
            for match in glob.glob(pjoin(Pdir, '*ajob*')):
                if os.path.basename(match)[:4] in ['ajob', 'wait', 'run.', 'done']:
                    os.remove(match)
            for match in glob.glob(pjoin(Pdir, 'G*')):
                if os.path.exists(pjoin(match,'results.dat')):
                    os.remove(pjoin(match, 'results.dat'))
            
            #compile gensym
            self.compile(['gensym'], cwd=Pdir)
            if not os.path.exists(pjoin(Pdir, 'gensym')):
                raise MadEventError, 'Error make gensym not successful'

            # Launch gensym
            p = misc.Popen(['./gensym'], stdin=subprocess.PIPE,
                                 stdout=subprocess.PIPE, 
                                 stderr=subprocess.STDOUT, cwd=Pdir)
            sym_input = "%(points)d %(iterations)d %(accuracy)f \n" % self.opts
            (stdout, stderr) = p.communicate(sym_input)
            if os.path.exists(pjoin(self.me_dir,'error')):
                files.mv(pjoin(self.me_dir,'error'), pjoin(Pdir,'ajob.no_ps.log'))
                P_zero_result.append(subdir)
                continue
            
            if not os.path.exists(pjoin(Pdir, 'ajob1')) or p.returncode:
                logger.critical(stdout)
                raise MadEventError, 'Error gensym run not successful'


            self.compile(['madevent'], cwd=Pdir)
            
            alljobs = glob.glob(pjoin(Pdir,'ajob*'))
            self.total_jobs += len(alljobs)
            for i, job in enumerate(alljobs):
                job = os.path.basename(job)
                self.launch_job('%s' % job, cwd=Pdir, remaining=(len(alljobs)-i-1), 
                                                    run_type='survey on %s (%s/%s)' % (subdir,nb_proc+1,len(subproc)))
                if os.path.exists(pjoin(self.me_dir,'error')):
                    self.monitor(html=False)
                    raise MadEventError, 'Error detected Stop running: %s' % \
                                         open(pjoin(self.me_dir,'error')).read()
                                         
        # Check if all or only some fails
        if P_zero_result:
            if len(P_zero_result) == len(subproc):
                raise ZeroResult, '%s' % \
                    open(pjoin(Pdir,'ajob.no_ps.log')).read()
            else:
                logger.warning(''' %s SubProcesses doesn\'t have available phase-space.
            Please check mass spectrum.''' % ','.join(P_zero_result))
                
        
        self.monitor(run_type='All jobs submitted for survey', html=True)
        cross, error = sum_html.make_all_html_results(self)
        self.results.add_detail('cross', cross)
        self.results.add_detail('error', error) 
        self.update_status('End survey', 'parton', makehtml=False)

    ############################################################################
    def pass_in_difficult_integration_mode(self):
        """be more secure for the integration to not miss it due to strong cut"""
        
        # improve survey options if default
        if self.opts['points'] == self._survey_options['points'][1]:
            self.opts['points'] = 2 * self._survey_options['points'][1]
        if self.opts['iterations'] == self._survey_options['iterations'][1]:
            self.opts['iterations'] = 1 + self._survey_options['iterations'][1]
        if self.opts['accuracy'] == self._survey_options['accuracy'][1]:
            self.opts['accuracy'] = self._survey_options['accuracy'][1]/2  
            
        # Modify run_config.inc in order to improve the refine
        conf_path = pjoin(self.me_dir, 'Source','run_config.inc')
        files.cp(conf_path, conf_path + '.bk')

        text = open(conf_path).read()
        text = re.sub('''\(min_events = \d+\)''', '''(min_events = 7500 )''', text)
        text = re.sub('''\(max_events = \d+\)''', '''(max_events = 20000 )''', text)
        fsock = open(conf_path, 'w')
        fsock.write(text)
        fsock.close()
        
        # Compile
        for name in ['../bin/internal/gen_ximprove', 'all', 
                     '../bin/internal/combine_events']:
            self.compile(arg=[name], cwd=os.path.join(self.me_dir, 'Source'))
        
        
        
        
        
        
        
    ############################################################################      
    def do_refine(self, line):
        """Advanced commands: launch survey for the current process """
        devnull = open(os.devnull, 'w')  
        self.nb_refine += 1
        args = self.split_arg(line)
        # Check argument's validity
        self.check_refine(args)
        
        precision = args[0]
        if len(args) == 2:
            max_process = args[1]
        else:
            max_process = 5

        # initialize / remove lhapdf mode
        self.configure_directory()

        # Update random number
        self.update_random()
        self.save_random()

        if self.cluster_mode:
            logger.info('Creating Jobs')
        self.update_status('Refine results to %s' % precision, level=None)
        
        self.total_jobs = 0
        subproc = [l.strip() for l in open(pjoin(self.me_dir,'SubProcesses', 
                                                                 'subproc.mg'))]
        for nb_proc,subdir in enumerate(subproc):
            subdir = subdir.strip()
            Pdir = pjoin(self.me_dir, 'SubProcesses',subdir)
            bindir = pjoin(os.path.relpath(self.dirbin, Pdir))
                           
            logger.info('    %s ' % subdir)
            # clean previous run
            for match in glob.glob(pjoin(Pdir, '*ajob*')):
                if os.path.basename(match)[:4] in ['ajob', 'wait', 'run.', 'done']:
                    os.remove(match)
            
            proc = misc.Popen([pjoin(bindir, 'gen_ximprove')],
                                    stdout=devnull,
                                    stdin=subprocess.PIPE,
                                    cwd=Pdir)
            proc.communicate('%s %s T\n' % (precision, max_process))

            if os.path.exists(pjoin(Pdir, 'ajob1')):
                self.compile(['madevent'], cwd=Pdir)
                alljobs = glob.glob(pjoin(Pdir,'ajob*'))
                
                #remove associated results.dat (ensure to not mix with all data)
                Gre = re.compile("\s*j=(G[\d\.\w]+)")
                for job in alljobs:
                    Gdirs = Gre.findall(open(job).read())
                    for Gdir in Gdirs:
                        if os.path.exists(pjoin(Pdir, Gdir, 'results.dat')):
                            os.remove(pjoin(Pdir, Gdir,'results.dat'))
                
                nb_tot = len(alljobs)            
                self.total_jobs += nb_tot
                for i, job in enumerate(alljobs):
                    job = os.path.basename(job)
                    self.launch_job('%s' % job, cwd=Pdir, remaining=(nb_tot-i-1), 
                             run_type='Refine number %s on %s (%s/%s)' % 
                             (self.nb_refine, subdir, nb_proc+1, len(subproc)))
        self.monitor(run_type='All job submitted for refine number %s' % self.nb_refine, 
                     html=True)
        
        self.update_status("Combining runs", level='parton')
        try:
            os.remove(pjoin(Pdir, 'combine_runs.log'))
        except Exception:
            pass
        
        bindir = pjoin(os.path.relpath(self.dirbin, pjoin(self.me_dir,'SubProcesses')))

        combine_runs.CombineRuns(self.me_dir)
        
        cross, error = sum_html.make_all_html_results(self)
        self.results.add_detail('cross', cross)
        self.results.add_detail('error', error)   

        self.update_status('finish refine', 'parton', makehtml=False)
        devnull.close()
        
    ############################################################################ 
    def do_combine_events(self, line):
        """Advanced commands: Launch combine events"""

        args = self.split_arg(line)
        # Check argument's validity
        self.check_combine_events(args)

        self.update_status('Combining Events', level='parton')
        try:
            os.remove(pjoin(self.me_dir,'SubProcesses', 'combine.log'))
        except Exception:
            pass
        self.cluster.launch_and_wait('../bin/internal/run_combine', 
                                        cwd=pjoin(self.me_dir,'SubProcesses'),
                                        stdout=pjoin(self.me_dir,'SubProcesses', 'combine.log'),
                                        required_output=[pjoin(self.me_dir,'SubProcesses', 'combine.log')])
        
        output = misc.mult_try_open(pjoin(self.me_dir,'SubProcesses','combine.log')).read()
        # Store the number of unweighted events for the results object
        pat = re.compile(r'''\s*Unweighting\s*selected\s*(\d+)\s*events''')
        try:      
            nb_event = pat.search(output).groups()[0]
        except AttributeError:
            time.sleep(10)
            try:
                nb_event = pat.search(output).groups()[0]
            except AttributeError:
                logger.warning('Fail to read the number of unweighted events in the combine.log file')
                nb_event = 0
                
        self.results.add_detail('nb_event', nb_event)
        
        
        # Define The Banner
        tag = self.run_card['run_tag']
        # Update the banner with the pythia card
        if not self.banner:
            self.banner = banner_mod.recover_banner(self.results, 'parton')
        self.banner.load_basic(self.me_dir)
        # Add cross-section/event information
        self.banner.add_generation_info(self.results.current['cross'], nb_event)
        if not hasattr(self, 'random_orig'): self.random_orig = 0
        self.banner.change_seed(self.random_orig)
        if not os.path.exists(pjoin(self.me_dir, 'Events', self.run_name)):
            os.mkdir(pjoin(self.me_dir, 'Events', self.run_name))
        self.banner.write(pjoin(self.me_dir, 'Events', self.run_name, 
                                     '%s_%s_banner.txt' % (self.run_name, tag)))
        
        misc.call(['%s/put_banner' % self.dirbin, 'events.lhe',
                   str(self.random_orig)],
                            cwd=pjoin(self.me_dir, 'Events'))
        misc.call(['%s/put_banner'% self.dirbin, 'unweighted_events.lhe',
                   str(self.random_orig)],
                            cwd=pjoin(self.me_dir, 'Events'))
        
        eradir = self.options['exrootanalysis_path']
        madir = self.options['madanalysis_path']
        td = self.options['td_path']
        if eradir and misc.is_executable(pjoin(eradir,'ExRootLHEFConverter'))  and\
           os.path.exists(pjoin(self.me_dir, 'Events', 'unweighted_events.lhe')):
                if not os.path.exists(pjoin(self.me_dir, 'Events', self.run_name)):
                    os.mkdir(pjoin(self.me_dir, 'Events', self.run_name))
                self.create_root_file(output='%s/unweighted_events.root' % \
                                                                  self.run_name)
    
    ############################################################################                                                                                                           
    def do_compute_widths(self, line):
        """Require MG5 directory: Compute automatically the widths of a set 
        of particles"""

        args = self.split_arg(line)
        opts = self.check_compute_widths(args)
        
        
        from madgraph.interface.master_interface import MasterCmd
        cmd = MasterCmd()
        self.define_child_cmd_interface(cmd, interface=False)
        cmd.exec_cmd('set automatic_html_opening False --no_save')
        if not opts['path']:
            opts['path'] = pjoin(self.me_dir, 'Cards', 'param_card.dat')
            if not opts['force'] :
                self.ask_edit_cards(['param_card'],[], plot=False)
<<<<<<< HEAD
        
        
=======
        
        
>>>>>>> 94fd1f7c
        line = 'compute_widths %s %s' % \
                (' '.join([str(i) for i in opts['particles']]),
                 ' '.join('--%s=%s' % (key,value) for (key,value) in opts.items()
                        if key not in ['model', 'force', 'particles'] and value))
        
        cmd.exec_cmd(line, model=opts['model'])
        self.child = None
        del cmd


    
    ############################################################################ 
    def do_store_events(self, line):
        """Advanced commands: Launch store events"""

        args = self.split_arg(line)
        # Check argument's validity
        self.check_combine_events(args)
        self.update_status('Storing parton level results', level='parton')

        run = self.run_name
        tag = self.run_card['run_tag']
        devnull = open(os.devnull, 'w')

        if not os.path.exists(pjoin(self.me_dir, 'Events', run)):
            os.mkdir(pjoin(self.me_dir, 'Events', run))
        if not os.path.exists(pjoin(self.me_dir, 'HTML', run)):
            os.mkdir(pjoin(self.me_dir, 'HTML', run))    
        
        # 1) Store overall process information
        input = pjoin(self.me_dir, 'SubProcesses', 'results.dat')
        output = pjoin(self.me_dir, 'SubProcesses', '%s_results.dat' % run)
        files.cp(input, output) 

        # 2) Treat the files present in the P directory
        for P_path in SubProcesses.get_subP(self.me_dir):
            G_dir = [G for G in os.listdir(P_path) if G.startswith('G') and 
                                                os.path.isdir(pjoin(P_path,G))]
            for G in G_dir:
                G_path = pjoin(P_path,G)
                # Remove events file (if present)
                if os.path.exists(pjoin(G_path, 'events.lhe')):
                    os.remove(pjoin(G_path, 'events.lhe'))
                # Store results.dat
                if os.path.exists(pjoin(G_path, 'results.dat')):
                    input = pjoin(G_path, 'results.dat')
                    output = pjoin(G_path, '%s_results.dat' % run)
                    files.cp(input, output) 
                # Store log
                if os.path.exists(pjoin(G_path, 'log.txt')):
                    input = pjoin(G_path, 'log.txt')
                    output = pjoin(G_path, '%s_log.txt' % run)
                    files.mv(input, output) 
                # Grid
                for name in ['ftn26']:
                    if os.path.exists(pjoin(G_path, name)):
                        if os.path.exists(pjoin(G_path, '%s_%s.gz'%(run,name))):
                            os.remove(pjoin(G_path, '%s_%s.gz'%(run,name)))
                        input = pjoin(G_path, name)
                        output = pjoin(G_path, '%s_%s' % (run,name))
                        files.mv(input, output) 
                        misc.call(['gzip', output], stdout=devnull, 
                                        stderr=devnull, cwd=G_path)
                # Delete ftn25 to ensure reproducible runs
                if os.path.exists(pjoin(G_path, 'ftn25')):
                    os.remove(pjoin(G_path, 'ftn25'))

        # 3) Update the index.html
        misc.call(['%s/gen_cardhtml-pl' % self.dirbin],
                            cwd=pjoin(self.me_dir))
        
        # 4) Move the Files present in Events directory
        E_path = pjoin(self.me_dir, 'Events')
        O_path = pjoin(self.me_dir, 'Events', run)
        # The events file
        for name in ['events.lhe', 'unweighted_events.lhe']:
            if os.path.exists(pjoin(E_path, name)):
                if os.path.exists(pjoin(O_path, '%s.gz' % name)):
                    os.remove(pjoin(O_path, '%s.gz' % name))
                input = pjoin(E_path, name)
                output = pjoin(O_path, name)
                files.mv(input, output) 
                misc.call(['gzip', output], stdout=devnull, stderr=devnull, 
                                                                     cwd=O_path) 
        self.update_status('End Parton', level='parton', makehtml=False)
        devnull.close()
    
    ############################################################################
    def do_reweight(self, line):
        """ Allow to reweight the events generated with a new choices of model
            parameter.
        """
        
        if '-from_cards' in line and not os.path.exists(pjoin(self.me_dir, 'Cards', 'reweight_card.dat')):
            return
        
        # Check that MG5 directory is present .
        if MADEVENT and not self.options['mg5_path']:
            raise self.InvalidCmd, '''The module reweight requires that MG5 is installed on the system.
            You can install it and set its path in ./Cards/me5_configuration.txt'''
        elif MADEVENT:
            sys.path.append(self.options['mg5_path'])
        try:
            import madgraph.interface.reweight_interface as reweight_interface
        except ImportError:
            raise self.ConfigurationError, '''Can\'t load Reweight module.
            The variable mg5_path might not be correctly configured.'''
        
        self.to_store.append('event')
        if not '-from_cards' in line:
            self.keep_cards(['reweight_card.dat'])
            self.ask_edit_cards(['reweight_card.dat'], 'fixed', plot=False)        

        # forbid this function to create an empty item in results.
        if self.results.current['cross'] == 0 and self.run_name:
            self.results.delete_run(self.run_name, self.run_tag)

        # load the name of the event file
        args = self.split_arg(line) 
        self.check_decay_events(args) 
        # args now alway content the path to the valid files
        reweight_cmd = reweight_interface.ReweightInterface(args[0])
        reweight_cmd. mother = self
        self.update_status('Running Reweight', level='madspin')
        
        
        path = pjoin(self.me_dir, 'Cards', 'reweight_card.dat')
        reweight_cmd.me_dir = self.me_dir
        reweight_cmd.import_command_file(path)
        
        # re-define current run
        try:
            self.results.def_current(self.run_name, self.run_tag)
        except Exception:
            pass
        
    ############################################################################ 
    def do_create_gridpack(self, line):
        """Advanced commands: Create gridpack from present run"""

        self.update_status('Creating gridpack', level='parton')
        args = self.split_arg(line)
        self.check_combine_events(args)
        if not self.run_tag: self.run_tag = 'tag_1'
        os.system("sed -i.bak \"s/ *.false.*=.*GridRun/  .true.  =  GridRun/g\" %s/Cards/grid_card.dat" \
                  % self.me_dir)
        misc.call(['./bin/internal/restore_data', self.run_name],
                        cwd=self.me_dir)
        misc.call(['./bin/internal/store4grid',
                         self.run_name, self.run_tag],
                        cwd=self.me_dir)
        misc.call(['./bin/internal/clean'], cwd=self.me_dir)
        misc.call(['./bin/internal/make_gridpack'], cwd=self.me_dir)
        files.mv(pjoin(self.me_dir, 'gridpack.tar.gz'), 
                pjoin(self.me_dir, '%s_gridpack.tar.gz' % self.run_name))
        os.system("sed -i.bak \"s/\s*.true.*=.*GridRun/  .false.  =  GridRun/g\" %s/Cards/grid_card.dat" \
                  % self.me_dir)
        self.update_status('gridpack created', level='gridpack')
        
    ############################################################################      
    def do_pythia(self, line):
        """launch pythia"""
        
        # Check argument's validity
        args = self.split_arg(line)
        if '--no_default' in args:
            if not os.path.exists(pjoin(self.me_dir, 'Cards', 'pythia_card.dat')):
                return
            no_default = True
            args.remove('--no_default')
        else:
            no_default = False
            
        if not self.run_name:
            self.check_pythia(args)
            self.configure_directory(html_opening =False)
        else:
            # initialize / remove lhapdf mode        
            self.configure_directory(html_opening =False)
            self.check_pythia(args)        
        
        # the args are modify and the last arg is always the mode 
        if not no_default:
            self.ask_pythia_run_configuration(args[-1])

        if self.options['automatic_html_opening']:
            misc.open_file(os.path.join(self.me_dir, 'crossx.html'))
            self.options['automatic_html_opening'] = False

        # Update the banner with the pythia card
        if not self.banner:
            self.banner = banner_mod.recover_banner(self.results, 'pythia')
                     
   

        pythia_src = pjoin(self.options['pythia-pgs_path'],'src')
        
        self.update_status('Running Pythia', 'pythia')
        try:
            os.remove(pjoin(self.me_dir,'Events','pythia.done'))
        except Exception:
            pass
        
        ## LAUNCHING PYTHIA
        tag = self.run_tag
        pythia_log = pjoin(self.me_dir, 'Events', self.run_name , '%s_pythia.log' % tag)
        self.cluster.launch_and_wait('../bin/internal/run_pythia', 
                        argument= [pythia_src], stdout= pythia_log,
                        stderr=subprocess.STDOUT,
                        cwd=pjoin(self.me_dir,'Events'))

        if not os.path.exists(pjoin(self.me_dir,'Events','pythia.done')):
            logger.warning('Fail to produce pythia output. More info in \n     %s' % pythia_log)
            return
        else:
            os.remove(pjoin(self.me_dir,'Events','pythia.done'))
        
        self.to_store.append('pythia')
        
        # Find the matched cross-section
        if int(self.run_card['ickkw']):
            # read the line from the bottom of the file
            pythia_log = misc.BackRead(pjoin(self.me_dir,'Events', self.run_name, 
                                                         '%s_pythia.log' % tag))
            pythiare = re.compile("\s*I\s+0 All included subprocesses\s+I\s+(?P<generated>\d+)\s+(?P<tried>\d+)\s+I\s+(?P<xsec>[\d\.D\-+]+)\s+I")            
            for line in pythia_log:
                info = pythiare.search(line)
                if not info:
                    continue
                try:
                    # Pythia cross section in mb, we want pb
                    sigma_m = float(info.group('xsec').replace('D','E')) *1e9
                    Nacc = int(info.group('generated'))
                    Ntry = int(info.group('tried'))
                except ValueError:
                    # xsec is not float - this should not happen
                    self.results.add_detail('cross_pythia', 0)
                    self.results.add_detail('nb_event_pythia', 0)
                    self.results.add_detail('error_pythia', 0)
                else:
                    self.results.add_detail('cross_pythia', sigma_m)
                    self.results.add_detail('nb_event_pythia', Nacc)
                    #compute pythia error
                    error = self.results[self.run_name].return_tag(self.run_tag)['error']                    
                    error_m = math.sqrt((error * Nacc/Ntry)**2 + sigma_m**2 *(1-Nacc/Ntry)/Nacc)
                    # works both for fixed number of generated events and fixed accepted events
                    self.results.add_detail('error_pythia', error_m)
                break                 

            pythia_log.close()
        
        pydir = pjoin(self.options['pythia-pgs_path'], 'src')
        eradir = self.options['exrootanalysis_path']
        madir = self.options['madanalysis_path']
        td = self.options['td_path']
        
        
        #Update the banner
        self.banner.add(pjoin(self.me_dir, 'Cards','pythia_card.dat'))
        if int(self.run_card['ickkw']):
            # Add the matched cross-section
            if 'MGGenerationInfo' in self.banner:
                self.banner['MGGenerationInfo'] += '#  Matched Integrated weight (pb)  :  %s\n' % self.results.current['cross_pythia']
            else:
                self.banner['MGGenerationInfo'] = '#  Matched Integrated weight (pb)  :  %s\n' % self.results.current['cross_pythia']
        banner_path = pjoin(self.me_dir, 'Events', self.run_name, '%s_%s_banner.txt' % (self.run_name, tag))
        self.banner.write(banner_path)
        
        # Creating LHE file
        self.run_hep2lhe(banner_path)
        if int(self.run_card['ickkw']):
            misc.call(['gzip','-f','beforeveto.tree'], 
                                                cwd=pjoin(self.me_dir,'Events'))
            files.mv(pjoin(self.me_dir,'Events','beforeveto.tree.gz'), 
                     pjoin(self.me_dir,'Events',self.run_name, tag+'_pythia_beforeveto.tree.gz'))
             
        if os.path.exists(pjoin(self.me_dir,'Events','syst.dat')):
            # Calculate syscalc info based on syst.dat
            self.run_syscalc('Pythia')
            # Store syst.dat
            subprocess.call(['gzip','-f','syst.dat'],
                            cwd=pjoin(self.me_dir,'Events'))          
            files.mv(pjoin(self.me_dir,'Events','syst.dat.gz'), 
                     pjoin(self.me_dir,'Events',self.run_name, tag + '_pythia_syst.dat.gz'))
            # Store syscalc.dat
            if os.path.exists(pjoin(self.me_dir, 'Events', 'syscalc.dat')):
                filename = pjoin(self.me_dir, 'Events' ,self.run_name,
                                          '%s_syscalc.dat' % self.run_tag)
                shutil.move(pjoin(self.me_dir, 'Events','syscalc.dat'), 
                            filename)
                os.system('gzip -f %s' % filename)

        # Plot for pythia
        self.create_plot('Pythia')

        if os.path.exists(pjoin(self.me_dir,'Events','pythia_events.lhe')):
            shutil.move(pjoin(self.me_dir,'Events','pythia_events.lhe'),
            pjoin(self.me_dir,'Events', self.run_name,'%s_pythia_events.lhe' % tag))
            os.system('gzip -f %s' % pjoin(self.me_dir,'Events', self.run_name,
                                        '%s_pythia_events.lhe' % tag))      

        
        self.update_status('finish', level='pythia', makehtml=False)
        self.exec_cmd('pgs --no_default', postcmd=False, printcmd=False)
        if self.options['delphes_path']:
            self.exec_cmd('delphes --no_default', postcmd=False, printcmd=False)
        self.print_results_in_shell(self.results.current)
    
    def get_available_tag(self):
        """create automatically a tag"""
        
        used_tags = [r['tag'] for r in self.results[self.run_name]]
        i=0
        while 1:
            i+=1
            if 'tag_%s' %i not in used_tags:
                return 'tag_%s' % i
   
    
    
    ################################################################################
    def do_remove(self, line):
        """Remove one/all run or only part of it"""

        args = self.split_arg(line)
        run, tag, mode = self.check_remove(args)
        if 'banner' in mode:
            mode.append('all')
        
        
        if run == 'all':
            # Check first if they are not a run with a name run.
            if os.path.exists(pjoin(self.me_dir, 'Events', 'all')):
                logger.warning('A run with name all exists. So we will not supress all processes.')
            else:
                for match in glob.glob(pjoin(self.me_dir, 'Events','*','*_banner.txt')):
                    run = match.rsplit(os.path.sep,2)[1]
                    try:
                        self.exec_cmd('remove %s %s' % (run, ' '.join(args[1:]) ) )
                    except self.InvalidCmd, error:
                        logger.info(error)
                        pass # run already clear
                return
            
        # Check that run exists
        if not os.path.exists(pjoin(self.me_dir, 'Events', run)):
            raise self.InvalidCmd('No run \'%s\' detected' % run)

        try:
            self.resuls.def_current(run)
            self.update_status(' Cleaning %s' % run, level=None)
        except Exception:
            misc.sprint('fail to update results or html status')
            pass # Just ensure that html never makes crash this function


        # Found the file to delete
        
        to_delete = glob.glob(pjoin(self.me_dir, 'Events', run, '*'))
        to_delete += glob.glob(pjoin(self.me_dir, 'HTML', run, '*'))
        # forbid the banner to be removed
        to_delete = [os.path.basename(f) for f in to_delete if 'banner' not in f]
        if tag:
            to_delete = [f for f in to_delete if tag in f]
            if 'parton' in mode or 'all' in mode:
                try:
                    if self.results[run][0]['tag'] != tag:
                        raise Exception, 'dummy'
                except Exception:
                    pass
                else:
                    nb_rm = len(to_delete)
                    if os.path.exists(pjoin(self.me_dir, 'Events', run, 'events.lhe.gz')):
                        to_delete.append('events.lhe.gz')
                    if os.path.exists(pjoin(self.me_dir, 'Events', run, 'unweighted_events.lhe.gz')):
                        to_delete.append('unweighted_events.lhe.gz')
                    if os.path.exists(pjoin(self.me_dir, 'HTML', run,'plots_parton.html')):
                        to_delete.append(pjoin(self.me_dir, 'HTML', run,'plots_parton.html'))                       
                    if nb_rm != len(to_delete):
                        logger.warning('Be carefull that partonic information are on the point to be removed.')
        if 'all' in mode:
            pass # delete everything
        else:
            if 'pythia' not in mode:
                to_delete = [f for f in to_delete if 'pythia' not in f]
            if 'pgs' not in mode:
                to_delete = [f for f in to_delete if 'pgs' not in f]
            if 'delphes' not in mode:
                to_delete = [f for f in to_delete if 'delphes' not in f]
            if 'parton' not in mode:
                to_delete = [f for f in to_delete if 'delphes' in f 
                                                      or 'pgs' in f 
                                                      or 'pythia' in f]
        if not self.force and len(to_delete):
            question = 'Do you want to delete the following files?\n     %s' % \
                               '\n    '.join(to_delete)
            ans = self.ask(question, 'y', choices=['y','n'])
        else:
            ans = 'y'
        
        if ans == 'y':
            for file2rm in to_delete:
                if os.path.exists(pjoin(self.me_dir, 'Events', run, file2rm)):
                    try:
                        os.remove(pjoin(self.me_dir, 'Events', run, file2rm))
                    except Exception:
                        shutil.rmtree(pjoin(self.me_dir, 'Events', run, file2rm))
                else:
                    try:
                        os.remove(pjoin(self.me_dir, 'HTML', run, file2rm))
                    except Exception:
                        shutil.rmtree(pjoin(self.me_dir, 'HTML', run, file2rm))



        # Remove file in SubProcess directory
        if 'all' in mode or 'channel' in mode:
            try:
                if tag and self.results[run][0]['tag'] != tag:
                    raise Exception, 'dummy'
            except Exception:
                pass
            else:
                to_delete = glob.glob(pjoin(self.me_dir, 'SubProcesses', '%s*' % run))
                to_delete += glob.glob(pjoin(self.me_dir, 'SubProcesses', '*','%s*' % run))
                to_delete += glob.glob(pjoin(self.me_dir, 'SubProcesses', '*','*','%s*' % run))

                if self.force or len(to_delete) == 0:
                    ans = 'y'
                else:
                    question = 'Do you want to delete the following files?\n     %s' % \
                               '\n    '.join(to_delete)
                    ans = self.ask(question, 'y', choices=['y','n'])

                if ans == 'y':
                    for file2rm in to_delete:
                        os.remove(file2rm)
                        
        if 'banner' in mode:
            to_delete = glob.glob(pjoin(self.me_dir, 'Events', run, '*'))
            if tag:
                # remove banner
                try:
                    os.remove(pjoin(self.me_dir, 'Events',run,'%s_%s_banner.txt' % (run,tag)))
                except Exception:
                    logger.warning('fail to remove the banner')
                # remove the run from the html output
                if run in self.results:
                    self.results.delete_run(run, tag)
                    return
            elif any(['banner' not in os.path.basename(p) for p in to_delete]):
                if to_delete:
                    raise MadGraph5Error, '''Some output still exists for this run. 
                Please remove those output first. Do for example: 
                remove %s all banner
                ''' % run
            else:
                shutil.rmtree(pjoin(self.me_dir, 'Events',run))
                if run in self.results:
                    self.results.delete_run(run)
                    return
        else:
            logger.info('''The banner is not removed. In order to remove it run:
    remove %s all banner %s''' % (run, tag and '--tag=%s ' % tag or '')) 

        # update database.
        self.results.clean(mode, run, tag)
        self.update_status('', level='all')



    ############################################################################
    def do_plot(self, line):
        """Create the plot for a given run"""

        # Since in principle, all plot are already done automaticaly
        self.store_result()
        args = self.split_arg(line)
        # Check argument's validity
        self.check_plot(args)
        logger.info('plot for run %s' % self.run_name)
        if not self.force:
            self.ask_edit_cards([], args, plot=True)
                
        if any([arg in ['all','parton'] for arg in args]):
            filename = pjoin(self.me_dir, 'Events', self.run_name, 'unweighted_events.lhe')
            if os.path.exists(filename+'.gz'):
                os.system('gunzip -f %s' % (filename+'.gz') )
            if  os.path.exists(filename):
                shutil.move(filename, pjoin(self.me_dir, 'Events', 'unweighted_events.lhe'))
                self.create_plot('parton')
                shutil.move(pjoin(self.me_dir, 'Events', 'unweighted_events.lhe'), filename)
                os.system('gzip -f %s' % filename)
            else:
                logger.info('No valid files for partonic plot') 
                
        if any([arg in ['all','pythia'] for arg in args]):
            filename = pjoin(self.me_dir, 'Events' ,self.run_name,
                                          '%s_pythia_events.lhe' % self.run_tag)
            if os.path.exists(filename+'.gz'):
                os.system('gunzip -f %s' % (filename+'.gz') )
            if  os.path.exists(filename):
                shutil.move(filename, pjoin(self.me_dir, 'Events','pythia_events.lhe'))
                self.create_plot('Pythia')
                shutil.move(pjoin(self.me_dir, 'Events','pythia_events.lhe'), filename)
                os.system('gzip -f %s' % filename)                
            else:
                logger.info('No valid files for pythia plot')
                
                    
        if any([arg in ['all','pgs'] for arg in args]):
            filename = pjoin(self.me_dir, 'Events', self.run_name, 
                                            '%s_pgs_events.lhco' % self.run_tag)
            if os.path.exists(filename+'.gz'):
                os.system('gunzip -f %s' % (filename+'.gz') )
            if  os.path.exists(filename):
                self.create_plot('PGS')
                os.system('gzip -f %s' % filename)                
            else:
                logger.info('No valid files for pgs plot')
                
        if any([arg in ['all','delphes'] for arg in args]):
            filename = pjoin(self.me_dir, 'Events', self.run_name, 
                                        '%s_delphes_events.lhco' % self.run_tag)
            if os.path.exists(filename+'.gz'):
                os.system('gunzip -f %s' % (filename+'.gz') )
            if  os.path.exists(filename):
                #shutil.move(filename, pjoin(self.me_dir, 'Events','delphes_events.lhco'))
                self.create_plot('Delphes')
                #shutil.move(pjoin(self.me_dir, 'Events','delphes_events.lhco'), filename)
                os.system('gzip -f %s' % filename)                
            else:
                logger.info('No valid files for delphes plot')

    ############################################################################
    def do_syscalc(self, line):
        """Evaluate systematics variation weights for a given run"""

        # Since in principle, all systematics run are already done automaticaly
        self.store_result()
        args = self.split_arg(line)
        # Check argument's validity
        self.check_syscalc(args)
<<<<<<< HEAD
        logger.info('Calculating systematics for run %s' % self.run_name)
        
        self.ask_edit_cards(['run'], args)
=======
        if self.ninitial == 1:
            logger.error('SysCalc can\'t be run for decay processes')
            return
        
        logger.info('Calculating systematics for run %s' % self.run_name)
        
        self.ask_edit_cards(['run_card'], args)
>>>>>>> 94fd1f7c
                
        if any([arg in ['all','parton'] for arg in args]):
            filename = pjoin(self.me_dir, 'Events', self.run_name, 'unweighted_events.lhe')
            if os.path.exists(filename+'.gz'):
                os.system('gunzip -f %s' % (filename+'.gz') )
            if  os.path.exists(filename):
                shutil.move(filename, pjoin(self.me_dir, 'Events', 'unweighted_events.lhe'))
                self.run_syscalc('parton')
                shutil.move(pjoin(self.me_dir, 'Events', 'unweighted_events.lhe'), filename)
                os.system('gzip -f %s' % filename)
            else:
                logger.info('No valid files for parton level systematics run.')
                
        if any([arg in ['all','pythia'] for arg in args]):
            filename = pjoin(self.me_dir, 'Events' ,self.run_name,
                                          '%s_pythia_syst.dat' % self.run_tag)
            if os.path.exists(filename+'.gz'):
                os.system('gunzip -f %s' % (filename+'.gz') )
            if  os.path.exists(filename):
                shutil.move(filename, pjoin(self.me_dir, 'Events','syst.dat'))
                self.run_syscalc('Pythia')
                shutil.move(pjoin(self.me_dir, 'Events','syst.dat'), filename)
                os.system('gzip -f %s' % filename)                
                filename = pjoin(self.me_dir, 'Events' ,self.run_name,
                                          '%s_syscalc.dat' % self.run_tag)
                shutil.move(pjoin(self.me_dir, 'Events','syscalc.dat'), 
                            filename)
                os.system('gzip -f %s' % filename)
            else:
                logger.info('No valid files for pythia level')

    
    def store_result(self):
        """ tar the pythia results. This is done when we are quite sure that 
        the pythia output will not be use anymore """

        if not self.run_name:
            return
        
        self.results.save()
        
        
        if not self.to_store:
            return 
        
        tag = self.run_card['run_tag']
        self.update_status('storring files of Previous run', level=None,\
                                                     error=True)
        if 'event' in self.to_store:
            if not os.path.exists(pjoin(self.me_dir, 'Events',self.run_name, 'unweighted_events.lhe.gz')):
                os.system('gzip -f %s/unweighted_events.lhe' % \
                                     pjoin(self.me_dir,'Events',self.run_name) )                
            
        
        if 'pythia' in self.to_store:
            self.update_status('Storing Pythia files of Previous run', level='pythia', error=True)
            os.system('mv -f %(path)s/pythia_events.hep %(path)s/%(name)s/%(tag)s_pythia_events.hep' % 
                  {'name': self.run_name, 'path' : pjoin(self.me_dir,'Events'),
                   'tag':tag})
            os.system('gzip -f %s/%s_pythia_events.hep' % ( 
                                pjoin(self.me_dir,'Events',self.run_name), tag))
            self.to_store.remove('pythia')
        self.update_status('Done', level='pythia',makehtml=False,error=True)
        
        self.to_store = []

    def launch_job(self,exe, cwd=None, stdout=None, argument = [], remaining=0, 
                    run_type='', mode=None, **opt):
        """ """
        argument = [str(arg) for arg in argument]
        if mode is None:
            mode = self.cluster_mode
        
        # ensure that exe is executable
        if os.path.exists(exe) and not os.access(exe, os.X_OK):
            os.system('chmod +x %s ' % exe)
        elif (cwd and os.path.exists(pjoin(cwd, exe))) and not \
                                            os.access(pjoin(cwd, exe), os.X_OK):
            os.system('chmod +x %s ' % pjoin(cwd, exe))
                    
        if mode == 0:
            self.update_status((remaining, 1, 
                                self.total_jobs - remaining -1, run_type), level=None, force=False)
            start = time.time()
            #os.system('cd %s; ./%s' % (cwd,exe))
            status = misc.call(['./'+exe] + argument, cwd=cwd, 
                                                           stdout=stdout, **opt)
            logger.info('%s run in %f s' % (exe, time.time() -start))
            if status:
                raise MadGraph5Error, '%s didn\'t stop properly. Stop all computation' % exe


        elif mode == 1:
            # For condor cluster, create the input/output files
            if 'ajob' in exe: 
                input_files = ['madevent','input_app.txt','symfact.dat','iproc.dat',
                               pjoin(self.me_dir, 'SubProcesses','randinit')]
                output_files = []
                required_output = []
                

                #Find the correct PDF input file
                input_files.append(self.get_pdf_input_filename())
                        
                #Find the correct ajob
                Gre = re.compile("\s*j=(G[\d\.\w]+)")
                Ire = re
                try : 
                    fsock = open(exe)
                except Exception:
                    fsock = open(pjoin(cwd,exe))
                text = fsock.read()
                output_files = Gre.findall(text)
                if not output_files:
                    Ire = re.compile("for i in ([\d\.\s]*) ; do")
                    data = Ire.findall(text)
                    data = ' '.join(data).split()
                    for nb in data:
                        output_files.append('G%s' % nb)
                        required_output.append('G%s/results.dat' % nb)
                else:
                    for G in output_files:
                        if os.path.isdir(pjoin(cwd,G)):
                            input_files.append(G)
                            required_output.append('%s/results.dat' % G)
                
                #submitting
                self.cluster.submit2(exe, stdout=stdout, cwd=cwd, 
                             input_files=input_files, output_files=output_files,
                             required_output=required_output)
            
            else:
                self.cluster.submit(exe, stdout=stdout, cwd=cwd)

        elif mode == 2:
            self.cluster.submit(exe, stdout=stdout, cwd=cwd)
            
            
    ############################################################################
    def find_madevent_mode(self):
        """Find if Madevent is in Group mode or not"""
        
        # The strategy is too look in the files Source/run_configs.inc
        # if we found: ChanPerJob=3 then it's a group mode.
        file_path = pjoin(self.me_dir, 'Source', 'run_config.inc')
        text = open(file_path).read()
        if re.search(r'''s*parameter\s+\(ChanPerJob=2\)''', text, re.I+re.M):
            return 'group'
        else:
            return 'v4'
    
    ############################################################################
    def monitor(self, run_type='monitor', mode=None, html=False):
        """ monitor the progress of running job """
        
        starttime = time.time()
        if mode is None:
            mode = self.cluster_mode
        if mode > 0:
            if html:
                update_status = lambda idle, run, finish: \
                    self.update_status((idle, run, finish, run_type), level=None,
                                       force=False, starttime=starttime)
            else:
                update_status = lambda idle, run, finish: None
            try:    
                self.cluster.wait(self.me_dir, update_status)            
            except Exception, error:
                logger.info(error)
                if not self.force:
                    ans = self.ask('Cluster Error detected. Do you want to clean the queue?',
                             default = 'y', choices=['y','n'])
                else:
                    ans = 'y'
                if ans:
                    self.cluster.remove()
                raise
            except KeyboardInterrupt, error:
                self.cluster.remove()
                raise                            
        
        

    ############################################################################   
    def configure_directory(self, html_opening=True):
        """ All action require before any type of run """   


        # Basic check
        assert os.path.exists(pjoin(self.me_dir,'SubProcesses'))
        
        #see when the last file was modified
        time_mod = max([os.path.getctime(pjoin(self.me_dir,'Cards','run_card.dat')),
                        os.path.getctime(pjoin(self.me_dir,'Cards','param_card.dat'))])
        if self.configured > time_mod and hasattr(self, 'random'):
            return
        else:
            self.configured = time.time()
        self.update_status('compile directory', level=None, update_results=True)
        if self.options['automatic_html_opening'] and html_opening:
            misc.open_file(os.path.join(self.me_dir, 'crossx.html'))
            self.options['automatic_html_opening'] = False
            #open only once the web page
        # Change current working directory
        self.launching_dir = os.getcwd()
        
        # Check if we need the MSSM special treatment
        model = self.find_model_name()
        if model == 'mssm' or model.startswith('mssm-'):
            param_card = pjoin(self.me_dir, 'Cards','param_card.dat')
            mg5_param = pjoin(self.me_dir, 'Source', 'MODEL', 'MG5_param.dat')
            check_param_card.convert_to_mg5card(param_card, mg5_param)
            check_param_card.check_valid_param_card(mg5_param)
        
        # limit the number of event to 100k
        self.check_nb_events()

        # set environment variable for lhapdf.
        if self.run_card['pdlabel'] == "lhapdf":
            os.environ['lhapdf'] = 'True'
        elif 'lhapdf' in os.environ.keys():
            del os.environ['lhapdf']
        self.pdffile = None
        #remove lhapdf stuff
        self.compile(arg=['clean_lhapdf'], cwd=os.path.join(self.me_dir, 'Source'))
            
        # set random number
        if self.run_card['iseed'] != '0':
            self.random = int(self.run_card['iseed'])
            self.run_card['iseed'] = '0'
            # Reset seed in run_card to 0, to ensure that following runs
            # will be statistically independent
            text = open(pjoin(self.me_dir, 'Cards','run_card.dat')).read()
            (t,n) = re.subn(r'\d+\s*= iseed','0 = iseed',text)
            open(pjoin(self.me_dir, 'Cards','run_card.dat'),'w').write(t)
        elif os.path.exists(pjoin(self.me_dir,'SubProcesses','randinit')):
            for line in open(pjoin(self.me_dir,'SubProcesses','randinit')):
                data = line.split('=')
                assert len(data) ==2
                self.random = int(data[1])
                break
        else:
            self.random = random.randint(1, 30107)
                                                               
        if self.run_card['ickkw'] == '2':
            logger.info('Running with CKKW matching')
            self.treat_CKKW_matching()
            
        # create param_card.inc and run_card.inc
        self.do_treatcards('')
        
        # Compile
        for name in ['../bin/internal/gen_ximprove', 'all', 
                     '../bin/internal/combine_events']:
            self.compile(arg=[name], cwd=os.path.join(self.me_dir, 'Source'))
        
        
    ############################################################################
    ##  HELPING ROUTINE
    ############################################################################
    @staticmethod
    def check_dir(path, default=''):
        """check if the directory exists. if so return the path otherwise the 
        default"""
         
        if os.path.isdir(path):
            return path
        else:
            return default
        
    ############################################################################
    def set_run_name(self, name, tag=None, level='parton', reload_card=False):
        """define the run name, the run_tag, the banner and the results."""
        
        # when are we force to change the tag new_run:previous run requiring changes
        upgrade_tag = {'parton': ['parton','pythia','pgs','delphes'],
                       'pythia': ['pythia','pgs','delphes'],
                       'pgs': ['pgs'],
                       'delphes':['delphes'],
                       'plot':[],
                       'syscalc':[]}
        
        

        if name == self.run_name:        
            if reload_card:
                run_card = pjoin(self.me_dir, 'Cards','run_card.dat')
                self.run_card = banner_mod.RunCard(run_card)

            #check if we need to change the tag
            if tag:
                self.run_card['run_tag'] = tag
                self.run_tag = tag
                self.results.add_run(self.run_name, self.run_card)
            else:
                for tag in upgrade_tag[level]:
                    if getattr(self.results[self.run_name][-1], tag):
                        tag = self.get_available_tag()
                        self.run_card['run_tag'] = tag
                        self.run_tag = tag
                        self.results.add_run(self.run_name, self.run_card)                        
                        break
            return # Nothing to do anymore
        
        # save/clean previous run
        if self.run_name:
            self.store_result()
        # store new name
        self.run_name = name
        
        new_tag = False
        # First call for this run -> set the banner
        self.banner = banner_mod.recover_banner(self.results, level, name)
        if 'mgruncard' in self.banner:
            self.run_card = self.banner.charge_card('run_card')
        else:
            # Read run_card
            run_card = pjoin(self.me_dir, 'Cards','run_card.dat')
            self.run_card = banner_mod.RunCard(run_card)   
        
        if tag:
            self.run_card['run_tag'] = tag
            new_tag = True
        elif not self.run_name in self.results and level =='parton':
            pass # No results yet, so current tag is fine
        elif not self.run_name in self.results:
            #This is only for case when you want to trick the interface
            logger.warning('Trying to run data on unknown run.')
            self.results.add_run(name, self.run_card)
            self.results.update('add run %s' % name, 'all', makehtml=False)
        else:
            for tag in upgrade_tag[level]:
                
                if getattr(self.results[self.run_name][-1], tag):
                    # LEVEL is already define in the last tag -> need to switch tag
                    tag = self.get_available_tag()
                    self.run_card['run_tag'] = tag
                    new_tag = True
                    break
            if not new_tag:
                # We can add the results to the current run
                tag = self.results[self.run_name][-1]['tag']
                self.run_card['run_tag'] = tag # ensure that run_tag is correct                
                   
        if name in self.results and not new_tag:
            self.results.def_current(self.run_name)
        else:
            self.results.add_run(self.run_name, self.run_card)

        self.run_tag = self.run_card['run_tag']

        # Return the tag of the previous run having the required data for this
        # tag/run to working wel.
        if level == 'parton':
            return
        elif level == 'pythia':
            return self.results[self.run_name][0]['tag']
        else:
            for i in range(-1,-len(self.results[self.run_name])-1,-1):
                tagRun = self.results[self.run_name][i]
                if tagRun.pythia:
                    return tagRun['tag']
            
            
        
        
        
        
        

    ############################################################################
    def find_model_name(self):
        """ return the model name """
        if hasattr(self, 'model_name'):
            return self.model_name
        
        model = 'sm'
        proc = []
        for line in open(os.path.join(self.me_dir,'Cards','proc_card_mg5.dat')):
            line = line.split('#')[0]
            #line = line.split('=')[0]
            if line.startswith('import') and 'model' in line:
                model = line.split()[2]   
                proc = []
            elif line.startswith('generate'):
                proc.append(line.split(None,1)[1])
            elif line.startswith('add process'):
                proc.append(line.split(None,2)[2])
       
        self.model = model
        self.process = proc 
        return model
    
    
    ############################################################################
    def check_nb_events(self):
        """Find the number of event in the run_card, and check that this is not 
        too large"""

        
        nb_event = int(self.run_card['nevents'])
        if nb_event > 1000000:
            logger.warning("Attempting to generate more than 1M events")
            logger.warning("Limiting number to 1M. Use multi_run for larger statistics.")
            path = pjoin(self.me_dir, 'Cards', 'run_card.dat')
            os.system(r"""perl -p -i.bak -e "s/\d+\s*=\s*nevents/1000000 = nevents/" %s""" \
                                                                         % path)
            self.run_card['nevents'] = 1000000

        return

  
    ############################################################################    
    def update_random(self):
        """ change random number"""
        
        self.random += 3
        if self.random > 30081*30081: # can't use too big random number
            raise MadGraph5Error,\
                  'Random seed too large ' + str(self.random) + ' > 30081*30081'

    ############################################################################
    def save_random(self):
        """save random number in appropirate file"""
        
        fsock = open(pjoin(self.me_dir, 'SubProcesses','randinit'),'w')
        fsock.writelines('r=%s\n' % self.random)

    def do_quit(self, line):
        """Not in help: exit """
  
        try:
            os.remove(pjoin(self.me_dir,'RunWeb'))
        except Exception:
            pass
        try:
            self.store_result()
        except Exception:
            # If nothing runs they they are no result to update
            pass
        
        try:
            self.update_status('', level=None)
        except Exception, error:        
            pass
        devnull = open(os.devnull, 'w')
        try:
            misc.call(['./bin/internal/gen_cardhtml-pl'], cwd=self.me_dir,
                        stdout=devnull, stderr=devnull)
        except Exception:
            pass
        devnull.close()

        return super(MadEventCmd, self).do_quit(line)
    
    # Aliases
    do_EOF = do_quit
    do_exit = do_quit
        
    ############################################################################
    def treat_ckkw_matching(self):
        """check for ckkw"""
        
        lpp1 = self.run_card['lpp1']
        lpp2 = self.run_card['lpp2']
        e1 = self.run_card['ebeam1']
        e2 = self.run_card['ebeam2']
        pd = self.run_card['pdlabel']
        lha = self.run_card['lhaid']
        xq = self.run_card['xqcut']
        translation = {'e1': e1, 'e2':e2, 'pd':pd, 
                       'lha':lha, 'xq':xq}

        if lpp1 or lpp2:
            # Remove ':s from pd          
            if pd.startswith("'"):
                pd = pd[1:]
            if pd.endswith("'"):
                pd = pd[:-1]                

            if xq >2 or xq ==2:
                xq = 2
            
            # find data file
            if pd == "lhapdf":
                issudfile = 'lib/issudgrid-%(e1)s-%(e2)s-%(pd)s-%(lha)s-%(xq)s.dat.gz'
            else:
                issudfile = 'lib/issudgrid-%(e1)s-%(e2)s-%(pd)s-%(xq)s.dat.gz'
            if self.web:
                issudfile = pjoin(self.webbin, issudfile % translation)
            else:
                issudfile = pjoin(self.me_dir, issudfile % translation)
            
            logger.info('Sudakov grid file: %s' % issudfile)
            
            # check that filepath exists
            if os.path.exists(issudfile):
                path = pjoin(self.me_dir, 'lib', 'issudgrid.dat')
                os.system('gunzip -fc %s > %s' % (issudfile, path))
            else:
                msg = 'No sudakov grid file for parameter choice. Start to generate it. This might take a while'
                logger.info(msg)
                self.update_status('GENERATE SUDAKOF GRID', level='parton')
                
                for i in range(-2,6):
                    self.cluster.submit('%s/gensudgrid ' % self.dirbin, 
                                    arguments = [i],
                                    cwd=self.me_dir, 
                                    stdout=open(pjoin(self.me_dir, 'gensudgrid%s.log' % i,'w')))
                self.monitor()
                for i in range(-2,6):
                    path = pjoin(self.me_dir, 'lib', 'issudgrid.dat')
                    os.system('cat %s/gensudgrid%s.log >> %s' % (self.me_dir, path))
                    os.system('gzip -fc %s > %s' % (path, issudfile))
                                     
    ############################################################################
    def create_root_file(self, input='unweighted_events.lhe', 
                                              output='unweighted_events.root' ):
        """create the LHE root file """
        self.update_status('Creating root files', level='parton')

        eradir = self.options['exrootanalysis_path']
        try:
            misc.call(['%s/ExRootLHEFConverter' % eradir, 
                             input, output],
                            cwd=pjoin(self.me_dir, 'Events'))
        except Exception:
            logger.warning('fail to produce Root output [problem with ExRootAnalysis]')
    
    def run_syscalc(self, mode='parton', event_path=None, output=None):
        """create the syscalc output""" 

        logger.info('running syscalc on mode %s' % mode)
        if self.run_card['use_syst'] not in self.true:
            return
        scdir = self.options['syscalc_path']
        tag = self.run_card['run_tag']  
        card = pjoin(self.me_dir, 'bin','internal', 'syscalc_card.dat')
        template = open(pjoin(self.me_dir, 'bin','internal', 'syscalc_template.dat')).read()
        open(card,'w').write(template % self.run_card)
        
        
        if not scdir or \
            not os.path.exists(card):
            return False
        event_dir = pjoin(self.me_dir, 'Events')

        if not event_path:
            if mode == 'parton':
                event_path = pjoin(event_dir,'unweighted_events.lhe')
                output = pjoin(event_dir, 'syscalc.lhe')
            elif mode == 'Pythia':
                event_path = pjoin(event_dir,'syst.dat')
                output = pjoin(event_dir, 'syscalc.dat')
            else:
                raise self.InvalidCmd, 'Invalid mode %s' % mode
            
        if not os.path.exists(event_path):
            if os.path.exists(event_path+'.gz'):
                os.system('gzip -f %s.gz ' % event_path)
            else:
                raise self.InvalidCmd, 'Events file %s does not exits' % event_path
        
        self.update_status('Calculating systematics for %s level' % mode, level = mode.lower())
        try:
            proc = misc.call([os.path.join(scdir, 'sys_calc'),
                               event_path, card, output],
                            stdout = open(pjoin(event_dir, self.run_name, '%s_%s_syscalc.log' % (tag,mode)),'w'),
                            stderr = subprocess.STDOUT,
                            cwd=event_dir)
            # Wait 5 s to make sure file is finished writing
            time.sleep(5)            
        except OSError, error:
            logger.error('fail to run syscalc: %s. Please check that SysCalc is correctly installed.' % error)
        else:
            if mode == 'parton' and os.path.exists(output):
                files.mv(output, event_path)
        self.update_status('End syscalc for %s level' % mode, level = mode.lower(),
                                                                 makehtml=False)
        
        return True   



    ############################################################################
    def ask_run_configuration(self, mode=None):
        """Ask the question when launching generate_events/multi_run"""
        
        available_mode = ['0']
        void = 'NOT INSTALLED'
        switch_order = ['pythia', 'pgs', 'delphes', 'madspin', 'reweight']
        switch = {'pythia': void, 'pgs': void, 'delphes': void,
                  'madspin': void, 'reweight': void}
        description = {'pythia': 'Run the pythia shower/hadronization:',
                       'pgs': 'Run PGS as detector simulator:',
                       'delphes':'Run Delphes as detector simulator:',
                       'madspin':'Decay particles with the MadSpin module:',
                       'reweight':'Add weight to events based on coupling parameters:',
                       }
        force_switch = {('pythia', 'OFF'): {'pgs': 'OFF', 'delphes': 'OFF'},
                       ('pgs', 'ON'): {'pythia':'ON'},
                       ('delphes', 'ON'): {'pythia': 'ON'}}
        switch_assign = lambda key, value: switch.__setitem__(key, value if switch[key] != void else void )
        

        # Init the switch value according to the current status
        if self.options['pythia-pgs_path']:
            available_mode.append('1')
            available_mode.append('2')
            if os.path.exists(pjoin(self.me_dir,'Cards','pythia_card.dat')):
                switch['pythia'] = 'ON'
            else:
                switch['pythia'] = 'OFF'
            if os.path.exists(pjoin(self.me_dir,'Cards','pgs_card.dat')):
                switch['pgs'] = 'ON'
            else:
                switch['pgs'] = 'OFF'                
            if self.options['delphes_path']:
                available_mode.append('3')
                if os.path.exists(pjoin(self.me_dir,'Cards','pgs_card.dat')):
                    switch['delphes'] = 'ON'
                else:
                    switch['delphes'] = 'OFF'
                    
        # Check switch status for MS/reweight
        if not MADEVENT or self.options['mg5_path']:
            available_mode.append('4')
            available_mode.append('5')
            if os.path.exists(pjoin(self.me_dir,'Cards','madspin_card.dat')):
                switch['madspin'] = 'ON'
            else:
                switch['madspin'] = 'OFF'
            if os.path.exists(pjoin(self.me_dir,'Cards','reweight_card.dat')):
                switch['reweight'] = 'ON'
            else:
                switch['reweight'] = 'OFF'
                 


        options = list(available_mode) + ['auto', 'done']
        for id, key in enumerate(switch_order):
            if switch[key] != void:
                options += ['%s=%s' % (key, s) for s in ['ON','OFF']]
                options.append(key)
        options.append('parton')    
        
        #ask the question
        if mode or not self.force:
            answer = ''
            while answer not in ['0', 'done', 'auto']:
                if mode:
                    answer = mode
                else:      
                    switch_format = " %i %-50s %10s=%s\n"
                    question = "The following switches determine which programs are run:\n"
                    for id, key in enumerate(switch_order):
                        question += switch_format % (id+1, description[key], key, switch[key])
                    question += '  Either type the switch number (1 to %s) to change its default setting,\n' % (id+1)
                    question += '  or set any switch explicitly (e.g. type \'madspin=ON\' at the prompt)\n'
                    question += '  Type \'0\', \'auto\', \'done\' or just press enter when you are done.\n'
                    answer = self.ask(question, '0', options)
                if answer.isdigit() and answer != '0':
                    key = switch_order[int(answer) - 1]
                    answer = '%s=%s' % (key, 'ON' if switch[key] == 'OFF' else 'OFF')

                if '=' in answer:
                    key, status = answer.split('=')
                    switch[key] = status
                    if (key, status) in force_switch:
                        for key2, status2 in force_switch[(key, status)].items():
                            if switch[key2] not in  [status2, void]:
                                logger.info('For coherence \'%s\' is set to \'%s\''
                                            % (key2, status2), '$MG:color:BLACK')
                                switch[key2] = status2
                elif answer in ['0', 'auto', 'done']:
                    continue
                else:
                    logger.info('pass in %s only mode' % answer, '$MG:color:BLACK')
                    switch_assign('madspin', 'OFF')
                    switch_assign('reweight', 'OFF')
                    if answer == 'parton':
                        switch_assign('pythia', 'OFF')
                        switch_assign('pgs', 'OFF')
                        switch_assign('delphes', 'OFF')
                    elif answer == 'pythia':
                        switch_assign('pythia', 'ON')
                        switch_assign('pgs', 'OFF')
                        switch_assign('delphes', 'OFF')
                    elif answer == 'pgs':
                        switch_assign('pythia', 'ON')
                        switch_assign('pgs', 'ON')
                        switch_assign('delphes', 'OFF')
                    elif answer == 'delphes':
                        switch_assign('pythia', 'ON')
                        switch_assign('pgs', 'OFF')
                        switch_assign('delphes', 'ON')
                    elif answer == 'madspin':
                        switch_assign('madspin', 'ON')
                        switch_assign('pythia', 'OFF')
                        switch_assign('pgs', 'OFF')
                        switch_assign('delphes', 'OF')                        
                    elif answer == 'reweight':
                        switch_assign('reweight', 'ON')
                        switch_assign('pythia', 'OFF')
                        switch_assign('pgs', 'OFF')
                        switch_assign('delphes', 'OFF')
                    
                    
                if mode:
                    answer =  '0' #mode auto didn't pass here (due to the continue)
            else:
                answer = 'auto'                        
                                                                     
        # Now that we know in which mode we are check that all the card
        #exists (copy default if needed)

        cards = ['param_card.dat', 'run_card.dat']
        if switch['pythia'] == 'ON':
            cards.append('pythia_card.dat')
        if switch['pgs'] == 'ON':
            cards.append('pgs_card.dat')
        if switch['delphes'] == 'ON':
            cards.append('delphes_card.dat')
            delphes3 = True
            if os.path.exists(pjoin(self.options['delphes_path'], 'data')):
                delphes3 = False
                cards.append('delphes_trigger.dat')
        if switch['madspin'] == 'ON':
            cards.append('madspin_card.dat')
        if switch['reweight'] == 'ON':
            cards.append('reweight_card.dat')
        self.keep_cards(cards)
        if self.force:
            self.check_param_card(pjoin(self.me_dir,'Cards','param_card.dat' ))
            return

        if answer == 'auto':
            self.ask_edit_cards(cards, mode='auto')
        else:
            self.ask_edit_cards(cards)
        return
    
    ############################################################################
    def ask_pythia_run_configuration(self, mode=None):
        """Ask the question when launching pythia"""
        
        available_mode = ['0', '1', '2']
        if self.options['delphes_path']:
                available_mode.append('3')
        name = {'0': 'auto', '1': 'pythia', '2':'pgs', '3':'delphes'}
        options = available_mode + [name[val] for val in available_mode]
        question = """Which programs do you want to run?
    0 / auto    : running existing card
    1 / pythia  : Pythia 
    2 / pgs     : Pythia + PGS\n"""
        if '3' in available_mode:
            question += """    3 / delphes  : Pythia + Delphes.\n"""

        if not self.force:
            if not mode:
                mode = self.ask(question, '0', options)
        elif not mode:
            mode = 'auto'
            
        if mode.isdigit():
            mode = name[mode]
             
        auto = False
        if mode == 'auto':
            auto = True
            if os.path.exists(pjoin(self.me_dir, 'Cards', 'pgs_card.dat')):
                mode = 'pgs'
            elif os.path.exists(pjoin(self.me_dir, 'Cards', 'delphes_card.dat')):
                mode = 'delphes'
            else: 
                mode = 'pythia'
        logger.info('Will run in mode %s' % mode)
                                               
        # Now that we know in which mode we are check that all the card
        #exists (copy default if needed) remove pointless one
        cards = ['pythia_card.dat']
        if mode == 'pgs':
            cards.append('pgs_card.dat')
        if mode == 'delphes':
            cards.append('delphes_card.dat')
            delphes3 = True
            if os.path.exists(pjoin(self.options['delphes_path'], 'data')):
                delphes3 = False
                cards.append('delphes_trigger.dat')
        self.keep_cards(cards)
        
        if self.force:
            return mode
        
        if auto:
            self.ask_edit_cards(cards, mode='auto')
        else:
            self.ask_edit_cards(cards)

        return mode
                
  
            
    def check_param_card(self, path, run=True):
        """Check that all the width are define in the param_card.
        If some width are set on 'Auto', call the computation tools."""
        
        pattern = re.compile(r'''decay\s+(\+?\-?\d+)\s+auto''',re.I)
        text = open(path).read()
        pdg = pattern.findall(text)
        if pdg:
            if run:
                logger.info('Computing the width set on auto in the param_card.dat')
                self.do_compute_widths('%s %s' % (' '.join(pdg), path))
            else:
                logger.info('''Some width are on Auto in the card. 
    Those will be computed as soon as you have finish the edition of the cards.
    If you want to force the computation right now and being able to re-edit
    the cards afterwards, you can type \"compute_wdiths\".''')
#===============================================================================
# MadEventCmd
#===============================================================================
class MadEventCmdShell(MadEventCmd, cmd.CmdShell):
    """The command line processor of MadGraph"""  



#===============================================================================
# HELPING FUNCTION For Subprocesses
#===============================================================================
class SubProcesses(object):

    name_to_pdg = {}

    @classmethod
    def clean(cls):
        cls.name_to_pdg = {}
    
    @staticmethod
    def get_subP(me_dir):
        """return the list of Subprocesses"""
        
        out = []
        for line in open(pjoin(me_dir,'SubProcesses', 'subproc.mg')):
            if not line:
                continue
            name = line.strip()
            if os.path.exists(pjoin(me_dir, 'SubProcesses', name)):
                out.append(pjoin(me_dir, 'SubProcesses', name))
        
        return out
        


    @staticmethod
    def get_subP_info(path):
        """ return the list of processes with their name"""

        nb_sub = 0
        names = {}
        old_main = ''

        if not os.path.exists(os.path.join(path,'processes.dat')):
            return SubProcesses.get_subP_info_v4(path)

        for line in open(os.path.join(path,'processes.dat')):
            main = line[:8].strip()
            if main == 'mirror':
                main = old_main
            if line[8:].strip() == 'none':
                continue
            else:
                main = int(main)
                old_main = main

            sub_proccess = line[8:]
            nb_sub += sub_proccess.count(',') + 1
            if main in names:
                names[main] += [sub_proccess.split(',')]
            else:
                names[main]= [sub_proccess.split(',')]

        return names

    @staticmethod
    def get_subP_info_v4(path):
        """ return the list of processes with their name in case without grouping """

        nb_sub = 0
        names = {'':[[]]}
        path = os.path.join(path, 'auto_dsig.f')
        found = 0
        for line in open(path):
            if line.startswith('C     Process:'):
                found += 1
                names[''][0].append(line[15:])
            elif found >1:
                break
        return names


    @staticmethod
    def get_subP_ids(path):
        """return the pdg codes of the particles present in the Subprocesses"""

        all_ids = []
        for line in open(pjoin(path, 'leshouche.inc')):
            if not 'IDUP' in line:
                continue
            particles = re.search("/([\d,-]+)/", line)
            all_ids.append([int(p) for p in particles.group(1).split(',')])
        return all_ids
    
    
#===============================================================================                                                                              
class GridPackCmd(MadEventCmd):
    """The command for the gridpack --Those are not suppose to be use interactively--"""

    def __init__(self, me_dir = None, nb_event=0, seed=0, *completekey, **stdin):
        """Initialize the command and directly run"""

        # Initialize properly
        
        MadEventCmd.__init__(self, me_dir, *completekey, **stdin)
        self.run_mode = 0
        self.random = seed
        self.random_orig = self.random
        self.options['automatic_html_opening'] = False
        # Now it's time to run!
        if me_dir and nb_event and seed:
            self.launch(nb_event, seed)
        else:
            raise MadGraph5Error,\
                  'Gridpack run failed: ' + str(me_dir) + str(nb_event) + \
                  str(seed)

    def launch(self, nb_event, seed):
        """ launch the generation for the grid """

        # 1) Restore the default data
        logger.info('generate %s events' % nb_event)
        self.set_run_name('GridRun_%s' % seed)
        self.update_status('restoring default data', level=None)
        misc.call([pjoin(self.me_dir,'bin','internal','restore_data'),
                         'default'],
            cwd=self.me_dir)

        # 2) Run the refine for the grid
        self.update_status('Generating Events', level=None)
        #misc.call([pjoin(self.me_dir,'bin','refine4grid'),
        #                str(nb_event), '0', 'Madevent','1','GridRun_%s' % seed],
        #                cwd=self.me_dir)
        self.refine4grid(nb_event)

        # 3) Combine the events/pythia/...
        self.exec_cmd('combine_events')
        self.exec_cmd('store_events')
        self.print_results_in_shell(self.results.current)

    def refine4grid(self, nb_event):
        """Special refine for gridpack run."""
        self.nb_refine += 1
        
        precision = nb_event

        # initialize / remove lhapdf mode
        # self.configure_directory() # All this has been done before
        self.cluster_mode = 0 # force single machine

        # Store seed in randinit file, to be read by ranmar.f
        self.save_random()
        
        self.update_status('Refine results to %s' % precision, level=None)
        logger.info("Using random number seed offset = %s" % self.random)
        
        self.total_jobs = 0
        subproc = [P for P in os.listdir(pjoin(self.me_dir,'SubProcesses')) if 
                   P.startswith('P') and os.path.isdir(pjoin(self.me_dir,'SubProcesses', P))]
        devnull = open(os.devnull, 'w')
        for nb_proc,subdir in enumerate(subproc):
            subdir = subdir.strip()
            Pdir = pjoin(self.me_dir, 'SubProcesses',subdir)
            bindir = pjoin(os.path.relpath(self.dirbin, Pdir))
                           
            logger.info('    %s ' % subdir)
            # clean previous run
            for match in glob.glob(pjoin(Pdir, '*ajob*')):
                if os.path.basename(match)[:4] in ['ajob', 'wait', 'run.', 'done']:
                    os.remove(pjoin(Pdir, match))
            

            logfile = pjoin(Pdir, 'gen_ximprove.log')
            proc = misc.Popen([pjoin(bindir, 'gen_ximprove')],
                                    stdin=subprocess.PIPE,
                                    stdout=open(logfile,'w'),
                                    cwd=Pdir)
            proc.communicate('%s 1 F\n' % (precision))

            if os.path.exists(pjoin(Pdir, 'ajob1')):
                alljobs = glob.glob(pjoin(Pdir,'ajob*'))
                nb_tot = len(alljobs)            
                self.total_jobs += nb_tot
                for i, job in enumerate(alljobs):
                    job = os.path.basename(job)
                    self.launch_job('%s' % job, cwd=Pdir, remaining=(nb_tot-i-1), 
                             run_type='Refine number %s on %s (%s/%s)' %
                             (self.nb_refine, subdir, nb_proc+1, len(subproc)))
                    if os.path.exists(pjoin(self.me_dir,'error')):
                        self.monitor(html=True)
                        raise MadEventError, \
                            'Error detected in dir %s: %s' % \
                            (Pdir, open(pjoin(self.me_dir,'error')).read())
        self.monitor(run_type='All job submitted for refine number %s' % 
                                                                 self.nb_refine)
        
        self.update_status("Combining runs", level='parton')
        try:
            os.remove(pjoin(Pdir, 'combine_runs.log'))
        except Exception:
            pass
        
        bindir = pjoin(os.path.relpath(self.dirbin, pjoin(self.me_dir,'SubProcesses')))
        combine_runs.CombineRuns(self.me_dir)
        
        #update html output
        cross, error = sum_html.make_all_html_results(self)
        self.results.add_detail('cross', cross)
        self.results.add_detail('error', error)
        
        
        self.update_status('finish refine', 'parton', makehtml=False)
        devnull.close()



AskforEditCard = common_run.AskforEditCard
<|MERGE_RESOLUTION|>--- conflicted
+++ resolved
@@ -1748,11 +1748,7 @@
             self.results = gen_crossxhtml.AllResults(model, process, self.me_dir)
         self.results.def_web_mode(self.web)
         
-<<<<<<< HEAD
-        self.prompt = "'%s' >"%os.path.basename(pjoin(self.me_dir))
-=======
         self.prompt = "%s>"%os.path.basename(pjoin(self.me_dir))
->>>>>>> 94fd1f7c
         self.configured = 0 # time for reading the card
         self._options = {} # for compatibility with extended_cmd
     
@@ -2820,13 +2816,8 @@
             opts['path'] = pjoin(self.me_dir, 'Cards', 'param_card.dat')
             if not opts['force'] :
                 self.ask_edit_cards(['param_card'],[], plot=False)
-<<<<<<< HEAD
-        
-        
-=======
-        
-        
->>>>>>> 94fd1f7c
+        
+        
         line = 'compute_widths %s %s' % \
                 (' '.join([str(i) for i in opts['particles']]),
                  ' '.join('--%s=%s' % (key,value) for (key,value) in opts.items()
@@ -3370,11 +3361,6 @@
         args = self.split_arg(line)
         # Check argument's validity
         self.check_syscalc(args)
-<<<<<<< HEAD
-        logger.info('Calculating systematics for run %s' % self.run_name)
-        
-        self.ask_edit_cards(['run'], args)
-=======
         if self.ninitial == 1:
             logger.error('SysCalc can\'t be run for decay processes')
             return
@@ -3382,7 +3368,6 @@
         logger.info('Calculating systematics for run %s' % self.run_name)
         
         self.ask_edit_cards(['run_card'], args)
->>>>>>> 94fd1f7c
                 
         if any([arg in ['all','parton'] for arg in args]):
             filename = pjoin(self.me_dir, 'Events', self.run_name, 'unweighted_events.lhe')

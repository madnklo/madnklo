--- conflicted
+++ resolved
@@ -3876,17 +3876,9 @@
 
         os.remove(pjoin(self.me_dir, "Events", "unweighted_events.lhe"))
 
-<<<<<<< HEAD
-        if not os.path.exists(pjoin(self.me_dir,'Events','pythia.done')):
-=======
-
-
         if not os.path.exists(pjoin(self.me_dir,'Events','pythia_events.hep')):
->>>>>>> 46ec3280
             logger.warning('Fail to produce pythia output. More info in \n     %s' % pythia_log)
             return
-        #else:
-        #    os.remove(pjoin(self.me_dir,'Events','pythia.done'))
         
         self.to_store.append('pythia')
         

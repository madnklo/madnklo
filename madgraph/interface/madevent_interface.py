--- conflicted
+++ resolved
@@ -90,6 +90,7 @@
 
 class ZeroResult(MadEventError):
     pass
+MadEventAlreadyRunning = common_run.MadEventAlreadyRunning
 
 #===============================================================================
 # CmdExtended
@@ -571,9 +572,7 @@
                     args.insert(1, pjoin(self.options['mg5_path'],'input','mg5_configuration.txt'))  
                 else:
                     args.insert(1, pjoin(self.me_dir,'Cards','me5_configuration.txt'))  
-<<<<<<< HEAD
-=======
-                        
+
     def check_set(self, args):
         """ check the validity of the line"""
 
@@ -627,7 +626,7 @@
         elif '_card.dat' in args[0]:   
             name = args[0].replace('_card.dat','_card_default.dat')
             if os.path.isfile(os.path.join(path,'Cards', name)):
-                files.cp(path + '/Cards/' + name, path + '/Cards/'+ args[0])
+                files.cp(os.path.join(path,'Cards', name), os.path.join(path,'Cards', args[0]))
                 args[0] = os.path.join(path,'Cards', args[0])
             else:
                 raise self.InvalidCmd('No default path for this file')
@@ -680,8 +679,6 @@
                         
         return mode, opt 
     
->>>>>>> 20118637
-    
     
     def check_survey(self, args, cmd='survey'):
         """check that the argument for survey are valid"""
@@ -1610,38 +1607,6 @@
         'delphes' : ['generate_events [OPTIONS]', 'multi_run [OPTIONS]']
     }
     
-<<<<<<< HEAD
-=======
-    # The three options categories are treated on a different footage when a 
-    # set/save configuration occur. current value are kept in self.options
-    options_configuration = {'pythia8_path': './pythia8',
-                       'madanalysis_path': './MadAnalysis',
-                       'pythia-pgs_path':'./pythia-pgs',
-                       'td_path':'./td',
-                       'delphes_path':'./Delphes',
-                       'exrootanalysis_path':'./ExRootAnalysis',
-                       'timeout': 60,
-                       'web_browser':None,
-                       'eps_viewer':None,
-                       'text_editor':None,
-                       'fortran_compiler':None,
-                       'auto_update':7,
-                       'cluster_type': 'condor'}
-    
-    options_madgraph= {'stdout_level':None}
-    
-    options_madevent = {'automatic_html_opening':True,
-                         'run_mode':2,
-                         'cluster_queue':'madgraph',
-                         'nb_core': None,
-                         'cluster_temp_path':None,
-                         'cluster_nb_retry':1,
-                         'cluster_retry_wait':300}
-    
-    helporder = ['Main commands', 'Documented commands', 'Require MG5 directory',
-                   'Advanced commands']
-    
->>>>>>> 20118637
     ############################################################################
     def __init__(self, me_dir = None, options={}, *completekey, **stdin):
         """ add information to the cmd """
@@ -1686,8 +1651,6 @@
             return False
             
     ############################################################################
-<<<<<<< HEAD
-=======
     def set_configuration(self, config_path=None, final=True, initdir=None):
         """ assign all configuration variable from file 
             ./Cards/mg5_configuration.txt. assign to default if not define """
@@ -1792,7 +1755,6 @@
         return self.options
 
     ############################################################################
->>>>>>> 20118637
     def do_add_time_of_flight(self, line):
 
         args = self.split_arg(line)
@@ -2021,82 +1983,8 @@
             data = self.results[run_name].return_tag(None) # return the last
         
         self.print_results_in_shell(data)
-<<<<<<< HEAD
-         
-=======
-        
-
-    ############################################################################
-    def do_set(self, line, log=True):
-        """Set an option, which will be default for coming generations/outputs
-        """
-        # cmd calls automaticaly post_set after this command.
-
-
-        args = self.split_arg(line) 
-        # Check the validity of the arguments
-        self.check_set(args)
-        # Check if we need to save this in the option file
-        if args[0] in self.options_configuration and '--no_save' not in args:
-            self.do_save('options --auto')
-        
-        if args[0] == "stdout_level":
-            if args[1].isdigit():
-                logging.root.setLevel(int(args[1]))
-                logging.getLogger('madgraph').setLevel(int(args[1]))
-            else:
-                logging.root.setLevel(eval('logging.' + args[1]))
-                logging.getLogger('madgraph').setLevel(eval('logging.' + args[1]))
-            if log: logger.info('set output information to level: %s' % args[1])
-        elif args[0] == "fortran_compiler":
-            self.options['fortran_compiler'] = args[1]
-            current = misc.detect_current_compiler(pjoin(self.me_dir,'Source','make_opts'))
-            if current != args[1] and args[1] != 'None':
-                misc.mod_compilator(self.me_dir, args[1], current)
-        elif args[0] == "run_mode":
-            if not args[1] in [0,1,2,'0','1','2']:
-                raise self.InvalidCmd, 'run_mode should be 0, 1 or 2.'
-            self.cluster_mode = int(args[1])
-            self.options['run_mode'] =  self.cluster_mode
-        elif args[0] in  ['cluster_type', 'cluster_queue', 'cluster_temp_path']:
-            self.options[args[0]] = args[1]
-            opt = self.options
-            self.cluster = cluster.from_name[opt['cluster_type']](\
-                                 opt['cluster_queue'], opt['cluster_temp_path'])
-            self.cluster.nb_retry = self.options['cluster_nb_retry']
-            self.cluster_retry_wait = self.options['cluster_retry_wait']
-        elif args[0] in ['cluster_nb_retry', 'cluster_retry_wait']:
-            self.options[args[0]] = int(args[1])
-            if args[0] == 'cluster_nb_retry':
-                self.cluster.nb_retry = int(args[1])
-            else:
-                self.cluster_retry_wait = int(args[1])
-        elif args[0] == 'nb_core':
-            if args[1] == 'None':
-                import multiprocessing
-                self.nb_core = multiprocessing.cpu_count()
-                self.options['nb_core'] = self.nb_core
-                return
-            if not args[1].isdigit():
-                raise self.InvalidCmd('nb_core should be a positive number') 
-            self.nb_core = int(args[1])
-            self.options['nb_core'] = self.nb_core
-        elif args[0] == 'timeout':
-            self.options[args[0]] = int(args[1]) 
-        elif args[0] in self.options:
-            if args[1] in ['None','True','False']:
-                self.options[args[0]] = eval(args[1])
-            elif args[0].endswith('path'):
-                if os.path.exists(args[1]):
-                    self.options[args[0]] = args[1]
-                elif os.path.exists(pjoin(self.me_dir, args[1])):
-                    self.options[args[0]] = pjoin(self.me_dir, args[1])
-                else:
-                    raise self.InvalidCmd('Not a valid path: keep previous value: \'%s\'' % self.options[args[0]])
-            else:
-                self.options[args[0]] = args[1]             
- 
->>>>>>> 20118637
+
+
     def post_set(self, stop, line):
         """Check if we need to save this in the option file"""
         try:
@@ -3337,101 +3225,7 @@
         self.update_status('Done', level='pythia',makehtml=False,error=True)
         
         self.to_store = []
- 
-<<<<<<< HEAD
-=======
-        
- 
- 
-        args = self.split_arg(line)
-        # Check argument's validity
-        if '--no_default' in args:
-            no_default = True
-            args.remove('--no_default')
-        else:
-            no_default = False
-        self.check_delphes(args) 
-        self.update_status('prepare delphes run', level=None)
-        
-        delphes_dir = self.options['delphes_path']
-        if os.path.exists(pjoin(delphes_dir, 'data')):
-            delphes3 = False
-            prog = '../bin/internal/run_delphes'
-        else:
-            delphes3 = True
-            prog =  '../bin/internal/run_delphes3'
-        
-                
-        # Check that the delphes_card exists. If not copy the default and
-        # ask for edition of the card.
-        if not os.path.exists(pjoin(self.me_dir, 'Cards', 'delphes_card.dat')):
-            if no_default:
-                logger.info('No delphes_card detected, so not run Delphes')
-                return
-            
-            files.cp(pjoin(self.me_dir, 'Cards', 'delphes_card_default.dat'),
-                     pjoin(self.me_dir, 'Cards', 'delphes_card.dat'))
-            logger.info('No delphes card found. Take the default one.')
-        if not delphes3 and not os.path.exists(pjoin(self.me_dir, 'Cards', 'delphes_trigger.dat')):    
-            files.cp(pjoin(self.me_dir, 'Cards', 'delphes_trigger_default.dat'),
-                     pjoin(self.me_dir, 'Cards', 'delphes_trigger.dat'))
-        if not (no_default or self.force):
-            if delphes3:
-                self.ask_edit_cards(['delphes'], args)
-            else:
-                self.ask_edit_cards(['delphes', 'trigger'], args)
-                
-        self.update_status('Running Delphes', level=None)  
-        # Wait that the gunzip of the files is finished (if any)
-        if hasattr(self, 'control_thread') and self.control_thread[0]:
-            self.monitor(mode=2)        
-
-
-        tag = self.run_tag
-        self.banner.add(pjoin(self.me_dir, 'Cards','delphes_card.dat'))
-        if not delphes3:
-            self.banner.add(pjoin(self.me_dir, 'Cards','delphes_trigger.dat'))
-        self.banner.write(pjoin(self.me_dir, 'Events', self.run_name, '%s_%s_banner.txt' % (self.run_name, tag)))
-        
-        cross = self.results[self.run_name].get_current_info()['cross']
-                    
-        if self.cluster_mode == 1:
-            delphes_log = pjoin(self.me_dir, 'Events', self.run_name, "%s_delphes.log" % tag)
-            self.cluster.launch_and_wait(prog, 
-                        argument= [delphes_dir, self.run_name, tag, str(cross)],
-                        stdout=delphes_log, stderr=subprocess.STDOUT,
-                        cwd=pjoin(self.me_dir,'Events'))
-        else:
-            delphes_log = open(pjoin(self.me_dir, 'Events', self.run_name, "%s_delphes.log" % tag),'w')
-            misc.call([prog, delphes_dir, self.run_name, tag, str(cross)],
-                                stdout= delphes_log, stderr=subprocess.STDOUT,
-                                cwd=pjoin(self.me_dir,'Events'))
-                
-        if not os.path.exists(pjoin(self.me_dir, 'Events', 
-                                self.run_name, '%s_delphes_events.lhco' % tag)):
-            logger.error('Fail to create LHCO events from DELPHES')
-            return 
-        
-        if os.path.exists(pjoin(self.me_dir,'Events','delphes.root')):
-            source = pjoin(self.me_dir,'Events','delphes.root')
-            target = pjoin(self.me_dir,'Events', self.run_name, "%s_delphes_events.root" % tag)
-            files.mv(source, target)
-            
-        #eradir = self.options['exrootanalysis_path']
-        madir = self.options['madanalysis_path']
-        td = self.options['td_path']
-
-        # Creating plots
-        self.create_plot('Delphes')
-
-        if os.path.exists(pjoin(self.me_dir, 'Events', self.run_name,  '%s_delphes_events.lhco' % tag)):
-            misc.call(['gzip','-f', pjoin(self.me_dir, 'Events', self.run_name, '%s_delphes_events.lhco' % tag)])
-
-
-        
-        self.update_status('delphes done', level='delphes', makehtml=False)   
-
->>>>>>> 20118637
+
     def launch_job(self,exe, cwd=None, stdout=None, argument = [], remaining=0, 
                     run_type='', mode=None, **opt):
         """ """
@@ -4341,352 +4135,6 @@
         devnull.close()
 
 
-<<<<<<< HEAD
 AskforEditCard = common_run.AskforEditCard
-=======
-class AskforEditCard(cmd.OneLinePathCompletion):
-    """A class for asking a question where in addition you can have the 
-    set command define and modifying the param_card/run_card correctly"""
-    
-    def __init__(self, *args, **opt):
-        
-        cmd.OneLinePathCompletion.__init__(self, *args, **opt)
-        self.me_dir = self.mother_interface.me_dir
-        self.run_card = banner_mod.RunCard(pjoin(self.me_dir,'Cards','run_card.dat'))
-        run_card_def = banner_mod.RunCard(pjoin(self.me_dir,'Cards','run_card_default.dat'))
-        try:
-            self.param_card = check_param_card.ParamCard(pjoin(self.me_dir,'Cards','param_card.dat'))
-        except (check_param_card.InvalidParamCard, ValueError) as e:
-            logger.error('Current param_card is not valid. We are going to use the default one.')
-            logger.error('problem detected: %s' % e)
-            files.cp(pjoin(self.me_dir,'Cards','param_card_default.dat'), 
-                     pjoin(self.me_dir,'Cards','param_card.dat'))
-            self.param_card = check_param_card.ParamCard(pjoin(self.me_dir,'Cards','param_card.dat'))
-
-        default_param = check_param_card.ParamCard(pjoin(self.me_dir,'Cards','param_card_default.dat'))   
-        self.pname2block = {}
-        self.conflict = []
-        self.restricted_value = {}
-        
-        # Read the comment of the param_card_default to find name variable for 
-        # the param_card also check which value seems to be constrained in the
-        # model.
-        for bname, block in default_param.items():
-            for lha_id, param in block.param_dict.items():
-                all_var = []
-                comment = param.comment
-                # treat merge parameter
-                if comment.strip().startswith('set of param :'):
-                    all_var = list(re.findall(r'''[^-]1\*(\w*)\b''', comment))
-                # just the variable name as comment
-                elif len(comment.split()) == 1:
-                    all_var = [comment.strip().lower()]
-                # either contraction or not formatted
-                else:
-                    split = comment.split()
-                    if len(split) >2 and split[1] == ':':
-                        # NO VAR associated
-                        self.restricted_value[(bname, lha_id)] = ' '.join(split[1:])
-                    elif len(split) == 2:
-                        if re.search(r'''\[[A-Z]\]eV\^''', split[1]):
-                            all_var = [comment.strip().lower()]
-                    else:
-                        # not recognized format
-                        continue
-                    
-                for var in all_var:
-                    var = var.lower()
-                    if var in self.pname2block:
-                        self.pname2block[var].append((bname, lha_id))
-                    else:
-                        self.pname2block[var] = [(bname, lha_id)]
-        
-        self.run_set = run_card_def.keys() + self.run_card.hidden_param
-        # check for conflict with run_card
-        for var in self.pname2block:                
-            if var in self.run_set:
-                self.conflict.append(var)        
-                            
-    
-    def complete_set(self, text, line, begidx, endidx):
-        """ Complete the set command"""
-
-        prev_timer = signal.alarm(0) # avoid timer if any
-        if prev_timer:
-            nb_back = len(line)
-            self.stdout.write('\b'*nb_back + '[timer stopped]\n')
-            self.stdout.write(line)
-            self.stdout.flush()
-        
-        possibilities = {}
-        allowed = {}
-        args = self.split_arg(line[0:begidx])
-        if len(args) == 1:
-            allowed = {'category':'', 'run_card':'', 'block':'all', 'param_card':''}
-        elif len(args) == 2:
-            if args[1] == 'run_card':
-                allowed = {'run_card':'default'}
-            elif args[1] == 'param_card':
-                allowed = {'block':'all', 'param_card':'default'}
-            elif args[1] in self.param_card.keys():
-                allowed = {'block':args[1]}
-            elif args[1] == 'width':
-                allowed = {'block': 'decay'}
-            else:
-                allowed = {'value':''}
-        else:
-            start = 1
-            if args[1] in  ['run_card', 'param_card']:
-                start = 2
-            if args[start] in self.param_card.keys():
-                if args[start+1:]:
-                    allowed = {'block':(args[start], args[start+1:])}
-                else:
-                    allowed = {'block':args[start]}
-            elif len(args) == start +1:
-                    allowed['value'] = ''
-
-            
-        if 'category' in allowed.keys():
-            possibilities['category of parameter (optional)'] = \
-                          self.list_completion(text, ['run_card', 'param_card'])
-        
-        if 'run_card' in allowed.keys():
-            opts = self.run_set
-            if allowed['run_card'] == 'default':
-                opts.append('default')
-            
-            possibilities['Run Card'] = self.list_completion(text, opts)
-
-        if 'param_card' in allowed.keys():
-            opts = self.pname2block.keys()
-            if allowed['param_card'] == 'default':
-                opts.append('default')
-            possibilities['Param Card'] = self.list_completion(text, opts)
-                                
-        if 'value' in allowed.keys():
-            opts = ['default']
-            if 'decay' in args:
-                opts.append('Auto')
-            if args[-1] in self.pname2block and self.pname2block[args[-1]][0][0] == 'decay':
-                opts.append('Auto')
-            possibilities['Special Value'] = self.list_completion(text, opts)
-                 
-
-        if 'block' in allowed.keys():
-            if allowed['block'] == 'all':
-                allowed_block = [i for i in self.param_card.keys() if 'qnumbers' not in i]
-                allowed_block.append('width')
-                possibilities['Param Card Block' ] = \
-                                       self.list_completion(text, allowed_block)
-            elif isinstance(allowed['block'], basestring):
-                block = self.param_card[allowed['block']].param_dict
-                ids = [str(i[0]) for i in block 
-                          if (allowed['block'], i) not in self.restricted_value]
-                possibilities['Param Card id' ] = self.list_completion(text, ids)
-                varname = [name for name, all_var in self.pname2block.items()
-                                               if any((bname == allowed['block'] 
-                                                   for bname,lhaid in all_var))]
-                possibilities['Param card variable'] = self.list_completion(text,
-                                                                        varname)
-            else:
-                block = self.param_card[allowed['block'][0]].param_dict
-                nb = len(allowed['block'][1])
-                ids = [str(i[nb]) for i in block if len(i) > nb and \
-                            [str(a) for a in i[:nb]] == allowed['block'][1]]
-                
-                if not ids:
-                    if tuple([int(i) for i in allowed['block'][1]]) in block:
-                        opts = ['default']
-                        if allowed['block'][0] == 'decay':
-                            opts.append('Auto')
-                        possibilities['Special value'] = self.list_completion(text, opts)
-                possibilities['Param Card id' ] = self.list_completion(text, ids)        
-
-        return self.deal_multiple_categories(possibilities)
-           
-    def do_set(self, line):
-        """ edit the value of one parameter in the card"""
-
-        args = self.split_arg(line.lower())
-        if '=' in args[-1]:
-            arg1, arg2 = args.pop(-1).split('=')
-            args += [arg1, arg2]
-            
-        start = 0
-        if len(args) < 2:
-            logger.warning('invalid set command %s' % line)
-            return
-
-        card = '' #store which card need to be modify (for name conflict)
-        if args[0] in ['run_card', 'param_card']:
-            if args[1] == 'default':
-                logging.info('replace %s by the default card' % args[0])
-                files.cp(pjoin(self.me_dir,'Cards','%s_default.dat' % args[0]),
-                        pjoin(self.me_dir,'Cards','%s.dat'% args[0]))
-                if args[0] == 'param_card':
-                    self.param_card = check_param_card.ParamCard(pjoin(self.me_dir,'Cards','param_card.dat'))
-                elif args[0] == 'run_card':
-                    self.run_card = banner_mod.RunCard(pjoin(self.me_dir,'Cards','run_card.dat'))
-                return
-            else:
-                card = args[0]
-            start=1
-            if len(args) < 3:
-                logger.warning('invalid set command: %s' % line)
-                return
-
-        #### RUN CARD
-        if (args[start] in self.run_set) and card != 'param_card':
-            if args[start+1] in self.conflict and card == '':
-                text = 'ambiguous name (present in both param_card and run_card. Please specify'
-                logger.warning(text)
-                return
-                
-            if args[start+1] == 'default':
-                default = banner_mod.RunCard(pjoin(self.me_dir,'Cards','run_card_default.dat'))
-                if args[start] in default.keys():
-                    self.setR(args[start],default[args[start]]) 
-                else:
-                    logger.info('remove information %s from the run_card' % args[start])
-                    del self.run_card[args[start]]
-            elif  args[start+1] in ['t','.true.']:
-                self.setR(args[start], '.true.')
-            elif  args[start+1] in ['f','.false.']:
-                self.setR(args[start], '.false.')
-            else:
-                try:
-                    val = eval(args[start+1])
-                except NameError:
-                    val = args[start+1]
-                self.setR(args[start], val)
-            self.run_card.write(pjoin(self.me_dir,'Cards','run_card.dat'),
-                              pjoin(self.me_dir,'Cards','run_card_default.dat'))
-            
-        ### PARAM_CARD WITH BLOCK NAME
-        elif (args[start] in self.param_card or args[start] == 'width') \
-                                                         and card != 'run_card':
-            if args[start] == 'width':
-                args[start] = 'decay'
-                
-            if args[start+1] in self.conflict and card == '':
-                text = 'ambiguous name (present in both param_card and run_card. Please specify'
-                logger.warning(text)
-                return
-            
-            if args[start+1] in self.pname2block:
-                all_var = self.pname2block[args[start+1]]
-                key = None
-                for bname, lhaid in all_var:
-                    if bname == args[start]:
-                        key = lhaid
-                        break
-                else:
-                    logger.warning('%s is not part of block "%s" but "%s". please correct.' %
-                                    (args[start+1], args[start], bname))
-                    return
-            else:
-                try:
-                    key = tuple([int(i) for i in args[start+1:-1]])
-                except ValueError:
-                    logger.warning('invalid set command %s' % line)
-                    return 
-
-            if key in self.param_card[args[start]].param_dict:
-                if (args[start], key) in self.restricted_value:
-                    text = "Note that this parameter seems to be ignore by MG.\n"
-                    text += "MG will use instead the expression: %s\n" % \
-                                      self.restricted_value[(args[start], key)]
-                    text += "You need to match this expression for external program (such pythia)."
-                    logger.warning(text)
-                
-                if args[-1].lower() in ['default', 'auto']:
-                    self.setP(args[start], key, args[-1])   
-                else:
-                    try:
-                        value = float(args[-1])
-                    except:
-                        logger.warning('Invalid input: Expected number and not \'%s\'' \
-                                                                     % args[-1])
-                        return
-                    self.setP(args[start], key, value)
-            else:
-                logger.warning('invalid set command %s' % line)
-                return                   
-            self.param_card.write(pjoin(self.me_dir,'Cards','param_card.dat'))
-        
-        # PARAM_CARD NO BLOCK NAME
-        elif args[start] in self.pname2block and card != 'run_card':
-            all_var = self.pname2block[args[start]]
-            for bname, lhaid in all_var:
-                new_line = 'param_card %s %s %s' % (bname, 
-                   ' '.join([ str(i) for i in lhaid]), ' '.join(args[start+1:]))
-                self.do_set(new_line)
-            if len(all_var) > 1:
-                logger.warning('This variable correspond to more than one parameter in the param_card.')
-                for bname, lhaid in all_var: 
-                    logger.warning('   %s %s' % (bname, ' '.join([str(i) for i in lhaid])))
-                logger.warning('all listed variables have been modified')
-        #INVALID
-        else:
-            logger.warning('invalid set command %s' % line)
-            return            
-    
-    def setR(self, name, value):
-        logger.info('modify parameter %s of the run_card.dat to %s' % (name, value))
-        self.run_card[name] = value
-        
-    def setP(self, block, lhaid, value):
-        if isinstance(value, str):
-            value = value.lower()
-            if value == 'default':
-                default = check_param_card.ParamCard(pjoin(self.me_dir,'Cards','param_card_default.dat'))   
-                value = default[block].param_dict[lhaid].value
-        
-            elif value == 'auto':
-                value = 'Auto'
-                if block != 'decay':
-                    logger.warning('Invalid input: \'Auto\' value only valid for DECAY')
-                    return
-            else:
-                try:
-                    value = float(value)
-                except ValueError:
-                    logger.warning('Invalid input: \'%s\' not valid intput.'% value)
-                    
-        logger.info('modify param_card information BLOCK %s with id %s set to %s' %\
-                    (block, lhaid, value))
-        self.param_card[block].param_dict[lhaid].value = value
-        
-      
-    def help_set(self):
-        '''help message for set'''
-        
-        logger.info('********************* HELP SET ***************************')
-        logger.info("syntax: set [run_card|param_card] NAME [VALUE|default]")
-        logger.info("syntax: set [param_card] BLOCK ID(s) [VALUE|default]")
-        logger.info('')
-        logger.info('-- Edit the param_card/run_card and replace the value of the')
-        logger.info('    parameter by the value VALUE.')
-        logger.info('   ')
-        logger.info('-- Example:')
-        logger.info('     set run_card ebeam1 4000')
-        logger.info('     set ebeam2 4000')
-        logger.info('     set lpp1 0')
-        logger.info('     set ptj default')
-        logger.info('')
-        logger.info('     set param_card mass 6 175')
-        logger.info('     set mass 25 125.3')
-        logger.info('     set mass mh 125')
-        logger.info('     set mh 125')
-        logger.info('     set decay 25 0.004')
-        logger.info('     set decay wh 0.004')
-        logger.info('     set vmix 2 1 2.326612e-01')
-        logger.info('')
-        logger.info('     set param_card default #return all parameter to default')
-        logger.info('     set run_card default')
-        logger.info('********************* HELP SET ***************************')
-    
-    
->>>>>>> 20118637
-
+
+

--- conflicted
+++ resolved
@@ -4633,7 +4633,6 @@
         self.Gdirs = Gdirs
         return self.Gdirs
                 
-<<<<<<< HEAD
     ############################################################################
     def set_run_name(self, name, tag=None, level='parton', reload_card=False,
                      allow_new_tag=True):
@@ -4734,8 +4733,6 @@
 
         return get_last_tag(self, level)
             
-=======
->>>>>>> b5b7e400
 
     ############################################################################
     def find_model_name(self):
@@ -4879,18 +4876,11 @@
         scdir = self.options['syscalc_path']
         if not scdir or not os.path.exists(scdir):
             return
-<<<<<<< HEAD
 
         if self.run_card['event_norm'] != 'sum':
             logger.critical('SysCalc works only when event_norm is on \'sum\'.')
-            logger.critical('MG5aMC will still run it, but beware that the xsecs'+\
-                           ' in SysCalc log files will be incorrectly normalized.')
-            logger.critical('Systematic studies obtained with Pythia8 will however be correct.')
-
-        logger.info('running syscalc on mode %s' % mode)    
-=======
+            return
         logger.info('running SysCalc on mode %s' % mode)    
->>>>>>> b5b7e400
     
         # Check that all pdfset are correctly installed
         lhaid = [self.run_card.get_lhapdf_id()]

--- conflicted
+++ resolved
@@ -5576,17 +5576,12 @@
                           'oneloop':['arXiv:1007.4716'],
                           'MadAnalysis5':['arXiv:1206.1599']}
         if args[0] in advertisements:
-<<<<<<< HEAD
-            logger.info("------------------------------------------------------", '$MG:color:GREEN')
-            logger.info("   You are installing '%s', please cite ref(s): "%args[0], '$MG:color:BLACK')
-            for ad in advertisements[args[0]]:
-              logger.info("                 %s"%ad, '$MG:color:GREEN')
-            logger.info("   on top of the recommended MG5_aMC citations", '$MG:color:BLACK')
-            logger.info("   when using results produced with this tool.", '$MG:color:BLACK')
-            logger.info("------------------------------------------------------", '$MG:color:GREEN')
-=======
-            logger.info("   You are installing '%s', please cite ref: %s. " % (args[0], advertisements[args[0]][0]), '$MG:color:BLACK')
->>>>>>> b3aee882
+#            logger.info("------------------------------------------------------", '$MG:color:GREEN')
+            logger.info("   You are installing '%s', please cite ref(s): %s "%(args[0],','.join(advertisements[args[0]]))
+                        , '$MG:color:BLACK')
+#            logger.info("   on top of the recommended MG5_aMC citations", '$MG:color:BLACK')
+#            logger.info("   when using results produced with this tool.", '$MG:color:BLACK')
+#            logger.info("------------------------------------------------------", '$MG:color:GREEN')
 
         # Load file with path of the different program:
         import urllib
@@ -7502,7 +7497,6 @@
             # these processes
             wanted_lorentz = self._curr_matrix_elements.get_used_lorentz()
             wanted_couplings = self._curr_matrix_elements.get_used_couplings()
-<<<<<<< HEAD
             # For a unique output of multiple type of exporter need to store this
             # information.             
             if hasattr(self, 'previous_lorentz'):
@@ -7523,42 +7517,7 @@
             flaglist.append('nojpeg')
         if online:
             flaglist.append('online')
-=======
-            export_cpp.convert_model_to_cpp(self._curr_model,
-                                            pjoin(self._export_dir),
-                                            wanted_lorentz,
-                                            wanted_couplings)
-            export_cpp.make_model_cpp(self._export_dir)
-
-
-        elif self._export_format in ['NLO']:
-            ## write fj_lhapdf_opts file
-            devnull = os.open(os.devnull, os.O_RDWR)
-            try:
-                res = misc.call([self.options['lhapdf'], '--version'], \
-                                 stdout=subprocess.PIPE, stderr=subprocess.PIPE)
-            except Exception:
-                res = 1
-            if res != 0:
-                logger.info('The value for lhapdf in the current configuration does not ' + \
-                        'correspond to a valid executable.\nPlease set it correctly either in ' + \
-                        'input/mg5_configuration or with "set lhapdf /path/to/lhapdf-config" ' + \
-                        'and regenrate the process. \nTo avoid regeneration, edit the ' + \
-                        ('%s/Cards/amcatnlo_configuration.txt file.\n' % self._export_dir ) + \
-                        'Note that you can still compile and run aMC@NLO with the built-in PDFs\n')
-
-
-
-            self._curr_exporter.finalize_fks_directory( \
-                                           self._curr_matrix_elements,
-                                           self.history,
-                                           not nojpeg,
-                                           online,
-                                           compiler_dict,
-                                           output_dependencies = self.options['output_dependencies'],
-                                           MG5DIR = MG5DIR,
-                                           proc_defs = self._curr_proc_defs)
->>>>>>> b3aee882
+
             
 
         if self._export_format in ['NLO']:
@@ -7585,17 +7544,6 @@
                                     self.history,
                                     self.options,
                                     flaglist)
-
-<<<<<<< HEAD
-=======
-            self._curr_exporter.finalize_v4_directory( \
-                                           self._curr_matrix_elements,
-                                           self.history,
-                                           not nojpeg,
-                                           online,
-                                           compiler_dict,
-                                           proc_defs = self._curr_proc_defs)
->>>>>>> b3aee882
 
         if self._export_format in ['madevent', 'standalone', 'standalone_cpp','madweight', 'matchbox']:
             logger.info('Output to directory ' + self._export_dir + ' done.')

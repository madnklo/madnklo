################################################################################
#
# Copyright (c) 2009 The MadGraph Development team and Contributors
#
# This file is a part of the MadGraph 5 project, an application which 
# automatically generates Feynman diagrams and matrix elements for arbitrary
# high-energy processes in the Standard Model and beyond.
#
# It is subject to the MadGraph license which should accompany this 
# distribution.
#
# For more information, please visit: http://madgraph.phys.ucl.ac.be
#
################################################################################
"""A user friendly command line interface to access MadGraph features at LO.
   Uses the cmd package for command interpretation and tab completion.
"""

import atexit
import logging
import optparse
import os
import pydoc
import re
import subprocess
import sys
import traceback
import time

#usefull shortcut
pjoin = os.path.join

try:
    import readline
    GNU_SPLITTING = ('GNU' in readline.__doc__)
except:
    GNU_SPLITTING = True

import aloha
import madgraph
from madgraph import MG4DIR, MG5DIR, MadGraph5Error


import madgraph.core.base_objects as base_objects
import madgraph.core.diagram_generation as diagram_generation
import madgraph.loop.loop_diagram_generation as loop_diagram_generation
import madgraph.loop.loop_base_objects as loop_base_objects
import madgraph.core.drawing as draw_lib
import madgraph.core.helas_objects as helas_objects

import madgraph.iolibs.drawing_eps as draw
import madgraph.iolibs.export_cpp as export_cpp
import madgraph.iolibs.export_v4 as export_v4
import madgraph.loop.loop_exporters as loop_exporters
import madgraph.iolibs.helas_call_writers as helas_call_writers
import madgraph.iolibs.file_writers as writers
import madgraph.iolibs.files as files
import madgraph.iolibs.group_subprocs as group_subprocs
import madgraph.iolibs.import_v4 as import_v4
import madgraph.iolibs.save_load_object as save_load_object

import madgraph.interface.extended_cmd as cmd
import madgraph.interface.tutorial_text as tutorial_text
import madgraph.interface.launch_ext_program as launch_ext
import madgraph.interface.madevent_interface as madevent_interface

import madgraph.various.process_checks as process_checks
import madgraph.various.banner as banner_module
import madgraph.various.misc as misc
import madgraph.various.cluster as cluster

import models as ufomodels
import models.import_ufo as import_ufo

# Special logger for the Cmd Interface
logger = logging.getLogger('cmdprint') # -> stdout
logger_stderr = logging.getLogger('fatalerror') # ->stderr
logger_tuto = logging.getLogger('tutorial') # -> stdout include instruction in  
                                            #order to learn MG5

#===============================================================================
# CmdExtended
#===============================================================================
class CmdExtended(cmd.Cmd):
    """Particularisation of the cmd command for MG5"""

    #suggested list of command
    next_possibility = {
        'start': ['import model ModelName', 'import command PATH',
                      'import proc_v4 PATH', 'tutorial'],
        'import model' : ['generate PROCESS','define MULTIPART PART1 PART2 ...', 
                                   'display particles', 'display interactions'],
        'define': ['define MULTIPART PART1 PART2 ...', 'generate PROCESS', 
                                                    'display multiparticles'],
        'generate': ['add process PROCESS','output [OUTPUT_TYPE] [PATH]','draw .'],
        'add process':['output [OUTPUT_TYPE] [PATH]', 'display processes'],
        'output':['launch','open index.html','history PATH', 'exit'],
        'display': ['generate PROCESS', 'add process PROCESS', 'output [OUTPUT_TYPE] [PATH]'],
        'import proc_v4' : ['launch','exit'],
        'launch': ['open index.html','exit'],
        'tutorial': ['generate PROCESS', 'import model MODEL', 'help TOPIC']
    }
    
    debug_output = 'MG5_debug'
    error_debug = 'Please report this bug on https://bugs.launchpad.net/madgraph5\n'
    error_debug += 'More information is found in \'%(debug)s\'.\n' 
    error_debug += 'Please attach this file to your report.'
    
    config_debug = 'If you need help with this issue please contact us on https://answers.launchpad.net/madgraph5\n'

    keyboard_stop_msg = """stopping all operation
            in order to quit mg5 please enter exit"""
    
    # Define the Error Class # Define how error are handle
    InvalidCmd = madgraph.InvalidCmd
    ConfigurationError = MadGraph5Error

    def __init__(self, *arg, **opt):
        """Init history and line continuation"""
        
        # If possible, build an info line with current version number 
        # and date, from the VERSION text file
        info = misc.get_pkg_info()
        info_line = ""

        if info.has_key('version') and  info.has_key('date'):
            len_version = len(info['version'])
            len_date = len(info['date'])
            if len_version + len_date < 30:
                info_line = "#*         VERSION %s %s %s         *\n" % \
                            (info['version'],
                            (30 - len_version - len_date) * ' ',
                            info['date'])

        # Create a header for the history file.
        # Remember to fill in time at writeout time!
        self.history_header = \
        '#************************************************************\n' + \
        '#*                        MadGraph 5                        *\n' + \
        '#*                                                          *\n' + \
        "#*                *                       *                 *\n" + \
        "#*                  *        * *        *                   *\n" + \
        "#*                    * * * * 5 * * * *                     *\n" + \
        "#*                  *        * *        *                   *\n" + \
        "#*                *                       *                 *\n" + \
        "#*                                                          *\n" + \
        "#*                                                          *\n" + \
        info_line + \
        "#*                                                          *\n" + \
        "#*    The MadGraph Development Team - Please visit us at    *\n" + \
        "#*    https://server06.fynu.ucl.ac.be/projects/madgraph     *\n" + \
        '#*                                                          *\n' + \
        '#************************************************************\n' + \
        '#*                                                          *\n' + \
        '#*               Command File for MadGraph 5                *\n' + \
        '#*                                                          *\n' + \
        '#*     run as ./bin/mg5  filename                           *\n' + \
        '#*                                                          *\n' + \
        '#************************************************************\n'
        
        if info_line:
            info_line = info_line[1:]

        logger.info(\
        "************************************************************\n" + \
        "*                                                          *\n" + \
        "*           W E L C O M E  to  M A D G R A P H  5          *\n" + \
        "*                                                          *\n" + \
        "*                                                          *\n" + \
        "*                 *                       *                *\n" + \
        "*                   *        * *        *                  *\n" + \
        "*                     * * * * 5 * * * *                    *\n" + \
        "*                   *        * *        *                  *\n" + \
        "*                 *                       *                *\n" + \
        "*                                                          *\n" + \
        info_line + \
        "*                                                          *\n" + \
        "*    The MadGraph Development Team - Please visit us at    *\n" + \
        "*    https://server06.fynu.ucl.ac.be/projects/madgraph     *\n" + \
        "*                                                          *\n" + \
        "*               Type 'help' for in-line help.              *\n" + \
        "*           Type 'tutorial' to learn how MG5 works         *\n" + \
        "*                                                          *\n" + \
        "************************************************************")
        
        cmd.Cmd.__init__(self, *arg, **opt)
    
    def postcmd(self,stop, line):
        """ finishing a command
        This looks if we have to write an additional text for the tutorial."""
        
        # Print additional information in case of routines fails
        if stop == False:
            return False
        
        args=line.split()
        # Return for empty line
        if len(args)==0:
            return stop
        
        # try to print linked to the first word in command 
        #as import_model,... if you don't find then try print with only
        #the first word.
        if len(args)==1:
            command=args[0]
        else:
            command = args[0]+'_'+args[1].split('.')[0]
        
        try:
            logger_tuto.info(getattr(tutorial_text, command).replace('\n','\n\t'))
        except:
            try:
                logger_tuto.info(getattr(tutorial_text, args[0]).replace('\n','\n\t'))
            except:
                pass
        
        return stop

     
    def get_history_header(self):
        """return the history header""" 
        return self.history_header % misc.get_time_info()

#===============================================================================
# HelpToCmd
#===============================================================================
class HelpToCmd(cmd.HelpCmd):
    """ The Series of help routine for the MadGraphCmd"""    
    
    def help_save(self):
        logger.info("syntax: save %s FILENAME" % "|".join(self._save_opts))
        logger.info("-- save information as file FILENAME")
        logger.info("   FILENAME is optional for saving 'options'.")

    def help_load(self):
        logger.info("syntax: load %s FILENAME" % "|".join(self._save_opts))
        logger.info("-- load information from file FILENAME")

    def help_import(self):
        logger.info("syntax: import " + "|".join(self._import_formats) + \
              " FILENAME")
        logger.info("-- imports file(s) in various formats")
        logger.info("")
        logger.info("   import model MODEL[-RESTRICTION] [--modelname]:")
        logger.info("      Import a UFO model.")
        logger.info("      MODEL should be a valid UFO model name")
        logger.info("      Model restrictions are specified by MODEL-RESTRICTION")
        logger.info("        with the file restrict_RESTRICTION.dat in the model dir.")
        logger.info("        By default, restrict_default.dat is used.")
        logger.info("        Specify model_name-full to get unrestricted model.")
        logger.info("      '--modelname' keeps the original particle names for the model")
        logger.info("")
        logger.info("   import model_v4 MODEL [--modelname] :")
        logger.info("      Import an MG4 model.")
        logger.info("      Model should be the name of the model")
        logger.info("      or the path to theMG4 model directory")
        logger.info("      '--modelname' keeps the original particle names for the model")
        logger.info("")
        logger.info("   import proc_v4 [PATH] :"  )
        logger.info("      Execute MG5 based on a proc_card.dat in MG4 format.")
        logger.info("      Path to the proc_card is optional if you are in a")
        logger.info("      madevent directory")
        logger.info("")
        logger.info("   import command PATH :")
        logger.info("      Execute the list of command in the file at PATH")
        logger.info("")
        logger.info("   import banner PATH  [--no_launch]:")
        logger.info("      Rerun the exact same run define in the valid banner.")
 
    def help_install(self):
        logger.info("syntax: install " + "|".join(self._install_opts))
        logger.info("-- Download the last version of the program and install it")
        logger.info("   localy in the current Madgraph version. In order to have")
        logger.info("   a sucessfull instalation, you will need to have up-to-date")
        logger.info("   F77 and/or C and Root compiler.")
        
    def help_display(self):
        logger.info("syntax: display " + "|".join(self._display_opts))
        logger.info("-- display a the status of various internal state variables")
        logger.info("   for particles/interactions you can specify the name or id of the")
        logger.info("   particles/interactions to receive more details information.")
        logger.info("   Example: display particles e+.")
        logger.info("   For \"checks\", can specify only to see failed checks.")
        logger.info("   For \"diagrams\", you can specify where the file will be written.")
        logger.info("   Example: display diagrams ./")
        
        
    def help_launch(self):
        """help for launch command"""
        _launch_parser.print_help()

    def help_tutorial(self):
        logger.info("syntax: tutorial [" + "|".join(self._tutorial_opts) + "]")
        logger.info("-- start/stop the tutorial mode")

    def help_open(self):
        logger.info("syntax: open FILE  ")
        logger.info("-- open a file with the appropriate editor.")
        logger.info('   If FILE belongs to index.html, param_card.dat, run_card.dat')
        logger.info('   the path to the last created/used directory is used')
        logger.info('   The program used to open those files can be chosen in the')
        logger.info('   configuration file ./input/mg5_configuration.txt')
        
    def help_output(self):
        logger.info("syntax: output [" + "|".join(self._export_formats) + \
                    "] [path|.|auto] [options]")
        logger.info("-- Output any generated process(es) to file.")
        logger.info("   mode: Default mode is madevent. Default path is \'.\' or auto.")
        logger.info("   - If mode is madevent, create a MadEvent process directory.")
        logger.info("   - If mode is standalone, create a Standalone directory")
        logger.info("   - If mode is matrix, output the matrix.f files for all")
        logger.info("     generated processes in directory \"path\".")
        logger.info("   - If mode is standalone_cpp, create a standalone C++")
        logger.info("     directory in \"path\".")
        logger.info("   - If mode is pythia8, output all files needed to generate")
        logger.info("     the processes using Pythia 8. The files are written in")
        logger.info("     the Pythia 8 directory (default).")
        logger.info("     NOTE: The Pythia 8 directory is set in the ./input/mg5_configuration.txt")
        logger.info("   path: The path of the process directory.")
        logger.info("     If you put '.' as path, your pwd will be used.")
        logger.info("     If you put 'auto', an automatic directory PROC_XX_n will be created.")
        logger.info("   options:")
        logger.info("      -f: force cleaning of the directory if it already exists")
        logger.info("      -d: specify other MG/ME directory")
        logger.info("      -noclean: no cleaning performed in \"path\".")
        logger.info("      -nojpeg: no jpeg diagrams will be generated.")
        logger.info("      -name: the postfix of the main file in pythia8 mode.")
        logger.info("   Examples:")
        logger.info("       output")
        logger.info("       output standalone MYRUN -f")
        logger.info("       output pythia8 ../pythia8/ -name qcdprocs")
        
    def help_check(self):

        logger.info("syntax: check [" + "|".join(self._check_opts) + "] [param_card] process_definition")
        logger.info("-- check a process or set of processes. Options:")
        logger.info("full: Perform all three checks described below:")
        logger.info("   permutation, gauge and lorentz_invariance.")
        logger.info("permutation: Check that the model and MG5 are working")
        logger.info("   properly by generating permutations of the process and")
        logger.info("   checking that the resulting matrix elements give the")
        logger.info("   same value.")
        logger.info("gauge: Check that processes with massless gauge bosons")
        logger.info("   are gauge invariant")
        logger.info("lorentz_invariance: Check that the amplitude is lorentz")
        logger.info("   invariant by comparing the amplitiude in different frames")        
        logger.info("If param_card is given, that param_card is used instead")
        logger.info("   of the default values for the model.")
        logger.info("For process syntax, please see help generate")

    def help_generate(self):

        logger.info("syntax: generate INITIAL STATE > REQ S-CHANNEL > FINAL STATE $ EXCL S-CHANNEL / FORBIDDEN PARTICLES COUP1=ORDER1 COUP2=ORDER2 @N")
        logger.info("-- generate diagrams for a given process")
        logger.info("   Syntax example: l+ vl > w+ > l+ vl a $ z / a h QED=3 QCD=0 @1")
        logger.info("   Alternative required s-channels can be separated by \"|\":")
        logger.info("   b b~ > W+ W- | H+ H- > ta+ vt ta- vt~")
        logger.info("   If no coupling orders are given, MG5 will try to determine")
        logger.info("   orders to ensure maximum number of QCD vertices.")
        logger.info("   Note that if there are more than one non-QCD coupling type,")
        logger.info("   coupling orders need to be specified by hand.")
        logger.info("Decay chain syntax:")
        logger.info("   core process, decay1, (decay2, (decay2', ...)), ...  etc")
        logger.info("   Example: p p > t~ t QED=0, (t~ > W- b~, W- > l- vl~), t > j j b @2")
        logger.info("   Note that identical particles will all be decayed.")
        logger.info("To generate a second process use the \"add process\" command")

    def help_add(self):

        logger.info("syntax: add process INITIAL STATE > REQ S-CHANNEL > FINAL STATE $ EXCL S-CHANNEL / FORBIDDEN PARTICLES COUP1=ORDER1 COUP2=ORDER2")
        logger.info("-- generate diagrams for a process and add to existing processes")
        logger.info("   Syntax example: l+ vl > w+ > l+ vl a $ z / a h QED=3 QCD=0 @1")
        logger.info("   Alternative required s-channels can be separated by \"|\":")
        logger.info("   b b~ > W+ W- | H+ H- > ta+ vt ta- vt~")
        logger.info("   If no coupling orders are given, MG5 will try to determine")
        logger.info("   orders to ensure maximum number of QCD vertices.")
        logger.info("Decay chain syntax:")
        logger.info("   core process, decay1, (decay2, (decay2', ...)), ...  etc")
        logger.info("   Example: p p > t~ t QED=0, (t~ > W- b~, W- > l- vl~), t > j j b @2")
        logger.info("   Note that identical particles will all be decayed.")

    def help_define(self):
        logger.info("syntax: define multipart_name [=] part_name_list")
        logger.info("-- define a multiparticle")
        logger.info("   Example: define p = g u u~ c c~ d d~ s s~ b b~")
        

    def help_set(self):
        logger.info("syntax: set %s argument" % "|".join(self._set_options))
        logger.info("-- set options for generation or output")
        logger.info("   group_subprocesses True/False/Auto: ")
        logger.info("     (default Auto) Smart grouping of subprocesses into ")
        logger.info("     directories, mirroring of initial states, and ")
        logger.info("     combination of integration channels.")
        logger.info("     Example: p p > j j j w+ gives 5 directories and 184 channels")
        logger.info("     (cf. 65 directories and 1048 channels for regular output)")
        logger.info("     Auto means False for decay computation and True for") 
        logger.info("     collisions.")
        logger.info("   ignore_six_quark_processes multi_part_label")
        logger.info("     (default none) ignore processes with at least 6 of any")
        logger.info("     of the quarks given in multi_part_label.")
        logger.info("     These processes give negligible contribution to the")
        logger.info("     cross section but have subprocesses/channels.")
        logger.info("   stdout_level DEBUG|INFO|WARNING|ERROR|CRITICAL")
        logger.info("     change the default level for printed information")
        logger.info("   fortran_compiler NAME")
        logger.info("      (default None) Force a specific fortran compiler.")
        logger.info("      If None, it tries first g77 and if not present gfortran.")
        logger.info("   gauge unitary|Feynman")        
        logger.info("      (default unitary) choose the gauge.")
        logger.info("   complex_mass_scheme True|False")        
        logger.info("      (default False) Set complex mass scheme.")
	        

#===============================================================================
# CheckValidForCmd
#===============================================================================
class CheckValidForCmd(cmd.CheckCmd):
    """ The Series of help routine for the MadGraphCmd"""
    
    class RWError(MadGraph5Error):
        """a class for read/write errors"""
    
    def check_add(self, args):
        """check the validity of line
        syntax: add process PROCESS 
        """
    
        if len(args) < 2:
            self.help_add()
            raise self.InvalidCmd('\"add\" requires at least two arguments')
        
        if args[0] != 'process':
            raise self.InvalidCmd('\"add\" requires the argument \"process\"')

        if not self._curr_model:
            logger.info("No model currently active, so we import the Standard Model")
            self.do_import('model sm')
    
        self.check_process_format(' '.join(args[1:]))

    def check_define(self, args):
        """check the validity of line
        syntax: define multipart_name [ part_name_list ]
        """  

        
        if len(args) < 2:
            self.help_define()
            raise self.InvalidCmd('\"define\" command requires at least two arguments')

        if args[1] == '=':
            del args[1]
            if len(args) < 2:
                self.help_define()
                raise self.InvalidCmd('\"define\" command requires at least one particles name after \"=\"')
        
        if '=' in args:
            self.help_define()
            raise self.InvalidCmd('\"define\" command requires symbols \"=\" at the second position')
        
        if not self._curr_model:
            logger.info('No model currently active. Try with the Standard Model')
            self.do_import('model sm')

        if self._curr_model['particles'].find_name(args[0]):
            raise self.InvalidCmd("label %s is a particle name in this model\n\
            Please retry with another name." % args[0])

    def check_display(self, args):
        """check the validity of line
        syntax: display XXXXX
        """
            
        if len(args) < 1:
            self.help_display()
            raise self.InvalidCmd, 'display requires an argument specifying what to display'
        if args[0] not in self._display_opts:
            self.help_display()
            raise self.InvalidCmd, 'Invalid arguments for display command: %s' % args[0]

        if not self._curr_model:
            raise self.InvalidCmd("No model currently active, please import a model!")

# check that either _curr_amps or _fks_multi_proc exists
        if (args[0] in ['processes', 'diagrams'] and not self._curr_amps and not self._fks_multi_proc):
           raise self.InvalidCmd("No process generated, please generate a process!")
        if args[0] == 'checks' and not self._comparisons:
            raise self.InvalidCmd("No check results to display.")
        
        if args[0] == 'variable' and len(args) !=2:
            raise self.InvalidCmd('variable need a variable name')


    def check_draw(self, args):
        """check the validity of line
        syntax: draw DIRPATH [option=value]
        """
        
        if len(args) < 1:
            args.append('/tmp')
        
        if not self._curr_amps:
            raise self.InvalidCmd("No process generated, please generate a process!")
            
        if not os.path.isdir(args[0]):
            raise self.InvalidCmd( "%s is not a valid directory for export file" % args[0])
            
    def check_check(self, args):
        """check the validity of args"""
        
        if  not self._curr_model:
            raise self.InvalidCmd("No model currently active, please import a model!")

        if self._model_v4_path:
            raise self.InvalidCmd(\
                "\"check\" not possible for v4 models")

        if len(args) < 2:
            self.help_check()
            raise self.InvalidCmd("\"check\" requires a process.")

        param_card = None
        if os.path.isfile(args[1]):
            param_card = args.pop(1)

        if args[0] not in self._check_opts:
            args.insert(0, 'full')

        if any([',' in elem for elem in args]):
            raise self.InvalidCmd('Decay chains not allowed in check')
        
        self.check_process_format(" ".join(args[1:]))

        return param_card
    
    def check_generate(self, args):
        """check the validity of args"""
        # Not called anymore see check_add
        return self.check_add(args)
    
    def check_process_format(self, process):
        """ check the validity of the string given to describe a format """
        
        #check balance of paranthesis
        if process.count('(') != process.count(')'):
            raise self.InvalidCmd('Invalid Format, no balance between open and close parenthesis')
        #remove parenthesis for fututre introspection
        process = process.replace('(',' ').replace(')',' ')
        
        # split following , (for decay chains)
        subprocesses = process.split(',')
        if len(subprocesses) > 1:
            for subprocess in subprocesses:
                self.check_process_format(subprocess)
            return
        
        # request that we have one or two > in the process
        if process.count('>') not in [1,2]:
            raise self.InvalidCmd(
               'wrong format for \"%s\" this part requires one or two symbols \'>\', %s found' 
               % (process, process.count('>')))
        
        # we need at least one particles in each pieces
        particles_parts = process.split('>')
        for particles in particles_parts:
            if re.match(r'^\s*$', particles):
                raise self.InvalidCmd(
                '\"%s\" is a wrong process format. Please try again' % process)  
        
        # '/' and '$' sould be used only after the process definition
        for particles in particles_parts[:-1]:
            if re.search('\D/', particles):
                raise self.InvalidCmd(
                'wrong process format: restriction should be place after the final states')
            if re.search('\D\$', particles):
                raise self.InvalidCmd(
                'wrong process format: restriction should be place after the final states')
        
    
    def check_import(self, args):
        """check the validity of line"""
        
        modelname = False
        if '-modelname' in args:
            args.remove('-modelname')
            modelname = True   
        elif '--modelname' in args:
            args.remove('--modelname')
            modelname = True              
                
        if not args:
            self.help_import()
            raise self.InvalidCmd('wrong \"import\" format')
        
        if len(args) >= 2 and args[0] not in self._import_formats:
            self.help_import()
            raise self.InvalidCmd('wrong \"import\" format')            
        elif len(args) == 1:
            if args[0] in self._import_formats:
                if args[0] != "proc_v4":
                    self.help_import()
                    raise self.InvalidCmd('wrong \"import\" format')
                elif not self._export_dir:
                    self.help_import()
                    raise self.InvalidCmd('PATH is mandatory in the current context\n' + \
                                  'Did you forget to run the \"output\" command')
            # The type of the import is not given -> guess it
            format = self.find_import_type(args[0])
            logger.info('The import format was not given, so we guess it as %s' % format)
            args.insert(0, format)
            if self.history[-1].startswith('import'):
                self.history[-1] = 'import %s %s' % \
                                (format, ' '.join(self.history[-1].split()[1:]))
                                    
        if modelname:
            args.append('-modelname') 
        
        
          
    def check_install(self, args):
        """check that the install command is valid"""
        
        if len(args) != 1:
            self.help_install()
            raise self.InvalidCmd('install command require at least one argument')
        
        if args[0] not in self._install_opts:
            if not args[0].startswith('td'):
                self.help_install()
                raise self.InvalidCmd('Not recognize program %s ' % args[0])
            
        if args[0] in ["ExRootAnalysis", "Delphes"]:
            if not misc.which('root'):
                raise self.InvalidCmd(
'''In order to install ExRootAnalysis, you need to install Root on your computer first.
please follow information on http://root.cern.ch/drupal/content/downloading-root''')
            if 'ROOTSYS' not in os.environ:
                raise self.InvalidCmd(
'''The environment variable ROOTSYS is not configured.
You can set it by adding the following lines in your .bashrc [.bash_profile for mac]:
export ROOTSYS=%s
export PATH=$PATH:$ROOTSYS/bin
This will take effect only in a NEW terminal
''' % os.path.realpath(pjoin(misc.which('root'), \
                                               os.path.pardir, os.path.pardir)))

                
    def check_launch(self, args, options):
        """check the validity of the line"""
        # modify args in order to be MODE DIR
        # mode being either standalone or madevent
        if not( 0 <= int(options.cluster) <= 2):
            return self.InvalidCmd, 'cluster mode should be between 0 and 2'
        
        if not args:
            if self._done_export:
                mode = self.find_output_type(self._done_export[0])
                if mode != self._done_export[1]:
                    raise self.InvalidCmd, \
                          '%s not valid directory for launch' % self._done_export[0]
                args.append(self._done_export[1])
                args.append(self._done_export[0])
                return
            else:
                self.help_launch()
                raise self.InvalidCmd, \
                       'No default location available, please specify location.'
        
        if len(args) != 1:
            self.help_launch()
            return self.InvalidCmd, 'Invalid Syntax: Too many argument'
        
        # search for a valid path
        if os.path.isdir(args[0]):
            path = os.path.realpath(args[0])
        elif os.path.isdir(pjoin(MG5DIR,args[0])):
            path = pjoin(MG5DIR,args[0])
        elif  MG4DIR and os.path.isdir(pjoin(MG4DIR,args[0])):
            path = pjoin(MG4DIR,args[0])
        else:    
            raise self.InvalidCmd, '%s is not a valid directory' % args[0]
                
        mode = self.find_output_type(path)
        
        args[0] = mode
        args.append(path)
        # inform where we are for future command
        self._done_export = [path, mode]
        

    def find_import_type(self, path):
        """ identify the import type of a given path 
        valid output: model/model_v4/proc_v4/command"""
        
        possibility = [pjoin(MG5DIR,'models',path), \
                     pjoin(MG5DIR,'models',path+'_v4'), path]
        if '-' in path:
            name = path.rsplit('-',1)[0]
            possibility = [pjoin(MG5DIR,'models',name), name] + possibility
        # Check if they are a valid directory
        for name in possibility:
            if os.path.isdir(name):
                if os.path.exists(pjoin(name,'particles.py')):
                    return 'model'
                elif os.path.exists(pjoin(name,'particles.dat')):
                    return 'model_v4'
        
        # Not valid directory so maybe a file
        if os.path.isfile(path):
            text = open(path).read()
            pat = re.compile('(Begin process|<MGVERSION>)', re.I)
            matches = pat.findall(text)
            if not matches:
                return 'command'
            elif len(matches) > 1:
                return 'banner'
            elif matches[0].lower() == 'begin process':
                return 'proc_v4'
            else:
                return 'banner'
        else:
            return 'proc_v4'
        
        

    
    def find_output_type(self, path):
        """ identify the type of output of a given directory:
        valid output: madevent/standalone/standalone_cpp"""
        
        card_path = pjoin(path,'Cards')
        bin_path = pjoin(path,'bin')
        src_path = pjoin(path,'src')
        include_path = pjoin(path,'include')
        subproc_path = pjoin(path,'SubProcesses')

        if os.path.isfile(pjoin(include_path, 'Pythia.h')):
            return 'pythia8'
        elif not os.path.isdir(os.path.join(path, 'SubProcesses')):
            raise self.InvalidCmd, '%s : Not a valid directory' % path
        
        if os.path.isdir(src_path):
            return 'standalone_cpp'
        elif os.path.isfile(pjoin(bin_path,'generate_events')):
            return 'madevent'
        elif os.path.isdir(card_path):
            return 'standalone'

        raise self.InvalidCmd, '%s : Not a valid directory' % path
        
    def check_load(self, args):
        """ check the validity of the line"""
        
        if len(args) != 2 or args[0] not in self._save_opts:
            self.help_load()
            raise self.InvalidCmd('wrong \"load\" format')
            
        
    def check_save(self, args):
        """ check the validity of the line"""
        if len(args) == 0:
            args.append('options')
        
        if args[0] not in self._save_opts:
            self.help_save()
            raise self.InvalidCmd('wrong \"save\" format')
        if args[0] != 'options' and len(args) != 2:
            self.help_save()
            raise self.InvalidCmd('wrong \"save\" format')
        
        if len(args) == 2:
            basename = os.path.dirname(args[1])
            if not os.path.exists(basename):
                raise self.InvalidCmd('%s is not a valid path, please retry' % \
                                                                        args[1])
        
        elif args[0] == 'options' and len(args) == 1:
            args.append(pjoin(MG5DIR,'input','mg5_configuration.txt'))            
    
    
    def check_set(self, args):
        """ check the validity of the line"""
        
        if len(args) == 1 and args[0] == 'complex_mass_scheme':
            args.append('True')
        
        if len(args) < 2:
            self.help_set()
            raise self.InvalidCmd('set needs an option and an argument')

        if args[0] not in self._set_options:
            if not args[0] in self.options and not args[0] in self.options:
                self.help_set()
                raise self.InvalidCmd('Possible options for set are %s' % \
                                  self._set_options)

        if args[0] in ['group_subprocesses']:
            if args[1] not in ['False', 'True', 'Auto']:
                raise self.InvalidCmd('%s needs argument False, True or Auto' % \
                                      args[0])
        if args[0] in ['ignore_six_quark_processes']:
            if args[1] not in self._multiparticles.keys() and args[1] != 'False':
                raise self.InvalidCmd('ignore_six_quark_processes needs ' + \
                                      'a multiparticle name as argument')
        
        if args[0] in ['stdout_level']:
            if args[1] not in ['DEBUG','INFO','WARNING','ERROR','CRITICAL']:
                raise self.InvalidCmd('output_level needs ' + \
                                      'a valid level')       

        if args[0] in ['fks_mode']:
            if args[1] not in ['born', 'real']:
                raise self.InvalidCmd('fks_mode needs argument real or born')       
    
        if args[0] in ['gauge']:
            if args[1] not in ['unitary','Feynman']:
                raise self.InvalidCmd('gauge needs argument unitary or Feynman.')       
				      
    def check_open(self, args):
        """ check the validity of the line """
        
        if len(args) != 1:
            self.help_open()
            raise self.InvalidCmd('OPEN command requires exactly one argument')

        if args[0].startswith('./'):
            if not os.path.isfile(args[0]):
                raise self.InvalidCmd('%s: not such file' % args[0])
            return True

        # if special : create the path.
        if not self._done_export:
            if not os.path.isfile(args[0]):
                self.help_open()
                raise self.InvalidCmd('No command \"output\" or \"launch\" used. Impossible to associate this name to a file')
            else:
                return True
            
        path = self._done_export[0]
        if os.path.isfile(pjoin(path,args[0])):
            args[0] = pjoin(path,args[0])
        elif os.path.isfile(pjoin(path,'Cards',args[0])):
            args[0] = pjoin(path,'Cards',args[0])
        elif os.path.isfile(pjoin(path,'HTML',args[0])):
            args[0] = pjoin(path,'HTML',args[0])
        # special for card with _default define: copy the default and open it
        elif '_card.dat' in args[0]:   
            name = args[0].replace('_card.dat','_card_default.dat')
            if os.path.isfile(pjoin(path,'Cards', name)):
                files.cp(path + '/Cards/' + name, path + '/Cards/'+ args[0])
                args[0] = pjoin(path,'Cards', args[0])
            else:
                raise self.InvalidCmd('No default path for this file')
        elif not os.path.isfile(args[0]):
            raise self.InvalidCmd('No default path for this file')
                
                
    def check_output(self, args):
        """ check the validity of the line"""
          
        if args and args[0] in self._export_formats:
            self._export_format = args.pop(0)
        else:
            self._export_format = 'madevent'

        if not self._curr_amps:
            text = 'No processes generated. Please generate a process first.'
            raise self.InvalidCmd(text)

        if not self._curr_model:
            text = 'No model found. Please import a model first and then retry.'
            raise self.InvalidCmd(text)

        if self._model_v4_path and \
               (self._export_format not in self._v4_export_formats):
            text = " The Model imported (MG4 format) does not contain enough\n "
            text += " information for this type of output. In order to create\n"
            text += " output for " + args[0] + ", you have to use a UFO model.\n"
            text += " Those model can be imported with mg5> import model NAME."
            logger.warning(text)
            raise self.InvalidCmd('')

        if args and args[0][0] != '-':
            # This is a path
            path = args.pop(0)
            # Check for special directory treatment
            if path == 'auto' and self._export_format in \
                     ['madevent', 'standalone', 'standalone_cpp']:
                self.get_default_path()
            elif path != 'auto':
                self._export_dir = path
            elif path == 'auto':
                if self.options['pythia8_path']:
                    self._export_dir = self.options['pythia8_path']
                else:
                    self._export_dir = '.'
        else:
            if self._export_format != 'pythia8':
                # No valid path
                self.get_default_path()
            else:
                if self.options['pythia8_path']:
                    self._export_dir = self.options['pythia8_path']
                else:
                    self._export_dir = '.'
                    
        self._export_dir = os.path.realpath(self._export_dir)

    def get_default_path(self):
        """Set self._export_dir to the default (\'auto\') path"""

        if self._export_format in ['madevent', 'standalone']:
            # Detect if this script is launched from a valid copy of the Template,
            # if so store this position as standard output directory
            if 'TemplateVersion.txt' in os.listdir('.'):
                #Check for ./
                self._export_dir = os.path.realpath('.')
                return
            elif 'TemplateVersion.txt' in os.listdir('..'):
                #Check for ../
                self._export_dir = os.path.realpath('..')
                return
            elif self.stdin != sys.stdin:
                #Check for position defined by the input files
                input_path = os.path.realpath(self.stdin.name).split(os.path.sep)
                print "Not standard stdin, use input path"
                if input_path[-2] == 'Cards':
                    self._export_dir = os.path.sep.join(input_path[:-2])
                    if 'TemplateVersion.txt' in self._export_dir:
                        return
        

        if self._export_format == 'NLO':            
            name_dir = lambda i: 'PROCNLO_%s_%s' % \
                                    (self._curr_model['name'], i)
            auto_path = lambda i: pjoin(self.writing_dir,
                                               name_dir(i))
        elif self._export_format.startswith('madevent'):            
            name_dir = lambda i: 'PROC_%s_%s' % \
                                    (self._curr_model['name'], i)
            auto_path = lambda i: pjoin(self.writing_dir,
                                               name_dir(i))
        elif self._export_format == 'standalone':
            name_dir = lambda i: 'PROC_SA_%s_%s' % \
                                    (self._curr_model['name'], i)
            auto_path = lambda i: pjoin(self.writing_dir,
                                               name_dir(i))                
        elif self._export_format == 'standalone_cpp':
            name_dir = lambda i: 'PROC_SA_CPP_%s_%s' % \
                                    (self._curr_model['name'], i)
            auto_path = lambda i: pjoin(self.writing_dir,
                                               name_dir(i))
        elif self._export_format == 'pythia8':
            if self.options['pythia8_path']:
                self._export_dir = self.options['pythia8_path']
            else:
                self._export_dir = '.'
            return
        else:
            self._export_dir = '.'
            return
        for i in range(500):
            if os.path.isdir(auto_path(i)):
                continue
            else:
                self._export_dir = auto_path(i) 
                break
        if not self._export_dir:
            raise self.InvalidCmd('Can\'t use auto path,' + \
                                  'more than 500 dirs already')    
            
        
#===============================================================================
# CheckValidForCmdWeb
#===============================================================================
class CheckValidForCmdWeb(CheckValidForCmd):
    """ Check the validity of input line for web entry
    (no explicit path authorized)"""
    
    class WebRestriction(MadGraph5Error):
        """class for WebRestriction"""
    
    def check_draw(self, args):
        """check the validity of line
        syntax: draw FILEPATH [option=value]
        """
        raise self.WebRestriction('direct call to draw is forbidden on the web')
    
    def check_display(self, args):
        """ check the validity of line in web mode """
        
        if args[0] == 'mg5_variable':
            raise self.WebRestriction('Display internal variable is forbidden on the web')
        
        CheckValidForCmd.check_history(self, args)
    
    def check_check(self, args):
        """ Not authorize for the Web"""
        
        raise self.WebRestriction('Check call is forbidden on the web')
    
    def check_history(self, args):
        """check the validity of line
        No Path authorize for the Web"""
        
        CheckValidForCmd.check_history(self, args)

        if len(args) == 2 and args[1] not in ['.', 'clean']:
            raise self.WebRestriction('Path can\'t be specify on the web.')

        
    def check_import(self, args):
        """check the validity of line
        No Path authorize for the Web"""
        
        if not args:
            raise self.WebRestriction, 'import requires at least one option'
        
        if args[0] not in self._import_formats:
            args[:] = ['command', './Cards/proc_card_mg5.dat']
        elif args[0] == 'proc_v4':
            args[:] = [args[0], './Cards/proc_card.dat']
        elif args[0] == 'command':
            args[:] = [args[0], './Cards/proc_card_mg5.dat']

        CheckValidForCmd.check_import(self, args)
        
    def check_install(self, args):
        """ No possibility to install new software on the web """
        raise self.WebRestriction('Impossible to install program on the cluster')
        
    def check_load(self, args):
        """ check the validity of the line
        No Path authorize for the Web"""

        CheckValidForCmd.check_load(self, args)        

        if len(args) == 2:
            if args[0] != 'model':
                raise self.WebRestriction('only model can be loaded online')
            if 'model.pkl' not in args[1]:
                raise self.WebRestriction('not valid pkl file: wrong name')
            if not os.path.realpath(args[1]).startswith(pjoin(MG4DIR, \
                                                                    'Models')):
                raise self.WebRestriction('Wrong path to load model')
        
    def check_save(self, args):
        """ not authorize on web"""
        raise self.WebRestriction('\"save\" command not authorize online')
    
    def check_open(self, args):
        """ not authorize on web"""
        raise self.WebRestriction('\"open\" command not authorize online')
    
    def check_output(self, args):
        """ check the validity of the line"""

        
        # first pass to the default
        CheckValidForCmd.check_output(self, args)
        
        args[:] = [self._export_format, '.', '-f']

        # Check that we output madevent
        if 'madevent' != self._export_format:
                raise self.WebRestriction, 'only available output format is madevent (at current stage)'

#===============================================================================
# CompleteForCmd
#===============================================================================
class CompleteForCmd(cmd.CompleteCmd):
    """ The Series of help routine for the MadGraphCmd"""
    
 
    def model_completion(self, text, process):
        """ complete the line with model information """

        while ',' in process:
            process = process[process.index(',')+1:]
        args = self.split_arg(process)
        couplings = []

        # Force '>' if two initial particles.
        if len(args) == 2 and args[-1] != '>':
                return self.list_completion(text, '>')
            
        # Add non-particle names
        if len(args) > 0 and args[-1] != '>':
            couplings = ['>']
        if '>' in args and args.index('>') < len(args) - 1:
            couplings = [c + "=" for c in self._couplings] + \
                        ['@','$','/','>',',']
        return self.list_completion(text, self._particle_names + \
                                    self._multiparticles.keys() + couplings)
        
                    
    def complete_generate(self, text, line, begidx, endidx):
        "Complete the add command"

        # Return list of particle names and multiparticle names, as well as
        # coupling orders and allowed symbols
        args = self.split_arg(line[0:begidx])
        if len(args) > 2 and args[-1] == '@' or args[-1].endswith('='):
            return

        try:
            return self.model_completion(text, ' '.join(args[1:]))
        except Exception as error:
            print error
            
        #if len(args) > 1 and args[-1] != '>':
        #    couplings = ['>']
        #if '>' in args and args.index('>') < len(args) - 1:
        #    couplings = [c + "=" for c in self._couplings] + ['@','$','/','>']
        #return self.list_completion(text, self._particle_names + \
        #                            self._multiparticles.keys() + couplings)
        
    def complete_add(self, text, line, begidx, endidx):
        "Complete the add command"

        args = self.split_arg(line[0:begidx])

        # Format
        if len(args) == 1:
            return self.list_completion(text, self._add_opts)

        return self.complete_generate(text, " ".join(args[1:]), begidx, endidx)

        # Return list of particle names and multiparticle names, as well as
        # coupling orders and allowed symbols
        couplings = []
        if len(args) > 2 and args[-1] != '>':
            couplings = ['>']
        if '>' in args and args.index('>') < len(args) - 1:
            couplings = [c + "=" for c in self._couplings] + ['@','$','/','>']
        return self.list_completion(text, self._particle_names + \
                                    self._multiparticles.keys() + couplings)
          
    def complete_check(self, text, line, begidx, endidx):
        "Complete the add command"

        args = self.split_arg(line[0:begidx])

        # Format
        if len(args) == 1:
            return self.list_completion(text, self._check_opts)

        


        # Directory continuation
        if args[-1].endswith(os.path.sep):
            return self.path_completion(text,
                                        pjoin('.',*[a for a in args \
                                                    if a.endswith(os.path.sep)]))
        # autocompletion for particles/couplings
        model_comp = self.model_completion(text, ' '.join(args[2:]))

        if len(args) == 2:
            return model_comp + self.path_completion(text)

        if len(args) > 2:
            return model_comp
            
        
    def complete_tutorial(self, text, line, begidx, endidx):
        "Complete the tutorial command"

        # Format
        if len(self.split_arg(line[0:begidx])) == 1:
            return self.list_completion(text, self._tutorial_opts)
        
    def complete_define(self, text, line, begidx, endidx):
        """Complete particle information"""
        return self.model_completion(text, line[6:])

    def complete_display(self, text, line, begidx, endidx):
        "Complete the display command"

        args = self.split_arg(line[0:begidx])
        # Format
        if len(args) == 1:
            return self.list_completion(text, self._display_opts)

        if len(args) == 2 and args[1] == 'checks':
            return self.list_completion(text, 'failed')

        if len(args) == 2 and args[1] == 'particles':
            return self.model_completion(text, line[begidx:])

    def complete_draw(self, text, line, begidx, endidx):
        "Complete the draw command"

        args = self.split_arg(line[0:begidx])

        # Directory continuation
        if args[-1].endswith(os.path.sep):
            return self.path_completion(text,
                                        pjoin('.',*[a for a in args if a.endswith(os.path.sep)]),
                                        only_dirs = True)
        # Format
        if len(args) == 1:
            return self.path_completion(text, '.', only_dirs = True)


        #option
        if len(args) >= 2:
            opt = ['horizontal', 'external=', 'max_size=', 'add_gap=',
                                'non_propagating', '--']
            return self.list_completion(text, opt)

    def complete_launch(self, text, line, begidx, endidx):
        """ complete the launch command"""
        args = self.split_arg(line[0:begidx])

        # Directory continuation
        if args[-1].endswith(os.path.sep):
            return self.path_completion(text,
                                        pjoin('.',*[a for a in args if a.endswith(os.path.sep)]),
                                        only_dirs = True)
        # Format
        if len(args) == 1:
            out = {'Path from ./': self.path_completion(text, '.', only_dirs = True)}
            if MG5DIR != os.path.realpath('.'):
                out['Path from %s' % MG5DIR] =  self.path_completion(text,
                                     MG5DIR, only_dirs = True, relative=False)
            if MG4DIR and MG4DIR != os.path.realpath('.') and MG4DIR != MG5DIR:
                out['Path from %s' % MG4DIR] =  self.path_completion(text,
                                     MG4DIR, only_dirs = True, relative=False)

            
        #option
        if len(args) >= 2:
            out={}

        if line[0:begidx].endswith('--laststep='):
            opt = ['parton', 'pythia', 'pgs','delphes','auto']
            out['Options'] = self.list_completion(text, opt, line)
        else:
            opt = ['--cluster', '--multicore', '-i', '--name=', '-f','-m', '-n', 
               '--interactive', '--laststep=parton', '--laststep=pythia',
               '--laststep=pgs', '--laststep=delphes','--laststep=auto']
            out['Options'] = self.list_completion(text, opt, line)
        

        return self.deal_multiple_categories(out)

    def complete_load(self, text, line, begidx, endidx):
        "Complete the load command"

        args = self.split_arg(line[0:begidx])        

        # Format
        if len(args) == 1:
            return self.list_completion(text, self._save_opts)

        # Directory continuation
        if args[-1].endswith(os.path.sep):
            return self.path_completion(text,
                                        pjoin('.',*[a for a in args if \
                                                      a.endswith(os.path.sep)]))

        # Filename if directory is not given
        if len(args) == 2:
            return self.path_completion(text)

    def complete_save(self, text, line, begidx, endidx):
        "Complete the save command"

        args = self.split_arg(line[0:begidx])

        # Format
        if len(args) == 1:
            return self.list_completion(text, self._save_opts)

        # Directory continuation
        if args[-1].endswith(os.path.sep):
            return self.path_completion(text,
                                        pjoin('.',*[a for a in args if a.endswith(os.path.sep)]),
                                        only_dirs = True)

        # Filename if directory is not given
        if len(args) == 2:
            return self.path_completion(text)
        
    def complete_open(self, text, line, begidx, endidx): 
        """ complete the open command """

        args = self.split_arg(line[0:begidx])
        
        # Directory continuation
        if os.path.sep in args[-1] + text:
            return self.path_completion(text,
                                    pjoin('.',*[a for a in args if \
                                                      a.endswith(os.path.sep)]))

        possibility = []
        if self._done_export:
            path = self._done_export[0]
            possibility = ['index.html']
            if os.path.isfile(pjoin(path,'README')):
                possibility.append('README')
            if os.path.isdir(pjoin(path,'Cards')):
                possibility += [f for f in os.listdir(pjoin(path,'Cards')) 
                                    if f.endswith('.dat')]
            if os.path.isdir(pjoin(path,'HTML')):
                possibility += [f for f in os.listdir(pjoin(path,'HTML')) 
                                  if f.endswith('.html') and 'default' not in f]
        else:
            possibility.extend(['./','../'])
        if os.path.exists('MG5_debug'):
            possibility.append('MG5_debug')
        if os.path.exists('ME5_debug'):
            possibility.append('ME5_debug')            

        return self.list_completion(text, possibility)
       
    def complete_output(self, text, line, begidx, endidx,
                        possible_options = ['f', 'noclean', 'nojpeg'],
                        possible_options_full = ['-f', '-noclean', '-nojpeg']):
        "Complete the output command"

        possible_format = self._export_formats
        #don't propose directory use by MG_ME
        forbidden_names = ['MadGraphII', 'Template', 'pythia-pgs', 'CVS',
                            'Calculators', 'MadAnalysis', 'SimpleAnalysis',
                            'mg5', 'DECAY', 'EventConverter', 'Models',
                            'ExRootAnalysis', 'HELAS', 'Transfer_Fct']
        
        #name of the run =>proposes old run name
        args = self.split_arg(line[0:begidx])
        if len(args) >= 1: 
            # Directory continuation
            if args[-1].endswith(os.path.sep):
                return [name for name in self.path_completion(text,
                        pjoin('.',*[a for a in args if a.endswith(os.path.sep)]),
                        only_dirs = True) if name not in forbidden_names]
            # options
            if args[-1][0] == '-' or len(args) > 1 and args[-2] == '-':
                return self.list_completion(text, possible_options)
            if len(args) > 2:
                return self.list_completion(text, possible_options_full)
            # Formats
            if len(args) == 1:
                if any([p.startswith(text) for p in possible_format]):
                    return [name for name in \
                            self.list_completion(text, possible_format) + \
                            ['.' + os.path.sep, '..' + os.path.sep, 'auto'] \
                            if name.startswith(text)]

            # directory names
            content = [name for name in self.path_completion(text, '.', only_dirs = True) \
                       if name not in forbidden_names]
            content += ['auto']
            return self.list_completion(text, content)


    def complete_set(self, text, line, begidx, endidx):
        "Complete the set command"
        args = self.split_arg(line[0:begidx])

        # Format
        if len(args) == 1:
            opts = self.options.keys() 
            return self.list_completion(text, opts)

        if len(args) == 2:
            if args[1] in ['group_subprocesses', 'complex_mass_scheme']:
                return self.list_completion(text, ['False', 'True'])
            elif args[1] in ['ignore_six_quark_processes']:
                return self.list_completion(text, self._multiparticles.keys())
            elif args[1] == 'gauge':
                return self.list_completion(text, ['unitary', 'Feynman'])
            elif args[1] == 'stdout_level':
                return self.list_completion(text, ['DEBUG','INFO','WARNING','ERROR','CRITICAL'])
        
            elif args[1] == 'fortran_compiler':
                return self.list_completion(text, ['f77','g77','gfortran'])
            elif args[1] == 'nb_core':
                return self.list_completion(text, [str(i) for i in range(100)])
            elif args[1] == 'run_mode':
                return self.list_completion(text, [str(i) for i in range(3)])
            elif args[1] == 'cluster_type':
                return self.list_completion(text, cluster.from_name.keys())
            elif args[1] == 'cluster_queue':
                return []
            elif args[1] == 'automatic_html_opening':
                return self.list_completion(text, ['False', 'True'])            
            else:
                # directory names
                second_set = [name for name in self.path_completion(text, '.', only_dirs = True)]
                return self.list_completion(text, first_set + second_set)
        elif len(args) >2 and args[-1].endswith(os.path.sep):
                return self.path_completion(text,
                        pjoin('.',*[a for a in args if a.endswith(os.path.sep)]),
                        only_dirs = True)
        
    def complete_import(self, text, line, begidx, endidx):
        "Complete the import command"
        
        args=self.split_arg(line[0:begidx])
        
        # Format
        if len(args) == 1:
            opt =  self.list_completion(text, self._import_formats)
            if opt:
                return opt
            mode = 'all'
        elif args[1] in self._import_formats:
            mode = args[1]
        else:
            args.insert(1, 'all')
            mode = 'all'


        completion_categories = {}
        # restriction continuation (for UFO)
        if mode in ['model', 'all'] and '-' in  text:
            # deal with - in readline splitting (different on some computer)
            path = '-'.join([part for part in text.split('-')[:-1]])
            # remove the final - for the model name
            # find the different possibilities
            all_name = self.find_restrict_card(path, no_restrict=False)
            all_name += self.find_restrict_card(path, no_restrict=False,
                                        base_dir=pjoin(MG5DIR,'models'))

            # select the possibility according to the current line           
            all_name = [name+' ' for name in  all_name if name.startswith(text)
                                                       and name.strip() != text]
            
                
            if all_name:
                completion_categories['Restricted model'] = all_name

        # Path continuation
        if os.path.sep in args[-1]:
            if mode.startswith('model') or mode == 'all':
                # Directory continuation
                try:
                    cur_path = pjoin(*[a for a in args \
                                                   if a.endswith(os.path.sep)])
                except:
                    pass
                else:
                    all_dir = self.path_completion(text, cur_path, only_dirs = True)
                    if mode in ['model_v4','all']:
                        completion_categories['Path Completion'] = all_dir
                    # Only UFO model here
                    new = []
                    data =   [new.__iadd__(self.find_restrict_card(name, base_dir=cur_path))
                                                                for name in all_dir]
                    if data:
                        completion_categories['Path Completion'] = all_dir + new
            else:
                try:
                    cur_path = pjoin(*[a for a in args \
                                                   if a.endswith(os.path.sep)])
                except:
                    pass
                else:
                    all_path =  self.path_completion(text, cur_path)
                    if mode == 'all':
                        new = [] 
                        data =   [new.__iadd__(self.find_restrict_card(name, base_dir=cur_path)) 
                                                               for name in all_path]
                        if data:
                            completion_categories['Path Completion'] = data[0]
                    else:
                        completion_categories['Path Completion'] = all_path
                
        # Model directory name if directory is not given
        if (len(args) == 2):
            is_model = True
            if mode == 'model':
                file_cond = lambda p : os.path.exists(pjoin(MG5DIR,'models',p,'particles.py'))
                mod_name = lambda name: name
            elif mode == 'model_v4':
                file_cond = lambda p :  (os.path.exists(pjoin(MG5DIR,'models',p,'particles.dat')) 
                                      or os.path.exists(pjoin(self._mgme_dir,'Models',p,'particles.dat')))
                mod_name = lambda name :(name[-3:] != '_v4' and name or name[:-3]) 
            elif mode == 'all':
                mod_name = lambda name: name
                file_cond = lambda p : os.path.exists(pjoin(MG5DIR,'models',p,'particles.py')) \
                                      or os.path.exists(pjoin(MG5DIR,'models',p,'particles.dat')) \
                                      or os.path.exists(pjoin(self._mgme_dir,'Models',p,'particles.dat')) 
            else:
                cur_path = pjoin('.',*[a for a in args \
                                                   if a.endswith(os.path.sep)])
                all_path =  self.path_completion(text, cur_path)
                completion_categories['model name'] = all_path
                is_model = False
            
            if is_model:
                model_list = [mod_name(name) for name in \
                                                self.path_completion(text,
                                                pjoin(MG5DIR,'models'),
                                                only_dirs = True) \
                                                if file_cond(name)]
                
                if mode == 'model_v4':
                    completion_categories['model name'] = model_list
                else:
                    # need to update the  list with the possible restriction
                    all_name = []
                    for model_name in model_list:
                        all_name += self.find_restrict_card(model_name, 
                                            base_dir=pjoin(MG5DIR,'models'))
                if mode == 'all':
                    cur_path = pjoin('.',*[a for a in args \
                                                        if a.endswith(os.path.sep)])
                    all_path =  self.path_completion(text, cur_path)
                    completion_categories['model name'] = all_path + all_name 
                elif mode == 'model':
                    completion_categories['model name'] = all_name 

        # Options
        if mode == 'all' and len(args)>1:
            mode = self.find_import_type(args[2])
   
        if len(args) >= 3 and mode.startswith('model') and not '-modelname' in line:
            if not text and not completion_categories:
                return ['--modelname']
            elif not (os.path.sep in args[-1] and line[-1] != ' '):
                completion_categories['options'] = self.list_completion(text, ['--modelname','-modelname'])
        if len(args) >= 3 and mode.startswith('banner') and not '--no_launch' in line:
            completion_categories['options'] = self.list_completion(text, ['--no_launch'])
        return self.deal_multiple_categories(completion_categories) 
        
        
            
    def find_restrict_card(self, model_name, base_dir='./', no_restrict=True):
        """find the restriction file associate to a given model"""

        # check if the model_name should be keeped as a possibility
        if no_restrict:
            output = [model_name]
        else:
            output = []
        
        # check that the model is a valid model
        if not os.path.exists(pjoin(base_dir, model_name, 'couplings.py')):
            # not valid UFO model
            return output
        
        if model_name.endswith(os.path.sep):
            model_name = model_name[:-1]
        
        # look for _default and treat this case
        if os.path.exists(pjoin(base_dir, model_name, 'restrict_default.dat')):
            output.append('%s-full' % model_name)
        
        # look for other restrict_file
        for name in os.listdir(pjoin(base_dir, model_name)):
            if name.startswith('restrict_') and not name.endswith('default.dat') \
                and name.endswith('.dat'):
                tag = name[9:-4] #remove restrict and .dat
                while model_name.endswith(os.path.sep):
                    model_name = model_name[:-1]
                output.append('%s-%s' % (model_name, tag))

        # return
        return output
    
    def complete_install(self, text, line, begidx, endidx):
        "Complete the import command"

        args = self.split_arg(line[0:begidx])
        
        # Format
        if len(args) == 1:
            return self.list_completion(text, self._install_opts)     

#===============================================================================
# MadGraphCmd
#===============================================================================
class MadGraphCmd(HelpToCmd, CheckValidForCmd, CompleteForCmd, CmdExtended):
    """The command line processor of MadGraph"""    

    writing_dir = '.'
    timeout = 0 # time authorize to answer question [0 is no time limit]
  
    # Options and formats available
    _display_opts = ['particles', 'interactions', 'processes', 'diagrams', 
                     'diagrams_text', 'multiparticles', 'couplings', 'lorentz', 
                     'checks', 'parameters', 'options', 'coupling_order','variable']
    _add_opts = ['process']
    _save_opts = ['model', 'processes', 'options']
    _tutorial_opts = ['start', 'stop']
    _switch_opts = ['mg5','aMC@NLO','ML5']
    _check_opts = ['full', 'permutation', 'gauge', 'lorentz', 'brs']
    _import_formats = ['model_v4', 'model', 'proc_v4', 'command', 'banner']
    _install_opts = ['pythia-pgs', 'Delphes', 'MadAnalysis', 'ExRootAnalysis']
    _v4_export_formats = ['madevent', 'standalone', 'matrix'] 
    _nlo_export_formats = ['NLO']
    _export_formats = _v4_export_formats + ['standalone_cpp', 'pythia8']
    _set_options = ['group_subprocesses',
                    'ignore_six_quark_processes',
                    'stdout_level',
                    'fortran_compiler',
                    'fks_mode',
                    'complex_mass_scheme']

    # Variables to store object information
    _curr_model = None  #base_objects.Model()
    _curr_amps = diagram_generation.AmplitudeList()
    _curr_matrix_elements = helas_objects.HelasMultiProcess()
    _curr_fortran_model = None
    _curr_cpp_model = None
    _curr_exporter = None
    _done_export = False

    def preloop(self):
        """Initializing before starting the main loop"""

        self.prompt = 'mg5>'
        
        # By default, load the UFO Standard Model
        logger.info("Loading default model: sm")
        self.do_import('model sm')
        self.history.append('import model sm')
        
        # preloop mother
        CmdExtended.preloop(self)

    
    def __init__(self, mgme_dir = '', *completekey, **stdin):
        """ add a tracker of the history """

        CmdExtended.__init__(self, *completekey, **stdin)
     
        # Set MG/ME directory path
        if mgme_dir:
            if os.path.isdir(pjoin(mgme_dir, 'Template')):
                self._mgme_dir = mgme_dir
                logger.info('Setting MG/ME directory to %s' % mgme_dir)
            else:
                logger.warning('Warning: Directory %s not valid MG/ME directory' % \
                             mgme_dir)
                self._mgme_dir = MG4DIR

        # Variables to store state information
        self._multiparticles = {}
        self.options = {}
        self._generate_info = "" # store the first generated process
        self._model_v4_path = None
        self._use_lower_part_names = False
        self._export_dir = None
        self._export_format = 'madevent'
        self._mgme_dir = MG4DIR
        self._comparisons = None

<<<<<<< HEAD
        # Set where to look for CutTools installation.
        # In further versions, it will be set in the same manner as _mgme_dir so that
        # the user can chose its own CutTools distribution.
        self._cuttools_dir=str(os.path.join(self._mgme_dir,'loop_material','CutTools'))
        if not os.path.isdir(os.path.join(self._cuttools_dir, 'src','cts')):
            logger.warning(('Warning: Directory %s is not a valid CutTools directory.'+\
                           'Using default CutTools instead.') % \
                             self._cuttools_dir)
            self._cuttools_dir=str(os.path.join(self._mgme_dir,'loop_material','CutTools'))

=======
        # Set defaults for options
        self.options['group_subprocesses'] = 'Auto'
        self.options['ignore_six_quark_processes'] = False
        self.options['fks_mode'] = 'real'
        
>>>>>>> 832a10c8
        # Load the configuration file
        self.set_configuration()

    def setup(self):
        """ Actions to carry when switching to this interface """
        
        # Refresh all the interface stored value as things like generated
        # processes and amplitudes are not to be reused in between different
        # interfaces
        # Clear history, amplitudes and matrix elements when a model is imported
        # Remove previous imports, generations and outputs from history
        self.clean_history(remove_bef_lb1='import')
        # Reset amplitudes and matrix elements
        self._done_export=False
        self._curr_amps = diagram_generation.AmplitudeList()
        self._curr_matrix_elements = helas_objects.HelasMultiProcess()    
    
    def do_quit(self, line):
        """Do quit"""

        if self._done_export and \
                    os.path.exists(pjoin(self._done_export[0],'RunWeb')):
            os.remove(pjoin(self._done_export[0],'RunWeb'))
                
        value = super(MadGraphCmd, self).do_quit(line)
        print
        return value
        
    # Add a process to the existing multiprocess definition
    # Generate a new amplitude
    def do_add(self, line):
        """Generate an amplitude for a given process and add to
        existing amplitudes
        """

        args = self.split_arg(line)
        
        # Check the validity of the arguments
        self.check_add(args)

        if args[0] == 'process':            
            # Rejoin line
            line = ' '.join(args[1:])
            
            # store the first process (for the perl script)
            if not self._generate_info:
                self._generate_info = line
                
            # Reset Helas matrix elements
            self._curr_matrix_elements = helas_objects.HelasMultiProcess()

            # Extract process from process definition
            if ',' in line:
                myprocdef, line = self.extract_decay_chain_process(line)
                if myprocdef.are_decays_perturbed():
                    raise MadGraph5Error("Decay processes cannot be perturbed")
            else:
                myprocdef = self.extract_process(line)

            # Check that we have something    
            if not myprocdef:
                raise self.InvalidCmd("Empty or wrong format process, please try again.")
            # Check that we have the same number of initial states as
            # existing processes
            if self._curr_amps and self._curr_amps[0].get_ninitial() != \
               myprocdef.get_ninitial():
                raise self.InvalidCmd("Can not mix processes with different number of initial states.")               
            
            cpu_time1 = time.time()

            # Generate processes
            if self.options['group_subprocesses'] == 'Auto':
                    collect_mirror_procs = True
            else:
                collect_mirror_procs = self.options['group_subprocesses']
            ignore_six_quark_processes = \
                           self.options['ignore_six_quark_processes'] if \
                           "ignore_six_quark_processes" in self.options \
                           else []

            # Decide here wether one needs a LoopMultiProcess or a MultiProcess
            multiprocessclass=None
            if myprocdef['perturbation_couplings']!=[]:
                multiprocessclass=loop_diagram_generation.LoopMultiProcess
            else:
                multiprocessclass=diagram_generation.MultiProcess

            myproc = multiprocessclass(myprocdef,
                                       collect_mirror_procs =\
                                       collect_mirror_procs,
                                       ignore_six_quark_processes = \
                                       ignore_six_quark_processes)

            for amp in myproc.get('amplitudes'):
                if amp not in self._curr_amps:
                    self._curr_amps.append(amp)
                else:
                    warning = "Warning: Already in processes:\n%s" % \
                                                amp.nice_string_processes()
                    logger.warning(warning)


            # Reset _done_export, since we have new process
            self._done_export = False

            cpu_time2 = time.time()

            nprocs = len(myproc.get('amplitudes'))
            ndiags = sum([amp.get_number_of_diagrams() for \
                              amp in myproc.get('amplitudes')])
            logger.info("%i processes with %i diagrams generated in %0.3f s" % \
                  (nprocs, ndiags, (cpu_time2 - cpu_time1)))
            ndiags = sum([amp.get_number_of_diagrams() for \
                              amp in self._curr_amps])
            logger.info("Total: %i processes with %i diagrams" % \
                  (len(self._curr_amps), ndiags))                
  
    # Define a multiparticle label
    def do_define(self, line, log=True):
        """Define a multiparticle"""

        if self._use_lower_part_names:
            # Particle names lowercase
            line = line.lower()
        # Make sure there are spaces around = and |
        line = line.replace("=", " = ")
        line = line.replace("|", " | ")
        args = self.split_arg(line)
        # check the validity of the arguments
        self.check_define(args)

        label = args[0]
        
        pdg_list = self.extract_particle_ids(args[1:])
        self.optimize_order(pdg_list)
        self._multiparticles[label] = pdg_list
        if log:
            logger.info("Defined multiparticle %s" % \
                                             self.multiparticle_string(label))
    
    # Display
    def do_display(self, line, output=sys.stdout):
        """Display current internal status"""

        args = self.split_arg(line)
        #check the validity of the arguments
        self.check_display(args)

        if args[0] == 'diagrams':
            self.draw(' '.join(args[1:]))

        if args[0] == 'particles' and len(args) == 1:
            propagating_particle = []
            nb_unpropagating = 0
            for particle in self._curr_model['particles']:
                if particle.get('propagating'):
                    propagating_particle.append(particle)
                else:
                    nb_unpropagating += 1
                    
            print "Current model contains %i particles:" % \
                    len(propagating_particle)
            part_antipart = [part for part in propagating_particle \
                             if not part['self_antipart']]
            part_self = [part for part in propagating_particle \
                             if part['self_antipart']]
            for part in part_antipart:
                print part['name'] + '/' + part['antiname'],
            print ''
            for part in part_self:
                print part['name'],
            print ''
            if nb_unpropagating:
                print 'In addition of %s un-physical particle mediating new interactions.' \
                                     % nb_unpropagating

        elif args[0] == 'particles':
            for arg in args[1:]:
                if arg.isdigit() or (arg[0] == '-' and arg[1:].isdigit()):
                    particle = self._curr_model.get_particle(abs(int(arg)))
                else:
                    particle = self._curr_model['particles'].find_name(arg)
                if not particle:
                    raise self.InvalidCmd, 'no particle %s in current model' % arg

                print "Particle %s has the following properties:" % particle.get_name()
                print str(particle)
            
        elif args[0] == 'interactions' and len(args) == 1:
            text = "Current model contains %i interactions\n" % \
                    len(self._curr_model['interactions'])
            for i, inter in enumerate(self._curr_model['interactions']):
                text += str(i+1) + ':'
                for part in inter['particles']:
                    if part['is_part']:
                        text += part['name']
                    else:
                        text += part['antiname']
                    text += " "
                text += " ".join(order + '=' + str(inter['orders'][order]) \
                                 for order in inter['orders'])
                text += '\n'
            pydoc.pager(text)

        elif args[0] == 'interactions' and len(args)==2 and args[1].isdigit():
            for arg in args[1:]:
                if int(arg) > len(self._curr_model['interactions']):
                    raise self.InvalidCmd, 'no interaction %s in current model' % arg
                if int(arg) == 0:
                    print 'Special interactions which identify two particles'
                else:
                    print "Interactions %s has the following property:" % arg
                    print self._curr_model['interactions'][int(arg)-1]

        elif args[0] == 'interactions':
            request_part = args[1:]
            text = ''
            for i, inter in enumerate(self._curr_model['interactions']):
                present_part = [part['is_part'] and part['name'] or part['antiname']
                                 for part in inter['particles']
                                if (part['is_part'] and  part['name'] in request_part) or
                                   (not part['is_part'] and part['antiname'] in request_part)]
                if len(present_part) < len(request_part):
                    continue
                # check that all particles are selected at least once
                if set(present_part) != set(request_part):
                    continue
                # check if a particle is asked more than once
                if len(request_part) > len(set(request_part)):
                    for p in request_part:
                        print p, request_part.count(p),present_part.count(p)
                        if request_part.count(p) > present_part.count(p):
                            continue
                        
                name = str(i+1) + ' : '
                for part in inter['particles']:
                    if part['is_part']:
                        name += part['name']
                    else:
                        name += part['antiname']
                    name += " "                   
                text += "\nInteractions %s has the following property:\n" % name
                text += str(self._curr_model['interactions'][i]) 

                text += '\n'
                print name
            if text =='':
                text += 'No matching for any interactions'
            pydoc.pager(text)


        elif args[0] == 'parameters' and len(args) == 1:
            text = "Current model contains %i parameters\n" % \
                    sum([len(part) for part in 
                                       self._curr_model['parameters'].values()])
            keys = self._curr_model['parameters'].keys()
            def key_sort(x, y):
                if ('external',) == x:
                    return -1
                elif ('external',) == y:
                    return +1
                elif  len(x) < len(y):
                    return -1
                else:
                    return 1
            keys.sort(key_sort)
            for key in keys:
                item = self._curr_model['parameters'][key]
                text += '\nparameter type: %s\n' % str(key)
                for value in item:
                    if hasattr(value, 'expr'):
                        if value.value is not None:
                            text+= '        %s = %s = %s\n' % (value.name, value.expr ,value.value)
                        else:
                            text+= '        %s = %s\n' % (value.name, value.expr)
                    else:
                        if value.value is not None:
                            text+= '        %s = %s\n' % (value.name, value.value)
                        else:
                            text+= '        %s \n' % (value.name)
            pydoc.pager(text)
            
        elif args[0] == 'processes':
            for amp in self._curr_amps:
                print amp.nice_string_processes()

        elif args[0] == 'diagrams_text':
            text = "\n".join([amp.nice_string() for amp in self._curr_amps])
            pydoc.pager(text)

        elif args[0] == 'multiparticles':
            print 'Multiparticle labels:'
            for key in self._multiparticles:
                print self.multiparticle_string(key)
                
        elif args[0] == 'coupling_order':
            hierarchy = self._curr_model['order_hierarchy'].items()
            #self._curr_model.get_order_hierarchy().items()
            def order(first, second):
                if first[1] < second[1]:
                    return -1
                else:
                    return 1
            hierarchy.sort(order)
            for order in hierarchy:
                print ' %s : weight = %s' % order 
            
        elif args[0] == 'couplings' and len(args) == 1:
            if self._model_v4_path:
                print 'No couplings information available in V4 model'
                return
            text = ''
            text = "Current model contains %i couplings\n" % \
                    sum([len(part) for part in 
                                        self._curr_model['couplings'].values()])
            keys = self._curr_model['couplings'].keys()
            def key_sort(x, y):
                if ('external',) == x:
                    return -1
                elif ('external',) == y:
                    return +1
                elif  len(x) < len(y):
                    return -1
                else:
                    return 1
            keys.sort(key_sort)
            for key in keys:
                item = self._curr_model['couplings'][key]
                text += '\ncouplings type: %s\n' % str(key)
                for value in item:
                    if value.value is not None:
                        text+= '        %s = %s = %s\n' % (value.name, value.expr ,value.value)
                    else:
                        text+= '        %s = %s\n' % (value.name, value.expr)

            pydoc.pager(text)

        elif args[0] == 'couplings':
            if self._model_v4_path:
                print 'No couplings information available in V4 model'
                return
            
            try:
                ufomodel = ufomodels.load_model(self._curr_model.get('name'))
                print 'Note that this is the UFO informations.'
                print ' "display couplings" present the actual definition'
                print 'prints the current states of mode'
                print eval('ufomodel.couplings.%s.nice_string()'%args[1])
            except:
                raise self.InvalidCmd, 'no couplings %s in current model' % args[1]
        
        elif args[0] == 'lorentz':
            if self._model_v4_path:
                print 'No lorentz information available in V4 model'
                return
            elif len(args) == 1: 
                raise self.InvalidCmd,\
                     'display lorentz require an argument: the name of the lorentz structure.'
                return
            try:
                ufomodel = ufomodels.load_model(self._curr_model.get('name'))
                print eval('ufomodel.lorentz.%s.nice_string()'%args[1])
            except:
                raise self.InvalidCmd, 'no lorentz %s in current model' % args[1]
            
        elif args[0] == 'checks':
            comparisons = self._comparisons[0]
            if len(args) > 1 and args[1] == 'failed':
                comparisons = [c for c in comparisons if not c['passed']]
            outstr = "Process check results:"
            for comp in comparisons:
                outstr += "\n%s:" % comp['process'].nice_string()
                outstr += "\n   Phase space point: (px py pz E)"
                for i, p in enumerate(comp['momenta']):
                    outstr += "\n%2s    %+.9e  %+.9e  %+.9e  %+.9e" % tuple([i] + p)
                outstr += "\n   Permutation values:"
                outstr += "\n   " + str(comp['values'])
                if comp['passed']:
                    outstr += "\n   Process passed (rel. difference %.9e)" % \
                          comp['difference']
                else:
                    outstr += "\n   Process failed (rel. difference %.9e)" % \
                          comp['difference']

            used_aloha = sorted(self._comparisons[1])
            outstr += "\nChecked ALOHA routines:"
            for aloha in used_aloha:
                aloha_str = aloha[0]
                if aloha[1]:
                    aloha_str += 'C' + 'C'.join([str(ia) for ia in aloha[1]])
                aloha_str += "_%d" % aloha[2]
                outstr += "\n" + aloha_str

            pydoc.pager(outstr)            
        
        elif args[0] in  ["options", "variable"]:
            super(MadGraphCmd, self).do_display(line, output)
                
            
    def multiparticle_string(self, key):
        """Returns a nicely formatted string for the multiparticle"""

        if self._multiparticles[key] and \
               isinstance(self._multiparticles[key][0], list):
            return "%s = %s" % (key, "|".join([" ".join([self._curr_model.\
                                     get('particle_dict')[part_id].get_name() \
                                                     for part_id in id_list]) \
                                  for id_list in self._multiparticles[key]]))
        else:
            return "%s = %s" % (key, " ".join([self._curr_model.\
                                    get('particle_dict')[part_id].get_name() \
                                    for part_id in self._multiparticles[key]]))
            
    def do_tutorial(self, line):
        """Activate/deactivate the tutorial mode."""

        args = self.split_arg(line)
        if len(args) > 0 and args[0] == "stop":
            logger_tuto.info("\n\tThanks for using the tutorial!")
            logger_tuto.setLevel(logging.ERROR)
        else:
            logger_tuto.setLevel(logging.INFO)

        if not self._mgme_dir:
            logger_tuto.info(\
                       "\n\tWarning: To use all features in this tutorial, " + \
                       "please run from a" + \
                       "\n\t         valid MG_ME directory.")

    def draw(self, line,selection='all'):
        """ draw the Feynman diagram for the given process """

        args = self.split_arg(line)
        # Check the validity of the arguments
        self.check_draw(args)
        
        # Check if we plot a decay chain 
        if any([isinstance(a, diagram_generation.DecayChainAmplitude) for \
               a in self._curr_amps]) and not self._done_export:
            warn = 'WARNING: You try to draw decay chain diagrams without first running output.\n'
            warn += '\t  The decay processes will be drawn separately'
            logger.warning(warn)

        (options, args) = _draw_parser.parse_args(args)
        options = draw_lib.DrawOption(options)
        start = time.time()
        
        # Collect amplitudes
        amplitudes = diagram_generation.AmplitudeList()

        for amp in self._curr_amps:
            amplitudes.extend(amp.get_amplitudes())            

        for amp in amplitudes:
            filename = pjoin(args[0], 'diagrams_' + \
                                    amp.get('process').shell_string() + ".eps")
            
            if selection=='all':
                diags=amp.get('diagrams')
            elif selection=='born':
                diags=amp.get('born_diagrams')
            elif selection=='loop':
                diags=base_objects.DiagramList([d for d in 
                        amp.get('loop_diagrams') if d.get('type')>0])

            plot = draw.MultiEpsDiagramDrawer(diags,
                                          filename,
                                          model=self._curr_model,
                                          amplitude=amp,
                                          legend=amp.get('process').input_string())
                                          

            logger.info("Drawing " + \
                         amp.get('process').nice_string())
            plot.draw(opt=options)
            logger.info("Wrote file " + filename)
            self.exec_cmd('open %s' % filename)

        stop = time.time()
        logger.info('time to draw %s' % (stop - start)) 
    
    # Perform checks
    def do_check(self, line):
        """Check a given process or set of processes"""

        args = self.split_arg(line)
        # Check args validity
        param_card = self.check_check(args)
        proc_line = " ".join(args[1:])
        myprocdef = self.extract_process(proc_line)

        # Check that we have something    
        if not myprocdef:
            raise self.InvalidCmd("Empty or wrong format process, please try again.")

        # Disable some loggers
        loggers = [logging.getLogger('madgraph.diagram_generation'),
                   logging.getLogger('madgraph.loop_diagram_generation'),
                   logging.getLogger('ALOHA'),
                   logging.getLogger('madgraph.loop_exporter'),
                   logging.getLogger('madgraph.export_v4')]
        old_levels = [logger.getEffectiveLevel() for logger in loggers]
        for logger in loggers:
            logger.setLevel(logging.WARNING)
        
        # run the check
        cpu_time1 = time.time()
        # Run matrix element generation check on processes
        mass_scheme = self.options['complex_mass_scheme']

        comparisons = []
        gauge_result = []
        gauge_result_no_brs = []
        lorentz_result =[]
        nb_processes = 0
        
        if "_cuttools_dir" in dir(self):
            CT_dir = self._cuttools_dir
        else:
            CT_dir =""
        
        if args[0] in  ['permutation', 'full']:
            comparisons = process_checks.check_processes(myprocdef,
                                                param_card = param_card,
                                                quick = True,
                                                mg_root=self._mgme_dir,
                                                cuttools=CT_dir)
            nb_processes += len(comparisons[0])

        if args[0] in ['lorentz', 'full']:
            lorentz_result = process_checks.check_lorentz(myprocdef,
                                                      param_card = param_card,
                                                      mg_root=self._mgme_dir,
                                                      cuttools=self._cuttools_dir,
                                                      cmass_scheme = mass_scheme)
            nb_processes += len(lorentz_result)
            
        if args[0] in  ['brs', 'full']:
            gauge_result = process_checks.check_gauge(myprocdef,
                                                      param_card = param_card,
                                                      mg_root=self._mgme_dir,
<<<<<<< HEAD
                                                      cuttools=self._cuttools_dir,
                                                      cmass_scheme = mass_scheme)

=======
                                                      cuttools=CT_dir)
>>>>>>> 832a10c8
            nb_processes += len(gauge_result)

            
        if args[0] in ['lorentz_invariance', 'full']:
            lorentz_result = process_checks.check_lorentz(myprocdef,
                                                      param_card = param_card,
                                                      mg_root=self._mgme_dir,
<<<<<<< HEAD
                                                      cuttools=self._cuttools_dir,
                                                      cmass_scheme=mass_scheme)
=======
                                                      cuttools=CT_dir)
>>>>>>> 832a10c8
            nb_processes += len(lorentz_result)

        if args[0] in  ['gauge', 'full'] and len(self._curr_model.get('gauge')) == 2:            
            gauge = str(self.options['gauge'])
            line = " ".join(args[1:])
            myprocdef = self.extract_process(line)
            model_name = self._curr_model['name']
            if gauge == 'unitarity':
                myprocdef_unit = myprocdef
                self.do_set('gauge Feynman', log=False)
                self.do_import('model %s' % model_name)
                myprocdef_feyn = self.extract_process(line)
            else:
                myprocdef_feyn = myprocdef
                self.do_set('gauge unitary', log=False)
                self.do_import('model %s' % model_name)
                myprocdef_unit = self.extract_process(line)            
            
            gauge_result_no_brs = process_checks.check_unitary_feynman(
                                                myprocdef_unit, myprocdef_feyn,
                                                param_card = param_card,
                                                mg_root=self._mgme_dir,
                                                cuttools=self._cuttools_dir,
                                                cmass_scheme = mass_scheme)
            
            # restore previous settings
            self.do_set('gauge %s' % gauge, log=False)
            self.do_import('model %s' % model_name)
            
            nb_processes += len(gauge_result_no_brs)            
            
            
        cpu_time2 = time.time()

        logger.info("%i checked performed in %0.3f s" \
                    % (nb_processes,
                      (cpu_time2 - cpu_time1)))

        if mass_scheme:
            text = "Note that Complex mass scheme gives gauge/lorentz invariant\n"
            text+= "results only for stable particles in final states.\n\n"
        else:
            text = "Note That all width have been set to zero for those checks\n\n"
            
        if gauge_result:
            text += 'Gauge results:\n'
            text += process_checks.output_gauge(gauge_result) + '\n'
        if gauge_result_no_brs:
            text += 'Gauge results (switching between Unitary/Feynman):\n'
            text += process_checks.output_unitary_feynman(gauge_result_no_brs) + '\n'

        if lorentz_result:
            text += 'Lorentz invariance results:\n'
            text += process_checks.output_lorentz_inv(lorentz_result) + '\n'

        if comparisons:
            text += 'Process permutation results:\n'
            text += process_checks.output_comparisons(comparisons[0]) + '\n'
            self._comparisons = comparisons

        logger.info(text)
        pydoc.pager(text)
        # Restore diagram logger
        for i, logger in enumerate(loggers):
            logger.setLevel(old_levels[i])

        # clean the globals created.
        process_checks.clean_added_globals(process_checks.ADDED_GLOBAL)
    
    # Generate a new amplitude
    def do_generate(self, line):
        """Generate an amplitude for a given process"""

        # Reset amplitudes
        self._curr_amps = diagram_generation.AmplitudeList()
        # Reset Helas matrix elements
        self._curr_matrix_elements = helas_objects.HelasMultiProcess()
        self._generate_info = line
        # Reset _done_export, since we have new process
        self._done_export = False
        # Also reset _export_format and _export_dir
        self._export_format = None

        # Remove previous generations from history
        self.clean_history(to_remove=['add process'], remove_bef_lb1='generate',
                           to_keep=['add','import','set','load'])

        # Call add process
        args = self.split_arg(line)
        args.insert(0, 'process')
        
        self.do_add(" ".join(args))

    def extract_process(self, line, proc_number = 0, overall_orders = {}):
        """Extract a process definition from a string. Returns
        a ProcessDefinition."""

        # Check basic validity of the line
        if not line.count('>') in [1,2]:
            self.do_help('generate')
            print
            raise self.InvalidCmd('Wrong use of \">\" special character.')
        

        # Perform sanity modifications on the lines:
        # Add a space before and after any > , $ / | [ ]
        space_before = re.compile(r"(?P<carac>\S)(?P<tag>[\\[\\]/\,\\$\\>|])(?P<carac2>\S)")
        line = space_before.sub(r'\g<carac> \g<tag> \g<carac2>', line)       
        
        # Use regular expressions to extract s-channel propagators,
        # forbidden s-channel propagators/particles, coupling orders
        # and process number, starting from the back

        # Start with process number (identified by "@")
        proc_number_pattern = re.compile("^(.+)@\s*(\d+)\s*(.*)$")
        proc_number_re = proc_number_pattern.match(line)
        if proc_number_re:
            proc_number = int(proc_number_re.group(2))
            line = proc_number_re.group(1) + \
                   proc_number_re.group(3)

        # Now check for squared orders, specified after the perturbation orders.
        # If it turns out there is no perturbation order then we will use these orders
        # for the regular orders.
        squared_order_pattern = re.compile("^(.+)\s+(\w+)\s*=\s*(\d+)\s*$")
        squared_order_re = squared_order_pattern.match(line)
        squared_orders = {}
        while squared_order_re:
            squared_orders[squared_order_re.group(2)] = int(squared_order_re.group(3))
            line = squared_order_re.group(1)
            squared_order_re = squared_order_pattern.match(line)

        # Now check for perturbation orders, specified in between squared brackets
        perturbation_couplings_pattern = \
          re.compile("^(?P<proc>.+)\s*\[\s*((?P<option>\w+)\s*\=)?\s*(?P<pertOrders>(\w+\s*)*)\s*\]\s*(?P<rest>.*)$")
        perturbation_couplings_re = perturbation_couplings_pattern.match(line)
        perturbation_couplings = ""
        LoopOption= 'tree'
        HasBorn= True
        valid_nlo_modes = ['all','real','virt','virt^2','tree']
        if perturbation_couplings_re:
            perturbation_couplings = perturbation_couplings_re.group("pertOrders")
            option=perturbation_couplings_re.group("option")
            if option:
                if option in valid_nlo_modes:
                    if option=='virt^2':
                        LoopOption='virt'
                        HasBorn=False
                    else:
                        LoopOption=option
                else:
                    raise self.InvalidCmd, "NLO mode %s is not valid. "%option+\
                       "Valid modes are %s. "%str(valid_nlo_modes)
            else:
                LoopOption='all'
            line = perturbation_couplings_re.group("proc")+\
                     perturbation_couplings_re.group("rest")

        # Now if perturbation orders are defined, we will scan for the 
        # amplitudes orders. If not we will use the squared orders above instead.
        orders = {}
        if perturbation_couplings == "":
            for order in squared_orders:
                orders[order]=squared_orders[order]
            squared_orders={}
        else:
            # We take the coupling orders (identified by "=")
            order_pattern = re.compile("^(.+)\s+(\w+)\s*=\s*(\d+)\s*$")
            order_re = order_pattern.match(line)
            while order_re:
                orders[order_re.group(2)] = int(order_re.group(3))
                line = order_re.group(1)
                order_re = order_pattern.match(line)

        if self._use_lower_part_names:
            # Particle names lowercase
            line = line.lower()

        # Now check for forbidden particles, specified using "/"
        slash = line.find("/")
        dollar = line.find("$")
        dollar = line.find("$")
        forbidden_particles = ""
        if slash > 0:
            if dollar > slash:
                forbidden_particles_re = re.match("^(.+)\s*/\s*(.+\s*)(\$.*)$", line)
            else:
                forbidden_particles_re = re.match("^(.+)\s*/\s*(.+\s*)$", line)
            if forbidden_particles_re:
                forbidden_particles = forbidden_particles_re.group(2)
                line = forbidden_particles_re.group(1)
                if len(forbidden_particles_re.groups()) > 2:
                    line = line + forbidden_particles_re.group(3)

        # Now check for forbidden schannels, specified using "$$"
        forbidden_schannels_re = re.match("^(.+)\s*\$\s*\$\s*(.+)\s*$", line)
        forbidden_schannels = ""
        if forbidden_schannels_re:
            forbidden_schannels = forbidden_schannels_re.group(2)
            line = forbidden_schannels_re.group(1)

        # Now check for forbidden onshell schannels, specified using "$"
        forbidden_onsh_schannels_re = re.match("^(.+)\s*\$\s*(.+)\s*$", line)
        forbidden_onsh_schannels = ""
        if forbidden_onsh_schannels_re:
            forbidden_onsh_schannels = forbidden_onsh_schannels_re.group(2)
            line = forbidden_onsh_schannels_re.group(1)

        # Now check for required schannels, specified using "> >"
        required_schannels_re = re.match("^(.+?)>(.+?)>(.+)$", line)
        required_schannels = ""
        if required_schannels_re:
            required_schannels = required_schannels_re.group(2)
            line = required_schannels_re.group(1) + ">" + \
                   required_schannels_re.group(3)

        args = self.split_arg(line)

        myleglist = base_objects.MultiLegList()
        state = False

        # Extract process
        for part_name in args:
            if part_name == '>':
                if not myleglist:
                    raise self.InvalidCmd, "No final state particles"
                state = True
                continue

            mylegids = []
            if part_name in self._multiparticles:
                if isinstance(self._multiparticles[part_name][0], list):
                    raise self.InvalidCmd,\
                          "Multiparticle %s is or-multiparticle" % part_name + \
                          " which can be used only for required s-channels"
                mylegids.extend(self._multiparticles[part_name])
            else:
                mypart = self._curr_model['particles'].find_name(part_name)
                if mypart:
                    mylegids.append(mypart.get_pdg_code())

            if mylegids:
                myleglist.append(base_objects.MultiLeg({'ids':mylegids,
                                                        'state':state}))
            else:
                raise self.InvalidCmd, \
                      "No particle %s in model" % part_name
                                                
        if filter(lambda leg: leg.get('state') == True, myleglist):
            # We have a valid process
            # Extract perturbation orders
            perturbation_couplings_list = perturbation_couplings.split()
            if perturbation_couplings_list==['']:
                perturbation_couplings_list=[]
            if perturbation_couplings_list and LoopOption!='real':
                if not isinstance(self._curr_model,loop_base_objects.LoopModel):
                    raise self.InvalidCmd(\
                      "The current model does not allow for loop computations.")
                else:
                    for pert_order in perturbation_couplings_list:
                        if pert_order not in self._curr_model['perturbation_couplings']:
                            raise self.InvalidCmd(\
                                "Perturbation order %s is not among" % pert_order + \
                                " the perturbation orders allowed for by the loop model.")
                                                        
            # Now extract restrictions
            forbidden_particle_ids = \
                              self.extract_particle_ids(forbidden_particles)
            if forbidden_particle_ids and \
               isinstance(forbidden_particle_ids[0], list):
                raise self.InvalidCmd(\
                      "Multiparticle %s is or-multiparticle" % part_name + \
                      " which can be used only for required s-channels")
            forbidden_onsh_schannel_ids = \
                              self.extract_particle_ids(forbidden_onsh_schannels)
            forbidden_schannel_ids = \
                              self.extract_particle_ids(forbidden_schannels)
            if forbidden_onsh_schannel_ids and \
               isinstance(forbidden_onsh_schannel_ids[0], list):
                raise self.InvalidCmd,\
                      "Multiparticle %s is or-multiparticle" % part_name + \
                      " which can be used only for required s-channels"
            if forbidden_schannel_ids and \
               isinstance(forbidden_schannel_ids[0], list):
                raise self.InvalidCmd,\
                      "Multiparticle %s is or-multiparticle" % part_name + \
                      " which can be used only for required s-channels"
            required_schannel_ids = \
                               self.extract_particle_ids(required_schannels)
            if required_schannel_ids and not \
                   isinstance(required_schannel_ids[0], list):
                required_schannel_ids = [required_schannel_ids]
            
            return \
                base_objects.ProcessDefinition({'legs': myleglist,
                              'model': self._curr_model,
                              'id': proc_number,
                              'orders': orders,
                              'squared_orders':squared_orders,
                              'forbidden_particles': forbidden_particle_ids,
                              'forbidden_onsh_s_channels': forbidden_onsh_schannel_ids,
                              'forbidden_s_channels': \
                                                forbidden_schannel_ids,
                              'required_s_channels': required_schannel_ids,
                              'overall_orders': overall_orders,
                              'perturbation_couplings': perturbation_couplings_list,
                              'has_born':HasBorn,
                              'NLO_mode':LoopOption
                              })
      #                       'is_decay_chain': decay_process\

    def extract_particle_ids(self, args):
        """Extract particle ids from a list of particle names. If
        there are | in the list, this corresponds to an or-list, which
        is represented as a list of id lists. An or-list is used to
        allow multiple required s-channel propagators to be specified
        (e.g. Z/gamma)."""

        if isinstance(args, basestring):
            args.replace("|", " | ")
            args = self.split_arg(args)
        all_ids = []
        ids=[]
        for part_name in args:
            mypart = self._curr_model['particles'].find_name(part_name)
            if mypart:
                ids.append([mypart.get_pdg_code()])
            elif part_name in self._multiparticles:
                ids.append(self._multiparticles[part_name])
            elif part_name == "|":
                # This is an "or-multiparticle"
                if ids:
                    all_ids.append(ids)
                ids = []
            else:
                raise self.InvalidCmd("No particle %s in model" % part_name)
        all_ids.append(ids)
        # Flatten id list, to take care of multiparticles and
        # or-multiparticles
        res_lists = []
        for i, id_list in enumerate(all_ids):
            res_lists.extend(diagram_generation.expand_list_list(id_list))
        # Trick to avoid duplication while keeping ordering
        for ilist, idlist in enumerate(res_lists):
            set_dict = {}
            res_lists[ilist] = [set_dict.setdefault(i,i) for i in idlist \
                         if i not in set_dict]

        if len(res_lists) == 1:
            res_lists = res_lists[0]

        return res_lists

    def optimize_order(self, pdg_list):
        """Optimize the order of particles in a pdg list, so that
        similar particles are next to each other. Sort according to:
        1. pdg > 0, 2. spin, 3. color, 4. mass > 0"""

        if not pdg_list:
            return
        if not isinstance(pdg_list[0], int):
            return
        
        model = self._curr_model
        pdg_list.sort(key = lambda i: i < 0)
        pdg_list.sort(key = lambda i: model.get_particle(i).is_fermion())
        pdg_list.sort(key = lambda i: model.get_particle(i).get('color'),
                      reverse = True)
        pdg_list.sort(key = lambda i: \
                      model.get_particle(i).get('mass').lower() != 'zero')

    def extract_decay_chain_process(self, line, level_down=False):
        """Recursively extract a decay chain process definition from a
        string. Returns a ProcessDefinition."""

        # Start with process number (identified by "@") and overall orders
        proc_number_pattern = re.compile("^(.+)@\s*(\d+)\s*((\w+\s*=\s*\d+\s*)*)$")
        proc_number_re = proc_number_pattern.match(line)
        proc_number = 0
        overall_orders = {}
        if proc_number_re:
            proc_number = int(proc_number_re.group(2))
            line = proc_number_re.group(1)
            if proc_number_re.group(3):
                order_pattern = re.compile("^(.*?)\s*(\w+)\s*=\s*(\d+)\s*$")
                order_line = proc_number_re.group(3)
                order_re = order_pattern.match(order_line)
                while order_re:
                    overall_orders[order_re.group(2)] = int(order_re.group(3))
                    order_line = order_re.group(1)
                    order_re = order_pattern.match(order_line)
            logger.info(line)            
            
        index_comma = line.find(",")
        index_par = line.find(")")
        min_index = index_comma
        if index_par > -1 and (index_par < min_index or min_index == -1):
            min_index = index_par
        
        if min_index > -1:
            core_process = self.extract_process(line[:min_index], proc_number,
                                                overall_orders)
        else:
            core_process = self.extract_process(line, proc_number,
                                                overall_orders)

        #level_down = False

        while index_comma > -1:
            line = line[index_comma + 1:]
            if not line.strip():
                break
            index_par = line.find(')')
            if line.lstrip()[0] == '(':
                # Go down one level in process hierarchy
                #level_down = True
                line = line.lstrip()[1:]
                # This is where recursion happens
                decay_process, line = \
                            self.extract_decay_chain_process(line,
                                                             level_down=True)
                index_comma = line.find(",")
                index_par = line.find(')')
            else:
                index_comma = line.find(",")
                min_index = index_comma
                if index_par > -1 and \
                       (index_par < min_index or min_index == -1):
                    min_index = index_par
                if min_index > -1:
                    decay_process = self.extract_process(line[:min_index])
                else:
                    decay_process = self.extract_process(line)

            core_process.get('decay_chains').append(decay_process)

            if level_down:
                if index_par == -1:
                    raise self.InvalidCmd, \
                      "Missing ending parenthesis for decay process"

                if index_par < index_comma:
                    line = line[index_par + 1:]
                    level_down = False
                    break

        if level_down:
            index_par = line.find(')')
            if index_par == -1:
                raise self.InvalidCmd, \
                      "Missing ending parenthesis for decay process"
            line = line[index_par + 1:]
            
        # Return the core process (ends recursion when there are no
        # more decays)
        return core_process, line
    

    # Import files
    def do_import(self, line):
        """Import files with external formats"""

        args = self.split_arg(line)
        # Check argument's validity
        self.check_import(args)
        
        if args[0].startswith('model'):
            self._model_v4_path = None
            # Clear history, amplitudes and matrix elements when a model is imported
            # Remove previous imports, generations and outputs from history
            self.clean_history(remove_bef_lb1='import')
            # Reset amplitudes and matrix elements
            self._curr_amps = diagram_generation.AmplitudeList()
            self._curr_matrix_elements = helas_objects.HelasMultiProcess()
            # Import model
            if args[0].endswith('_v4'):
                self._curr_model, self._model_v4_path = \
                                 import_v4.import_model(args[1], self._mgme_dir)
                self._curr_fortran_model = \
                      helas_call_writers.FortranHelasCallWriter(\
                                                               self._curr_model)
            else:
                try:
                    self._curr_model = import_ufo.import_model(args[1])
                except import_ufo.UFOImportError, error:
                    if 'not a valid UFO model' in str(error):
                        logger_stderr.warning('WARNING: %s' % error)
                        logger_stderr.warning('Try to recover by running automatically `import model_v4 %s` instead.' \
                                                                      % args[1])
                    self.exec_cmd('import model_v4 %s ' % args[1], precmd=True)    
                if self.options['complex_mass_scheme']:
                    self._curr_model.change_mass_to_complex_scheme()
                    if hasattr(self._curr_model, 'set_parameters_and_couplings'):
                        self._curr_model.set_parameters_and_couplings()
                if self.options['gauge']=='unitary':
                    if 1 not in self._curr_model.get('gauge') :
                        logger.warning('Change the gauge to Feynman since the model does not allow unitary gauge') 
                        self.do_set('gauge Feynman', log=False)
                        self.do_import(line)
                        return                        
                else:
                    if 0 not in self._curr_model.get('gauge') :
                        logger.warning('Change the gauge to unitary since the model does not allow Feynman gauge')
                        self._curr_model = None
                        self.do_set('gauge unitary', log= False)
                        self.do_import(line)
                        return 
                
                self._curr_fortran_model = \
                      helas_call_writers.FortranUFOHelasCallWriter(\
                                                               self._curr_model)
                self._curr_cpp_model = \
                      helas_call_writers.CPPUFOHelasCallWriter(\
                                                               self._curr_model)

            if '-modelname' not in args:
                self._curr_model.pass_particles_name_in_mg_default()

            # Do post-processing of model
            self.process_model()

            # Reset amplitudes and matrix elements and global checks
            self._curr_amps = diagram_generation.AmplitudeList()
            self._curr_matrix_elements = helas_objects.HelasMultiProcess()
            process_checks.store_aloha = []
            
        elif args[0] == 'command':
            # Remove previous imports, generations and outputs from history
            self.clean_history(to_remove=['import', 'generate', 'add process',
                                          'open','display','launch'])

            if not os.path.isfile(args[1]):
                raise self.InvalidCmd("Path %s is not a valid pathname" % args[1])
            else:
                # Check the status of export and try to use file position if no
                #self._export dir are define
                self.check_for_export_dir(args[1])
                # Execute the card
                self.use_rawinput = False
                self.import_command_file(args[1])
                self.use_rawinput = True
                
        elif args[0] == 'banner':
            type = madevent_interface.MadEventCmd.detect_card_type(args[1])    
            if type != 'banner':
                raise self.InvalidCmd, 'The File should be a valid banner'
            ban = banner_module.Banner(args[1])
            # Check that this is MG5 banner
            if 'mg5proccard' in ban:
                for line in ban['mg5proccard'].split('\n'):
                    if line.startswith('#') or line.startswith('<'):
                        continue
                    self.exec_cmd(line)
            else:
                raise self.InvalidCmd, 'Only MG5 banner are supported'
            
            if not self._done_export:
                self.exec_cmd('output . -f')

            ban.split(self._done_export[0])
            logger.info('All Cards from the banner have been place in directory %s' % pjoin(self._done_export[0], 'Cards'))
            if '--no_launch' not in args:
                self.exec_cmd('launch')
            
        elif args[0] == 'proc_v4':
            
            # Remove previous imports, generations and outputs from history
            self.clean_history(to_remove=['import', 'generate', 'add process',
                                          'open','display','launch'])

            if len(args) == 1 and self._export_dir:
                proc_card = pjoin(self._export_dir, 'Cards', \
                                                                'proc_card.dat')
            elif len(args) == 2:
                proc_card = args[1]
                # Check the status of export and try to use file position is no
                # self._export dir are define
                self.check_for_export_dir(os.path.realpath(proc_card))
            else:
                raise MadGraph5('No default directory in output')

 
            #convert and excecute the card
            self.import_mg4_proc_card(proc_card)
    
    def import_ufo_model(self, model_name):
        """ import the UFO model """
        
        self._curr_model = import_ufo.import_model(model_name)
        self._curr_fortran_model = \
                helas_call_writers.FortranUFOHelasCallWriter(self._curr_model)
        self._curr_cpp_model = \
                helas_call_writers.CPPUFOHelasCallWriter(self._curr_model)
                
    def process_model(self):
        """Set variables _particle_names and _couplings for tab
        completion, define multiparticles"""

         # Set variables for autocomplete
        self._particle_names = [p.get('name') for p in self._curr_model.get('particles')\
                                                    if p.get('propagating')] + \
                 [p.get('antiname') for p in self._curr_model.get('particles') \
                                                    if p.get('propagating')]
        
        self._couplings = list(set(sum([i.get('orders').keys() for i in \
                                        self._curr_model.get('interactions')], [])))
        # Check if we can use case-independent particle names
        self._use_lower_part_names = \
            (self._particle_names == \
             [p.get('name').lower() for p in self._curr_model.get('particles')] + \
             [p.get('antiname').lower() for p in self._curr_model.get('particles')])

        self.add_default_multiparticles()
        
    
    def import_mg4_proc_card(self, filepath):
        """ read a V4 proc card, convert it and run it in mg5"""
        
        # change the status of this line in the history -> pass in comment
        if self.history and self.history[-1].startswith('import proc_v4'):
            self.history[-1] = '#%s' % self.history[-1]
         
        # read the proc_card.dat
        reader = files.read_from_file(filepath, import_v4.read_proc_card_v4)
        if not reader:
            raise self.InvalidCmd('\"%s\" is not a valid path' % filepath)
        
        if self._mgme_dir:
            # Add comment to history
            self.exec_cmd("# Import the model %s" % reader.model, precmd=True)
            line = self.exec_cmd('import model_v4 %s -modelname' % \
                                 (reader.model), precmd=True)
        else:
            logging.error('No MG_ME installation detected')
            return    


        # Now that we have the model we can split the information
        lines = reader.extract_command_lines(self._curr_model)

        for line in lines:
            self.exec_cmd(line, precmd=True)
    
        return 
    
    def add_default_multiparticles(self):
        """ add default particle from file interface.multiparticles_default.txt
        """
        
        defined_multiparticles = self._multiparticles.keys()
        removed_multiparticles = []
        # First check if the defined multiparticles are allowed in the
        # new model
        for key in self._multiparticles.keys():
            try:
                for part in self._multiparticles[key]:
                    self._curr_model.get('particle_dict')[part]
            except:
                del self._multiparticles[key]
                defined_multiparticles.remove(key)
                removed_multiparticles.append(key)
        
        # Now add default multiparticles
        for line in open(pjoin(MG5DIR, 'input', \
                                      'multiparticles_default.txt')):
            if line.startswith('#'):
                continue
            try:
                if self._use_lower_part_names:
                    multipart_name = line.lower().split()[0]
                else:
                    multipart_name = line.split()[0]
                if multipart_name not in self._multiparticles:
                    self.do_define(line)
                    
            except self.InvalidCmd, why:
                logger_stderr.warning('impossible to set default multiparticles %s because %s' %
                                        (line.split()[0],why))
        if defined_multiparticles:
            logger.info("Kept definitions of multiparticles %s unchanged" % \
                                         " / ".join(defined_multiparticles))

        for removed_part in removed_multiparticles:
            if removed_part in self._multiparticles:
                removed_multiparticles.remove(removed_part)

        if removed_multiparticles:
            logger.info("Removed obsolete multiparticles %s" % \
                                         " / ".join(removed_multiparticles))

    def do_install(self, line):
        """Install optional package from the MG suite."""
        
        args = self.split_arg(line)
        #check the validity of the arguments
        self.check_install(args)

        if sys.platform == "darwin":
            program = "curl"
        else:
            program = "wget"
            
        # Load file with path of the different program:
        import urllib
        path = {}
        try:
            data = urllib.urlopen('http://madgraph.phys.ucl.ac.be/package_info.dat')
        except:
            raise MadGraph5Error, '''Impossible to connect the server. 
            Please check your internet connection or retry later'''
        for line in data: 
            split = line.split()   
            path[split[0]] = split[1]
        
        name = {'td_mac': 'td', 'td_linux':'td', 'Delphes':'Delphes', 
                'pythia-pgs':'pythia-pgs', 'ExRootAnalysis': 'ExRootAnalysis',
                'MadAnalysis':'MadAnalysis'}
        name = name[args[0]]
        
        try:
            os.system('rm -rf %s' % name)
        except:
            pass
        
        # Load that path
        logger.info('Downloading %s' % path[args[0]])
        if sys.platform == "darwin":
            subprocess.call(['curl', path[args[0]], '-o%s.tgz' % name], cwd=MG5DIR)
        else:
            subprocess.call(['wget', path[args[0]], '--output-document=%s.tgz'% name], cwd=MG5DIR)
        # Untar the file
        returncode = subprocess.call(['tar', '-xzpvf', '%s.tgz' % name], cwd=MG5DIR, 
                                     stdout=open(os.devnull, 'w'))
        if returncode:
            raise MadGraph5Error, 'Fail to download correctly the File. Stop'
        
        # Check that the directory has the correct name
        if not os.path.exists(pjoin(MG5DIR, name)):
            created_name = [n for n in os.listdir(MG5DIR) if n.startswith(name) 
                                                  and not n.endswith('gz')]
            if not created_name:
                raise MadGraph5Error, 'The file was not loaded correctly. Stop'
            else:
                created_name = created_name[0]
            files.mv(pjoin(MG5DIR, created_name), pjoin(MG5DIR, name))
        logger.info('compile %s. This might takes a while.' % name)
        
        # Modify Makefile for pythia-pgs on Mac 64 bit
        if args[0] == "pythia-pgs" and sys.maxsize > 2**32:
            path = os.path.join(MG5DIR, 'pythia-pgs', 'src', 'make_opts')
            text = open(path).read()
            text = text.replace('MBITS=32','MBITS=64')
            open(path, 'w').writelines(text)
            
        # Compile the file
        # Check for F77 compiler
        if 'FC' not in os.environ or not os.environ['FC']:
            if misc.which('gfortran'):
                 compiler = 'gfortran'
            elif misc.which('g77'):
                compiler = 'g77'
            else:
                raise self.InvalidCmd('Require g77 or Gfortran compiler')
            if compiler == 'gfortran' and args[0] == "pythia-pgs":
                path = os.path.join(MG5DIR, 'pythia-pgs', 'src', 'make_opts')
                text = open(path).read()
                text = text.replace('FC=g77','FC=gfortran')
                open(path, 'w').writelines(text)            
        
        if logger.level <= logging.INFO: 
            subprocess.call(['make', 'clean'], )
            status = subprocess.call(['make'], cwd = os.path.join(MG5DIR, name))
        else:
            misc.compile(['clean'], mode='', cwd = os.path.join(MG5DIR, name))
            status = misc.compile(mode='', cwd = os.path.join(MG5DIR, name))
        if not status:
            logger.info('compilation succeeded')


        # Special treatment for TD program (require by MadAnalysis)
        if args[0] == 'MadAnalysis':
            try:
                os.system('rm -rf td')
                os.mkdir(pjoin(MG5DIR, 'td'))
            except Exception, error:
                print error
                pass
            
            if sys.platform == "darwin":
                logger.info('Downloading TD for Mac')
                target = 'http://theory.fnal.gov/people/parke/TD/td_mac_intel.tar.gz'
                subprocess.call(['curl', target, '-otd.tgz'], 
                                                  cwd=pjoin(MG5DIR,'td'))      
                subprocess.call(['tar', '-xzpvf', 'td.tgz'], 
                                                  cwd=pjoin(MG5DIR,'td'))
                files.mv(MG5DIR + '/td/td_mac_intel',MG5DIR+'/td/td')
            else:
                logger.info('Downloading TD for Linux 32 bit')
                target = 'http://madgraph.phys.ucl.ac.be/Downloads/td'
                subprocess.call(['wget', target], cwd=pjoin(MG5DIR,'td'))      
                os.chmod(pjoin(MG5DIR,'td','td'), 0775)
                if sys.maxsize > 2**32:
                    logger.warning('''td program (needed by MadAnalysis) is not compile for 64 bit computer
                Please follow instruction in http://cp3wks05.fynu.ucl.ac.be/twiki/bin/view/Software/TopDrawer.''')


    
    def set_configuration(self, config_path=None, test=False):
        """ assign all configuration variable from file 
            ./input/mg5_configuration.txt. assign to default if not define """

        self.options = {'pythia8_path': './pythia8',
                              'web_browser':None,
                              'eps_viewer':None,
                              'text_editor':None,
                              'fortran_compiler':None,
                              'automatic_html_opening':True,
                              'group_subprocesses': 'Auto',
                              'ignore_six_quark_processes': False,
                              'fks_mode': 'real',
                              'complex_mass_scheme': False,
                              'gauge':'unitary'}
                
        if not config_path:
            try:
                config_file = open(pjoin(os.environ['HOME'],'.mg5', 'mg5_configuration.txt'))
            except:
                config_file = open(os.path.relpath(
                          pjoin(MG5DIR,'input','mg5_configuration.txt')))
        else:
            config_file = open(config_path)

        # read the file and extract information
        logger.info('load MG5 configuration from %s ' % config_file.name)
        for line in config_file:
            if '#' in line:
                line = line.split('#',1)[0]
            line = line.replace('\n','').replace('\r\n','')
            try:
                name, value = line.split('=')
            except ValueError:
                pass
            else:
                name = name.strip()
                value = value.strip()
                self.options[name] = value
                if value.lower() == "none":
                    self.options[name] = None

        if test:
            return self.options

        # Treat each expected input
        # 1: Pythia8_path
        # try relative path
        for key in self.options:
            if key == 'pythia8_path':
                if self.options['pythia8_path'] in ['None', None]:
                    self.options['pythia8_path'] = None
                    continue
                pythia8_dir = pjoin(MG5DIR, self.options['pythia8_path'])
                if not os.path.isfile(pjoin(pythia8_dir, 'include', 'Pythia.h')):
                    if not os.path.isfile(pjoin(self.options['pythia8_path'], 'include', 'Pythia.h')):
                       self.options['pythia8_path'] = None
                    else:
                        continue


            if key == 'lhapdf' and self.options[key]:
                if os.path.isfile(self.options['lhapdf']) or \
                any([os.path.isfile(os.path.join(path, self.options['lhapdf'])) \
                        for path in os.environ['PATH'].split(':')]):
                    lhapdf_config = self.options['lhapdf']
                else:
                    lhapdf_config = None

                logger.info('lhapdf-config: %s' % lhapdf_config)
                self.lhapdf_config = lhapdf_config

            if key == 'fastjet' and self.options[key]:
                if os.path.isfile(self.options['fastjet']) or \
                any([os.path.isfile(os.path.join(path, self.options['fastjet'])) \
                        for path in os.environ['PATH'].split(':')]):
                    fastjet_config = self.options['fastjet']
                else:
                    fastjet_config = None

                logger.info('fastjet-config: %s' % fastjet_config)
                self.fastjet_config = fastjet_config

                    
            elif key.endswith('path'):
                pass
            elif key in ['cluster_type', 'automatic_html_opening']:
                pass
            elif key not in ['text_editor','eps_viewer','web_browser']:
                # Default: try to set parameter
                try:
                    self.do_set("%s %s" % (key, self.options[key]), log=False)
                except MadGraph5Error, error:
                    print error
                    logger.warning("Option %s from config file not understood" \
                                   % key)
        
        # Configure the way to open a file:
        launch_ext.open_file.configure(self.options)
          
        return self.options
     
    def check_for_export_dir(self, filepath):
        """Check if the files is in a valid export directory and assign it to
        export path if if is"""

        # keep previous if a previous one is defined
        if self._export_dir:
            return
        
        if os.path.exists(pjoin(os.getcwd(), 'Cards')):    
            self._export_dir = os.getcwd()
            return
    
        path_split = filepath.split(os.path.sep)
        if len(path_split) > 2 and path_split[-2] == 'Cards':
            self._export_dir = os.path.sep.join(path_split[:-2])
            return

    def do_launch(self, line):
        """Ask for editing the parameter and then 
        Execute the code (madevent/standalone/...)
        """
        start_cwd = os.getcwd()
        
        args = self.split_arg(line)
        # check argument validity and normalise argument
        (options, args) = _launch_parser.parse_args(args)
        self.check_launch(args, options)
        options = options.__dict__
        # args is now MODE PATH
        
        if args[0].startswith('standalone'):
            ext_program = launch_ext.SALauncher(self, args[1], self.timeout,
                                                **options)
        elif args[0] == 'madevent':
            if options['interactive']:
                if hasattr(self, 'do_shell'):
                    ME = madevent_interface.MadEventCmdShell(me_dir=args[1])
                else:
                     ME = madevent_interface.MadEventCmd(me_dir=args[1])
                # transfer interactive configuration
                config_line = [l for l in self.history if l.strip().startswith('set')]
                for line in config_line:
                    ME.exec_cmd(line)
                stop = self.define_child_cmd_interface(ME)                
                return stop
            
            #check if this is a cross-section
            if not self._generate_info:
                # This relaunch an old run -> need to check if this is a 
                # cross-section or a width
                info = open(pjoin(args[1],'SubProcesses','procdef_mg5.dat')).read()
                generate_info = info.split('# Begin PROCESS',1)[1].split('\n')[1]
                generate_info = generate_info.split('#')[0]
            else:
                generate_info = self._generate_info
            
            if len(generate_info.split('>')[0].strip().split())>1:
                ext_program = launch_ext.MELauncher(args[1], self.timeout, self,
                                pythia=self.options['pythia-pgs_path'],
                                delphes=self.options['delphes_path'],
                                shell = hasattr(self, 'do_shell'),
                                **options)
            else:
                # This is a width computation
                ext_program = launch_ext.MELauncher(args[1], self.timeout, self, 
                                unit='GeV',
                                pythia=self.options['pythia-pgs_path'],
                                delphes=self.options['delphes_path'],
                                shell = hasattr(self, 'do_shell'),
                                **options)

        elif args[0] == 'pythia8':
            ext_program = launch_ext.Pythia8Launcher( args[1], self.timeout, self,
                                                **options)
        else:
            os.chdir(start_cwd) #ensure to go to the initial path
            raise self.InvalidCmd , '%s cannot be run from MG5 interface' % args[0]
        
        
        ext_program.run()
        os.chdir(start_cwd) #ensure to go to the initial path
        
    def do_load(self, line):
        """Not in help: Load information from file"""

        args = self.split_arg(line)
        # check argument validity
        self.check_load(args)

        cpu_time1 = time.time()
        if args[0] == 'model':
            self._curr_model = save_load_object.load_from_file(args[1])
            if self._curr_model.get('parameters'):
                # This is a UFO model
                self._model_v4_path = None
                self._curr_fortran_model = \
                  helas_call_writers.FortranUFOHelasCallWriter(self._curr_model)
            else:
                # This is a v4 model
                self._model_v4_path = import_v4.find_model_path(\
                    self._curr_model.get('name').replace("_v4", ""),
                    self._mgme_dir)
                self._curr_fortran_model = \
                  helas_call_writers.FortranHelasCallWriter(self._curr_model)

            # Do post-processing of model
            self.process_model()
                
            #save_model.save_model(args[1], self._curr_model)
            if isinstance(self._curr_model, base_objects.Model):
                cpu_time2 = time.time()
                logger.info("Loaded model from file in %0.3f s" % \
                      (cpu_time2 - cpu_time1))
            else:
                raise self.RWError('Could not load model from file %s' \
                                      % args[1])
        elif args[0] == 'processes':
            amps = save_load_object.load_from_file(args[1])
            if isinstance(amps, diagram_generation.AmplitudeList):
                cpu_time2 = time.time()
                logger.info("Loaded processes from file in %0.3f s" % \
                      (cpu_time2 - cpu_time1))
                if amps:
                    model = amps[0].get('process').get('model')
                    if not model.get('parameters'):
                        # This is a v4 model.  Look for path.
                        self._model_v4_path = import_v4.find_model_path(\
                                   model.get('name').replace("_v4", ""),
                                   self._mgme_dir)
                        self._curr_fortran_model = \
                                helas_call_writers.FortranHelasCallWriter(\
                                                              model)
                    else:
                        self._model_v4_path = None
                        self._curr_fortran_model = \
                                helas_call_writers.FortranUFOHelasCallWriter(\
                                                              model)
                    # If not exceptions from previous steps, set
                    # _curr_amps and _curr_model
                    self._curr_amps = amps                    
                    self._curr_model = model
                    logger.info("Model set from process.")
                    # Do post-processing of model
                    self.process_model()
                self._done_export = None
            else:
                raise self.RWError('Could not load processes from file %s' % args[1])
    
    def do_save(self, line, check=True):
        """Not in help: Save information to file"""

        args = self.split_arg(line)
        # Check argument validity
        if check:
            self.check_save(args)

        if args[0] == 'model':
            if self._curr_model:
                #save_model.save_model(args[1], self._curr_model)
                if save_load_object.save_to_file(args[1], self._curr_model):
                    logger.info('Saved model to file %s' % args[1])
            else:
                raise self.InvalidCmd('No model to save!')
        elif args[0] == 'processes':
            if self._curr_amps:
                if save_load_object.save_to_file(args[1], self._curr_amps):
                    logger.info('Saved processes to file %s' % args[1])
            else:
                raise self.InvalidCmd('No processes to save!')
        
        elif args[0] == 'options':
            CmdExtended.do_save(self, line)

    
    # Set an option
    def do_set(self, line, log=True):
        """Set an option, which will be default for coming generations/outputs
        """
	
        args = self.split_arg(line)
        
        # Check the validity of the arguments
        self.check_set(args)

        if args[0] == 'ignore_six_quark_processes':
            if args[1] == 'False':
                self.options[args[0]] = False
                return
            self.options[args[0]] = list(set([abs(p) for p in \
                                      self._multiparticles[args[1]]\
                                      if self._curr_model.get_particle(p).\
                                      is_fermion() and \
                                      self._curr_model.get_particle(abs(p)).\
                                      get('color') == 3]))
            if log:
                logger.info('Ignore processes with >= 6 quarks (%s)' % \
                        ",".join([\
                            self._curr_model.get_particle(q).get('name') \
                            for q in self.options[args[0]]]))
            
        elif args[0] == 'group_subprocesses':
            if args[1] not in ['Auto', 'NLO']:
                self.options[args[0]] = eval(args[1])
            else:
                self.options[args[0]] = args[1]
            if log:
                logger.info('Set group_subprocesses to %s' % \
                        str(self.options[args[0]]))
                logger.info('Note that you need to regenerate all processes')
            self._curr_amps = diagram_generation.AmplitudeList()
            self._curr_matrix_elements = helas_objects.HelasMultiProcess()

        elif args[0] == "stdout_level":
            logging.root.setLevel(eval('logging.' + args[1]))
            logging.getLogger('madgraph').setLevel(eval('logging.' + args[1]))
            if log:
                logger.info('set output information to level: %s' % args[1])

        elif args[0] == "complex_mass_scheme":
            old = self.options[args[0]] 
            self.options[args[0]] = eval(args[1])
            aloha.complex_mass = eval(args[1])
            if not self._curr_model:
                pass
            elif self.options[args[0]]:
                if old:
                    if log:
                        logger.info('Complex mass already activated.')
                    return
                if log:
                    logger.info('Activate complex mass scheme.')
                self._curr_model.change_mass_to_complex_scheme()
                if hasattr(self._curr_model, 'set_parameters_and_couplings'):
                        self._curr_model.set_parameters_and_couplings()
            else:
                if not old:
                    if log:
                        logger.info('Complex mass already desactivated.')
                    return
                if log:
                    logger.info('Desactivate complex mass scheme.')
                self.exec_cmd('import model %s' % self._curr_model.get('name'))

        elif args[0] == "gauge":
            
            # Treat the case where they are no model loaded
            if not self._curr_model:
                if args[1] == 'unitary':
                    aloha.unitary_gauge = True
                else:
                    aloha.unitary_gauge = False
                self.options[args[0]] = args[1]
                if log: logger.info('Pass to gauge %s.' % args[1])
                return
            
            # They are a valid model
            able_to_mod = True
            if args[1] == 'unitary':
                if 1 in self._curr_model.get('gauge'):		   
                    aloha.unitary_gauge = True
                else:
                    able_to_mod = False
                    if log: logger.warning('Note that unitary gauge is not allowed for your current model %s' \
		                                     % self._curr_model.get('name'))
            else:
                if 0 in self._curr_model.get('gauge'):		   
                    aloha.unitary_gauge = False
                else:
                    able_to_mod = False
                    if log: logger.warning('Note that Feynman gauge is not allowed for your current model %s' \
		                                     % self._curr_model.get('name'))
            self.options[args[0]] = args[1]

            #re-init all variable
            model_name = self._curr_model.get('name')
            self._curr_model = None
            self._curr_amps = diagram_generation.AmplitudeList()
            self._curr_matrix_elements = helas_objects.HelasMultiProcess()
            self._curr_fortran_model = None
            self._curr_cpp_model = None
            self._curr_exporter = None
            self._done_export = False
            import_ufo._import_once = []
            logger.info('Pass to gauge %s.' % args[1])
            
            if able_to_mod:
                self.do_import('model %s' % model_name)
            elif log:
                logger.info('Note that you have to reload the model') 

		
        elif args[0] == 'fortran_compiler':
            if args[1] != 'None':
                if log:
                    logger.info('set fortran compiler to %s' % args[1])
                self.options['fortran_compiler'] = args[1]
            else:
                self.options['fortran_compiler'] = None
        elif args[0] == 'fks_mode':
            if args[1] != 'None':
                if log:
                    logger.info('set FKS mode to %s' % args[1])
                logger.info('Note that you need to regenerate all processes')
                self.options[args[0]] = args[1]
            else:
                self.options[args[0]] = args[1]
            self._curr_amps = diagram_generation.AmplitudeList()
            self._fks_multi_proc = None
            self._curr_matrix_elements = helas_objects.HelasMultiProcess()

        elif args[0] in self.options:
            if args[1] in ['None','True','False']:
                self.options[args[0]] = eval(args[1])
            else:
                self.options[args[0]] = args[1]             

    def do_open(self, line):
        """Open a text file/ eps file / html file"""
        
        args = self.split_arg(line)
        # Check Argument validity and modify argument to be the real path
        self.check_open(args)
        file_path = args[0]
        
        launch_ext.open_file(file_path)
                 
    def do_output(self, line):
        """Initialize a new Template or reinitialize one"""

        args = self.split_arg(line)
        # Check Argument validity
        self.check_output(args)

        # Remove previous outputs from history
        self.clean_history(to_remove=['display','open','history','launch','output'],
                           remove_bef_lb1='generate',
                           keep_last=True)
        
        noclean = '-noclean' in args
        force = '-f' in args 
        nojpeg = '-nojpeg' in args
        main_file_name = ""
        try:
            main_file_name = args[args.index('-name') + 1]
        except:
            pass
            
        if not force and not noclean and os.path.isdir(self._export_dir)\
               and self._export_format in ['madevent', 'standalone']:
            # Don't ask if user already specified force or noclean
            logger.info('INFO: directory %s already exists.' % self._export_dir)
            logger.info('If you continue this directory will be cleaned')
            answer = self.ask('Do you want to continue?', 'y', ['y','n'], 
                                                           timeout=self.timeout)
            if answer != 'y':
                raise self.InvalidCmd('Stopped by user request')

        #check if we need to group processes
        group_subprocesses = False
        if self._export_format == 'madevent' and \
                                            self.options['group_subprocesses']:
                if self.options['group_subprocesses'] is True:
                    group_subprocesses = True
                elif self._curr_amps[0].get_ninitial()  == 2:
                    group_subprocesses = True

        # Make a Template Copy
        if self._export_format == 'madevent':                
            if group_subprocesses:
                if not self.options['complex_mass_scheme']:
                    self._curr_exporter = export_v4.ProcessExporterFortranMEGroup(\
                                      self._mgme_dir, self._export_dir,
                                      not noclean)
                else:
                    self._curr_exporter = \
                            export_v4.ProcessExporterFortranMEGroupComplexMass(\
                                      self._mgme_dir, self._export_dir,
                                      not noclean)                    
            else:
                self._curr_exporter = export_v4.ProcessExporterFortranME(\
                                      self._mgme_dir, self._export_dir,
                                      not noclean)
        
        elif self._export_format in ['standalone', 'matrix']:
            self._curr_exporter = export_v4.ProcessExporterFortranSA(\
                                  self._mgme_dir, self._export_dir,not noclean)
        elif self._export_format == 'standalone_cpp':
            export_cpp.setup_cpp_standalone_dir(self._export_dir, self._curr_model)
        elif not os.path.isdir(self._export_dir):
            os.makedirs(self._export_dir)

        if self._export_format in ['madevent', 'standalone']:
            self._curr_exporter.copy_v4template(modelname=self._curr_model.get('name'))

        # Reset _done_export, since we have new directory
        self._done_export = False

        # Perform export and finalize right away
        self.export(nojpeg, main_file_name)

        # Automatically run finalize
        self.finalize(nojpeg)
            
        # Remember that we have done export
        self._done_export = (self._export_dir, self._export_format)

        # Reset _export_dir, so we don't overwrite by mistake later
        self._export_dir = None

    # Export a matrix element
    def export(self, nojpeg = False, main_file_name = ""):
        """Export a generated amplitude to file"""

        def generate_matrix_elements(self):
            """Helper function to generate the matrix elements before
            exporting"""

            # Sort amplitudes according to number of diagrams,
            # to get most efficient multichannel output
            self._curr_amps.sort(lambda a1, a2: a2.get_number_of_diagrams() - \
                                 a1.get_number_of_diagrams())

            # Check if we need to group the SubProcesses or not
            group = True
            if self.options['group_subprocesses'] is False:
                group = False
            elif self.options['group_subprocesses'] == 'Auto' and \
                                         self._curr_amps[0].get_ninitial() == 1:
                   group = False 



            cpu_time1 = time.time()
            ndiags = 0
            if not self._curr_matrix_elements.get_matrix_elements():
                if group:
                    cpu_time1 = time.time()
                    dc_amps = [amp for amp in self._curr_amps if isinstance(amp, \
                                        diagram_generation.DecayChainAmplitude)]
                    non_dc_amps = diagram_generation.AmplitudeList(\
                             [amp for amp in self._curr_amps if not \
                              isinstance(amp, \
                                         diagram_generation.DecayChainAmplitude)])
                    subproc_groups = group_subprocs.SubProcessGroupList()
                    if non_dc_amps:
                        subproc_groups.extend(\
                                   group_subprocs.SubProcessGroup.group_amplitudes(\
                                                                       non_dc_amps))
                    for dc_amp in dc_amps:
                        dc_subproc_group = \
                                 group_subprocs.DecayChainSubProcessGroup.\
                                                           group_amplitudes(dc_amp)
                        subproc_groups.extend(\
                                  dc_subproc_group.\
                                        generate_helas_decay_chain_subproc_groups())

                    ndiags = sum([len(m.get('diagrams')) for m in \
                              subproc_groups.get_matrix_elements()])
                    self._curr_matrix_elements = subproc_groups
                    # assign a unique id number to all groups
                    uid = 0 
                    for group in subproc_groups:
                        uid += 1 # update the identification number
                        for me in group.get('matrix_elements'):
                            me.get('processes')[0].set('uid', uid)
                else: # Not grouped subprocesses
                    self._curr_matrix_elements = \
                        helas_objects.HelasMultiProcess(self._curr_amps)
                    ndiags = sum([len(me.get('diagrams')) for \
                                  me in self._curr_matrix_elements.\
                                  get_matrix_elements()])
                    # assign a unique id number to all process
                    uid = 0 
                    for me in self._curr_matrix_elements.get_matrix_elements():
                        uid += 1 # update the identification number
                        me.get('processes')[0].set('uid', uid)

            cpu_time2 = time.time()
            return ndiags, cpu_time2 - cpu_time1

        # Start of the actual routine

        ndiags, cpu_time = generate_matrix_elements(self)

        calls = 0

        path = self._export_dir
        if self._export_format in ['standalone_cpp', 'madevent', 'standalone']:
            path = pjoin(path, 'SubProcesses')
            
        cpu_time1 = time.time()

        # First treat madevent and pythia8 exports, where we need to
        # distinguish between grouped and ungrouped subprocesses

        # MadEvent
        if self._export_format == 'madevent':
            if isinstance(self._curr_matrix_elements, group_subprocs.SubProcessGroupList):
                for (group_number, me_group) in enumerate(self._curr_matrix_elements):
                    calls = calls + \
                         self._curr_exporter.generate_subprocess_directory_v4(\
                                me_group, self._curr_fortran_model,
                                group_number)
            else:
                for me_number, me in \
                   enumerate(self._curr_matrix_elements.get_matrix_elements()):
                    calls = calls + \
                            self._curr_exporter.generate_subprocess_directory_v4(\
                                me, self._curr_fortran_model, me_number)


            # Write the procdef_mg5.dat file with process info
            card_path = pjoin(path, os.path.pardir, 'SubProcesses', \
                                     'procdef_mg5.dat')
            if self._generate_info:
                self._curr_exporter.write_procdef_mg5(card_path,
                                self._curr_model['name'],
                                self._generate_info)
                try:
                    cmd.Cmd.onecmd(self, 'history .')
                except:
                    pass
                
        # Pythia 8
        if self._export_format == 'pythia8':
            # Output the process files
            process_names = []
            if isinstance(self._curr_matrix_elements, group_subprocs.SubProcessGroupList):
                for (group_number, me_group) in enumerate(self._curr_matrix_elements):
                    exporter = export_cpp.generate_process_files_pythia8(\
                            me_group.get('matrix_elements'), self._curr_cpp_model,
                            process_string = me_group.get('name'),
                            process_number = group_number, path = path)
                    process_names.append(exporter.process_name)
            else:
                exporter = export_cpp.generate_process_files_pythia8(\
                            self._curr_matrix_elements, self._curr_cpp_model,
                            process_string = self._generate_info, path = path)
                process_names.append(exporter.process_file_name)

            # Output the model parameter and ALOHA files
            model_name, model_path = export_cpp.convert_model_to_pythia8(\
                            self._curr_model, self._export_dir)

            # Generate the main program file
            filename, make_filename = \
                      export_cpp.generate_example_file_pythia8(path,
                                                               model_path,
                                                               process_names,
                                                               exporter,
                                                               main_file_name)

        # Pick out the matrix elements in a list
        matrix_elements = \
                        self._curr_matrix_elements.get_matrix_elements()

        # Fortran MadGraph Standalone
        if self._export_format == 'standalone':
            for me in matrix_elements:
                calls = calls + \
                        self._curr_exporter.generate_subprocess_directory_v4(\
                            me, self._curr_fortran_model)

        # Just the matrix.f files
        if self._export_format == 'matrix':
            for me in matrix_elements:
                filename = pjoin(path, 'matrix_' + \
                           me.get('processes')[0].shell_string() + ".f")
                if os.path.isfile(filename):
                    logger.warning("Overwriting existing file %s" % filename)
                else:
                    logger.info("Creating new file %s" % filename)
                calls = calls + self._curr_exporter.write_matrix_element_v4(\
                    writers.FortranWriter(filename),\
                    me, self._curr_fortran_model)

        # C++ standalone
        if self._export_format == 'standalone_cpp':
            for me in matrix_elements:
                export_cpp.generate_subprocess_directory_standalone_cpp(\
                              me, self._curr_cpp_model,
                              path = path)
                
        cpu_time2 = time.time() - cpu_time1

        logger.info(("Generated helas calls for %d subprocesses " + \
              "(%d diagrams) in %0.3f s") % \
              (len(matrix_elements),
               ndiags, cpu_time))

        if calls:
            if "cpu_time2" in locals():
                logger.info("Wrote files for %d helas calls in %0.3f s" % \
                            (calls, cpu_time2))
            else:
                logger.info("Wrote files for %d helas calls" % \
                            (calls))
                
        if self._export_format == 'pythia8':
            logger.info("- All necessary files for Pythia 8 generated.")
            logger.info("- Run \"launch\" and select %s.cc," % filename)
            logger.info("  or go to %s/examples and run" % path)
            logger.info("      make -f %s" % make_filename)
            logger.info("  (with process_name replaced by process name).")
            logger.info("  You can then run ./%s to produce events for the process" % \
                        filename)

        # Replace the amplitudes with the actual amplitudes from the
        # matrix elements, which allows proper diagram drawing also of
        # decay chain processes
        self._curr_amps = diagram_generation.AmplitudeList(\
               [me.get('base_amplitude') for me in \
                matrix_elements])

    def finalize(self, nojpeg, online = False):
        """Make the html output, write proc_card_mg5.dat and create
        madevent.tar.gz for a MadEvent directory"""
        
        if self._export_format in ['madevent', 'standalone', 'NLO']:
            # For v4 models, copy the model/HELAS information.
            if self._model_v4_path:
                logger.info('Copy %s model files to directory %s' % \
                            (os.path.basename(self._model_v4_path), self._export_dir))
                self._curr_exporter.export_model_files(self._model_v4_path)
                self._curr_exporter.export_helas(pjoin(self._mgme_dir,'HELAS'))
            else:
                logger.info('Export UFO model to MG4 format')
                # wanted_lorentz are the lorentz structures which are
                # actually used in the wavefunctions and amplitudes in
                # these processes
                wanted_lorentz = self._curr_matrix_elements.get_used_lorentz()
                wanted_couplings = self._curr_matrix_elements.get_used_couplings()
                self._curr_exporter.convert_model_to_mg4(self._curr_model,
                                               wanted_lorentz,
                                               wanted_couplings)
        if self._export_format == 'standalone_cpp':
            logger.info('Export UFO model to C++ format')
            # wanted_lorentz are the lorentz structures which are
            # actually used in the wavefunctions and amplitudes in
            # these processes
            wanted_lorentz = self._curr_matrix_elements.get_used_lorentz()
            wanted_couplings = self._curr_matrix_elements.get_used_couplings()
            export_cpp.convert_model_to_cpp(self._curr_model,
                                            pjoin(self._export_dir),
                                            wanted_lorentz,
                                            wanted_couplings)
            export_cpp.make_model_cpp(self._export_dir)


        elif self._export_format in ['NLO']:
            ## wrtie fj_lhapdf_opts file
            fj_lhapdf_file = open(os.path.join(self._export_dir,'Source','fj_lhapdf_opts'),'w')
            fj_lhapdf_lines = \
                 ['fastjet_config=%s' % self.fastjet_config,
                  'lhapdf_config=%s' % self.lhapdf_config]
            text = '\n'.join(fj_lhapdf_lines) + '\n'
            fj_lhapdf_file.write(text)
            fj_lhapdf_file.close()

        elif self._export_format == 'madevent':          
            # Create configuration file [path to executable] for madevent
            filename = os.path.join(self._export_dir, 'Cards', 'me5_configuration.txt')
            self.do_save('options %s' % filename, check=False)

        if self._export_format in ['madevent', 'standalone']:
            
            self._curr_exporter.finalize_v4_directory( \
                                           self._curr_matrix_elements,
                                           [self.history_header] + \
                                           self.history,
                                           not nojpeg,
                                           online,
                                           self.options['fortran_compiler'])

        if self._export_format in ['madevent', 'standalone', 'standalone_cpp']:
            logger.info('Output to directory ' + self._export_dir + ' done.')

        if self._export_format == 'madevent':              
            logger.info('Type \"launch\" to generate events from this process, or see')
            logger.info(self._export_dir + '/README')
            logger.info('Run \"open index.html\" to see more information about this process.')

    def do_help(self, line):
        """ propose some usefull possible action """
        
        super(MadGraphCmd,self).do_help(line)
        
        if line:
            return
        
        if len(self.history) == 0:
            last_action_2 = 'mg5_start'
            last_action = 'mg5_start'
        else:
            args = self.history[-1].split()
            last_action = args[0]
            if len(args)>1: 
                last_action_2 = '%s %s' % (last_action, args[1])
            else: 
                last_action_2 = 'none'
                
#===============================================================================
# Command Parser
#=============================================================================== 
# DRAW
_draw_usage = "draw FILEPATH [options]\n" + \
         "-- draw the diagrams in eps format\n" + \
         "   Files will be FILEPATH/diagrams_\"process_string\".eps \n" + \
         "   Example: draw plot_dir . \n"
_draw_parser = optparse.OptionParser(usage=_draw_usage)
_draw_parser.add_option("", "--horizontal", default=False,
                   action='store_true', help="force S-channel to be horizontal")
_draw_parser.add_option("", "--external", default=0, type='float',
                    help="authorizes external particles to end at top or " + \
                    "bottom of diagram. If bigger than zero this tune the " + \
                    "length of those line.")
_draw_parser.add_option("", "--max_size", default=1.5, type='float',
                         help="this forbids external line bigger than max_size")
_draw_parser.add_option("", "--non_propagating", default=True, \
                          dest="contract_non_propagating", action='store_false',
                          help="avoid contractions of non propagating lines") 
_draw_parser.add_option("", "--add_gap", default=0, type='float', \
                          help="set the x-distance between external particles")  

# LAUNCH PROGRAM
_launch_usage = "launch [DIRPATH] [options]\n" + \
         "-- execute the madevent/standalone/standalone_cpp/pythia8 output present in DIRPATH\n" + \
         "   By default DIRPATH is the latest created directory \n" + \
         "   (for pythia8, it should be the Pythia 8 main directory) \n" + \
         "   Example: launch PROC_sm_1 --name=run2 \n" + \
         "   Example: launch ../pythia8 \n"
_launch_parser = optparse.OptionParser(usage=_launch_usage)
_launch_parser.add_option("-f", "--force", default=False, action='store_true',
                                help="Use the card present in the directory in order to launch the different program")
_launch_parser.add_option("-n", "--name", default='', type='str',
                                help="Provide a name to the run (for madevent run)")
_launch_parser.add_option("-c", "--cluster", default=False, action='store_true',
                                help="submit the job on the cluster")
_launch_parser.add_option("-m", "--multicore", default=False, action='store_true',
                                help="submit the job on multicore core")

_launch_parser.add_option("-i", "--interactive", default=False, action='store_true',
                                help="Use Interactive Console [if available]")
_launch_parser.add_option("-s", "--laststep", default='', 
                                help="last program run in MadEvent run. [auto|parton|pythia|pgs|delphes]")
    
    
#===============================================================================
# __main__
#===============================================================================

if __name__ == '__main__':
    
    run_option = sys.argv
    if len(run_option) > 1:
        # The first argument of sys.argv is the name of the program
        input_file = open(run_option[1], 'rU')
        cmd_line = MadGraphCmd(stdin=input_file)
        cmd_line.use_rawinput = False #put it in non interactive mode
        cmd_line.cmdloop()
    else:
        # Interactive mode
        MadGraphCmd().cmdloop()    <|MERGE_RESOLUTION|>--- conflicted
+++ resolved
@@ -1650,24 +1650,12 @@
         self._mgme_dir = MG4DIR
         self._comparisons = None
 
-<<<<<<< HEAD
-        # Set where to look for CutTools installation.
-        # In further versions, it will be set in the same manner as _mgme_dir so that
-        # the user can chose its own CutTools distribution.
-        self._cuttools_dir=str(os.path.join(self._mgme_dir,'loop_material','CutTools'))
-        if not os.path.isdir(os.path.join(self._cuttools_dir, 'src','cts')):
-            logger.warning(('Warning: Directory %s is not a valid CutTools directory.'+\
-                           'Using default CutTools instead.') % \
-                             self._cuttools_dir)
-            self._cuttools_dir=str(os.path.join(self._mgme_dir,'loop_material','CutTools'))
-
-=======
+
         # Set defaults for options
         self.options['group_subprocesses'] = 'Auto'
         self.options['ignore_six_quark_processes'] = False
         self.options['fks_mode'] = 'real'
         
->>>>>>> 832a10c8
         # Load the configuration file
         self.set_configuration()
 
@@ -2201,7 +2189,7 @@
             lorentz_result = process_checks.check_lorentz(myprocdef,
                                                       param_card = param_card,
                                                       mg_root=self._mgme_dir,
-                                                      cuttools=self._cuttools_dir,
+                                                      cuttools=CT_dir,
                                                       cmass_scheme = mass_scheme)
             nb_processes += len(lorentz_result)
             
@@ -2209,13 +2197,8 @@
             gauge_result = process_checks.check_gauge(myprocdef,
                                                       param_card = param_card,
                                                       mg_root=self._mgme_dir,
-<<<<<<< HEAD
-                                                      cuttools=self._cuttools_dir,
+                                                      cuttools=CT_dir,
                                                       cmass_scheme = mass_scheme)
-
-=======
-                                                      cuttools=CT_dir)
->>>>>>> 832a10c8
             nb_processes += len(gauge_result)
 
             
@@ -2223,12 +2206,8 @@
             lorentz_result = process_checks.check_lorentz(myprocdef,
                                                       param_card = param_card,
                                                       mg_root=self._mgme_dir,
-<<<<<<< HEAD
-                                                      cuttools=self._cuttools_dir,
+                                                      cuttools=CT_dir,
                                                       cmass_scheme=mass_scheme)
-=======
-                                                      cuttools=CT_dir)
->>>>>>> 832a10c8
             nb_processes += len(lorentz_result)
 
         if args[0] in  ['gauge', 'full'] and len(self._curr_model.get('gauge')) == 2:            

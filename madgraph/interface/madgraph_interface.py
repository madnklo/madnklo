################################################################################
#
# Copyright (c) 2009 The MadGraph5_aMC@NLO Development team and Contributors
#
# This file is a part of the MadGraph5_aMC@NLO project, an application which
# automatically generates Feynman diagrams and matrix elements for arbitrary
# high-energy processes in the Standard Model and beyond.
#
# It is subject to the MadGraph5_aMC@NLO license which should accompany this
# distribution.
#
# For more information, visit madgraph.phys.ucl.ac.be and amcatnlo.web.cern.ch
#
################################################################################
"""A user friendly command line interface to access MadGraph5_aMC@NLO features at LO.
   Uses the cmd package for command interpretation and tab completion.
"""
from __future__ import division

import atexit
import collections
import cmath
import glob
import logging
import optparse
import os
import pydoc
import random
import re
import signal
import subprocess
import copy
import sys
import shutil
import StringIO
import traceback
import time
import inspect
import urllib
import random

#useful shortcut
pjoin = os.path.join

try:
    import readline
    GNU_SPLITTING = ('GNU' in readline.__doc__)
except:
    GNU_SPLITTING = True

import aloha
import madgraph
from madgraph import MG4DIR, MG5DIR, MadGraph5Error


import madgraph.core.base_objects as base_objects
import madgraph.core.diagram_generation as diagram_generation
import madgraph.loop.loop_diagram_generation as loop_diagram_generation
import madgraph.loop.loop_base_objects as loop_base_objects
import madgraph.core.drawing as draw_lib
import madgraph.core.helas_objects as helas_objects

import madgraph.iolibs.drawing_eps as draw
import madgraph.iolibs.export_cpp as export_cpp
import madgraph.iolibs.export_v4 as export_v4
import madgraph.iolibs.helas_call_writers as helas_call_writers
import madgraph.iolibs.file_writers as writers
import madgraph.iolibs.files as files
import madgraph.iolibs.group_subprocs as group_subprocs
import madgraph.iolibs.import_v4 as import_v4
import madgraph.iolibs.save_load_object as save_load_object

import madgraph.interface.extended_cmd as cmd
import madgraph.interface.tutorial_text as tutorial_text
import madgraph.interface.tutorial_text_nlo as tutorial_text_nlo
import madgraph.interface.tutorial_text_madloop as tutorial_text_madloop
import madgraph.interface.launch_ext_program as launch_ext
import madgraph.interface.madevent_interface as madevent_interface
import madgraph.interface.amcatnlo_run_interface as amcatnlo_run

import madgraph.loop.loop_exporters as loop_exporters
import madgraph.loop.loop_helas_objects as loop_helas_objects

import madgraph.various.process_checks as process_checks
import madgraph.various.banner as banner_module
import madgraph.various.misc as misc
import madgraph.various.cluster as cluster

import models as ufomodels
import models.import_ufo as import_ufo
import models.write_param_card as param_writer
import models.check_param_card as check_param_card
import models.model_reader as model_reader

import aloha.aloha_fct as aloha_fct
import aloha.create_aloha as create_aloha
import aloha.aloha_lib as aloha_lib

import mg5decay.decay_objects as decay_objects

# Special logger for the Cmd Interface
logger = logging.getLogger('cmdprint') # -> stdout
logger_check = logging.getLogger('check') # -> stdout
logger_mg = logging.getLogger('madgraph') # -> stdout
logger_stderr = logging.getLogger('fatalerror') # ->stderr
logger_tuto = logging.getLogger('tutorial') # -> stdout include instruction in
                                            #order to learn MG5
logger_tuto_nlo = logging.getLogger('tutorial_aMCatNLO') # -> stdout include instruction in
                                                        #order to learn aMC@NLO

logger_tuto_madloop = logging.getLogger('tutorial_MadLoop') # -> stoud for MadLoop tuto

#===============================================================================
# CmdExtended
#===============================================================================
class CmdExtended(cmd.Cmd):
    """Particularisation of the cmd command for MG5"""

    #suggested list of command
    next_possibility = {
        'start': ['import model ModelName', 'import command PATH',
                      'import proc_v4 PATH', 'tutorial'],
        'import model' : ['generate PROCESS','define MULTIPART PART1 PART2 ...',
                                   'display particles', 'display interactions'],
        'define': ['define MULTIPART PART1 PART2 ...', 'generate PROCESS',
                                                    'display multiparticles'],
        'generate': ['add process PROCESS','output [OUTPUT_TYPE] [PATH]','display diagrams'],
        'add process':['output [OUTPUT_TYPE] [PATH]', 'display processes'],
        'output':['launch','open index.html','history PATH', 'exit'],
        'display': ['generate PROCESS', 'add process PROCESS', 'output [OUTPUT_TYPE] [PATH]'],
        'import proc_v4' : ['launch','exit'],
        'launch': ['open index.html','exit'],
        'tutorial': ['generate PROCESS', 'import model MODEL', 'help TOPIC']
    }

    debug_output = 'MG5_debug'
    error_debug = 'Please report this bug on https://bugs.launchpad.net/mg5amcnlo\n'
    error_debug += 'More information is found in \'%(debug)s\'.\n'
    error_debug += 'Please attach this file to your report.'

    config_debug = 'If you need help with this issue please contact us on https://answers.launchpad.net/mg5amcnlo\n'

    keyboard_stop_msg = """stopping all operation
            in order to quit mg5 please enter exit"""

    # Define the Error Class # Define how error are handle
    InvalidCmd = madgraph.InvalidCmd
    ConfigurationError = MadGraph5Error
    
    intro_banner = "************************************************************\n" + \
        "*                                                          *\n" + \
        "*                     W E L C O M E to                     *\n" + \
        "*              M A D G R A P H 5 _ a M C @ N L O           *\n" + \
        "*                                                          *\n" + \
        "*                                                          *\n" + \
        "*                 *                       *                *\n" + \
        "*                   *        * *        *                  *\n" + \
        "*                     * * * * 5 * * * *                    *\n" + \
        "*                   *        * *        *                  *\n" + \
        "*                 *                       *                *\n" + \
        "*                                                          *\n" + \
        "%s" + \
        "*                                                          *\n" + \
        "*    The MadGraph5_aMC@NLO Development Team - Find us at   *\n" + \
        "*    https://server06.fynu.ucl.ac.be/projects/madgraph     *\n" + \
        "*                            and                           *\n" + \
        "*            http://amcatnlo.web.cern.ch/amcatnlo/         *\n" + \
        "*                                                          *\n" + \
        "*               Type 'help' for in-line help.              *\n" + \
        "*           Type 'tutorial' to learn how MG5 works         *\n" + \
        "*    Type 'tutorial aMCatNLO' to learn how aMC@NLO works   *\n" + \
        "*    Type 'tutorial MadLoop' to learn how MadLoop works    *\n" + \
        "*                                                          *\n" + \
        "************************************************************"
    

    def __init__(self, *arg, **opt):
        """Init history and line continuation"""

        # If possible, build an info line with current version number
        # and date, from the VERSION text file
        info = misc.get_pkg_info()
        info_line = ""

        if info.has_key('version') and  info.has_key('date'):
            len_version = len(info['version'])
            len_date = len(info['date'])
            if len_version + len_date < 30:
                info_line = "#*         VERSION %s %s %s         *\n" % \
                            (info['version'],
                            (30 - len_version - len_date) * ' ',
                            info['date'])

        if os.path.exists(pjoin(MG5DIR, '.bzr')):
            proc = subprocess.Popen(['bzr', 'nick'], stdout=subprocess.PIPE)
            bzrname,_ = proc.communicate()
            proc = subprocess.Popen(['bzr', 'revno'], stdout=subprocess.PIPE)
            bzrversion,_ = proc.communicate() 
            bzrname, bzrversion = bzrname.strip(), bzrversion.strip() 
            len_name = len(bzrname)
            len_version = len(bzrversion)            
            info_line += "#*         BZR %s %s %s         *\n" % \
                            (bzrname,
                            (34 - len_name - len_version) * ' ',
                            bzrversion)

        # Create a header for the history file.
        # Remember to fill in time at writeout time!
        self.history_header = banner_module.ProcCard.history_header % {'info_line': info_line}
        banner_module.ProcCard.history_header = self.history_header

        if info_line:
            info_line = info_line.replace("#*","*")
            


        logger.info(self.intro_banner % info_line)

        cmd.Cmd.__init__(self, *arg, **opt)

        self.history = banner_module.ProcCard()


    def default(self, line):
        """Default action if line is not recognized"""

        # Faulty command
        log=True
        if line.startswith('p') or line.startswith('e'):
            logger.warning("Command %s not recognized. Did you mean \'generate %s\'?. Please try again" %
                           (line.split()[0], line))
            log=False
        return super(CmdExtended,self).default(line, log=log)

    def postcmd(self,stop, line):
        """ finishing a command
        This looks if the command add a special post part.
        This looks if we have to write an additional text for the tutorial."""

        stop = super(CmdExtended, self).postcmd(stop, line)
        # Print additional information in case of routines fails
        if stop == False:
            return False

        args=line.split()
        # Return for empty line
        if len(args)==0:
            return stop

        # try to print linked to the first word in command
        #as import_model,... if you don't find then try print with only
        #the first word.
        if len(args)==1:
            command=args[0]
        else:
            command = args[0]+'_'+args[1].split('.')[0]

        try:
            logger_tuto.info(getattr(tutorial_text, command).replace('\n','\n\t'))
        except Exception:
            try:
                logger_tuto.info(getattr(tutorial_text, args[0]).replace('\n','\n\t'))
            except Exception:
                pass

        try:
            logger_tuto_nlo.info(getattr(tutorial_text_nlo, command).replace('\n','\n\t'))
        except Exception:
            try:
                logger_tuto_nlo.info(getattr(tutorial_text_nlo, args[0]).replace('\n','\n\t'))
            except Exception:
                pass

        try:
            logger_tuto_madloop.info(getattr(tutorial_text_madloop, command).replace('\n','\n\t'))
        except Exception:
            try:
                logger_tuto_madloop.info(getattr(tutorial_text_madloop, args[0]).replace('\n','\n\t'))
            except Exception:
                pass

        return stop


    def get_history_header(self):
        """return the history header"""
        return self.history_header % misc.get_time_info()

#===============================================================================
# HelpToCmd
#===============================================================================
class HelpToCmd(cmd.HelpCmd):
    """ The Series of help routine for the MadGraphCmd"""

    def help_save(self):
        logger.info("syntax: save %s FILENAME" % "|".join(self._save_opts),'$MG:color:BLUE')
        logger.info("-- save information as file FILENAME",'$MG:color:BLACK')
        logger.info("   FILENAME is optional for saving 'options'.")
        logger.info('   By default it uses ./input/mg5_configuration.txt')
        logger.info('   If you put "global" for FILENAME it will use ~/.mg5/mg5_configuration.txt')
        logger.info('   If this files exists, it is uses by all MG5 on the system but continues')
        logger.info('   to read the local options files.')

    def help_load(self):
        logger.info("syntax: load %s FILENAME" % "|".join(self._save_opts),'$MG:color:BLUE')
        logger.info("-- load information from file FILENAME",'$MG:color:BLACK')

    def help_import(self):
        logger.info("syntax: import " + "|".join(self._import_formats) + \
              " FILENAME",'$MG:color:BLUE')
        logger.info("-- imports file(s) in various formats",'$MG:color:GREEN')
        logger.info("")
        logger.info("   import model MODEL[-RESTRICTION] [OPTIONS]:",'$MG:color:BLACK')
        logger.info("      Import a UFO model.")
        logger.info("      MODEL should be a valid UFO model name")
        logger.info("      Model restrictions are specified by MODEL-RESTRICTION")
        logger.info("        with the file restrict_RESTRICTION.dat in the model dir.")
        logger.info("        By default, restrict_default.dat is used.")
        logger.info("        Specify model_name-full to get unrestricted model.")
        logger.info("      '--modelname' keeps the original particle names for the model")
        logger.info("")
        logger.info("   import model_v4 MODEL [--modelname] :",'$MG:color:BLACK')
        logger.info("      Import an MG4 model.")
        logger.info("      Model should be the name of the model")
        logger.info("      or the path to theMG4 model directory")
        logger.info("      '--modelname' keeps the original particle names for the model")
        logger.info("")
        logger.info("   import proc_v4 [PATH] :",'$MG:color:BLACK')
        logger.info("      Execute MG5 based on a proc_card.dat in MG4 format.")
        logger.info("      Path to the proc_card is optional if you are in a")
        logger.info("      madevent directory")
        logger.info("")
        logger.info("   import command PATH :",'$MG:color:BLACK')
        logger.info("      Execute the list of command in the file at PATH")
        logger.info("")
        logger.info("   import banner PATH  [--no_launch]:",'$MG:color:BLACK')
        logger.info("      Rerun the exact same run define in the valid banner.")

    def help_install(self):
        logger.info("syntax: install " + "|".join(self._install_opts),'$MG:color:BLUE')
        logger.info("-- Download the last version of the program and install it")
        logger.info("   locally in the current MadGraph5_aMC@NLO version. In order to have")
        logger.info("   a successful installation, you will need to have an up-to-date")
        logger.info("   F77 and/or C and Root compiler.")
        logger.info(" ")
        logger.info("   \"install update\"",'$MG:color:BLACK')
        logger.info("   check if your MG5 installation is the latest one.")
        logger.info("   If not it load the difference between your current version and the latest one,")
        logger.info("   and apply it to the code. Two options are available for this command:")
        logger.info("     -f: didn't ask for confirmation if it founds an update.")
        logger.info("     --timeout=: Change the maximum time allowed to reach the server.")

    def help_display(self):
        logger.info("syntax: display " + "|".join(self._display_opts),'$MG:color:BLUE')
        logger.info("-- display a the status of various internal state variables")
        logger.info("   for particles/interactions you can specify the name or id of the")
        logger.info("   particles/interactions to receive more details information.")
        logger.info("   Example: display particles e+.",'$MG:color:GREEN')
        logger.info(" > For \"checks\", can specify only to see failed checks.")
        logger.info(" > For \"diagrams\", you can specify where the file will be written.")
        logger.info("   Example: display diagrams ./",'$MG:color:GREEN')


    def help_launch(self):
        """help for launch command"""
        # Using the built-in parser help is not convenient when one wants to use
        # color schemes.
        #_launch_parser.print_help()
        logger.info("syntax: launch <dir_path> <options>",'$MG:color:BLUE')
        logger.info("-- execute the aMC@NLO/madevent/standalone/pythia8 output present in dir_path",'$MG:color:BLACK')
        logger.info("By default, dir_path points to the last created directory.")
        logger.info("(for pythia8, it should be the Pythia 8 main directory)")
        logger.info("")
        logger.info("Launch on madevent/pythia8/standalone outputs:",'$MG:color:BLACK')
        logger.info(" o Example: launch PROC_sm_1 --name=run2",'$MG:color:GREEN')
        logger.info(" o Example: launch ../pythia8",'$MG:color:GREEN')
        logger.info(" > Options:")
        logger.info("     -h, --help            show this help message and exit")
        logger.info("     -f, --force           Use the card present in the directory in order")
        logger.info("                           to launch the different program")
        logger.info("     -n NAME, --name=NAME  Provide a name to the run (for madevent run)")
        logger.info("     -c, --cluster         submit the job on the cluster")
        logger.info("     -m, --multicore       submit the job on multicore core")
        logger.info("     -i, --interactive     Use Interactive Console [if available]")
        logger.info("     -s LASTSTEP, --laststep=LASTSTEP")
        logger.info("                           last program run in MadEvent run.")
        logger.info("                           [auto|parton|pythia|pgs|delphes]")
        logger.info("")
        logger.info("Launch on MadLoop standalone output:",'$MG:color:BLACK')
        logger.info(" o Example: launch PROC_loop_sm_1 -f",'$MG:color:GREEN')
        logger.info(" > Simple check of a single Phase-space points.")
        logger.info(" > You will be asked whether you want to edit the MadLoop ")
        logger.info("   and model param card as well as the PS point, unless ")
        logger.info("   the -f option is specified. All other options are ")
        logger.info("   irrelevant for this kind of launch.")
        logger.info("")
        logger.info("Launch on aMC@NLO output:",'$MG:color:BLACK')
        logger.info(" > launch <dir_path> <mode> <options>",'$MG:color:BLUE')
        logger.info(" o Example: launch MyProc aMC@NLO -f -p",'$MG:color:GREEN')

    def help_tutorial(self):
        logger.info("syntax: tutorial [" + "|".join(self._tutorial_opts) + "]",'$MG:color:BLUE')
        logger.info("-- start/stop the MG5 tutorial mode (or stop any other mode)")
        logger.info("-- aMCatNLO: start aMC@NLO tutorial mode")
        logger.info("-- MadLoop: start MadLoop tutorial mode")

    def help_open(self):
        logger.info("syntax: open FILE  ",'$MG:color:BLUE')
        logger.info("-- open a file with the appropriate editor.",'$MG:color:BLACK')
        logger.info('   If FILE belongs to index.html, param_card.dat, run_card.dat')
        logger.info('   the path to the last created/used directory is used')
        logger.info('   The program used to open those files can be chosen in the')
        logger.info('   configuration file ./input/mg5_configuration.txt')

    def help_customize_model(self):
        logger.info("syntax: customize_model --save=NAME",'$MG:color:BLUE')
        logger.info("--  Open an invite where you options to tweak the model.",'$MG:color:BLACK')
        logger.info("    If you specify the option --save=NAME, this tweak will be")
        logger.info("    available for future import with the command 'import model XXXX-NAME'")

    def help_output(self):
        logger.info("syntax: output [" + "|".join(self._export_formats) + \
                    "] [path|.|auto] [options]",'$MG:color:BLUE')
        logger.info("-- Output any generated process(es) to file.",'$MG:color:BLACK')
        logger.info("   Default mode is madevent. Default path is \'.\' or auto.")
        logger.info("   mode:",'$MG:color:BLACK')
        logger.info("   - For MadLoop and aMC@NLO runs, there is only one mode and")
        logger.info("     it is set by default.")
        logger.info("   - If mode is madevent, create a MadEvent process directory.")
        logger.info("   - If mode is standalone, create a Standalone directory")
        logger.info("   - If mode is matrix, output the matrix.f files for all")
        logger.info("     generated processes in directory \"path\".")
        logger.info("   - If mode is standalone_cpp, create a standalone C++")
        logger.info("     directory in \"path\".")
        logger.info("   - If mode is pythia8, output all files needed to generate")
        logger.info("     the processes using Pythia 8. The files are written in")
        logger.info("     the Pythia 8 directory (default).")
        logger.info("     NOTE: The Pythia 8 directory is set in the ./input/mg5_configuration.txt")
        logger.info("   - If mode is aloha: Special syntax output:")
        logger.info("     syntax: aloha [ROUTINE] [--options]" )
        logger.info("     valid options for aloha output are:")
        logger.info("      --format=Fortran|Python|Cpp : defining the output language")
        logger.info("      --output= : defining output directory")
        logger.info("   path: The path of the process directory.",'$MG:color:BLACK')
        logger.info("     If you put '.' as path, your pwd will be used.")
        logger.info("     If you put 'auto', an automatic directory PROC_XX_n will be created.")
        logger.info("   options:",'$MG:color:BLACK')
        logger.info("      -f: force cleaning of the directory if it already exists")
        logger.info("      -d: specify other MG/ME directory")
        logger.info("      -noclean: no cleaning performed in \"path\".")
        logger.info("      -nojpeg: no jpeg diagrams will be generated.")
        logger.info("      -name: the postfix of the main file in pythia8 mode.")
        logger.info("   Examples:",'$MG:color:GREEN')
        logger.info("       output",'$MG:color:GREEN')
        logger.info("       output standalone MYRUN -f",'$MG:color:GREEN')
        logger.info("       output pythia8 ../pythia8/ -name qcdprocs",'$MG:color:GREEN')

    def help_check(self):
        logger.info("syntax: check [" + "|".join(self._check_opts) + "] [param_card] process_definition [--energy=] [--split_orders=] [--reduction=]",'$MG:color:BLUE')
        logger.info("-- check a process or set of processes.",'$MG:color:BLACK')
        logger.info("General options:",'$MG:color:BLACK')
        logger.info("o full:",'$MG:color:GREEN')
        logger.info("   Perform all four checks described below:")
        logger.info("   permutation, brs, gauge and lorentz_invariance.")
        logger.info("o permutation:",'$MG:color:GREEN')
        logger.info("   Check that the model and MG5 are working properly")
        logger.info("   by generating permutations of the process and checking")
        logger.info("   that the resulting matrix elements give the same value.")
        logger.info("o gauge:",'$MG:color:GREEN')
        logger.info("   Check that processes are gauge invariant by ")
        logger.info("   comparing Feynman and unitary gauges.")
        logger.info("   This check is, for now, not available for loop processes.")
        logger.info("o brs:",'$MG:color:GREEN')
        logger.info("   Check that the Ward identities are satisfied if the ")
        logger.info("   process has at least one massless gauge boson as an")
        logger.info("   external particle.")
        logger.info("o lorentz_invariance:",'$MG:color:GREEN')
        logger.info("   Check that the amplitude is lorentz invariant by")
        logger.info("   comparing the amplitiude in different frames")
        logger.info("o cms:",'$MG:color:GREEN')
        logger.info("   Check the complex mass scheme consistency by comparing")
        logger.info("   it to the narrow width approximation in the off-shell")
        logger.info("   region of detected resonances and by progressively")
        logger.info("   decreasing the width. Additional options for this check are:")
        logger.info("    --offshellness=f : f is a positive or negative float specifying ")
        logger.info("      the distance from the pole as f*particle_mass. Default is 10.0")
        logger.info("    --seed=i : to force a specific RNG integer seed i (default is fixed to 0)")
        logger.info("    --cms=order1&order2;...,p1->f(p,lambdaCMS)&p2->f2(p,lambdaCMS);...")
        logger.info("      'order_i' specifies the expansion orders considered for the test.")
        logger.info("      The substitution lists specifies how internal parameter must be modified")
        logger.info("      with the width scaling 'lambdaCMS'. The default value for this option is:")
        logger.info("        --cms=QED&QCD,aewm1->10.0/lambdaCMS&as->0.1*lambdaCMS ")
        logger.info("      The number of order and parameters don't have to be the same.")
        logger.info("      The scaling must be specified so that one occurrence of the coupling order.")
        logger.info("      brings in exactly one power of lambdaCMS.")
        logger.info("    --recompute_width= never|first_time|always|auto")
        logger.info("      Decides when to use MadWidth to automatically recompute the width")
        logger.info("      'auto' (default) let MG5 chose the most appropriate behavior.")
        logger.info("      'never' uses the default width value for lambdaCMS=1.0.")
        logger.info("      'first_time' uses MadWidth to compute the width for lambdaCMS=1.0.")
        logger.info("      'first_time' and 'never' assume linear scaling of the widths with lambdaCMS")
        logger.info("      'always' uses MadWidth to compute the widths for all values of lambdaCMS")
        logger.info("               the test relies on linear scaling of the width, so 'always' is ")
        logger.info("               only for double-checks")
        logger.info("    --lambdaCMS = <python_list> : specifies the list of lambdaCMS values to ")
        logger.info("      use for the test. For example: '[(1/2.0)**exp\ for\ exp\ in\ range(0,20)]'")
        logger.info("      In the list expression, you must escape spaces. Also, this option")
        logger.info("      *must* appear last in the otpion list. Finally, the default value is '1.0e-6'")
        logger.info("      for which an optimal list of progressive values is picked up to 1.0e-6")
        logger.info("    --show_plot = True or False: Whether to show plot during analysis (default is True)")
        logger.info("    --report = concise or full: Whether return a concise or full report.")
        logger.info("Comments",'$MG:color:GREEN')
        logger.info(" > If param_card is given, that param_card is used ")
        logger.info("   instead of the default values for the model.")
        logger.info("   If that file is an (LHE) event file. The param_card of the banner")
        logger.info("   is used and the first event compatible with the requested process")
        logger.info("   is used for the computation of the square matrix elements")
        logger.info(" > \"--energy=\" allows to change the default value of sqrt(S).")
        logger.info(" > Except for the 'gauge' test, all checks above are also")
        logger.info("   available for loop processes with ML5 ('virt=' mode)")
        logger.info("Example: check full p p > j j",'$MG:color:GREEN')
        logger.info("Options for loop processes only:",'$MG:color:BLACK')
        logger.info("o timing:",'$MG:color:GREEN')
        logger.info("   Generate and output a process and returns detailed")
        logger.info("   information about the code and a timing benchmark.")
        logger.info("o stability:",'$MG:color:GREEN')
        logger.info("   Generate and output a process and returns detailed")
        logger.info("   statistics about the numerical stability of the code.")
        logger.info("o profile:",'$MG:color:GREEN')
        logger.info("   Performs both the timing and stability analysis at once")
        logger.info("   and outputs the result in a log file without prompting")
        logger.info("   it to the user.")
        logger.info("Comments",'$MG:color:GREEN')
        logger.info(" > These checks are only available for ML5 ('virt=' mode)")
        logger.info(" > For the 'profile' and 'stability' checks, you can chose")
        logger.info("   how many PS points should be used for the statistic by")
        logger.info("   specifying it as an integer just before the [param_card]")
        logger.info("   optional argument.")
        logger.info(" > Notice multiparticle labels cannot be used with these checks.")
        logger.info(" > \"--reduction=\" allows to change what reduction methods should be used.")
        logger.info(" > \"--split_orders=\" allows to change what specific combination of coupling orders to consider.")
        logger.info(" > For process syntax, please see help generate.")
        logger.info(" > In order to save the directory generated or the reuse an existing one")
        logger.info("   previously generated with the check command, one can add the '-reuse' ")
        logger.info("   keyword just after the specification of the type of check desired.")
        logger.info("Example: check profile g g > t t~ [virt=QCD]",'$MG:color:GREEN')


    def help_generate(self):

        logger.info("-- generate diagrams for a given process",'$MG:color:BLUE')
        logger.info("General leading-order syntax:",'$MG:color:BLACK')
        logger.info(" o generate INITIAL STATE > REQ S-CHANNEL > FINAL STATE $ EXCL S-CHANNEL / FORBIDDEN PARTICLES COUP1=ORDER1 COUP2^2=ORDER2 @N")
        logger.info(" o Example: generate l+ vl > w+ > l+ vl a $ z / a h QED<=3 QCD=0 @1",'$MG:color:GREEN')
        logger.info(" > Alternative required s-channels can be separated by \"|\":")
        logger.info("   b b~ > W+ W- | H+ H- > ta+ vt ta- vt~")
        logger.info(" > If no coupling orders are given, MG5 will try to determine")
        logger.info("   orders to ensure maximum number of QCD vertices.")
        logger.info(" > Desired coupling orders combination can be specified directly for")
        logger.info("   the squared matrix element by appending '^2' to the coupling name.")
        logger.info("   For example, 'p p > j j QED^2==2 QCD^==2' selects the QED-QCD")
        logger.info("   interference terms only. The other two operators '<=' and '>' are")
        logger.info("   supported. Finally, a negative value COUP^2==-I refers to the")
        logger.info("   N^(-I+1)LO term in the expansion of the COUP order.")
        logger.info(" > allowed coupling operator are: \"==\", \"=\", \"<=\" and \">\".")
        logger.info("    \"==\" request exactly that number of coupling while \"=\" is interpreted as \"<=\".")
        logger.info(" > To generate a second process use the \"add process\" command")
        logger.info("Decay chain syntax:",'$MG:color:BLACK')
        logger.info(" o core process, decay1, (decay2, (decay2', ...)), ...  etc")
        logger.info(" o Example: generate p p > t~ t QED=0, (t~ > W- b~, W- > l- vl~), t > j j b @2",'$MG:color:GREEN')
        logger.info(" > Note that identical particles will all be decayed.")
        logger.info("Loop processes syntax:",'$MG:color:BLACK')
        logger.info(" o core process [ <NLO_mode=> LoopOrder1 LoopOrder2 ... ] SQUAREDCOUPi=ORDERi")
        logger.info(" o Example: generate p p > t~ t QED=0 QCD=2 [ all= QCD ] QCD=6",'$MG:color:GREEN')
        logger.info(" > Notice that in this format, decay chains are not allowed.")
        logger.info(" > The LoopOrder(s) defined specify the kind of loops to consider (only QCD for now).")
        logger.info(" > The coupling restrictions before '[' restrict the orders of born *amplitudes*.")
        logger.info("   So that in the example above QCD=2 restricts the born amplitude to have at")
        logger.info("   most QCD=2 and loop amplitudes at most QCD=2+2 (because QCD loops are considered)")
        logger.info(" > The coupling restrictions after ']' restrict the orders of the matrix element, ")
        logger.info("   namely the squared amplitudes. In the example above QCD=6 correspond to born")
        logger.info("   amplitudes with QCD=2 squared against loop amplitudes with QCD=4, adding up to 6.")
        logger.info(" > The optional <NLO_mode=> can be any of the following ('all=' by default if absent):")
        logger.info("     all=   : Generate all the real-emission and loop diagrams, ready for aMC@NLO runs.")
        logger.info("     virt=  : Generate only the loop diagrams, read for MadLoop standalone checks/runs.")
        logger.info("     real=  : Generate only the real-emission diagrams, for use with alternative OLP. ")
        logger.info(" > For processes without born amplitudes (i.e. loop-induced like g g > z), please use ")
        logger.info("   the 'virt=' NLO mode. aMC@NLO cannot integrate these processes, but standalone MadLoop5")
        logger.info("   can still handle these.")

    def help_add(self):
        logger.info("-- generate diagrams for a process and add to existing processes",'$MG:color:BLUE')
        logger.info("   OR merge two model",'$MG:color:BLUE')
        logger.info('')
        logger.info("-- generate diagrams for a process and add to existing processes",'$MG:color:BLUE')
        logger.info("General leading-order syntax:",'$MG:color:BLACK')
        logger.info(" o add process INITIAL STATE > REQ S-CHANNEL > FINAL STATE $ EXCL S-CHANNEL / FORBIDDEN PARTICLES COUP1=ORDER1 COUP2=ORDER2 @N")
        logger.info(" o Example: add process l+ vl > w+ > l+ vl a $ z / a h QED=3 QCD=0 @1",'$MG:color:GREEN')
        logger.info(" > Alternative required s-channels can be separated by \"|\":")
        logger.info("   b b~ > W+ W- | H+ H- > ta+ vt ta- vt~")
        logger.info(" > If no coupling orders are given, MG5 will try to determine")
        logger.info("   orders to ensure maximum number of QCD vertices.")
        logger.info(" > Note that if there are more than one non-QCD coupling type,")
        logger.info("   coupling orders need to be specified by hand.")
        logger.info("Decay chain syntax:",'$MG:color:BLACK')
        logger.info(" o core process, decay1, (decay2, (decay2', ...)), ...  etc")
        logger.info(" o Example: add process p p > t~ t QED=0, (t~ > W- b~, W- > l- vl~), t > j j b @2",'$MG:color:GREEN')
        logger.info(" > Note that identical particles will all be decayed.")
        logger.info("Loop processes syntax:",'$MG:color:BLACK')
        logger.info(" o core process [ <NLO_mode=> LoopOrder1 LoopOrder2 ... ] SQUAREDCOUPi=ORDERi")
        logger.info(" o Example: add process p p > t~ t QED=0 QCD=2 [ all= QCD ] QCD=6",'$MG:color:GREEN')
        logger.info(" > Notice that in this format, decay chains are not allowed.")
        logger.info(" > The LoopOrder(s) defined specify the kind of loops to consider (only QCD for now).")
        logger.info(" > The coupling restrictions before '[' restrict the orders of born *amplitudes*.")
        logger.info("   So that in the example above QCD=2 restricts the born amplitude to have at")
        logger.info("   most QCD=2 and loop amplitudes at most QCD=2+2 (because QCD loops are considered)")
        logger.info(" > The coupling restrictions after ']' restrict the orders of the matrix element, ")
        logger.info("   namely the squared amplitudes. In the example above QCD=6 correspond to born")
        logger.info("   amplitudes with QCD=2 squared against loop amplitudes with QCD=4, adding up to 6.")
        logger.info(" > The optional <NLO_mode=> can be any of the following ('all=' by default if absent):")
        logger.info("     all=   : Generate all the real-emission and loop diagrams, ready for aMC@NLO runs.")
        logger.info("     virt=  : Generate only the loop diagrams, read for MadLoop standalone checks/runs.")
        logger.info("     real=  : Generate only the real-emission diagrams, for use with alternative OLP. ")
        logger.info(" > For processes without born amplitudes (i.e. loop-induced like g g > z), please use ")
        logger.info("   the 'virt=' NLO mode. aMC@NLO cannot integrate these processes, but standalone MadLoop5")
        logger.info("   can still handle these.")

        logger.info("--  merge two model to create a new one", '$MG:color:BLUE')
        logger.info("syntax:",'$MG:color:BLACK')
        logger.info(" o add model MODELNAME [OPTIONS]")
        logger.info(" o Example: add model taudecay",'$MG:color:GREEN')
        logger.info(" > Merge the two model in a single one. If that same merge was done before.")
        logger.info(" > Just reload the previous merge. (WARNING: This doesn't check if those model are modified)")
        logger.info(" > Options:")
        logger.info("   --output=  : Specify the name of the directory where the merge is done.")
        logger.info("                This allow to do \"import NAME\" to load that merge.")
        logger.info("   --recreate : Force to recreated the merge model even if the merge model directory already exists.")
        
    def help_compute_widths(self):
        logger.info("syntax: calculate_width PART [other particles] [OPTIONS]")
        logger.info("  Computes the width and partial width for a set of particles")
        logger.info("  Returns a valid param_card with this information.")
        logger.info(" ")
        logger.info("  PART: name of the particle you want to calculate width")
        logger.info("        you can enter either the name or pdg code.\n")
        logger.info("  Various options:\n")
        logger.info("  --body_decay=X: Parameter to control the precision of the computation")
        logger.info("        if X is an integer, we compute all channels up to X-body decay.")
        logger.info("        if X <1, then we stop when the estimated error is lower than X.")
        logger.info("        if X >1 BUT not an integer, then we X = N + M, with M <1 and N an integer")
        logger.info("              We then either stop at the N-body decay or when the estimated error is lower than M.")
        logger.info("        default: 4.0025")
        logger.info("  --min_br=X: All channel which are estimated below this value will not be integrated numerically.")
        logger.info("        default: precision (decimal part of the body_decay options) divided by four")
        logger.info("  --precision_channel=X: requested numerical precision for each channel")
        logger.info("        default: 0.01")
        logger.info("  --path=X: path for param_card")
        logger.info("        default: take value from the model")
        logger.info("  --output=X: path where to write the resulting card. ")
        logger.info("        default: overwrite input file. If no input file, write it in the model directory")
        logger.info("  --nlo: Compute NLO width [if the model support it]")
        logger.info("")
        logger.info(" example: calculate_width h --body_decay=2 --output=./param_card")

    def help_decay_diagram(self):
        logger.info("syntax: decay_diagram PART [other particles] [OPTIONS]")
        logger.info("  Returns the amplitude required for the computation of the widths")
        logger.info(" ")
        logger.info("  PART: name of the particle you want to calculate width")
        logger.info("        you can enter either the name or pdg code.\n")
        logger.info("  Various options:\n")
        logger.info("  --body_decay=X: Parameter to control the precision of the computation")
        logger.info("        if X is an integer, we compute all channels up to X-body decay.")
        logger.info("        if X <1, then we stop when the estimated error is lower than X.")
        logger.info("        if X >1 BUT not an integer, then we X = N + M, with M <1 and N an integer")
        logger.info("              We then either stop at the N-body decay or when the estimated error is lower than M.")
        logger.info("        default: 4.0025")
        logger.info("  --min_br=X: All channel which are estimated below this value will not be integrated numerically.")
        logger.info("        default: precision (decimal part of the body_decay options) divided by four")
        logger.info("  --precision_channel=X: requested numerical precision for each channel")
        logger.info("        default: 0.01")
        logger.info("  --path=X: path for param_card")
        logger.info("        default: take value from the model")
        logger.info("  --output=X: path where to write the resulting card. ")
        logger.info("        default: overwrite input file. If no input file, write it in the model directory")
        logger.info("")
        logger.info(" example: calculate_width h --body_decay=2 --output=./param_card")

    def help_define(self):
        logger.info("-- define a multiparticle",'$MG:color:BLUE')
        logger.info("Syntax:  define multipart_name [=] part_name_list")
        logger.info("Example: define p = g u u~ c c~ d d~ s s~ b b~",'$MG:color:GREEN')
        logger.info("Special syntax: Use | for OR (used for required s-channels)")
        logger.info("Special syntax: Use / to remove particles. Example: define q = p / g")

    def help_set(self):
        logger.info("-- set options for generation or output.",'$MG:color:BLUE')
        logger.info("syntax: set <option_name> <option_value>",'$MG:color:BLACK')
        logger.info("Possible options are: ")
        for opts in [self._set_options[i*3:(i+1)*3] for i in \
                                          range((len(self._set_options)//4)+1)]:
            logger.info("%s"%(','.join(opts)),'$MG:color:GREEN')
        logger.info("Details of each option:")
        logger.info("group_subprocesses True/False/Auto: ",'$MG:color:GREEN')
        logger.info(" > (default Auto) Smart grouping of subprocesses into ")
        logger.info("   directories, mirroring of initial states, and ")
        logger.info("   combination of integration channels.")
        logger.info(" > Example: p p > j j j w+ gives 5 directories and 184 channels",'$MG:color:BLACK')
        logger.info("   (cf. 65 directories and 1048 channels for regular output)",'$MG:color:BLACK')
        logger.info(" > Auto means False for decay computation and True for collisions.")
        logger.info("ignore_six_quark_processes multi_part_label",'$MG:color:GREEN')
        logger.info(" > (default none) ignore processes with at least 6 of any")
        logger.info("   of the quarks given in multi_part_label.")
        logger.info(" > These processes give negligible contribution to the")
        logger.info("   cross section but have subprocesses/channels.")
        logger.info("stdout_level DEBUG|INFO|WARNING|ERROR|CRITICAL",'$MG:color:GREEN')
        logger.info(" > change the default level for printed information")
        logger.info("fortran_compiler NAME",'$MG:color:GREEN')
        logger.info(" > (default None) Force a specific fortran compiler.")
        logger.info("   If None, it tries first g77 and if not present gfortran")
        logger.info("   but loop output use gfortran.")
        logger.info("loop_optimized_output True|False",'$MG:color:GREEN')
        logger.info(" > Exploits the open loop thechnique for considerable")
        logger.info("   improvement.")
        logger.info(" > CP relations among helicites are detected and the helicity")
        logger.info("   filter has more potential.")
        logger.info("loop_color_flows True|False",'$MG:color:GREEN')
        logger.info(" > Only relevant for the loop optimized output.")
        logger.info(" > Reduces the loop diagrams at the amplitude level")
        logger.info("   rendering possible the computation of the loop amplitude")
        logger.info("   for a fixed color flow or color configuration.")
        logger.info(" > This option can considerably slow down the loop ME")
        logger.info("   computation time, especially when summing over all color")
        logger.info("   and helicity configuration, hence turned off by default.")        
        logger.info("gauge unitary|Feynman",'$MG:color:GREEN')
        logger.info(" > (default unitary) choose the gauge of the non QCD part.")
        logger.info(" > For loop processes, only Feynman gauge is employable.")
        logger.info("complex_mass_scheme True|False",'$MG:color:GREEN')
        logger.info(" > (default False) Set complex mass scheme.")
        logger.info(" > Complex mass scheme is not yet supported for loop processes.")
        logger.info("timeout VALUE",'$MG:color:GREEN')
        logger.info(" > (default 20) Seconds allowed to answer questions.")
        logger.info(" > Note that pressing tab always stops the timer.")
        logger.info("cluster_temp_path PATH",'$MG:color:GREEN')
        logger.info(" > (default None) [Used in Madevent Output]")
        logger.info(" > Allow to perform the run in PATH directory")
        logger.info(" > This allow to not run on the central disk. ")
        logger.info(" > This is not used by condor cluster (since condor has")
        logger.info("   its own way to prevent it).")
#        logger.info("mg5amc_py8_interface_path PATH",'$MG:color:GREEN')
#        logger.info(" > Necessary when showering events with Pythia8 from Madevent.")
        logger.info("OLP ProgramName",'$MG:color:GREEN')
        logger.info(" > (default 'MadLoop') [Used for virtual generation]")
        logger.info(" > Chooses what One-Loop Program to use for the virtual")
        logger.info(" > matrix element generation via the BLAH accord.")
        logger.info("output_dependencies <mode>",'$MG:color:GREEN')
        logger.info(" > (default 'external') [Use for NLO outputs]")
        logger.info(" > Choses how the external dependences (such as CutTools)")
        logger.info(" > of NLO outputs are handled. Possible values are:")
        logger.info("     o external: Some of the libraries the output depends")
        logger.info("       on are links to their installation in MG5 root dir.")
        logger.info("     o internal: All libraries the output depends on are")
        logger.info("       copied and compiled locally in the output directory.")
        logger.info("     o environment_paths: The location of all libraries the ")
        logger.info("       output depends on should be found in your env. paths.")        
#        logger.info("max_npoint_for_channel <value>",'$MG:color:GREEN')
#        logger.info(" > (default '0') [Used for loop-induced outputs]")
#        logger.info(" > Sets the maximum 'n' of n-points loops to be used for")
#        logger.info(" > setting up the integration multichannels.") 
#        logger.info(" > The default value of zero automatically picks the apparent")
#        logger.info(" > appropriate choice which is to sometimes pick box loops")
#        logger.info(" > but never higher n-points ones.")

#===============================================================================
# CheckValidForCmd
#===============================================================================
class CheckValidForCmd(cmd.CheckCmd):
    """ The Series of help routine for the MadGraphCmd"""

    class RWError(MadGraph5Error):
        """a class for read/write errors"""

    def check_add(self, args):
        """check the validity of line
        syntax: add process PROCESS | add model MODELNAME
        """

        if len(args) < 2:
            self.help_add()
            raise self.InvalidCmd('\"add\" requires at least two arguments')
        
        if args[0] not in  ['model', 'process']:
            raise self.InvalidCmd('\"add\" requires the argument \"process\" or \"model\"')    
    
        if args[0] == 'process':
            return self.check_generate(args)
    
        if args[0] == 'model':
            pass
            

    def check_define(self, args):
        """check the validity of line
        syntax: define multipart_name [ part_name_list ]
        """

        if len(args) < 2:
            self.help_define()
            raise self.InvalidCmd('\"define\" command requires at least two arguments')

        if args[1] == '=':
            del args[1]
            if len(args) < 2:
                self.help_define()
                raise self.InvalidCmd('\"define\" command requires at least one particles name after \"=\"')

        if '=' in args:
            self.help_define()
            raise self.InvalidCmd('\"define\" command requires symbols \"=\" at the second position')

        if not self._curr_model:
            logger.info('No model currently active. Try with the Standard Model')
            self.do_import('model sm')

        if self._curr_model['particles'].find_name(args[0]):
            raise self.InvalidCmd("label %s is a particle name in this model\n\
            Please retry with another name." % args[0])

    def check_display(self, args):
        """check the validity of line
        syntax: display XXXXX
        """

        if len(args) < 1:
            self.help_display()
            raise self.InvalidCmd, 'display requires an argument specifying what to display'
        if args[0] not in self._display_opts:
            self.help_display()
            raise self.InvalidCmd, 'Invalid arguments for display command: %s' % args[0]

        if not self._curr_model:
            raise self.InvalidCmd("No model currently active, please import a model!")

# check that either _curr_amps or _fks_multi_proc exists
        if (args[0] in ['processes', 'diagrams'] and not self._curr_amps and not self._fks_multi_proc):
           raise self.InvalidCmd("No process generated, please generate a process!")
        if args[0] == 'checks' and not self._comparisons and not self._cms_checks:
            raise self.InvalidCmd("No check results to display.")

        if args[0] == 'variable' and len(args) !=2:
            raise self.InvalidCmd('variable need a variable name')


    def check_draw(self, args):
        """check the validity of line
        syntax: draw DIRPATH [option=value]
        """

        if len(args) < 1:
            args.append('/tmp')

        if not self._curr_amps:
            raise self.InvalidCmd("No process generated, please generate a process!")

        if not os.path.isdir(args[0]):
            raise self.InvalidCmd( "%s is not a valid directory for export file" % args[0])

    def check_check(self, args):
        """check the validity of args"""

        if  not self._curr_model:
            raise self.InvalidCmd("No model currently active, please import a model!")

        if self._model_v4_path:
            raise self.InvalidCmd(\
                "\"check\" not possible for v4 models")

        if len(args) < 2 and not args[0].lower().endswith('options'):
            self.help_check()
            raise self.InvalidCmd("\"check\" requires a process.")

        if args[0] not in self._check_opts and \
                                        not args[0].lower().endswith('options'):
            args.insert(0, 'full')

        param_card = None
        if args[0] not in ['stability','profile','timing'] and \
                                        len(args)>1 and os.path.isfile(args[1]):
            param_card = args.pop(1)

        if len(args)>1:
            if args[1] != "-reuse":
                args.insert(1, '-no_reuse')
        else:
            args.append('-no_reuse')

        if args[0] in ['timing'] and len(args)>2 and os.path.isfile(args[2]):
            param_card = args.pop(2)
        if args[0] in ['stability', 'profile'] and len(args)>1:
            # If the first argument after 'stability' is not the integer
            # specifying the desired statistics (i.e. number of points), then
            # we insert the default value 100
            try:
                int(args[2])
            except ValueError:
                args.insert(2, '100')

        if args[0] in ['stability', 'profile'] and os.path.isfile(args[3]):
            param_card = args.pop(3)
        if any([',' in elem for elem in args if not elem.startswith('--')]):
            raise self.InvalidCmd('Decay chains not allowed in check')
        
        user_options = {'--energy':'1000','--split_orders':'-1',
                   '--reduction':'1|2|3|4|5|6','--CTModeRun':'-1',
                   '--helicity':'-1','--seed':'-1','--collier_cache':'-1',
                   '--collier_req_acc':'auto',
                   '--collier_internal_stability_test':'False',
                   '--collier_mode':'1'}  

        if args[0] in ['cms'] or args[0].lower()=='cmsoptions':
            # increase the default energy to 5000
            user_options['--energy']='5000'
            # The first argument gives the name of the coupling order in which
            # the cms expansion is carried, and the expression following the 
            # comma gives the relation of an external parameter with the
            # CMS expansions parameter called 'lambdaCMS'.
            parameters = ['aewm1->10.0/lambdaCMS','as->0.1*lambdaCMS']
            user_options['--cms']='QED&QCD,'+'&'.join(parameters)
            # Widths are assumed to scale linearly with lambdaCMS unless
            # --force_recompute_width='always' or 'first_time' is used.
            user_options['--recompute_width']='auto'
            # It can be negative so as to be offshell below the resonant mass
            user_options['--offshellness']='10.0'
            # Pick the lambdaCMS values for the test. Instead of a python list
            # we specify here (low,N) which means that do_check will automatically
            # pick lambda values up to the value low and with N values uniformly
            # spread in each interval [1.0e-i,1.0e-(i+1)].
            # Some points close to each other will be added at the end for the
            # stability test.
            user_options['--lambdaCMS']='(1.0e-6,5)'
            # Set the RNG seed, -1 is default (random).
            user_options['--seed']=666
            # The option below can help the user re-analyze existing pickled check
            user_options['--analyze']='None'
            # Decides whether to show plot or not during the analysis
            user_options['--show_plot']='True'
            # Decides what kind of report 
            user_options['--report']='concise'
            # 'secret' option to chose by which lambda power one should divide
            # the nwa-cms difference. Useful to set to 2 when doing the Born check
            # to see whether the NLO check will have sensitivity to the CMS
            # implementation
            user_options['--diff_lambda_power']='1'
            # Sets the range of lambda values to plot
            user_options['--lambda_plot_range']='[-1.0,-1.0]'
            # Sets a filter to apply at generation. See name of available 
            # filters in loop_diagram_generations.py, function user_filter 
            user_options['--loop_filter']='None'
            # Apply tweaks to the check like multiplying a certain width by a
            # certain parameters or changing the analytical continuation of the 
            # logarithms of the UV counterterms
            user_options['--tweak']='default()'
            # Give a name to the run for the files to be saved
            user_options['--name']='auto'
            # Select what resonances must be run
            user_options['--resonances']='1'
        
        for arg in args[:]:
            if arg.startswith('--') and '=' in arg:
                parsed = arg.split('=')
                key, value = parsed[0],'='.join(parsed[1:])
                if key not in user_options:
                    raise self.InvalidCmd, "unknown option %s" % key
                user_options[key] = value
                args.remove(arg)

        # If we are just re-analyzing saved data or displaying options then we 
        # shouldn't check the process format.
        if not (args[0]=='cms' and '--analyze' in user_options and \
                              user_options['--analyze']!='None') and not \
                                            args[0].lower().endswith('options'):
            
            self.check_process_format(" ".join(args[1:]))

        for option, value in user_options.items():
            args.append('%s=%s'%(option,value))

        return param_card

    def check_generate(self, args):
        """check the validity of args"""

        if not self._curr_model:
            logger.info("No model currently active, so we import the Standard Model")
            self.do_import('model sm')
        
        if args[-1].startswith('--optimize'):
            if args[2] != '>':
                raise self.InvalidCmd('optimize mode valid only for 1->N processes. (See model restriction for 2->N)')
            if '=' in args[-1]:
                path = args[-1].split('=',1)[1]
                if not os.path.exists(path) or \
                                self.detect_file_type(path) != 'param_card':
                    raise self.InvalidCmd('%s is not a valid param_card')
            else:
                path=None
            # Update the default value of the model here.
            if not isinstance(self._curr_model, model_reader.ModelReader):
                self._curr_model = model_reader.ModelReader(self._curr_model)
            self._curr_model.set_parameters_and_couplings(path)
            self.check_process_format(' '.join(args[1:-1]))
        else:
            self.check_process_format(' '.join(args[1:]))
    

    def check_process_format(self, process):
        """ check the validity of the string given to describe a format """

        #check balance of paranthesis
        if process.count('(') != process.count(')'):
            raise self.InvalidCmd('Invalid Format, no balance between open and close parenthesis')
        #remove parenthesis for fututre introspection
        process = process.replace('(',' ').replace(')',' ')

        # split following , (for decay chains)
        subprocesses = process.split(',')
        if len(subprocesses) > 1:
            for subprocess in subprocesses:
                self.check_process_format(subprocess)
            return

        # request that we have one or two > in the process
        nbsep = len(re.findall('>\D', process)) # not use process.count because of QCD^2>2
        if nbsep not in [1,2]:
            raise self.InvalidCmd(
               'wrong format for \"%s\" this part requires one or two symbols \'>\', %s found'
               % (process, nbsep))

        # we need at least one particles in each pieces
        particles_parts = re.split('>\D', process)
        for particles in particles_parts:
            if re.match(r'^\s*$', particles):
                raise self.InvalidCmd(
                '\"%s\" is a wrong process format. Please try again' % process)

        # '/' and '$' sould be used only after the process definition
        for particles in particles_parts[:-1]:
            if re.search('\D/', particles):
                raise self.InvalidCmd(
                'wrong process format: restriction should be place after the final states')
            if re.search('\D\$', particles):
                raise self.InvalidCmd(
                'wrong process format: restriction should be place after the final states')


    def check_tutorial(self, args):
        """check the validity of the line"""
        if len(args) == 1:
            if not args[0] in self._tutorial_opts:
                self.help_tutorial()
                raise self.InvalidCmd('Invalid argument for tutorial')
        elif len(args) == 0:
            #this means mg5 tutorial
            args.append('MadGraph5')
        else:
            self.help_tutorial()
            raise self.InvalidCmd('Too many arguments for tutorial')



    def check_import(self, args):
        """check the validity of line"""

        modelname = False
        prefix = True
        if '-modelname' in args:
            args.remove('-modelname')
            modelname = True
        elif '--modelname' in args:
            args.remove('--modelname')
            modelname = True
            
        if '--noprefix' in args:
            args.remove('--noprefix')
            prefix = False  

        if not args:
            self.help_import()
            raise self.InvalidCmd('wrong \"import\" format')

        if len(args) >= 2 and args[0] not in self._import_formats:
            self.help_import()
            raise self.InvalidCmd('wrong \"import\" format')
        elif len(args) == 1:
            if args[0] in self._import_formats:
                if args[0] != "proc_v4":
                    self.help_import()
                    raise self.InvalidCmd('wrong \"import\" format')
                elif not self._export_dir:
                    self.help_import()
                    raise self.InvalidCmd('PATH is mandatory in the current context\n' + \
                                  'Did you forget to run the \"output\" command')
            # The type of the import is not given -> guess it
            format = self.find_import_type(args[0])
            logger.info('The import format was not given, so we guess it as %s' % format)
            args.insert(0, format)
            if self.history[-1].startswith('import'):
                self.history[-1] = 'import %s %s' % \
                                (format, ' '.join(self.history[-1].split()[1:]))

        if not prefix:
            args.append('--noprefix')

        if modelname:
            args.append('-modelname')



    def check_install(self, args):
        """check that the install command is valid"""

        hidden_prog = ['Delphes2', 'pythia-pgs']

        if len(args) < 1:
            self.help_install()
            raise self.InvalidCmd('install command require at least one argument')

        if args[0] not in self._install_opts + hidden_prog:
            if not args[0].startswith('td'):
                self.help_install()
                raise self.InvalidCmd('Not recognize program %s ' % args[0])

        if args[0] in ["ExRootAnalysis", "Delphes", "Delphes2"]:
            if not misc.which('root'):
                raise self.InvalidCmd(
'''In order to install ExRootAnalysis, you need to install Root on your computer first.
please follow information on http://root.cern.ch/drupal/content/downloading-root''')
            if 'ROOTSYS' not in os.environ:
                raise self.InvalidCmd(
'''The environment variable ROOTSYS is not configured.
You can set it by adding the following lines in your .bashrc [.bash_profile for mac]:
export ROOTSYS=%s
export PATH=$PATH:$ROOTSYS/bin
export LD_LIBRARY_PATH=$LD_LIBRARY_PATH:$ROOTSYS/lib
export DYLD_LIBRARY_PATH=$DYLD_LIBRARY_PATH:$ROOTSYS/lib
This will take effect only in a NEW terminal
''' % os.path.realpath(pjoin(misc.which('root'), \
                                               os.path.pardir, os.path.pardir)))


    def check_launch(self, args, options):
        """check the validity of the line"""
        # modify args in order to be MODE DIR
        # mode being either standalone or madevent
        if not( 0 <= int(options.cluster) <= 2):
            return self.InvalidCmd, 'cluster mode should be between 0 and 2'

        if not args:
            if self._done_export:
                mode = self.find_output_type(self._done_export[0])
                if (self._done_export[1] == 'plugin' and mode not in self._export_formats):
                    args.append(mode)
                    args.append(self._done_export[0])
                elif self._done_export[1].startswith(mode):
                    args.append(self._done_export[1])
                    args.append(self._done_export[0])
                else:
                    raise self.InvalidCmd, \
                          '%s not valid directory for launch' % self._done_export[0]
                return
            else:
                logger.warning('output command missing, run it automatically (with default argument)')
                self.do_output('')
                logger.warning('output done: running launch')
                return self.check_launch(args, options)

        if len(args) != 1:
            self.help_launch()
            return self.InvalidCmd, 'Invalid Syntax: Too many argument'

        # search for a valid path
        if os.path.isdir(args[0]):
            path = os.path.realpath(args[0])
        elif os.path.isdir(pjoin(MG5DIR,args[0])):
            path = pjoin(MG5DIR,args[0])
        elif  MG4DIR and os.path.isdir(pjoin(MG4DIR,args[0])):
            path = pjoin(MG4DIR,args[0])
        else:
            raise self.InvalidCmd, '%s is not a valid directory' % args[0]

        mode = self.find_output_type(path)

        args[0] = mode
        args.append(path)
        # inform where we are for future command
        self._done_export = [path, mode]


    def find_import_type(self, path):
        """ identify the import type of a given path
        valid output: model/model_v4/proc_v4/command"""

        possibility = [pjoin(MG5DIR,'models',path), \
                     pjoin(MG5DIR,'models',path+'_v4'), path]
        if '-' in path:
            name = path.rsplit('-',1)[0]
            possibility = [pjoin(MG5DIR,'models',name), name] + possibility
        # Check if they are a valid directory
        for name in possibility:
            if os.path.isdir(name):
                if os.path.exists(pjoin(name,'particles.py')):
                    return 'model'
                elif os.path.exists(pjoin(name,'particles.dat')):
                    return 'model_v4'

        # Not valid directory so maybe a file
        if os.path.isfile(path):
            text = open(path).read()
            pat = re.compile('(Begin process|<MGVERSION>)', re.I)
            matches = pat.findall(text)
            if not matches:
                return 'command'
            elif len(matches) > 1:
                return 'banner'
            elif matches[0].lower() == 'begin process':
                return 'proc_v4'
            else:
                return 'banner'
        else:
            return 'proc_v4'




    def find_output_type(self, path):
        """ identify the type of output of a given directory:
        valid output: madevent/standalone/standalone_cpp"""

        card_path = pjoin(path,'Cards')
        bin_path = pjoin(path,'bin')
        src_path = pjoin(path,'src')
        include_path = pjoin(path,'include')
        subproc_path = pjoin(path,'SubProcesses')
        mw_path = pjoin(path,'Source','MadWeight')

        if os.path.isfile(pjoin(include_path, 'Pythia.h')) or \
            os.path.isfile(pjoin(include_path, 'Pythia8', 'Pythia.h')):
            return 'pythia8'
        elif not os.path.isdir(os.path.join(path, 'SubProcesses')):
            raise self.InvalidCmd, '%s : Not a valid directory' % path

        if os.path.isdir(src_path):
            return 'standalone_cpp'
        elif os.path.isdir(mw_path):
            return 'madweight'
        elif os.path.isfile(pjoin(bin_path,'madevent')):
            return 'madevent'
        elif os.path.isfile(pjoin(bin_path,'aMCatNLO')):
            return 'aMC@NLO'
        elif os.path.isdir(card_path):
            return 'standalone'

        raise self.InvalidCmd, '%s : Not a valid directory' % path

    def check_load(self, args):
        """ check the validity of the line"""

        if len(args) != 2 or args[0] not in self._save_opts:
            self.help_load()
            raise self.InvalidCmd('wrong \"load\" format')

    def check_customize_model(self, args):
        """check the validity of the line"""

        # Check argument validity
        if len(args) >1 :
            self.help_customize_model()
            raise self.InvalidCmd('No argument expected for this command')

        if len(args):
            if not args[0].startswith('--save='):
                self.help_customize_model()
                raise self.InvalidCmd('Wrong argument for this command')
            if '-' in args[0][6:]:
                raise self.InvalidCmd('The name given in save options can\'t contain \'-\' symbol.')

        if self._model_v4_path:
            raise self.InvalidCmd('Restriction of Model is not supported by v4 model.')


    def check_save(self, args):
        """ check the validity of the line"""

        if len(args) == 0:
            args.append('options')

        if args[0] not in self._save_opts and args[0] != 'global':
            self.help_save()
            raise self.InvalidCmd('wrong \"save\" format')
        elif args[0] == 'global':
            args.insert(0, 'options')

        if args[0] != 'options' and len(args) != 2:
            self.help_save()
            raise self.InvalidCmd('wrong \"save\" format')
        elif args[0] != 'options' and len(args) == 2:
            basename = os.path.dirname(args[1])
            if not os.path.exists(basename):
                raise self.InvalidCmd('%s is not a valid path, please retry' % \
                                                                        args[1])

        if args[0] == 'options':
            has_path = None
            for arg in args[1:]:
                if arg in ['--auto', '--all']:
                    continue
                elif arg.startswith('--'):
                    raise self.InvalidCmd('unknow command for \'save options\'')
                elif arg == 'global':
                    if os.environ.has_key('HOME'):
                        args.remove('global')
                        args.insert(1,pjoin(os.environ['HOME'],'.mg5','mg5_configuration.txt'))
                        has_path = True
                else:
                    basename = os.path.dirname(arg)
                    if not os.path.exists(basename):
                        raise self.InvalidCmd('%s is not a valid path, please retry' % \
                                                                        arg)
                    elif has_path:
                        raise self.InvalidCmd('only one path is allowed')
                    else:
                        args.remove(arg)
                        args.insert(1, arg)
                        has_path = True
            if not has_path:
                args.insert(1, pjoin(MG5DIR,'input','mg5_configuration.txt'))


    def check_set(self, args, log=True):
        """ check the validity of the line"""

        if len(args) == 1 and args[0] in ['complex_mass_scheme',\
                                          'loop_optimized_output',\
                                          'loop_color_flows',\
                                          'low_mem_multicore_nlo_generation']:
            args.append('True')

        if len(args) > 2 and '=' == args[1]:
            args.pop(1)

        if len(args) < 2:
            self.help_set()
            raise self.InvalidCmd('set needs an option and an argument')

        if args[1] == 'default':
            if args[0] in self.options_configuration:
                default = self.options_configuration[args[0]]
            elif args[0] in self.options_madgraph:
                default = self.options_madgraph[args[0]]
            elif args[0] in self.options_madevent:
                default = self.options_madevent[args[0]]
            else:
                raise self.InvalidCmd('%s doesn\'t have a valid default value' % args[0])
            if log:
                logger.info('Pass parameter %s to it\'s default value: %s' %
                                                             (args[0], default))
            args[1] = str(default)

        if args[0] not in self._set_options:
            if not args[0] in self.options and not args[0] in self.options:
                self.help_set()
                raise self.InvalidCmd('Possible options for set are %s' % \
                                  self._set_options)

        if args[0] in ['group_subprocesses']:
            if args[1] not in ['False', 'True', 'Auto']:
                raise self.InvalidCmd('%s needs argument False, True or Auto' % \
                                      args[0])
        if args[0] in ['ignore_six_quark_processes']:
            if args[1] not in self._multiparticles.keys() and args[1] != 'False':
                raise self.InvalidCmd('ignore_six_quark_processes needs ' + \
                                      'a multiparticle name as argument')

        if args[0] in ['stdout_level']:
            if args[1] not in ['DEBUG','INFO','WARNING','ERROR','CRITICAL'] and \
                                                          not args[1].isdigit():
                raise self.InvalidCmd('output_level needs ' + \
                                      'a valid level')

        if args[0] in ['timeout', 'max_npoint_for_channel']:
            if not args[1].isdigit():
                raise self.InvalidCmd('%s values should be a integer' % args[0])

        if args[0] in ['loop_optimized_output', 'loop_color_flows', 'low_mem_multicore_nlo_generation']:
            try:
                args[1] = banner_module.ConfigFile.format_variable(args[1], bool, args[0])
            except Exception:
                raise self.InvalidCmd('%s needs argument True or False'%args[0])

        if args[0] in ['gauge']:
            if args[1] not in ['unitary','Feynman']:
                raise self.InvalidCmd('gauge needs argument unitary or Feynman.')

        if args[0] in ['timeout']:
            if not args[1].isdigit():
                raise self.InvalidCmd('timeout values should be a integer')

        if args[0] in ['OLP']:
            if args[1] not in MadGraphCmd._OLP_supported:
                raise self.InvalidCmd('OLP value should be one of %s'\
                                               %str(MadGraphCmd._OLP_supported))

        if args[0].lower() in ['ewscheme']:
            if not self._curr_model:
                raise self.InvalidCmd("ewscheme acts on the current model please load one first.")
            if args[1] not in ['external']:
                raise self.InvalidCmd('Only valid ewscheme is "external". To restore default, please re-import the model.')

        if args[0] in ['output_dependencies']:
            if args[1] not in MadGraphCmd._output_dependencies_supported:
                raise self.InvalidCmd('output_dependencies value should be one of %s'\
                               %str(MadGraphCmd._output_dependencies_supported))

    def check_open(self, args):
        """ check the validity of the line """

        if len(args) != 1:
            self.help_open()
            raise self.InvalidCmd('OPEN command requires exactly one argument')

        if args[0].startswith('./'):
            if not os.path.isfile(args[0]):
                raise self.InvalidCmd('%s: not such file' % args[0])
            return True

        # if special : create the path.
        if not self._done_export:
            if not os.path.isfile(args[0]):
                self.help_open()
                raise self.InvalidCmd('No command \"output\" or \"launch\" used. Impossible to associate this name to a file')
            else:
                return True

        path = self._done_export[0]
        if os.path.isfile(pjoin(path,args[0])):
            args[0] = pjoin(path,args[0])
        elif os.path.isfile(pjoin(path,'Cards',args[0])):
            args[0] = pjoin(path,'Cards',args[0])
        elif os.path.isfile(pjoin(path,'HTML',args[0])):
            args[0] = pjoin(path,'HTML',args[0])
        # special for card with _default define: copy the default and open it
        elif '_card.dat' in args[0]:
            name = args[0].replace('_card.dat','_card_default.dat')
            if os.path.isfile(pjoin(path,'Cards', name)):
                files.cp(path + '/Cards/' + name, path + '/Cards/'+ args[0])
                args[0] = pjoin(path,'Cards', args[0])
            else:
                raise self.InvalidCmd('No default path for this file')
        elif not os.path.isfile(args[0]):
            raise self.InvalidCmd('No default path for this file')


    def check_output(self, args, default='madevent'):
        """ check the validity of the line"""


        if args and args[0] in self._export_formats:
            self._export_format = args.pop(0)
        elif args:
            # check for PLUGIN format
            for plug in os.listdir(pjoin(MG5DIR, 'PLUGIN')):
                if os.path.exists(pjoin(MG5DIR, 'PLUGIN', plug, '__init__.py')):
                    try:
                        __import__('PLUGIN.%s' % plug)
                    except Exception, error:
                        logger.warning("error detected in plugin: %s.", plug)
                        logger.warning("%s", error)
                        continue
                    plugin = sys.modules['PLUGIN.%s' % plug]                
                    if hasattr(plugin, 'new_output'):
                        if not misc.is_plugin_supported(plugin):
                            continue
                        if args[0] in plugin.new_output:
                            self._export_format = 'plugin'
                            self._export_plugin = plugin.new_output[args[0]]
                            logger.info('Output will be done with PLUGIN: %s' % plug ,'$MG:color:BLACK')
                            args.pop(0)
                            break
            else:
                self._export_format = default
        else:
            self._export_format = default

        if not self._curr_model:
            text = 'No model found. Please import a model first and then retry.'
            raise self.InvalidCmd(text)

        if self._model_v4_path and \
               (self._export_format not in self._v4_export_formats):
            text = " The Model imported (MG4 format) does not contain enough\n "
            text += " information for this type of output. In order to create\n"
            text += " output for " + args[0] + ", you have to use a UFO model.\n"
            text += " Those model can be imported with MG5> import model NAME."
            logger.warning(text)
            raise self.InvalidCmd('')

        if self._export_format == 'aloha':
            return


        if not self._curr_amps:
            text = 'No processes generated. Please generate a process first.'
            raise self.InvalidCmd(text)

        if args and args[0][0] != '-':
            # This is a path
            path = args.pop(0)
            forbiden_chars = ['>','<',';','&']
            for char in forbiden_chars:
                if char in path:
                    raise self.InvalidCmd('%s is not allowed in the output path' % char)
            # Check for special directory treatment
            if path == 'auto' and self._export_format in \
                     ['madevent', 'standalone', 'standalone_cpp', 'matchbox_cpp', 'madweight',
                      'matchbox', 'plugin']:
                self.get_default_path()
                if '-noclean' not in args and os.path.exists(self._export_dir):
                    args.append('-noclean')
            elif path != 'auto':
                self._export_dir = path
            elif path == 'auto':
                if self.options['pythia8_path']:
                    self._export_dir = self.options['pythia8_path']
                else:
                    self._export_dir = '.'
        else:
            if self._export_format != 'pythia8':
                # No valid path
                self.get_default_path()
                if '-noclean' not in args and os.path.exists(self._export_dir):
                    args.append('-noclean')
                    
            else:
                if self.options['pythia8_path']:
                    self._export_dir = self.options['pythia8_path']
                else:
                    self._export_dir = '.'

        self._export_dir = os.path.realpath(self._export_dir)


    def check_compute_widths(self, args):
        """ check and format calculate decay width:
        Expected format: NAME [other names] [--options]
        # fill the options if not present.
        # NAME can be either (anti-)particle name, multiparticle, pid
        """

        if len(args)<1:
            self.help_compute_widths()
            raise self.InvalidCmd('''compute_widths requires at least the name of one particle.
            If you want to compute the width of all particles, type \'compute_widths all\'''')

        particles = set()
        options = {'path':None, 'output':None,
                   'min_br':None, 'body_decay':4.0025, 'precision_channel':0.01,
                   'nlo':False}
        # check that the firsts argument is valid
        
        for i,arg in enumerate(args):
            if arg.startswith('--'):
                if arg.startswith('--nlo'):
                    options['nlo'] =True  
                    continue
                elif not '=' in arg:
                    raise self.InvalidCmd('Options required an equal (and then the value)')
                arg, value = arg.split('=')
                if arg[2:] not in options:
                    raise self.InvalidCmd('%s not valid options' % arg)
                options[arg[2:]] = value
                continue
            # check for pid
            if arg.isdigit():
                p = self._curr_model.get_particle(int(arg))
                if not p:
                    raise self.InvalidCmd('Model doesn\'t have pid %s for any particle' % arg)
                particles.add(abs(int(arg)))
            elif arg in self._multiparticles:
                particles.update([abs(id) for id in self._multiparticles[args[0]]])
            else:
                if not self._curr_model['case_sensitive']:
                    arg = arg.lower()                
                for p in self._curr_model['particles']:
                    if p['name'] == arg or p['antiname'] == arg:
                        particles.add(abs(p.get_pdg_code()))
                        break
                else:
                    if arg == 'all':
                        #sometimes the multiparticle all is not define
                        particles.update([abs(p.get_pdg_code())
                                        for p in self._curr_model['particles']])
                    else:
                        raise self.InvalidCmd('%s invalid particle name' % arg)

        if options['path'] and not os.path.isfile(options['path']):

            if os.path.exists(pjoin(MG5DIR, options['path'])):
                options['path'] = pjoin(MG5DIR, options['path'])
            elif self._model_v4_path and  os.path.exists(pjoin(self._model_v4_path, options['path'])):
                options['path'] = pjoin(self._curr_model_v4_path, options['path'])
            elif os.path.exists(pjoin(self._curr_model.path, options['path'])):
                options['path'] = pjoin(self._curr_model.path, options['path'])

            if os.path.isdir(options['path']) and os.path.isfile(pjoin(options['path'], 'param_card.dat')):
                options['path'] = pjoin(options['path'], 'param_card.dat')
            elif not os.path.isfile(options['path']):
                raise self.InvalidCmd('%s is not a valid path' % args[2])
            # check that the path is indeed a param_card:
            if madevent_interface.MadEventCmd.detect_card_type(options['path']) != 'param_card.dat':
                raise self.InvalidCmd('%s should be a path to a param_card' % options['path'])

        if not options['path']:
            param_card_text = self._curr_model.write_param_card()
            if not options['output']:
                dirpath = self._curr_model.get('modelpath')
                options['path'] = pjoin(dirpath, 'param_card.dat')
            else:
                options['path'] = options['output']
            ff = open(options['path'],'w')
            ff.write(param_card_text)
            ff.close()
        if not options['output']:
            options['output'] = options['path']

        if not options['min_br']:
            options['min_br'] = (float(options['body_decay']) % 1) / 5
        return particles, options


    check_decay_diagram = check_compute_widths

    def get_default_path(self):
        """Set self._export_dir to the default (\'auto\') path"""

        if self._export_format in ['madevent', 'standalone']:
            # Detect if this script is launched from a valid copy of the Template,
            # if so store this position as standard output directory
            if 'TemplateVersion.txt' in os.listdir('.'):
                #Check for ./
                self._export_dir = os.path.realpath('.')
                return
            elif 'TemplateVersion.txt' in os.listdir('..'):
                #Check for ../
                self._export_dir = os.path.realpath('..')
                return
            elif self.stdin != sys.stdin:
                #Check for position defined by the input files
                input_path = os.path.realpath(self.stdin.name).split(os.path.sep)
                print "Not standard stdin, use input path"
                if input_path[-2] == 'Cards':
                    self._export_dir = os.path.sep.join(input_path[:-2])
                    if 'TemplateVersion.txt' in self._export_dir:
                        return


        if self._export_format == 'NLO':
            name_dir = lambda i: 'PROCNLO_%s_%s' % \
                                    (self._curr_model['name'], i)
            auto_path = lambda i: pjoin(self.writing_dir,
                                               name_dir(i))
        elif self._export_format.startswith('madevent'):
            name_dir = lambda i: 'PROC_%s_%s' % \
                                    (self._curr_model['name'], i)
            auto_path = lambda i: pjoin(self.writing_dir,
                                               name_dir(i))
        elif self._export_format.startswith('standalone'):
            name_dir = lambda i: 'PROC_SA_%s_%s' % \
                                    (self._curr_model['name'], i)
            auto_path = lambda i: pjoin(self.writing_dir,
                                               name_dir(i))                
        elif self._export_format == 'madweight':
            name_dir = lambda i: 'PROC_MW_%s_%s' % \
                                    (self._curr_model['name'], i)
            auto_path = lambda i: pjoin(self.writing_dir,
                                               name_dir(i))
        elif self._export_format == 'standalone_cpp':
            name_dir = lambda i: 'PROC_SA_CPP_%s_%s' % \
                                    (self._curr_model['name'], i)
            auto_path = lambda i: pjoin(self.writing_dir,
                                               name_dir(i))
        elif self._export_format in ['matchbox_cpp', 'matchbox']:
            name_dir = lambda i: 'PROC_MATCHBOX_%s_%s' % \
                                    (self._curr_model['name'], i)
            auto_path = lambda i: pjoin(self.writing_dir,
                                               name_dir(i))
        elif self._export_format in ['plugin']:
            name_dir = lambda i: 'PROC_PLUGIN_%s_%s' % \
                                    (self._curr_model['name'], i)
            auto_path = lambda i: pjoin(self.writing_dir,
                                               name_dir(i))
        elif self._export_format == 'pythia8':
            if self.options['pythia8_path']:
                self._export_dir = self.options['pythia8_path']
            else:
                self._export_dir = '.'
            return
        else:
            self._export_dir = '.'
            return
        for i in range(500):
            if os.path.isdir(auto_path(i)):
                continue
            else:
                self._export_dir = auto_path(i)
                break
        if not self._export_dir:
            raise self.InvalidCmd('Can\'t use auto path,' + \
                                  'more than 500 dirs already')


#===============================================================================
# CheckValidForCmdWeb
#===============================================================================
class CheckValidForCmdWeb(CheckValidForCmd):
    """ Check the validity of input line for web entry
    (no explicit path authorized)"""

    class WebRestriction(MadGraph5Error):
        """class for WebRestriction"""

    def check_draw(self, args):
        """check the validity of line
        syntax: draw FILEPATH [option=value]
        """
        raise self.WebRestriction('direct call to draw is forbidden on the web')

    def check_display(self, args):
        """ check the validity of line in web mode """

        if args[0] == 'mg5_variable':
            raise self.WebRestriction('Display internal variable is forbidden on the web')

        CheckValidForCmd.check_history(self, args)

    def check_check(self, args):
        """ Not authorize for the Web"""

        raise self.WebRestriction('Check call is forbidden on the web')

    def check_history(self, args):
        """check the validity of line
        No Path authorize for the Web"""

        CheckValidForCmd.check_history(self, args)

        if len(args) == 2 and args[1] not in ['.', 'clean']:
            raise self.WebRestriction('Path can\'t be specify on the web.')


    def check_import(self, args):
        """check the validity of line
        No Path authorize for the Web"""

        if not args:
            raise self.WebRestriction, 'import requires at least one option'

        if args[0] not in self._import_formats:
            args[:] = ['command', './proc_card_mg5.dat']
        elif args[0] == 'proc_v4':
            args[:] = [args[0], './proc_card.dat']
        elif args[0] == 'command':
            args[:] = [args[0], './proc_card_mg5.dat']

        CheckValidForCmd.check_import(self, args)

    def check_install(self, args):
        """ No possibility to install new software on the web """
        if args == ['update','--mode=mg5_start']:
            return

        raise self.WebRestriction('Impossible to install program on the cluster')

    def check_load(self, args):
        """ check the validity of the line
        No Path authorize for the Web"""

        CheckValidForCmd.check_load(self, args)

        if len(args) == 2:
            if args[0] != 'model':
                raise self.WebRestriction('only model can be loaded online')
            if 'model.pkl' not in args[1]:
                raise self.WebRestriction('not valid pkl file: wrong name')
            if not os.path.realpath(args[1]).startswith(pjoin(MG4DIR, \
                                                                    'Models')):
                raise self.WebRestriction('Wrong path to load model')

    def check_save(self, args):
        """ not authorize on web"""
        raise self.WebRestriction('\"save\" command not authorize online')

    def check_open(self, args):
        """ not authorize on web"""
        raise self.WebRestriction('\"open\" command not authorize online')

    def check_output(self, args, default='madevent'):
        """ check the validity of the line"""

        # first pass to the default
        CheckValidForCmd.check_output(self, args, default=default)
        args[:] = ['.', '-f']

        self._export_dir = os.path.realpath(os.getcwd())
        # Check that we output madevent
        if 'madevent' != self._export_format:
                raise self.WebRestriction, 'only available output format is madevent (at current stage)'

#===============================================================================
# CompleteForCmd
#===============================================================================
class CompleteForCmd(cmd.CompleteCmd):
    """ The Series of help routine for the MadGraphCmd"""

    def nlo_completion(self,args,text,line,allowed_loop_mode=None):
        """ complete the nlo settings within square brackets. It uses the
         allowed_loop_mode for the proposed mode if specified, otherwise, it
         uses self._nlo_modes_for_completion"""

        # We are now editing the loop related options
        # Automatically allow for QCD perturbation if in the sm because the
        # loop_sm would then automatically be loaded
        nlo_modes = allowed_loop_mode if not allowed_loop_mode is None else \
                                                  self._nlo_modes_for_completion
        if isinstance(self._curr_model,loop_base_objects.LoopModel):
            pert_couplings_allowed = ['all']+self._curr_model['perturbation_couplings']
        else:
            pert_couplings_allowed = []
        if self._curr_model.get('name').startswith('sm'):
            pert_couplings_allowed = pert_couplings_allowed + ['QCD']
        # Find wether the loop mode is already set or not
        loop_specs = line[line.index('[')+1:]
        try:
            loop_orders = loop_specs[loop_specs.index('=')+1:]
        except ValueError:
            loop_orders = loop_specs
        possibilities = []
        possible_orders = [order for order in pert_couplings_allowed if \
                                                  order not in loop_orders]

        # Simplify obvious loop completion
        single_completion = ''
        if len(nlo_modes)==1:
                single_completion = '%s= '%nlo_modes[0]
                if len(possible_orders)==1:
                    single_completion = single_completion + possible_orders[0] + ' ] '
        # Automatically add a space if not present after [ or =
        if text.endswith('['):
            if single_completion != '':
                return self.list_completion(text, ['[ '+single_completion])
            else:
                return self.list_completion(text,['[ '])

        if text.endswith('='):
            return self.list_completion(text,[' '])

        if args[-1]=='[':
            possibilities = possibilities + ['%s= '%mode for mode in nlo_modes]
            if single_completion != '':
                return self.list_completion(text, [single_completion])
            else:
                if len(possible_orders)==1:
                    return self.list_completion(text, [poss+' %s ] '%\
                              possible_orders[0] for poss in possibilities])
                return self.list_completion(text, possibilities)

        if len(possible_orders)==1:
            possibilities.append(possible_orders[0]+' ] ')
        else:
            possibilities.extend(possible_orders)
        if any([(order in loop_orders) for order in pert_couplings_allowed]):
            possibilities.append(']')
        return self.list_completion(text, possibilities)

    def model_completion(self, text, process, line, categories = True, \
                                                      allowed_loop_mode = None,
                                                      formatting=True):
        """ complete the line with model information. If categories is True,
        it will use completion with categories. If allowed_loop_mode is
        specified, it will only complete with these loop modes."""

        # First check if we are within squared brackets so that specific
        # input for NLO settings must be completed
        args = self.split_arg(process)
        if len(args) > 2 and '>' in line and '[' in line and not ']' in line:
            return self.nlo_completion(args,text,line, allowed_loop_mode = \
                                                              allowed_loop_mode)

        while ',' in process:
            process = process[process.index(',')+1:]
        args = self.split_arg(process)
        couplings = []

        # Do no complete the @ for the process number.
        if len(args) > 1 and args[-1]=='@':
            return

        # Automatically allow for QCD perturbation if in the sm because the
        # loop_sm would then automatically be loaded
        if isinstance(self._curr_model,loop_base_objects.LoopModel):
            pert_couplings_allowed = ['all'] + self._curr_model['perturbation_couplings']
        else:
            pert_couplings_allowed = []
        if self._curr_model.get('name').startswith('sm'):
            pert_couplings_allowed = pert_couplings_allowed + ['QCD']

        # Remove possible identical names
        particles = list(set(self._particle_names + self._multiparticles.keys()))
        n_part_entered = len([1 for a in args if a in particles])

        # Force '>' if two initial particles.
        if n_part_entered == 2 and args[-1] != '>':
                return self.list_completion(text, '>')

        # Add non-particle names
        syntax = []
        couplings = []
        if len(args) > 0 and args[-1] != '>' and n_part_entered > 0:
            syntax.append('>')
        if '>' in args and args.index('>') < len(args) - 1:
            couplings.extend(sum([[c+"<=", c+"==", c+">",c+'^2<=',c+'^2==',c+'^2>' ] for c in \
                                              self._couplings+['WEIGHTED']],[]))
            syntax.extend(['@','$','/','>',','])
            if '[' not in line and ',' not in line and len(pert_couplings_allowed)>0:
                syntax.append('[')
            
        # If information for the virtuals has been specified already, do not
        # propose syntax or particles input anymore
        if '[' in line:
            syntax = []
            particles = []
            # But still allow for defining the process id
            couplings.append('@')

        if not categories:
            # The direct completion (might be needed for some completion using
            # this function but adding some other completions (like in check)).
            # For those, it looks ok in the categorie mode on my mac, but if
            # someone sees wierd result on Linux systems, then use the
            # default completion for these features.
            return self.list_completion(text, particles+syntax+couplings)
        else:
            # A more elaborate one with categories
            poss_particles = self.list_completion(text, particles)
            poss_syntax = self.list_completion(text, syntax)
            poss_couplings = self.list_completion(text, couplings)
            possibilities = {}
            if poss_particles != []: possibilities['Particles']=poss_particles
            if poss_syntax != []: possibilities['Syntax']=poss_syntax
            if poss_couplings != []: possibilities['Coupling orders']=poss_couplings
            if len(possibilities.keys())==1:
                return self.list_completion(text, possibilities.values()[0])
            else:
                return self.deal_multiple_categories(possibilities, formatting)

    def complete_generate(self, text, line, begidx, endidx, formatting=True):
        "Complete the generate command"

        # Return list of particle names and multiparticle names, as well as
        # coupling orders and allowed symbols
        args = self.split_arg(line[0:begidx])

        valid_sqso_operators=['==','<=','>']

        if any(line.endswith('^2 %s '%op) for op in valid_sqso_operators):
            return
        if args[-1].endswith('^2'):
            return self.list_completion(text,valid_sqso_operators)
        match_op = [o for o in valid_sqso_operators if o.startswith(args[-1])]            
        if len(args)>2 and args[-2].endswith('^2') and len(match_op)>0:
            if args[-1] in valid_sqso_operators:
                return self.list_completion(text,' ')
            if len(match_op)==1:
                return self.list_completion(text,[match_op[0][len(args[-1]):]])
            else:
                return self.list_completion(text,match_op)
        if len(args) > 2 and args[-1] == '@' or ( args[-1].endswith('=') and \
                            (not '[' in line or ('[' in line and ']' in line))):
            return

        try:
            return self.model_completion(text, ' '.join(args[1:]),line, formatting)
        except Exception as error:
            print error

        #if len(args) > 1 and args[-1] != '>':
        #    couplings = ['>']
        #if '>' in args and args.index('>') < len(args) - 1:
        #    couplings = [c + "=" for c in self._couplings] + ['@','$','/','>']
        #return self.list_completion(text, self._particle_names + \
        #                            self._multiparticles.keys() + couplings)


    def complete_compute_widths(self, text, line, begidx, endidx,formatting=True):
        "Complete the compute_widths command"

        args = self.split_arg(line[0:begidx])

        if args[-1] in  ['--path=', '--output=']:
            completion = {'path': self.path_completion(text)}
        elif line[begidx-1] == os.path.sep:
            current_dir = pjoin(*[a for a in args if a.endswith(os.path.sep)])
            if current_dir.startswith('--path='):
                current_dir = current_dir[7:]
            if current_dir.startswith('--output='):
                current_dir = current_dir[9:]
            completion = {'path': self.path_completion(text, current_dir)}
        else:
            completion = {}
            completion['options'] = self.list_completion(text,
                            ['--path=', '--output=', '--min_br=0.\$',
                             '--precision_channel=0.\$', '--body_decay=', '--nlo'])
            completion['particles'] = self.model_completion(text, '', line)

        return self.deal_multiple_categories(completion,formatting)

    complete_decay_diagram = complete_compute_widths

    def complete_add(self, text, line, begidx, endidx, formatting):
        "Complete the add command"

        args = self.split_arg(line[0:begidx])

        # Format
        if len(args) == 1:
            return self.list_completion(text, self._add_opts)

        if args[1] == 'process':
            return self.complete_generate(text, " ".join(args[1:]), begidx, endidx)
        
        elif args[1] == 'model':
            completion_categories = self.complete_import(text, line, begidx, endidx, 
                                                         allow_restrict=False, formatting=False)
            completion_categories['options'] = self.list_completion(text,['--modelname=','--recreate'])
            return self.deal_multiple_categories(completion_categories, formatting) 
            
    def complete_customize_model(self, text, line, begidx, endidx):
        "Complete the customize_model command"

        args = self.split_arg(line[0:begidx])

        # Format
        if len(args) == 1:
            return self.list_completion(text, ['--save='])


    def complete_check(self, text, line, begidx, endidx, formatting=True):
        "Complete the check command"

        out = {}
        args = self.split_arg(line[0:begidx])

        # Format
        if len(args) == 1:
            return self.list_completion(text, self._check_opts)


        cms_check_mode = len(args) >= 2 and args[1]=='cms'

        cms_options = ['--name=','--tweak=','--seed=','--offshellness=',
          '--lambdaCMS=','--show_plot=','--report=','--lambda_plot_range=','--recompute_width=',
          '--CTModeRun=','--helicity=','--reduction=','--cms=','--diff_lambda_power=',
          '--loop_filter=','--resonances=']

        options = ['--energy=']
        if cms_options:
            options.extend(cms_options)

        # Directory continuation
        if args[-1].endswith(os.path.sep):
            return self.path_completion(text, pjoin(*[a for a in args \
                                                    if a.endswith(os.path.sep)]))
        # autocompletion for particles/couplings
        model_comp = self.model_completion(text, ' '.join(args[2:]),line,
                                  categories = True, allowed_loop_mode=['virt'])

        model_comp_and_path = self.deal_multiple_categories(\
          {'Process completion': self.model_completion(text, ' '.join(args[2:]),
          line, categories = False, allowed_loop_mode=['virt']),
          'Param_card.dat path completion:':self.path_completion(text),
          'options': self.list_completion(text,options)}, formatting)

        #Special rules for check cms completion
        if cms_check_mode:
            # A couple of useful value completions
            if line[-1]!=' ' and line[-2]!='\\' and not '--' in line[begidx:endidx] \
                              and args[-1].startswith('--') and '=' in args[-1]:
                examples = {
                  '--tweak=':
['default','alltweaks',"['default','allwidths->1.1*all_withds&seed333(Increased_widths_and_seed_333)','logp->logm&logm->logp(inverted_logs)']"],
                  '--lambdaCMS=':
['(1.0e-2,5)',"[float('1.0e-%d'%exp)\\ for\\ exp\\ in\\ range(8)]","[1.0,0.5,0.001]"],
                  '--lambda_plot_range=':
[' [1e-05,1e-02]','[0.01,1.0]'],
                  '--reduction=':
['1','1|2|3|4','1|2','3'],
                  '--cms=':
['QED&QCD,aewm1->10.0/lambdaCMS&as->0.1*lambdaCMS',
'NP&QED&QCD,aewm1->10.0/lambdaCMS&as->0.1*lambdaCMS&newExpansionParameter->newExpansionParameter*lambdaCMS'],
                  '--loop_filter=':
['None','n>3','n<4 and 6 in loop_pdgs and 3<=id<=7'],
                  '--resonances=':
['1','all','(24,(3,4))','[(24,(3,4)),(24,(4,5))]'],
                  '--analyze=':
['my_default_run.pkl',
'default_run.pkl,increased_widths.pkl(Increased_widths),logs_modified.pkl(Inverted_logs),seed_668.pkl(Different_seed)']
                    }
                for name, example in examples.items():
                    if  args[-1].startswith(name):
                        return self.deal_multiple_categories(
          {"Examples of completion for option '%s'"%args[-1].split('=')[0]:
#                    ['%d: %s'%(i+1,ex) for i, ex in enumerate(example)]},
                    ['%s'%ex for i, ex in enumerate(example)]},formatting,
                                                             forceCategory=True)
                if args[-1]=='--recompute_width=':
                    return self.list_completion(text,
                                         ['never','first_time','always','auto'])
                elif args[-1]=='--show_plot=':
                    return self.list_completion(text,['True','False'])
                elif args[-1]=='--report=':
                    return self.list_completion(text,['concise','full'])
                elif args[-1]=='--CTModeRun=':
                    return self.list_completion(text,['-1','1','2','3','4'])
                else:
                    return text
            if len(args)==2 or len(args)==3 and args[-1]=='-reuse':
                return self.deal_multiple_categories(
          {'Process completion': self.model_completion(text, ' '.join(args[2:]),
                        line, categories = False, allowed_loop_mode=['virt']),
                   'Param_card.dat path completion:': self.path_completion(text),
               'reanalyze result on disk / save output:':self.list_completion(
                                                  text,['-reuse','--analyze='])},
                                                     formatting)
            elif not any(arg.startswith('--') for arg in args):
                if '>' in args:
                    return self.deal_multiple_categories({'Process completion': 
                        self.model_completion(text, ' '.join(args[2:]),
                        line, categories = False, allowed_loop_mode=['virt']),
                        'options': self.list_completion(text,options)},
                                                         formatting)
                else:
                    return self.deal_multiple_categories({'Process completion': 
                        self.model_completion(text, ' '.join(args[2:]),
                        line, categories = False, allowed_loop_mode=['virt'])},
                                                         formatting)
            else:
                return self.list_completion(text,options)
            
        if len(args) == 2:
            return model_comp_and_path
        elif len(args) == 3:
            try:
                int(args[2])
            except ValueError:
                return model_comp
            else:
                return model_comp_and_path
        elif len(args) > 3:
            return model_comp


    def complete_tutorial(self, text, line, begidx, endidx):
        "Complete the tutorial command"

        # Format
        if len(self.split_arg(line[0:begidx])) == 1:
            return self.list_completion(text, self._tutorial_opts)

    def complete_define(self, text, line, begidx, endidx):
        """Complete particle information"""
        return self.model_completion(text, line[6:],line)

    def complete_display(self, text, line, begidx, endidx):
        "Complete the display command"

        args = self.split_arg(line[0:begidx])
        # Format
        if len(args) == 1:
            return self.list_completion(text, self._display_opts)

        if len(args) == 2 and args[1] == 'checks':
            return self.list_completion(text, ['failed'])

        if len(args) == 2 and args[1] == 'particles':
            return self.model_completion(text, line[begidx:],line)

    def complete_draw(self, text, line, begidx, endidx):
        "Complete the draw command"

        args = self.split_arg(line[0:begidx])

        # Directory continuation
        if args[-1].endswith(os.path.sep):
            return self.path_completion(text,
                                        pjoin(*[a for a in args if a.endswith(os.path.sep)]),
                                        only_dirs = True)
        # Format
        if len(args) == 1:
            return self.path_completion(text, '.', only_dirs = True)


        #option
        if len(args) >= 2:
            opt = ['horizontal', 'external=', 'max_size=', 'add_gap=',
                                'non_propagating', '--']
            return self.list_completion(text, opt)

    def complete_launch(self, text, line, begidx, endidx,formatting=True):
        """ complete the launch command"""
        args = self.split_arg(line[0:begidx])

        # Directory continuation
        if args[-1].endswith(os.path.sep):
            return self.path_completion(text,
                                        pjoin(*[a for a in args if a.endswith(os.path.sep)]),
                                        only_dirs = True)
        # Format
        if len(args) == 1:
            out = {'Path from ./': self.path_completion(text, '.', only_dirs = True)}
            if MG5DIR != os.path.realpath('.'):
                out['Path from %s' % MG5DIR] =  self.path_completion(text,
                                     MG5DIR, only_dirs = True, relative=False)
            if MG4DIR and MG4DIR != os.path.realpath('.') and MG4DIR != MG5DIR:
                out['Path from %s' % MG4DIR] =  self.path_completion(text,
                                     MG4DIR, only_dirs = True, relative=False)


        #option
        if len(args) >= 2:
            out={}

        if line[0:begidx].endswith('--laststep='):
            opt = ['parton', 'pythia', 'pgs','delphes','auto']
            out['Options'] = self.list_completion(text, opt, line)
        else:
            opt = ['--cluster', '--multicore', '-i', '--name=', '-f','-m', '-n',
               '-p','--parton','--interactive', '--laststep=parton', '--laststep=pythia',
               '--laststep=pgs', '--laststep=delphes','--laststep=auto']
            out['Options'] = self.list_completion(text, opt, line)


        return self.deal_multiple_categories(out,formatting)

    def complete_load(self, text, line, begidx, endidx):
        "Complete the load command"

        args = self.split_arg(line[0:begidx])

        # Format
        if len(args) == 1:
            return self.list_completion(text, self._save_opts)

        # Directory continuation
        if args[-1].endswith(os.path.sep):
            return self.path_completion(text,
                                        pjoin(*[a for a in args if \
                                                      a.endswith(os.path.sep)]))

        # Filename if directory is not given
        if len(args) == 2:
            return self.path_completion(text)

    def complete_save(self, text, line, begidx, endidx):
        "Complete the save command"

        args = self.split_arg(line[0:begidx])

        # Format
        if len(args) == 1:
            return self.list_completion(text, self._save_opts)

        # Directory continuation
        if args[-1].endswith(os.path.sep):
            return self.path_completion(text,
                                        pjoin(*[a for a in args if a.endswith(os.path.sep)]),
                                        only_dirs = True)

        # Filename if directory is not given
        if len(args) == 2:
            return self.path_completion(text) + self.list_completion(text, ['global'])

    @cmd.debug()
    def complete_open(self, text, line, begidx, endidx):
        """ complete the open command """

        args = self.split_arg(line[0:begidx])

        # Directory continuation
        if os.path.sep in args[-1] + text:
            return self.path_completion(text,
                                    pjoin(*[a for a in args if \
                                                      a.endswith(os.path.sep)]))

        possibility = []
        if self._done_export:
            path = self._done_export[0]
            possibility = ['index.html']
            if os.path.isfile(pjoin(path,'README')):
                possibility.append('README')
            if os.path.isdir(pjoin(path,'Cards')):
                possibility += [f for f in os.listdir(pjoin(path,'Cards'))
                                    if f.endswith('.dat')]
            if os.path.isdir(pjoin(path,'HTML')):
                possibility += [f for f in os.listdir(pjoin(path,'HTML'))
                                  if f.endswith('.html') and 'default' not in f]
        else:
            possibility.extend(['./','../'])
        if os.path.exists('MG5_debug'):
            possibility.append('MG5_debug')
        if os.path.exists('ME5_debug'):
            possibility.append('ME5_debug')

        return self.list_completion(text, possibility)

    @cmd.debug()
    def complete_output(self, text, line, begidx, endidx,
                        possible_options = ['f', 'noclean', 'nojpeg'],
                        possible_options_full = ['-f', '-noclean', '-nojpeg']):
        "Complete the output command"

        possible_format = self._export_formats
        #don't propose directory use by MG_ME
        forbidden_names = ['MadGraphII', 'Template', 'pythia-pgs', 'CVS',
                            'Calculators', 'MadAnalysis', 'SimpleAnalysis',
                            'mg5', 'DECAY', 'EventConverter', 'Models',
                            'ExRootAnalysis', 'HELAS', 'Transfer_Fct', 'aloha',
                            'matchbox', 'matchbox_cpp', 'tests']

        #name of the run =>proposes old run name
        args = self.split_arg(line[0:begidx])
        if len(args) >= 1:
            
            if len(args) > 1 and args[1] == 'pythia8':
                possible_options_full = list(possible_options_full) + ['--version=8.1','--version=8.2'] 
            
            if len(args) > 1 and args[1] == 'aloha':
                try:
                    return self.aloha_complete_output(text, line, begidx, endidx)
                except Exception, error:
                    print error
            # Directory continuation
            if args[-1].endswith(os.path.sep):
                return [name for name in self.path_completion(text,
                        pjoin(*[a for a in args if a.endswith(os.path.sep)]),
                        only_dirs = True) if name not in forbidden_names]
            # options
            if args[-1][0] == '-' or len(args) > 1 and args[-2] == '-':
                return self.list_completion(text, possible_options)
            
            if len(args) > 2:
                return self.list_completion(text, possible_options_full)
            # Formats
            if len(args) == 1:
                format = possible_format + ['.' + os.path.sep, '..' + os.path.sep, 'auto']
                return self.list_completion(text, format)

            # directory names
            content = [name for name in self.path_completion(text, '.', only_dirs = True) \
                       if name not in forbidden_names]
            content += ['auto']
            content += possible_options_full
            return self.list_completion(text, content)

    def aloha_complete_output(self, text, line, begidx, endidx,formatting=True):
        "Complete the output aloha command"
        args = self.split_arg(line[0:begidx])
        completion_categories = {}

        forbidden_names = ['MadGraphII', 'Template', 'pythia-pgs', 'CVS',
                            'Calculators', 'MadAnalysis', 'SimpleAnalysis',
                            'mg5', 'DECAY', 'EventConverter', 'Models',
                            'ExRootAnalysis', 'Transfer_Fct', 'aloha',
                            'apidoc','vendor']


        # options
        options = ['--format=Fortran', '--format=Python','--format=gpu','--format=CPP','--output=']
        options = self.list_completion(text, options)
        if options:
            completion_categories['options'] = options

        if args[-1] == '--output=' or args[-1].endswith(os.path.sep):
            # Directory continuation
            completion_categories['path'] =  [name for name in self.path_completion(text,
                        pjoin(*[a for a in args if a.endswith(os.path.sep)]),
                        only_dirs = True) if name not in forbidden_names]

        else:
            ufomodel = ufomodels.load_model(self._curr_model.get('name'))
            wf_opt = []
            amp_opt = []
            opt_conjg = []
            for lor in ufomodel.all_lorentz:
                amp_opt.append('%s_0' % lor.name)
                for i in range(len(lor.spins)):
                    wf_opt.append('%s_%i' % (lor.name,i+1))
                    if i % 2 == 0 and lor.spins[i] == 2:
                        opt_conjg.append('%sC%i_%i' % (lor.name,i //2 +1,i+1))
            completion_categories['amplitude routines'] = self.list_completion(text, amp_opt)
            completion_categories['Wavefunctions routines'] = self.list_completion(text, wf_opt)
            completion_categories['conjugate_routines'] = self.list_completion(text, opt_conjg)

        return self.deal_multiple_categories(completion_categories,formatting)

    def complete_set(self, text, line, begidx, endidx):
        "Complete the set command"
        args = self.split_arg(line[0:begidx])

        # Format
        if len(args) == 1:
            opts = list(set(self.options.keys() + self._set_options))
            return self.list_completion(text, opts)

        if len(args) == 2:
            if args[1] in ['group_subprocesses', 'complex_mass_scheme',\
                           'loop_optimized_output', 'loop_color_flows',\
                           'low_mem_multicore_nlo_generation']:
                return self.list_completion(text, ['False', 'True', 'default'])
            elif args[1] in ['ignore_six_quark_processes']:
                return self.list_completion(text, self._multiparticles.keys())
            elif args[1].lower() == 'ewscheme':
                return self.list_completion(text, ["external"])
            elif args[1] == 'gauge':
                return self.list_completion(text, ['unitary', 'Feynman','default'])
            elif args[1] == 'OLP':
                return self.list_completion(text, MadGraphCmd._OLP_supported)
            elif args[1] == 'output_dependencies':
                return self.list_completion(text, 
                                     MadGraphCmd._output_dependencies_supported)
            elif args[1] == 'stdout_level':
                return self.list_completion(text, ['DEBUG','INFO','WARNING','ERROR',
                                                          'CRITICAL','default'])
            elif args[1] == 'fortran_compiler':
                return self.list_completion(text, ['f77','g77','gfortran','default'])
            elif args[1] == 'cpp_compiler':
                return self.list_completion(text, ['g++', 'c++', 'clang', 'default'])
            elif args[1] == 'nb_core':
                return self.list_completion(text, [str(i) for i in range(100)] + ['default'] )
            elif args[1] == 'run_mode':
                return self.list_completion(text, [str(i) for i in range(3)] + ['default'])
            elif args[1] == 'cluster_type':
                return self.list_completion(text, cluster.from_name.keys() + ['default'])
            elif args[1] == 'cluster_queue':
                return []
            elif args[1] == 'automatic_html_opening':
                return self.list_completion(text, ['False', 'True', 'default'])
            else:
                # directory names
                second_set = [name for name in self.path_completion(text, '.', only_dirs = True)]
                return self.list_completion(text, second_set + ['default'])
        elif len(args) >2 and args[-1].endswith(os.path.sep):
                return self.path_completion(text,
                        pjoin(*[a for a in args if a.endswith(os.path.sep)]),
                        only_dirs = True)
        
    def complete_import(self, text, line, begidx, endidx, allow_restrict=True,
                        formatting=True):
        "Complete the import command"

        args=self.split_arg(line[0:begidx])

        # Format
        if len(args) == 1:
            opt =  self.list_completion(text, self._import_formats)
            if opt:
                return opt
            mode = 'all'
        elif args[1] in self._import_formats:
            mode = args[1]
        else:
            args.insert(1, 'all')
            mode = 'all'


        completion_categories = {}
        # restriction continuation (for UFO)
        if mode in ['model', 'all'] and '-' in  text:
            # deal with - in readline splitting (different on some computer)
            path = '-'.join([part for part in text.split('-')[:-1]])
            # remove the final - for the model name
            # find the different possibilities
            all_name = self.find_restrict_card(path, no_restrict=False)
            all_name += self.find_restrict_card(path, no_restrict=False,
                                        base_dir=pjoin(MG5DIR,'models'))
            if os.environ['PYTHONPATH']:
                for modeldir in os.environ['PYTHONPATH'].split(':'):
                    all_name += self.find_restrict_card(path, no_restrict=False,
                                        base_dir=modeldir)
            # select the possibility according to the current line
            all_name = [name+' ' for name in  all_name if name.startswith(text)
                                                       and name.strip() != text]


            if all_name:
                completion_categories['Restricted model'] = all_name

        # Path continuation
        if os.path.sep in args[-1]:
            if mode.startswith('model') or mode == 'all':
                # Directory continuation
                try:
                    cur_path = pjoin(*[a for a in args \
                                                   if a.endswith(os.path.sep)])
                except Exception:
                    pass
                else:
                    all_dir = self.path_completion(text, cur_path, only_dirs = True)
                    if mode in ['model_v4','all']:
                        completion_categories['Path Completion'] = all_dir
                    # Only UFO model here
                    new = []
                    data =   [new.__iadd__(self.find_restrict_card(name, base_dir=cur_path))
                                                                for name in all_dir]
                    if data:
                        completion_categories['Path Completion'] = all_dir + new
            else:
                try:
                    cur_path = pjoin(*[a for a in args \
                                                   if a.endswith(os.path.sep)])
                except Exception:
                    pass
                else:
                    all_path =  self.path_completion(text, cur_path)
                    if mode == 'all':
                        new = []
                        data =   [new.__iadd__(self.find_restrict_card(name, base_dir=cur_path))
                                                               for name in all_path]
                        if data:
                            completion_categories['Path Completion'] = data[0]
                    else:
                        completion_categories['Path Completion'] = all_path

        # Model directory name if directory is not given
        if (len(args) == 2):
            is_model = True
            if mode == 'model':
                file_cond = lambda p : os.path.exists(pjoin(MG5DIR,'models',p,'particles.py'))
                mod_name = lambda name: name
            elif mode == 'model_v4':
                file_cond = lambda p :  (os.path.exists(pjoin(MG5DIR,'models',p,'particles.dat'))
                                      or os.path.exists(pjoin(self._mgme_dir,'Models',p,'particles.dat')))
                mod_name = lambda name :(name[-3:] != '_v4' and name or name[:-3])
            elif mode == 'all':
                mod_name = lambda name: name
                file_cond = lambda p : os.path.exists(pjoin(MG5DIR,'models',p,'particles.py')) \
                                      or os.path.exists(pjoin(MG5DIR,'models',p,'particles.dat')) \
                                      or os.path.exists(pjoin(self._mgme_dir,'Models',p,'particles.dat'))
            else:
                cur_path = pjoin(*[a for a in args \
                                                   if a.endswith(os.path.sep)])
                all_path =  self.path_completion(text, cur_path)
                completion_categories['model name'] = all_path
                is_model = False

            if is_model:
                model_list = [mod_name(name) for name in \
                                                self.path_completion(text,
                                                pjoin(MG5DIR,'models'),
                                                only_dirs = True) \
                                                if file_cond(name)]
                if mode == 'model' and 'PYTHONPATH' in os.environ:
                    for modeldir in os.environ['PYTHONPATH'].split(':'):
                        model_list += [name for name in self.path_completion(text,
                                       modeldir, only_dirs=True)
                                       if os.path.exists(pjoin(modeldir,name, 'particles.py'))]
                    
                    

                if mode == 'model_v4':
                    completion_categories['model name'] = model_list
                elif allow_restrict:
                    # need to update the  list with the possible restriction
                    all_name = []
                    for model_name in model_list:
                        all_name += self.find_restrict_card(model_name,
                                            base_dir=pjoin(MG5DIR,'models'))
                else:
                    all_name = model_list
                    
                if mode == 'all':
                    cur_path = pjoin(*[a for a in args \
                                                        if a.endswith(os.path.sep)])
                    all_path =  self.path_completion(text, cur_path)
                    completion_categories['model name'] = all_path + all_name
                elif mode == 'model':
                    completion_categories['model name'] = all_name

        # Options
        if mode == 'all' and len(args)>1:
            mode = self.find_import_type(args[2])

        if len(args) >= 3 and mode.startswith('model') and not '-modelname' in line:
            if not text and not completion_categories:
                return ['--modelname']
            elif not (os.path.sep in args[-1] and line[-1] != ' '):
                completion_categories['options'] = self.list_completion(text, ['--modelname','-modelname','--noprefix'])
        if len(args) >= 3 and mode.startswith('banner') and not '--no_launch' in line:
            completion_categories['options'] = self.list_completion(text, ['--no_launch'])
        
        return self.deal_multiple_categories(completion_categories,formatting) 


    def find_restrict_card(self, model_name, base_dir='./', no_restrict=True):
        """find the restriction file associate to a given model"""

        # check if the model_name should be keeped as a possibility
        if no_restrict:
            output = [model_name]
        else:
            output = []

        # check that the model is a valid model
        if not os.path.exists(pjoin(base_dir, model_name, 'couplings.py')):
            # not valid UFO model
            return output

        if model_name.endswith(os.path.sep):
            model_name = model_name[:-1]

        # look for _default and treat this case
        if os.path.exists(pjoin(base_dir, model_name, 'restrict_default.dat')):
            output.append('%s-full' % model_name)

        # look for other restrict_file
        for name in os.listdir(pjoin(base_dir, model_name)):
            if name.startswith('restrict_') and not name.endswith('default.dat') \
                and name.endswith('.dat'):
                tag = name[9:-4] #remove restrict and .dat
                while model_name.endswith(os.path.sep):
                    model_name = model_name[:-1]
                output.append('%s-%s' % (model_name, tag))

        # return
        return output

    def complete_install(self, text, line, begidx, endidx):
        "Complete the import command"

        args = self.split_arg(line[0:begidx])

        # Format
        if len(args) == 1:
            return self.list_completion(text, self._install_opts)
        elif len(args) and args[0] == 'update':
            return self.list_completion(text, ['-f','--timeout='])

#===============================================================================
# MadGraphCmd
#===============================================================================
class MadGraphCmd(HelpToCmd, CheckValidForCmd, CompleteForCmd, CmdExtended):
    """The command line processor of MadGraph"""

    writing_dir = '.'

    # Options and formats available
    _display_opts = ['particles', 'interactions', 'processes', 'diagrams',
                     'diagrams_text', 'multiparticles', 'couplings', 'lorentz',
                     'checks', 'parameters', 'options', 'coupling_order','variable']
    _add_opts = ['process', 'model']
    _save_opts = ['model', 'processes', 'options']
    _tutorial_opts = ['aMCatNLO', 'stop', 'MadLoop', 'MadGraph5']
    _switch_opts = ['mg5','aMC@NLO','ML5']
    _check_opts = ['full', 'timing', 'stability', 'profile', 'permutation',
                   'gauge','lorentz', 'brs', 'cms']
    _import_formats = ['model_v4', 'model', 'proc_v4', 'command', 'banner']
    _install_opts = ['Delphes', 'MadAnalysis', 'ExRootAnalysis',
                     'update', 'SysCalc', 'Golem95', 'PJFry', 'QCDLoop']
    # The targets below are installed using the HEPToolsInstaller.py script
    _advanced_install_opts = ['ninja','collier']
    
    # The options below are commented for now but already available
#    _advanced_install_opts += ['pythia8','zlib','boost','lhapdf6','lhapdf5','hepmc','mg5amc_py8_interface','oneloop']
    
    _install_opts.extend(_advanced_install_opts)

    _v4_export_formats = ['madevent', 'standalone', 'standalone_msP','standalone_msF',
                          'matrix', 'standalone_rw', 'madweight'] 
    _export_formats = _v4_export_formats + ['standalone_cpp', 'pythia8', 'aloha',
                                            'matchbox_cpp', 'matchbox']
    _set_options = ['group_subprocesses',
                    'ignore_six_quark_processes',
                    'stdout_level',
                    'fortran_compiler',
                    'cpp_compiler',
                    'loop_optimized_output',
                    'complex_mass_scheme',
                    'gauge',
                    'EWscheme',
                    'max_npoint_for_channel']
    _valid_nlo_modes = ['all','real','virt','sqrvirt','tree','noborn','LOonly']
    _valid_sqso_types = ['==','<=','=','>']
    _valid_amp_so_types = ['=','<=', '==', '>']
    _OLP_supported = ['MadLoop', 'GoSam']
    _output_dependencies_supported = ['external', 'internal','environment_paths']

    # The three options categories are treated on a different footage when a
    # set/save configuration occur. current value are kept in self.options
    options_configuration = {'pythia8_path': './pythia8',
                       'hwpp_path': './herwigPP',
                       'thepeg_path': './thepeg',
                       'hepmc_path': './hepmc',
                       'madanalysis_path': './MadAnalysis',
                       'pythia-pgs_path':'./pythia-pgs',
                       'td_path':'./td',
                       'delphes_path':'./Delphes',
                       'exrootanalysis_path':'./ExRootAnalysis',
                       'syscalc_path': './SysCalc',
                       'timeout': 60,
                       'web_browser':None,
                       'eps_viewer':None,
                       'text_editor':None,
                       'fortran_compiler':None,
                       'f2py_compiler':None,
                       'cpp_compiler':None,
                       'auto_update':7,
                       'cluster_type': 'condor',
                       'cluster_queue': None,
                       'cluster_status_update': (600, 30),
                       'fastjet':'fastjet-config',
                       'pjfry':'auto',
                       'golem':'auto',
                       'samurai':None,
                       'ninja':'./HEPTools/lib',
                       'collier':'./HEPTools/lib',
                       'lhapdf':'lhapdf-config',
                       'applgrid':'applgrid-config',
                       'amcfast':'amcfast-config',
                       'cluster_temp_path':None,
                       'cluster_local_path': None,
#                       'mg5amc_py8_interface_path': './HEPTools/MG5aMC_PY8_interface',
                       'OLP': 'MadLoop',
                       'cluster_nb_retry':1,
                       'cluster_retry_wait':300,
                       'cluster_size':100,
                       'output_dependencies':'external'
                       }

    options_madgraph= {'group_subprocesses': 'Auto',
                          'ignore_six_quark_processes': False,
                          'low_mem_multicore_nlo_generation': False,
                          'complex_mass_scheme': False,
                          'gauge':'unitary',
                          'stdout_level':None,
                          'loop_optimized_output':True,
                          'loop_color_flows':False,
                          'max_npoint_for_channel': 0 # 0 means automaticly adapted
                        }

    options_madevent = {'automatic_html_opening':True,
                         'run_mode':2,
                         'nb_core': None,
                         'notification_center': True
                         }


    # Variables to store object information
    _curr_model = None  #base_objects.Model()
    _curr_amps = diagram_generation.AmplitudeList()
    _curr_matrix_elements = helas_objects.HelasMultiProcess()
    _curr_helas_model = None
    _curr_exporter = None
    _done_export = False
    _curr_decaymodel = None

    helporder = ['Main commands', 'Documented commands']


    def preloop(self):
        """Initializing before starting the main loop"""

        self.prompt = 'MG5_aMC>'
        if madgraph.ReadWrite: # prevent on read-only disk
            self.do_install('update --mode=mg5_start')

        # By default, load the UFO Standard Model
        logger.info("Loading default model: sm")
        self.exec_cmd('import model sm', printcmd=False, precmd=True)

        # preloop mother
        CmdExtended.preloop(self)


    def __init__(self, mgme_dir = '', *completekey, **stdin):
        """ add a tracker of the history """

        CmdExtended.__init__(self, *completekey, **stdin)

        # Set MG/ME directory path
        if mgme_dir:
            if os.path.isdir(pjoin(mgme_dir, 'Template')):
                self._mgme_dir = mgme_dir
                logger.info('Setting MG/ME directory to %s' % mgme_dir)
            else:
                logger.warning('Warning: Directory %s not valid MG/ME directory' % \
                             mgme_dir)
                self._mgme_dir = MG4DIR

        # Variables to store state information
        self._multiparticles = {}
        self.options = {}
        self._generate_info = "" # store the first generated process
        self._model_v4_path = None
        self._export_dir = None
        self._export_format = 'madevent'
        self._mgme_dir = MG4DIR
        self._cuttools_dir=str(os.path.join(self._mgme_dir,'vendor','CutTools'))
        self._iregi_dir=str(os.path.join(self._mgme_dir,'vendor','IREGI','src'))
        self._comparisons = None
        self._cms_checks = []
        self._nlo_modes_for_completion = ['all','virt','real','LOonly']

        # Load the configuration file,i.e.mg5_configuration.txt
        self.set_configuration()

    def setup(self):
        """ Actions to carry when switching to this interface """

        # Refresh all the interface stored value as things like generated
        # processes and amplitudes are not to be reused in between different
        # interfaces
        # Clear history, amplitudes and matrix elements when a model is imported
        # Remove previous imports, generations and outputs from history
        self.history.clean(remove_bef_last='import',keep_switch=True)
        # Reset amplitudes and matrix elements
        self._done_export=False
        self._curr_amps = diagram_generation.AmplitudeList()
        self._curr_matrix_elements = helas_objects.HelasMultiProcess()

        self._v4_export_formats = ['madevent', 'standalone','standalone_msP','standalone_msF',
                                   'matrix', 'standalone_rw']
        self._export_formats = self._v4_export_formats + ['standalone_cpp', 'pythia8']
        self._nlo_modes_for_completion = ['all','virt','real']

    def do_quit(self, line):
        """Not in help: Do quit"""

        if self._done_export and \
                    os.path.exists(pjoin(self._done_export[0],'RunWeb')):
            os.remove(pjoin(self._done_export[0],'RunWeb'))

        value = super(MadGraphCmd, self).do_quit(line)
        if madgraph.ReadWrite: #prevent to run on Read Only disk
            self.do_install('update --mode=mg5_end')
        print

        return value

    # Add a process to the existing multiprocess definition
    # Generate a new amplitude
    def do_add(self, line):
        """Generate an amplitude for a given process and add to
        existing amplitudes
        or merge two model
        """

        args = self.split_arg(line)

        
        warning_duplicate = True
        if '--no_warning=duplicate' in args:
            warning_duplicate = False
            args.remove('--no_warning=duplicate')

        diagram_filter = False
        if '--diagram_filter' in args:
            diagram_filter = True
            args.remove('--diagram_filter')

        # Check the validity of the arguments
        self.check_add(args)

        if args[0] == 'model':
            return self.add_model(args[1:])
        
        # special option for 1->N to avoid generation of kinematically forbidden
        #decay.
        if args[-1].startswith('--optimize'):
            optimize = True
            args.pop()
        else:
            optimize = False

        if args[0] == 'process':
            # Rejoin line
            line = ' '.join(args[1:])

            # store the first process (for the perl script)
            if not self._generate_info:
                self._generate_info = line

            # Reset Helas matrix elements
            self._curr_matrix_elements = helas_objects.HelasMultiProcess()

            # Extract process from process definition
            if ',' in line:
                if ']' in line or '[' in line:
                    error_msg=\
"""The '[' and ']' syntax cannot be used in cunjunction with decay chains.
This implies that with decay chains:
  > Squared coupling order limitations are not available.
  > Loop corrections cannot be considered."""
                    raise MadGraph5Error(error_msg)
                else:
                    nb_proc = len([l for l in self.history if l.startswith(('generate','add process'))])
                    myprocdef, line = self.extract_decay_chain_process(line, proc_number=nb_proc)
                    # Redundant with above, but not completely as in the future
                    # one might think of allowing the core process to be 
                    # corrected by loops.
                    if myprocdef.are_decays_perturbed():
                        raise MadGraph5Error("Decay processes cannot be perturbed.")
                    # The two limitations below have some redundancy, but once
                    # again, they might be relieved (one at a time or together)
                    # int he future.
                    if myprocdef.decays_have_squared_orders() or \
                                                myprocdef['squared_orders']!={}:
                        raise MadGraph5Error("Decay processes cannot specify "+\
                                                  "squared orders constraints.")                        
                    if myprocdef.are_negative_orders_present():
                        raise MadGraph5Error("Decay processes cannot include negative"+\
                                                " coupling orders constraints.")                    
            else:
                nb_proc = len([l for l in self.history if l.startswith(('generate','add process'))])
                myprocdef = self.extract_process(line, proc_number=nb_proc)

            

            # Check that we have something
            if not myprocdef:
                raise self.InvalidCmd("Empty or wrong format process, please try again.")
            # Check that we have the same number of initial states as
            # existing processes
            if self._curr_amps and self._curr_amps[0].get_ninitial() != \
               myprocdef.get_ninitial():
                raise self.InvalidCmd("Can not mix processes with different number of initial states.")               
            
            # Negative coupling order contraints can be given on at most one
            # coupling order (and either in squared orders or orders, not both)
            if len([1 for val in myprocdef.get('orders').values()+\
                          myprocdef.get('squared_orders').values() if val<0])>1:
                raise MadGraph5Error("Negative coupling order constraints"+\
                  " can only be given on one type of coupling and either on"+\
                               " squared orders or amplitude orders, not both.")

            cpu_time1 = time.time()

            # Generate processes
            if self.options['group_subprocesses'] == 'Auto':
                    collect_mirror_procs = True
            else:
                collect_mirror_procs = self.options['group_subprocesses']
            ignore_six_quark_processes = \
                           self.options['ignore_six_quark_processes'] if \
                           "ignore_six_quark_processes" in self.options \
                           else []

            myproc = diagram_generation.MultiProcess(myprocdef,
                                     collect_mirror_procs = collect_mirror_procs,
                                     ignore_six_quark_processes = ignore_six_quark_processes,
                                     optimize=optimize, diagram_filter=diagram_filter)


            for amp in myproc.get('amplitudes'):
                if amp not in self._curr_amps:
                    self._curr_amps.append(amp)
                elif warning_duplicate:
                    raise self.InvalidCmd, "Duplicate process %s found. Please check your processes." % \
                                                amp.nice_string_processes()

            # Reset _done_export, since we have new process
            self._done_export = False

            cpu_time2 = time.time()

            nprocs = len(myproc.get('amplitudes'))
            ndiags = sum([amp.get_number_of_diagrams() for \
                              amp in myproc.get('amplitudes')])
            
            logger.info("%i processes with %i diagrams generated in %0.3f s" % \
                  (nprocs, ndiags, (cpu_time2 - cpu_time1)))
            ndiags = sum([amp.get_number_of_diagrams() for \
                              amp in self._curr_amps])
            logger.info("Total: %i processes with %i diagrams" % \
                  (len(self._curr_amps), ndiags))        
                
    def add_model(self, args):
        """merge two model"""
        
        model_path = args[0]
        recreate = ('--recreate' in args)
        keep_decay = ('--keep_decay' in args)
        output_dir = [a.split('=',1)[1] for a in args if a.startswith('--output')]
        if output_dir:
            output_dir = output_dir[0]
            recreate = True
            restrict_name = ''
        else:
            name = os.path.basename(self._curr_model.get('modelpath'))
            restrict_name = self._curr_model.get('restrict_name')
            output_dir = pjoin(MG5DIR, 'models', '%s__%s' % (name,
                                                  os.path.basename(model_path)))
        
        if os.path.exists(output_dir):
            if recreate:
                shutil.rmtree(output_dir)
            else:
                logger.info('Model already created! Loading it from %s' % output_dir)
                oldmodel = self._curr_model.get('modelpath')
                new_model_name = output_dir
                if restrict_name:
                    new_model_name = '%s-%s' % (output_dir, restrict_name)
                try:
                    self.exec_cmd('import model %s' % new_model_name, errorhandling=False, 
                              printcmd=False, precmd=True, postcmd=True)
                except Exception, error:
                    logger.debug('fail to load model %s with error:\n %s' % (output_dir, error))
                    logger.warning('Fail to load the model. Restore previous model')
                    self.exec_cmd('import model %s' % oldmodel, errorhandling=False, 
                              printcmd=False, precmd=True, postcmd=True)                    
                    raise Exception('Invalid Model! Please retry with the option \'--recreate\'.')
                else:
                    return
        
        #Need to do the work!!!        
        import models.usermod as usermod
        base_model = usermod.UFOModel(self._curr_model.get('modelpath'))
        
        identify = dict(tuple(a.split('=')) for a in args if '=' in a)
        base_model.add_model(path=model_path, identify_particles=identify)
        base_model.write(output_dir)
        
        if keep_decay and os.path.exists(pjoin(self._curr_model.get('modelpath'), 'decays.py')):
            base_model.mod_file(pjoin(pjoin(self._curr_model.get('modelpath'), 'decays.py')),
                                pjoin(pjoin(output_dir, 'decays.py')))
        
        new_model_name = output_dir
        if restrict_name:
            new_model_name = '%s-%s' % (output_dir, restrict_name)
            
        if 'modelname' in self.history.get('full_model_line'):
            opts = '--modelname'
        else:
            opts='' 
        self.exec_cmd('import model %s %s' % (new_model_name, opts), errorhandling=False, 
                              printcmd=False, precmd=True, postcmd=True)         
        
        
    # Define a multiparticle label
    def do_define(self, line, log=True):
        """Define a multiparticle"""

        self.avoid_history_duplicate('define %s' % line, ['define'])
        if not self._curr_model:
            self.do_import('model sm')
            self.history.append('define %s' % line)
        if not self._curr_model['case_sensitive']:
            # Particle names lowercase
            line = line.lower()
        # Make sure there are spaces around =, | and /
        line = line.replace("=", " = ")
        line = line.replace("|", " | ")
        line = line.replace("/", " / ")
        args = self.split_arg(line)
        # check the validity of the arguments
        self.check_define(args)

        label = args[0]
        remove_ids = []
        try:
            remove_index = args.index("/")
        except ValueError:
            pass
        else:
            remove_ids = args[remove_index + 1:]
            args = args[:remove_index]

        pdg_list = self.extract_particle_ids(args[1:])
        remove_list = self.extract_particle_ids(remove_ids)
        pdg_list = [p for p in pdg_list if p not in remove_list]

        self.optimize_order(pdg_list)
        self._multiparticles[label] = pdg_list
        if log:
            logger.info("Defined multiparticle %s" % \
                                             self.multiparticle_string(label))

    # Display
    def do_display(self, line, output=sys.stdout):
        """Display current internal status"""

        args = self.split_arg(line)
        #check the validity of the arguments
        self.check_display(args)

        if args[0] == 'diagrams':
            self.draw(' '.join(args[1:]))

        if args[0] == 'particles' and len(args) == 1:
            propagating_particle = []
            nb_unpropagating = 0
            for particle in self._curr_model['particles']:
                if particle.get('propagating'):
                    propagating_particle.append(particle)
                else:
                    nb_unpropagating += 1

            print "Current model contains %i particles:" % \
                    len(propagating_particle)
            part_antipart = [part for part in propagating_particle \
                             if not part['self_antipart']]
            part_self = [part for part in propagating_particle \
                             if part['self_antipart']]
            for part in part_antipart:
                print part['name'] + '/' + part['antiname'],
            print ''
            for part in part_self:
                print part['name'],
            print ''
            if nb_unpropagating:
                print 'In addition of %s un-physical particle mediating new interactions.' \
                                     % nb_unpropagating

        elif args[0] == 'particles':
            for arg in args[1:]:
                if arg.isdigit() or (arg[0] == '-' and arg[1:].isdigit()):
                    particle = self._curr_model.get_particle(abs(int(arg)))
                else:
                    particle = self._curr_model['particles'].find_name(arg)
                if not particle:
                    raise self.InvalidCmd, 'no particle %s in current model' % arg

                print "Particle %s has the following properties:" % particle.get_name()
                print str(particle)

        elif args[0] == 'interactions' and len(args) == 1:
            text = "Current model contains %i interactions\n" % \
                    len(self._curr_model['interactions'])
            for i, inter in enumerate(self._curr_model['interactions']):
                text += str(i+1) + ':'
                for part in inter['particles']:
                    if part['is_part']:
                        text += part['name']
                    else:
                        text += part['antiname']
                    text += " "
                text += " ".join(order + '=' + str(inter['orders'][order]) \
                                 for order in inter['orders'])
                text += '\n'
            pydoc.pager(text)

        elif args[0] == 'interactions' and len(args)==2 and args[1].isdigit():
            for arg in args[1:]:
                if int(arg) > len(self._curr_model['interactions']):
                    raise self.InvalidCmd, 'no interaction %s in current model' % arg
                if int(arg) == 0:
                    print 'Special interactions which identify two particles'
                else:
                    print "Interactions %s has the following property:" % arg
                    print self._curr_model['interactions'][int(arg)-1]

        elif args[0] == 'interactions':
            request_part = args[1:]
            text = ''
            for i, inter in enumerate(self._curr_model['interactions']):
                present_part = [part['is_part'] and part['name'] or part['antiname']
                                 for part in inter['particles']
                                if (part['is_part'] and  part['name'] in request_part) or
                                   (not part['is_part'] and part['antiname'] in request_part)]
                if len(present_part) < len(request_part):
                    continue
                # check that all particles are selected at least once
                if set(present_part) != set(request_part):
                    continue
                # check if a particle is asked more than once
                if len(request_part) > len(set(request_part)):
                    for p in request_part:
                        if request_part.count(p) > present_part.count(p):
                            continue

                name = str(i+1) + ' : '
                for part in inter['particles']:
                    if part['is_part']:
                        name += part['name']
                    else:
                        name += part['antiname']
                    name += " "
                text += "\nInteractions %s has the following property:\n" % name
                text += str(self._curr_model['interactions'][i])

                text += '\n'
                print name
            if text =='':
                text += 'No matching for any interactions'
            pydoc.pager(text)


        elif args[0] == 'parameters' and len(args) == 1:
            text = "Current model contains %i parameters\n" % \
                    sum([len(part) for part in
                                       self._curr_model['parameters'].values()])
            keys = self._curr_model['parameters'].keys()
            def key_sort(x, y):
                if ('external',) == x:
                    return -1
                elif ('external',) == y:
                    return +1
                elif  len(x) < len(y):
                    return -1
                else:
                    return 1
            keys.sort(key_sort)
            for key in keys:
                item = self._curr_model['parameters'][key]
                text += '\nparameter type: %s\n' % str(key)
                for value in item:
                    if hasattr(value, 'expr'):
                        if value.value is not None:
                            text+= '        %s = %s = %s\n' % (value.name, value.expr ,value.value)
                        else:
                            text+= '        %s = %s\n' % (value.name, value.expr)
                    else:
                        if value.value is not None:
                            text+= '        %s = %s\n' % (value.name, value.value)
                        else:
                            text+= '        %s \n' % (value.name)
            pydoc.pager(text)

        elif args[0] == 'processes':
            for amp in self._curr_amps:
                print amp.nice_string_processes()

        elif args[0] == 'diagrams_text':
            text = "\n".join([amp.nice_string() for amp in self._curr_amps])
            pydoc.pager(text)

        elif args[0] == 'multiparticles':
            print 'Multiparticle labels:'
            for key in self._multiparticles:
                print self.multiparticle_string(key)

        elif args[0] == 'coupling_order':
            hierarchy = self._curr_model['order_hierarchy'].items()
            #self._curr_model.get_order_hierarchy().items()
            def order(first, second):
                if first[1] < second[1]:
                    return -1
                else:
                    return 1
            hierarchy.sort(order)
            for order in hierarchy:
                print ' %s : weight = %s' % order

        elif args[0] == 'couplings' and len(args) == 1:
            if self._model_v4_path:
                print 'No couplings information available in V4 model'
                return
            text = ''
            text = "Current model contains %i couplings\n" % \
                    sum([len(part) for part in
                                        self._curr_model['couplings'].values()])
            keys = self._curr_model['couplings'].keys()
            def key_sort(x, y):
                if ('external',) == x:
                    return -1
                elif ('external',) == y:
                    return +1
                elif  len(x) < len(y):
                    return -1
                else:
                    return 1
            keys.sort(key_sort)
            for key in keys:
                item = self._curr_model['couplings'][key]
                text += '\ncouplings type: %s\n' % str(key)
                for value in item:
                    if value.value is not None:
                        text+= '        %s = %s = %s\n' % (value.name, value.expr ,value.value)
                    else:
                        text+= '        %s = %s\n' % (value.name, value.expr)

            pydoc.pager(text)

        elif args[0] == 'couplings':
            if self._model_v4_path:
                print 'No couplings information available in V4 model'
                return

            try:
                ufomodel = ufomodels.load_model(self._curr_model.get('name'))
                print 'Note that this is the UFO informations.'
                print ' "display couplings" present the actual definition'
                print 'prints the current states of mode'
                print eval('ufomodel.couplings.%s.nice_string()'%args[1])
            except Exception:
                raise self.InvalidCmd, 'no couplings %s in current model' % args[1]

        elif args[0] == 'lorentz':
            if self._model_v4_path:
                print 'No lorentz information available in V4 model'
                return
            elif len(args) == 1:
                raise self.InvalidCmd,\
                     'display lorentz require an argument: the name of the lorentz structure.'
                return
            try:
                ufomodel = ufomodels.load_model(self._curr_model.get('name'))
                print eval('ufomodel.lorentz.%s.nice_string()'%args[1])
            except Exception:
                raise self.InvalidCmd, 'no lorentz %s in current model' % args[1]

        elif args[0] == 'checks':
            outstr = ''
            if self._comparisons:
                comparisons = self._comparisons[0]
                if len(args) > 1 and args[1] == 'failed':
                    comparisons = [c for c in comparisons if not c['passed']]
                outstr += "Process check results:"
                for comp in comparisons:
                    outstr += "\n%s:" % comp['process'].nice_string()
                    outstr += "\n   Phase space point: (px py pz E)"
                    for i, p in enumerate(comp['momenta']):
                        outstr += "\n%2s    %+.9e  %+.9e  %+.9e  %+.9e" % tuple([i] + p)
                    outstr += "\n   Permutation values:"
                    outstr += "\n   " + str(comp['values'])
                    if comp['passed']:
                        outstr += "\n   Process passed (rel. difference %.9e)" % \
                              comp['difference']
                    else:
                        outstr += "\n   Process failed (rel. difference %.9e)" % \
                              comp['difference']

                used_aloha = sorted(self._comparisons[1])
                if used_aloha:
                    outstr += "\nChecked ALOHA routines:"
                for aloha in used_aloha:
                    aloha_str = aloha[0]
                    if aloha[1]:
                        aloha_str += 'C' + 'C'.join([str(ia) for ia in aloha[1]])
                    aloha_str += "_%d" % aloha[2]
                    outstr += "\n" + aloha_str
            
            outstr += '\n'
            for cms_check in self._cms_checks:
                outstr += '*'*102+'\n'
                outstr += 'Complex Mass Scheme check:\n'
                outstr += '    -> check %s\n'%cms_check['line']
                outstr += '*'*102+'\n'
                tmp_options = copy.copy(cms_check['options'])
                tmp_options['show_plot']=False
                outstr += process_checks.output_complex_mass_scheme(
                            cms_check['cms_result'], cms_check['output_path'], 
                                           tmp_options, self._curr_model) + '\n'
                outstr += '*'*102+'\n\n'
            pydoc.pager(outstr)

        elif args[0] == 'options':
            if len(args) == 1:
                to_print = lambda name: True
            else:
                to_print = lambda name: any(poss in name for poss in args[1:])

            outstr = "                          MadGraph5_aMC@NLO Options    \n"
            outstr += "                          ----------------    \n"
            keys = self.options_madgraph.keys()
            keys.sort()
            for key in keys:
                if not to_print(key):
                    continue
                default = self.options_madgraph[key] 
                value = self.options[key]
                if value == default:
                    outstr += "  %25s \t:\t%s\n" % (key,value)
                else:
                    outstr += "  %25s \t:\t%s (user set)\n" % (key,value)
            outstr += "\n"
            outstr += "                         MadEvent Options    \n"
            outstr += "                          ----------------    \n"
            keys = self.options_madevent.keys()
            keys.sort()
            for key in keys:
                if not to_print(key):
                    continue
                default = self.options_madevent[key]
                value = self.options[key]
                if value == default:
                    outstr += "  %25s \t:\t%s\n" % (key,value)
                else:
                    outstr += "  %25s \t:\t%s (user set)\n" % (key,value)
            outstr += "\n"
            outstr += "                      Configuration Options    \n"
            outstr += "                      ---------------------    \n"
            keys = self.options_configuration.keys()
            keys.sort()
            for key in keys:
                if not to_print(key):
                    continue
                default = self.options_configuration[key]
                value = self.options[key]
                if value == default:
                    outstr += "  %25s \t:\t%s\n" % (key,value)
                else:
                    outstr += "  %25s \t:\t%s (user set)\n" % (key,value)

            output.write(outstr)
        elif args[0] in  ["variable"]:
            super(MadGraphCmd, self).do_display(line, output)


    def multiparticle_string(self, key):
        """Returns a nicely formatted string for the multiparticle"""

        if self._multiparticles[key] and \
               isinstance(self._multiparticles[key][0], list):
            return "%s = %s" % (key, "|".join([" ".join([self._curr_model.\
                                     get('particle_dict')[part_id].get_name() \
                                                     for part_id in id_list]) \
                                  for id_list in self._multiparticles[key]]))
        else:
            return "%s = %s" % (key, " ".join([self._curr_model.\
                                    get('particle_dict')[part_id].get_name() \
                                    for part_id in self._multiparticles[key]]))

    def do_tutorial(self, line):
        """Activate/deactivate the tutorial mode."""

        args = self.split_arg(line)
        self.check_tutorial(args)
        tutorials = {'MadGraph5': logger_tuto,
                     'aMCatNLO': logger_tuto_nlo,
                     'MadLoop': logger_tuto_madloop}
        try:
            tutorials[args[0]].setLevel(logging.INFO)
            for mode in [m for m in tutorials.keys() if m != args[0]]:
                tutorials[mode].setLevel(logging.ERROR)
        except KeyError:
            logger_tuto.info("\n\tThanks for using the tutorial!")
            logger_tuto.setLevel(logging.ERROR)
            logger_tuto_nlo.info("\n\tThanks for using the aMC@NLO tutorial!")
            logger_tuto_nlo.setLevel(logging.ERROR)
            logger_tuto_madloop.info("\n\tThanks for using MadLoop tutorial!")
            logger_tuto_madloop.setLevel(logging.ERROR)

        if not self._mgme_dir:
            logger_tuto.info(\
                       "\n\tWarning: To use all features in this tutorial, " + \
                       "please run from a" + \
                       "\n\t         valid MG_ME directory.")



    def draw(self, line,selection='all',type=''):
        """ draw the Feynman diagram for the given process.
        Type refers to born, real or loop"""

        args = self.split_arg(line)
        # Check the validity of the arguments
        self.check_draw(args)

        # Check if we plot a decay chain
        if any([isinstance(a, diagram_generation.DecayChainAmplitude) for \
               a in self._curr_amps]) and not self._done_export:
            warn = 'WARNING: You try to draw decay chain diagrams without first running output.\n'
            warn += '\t  The decay processes will be drawn separately'
            logger.warning(warn)

        (options, args) = _draw_parser.parse_args(args)
        options = draw_lib.DrawOption(options)
        start = time.time()

        # Collect amplitudes
        amplitudes = diagram_generation.AmplitudeList()

        for amp in self._curr_amps:
            amplitudes.extend(amp.get_amplitudes())

        for amp in amplitudes:
            filename = pjoin(args[0], 'diagrams_' + \
                                    amp.get('process').shell_string() + ".eps")

            if selection=='all' and type != 'loop':
                diags=amp.get('diagrams')
            elif selection=='born':
                diags=amp.get('born_diagrams')
            elif selection=='loop' or type == 'loop':
                diags=base_objects.DiagramList([d for d in
                        amp.get('loop_diagrams') if d.get('type')>0])
                if len(diags) > 5000:
                    logger.warning('Displaying only the first 5000 diagrams')
                    diags = base_objects.DiagramList(diags[:5000])

            plot = draw.MultiEpsDiagramDrawer(diags,
                                          filename,
                                          model=self._curr_model,
                                          amplitude=amp,
                                          legend=amp.get('process').input_string(),
                                          diagram_type=type)


            logger.info("Drawing " + \
                         amp.get('process').nice_string())
            plot.draw(opt=options)
            logger.info("Wrote file " + filename)
            self.exec_cmd('open %s' % filename)

        stop = time.time()
        logger.info('time to draw %s' % (stop - start))

    # Perform checks
    def do_check(self, line):
        """Check a given process or set of processes"""

        def create_lambda_values_list(lower_bound, N):
            """ Returns a list of values spanning the range [1.0, lower_bound] with
             lower_bound < 1.0 and with each interval [1e-i, 1e-(i+1)] covered
             by N values uniformly distributed. For example, lower_bound=1e-2
             and N=5 returns:
             [1, 0.8, 0.6, 0.4, 0.2, 0.1, 0.08, 0.06, 0.04, 0.02, 0.01]"""
            
            lCMS_values = [1]
            exp = 0
            n   = 0
            while lCMS_values[-1]>=lower_bound:
                n = (n+1)
                lCMS_values.append(float('1.0e-%d'%exp)*((N-n%N)/float(N)))
                if lCMS_values[-1]==lCMS_values[-2]:
                    lCMS_values.pop()
                exp = (n+1)//N
            
            lCMS_values = lCMS_values[:-1]
            if lCMS_values[-1]!=lower_bound:
                lCMS_values.append(lower_bound)
                
            return lCMS_values
        
        ###### BEGIN do_check

        args = self.split_arg(line)
        # Check args validity
        param_card = self.check_check(args)

        options= {'events':None} # If the momentum needs to be picked from a event file
        if param_card and 'banner' == madevent_interface.MadEventCmd.detect_card_type(param_card):
            logger_check.info("Will use the param_card contained in the banner and  the events associated")
            import madgraph.various.banner as banner
            options['events'] = param_card
            mybanner = banner.Banner(param_card)
            param_card = mybanner.charge_card('param_card')

        aloha_lib.KERNEL.clean()
        # Back up the gauge for later
        gauge = str(self.options['gauge'])
        options['reuse'] = args[1]=="-reuse"
        args = args[:1]+args[2:] 
        # For the stability check the user can specify the statistics (i.e
        # number of trial PS points) as a second argument
        if args[0] in ['stability', 'profile']:
            options['npoints'] = int(args[1])
            args = args[:1]+args[2:]
        
        MLoptions={}
        i=-1
        CMS_options = {}
        while args[i].startswith('--'):
            option = args[i].split('=')
            if option[0] =='--energy':
                options['energy']=float(option[1])
            elif option[0]=='--split_orders':
                options['split_orders']=int(option[1])
            elif option[0]=='--helicity':
                try:
                    options['helicity']=int(option[1])
                except ValueError:
                    raise self.InvalidCmd("The value of the 'helicity' option"+\
                                       " must be an integer, not %s."%option[1])
            elif option[0]=='--reduction':
                MLoptions['MLReductionLib']=[int(ir) for ir in option[1].split('|')]
            elif option[0]=='--collier_mode':
                MLoptions['COLLIERMode']=int(option[1])
            elif option[0]=='--collier_cache':
                MLoptions['COLLIERGlobalCache']=int(option[1])
            elif option[0]=='--collier_req_acc':
                if option[1]!='auto':
                    MLoptions['COLLIERRequiredAccuracy']=float(option[1])
            elif option[0]=='--collier_internal_stability_test':
                MLoptions['COLLIERUseInternalStabilityTest']=eval(option[1])                
            elif option[0]=='--CTModeRun':
                try:
                    MLoptions['CTModeRun']=int(option[1])  
                except ValueError:
                    raise self.InvalidCmd("The value of the 'CTModeRun' option"+\
                                       " must be an integer, not %s."%option[1])
            elif option[0]=='--offshellness':
                CMS_options['offshellness'] = float(option[1])
                if CMS_options['offshellness']<=-1.0:
                    raise self.InvalidCmd('Offshellness must be number larger or'+
                           ' equal to -1.0, not %f'%CMS_options['offshellness'])
            elif option[0]=='--analyze':
                options['analyze'] = option[1]
            elif option[0]=='--show_plot':
                options['show_plot'] = 'true' in option[1].lower()
            elif option[0]=='--report':
                options['report'] = option[1].lower()
            elif option[0]=='--seed':
                options['seed'] = int(option[1])
            elif option[0]=='--name':
                if '.' in option[1]:
                    raise self.InvalidCmd("Do not specify the extension in the"+
                                                             " name of the run")
                CMS_options['name'] = option[1]
            elif option[0]=='--resonances':
                if option[1]=='all':
                    CMS_options['resonances']  = 'all'
                else:
                    try:
                        resonances=eval(option[1])
                    except:
                        raise self.InvalidCmd("Could not evaluate 'resonances'"+
                                                       " option '%s'"%option[1])
                    if isinstance(resonances,int) and resonances>0:
                        CMS_options['resonances']  = resonances
                    elif isinstance(resonances,list) and all(len(res)==2 and 
                        isinstance(res[0],int) and all(isinstance(i, int) for i in 
                                                     res[1]) for res in resonances):
                        CMS_options['resonances']  = resonances
                    else:
                        raise self.InvalidCmd("The option 'resonances' can only be 'all'"+
                               " or and integer or a list of tuples of the form "+
                               "(resPDG,(res_mothers_ID)). You gave '%s'"%option[1])
            elif option[0]=='--tweak':
                # Lists the sets of custom and widths modifications to apply
                value = option[1]
                # Set a shortcuts for applying all relevant tweaks
                if value=='alltweaks':
                    value=str(['default','seed667(seed667)','seed668(seed668)',
                      'allwidths->0.9*allwidths(widths_x_0.9)',
                      'allwidths->0.99*allwidths(widths_x_0.99)',
                      'allwidths->1.01*allwidths(widths_x_1.01)',
                      'allwidths->1.1*allwidths(widths_x_1.1)',                      
                      'logp->logm(logp2logm)','logm->logp(logm2logp)'])
                try:
                    tweaks = eval(value)
                    if isinstance(tweaks, str):
                        tweaks = [value]                         
                    elif not isinstance(tweaks,list):
                        tweaks = [value]
                except:
                    tweaks = [value]
                if not all(isinstance(t,str) for t in tweaks):
                    raise self.InvalidCmd("Invalid specificaiton of tweaks: %s"%value)
                CMS_options['tweak'] = []
                for tweakID, tweakset in enumerate(tweaks):
                    specs =re.match(r'^(?P<tweakset>.*)\((?P<name>.*)\)$', tweakset)
                    if specs:
                        tweakset = specs.group('tweakset')
                        name    = specs.group('name')
                    else:
                        if tweakset!='default':
                            name = 'tweak_%d'%(tweakID+1)
                        else:
                            name = ''
                    new_tweak_set = {'custom':[],'params':{},'name':name}
                    for tweak in tweakset.split('&'):
                        if tweak=='default':
                            continue
                        if tweak.startswith('seed'):
                            new_tweak_set['custom'].append(tweak)
                            continue
                        try:
                            param, replacement = tweak.split('->')
                        except ValueError:
                            raise self.InvalidCmd("Tweak specification '%s'"%\
                                    tweak+" is incorrect. It should be of"+\
                                 " the form a->_any_function_of_(a,lambdaCMS).")
                        if param in ['logp','logm','log'] and \
                           replacement in ['logp','logm','log']:
                            new_tweak_set['custom'].append(tweak)
                            continue
                        try:
                            # for safety prefix parameters, because 'as' for alphas
                            # is a python reserved name for example
                            orig_param, orig_replacement = param, replacement
                            replacement = replacement.replace(param,
                                                        '__tmpprefix__%s'%param)
                            param = '__tmpprefix__%s'%param
                            res = float(eval(replacement.lower(),
                                         {'lambdacms':1.0,param.lower():98.85}))
                        except:                    
                            raise self.InvalidCmd("The substitution expression "+
                        "'%s' for the tweaked parameter"%orig_replacement+
                        " '%s' could not be evaluated. It must be an "%orig_param+
                        "expression of the parameter and 'lambdaCMS'.")
                        new_tweak_set['params'][param.lower()] = replacement.lower()
                    CMS_options['tweak'].append(new_tweak_set)

            elif option[0]=='--recompute_width':
                if option[1].lower() not in ['never','always','first_time','auto']:
                    raise self.InvalidCmd("The option 'recompute_width' can "+\
                  "only be 'never','always', 'first_time' or 'auto' (default).")
                CMS_options['recompute_width'] = option[1]
            elif option[0]=='--loop_filter':
                # Specify a loop, filter. See functions get_loop_filter and
                # user_filter in loop_diagram_generation.LoopAmplitude for
                # information on usage.
                CMS_options['loop_filter'] = '='.join(option[1:])
            elif option[0]=='--diff_lambda_power':
                #'secret' option to chose by which lambda power one should divide
                # the nwa-cms difference. Useful to set to 2 when doing the Born check
                # to see whether the NLO check will have sensitivity to the CMS
                # implementation
                try:
                    CMS_options['diff_lambda_power']=float(option[1])
                except ValueError:
                    raise self.InvalidCmd("the '--diff_lambda_power' option"+\
                            " must be an integer or float, not '%s'."%option[1])
            elif option[0]=='--lambda_plot_range':
                try:
                    plot_range=eval(option[1])
                except Exception as e:
                    raise self.InvalidCmd("The plot range specified %s"%option[1]+\
                                   " is not a valid syntax. Error:\n%s"%str(e))
                if not isinstance(plot_range,(list,tuple)) or \
                    len(plot_range)!=2 or any(not isinstance(p,(float,int)) 
                                                           for p in plot_range):                    
                    raise self.InvalidCmd("The plot range specified %s"\
                                                       %option[1]+" is invalid")
                CMS_options['lambda_plot_range']=list([float(p) for p in plot_range])
            elif option[0]=='--lambdaCMS':
                try:
                    lambda_values = eval(option[1])
                except SyntaxError:
                    raise self.InvalidCmd("'%s' is not a correct"%option[1]+
                                     " python expression for lambdaCMS values.")
                if isinstance(lambda_values,list):
                    if lambda_values[0]!=1.0:
                        raise self.InvalidCmd("The first value of the lambdaCMS values"+
                                " specified must be 1.0, not %s"%str(lambda_values))
                    for l in lambda_values:
                        if not isinstance(l,float):
                            raise self.InvalidCmd("All lambda CMS values must be"+
                                                          " float, not '%s'"%str(l))
                elif isinstance(lambda_values,(tuple,float)):
                    # Format here is then (lower_bound, N) were lower_bound is
                    # the minimum lambdaCMS value that must be probed and the
                    # integer N is the number of such values that must be 
                    # uniformly distributed in each intervale [1.0e-i,1.0e-(i+1)]
                    if isinstance(lambda_values, float):
                        # Use default of 10 for the number of lambda values
                        lower_bound = lambda_values
                        N = 10
                    else:
                        if isinstance(lambda_values[0],float) and \
                           isinstance(lambda_values[1],int):
                            lower_bound = lambda_values[0]
                            N = lambda_values[1]
                        else:
                            raise self.InvalidCmd("'%s' must be a "%option[1]+
                                               "tuple with types (float, int).")
                    lambda_values = create_lambda_values_list(lower_bound,N)
                else:
                    raise self.InvalidCmd("'%s' must be an expression"%option[1]+
                                          " for either a float, tuple or list.")
                lower_bound = lambda_values[-1]
                # and finally add 5 points for stability test on the last values
                # Depending on how the stab test will behave at NLO, we can 
                # consider automatically adding the values below
#                for stab in range(1,6):
#                    lambda_values.append((1.0+(stab/100.0))*lower_bound)

                CMS_options['lambdaCMS'] = lambda_values
            elif option[0]=='--cms':
                try:
                    CMS_expansion_orders, CMS_expansion_parameters = \
                                                            option[1].split(',')
                except ValueError:
                    raise self.InvalidCmd("CMS expansion specification '%s'"%\
                                                       args[i]+" is incorrect.")
                CMS_options['expansion_orders'] = [expansion_order for 
                             expansion_order in CMS_expansion_orders.split('&')]
                CMS_options['expansion_parameters'] = {}
                for expansion_parameter in CMS_expansion_parameters.split('&'):
                    try:
                        param, replacement = expansion_parameter.split('->')
                    except ValueError:
                        raise self.InvalidCmd("CMS expansion specification '%s'"%\
                          expansion_parameter+" is incorrect. It should be of"+\
                                 " the form a->_any_function_of_(a,lambdaCMS).")
                    try:
                        # for safety prefix parameters, because 'as' for alphas
                        # is a python reserved name for example
                        orig_param, orig_replacement = param, replacement
                        replacement = replacement.replace(param,
                                                        '__tmpprefix__%s'%param)
                        param = '__tmpprefix__%s'%param
                        res = float(eval(replacement.lower(),
                                         {'lambdacms':1.0,param.lower():98.85}))
                    except:                    
                        raise self.InvalidCmd("The substitution expression "+
                        "'%s' for CMS expansion parameter"%orig_replacement+
                        " '%s' could not be evaluated. It must be an "%orig_param+
                        "expression of the parameter and 'lambdaCMS'.")
                    # Put everything lower case as it will be done when
                    # accessing model variables
                    CMS_options['expansion_parameters'][param.lower()]=\
                                                             replacement.lower()
            else:
                raise self.InvalidCmd("The option '%s' is not reckognized."%option[0])

            i=i-1
        args = args[:i+1]
        
        if args[0]=='options':
            # Simple printout of the check command options
            logger_check.info("Options for the command 'check' are:")
            logger_check.info("{:<20}     {}".format('  name','default value'))
            logger_check.info("-"*40)
            for key, value in options.items():
                logger_check.info("{:<20} =   {}".format('--%s'%key,str(value)))
            return

        if args[0].lower()=='cmsoptions':
            # Simple printout of the special check cms options
            logger_check.info("Special options for the command 'check cms' are:")
            logger_check.info("{:<20}     {}".format('  name','default value'))
            logger_check.info("-"*40)
            for key, value in CMS_options.items():
                logger_check.info("{:<20} =   {}".format('--%s'%key,str(value)))
            return        
        
        # Set the seed here if not in cms check and if specified
        if args[0]!='cms' and options['seed']!=-1:
            # Not necessarily optimal as there could be additional call to
            # random() as the code develops, but at least it will encompass
            # everything in this way.
            logger_check.info('Setting random seed to %d.'%options['seed'])
            random.seed(options['seed'])
        
        proc_line = " ".join(args[1:])
        # Don't try to extract the process if just re-analyzing a saved run
        if not (args[0]=='cms' and options['analyze']!='None'):
            myprocdef = self.extract_process(proc_line)

            # Check that we have something
            if not myprocdef:
                raise self.InvalidCmd("Empty or wrong format process, please try again.")
            # For the check command, only the mode 'virt' make sense.
            if myprocdef.get('NLO_mode')=='all':
                myprocdef.set('NLO_mode','virt')
        else:
            myprocdef = None
            
        # If the test has to write out on disk, it should do so at the location
        # specified below where the user must be sure to have writing access.
        output_path = os.getcwd()

        if args[0] in ['timing','stability', 'profile'] and not \
                                        myprocdef.get('perturbation_couplings'):
            raise self.InvalidCmd("Only loop processes can have their "+
                                  " timings or stability checked.")

        if args[0]=='gauge' and \
                    not myprocdef.get('perturbation_couplings') in [[],['QCD']]:
            raise self.InvalidCmd(
"""Feynman vs unitary gauge comparisons can only be done if there are no loop
   propagators affected by this gauge. Typically, either processes at tree level
   or including only QCD perturbations can be considered here.""")

        if args[0]=='gauge' and len(self._curr_model.get('gauge')) < 2:
            raise self.InvalidCmd("The current model does not allow for both "+\
                                                   "Feynman and unitary gauge.")

        # Disable some loggers
        loggers = [logging.getLogger('madgraph.diagram_generation'),
                   logging.getLogger('madgraph.loop_diagram_generation'),
                   logging.getLogger('ALOHA'),
                   logging.getLogger('madgraph.helas_objects'),
                   logging.getLogger('madgraph.loop_exporter'),
                   logging.getLogger('madgraph.export_v4'),
                   logging.getLogger('cmdprint'),
                   logging.getLogger('madgraph.model'),
                   logging.getLogger('madgraph.base_objects')]
        old_levels = [log.level for log in loggers]
        for log in loggers:
            log.setLevel(logging.WARNING)

        # run the check
        cpu_time1 = time.time()
        # Run matrix element generation check on processes

        # The aloha python output has trouble when doing (tree level of course)
        # python output and that loop_mode is True at the beginning.
        # So as a temporary fix for the problem that after doing a check at NLO
        # then a check at LO will fail, I make sure I set it to False if the
        # process is a tree-level one
        if myprocdef:
            if myprocdef.get('perturbation_couplings')==[]:
                aloha.loop_mode = False

        comparisons = []
        gauge_result = []
        gauge_result_no_brs = []
        lorentz_result =[]
        nb_processes = 0
        timings = []
        stability = []
        profile_time = []
        profile_stab = []
        cms_results = []

        if "_cuttools_dir" in dir(self):
            CT_dir = self._cuttools_dir
        else:
            CT_dir =""
            if "MLReductionLib" in MLoptions:
                if 1 in MLoptions["MLReductionLib"]:
                    MLoptions["MLReductionLib"].remove(1)
        # directories for TIR
        TIR_dir={}
        if "_iregi_dir" in dir(self):
            TIR_dir['iregi_dir']=self._iregi_dir
        else:
            if "MLReductionLib" in MLoptions:
                if 3 in MLoptions["MLReductionLib"]:
                    logger_check.warning('IREGI not available on your system; it will be skipped.')                    
                    MLoptions["MLReductionLib"].remove(3)

        if 'pjfry' in self.options and isinstance(self.options['pjfry'],str):
            TIR_dir['pjfry_dir']=self.options['pjfry']
        else:
            if "MLReductionLib" in MLoptions:
                if 2 in MLoptions["MLReductionLib"]:
                    logger_check.warning('PJFRY not available on your system; it will be skipped.')                    
                    MLoptions["MLReductionLib"].remove(2)
                    
        if 'golem' in self.options and isinstance(self.options['golem'],str):
            TIR_dir['golem_dir']=self.options['golem']
        else:
            if "MLReductionLib" in MLoptions:
                if 4 in MLoptions["MLReductionLib"]:
                    logger_check.warning('GOLEM not available on your system; it will be skipped.')
                    MLoptions["MLReductionLib"].remove(4)
        
        if 'samurai' in self.options and isinstance(self.options['samurai'],str):
            TIR_dir['samurai_dir']=self.options['samurai']
        else:
            if "MLReductionLib" in MLoptions:
                if 5 in MLoptions["MLReductionLib"]:
                    logger_check.warning('Samurai not available on your system; it will be skipped.')
                    MLoptions["MLReductionLib"].remove(5)
        
        if 'collier' in self.options and isinstance(self.options['collier'],str):
            TIR_dir['collier_dir']=self.options['collier']
        else:
            if "MLReductionLib" in MLoptions:
                if 7 in MLoptions["MLReductionLib"]:
                    logger_check.warning('Collier not available on your system; it will be skipped.')
                    MLoptions["MLReductionLib"].remove(7)
        
        if 'ninja' in self.options and isinstance(self.options['ninja'],str):
            TIR_dir['ninja_dir']=self.options['ninja']
        else:
            if "MLReductionLib" in MLoptions:
                if 6 in MLoptions["MLReductionLib"]:
                    logger_check.warning('Ninja not available on your system; it will be skipped.')
                    MLoptions["MLReductionLib"].remove(6)
        
        if args[0] in ['timing']:
            timings = process_checks.check_timing(myprocdef,
                                                  param_card = param_card,
                                                  cuttools=CT_dir,
                                                  tir=TIR_dir,
                                                  options = options,
                                                  cmd = self,
                                                  output_path = output_path,
                                                  MLOptions = MLoptions
                                                  )        

        if args[0] in ['stability']:
            stability=process_checks.check_stability(myprocdef,
                                                  param_card = param_card,
                                                  cuttools=CT_dir,
                                                  tir=TIR_dir,
                                                  options = options,
                                                  output_path = output_path,
                                                  cmd = self,
                                                  MLOptions = MLoptions)

        if args[0] in ['profile']:
            # In this case timing and stability will be checked one after the
            # other without re-generating the process.
            profile_time, profile_stab = process_checks.check_profile(myprocdef,
                                                  param_card = param_card,
                                                  cuttools=CT_dir,
                                                  tir=TIR_dir,
                                                  options = options,
                                                  MLOptions = MLoptions,
                                                  output_path = output_path,
                                                  cmd = self)

        if args[0] in  ['gauge', 'full'] and \
          len(self._curr_model.get('gauge')) == 2 and\
                        myprocdef.get('perturbation_couplings') in [[],['QCD']]:

            line = " ".join(args[1:])
            myprocdef = self.extract_process(line)
            if gauge == 'unitary':
                myprocdef_unit = myprocdef
                self.do_set('gauge Feynman', log=False)
                myprocdef_feyn = self.extract_process(line)
            else:
                myprocdef_feyn = myprocdef
                self.do_set('gauge unitary', log=False)
                myprocdef_unit = self.extract_process(line)

            nb_part_unit = len(myprocdef_unit.get('model').get('particles'))
            nb_part_feyn = len(myprocdef_feyn.get('model').get('particles'))
            if nb_part_feyn == nb_part_unit:
                logger_check.error('No Goldstone present for this check!!')
            gauge_result_no_brs = process_checks.check_unitary_feynman(
                                                myprocdef_unit, myprocdef_feyn,
                                                param_card = param_card,
                                                options=options,
                                                cuttools=CT_dir,
                                                tir=TIR_dir,
                                                reuse = options['reuse'],
                                                output_path = output_path,
                                                cmd = self)

            # restore previous settings
            self.do_set('gauge %s' % gauge, log=False)
            nb_processes += len(gauge_result_no_brs)            

        if args[0] in  ['permutation', 'full']:
            comparisons = process_checks.check_processes(myprocdef,
                                            param_card = param_card,
                                            quick = True,
                                            cuttools=CT_dir,
                                            tir=TIR_dir,
                                            reuse = options['reuse'],
                                            cmd = self,
                                            output_path = output_path,
                                            options=options)
            nb_processes += len(comparisons[0])

        if args[0] in ['lorentz', 'full']:
            myprocdeff = copy.copy(myprocdef)
            lorentz_result = process_checks.check_lorentz(myprocdeff,
                                          param_card = param_card,
                                          cuttools=CT_dir,
                                          tir=TIR_dir,
                                          reuse = options['reuse'],
                                          cmd = self,
                                          output_path = output_path,
                                          options=options)
            nb_processes += len(lorentz_result)

        if args[0] in  ['brs', 'full']:
            gauge_result = process_checks.check_gauge(myprocdef,
                                          param_card = param_card,
                                          cuttools=CT_dir,
                                          tir=TIR_dir,
                                          reuse = options['reuse'],
                                          cmd = self,
                                          output_path = output_path,
                                          options=options)
            nb_processes += len(gauge_result)

        # The CMS check is typically more complicated and slower than others
        # so we don't run it automatically with 'full'.
        if args[0] in ['cms']:
            
            cms_original_setup = self.options['complex_mass_scheme']
            process_line = " ".join(args[1:])
            # Merge in the CMS_options to the options
            for key, value in CMS_options.items():
                if key=='tweak':
                    continue
                if key not in options:
                    options[key] = value
                else:
                    raise MadGraph5Error,"Option '%s' is both in the option"%key+\
                                                   " and CMS_option dictionary." 
            
            if options['analyze']=='None':
                cms_results = []
                for tweak in CMS_options['tweak']:
                    options['tweak']=tweak
                    # Try to guess the save path and try to load it before running
                    guessed_proc = myprocdef.get_process(
                      [leg.get('ids')[0] for leg in myprocdef.get('legs') 
                                                       if not leg.get('state')],
                      [leg.get('ids')[0] for leg in myprocdef.get('legs')
                                                           if leg.get('state')])
                    save_path = process_checks.CMS_save_path('pkl',
                    {'ordered_processes':[guessed_proc.base_string()],
                     'perturbation_orders':guessed_proc.get('perturbation_couplings')}, 
                             self._curr_model, options, output_path=output_path)
                    if os.path.isfile(save_path) and options['reuse']:
                        cms_result = save_load_object.load_from_file(save_path)
                        logger_check.info("The cms check for tweak %s is recycled from file:\n %s"%
                                                      (tweak['name'],save_path))
                        if cms_result is None:
                            raise self.InvalidCmd('The complex mass scheme check result'+
                            " file below could not be read.\n     %s"%save_path)
                    else:      
                        cms_result = process_checks.check_complex_mass_scheme(
                                              process_line,
                                              param_card = param_card,
                                              cuttools=CT_dir,
                                              tir=TIR_dir,
                                              cmd = self,
                                              output_path = output_path,
                                              MLOptions = MLoptions,
                                              options=options)
                        # Now set the correct save path
                        save_path = process_checks.CMS_save_path('pkl', cms_result, 
                             self._curr_model, options, output_path=output_path)
                    cms_results.append((cms_result,save_path,tweak['name']))
            else:
                cms_result = save_load_object.load_from_file(
                                               options['analyze'].split(',')[0])
                cms_results.append((cms_result,options['analyze'].split(',')[0],
                                               CMS_options['tweak'][0]['name']))
                if cms_result is None:
                    raise self.InvalidCmd('The complex mass scheme check result'+
                       " file below could not be read.\n     %s"
                                              %options['analyze'].split(',')[0])

            # restore previous settings
            self.do_set('complex_mass_scheme %s'%str(cms_original_setup),
                                                                      log=False)
            # Use here additional key 'ordered_processes'
            nb_processes += len(cms_result['ordered_processes'])

        cpu_time2 = time.time()
        logger_check.info("%i check performed in %s"% (nb_processes,
                                  misc.format_time(int(cpu_time2 - cpu_time1))))

        if args[0] in ['cms']:
                text = "Note that the complex mass scheme test in principle only\n"
                text+= "works for stable particles in final states.\n\ns"            
        if args[0] not in ['timing','stability', 'profile', 'cms']:
            if self.options['complex_mass_scheme']:
                text = "Note that Complex mass scheme gives gauge/lorentz invariant\n"
                text+= "results only for stable particles in final states.\n\ns"
            elif not myprocdef.get('perturbation_couplings'):
                text = "Note That all width have been set to zero for those checks\n\n"
            else:
                text = "\n"
        else:
            text ="\n"

        if timings:
            text += 'Timing result for the '+('optimized' if \
              self.options['loop_optimized_output'] else 'default')+' output:\n'

            text += process_checks.output_timings(myprocdef, timings)
        if stability:
            text += 'Stability result for the '+('optimized' if \
              self.options['loop_optimized_output'] else 'default')+' output:\n'
            text += process_checks.output_stability(stability,output_path)

        if profile_time and profile_stab:
            text += 'Timing result '+('optimized' if \
                    self.options['loop_optimized_output'] else 'default')+':\n'
            text += process_checks.output_profile(myprocdef, profile_stab,
                             profile_time, output_path, options['reuse']) + '\n'
        if lorentz_result:
            text += 'Lorentz invariance results:\n'
            text += process_checks.output_lorentz_inv(lorentz_result) + '\n'
        if gauge_result:
            text += 'Gauge results:\n'
            text += process_checks.output_gauge(gauge_result) + '\n'
        if gauge_result_no_brs:
            text += 'Gauge results (switching between Unitary/Feynman):\n'
            text += process_checks.output_unitary_feynman(gauge_result_no_brs) + '\n'
        if cms_results:
            text += 'Complex mass scheme results (varying width in the off-shell regions):\n'
            cms_result = cms_results[0][0]
            if len(cms_results)>1:
                analyze = []
                for i, (cms_res, save_path, tweakname) in enumerate(cms_results):
                    save_load_object.save_to_file(save_path, cms_res)
                    logger_check.info("Pickle file for tweak '%s' saved to disk at:\n ->%s"%
                                                          (tweakname,save_path))
                    if i==0:
                        analyze.append(save_path)
                    else:
                        analyze.append('%s(%s)'%(save_path,tweakname))
                options['analyze']=','.join(analyze)
                options['tweak']  = CMS_options['tweak'][0]
            
            self._cms_checks.append({'line':line, 'cms_result':cms_result,
                                  'options':options, 'output_path':output_path})
            text += process_checks.output_complex_mass_scheme(cms_result,
              output_path, options, self._curr_model,
              output='concise_text' if options['report']=='concise' else 'text')+'\n'

        if comparisons and len(comparisons[0])>0:
            text += 'Process permutation results:\n'
            text += process_checks.output_comparisons(comparisons[0]) + '\n'
            self._comparisons = comparisons

        # We use the reuse tag for an alternative way of skipping the pager.
        if len(text.split('\n'))>20 and not '-reuse' in line and text!='':
            if 'test_manager' not in sys.argv[0]:
                pydoc.pager(text)

        # Restore diagram logger
        for i, log in enumerate(loggers):
            log.setLevel(old_levels[i])

        # Output the result to the interface directly if short enough or if it
        # was anyway not output to the pager
        if len(text.split('\n'))<=20 or options['reuse']:
            # Useful to really specify what logger is used for ML acceptance tests
            logging.getLogger('madgraph.check_cmd').info(text)
        else:
            logging.getLogger('madgraph.check_cmd').debug(text)

        # clean the globals created.
        process_checks.clean_added_globals(process_checks.ADDED_GLOBAL)
        if not options['reuse']:
            process_checks.clean_up(self._mgme_dir)

    # Generate a new amplitude
    def do_generate(self, line):
        """Main commands: Generate an amplitude for a given process"""

        aloha_lib.KERNEL.clean()
        # Reset amplitudes
        self._curr_amps = diagram_generation.AmplitudeList()
        # Reset Helas matrix elements
        self._curr_matrix_elements = helas_objects.HelasMultiProcess()
        self._generate_info = line
        # Reset _done_export, since we have new process
        self._done_export = False
        # Also reset _export_format and _export_dir
        self._export_format = None


        # Call add process
        args = self.split_arg(line)
        args.insert(0, 'process')
        self.do_add(" ".join(args))

    def extract_process(self, line, proc_number = 0, overall_orders = {}):
        """Extract a process definition from a string. Returns
        a ProcessDefinition."""

        orig_line = line
        # Check basic validity of the line
        if not len(re.findall('>\D', line)) in [1,2]:
            self.do_help('generate')
            raise self.InvalidCmd('Wrong use of \">\" special character.')


        # Perform sanity modifications on the lines:
        # Add a space before and after any > , $ / | [ ]
        space_before = re.compile(r"(?P<carac>\S)(?P<tag>[\\[\\]/\,\\$\\>|])(?P<carac2>\S)")
        line = space_before.sub(r'\g<carac> \g<tag> \g<carac2>', line)

        # Use regular expressions to extract s-channel propagators,
        # forbidden s-channel propagators/particles, coupling orders
        # and process number, starting from the back

        # Start with process number (identified by "@")
        proc_number_pattern = re.compile("^(.+)@\s*(\d+)\s*(.*)$")
        proc_number_re = proc_number_pattern.match(line)
        if proc_number_re:
            proc_number = int(proc_number_re.group(2))
            line = proc_number_re.group(1)+ proc_number_re.group(3)
            #overall_order are already handle but it is better to pass the info to each group
        
        # Now check for perturbation orders, specified in between squared brackets
        perturbation_couplings_pattern = \
          re.compile("^(?P<proc>.+>.+)\s*\[\s*((?P<option>\w+)\s*\=)?\s*"+\
                               "(?P<pertOrders>(\w+\s*)*)\s*\]\s*(?P<rest>.*)$")
        perturbation_couplings_re = perturbation_couplings_pattern.match(line)
        perturbation_couplings = ""
        LoopOption= 'tree'
        HasBorn= True
        if perturbation_couplings_re:
            perturbation_couplings = perturbation_couplings_re.group("pertOrders")
            option=perturbation_couplings_re.group("option")
            if option:
                if option in self._valid_nlo_modes:
                    LoopOption=option
                    if option=='sqrvirt':
                        LoopOption='virt'
                        HasBorn=False
                    elif option=='noborn':
                        HasBorn=False
                else:
                    raise self.InvalidCmd, "NLO mode %s is not valid. "%option+\
                       "Valid modes are %s. "%str(self._valid_nlo_modes)
            else:
                LoopOption='all'

            line = perturbation_couplings_re.group("proc")+\
                     perturbation_couplings_re.group("rest")
                        
        ## Now check for orders/squared orders/constrained orders
        order_pattern = re.compile(\
           "^(?P<before>.+>.+)\s+(?P<name>(\w|(\^2))+)\s*(?P<type>"+\
                    "(=|(<=)|(==)|(===)|(!=)|(>=)|<|>))\s*(?P<value>-?\d+)\s*$")
        order_re = order_pattern.match(line)
        squared_orders = {}
        orders = {}
        constrained_orders = {}
        ## The 'split_orders' (i.e. those for which individual matrix element
        ## evalutations must be provided for each corresponding order value) are
        ## defined from the orders specified in between [] and any order for
        ## which there are squared order constraints.
        split_orders = []
        while order_re:
            type = order_re.group('type')
            if order_re.group('name').endswith('^2'):
                if type not in self._valid_sqso_types:
                    raise self.InvalidCmd, "Type of squared order "+\
                                 "constraint '%s'"% type+" is not supported."
                if type == '=':
                    name =  order_re.group('name')
                    value = order_re.group('value')
                    logger.warning("Interpreting '%(n)s=%(v)s' as '%(n)s<=%(v)s'" %\
                                       {'n':name, 'v': value})
                    type = "<="
                squared_orders[order_re.group('name')[:-2]] = \
                                         (int(order_re.group('value')),type)
            else:
                if type not in self._valid_amp_so_types:
                    raise self.InvalidCmd, \
                      "Amplitude order constraints can only be of type %s"%\
                    (', '.join(self._valid_amp_so_types))+", not '%s'."%type
                name = order_re.group('name')
                value = int(order_re.group('value'))
                if type in ['=', '<=']:
                    if type == '=' and value != 0:
                        logger.warning("Interpreting '%(n)s=%(v)s' as '%(n)s<=%(v)s'" %\
                                       {'n':name, 'v': value}) 
                    orders[name] = value
                elif type == "==":
                    constrained_orders[name] = (value, type)
                    if name not in squared_orders:
                        squared_orders[name] = (2 * value,'==')
                    if True:#name not in orders:
                        orders[name] = value
                    
                elif type == ">":
                    constrained_orders[name] = (value, type)
                    if name not in squared_orders:
                        squared_orders[name] = (2 * value,'>')
                                          
            line = order_re.group('before')
            order_re = order_pattern.match(line)          
            
        #only allow amplitue restrctions >/ == for LO/tree level
        if constrained_orders and LoopOption != 'tree':
            raise self.InvalidCmd, \
                          "Amplitude order constraints (for not LO processes) can only be of type %s"%\
                        (', '.join(['<=']))+", not '%s'."%type

        # If the squared orders are defined but not the orders, assume 
        # orders=sq_orders. In case the squared order has a negative value or is
        # defined with the '>' operato, then this order correspondingly set to 
        # be maximal (99) since there is no way to know, during generation, if 
        # the amplitude being contstructed will be leading or not.
        if orders=={} and squared_orders!={}:
            for order in squared_orders.keys():
                if squared_orders[order][0]>=0 and squared_orders[order][1]!='>':
                    orders[order]=squared_orders[order][0]
                else:
                    orders[order]=99
        
        if not self._curr_model['case_sensitive']:
            # Particle names lowercase
            line = line.lower()

        # Now check for forbidden particles, specified using "/"
        slash = line.find("/")
        dollar = line.find("$")
        forbidden_particles = ""
        if slash > 0:
            if dollar > slash:
                forbidden_particles_re = re.match("^(.+)\s*/\s*(.+\s*)(\$.*)$", line)
            else:
                forbidden_particles_re = re.match("^(.+)\s*/\s*(.+\s*)$", line)
            if forbidden_particles_re:
                forbidden_particles = forbidden_particles_re.group(2)
                line = forbidden_particles_re.group(1)
                if len(forbidden_particles_re.groups()) > 2:
                    line = line + forbidden_particles_re.group(3)

        # Now check for forbidden schannels, specified using "$$"
        forbidden_schannels_re = re.match("^(.+)\s*\$\s*\$\s*(.+)\s*$", line)
        forbidden_schannels = ""
        if forbidden_schannels_re:
            forbidden_schannels = forbidden_schannels_re.group(2)
            line = forbidden_schannels_re.group(1)

        # Now check for forbidden onshell schannels, specified using "$"
        forbidden_onsh_schannels_re = re.match("^(.+)\s*\$\s*(.+)\s*$", line)
        forbidden_onsh_schannels = ""
        if forbidden_onsh_schannels_re:
            forbidden_onsh_schannels = forbidden_onsh_schannels_re.group(2)
            line = forbidden_onsh_schannels_re.group(1)

        # Now check for required schannels, specified using "> >"
        required_schannels_re = re.match("^(.+?)>(.+?)>(.+)$", line)
        required_schannels = ""
        if required_schannels_re:
            required_schannels = required_schannels_re.group(2)
            line = required_schannels_re.group(1) + ">" + \
                   required_schannels_re.group(3)

        args = self.split_arg(line)

        myleglist = base_objects.MultiLegList()
        state = False

        # Extract process
        for part_name in args:
            if part_name == '>':
                if not myleglist:
                    raise self.InvalidCmd, "No final state particles"
                state = True
                continue

            mylegids = []
            if part_name in self._multiparticles:
                if isinstance(self._multiparticles[part_name][0], list):
                    raise self.InvalidCmd,\
                          "Multiparticle %s is or-multiparticle" % part_name + \
                          " which can be used only for required s-channels"
                mylegids.extend(self._multiparticles[part_name])
            elif part_name.isdigit() or part_name.startswith('-') and part_name[1:].isdigit():
                if int(part_name) in self._curr_model.get('particle_dict'):
                    mylegids.append(int(part_name))
                else:
                    raise self.InvalidCmd, \
                      "No pdg_code %s in model" % part_name
            else:
                mypart = self._curr_model['particles'].get_copy(part_name)
                if mypart:
                    mylegids.append(mypart.get_pdg_code())

            if mylegids:
                myleglist.append(base_objects.MultiLeg({'ids':mylegids,
                                                        'state':state}))
            else:
                raise self.InvalidCmd, "No particle %s in model" % part_name

        # Apply the keyword 'all' for perturbed coupling orders.
        if perturbation_couplings.lower()=='all':
            perturbation_couplings=' '.join(self._curr_model['perturbation_couplings'])

        if filter(lambda leg: leg.get('state') == True, myleglist):
            # We have a valid process
            # Extract perturbation orders
            perturbation_couplings_list = perturbation_couplings.split()
            if perturbation_couplings_list==['']:
                perturbation_couplings_list=[]
            # Correspondingly set 'split_order' from the squared orders and the
            # perturbation couplings list
            split_orders=list(set(perturbation_couplings_list+squared_orders.keys()))
            try:
                split_orders.sort(key=lambda elem: 0 if elem=='WEIGHTED' else
                                       self._curr_model['order_hierarchy']
                                       [elem if not elem.endswith('.sqrt') else elem[:-5]])
            except KeyError:
                raise self.InvalidCmd, "The loaded model does not defined a "+\
                    " coupling order hierarchy for these couplings: %s"%\
                      str([so for so in split_orders if so!='WEIGHTED' and so not 
                                 in self._curr_model['order_hierarchy'].keys()])

            # If the loopOption is 'tree' then the user used the syntax 
            # [tree= Orders] for the sole purpose of setting split_orders. We
            # then empty the perturbation_couplings_list at this stage.
            if LoopOption=='tree':
                perturbation_couplings_list = []
            if perturbation_couplings_list and LoopOption not in ['real', 'LOonly']:
                if not isinstance(self._curr_model,loop_base_objects.LoopModel):
                    raise self.InvalidCmd(\
                      "The current model does not allow for loop computations.")
                else:
                    for pert_order in perturbation_couplings_list:
                        if pert_order not in self._curr_model['perturbation_couplings']:
                            raise self.InvalidCmd(\
                                "Perturbation order %s is not among" % pert_order + \
                                " the perturbation orders allowed for by the loop model.")
            if not self.options['loop_optimized_output'] and \
                         LoopOption not in ['tree','real'] and split_orders!=[]:
                logger.warning('The default output mode (loop_optimized_output'+\
                  ' = False) does not support evaluations for given powers of'+\
                  ' coupling orders. MadLoop output will therefore not be'+\
                  ' able to provide such quantities.')
                split_orders = []
                       
            # Now extract restrictions
            forbidden_particle_ids = \
                              self.extract_particle_ids(forbidden_particles)
            if forbidden_particle_ids and \
               isinstance(forbidden_particle_ids[0], list):
                raise self.InvalidCmd(\
                      "Multiparticle %s is or-multiparticle" % part_name + \
                      " which can be used only for required s-channels")
            forbidden_onsh_schannel_ids = \
                              self.extract_particle_ids(forbidden_onsh_schannels)
            forbidden_schannel_ids = \
                              self.extract_particle_ids(forbidden_schannels)
            if forbidden_onsh_schannel_ids and \
               isinstance(forbidden_onsh_schannel_ids[0], list):
                raise self.InvalidCmd,\
                      "Multiparticle %s is or-multiparticle" % part_name + \
                      " which can be used only for required s-channels"
            if forbidden_schannel_ids and \
               isinstance(forbidden_schannel_ids[0], list):
                raise self.InvalidCmd,\
                      "Multiparticle %s is or-multiparticle" % part_name + \
                      " which can be used only for required s-channels"
            required_schannel_ids = \
                               self.extract_particle_ids(required_schannels)
            if required_schannel_ids and not \
                   isinstance(required_schannel_ids[0], list):
                required_schannel_ids = [required_schannel_ids]
            
            sqorders_values = dict([(k,v[0]) for k, v in squared_orders.items()])
            if len([1 for sqo_v in sqorders_values.values() if sqo_v<0])>1:
                raise self.InvalidCmd(
                  "At most one negative squared order constraint can be specified.")
            
            sqorders_types = dict([(k,v[1]) for k, v in squared_orders.items()]) 
                        
            
            out = base_objects.ProcessDefinition({'legs': myleglist,
                              'model': self._curr_model,
                              'id': proc_number,
                              'orders': orders,
                              'squared_orders':sqorders_values,
                              'sqorders_types':sqorders_types,
                              'constrained_orders': constrained_orders,
                              'forbidden_particles': forbidden_particle_ids,
                              'forbidden_onsh_s_channels': forbidden_onsh_schannel_ids,
                              'forbidden_s_channels': forbidden_schannel_ids,
                              'required_s_channels': required_schannel_ids,
                              'overall_orders': overall_orders,
                              'perturbation_couplings': perturbation_couplings_list,
                              'has_born':HasBorn,
                              'NLO_mode':LoopOption,
                              'split_orders':split_orders
                              })
            return out
        #                       'is_decay_chain': decay_process\


    def create_loop_induced(self, line, myprocdef=None):
        """ Routine to create the MultiProcess for the loop-induced case"""
        
        args = self.split_arg(line)
        
        warning_duplicate = True
        if '--no_warning=duplicate' in args:
            warning_duplicate = False
            args.remove('--no_warning=duplicate')
        
        # Check the validity of the arguments
        self.check_add(args)
        if args[0] == 'process':
            args = args[1:]
        
        # special option for 1->N to avoid generation of kinematically forbidden
        #decay.
        if args[-1].startswith('--optimize'):
            optimize = True
            args.pop()
        else:
            optimize = False

    
        if not myprocdef:
            myprocdef = self.extract_process(' '.join(args))
        
        myprocdef.set('NLO_mode', 'noborn')
            
        # store the first process (for the perl script)
        if not self._generate_info:
            self._generate_info = line
                
        # Reset Helas matrix elements
        #self._curr_matrix_elements = helas_objects.HelasLoopInducedMultiProcess()


        # Check that we have the same number of initial states as
        # existing processes
        if self._curr_amps and self._curr_amps[0].get_ninitial() != \
               myprocdef.get_ninitial():
            raise self.InvalidCmd("Can not mix processes with different number of initial states.")               
      
        if self._curr_amps and (not isinstance(self._curr_amps[0], loop_diagram_generation.LoopAmplitude) or \
             self._curr_amps[0]['has_born']):
            raise self.InvalidCmd("Can not mix loop induced process with not loop induced process")
            
        # Negative coupling order contraints can be given on at most one
        # coupling order (and either in squared orders or orders, not both)
        if len([1 for val in myprocdef.get('orders').values()+\
                      myprocdef.get('squared_orders').values() if val<0])>1:
            raise MadGraph5Error("Negative coupling order constraints"+\
              " can only be given on one type of coupling and either on"+\
                           " squared orders or amplitude orders, not both.")

        cpu_time1 = time.time()

        # Generate processes
        if self.options['group_subprocesses'] == 'Auto':
                collect_mirror_procs = True
        else:
            collect_mirror_procs = self.options['group_subprocesses']
        ignore_six_quark_processes = \
                       self.options['ignore_six_quark_processes'] if \
                       "ignore_six_quark_processes" in self.options \
                       else []

        # Decide here wether one needs a LoopMultiProcess or a MultiProcess

        myproc = loop_diagram_generation.LoopInducedMultiProcess(myprocdef,
                                 collect_mirror_procs = collect_mirror_procs,
                                 ignore_six_quark_processes = ignore_six_quark_processes,
                                 optimize=optimize)

        for amp in myproc.get('amplitudes'):
            if amp not in self._curr_amps:
                self._curr_amps.append(amp)
                if amp['has_born']:
                    raise Exception
            elif warning_duplicate:
                raise self.InvalidCmd, "Duplicate process %s found. Please check your processes." % \
                                            amp.nice_string_processes()

        # Reset _done_export, since we have new process
        self._done_export = False

        cpu_time2 = time.time()

        nprocs = len(myproc.get('amplitudes'))
        ndiags = sum([amp.get_number_of_diagrams() for \
                          amp in myproc.get('amplitudes')])
        logger.info("%i processes with %i diagrams generated in %0.3f s" % \
              (nprocs, ndiags, (cpu_time2 - cpu_time1)))
        ndiags = sum([amp.get_number_of_diagrams() for \
                          amp in self._curr_amps])
        logger.info("Total: %i processes with %i diagrams" % \
              (len(self._curr_amps), ndiags))

    @staticmethod
    def split_process_line(procline):
        """Takes a valid process and return
           a tuple (core_process, options). This removes
             - any NLO specifications.
             - any options
           [Used by MadSpin]
        """

        # remove the tag "[*]": this tag is used in aMC@LNO ,
        # but it is not a valid syntax for LO
        line=procline
        pos1=line.find("[")
        if pos1>0:
            pos2=line.find("]")
            if pos2 >pos1:
                line=line[:pos1]+line[pos2+1:]
        #
        # Extract the options:
        #
        # A. Remove process number (identified by "@")
        proc_number_pattern = re.compile("^(.+)@\s*(\d+)\s*(.*)$")
        proc_number_re = proc_number_pattern.match(line)
        if proc_number_re:
            line = proc_number_re.group(1) + proc_number_re.group(3)

        # B. search for the beginning of the option string
        pos=1000
        # start with order
        order_pattern = re.compile("^(.+)\s+(\w+)\s*=\s*(\d+)\s*$")
        order_re = order_pattern.match(line)
        if (order_re):
            pos_order=line.find(order_re.group(2))
            if pos_order>0 and pos_order < pos : pos=pos_order

        # then look for slash or dollar
        slash = line.find("/")
        if slash > 0 and slash < pos: pos=slash
        dollar = line.find("$")
        if dollar > 0 and dollar < pos: pos=dollar

        if pos<1000:
            proc_option=line[pos:]
            line=line[:pos]
        else:
            proc_option=""

        return line, proc_option

    def get_final_part(self, procline):
        """Takes a valid process and return
           a set of id of final states particles. [Used by MadSpin]
        """

        if not self._curr_model['case_sensitive']:
            procline = procline.lower()
        pids = self._curr_model.get('name2pdg')

        # method.
        # 1) look for decay.
        #     in presence of decay call this routine recursively and veto
        #     the particles which are decayed

        # Deal with decay chain
        if ',' in procline:
            core, decay = procline.split(',', 1)
            core_final = self.get_final_part(core)

            #split the decay
            all_decays = decay.split(',')
            nb_level,  tmp_decay = 0, ''
            decays = []
            # deal with ()
            for one_decay in all_decays:
                if '(' in one_decay:
                    nb_level += 1
                if ')' in one_decay:
                    nb_level -= 1

                if nb_level:
                    if tmp_decay:
                        tmp_decay += ', %s' % one_decay
                    else:
                        tmp_decay = one_decay
                elif tmp_decay:
                    final = '%s,%s' % (tmp_decay, one_decay)
                    final = final.strip()
                    assert final[0] == '(' and final[-1] == ')'
                    final = final[1:-1]
                    decays.append(final)
                    tmp_decay = ''
                else:
                    decays.append(one_decay)
            # remove from the final states all particles which are decayed
            for one_decay in decays:
                first = one_decay.split('>',1)[0].strip()
                if first in pids:
                    pid = set([pids[first]])
                elif first in self._multiparticles:
                    pid = set(self._multiparticles[first])
                else:
                    raise Exception, 'invalid particle name: %s. ' % first
                core_final.difference_update(pid)
                core_final.update(self.get_final_part(one_decay))

            return core_final

        # NO DECAY CHAIN
        final = set()
        final_states = re.search(r'> ([^\/\$\=\@>]*)(\[|\s\S+\=|\$|\/|\@|$)', procline)
        particles = final_states.groups()[0]
        for particle in particles.split():
            if particle in pids:
                final.add(pids[particle])
            elif particle in self._multiparticles:
                final.update(set(self._multiparticles[particle]))
        return final

    def extract_particle_ids(self, args):
        """Extract particle ids from a list of particle names. If
        there are | in the list, this corresponds to an or-list, which
        is represented as a list of id lists. An or-list is used to
        allow multiple required s-channel propagators to be specified
        (e.g. Z/gamma)."""

        if isinstance(args, basestring):
            args.replace("|", " | ")
            args = self.split_arg(args)
        all_ids = []
        ids=[]
        for part_name in args:
            mypart = self._curr_model['particles'].get_copy(part_name)
            if mypart:
                ids.append([mypart.get_pdg_code()])
            elif part_name in self._multiparticles:
                ids.append(self._multiparticles[part_name])
            elif part_name == "|":
                # This is an "or-multiparticle"
                if ids:
                    all_ids.append(ids)
                ids = []
            elif part_name.isdigit() or (part_name.startswith('-') and part_name[1:].isdigit()):
                ids.append([int(part_name)])
            else:
                raise self.InvalidCmd("No particle %s in model" % part_name)
        all_ids.append(ids)
        # Flatten id list, to take care of multiparticles and
        # or-multiparticles
        res_lists = []
        for i, id_list in enumerate(all_ids):
            res_lists.extend(diagram_generation.expand_list_list(id_list))
        # Trick to avoid duplication while keeping ordering
        for ilist, idlist in enumerate(res_lists):
            set_dict = {}
            res_lists[ilist] = [set_dict.setdefault(i,i) for i in idlist \
                         if i not in set_dict]

        if len(res_lists) == 1:
            res_lists = res_lists[0]

        return res_lists

    def optimize_order(self, pdg_list):
        """Optimize the order of particles in a pdg list, so that
        similar particles are next to each other. Sort according to:
        1. pdg > 0, 2. spin, 3. color, 4. mass > 0"""

        if not pdg_list:
            return
        if not isinstance(pdg_list[0], int):
            return

        model = self._curr_model
        pdg_list.sort(key = lambda i: i < 0)
        pdg_list.sort(key = lambda i: model.get_particle(i).is_fermion())
        pdg_list.sort(key = lambda i: model.get_particle(i).get('color'),
                      reverse = True)
        pdg_list.sort(key = lambda i: \
                      model.get_particle(i).get('mass').lower() != 'zero')

    def extract_decay_chain_process(self, line, level_down=False, proc_number=0):
        """Recursively extract a decay chain process definition from a
        string. Returns a ProcessDefinition."""

        # Start with process number (identified by "@") and overall orders
        proc_number_pattern = re.compile("^(.+)@\s*(\d+)\s*((\w+\s*=\s*\d+\s*)*)$")
        proc_number_re = proc_number_pattern.match(line)
        overall_orders = {}
        if proc_number_re:
            proc_number = int(proc_number_re.group(2))
            line = proc_number_re.group(1)
            if proc_number_re.group(3):
                order_pattern = re.compile("^(.*?)\s*(\w+)\s*=\s*(\d+)\s*$")
                order_line = proc_number_re.group(3)
                order_re = order_pattern.match(order_line)
                while order_re:
                    overall_orders[order_re.group(2)] = int(order_re.group(3))
                    order_line = order_re.group(1)
                    order_re = order_pattern.match(order_line)                
            logger.info(line)
            

        index_comma = line.find(",")
        index_par = line.find(")")
        min_index = index_comma
        if index_par > -1 and (index_par < min_index or min_index == -1):
            min_index = index_par

        if min_index > -1:
            core_process = self.extract_process(line[:min_index], proc_number,
                                                overall_orders)
        else:
            core_process = self.extract_process(line, proc_number,
                                                overall_orders)

        #level_down = False

        while index_comma > -1:
            line = line[index_comma + 1:]
            if not line.strip():
                break
            index_par = line.find(')')
            # special cases: parenthesis but no , => remove the paranthesis!
            if line.lstrip()[0] == '(' and index_par !=-1 and \
                                                    not ',' in line[:index_par]:
                par_start = line.find('(')
                line = '%s %s' % (line[par_start+1:index_par], line[index_par+1:]) 
                index_par = line.find(')')
            if line.lstrip()[0] == '(':
                # Go down one level in process hierarchy
                #level_down = True
                line = line.lstrip()[1:]
                # This is where recursion happens
                decay_process, line = \
                            self.extract_decay_chain_process(line,
                                                             level_down=True)
                index_comma = line.find(",")
                index_par = line.find(')')
            else:
                index_comma = line.find(",")
                min_index = index_comma
                if index_par > -1 and \
                       (index_par < min_index or min_index == -1):
                    min_index = index_par
                if min_index > -1:
                    decay_process = self.extract_process(line[:min_index])
                else:
                    decay_process = self.extract_process(line)

            core_process.get('decay_chains').append(decay_process)

            if level_down:
                if index_par == -1:
                    raise self.InvalidCmd, \
                      "Missing ending parenthesis for decay process"

                if index_par < index_comma:
                    line = line[index_par + 1:]
                    level_down = False
                    break

        if level_down:
            index_par = line.find(')')
            if index_par == -1:
                raise self.InvalidCmd, \
                      "Missing ending parenthesis for decay process"
            line = line[index_par + 1:]

        # Return the core process (ends recursion when there are no
        # more decays)
        return core_process, line


    # Import files
    def do_import(self, line, force=False):
        """Main commands: Import files with external formats"""

        args = self.split_arg(line)
        # Check argument's validity
        self.check_import(args)
        if args[0].startswith('model'):
            self._model_v4_path = None
            # Reset amplitudes and matrix elements
            self._curr_amps = diagram_generation.AmplitudeList()
            self._curr_matrix_elements = helas_objects.HelasMultiProcess()
            # Import model
            if args[0].endswith('_v4'):
                self._curr_model, self._model_v4_path = \
                                 import_v4.import_model(args[1], self._mgme_dir)
            else:
                # avoid loading the qcd/qed model twice
                if (args[1].startswith('loop_qcd_qed_sm') or\
                    args[1].split('/')[-1].startswith('loop_qcd_qed_sm')) and\
                     self.options['gauge']!='Feynman':
                    logger.info('Switching to Feynman gauge because '+\
                          'it is the only one supported by the model %s.'%args[1])
                    self._curr_model = None
                    self.do_set('gauge Feynman',log=False)
                prefix = not '--noprefix' in args
                if prefix:
                    aloha.aloha_prefix='mdl_'
                else:
                    aloha.aloha_prefix=''
                
                try:
                    self._curr_model = import_ufo.import_model(args[1], prefix=prefix,
                        complex_mass_scheme=self.options['complex_mass_scheme'])
                except import_ufo.UFOImportError, error:
                    if 'not a valid UFO model' in str(error):
                        logger_stderr.warning('WARNING: %s' % error)
                        logger_stderr.warning('Try to recover by running '+\
                         'automatically `import model_v4 %s` instead.'% args[1])
                    self.exec_cmd('import model_v4 %s ' % args[1], precmd=True)
                    return
                if self.options['gauge']=='unitary':
                    if not force and isinstance(self._curr_model,\
                                              loop_base_objects.LoopModel) and \
                         self._curr_model.get('perturbation_couplings') not in \
                                                                   [[],['QCD']]:
                        if 1 not in self._curr_model.get('gauge') :
                            logger_stderr.warning('This model does not allow Feynman '+\
                              'gauge. You will only be able to do tree level '+\
                                                'QCD loop cmputations with it.')
                        else:
                            logger.info('Change to the gauge to Feynman because '+\
                          'this loop model allows for more than just tree level'+\
                                                      ' and QCD perturbations.')
                            self.do_set('gauge Feynman', log=False)
                            return
                    if 0 not in self._curr_model.get('gauge') :
                        logger_stderr.warning('Change the gauge to Feynman since '+\
                                       'the model does not allow unitary gauge')
                        self.do_set('gauge Feynman', log=False)
                        return
                else:
                    if 1 not in self._curr_model.get('gauge') :
                        logger_stderr.warning('Change the gauge to unitary since the'+\
                          ' model does not allow Feynman gauge.'+\
                                                  ' Please re-import the model')
                        self._curr_model = None
                        self.do_set('gauge unitary', log= False)
                        return

            if '-modelname' not in args:
                self._curr_model.pass_particles_name_in_mg_default()

            # Do post-processing of model
            self.process_model()
            # Reset amplitudes and matrix elements and global checks
            self._curr_amps = diagram_generation.AmplitudeList()
            self._curr_matrix_elements = helas_objects.HelasMultiProcess()
            process_checks.store_aloha = []

        elif args[0] == 'command':

            if not os.path.isfile(args[1]):
                raise self.InvalidCmd("Path %s is not a valid pathname" % args[1])
            else:
                # Check the status of export and try to use file position if no
                #self._export dir are define
                self.check_for_export_dir(args[1])
                # Execute the card
                self.import_command_file(args[1])

        elif args[0] == 'banner':
            type = madevent_interface.MadEventCmd.detect_card_type(args[1])
            if type != 'banner':
                raise self.InvalidCmd, 'The File should be a valid banner'
            ban = banner_module.Banner(args[1])
            # Check that this is MG5 banner
            if 'mg5proccard' in ban:
                for line in ban['mg5proccard'].split('\n'):
                    if line.startswith('#') or line.startswith('<'):
                        continue
                    self.exec_cmd(line)
            else:
                raise self.InvalidCmd, 'Only MG5 banner are supported'

            if not self._done_export:
                self.exec_cmd('output . -f')

            ban.split(self._done_export[0])
            logger.info('All Cards from the banner have been place in directory %s' % pjoin(self._done_export[0], 'Cards'))
            if '--no_launch' not in args:
                self.exec_cmd('launch')

        elif args[0] == 'proc_v4':

            if len(args) == 1 and self._export_dir:
                proc_card = pjoin(self._export_dir, 'Cards', \
                                                                'proc_card.dat')
            elif len(args) == 2:
                proc_card = args[1]
                # Check the status of export and try to use file position is no
                # self._export dir are define
                self.check_for_export_dir(os.path.realpath(proc_card))
            else:
                raise MadGraph5Error('No default directory in output')


            #convert and excecute the card
            self.import_mg4_proc_card(proc_card)

    def remove_pointless_decay(self, param_card):
        """ For simple decay chain: remove diagram that are not in the BR.
            param_card should be a ParamCard instance."""

        assert isinstance(param_card, check_param_card.ParamCard)

        # Collect amplitudes
        amplitudes = diagram_generation.AmplitudeList()
        for amp in self._curr_amps:
            amplitudes.extend(amp.get_amplitudes())

        decay_tables = param_card['decay'].decay_table
        to_remove = []
        for amp in amplitudes:
            mother = [l.get('id') for l in amp['process'].get('legs') \
                                                        if not l.get('state')]
            if 1 == len(mother):
                try:
                    decay_table = decay_tables[abs(mother[0])]
                except KeyError:
                    logger.warning("No decay table for %s. decay of this particle with MadSpin should be discarded" % abs(mother[0]))
                    continue # No BR for this particle -> accept all.
                # create the tuple associate to the decay mode
                child = [l.get('id') for l in amp['process'].get('legs') \
                                                              if l.get('state')]
                if not mother[0] > 0:
                    child = [x if self._curr_model.get_particle(x)['self_antipart']
                             else -x for x in child]
                child.sort()
                child.insert(0, len(child))
                #check if the decay is present or not:
                if tuple(child) not in decay_table.keys():
                    to_remove.append(amp)

        def remove_amp(amps):
            for amp in amps[:]:
                if amp in to_remove:
                    amps.remove(amp)
                if isinstance(amp, diagram_generation.DecayChainAmplitude):
                    remove_amp(amp.get('decay_chains'))
                    for decay in amp.get('decay_chains'):
                        remove_amp(decay.get('amplitudes'))
        remove_amp(self._curr_amps)


    def import_ufo_model(self, model_name):
        """ import the UFO model """

        self._curr_model = import_ufo.import_model(model_name)

    def process_model(self):
        """Set variables _particle_names and _couplings for tab
        completion, define multiparticles"""

         # Set variables for autocomplete
        self._particle_names = [p.get('name') for p in self._curr_model.get('particles')\
                                                    if p.get('propagating')] + \
                 [p.get('antiname') for p in self._curr_model.get('particles') \
                                                    if p.get('propagating')]

        self._couplings = list(set(sum([i.get('orders').keys() for i in \
                                        self._curr_model.get('interactions')], [])))

        self.add_default_multiparticles()


    def import_mg4_proc_card(self, filepath):
        """ read a V4 proc card, convert it and run it in mg5"""

        # change the status of this line in the history -> pass in comment
        if self.history and self.history[-1].startswith('import proc_v4'):
            self.history[-1] = '#%s' % self.history[-1]

        # read the proc_card.dat
        reader = files.read_from_file(filepath, import_v4.read_proc_card_v4)
        if not reader:
            raise self.InvalidCmd('\"%s\" is not a valid path' % filepath)

        if self._mgme_dir:
            # Add comment to history
            self.exec_cmd("# Import the model %s" % reader.model, precmd=True)
            line = self.exec_cmd('import model_v4 %s -modelname' % \
                                 (reader.model), precmd=True)
        else:
            logging.error('No MG_ME installation detected')
            return


        # Now that we have the model we can split the information
        lines = reader.extract_command_lines(self._curr_model)
        for line in lines:
            self.exec_cmd(line, precmd=True)

        return

    def add_default_multiparticles(self):
        """ add default particle from file interface.multiparticles_default.txt
        """

        defined_multiparticles = self._multiparticles.keys()
        removed_multiparticles = []
        # First check if the defined multiparticles are allowed in the
        # new model
        
        for key in self._multiparticles.keys():
            try:
                for part in self._multiparticles[key]:
                    self._curr_model.get('particle_dict')[part]
            except Exception:
                del self._multiparticles[key]
                defined_multiparticles.remove(key)
                removed_multiparticles.append(key)

        # Now add default multiparticles
        for line in open(pjoin(MG5DIR, 'input', \
                                      'multiparticles_default.txt')):
            if line.startswith('#'):
                continue
            try:
                if not self._curr_model['case_sensitive']:
                    multipart_name = line.lower().split()[0]
                else:
                    multipart_name = line.split()[0]
                if multipart_name not in self._multiparticles:
                    #self.do_define(line)
                    self.exec_cmd('define %s' % line, printcmd=False, precmd=True)
            except self.InvalidCmd, why:
                logger_stderr.warning('impossible to set default multiparticles %s because %s' %
                                        (line.split()[0],why))
                if self.history[-1] == 'define %s' % line.strip():
                    self.history.pop(-1)
                else:
                    misc.sprint([self.history[-1], 'define %s' % line.strip()])

        scheme = "old"
        for qcd_container in ['p', 'j']:
            if qcd_container not in self._multiparticles:
                continue
            multi = self._multiparticles[qcd_container]
            b = self._curr_model.get_particle(5)
            if not b:
                break

            if 5 in multi:
                if b['mass'] != 'ZERO':
                    multi.remove(5)
                    multi.remove(-5)
                    scheme = 4
            elif b['mass'] == 'ZERO':
                multi.append(5)
                multi.append(-5)
                scheme = 5
                
        if scheme in [4,5]:
            logger.warning("Pass the definition of \'j\' and \'p\' to %s flavour scheme." % scheme)
            for container in ['p', 'j']:
                if container in defined_multiparticles:
                    defined_multiparticles.remove(container)
            self.history.append("define p = %s # pass to %s flavors" % \
                                (' ' .join([`i` for i in self._multiparticles['p']]), 
                                 scheme) 
                               )
            self.history.append("define j = p")
                
        
        if defined_multiparticles:
            if 'all' in defined_multiparticles:
                defined_multiparticles.remove('all')
            logger.info("Kept definitions of multiparticles %s unchanged" % \
                                         " / ".join(defined_multiparticles))

        for removed_part in removed_multiparticles:
            if removed_part in self._multiparticles:
                removed_multiparticles.remove(removed_part)

        if removed_multiparticles:
            logger.info("Removed obsolete multiparticles %s" % \
                                         " / ".join(removed_multiparticles))

        # add all tag
        line = []
        for part in self._curr_model.get('particles'):
            line.append('%s %s' % (part.get('name'), part.get('antiname')))
        line = 'all =' + ' '.join(line)
        self.do_define(line)

    def advanced_install(self, tool_to_install, 
                                            HepToolsInstaller_web_address=None,
                                            additional_options=[]):
        """ Uses the HEPToolsInstaller.py script maintened online to install
        HEP tools with more complicated dependences.
        Additional options will be added to the list when calling HEPInstaller"""

        # Always refresh the installer if already present
        if not os.path.isdir(pjoin(MG5DIR,'HEPTools','HEPToolsInstallers')):
            if HepToolsInstaller_web_address is None:
                raise MadGraph5Error, "The option 'HepToolsInstaller_web_address'"+\
                             " must be specified in function advanced_install"+\
                                " if the installers are not already downloaded."
            if not os.path.isdir(pjoin(MG5DIR,'HEPTools')):
                os.mkdir(pjoin(MG5DIR,'HEPTools'))
        elif not HepToolsInstaller_web_address is None:
            shutil.rmtree(pjoin(MG5DIR,'HEPTools','HEPToolsInstallers'))
        if not HepToolsInstaller_web_address is None:
            logger.info('Downloading the HEPToolInstaller at:\n   %s'%
                                                  HepToolsInstaller_web_address)
            # Guess if it is a local or web address
            if '//' in HepToolsInstaller_web_address:
                if sys.platform == "darwin":
                    misc.call(['curl', HepToolsInstaller_web_address, '-o%s' 
                      %pjoin(MG5DIR,'HEPTools','HEPToolsInstallers.tar.gz')],
                      stderr=open(os.devnull,'w'), stdout=open(os.devnull,'w'),
                                                                         cwd=MG5DIR)
                else:
                    misc.call(['wget', HepToolsInstaller_web_address, 
                      '--output-document=%s'% pjoin(MG5DIR,'HEPTools',
                      'HEPToolsInstallers.tar.gz')], stderr=open(os.devnull, 'w'),
                                           stdout=open(os.devnull, 'w'), cwd=MG5DIR)
            else:
                # If it is a local tarball, then just copy it
                shutil.copyfile(HepToolsInstaller_web_address,
                           pjoin(MG5DIR,'HEPTools','HEPToolsInstallers.tar.gz'))

            # Untar the file
            returncode = misc.call(['tar', '-xzpf', 'HEPToolsInstallers.tar.gz'],
                     cwd=pjoin(MG5DIR,'HEPTools'), stdout=open(os.devnull, 'w'))
            
            # Remove the tarball
            os.remove(pjoin(MG5DIR,'HEPTools','HEPToolsInstallers.tar.gz'))
            
############## FOR DEBUGGING ONLY, Take HEPToolsInstaller locally ##############
#            shutil.rmtree(pjoin(MG5DIR,'HEPTools','HEPToolsInstallers'))
#            shutil.copytree(os.path.abspath(pjoin(MG5DIR,os.path.pardir,
#           'HEPToolsInstallers')),pjoin(MG5DIR,'HEPTools','HEPToolsInstallers'))
################################################################################
            
        # Potential change in naming convention
        name_map = {}
        try:
            tool = name_map[tool_to_install]
        except:
            tool = tool_to_install
     
        # Compiler options
        compiler_options = []
        if not self.options['cpp_compiler'] is None:
            compiler_options.append('--cpp_compiler=%s'%
                                                   self.options['cpp_compiler'])
            compiler_options.append('--cpp_standard_lib=%s'%
               misc.detect_cpp_std_lib_dependence(self.options['cpp_compiler']))
        else:
            compiler_options.append('--cpp_standard_lib=%s'%
               misc.detect_cpp_std_lib_dependence(self.options['cpp_compiler']))

        if not self.options['fortran_compiler'] is None:
            compiler_options.append('--fortran_compiler=%s'%
                                               self.options['fortran_compiler'])

        # Add the path of pythia8 if known and the MG5 path
        if tool=='mg5amc_py8_interface':
            additional_options.append('--mg5_path=%s'%MG5DIR)
            # Warn about the soft dependency to gnuplot
            if misc.which('gnuplot') is None:
                logger.warning("==========")
                logger.warning("The optional dependency 'gnuplot' for the tool"+\
                 " 'mg5amc_py8_interface' was not found. We recommend that you"+\
                 " install it so as to be able to view the plots related to "+\
                                                      " merging with Pythia 8.")
                logger.warning("==========")
            if self.options['pythia8_path']:
                additional_options.append(
                               '--with_pythia8=%s'%self.options['pythia8_path'])

##### FOR DEBUGGING ONLY, until the mg5amc_py8_interface is put online  ########
#            additional_options.append('--mg5amc_py8_interface_tarball=%s'%
#                    pjoin(MG5DIR,os.path.pardir,'MG5aMC_PY8_interface',
#                                                 'MG5aMC_PY8_interface.tar.gz'))
################################################################################

        # Special rules for certain tools  
        if tool=='pythia8':
            # All what's below is to handle the lhapdf dependency of Pythia8
            lhapdf_config  = misc.which(self.options['lhapdf'])
            lhapdf_version = None
            if lhapdf_config is None:
                lhapdf_version = None
            else:
                try:
                    version = misc.Popen(
                           [lhapdf_config,'--version'], stdout=subprocess.PIPE)
                    lhapdf_version = int(version.stdout.read()[0])
                    if lhapdf_version not in [5,6]:
                        raise 
                except:
                    raise self.InvalidCmd('Could not detect LHAPDF version. Make'+
                           " sure '%s --version ' runs properly."%lhapdf_config)
        
            if lhapdf_version is None:
                answer = self.ask(question=
"\033[33;34mLHAPDF was not found. Do you want to install LHPADF6? "+
"(recommended) \033[0m \033[33;32my\033[0m/\033[33;31mn\033[0m >",
                                                default='y',text_format='33;32')
                if not answer.lower() in ['y','']:
                    lhapdf_path = None
                else:
                    self.advanced_install('lhapdf6',
                                          additional_options=additional_options)
                    lhapdf_path = pjoin(MG5DIR,'HEPTools','lhapdf6')
                    lhapdf_version = 6
            else:
                lhapdf_path = os.path.abspath(pjoin(os.path.dirname(\
                                                 lhapdf_config),os.path.pardir))
            if lhapdf_version is None:
                logger.warning('You decided not to link the Pythia8 installation'+
                  ' to LHAPDF. Beware that only built-in PDF sets can be used then.')
            else:
                logger.info('Pythia8 will be linked to LHAPDF v%d.'%lhapdf_version)
            logger.info('Now installing Pythia8. Be patient...','$MG:color:GREEN')
            lhapdf_option = []
            if lhapdf_version is None:
                lhapdf_option.append('--with_lhapdf6=OFF')
                lhapdf_option.append('--with_lhapdf5=OFF')                
            elif lhapdf_version==5:
                lhapdf_option.append('--with_lhapdf5=%s'%lhapdf_path)
                lhapdf_option.append('--with_lhapdf6=OFF')
            elif lhapdf_version==6:
                lhapdf_option.append('--with_lhapdf5=OFF')
                lhapdf_option.append('--with_lhapdf6=%s'%lhapdf_path)
            # Make sure each otion in additional_options appears only once
            additional_options = list(set(additional_options))
             # And that the option '--force' is placed last.
            additional_options = [opt for opt in additional_options if opt!='--force']+\
                        (['--force'] if '--force' in additional_options else [])
            return_code = misc.call([pjoin(MG5DIR,'HEPTools',
             'HEPToolsInstallers','HEPToolInstaller.py'),'pythia8',
             '--prefix=%s'%pjoin(MG5DIR,'HEPTools')]
                        + lhapdf_option + compiler_options + additional_options)
        else:
            logger.info('Now installing %s. Be patient...'%tool)
            # Make sure each otion in additional_options appears only once
            additional_options = list(set(additional_options))
             # And that the option '--force' is placed last.
            additional_options = [opt for opt in additional_options if opt!='--force']+\
                        (['--force'] if '--force' in additional_options else [])
            return_code = misc.call([pjoin(MG5DIR,'HEPTools',
              'HEPToolsInstallers', 'HEPToolInstaller.py'), tool,'--prefix=%s'%
              pjoin(MG5DIR,'HEPTools')] + compiler_options + additional_options)

        if return_code == 0:
            logger.info("%s successfully installed in %s."%(
                   tool_to_install, pjoin(MG5DIR,'HEPTools')),'$MG:color:GREEN')
        elif return_code == 66:
            answer = self.ask(question=
"""\033[33;34mTool %s already installed in %s."""%(tool_to_install, pjoin(MG5DIR,'HEPTools'))+
""" Do you want to overwrite its installation?\033[0m \033[33;32my\033[0m/\033[33;31mn\033[0m >"""
    ,default='y',text_format='33;32')
            if not answer.lower() in ['y','']:
                logger.info("Installation of %s aborted."%tool_to_install,
                                                              '$MG:color:GREEN')
                return
            else:
                return self.advanced_install(tool_to_install,
                              additional_options=additional_options+['--force'])            
        else:
            raise self.InvalidCmd("Installation of %s failed."%tool_to_install)

        # Post-installation treatment
        if tool == 'pythia8':
            self.options['pythia8_path'] = pjoin(MG5DIR,'HEPTools','pythia8')
            self.exec_cmd('save options')
            # Automatically re-install the mg5amc_py8_interface after a fresh
            # Pythia8 installation
            self.advanced_install('mg5amc_py8_interface',
                              additional_options=additional_options+['--force'])          
        elif tool == 'lhapdf6':
            self.options['lhapdf'] = pjoin(MG5DIR,'HEPTools','lhapdf6','bin',
                                                                'lhapdf-config')
            self.exec_cmd('save options')
        elif tool == 'lhapdf5':
            self.options['lhapdf'] = pjoin(MG5DIR,'HEPTools','lhapdf5','bin',
                                                                'lhapdf-config')
            self.exec_cmd('save options')            

        elif tool == 'mg5amc_py8_interface':
            self.options['mg5amc_py8_interface_path'] = \
                                 pjoin(MG5DIR,'HEPTools','MG5aMC_PY8_interface')
            self.exec_cmd('save options')      
        elif tool == 'collier':
            self.options['collier'] = pjoin(os.curdir,'HEPTools','lib')
            self.exec_cmd('save options')
        elif tool == 'ninja':
            if not misc.get_ninja_quad_prec_support(pjoin(
                                              MG5DIR,'HEPTools','ninja','lib')):
                logger.warning(
"""Successful installation of Ninja, but without support for quadruple precision
arithmetics. If you want to enable this (hence improving the treatment of numerically
unstable points in the loop matrix elements) you can try to reinstall Ninja with:
  MG5aMC>install ninja
After having made sure to have selected a C++ compiler in the 'cpp' option of
MG5aMC that supports quadruple precision (typically g++ based on gcc 4.6+).""")
            self.options['ninja'] = pjoin(os.curdir,'HEPTools','lib')
            self.exec_cmd('save options')
            
        # Now warn the user if he didn't add HEPTools first in his environment
        # variables.
        path_to_be_set = []
        if sys.platform == "darwin":
            library_variables = ["DYLD_LIBRARY_PATH"]
        else:
            library_variables = ["LD_LIBRARY_PATH"]
        for variable in library_variables:
            if (variable not in os.environ) or \
                not any(os.path.abspath(pjoin(MG5DIR,'HEPTools','lib'))==\
                os.path.abspath(path) for path in os.environ[variable].split(os.pathsep)):
                path_to_be_set.append((variable,
                               os.path.abspath(pjoin(MG5DIR,'HEPTools','lib'))))
        for variable in ["PATH"]:
            if (variable not in os.environ) or \
                not any(os.path.abspath(pjoin(MG5DIR,'HEPTools','bin'))==\
                os.path.abspath(path) for path in os.environ[variable].split(os.pathsep)):
                path_to_be_set.append((variable,
                               os.path.abspath(pjoin(MG5DIR,'HEPTools','bin'))))
            if (variable not in os.environ) or \
                not any(os.path.abspath(pjoin(MG5DIR,'HEPTools','include'))==\
                os.path.abspath(path) for path in os.environ[variable].split(os.pathsep)):
                path_to_be_set.append((variable,
                               os.path.abspath(pjoin(MG5DIR,'HEPTools','include'))))
       
        if len(path_to_be_set)>0:
            shell_type = misc.get_shell_type()
            if shell_type in ['bash',None]:
                modification_line = r"printf '# MG5aMC paths:\n%s' >> ~/.bashrc"%\
                (r'\n'.join('export %s=%s%s'%
                (var,path,'%s$%s'%(os.pathsep,var) if var in os.environ else '') 
                                                for var,path in path_to_be_set))
            elif shell_type=='tcsh':
                modification_line = r"printf '# MG5aMC paths:\n%s' >> ~/.cshrc"%\
                (r'\n'.join('setenv %s %s%s'%
                (var,path,'%s$%s'%(os.pathsep,var) if var in os.environ else '')
                                                for var,path in path_to_be_set))

            logger.warning("==========")
            logger.warning("We recommend that you add to the following paths"+\
             " to your environment variables, so that you are guaranteed that"+\
             " at runtime, MG5_aMC will use the tools you have just installed"+\
             " and not some other versions installed elsewhere on your system.\n"+\
             "You can do so by running the following command in your terminal:"
             "\n   %s"%modification_line) 
            logger.warning("==========")
    
        # Return true for successful installation
        return True
    
    def do_install(self, line, paths=None, additional_options=[]):
        """Install optional package from the MG suite.
        The argument 'additional_options' will be passed to the advanced_install
        functions. If it contains the option '--force', then the advanced_install
        function will overwrite any existing installation of the tool without 
        warnings.
        """

        args = self.split_arg(line)
        #check the validity of the arguments
        self.check_install(args)

        if sys.platform == "darwin":
            program = "curl"
        else:
            program = "wget"

        # special command for auto-update
        if args[0] == 'update':
            self.install_update(args, wget=program)
            return

        advertisements = {'pythia-pgs':['arXiv:0603175'],
                          'Delphes':['arXiv:1307.6346'],
                          'Delphes2':['arXiv:0903.2225'],
                          'SysCalc':['arXiv:XXXX.YYYYY'],
                          'Golem95':['arXiv:0807.0605'],
                          'PJFry':['arXiv:1210.4095','arXiv:1112.0500'],
                          'QCDLoop':['arXiv:0712.1851'],
                          'pythia8':['arXiv:1410.3012'],
                          'lhapdf6':['arXiv:1412.7420'],
                          'lhapdf5':['arXiv:0605240'],
                          'hepmc':['CPC 134 (2001) 41-46'],
                          'mg5amc_py8_interface':['arXiv:1410.3012','arXiv:XXXX.YYYYY'],
                          'ninja':['arXiv:1203.0291','arXiv:1403.1229','arXiv:1604.01363'],
                          'collier':['arXiv:1604.06792'],
                          'oneloop':['arXiv:1007.4716']}

        if args[0] in advertisements:
            logger.info("------------------------------------------------------", '$MG:color:GREEN')
            logger.info("   You are installing '%s', please cite ref(s): "%args[0], '$MG:color:BLACK')
            for ad in advertisements[args[0]]:
              logger.info("                 %s"%ad, '$MG:color:GREEN')
            logger.info("   on top of the recommended MG5_aMC citations", '$MG:color:BLACK')
            logger.info("   when using results produced with this tool.", '$MG:color:BLACK')
            logger.info("------------------------------------------------------", '$MG:color:GREEN')

        # Load file with path of the different program:
        import urllib
        if paths:
            path = paths
        else:
            path = {}
    
            data_path = ['http://madgraph.phys.ucl.ac.be/package_info.dat',
                         'http://madgraph.hep.uiuc.edu/package_info.dat']
            r = random.randint(0,1)
            r = [r, (1-r)]
################################################################################
#           Force her to choose one particular server
#            r = [0]
################################################################################

            for index in r:
                cluster_path = data_path[index]
                try:
                    data = urllib.urlopen(cluster_path)
                except Exception:
                    continue
                break
            else:
                raise MadGraph5Error, '''Impossible to connect any of us servers.
                Please check your internet connection or retry later'''
    
            for line in data:
                split = line.split()
                path[split[0]] = split[1]

################################################################################
# TEMPORARY HACK WHERE WE ADD ENTRIES TO WHAT WILL BE EVENTUALLY ON THE WEB
################################################################################
#            path['XXX'] = 'YYY'
################################################################################

        if args[0] in self._advanced_install_opts:
            # Now launch the advanced installation of the tool args[0]
            # path['HEPToolsInstaller'] is the online adress where to downlaod
            # the installers if necessary.
            # Specify the path of the MG5_aMC_interface
            MG5aMC_PY8_interface_path = path['MG5aMC_PY8_interface'] if \
                                        'MG5aMC_PY8_interface' in path else 'NA'
            additional_options.append('--mg5amc_py8_interface_tarball=%s'%\
                                                      MG5aMC_PY8_interface_path)
            return self.advanced_install(args[0], path['HEPToolsInstaller'],
                                        additional_options = additional_options)

        if args[0] == 'PJFry' and not os.path.exists(
                                 pjoin(MG5DIR,'QCDLoop','lib','libqcdloop1.a')):
            logger.info("Installing PJFRY's dependence QCDLoop...")
            self.do_install('QCDLoop', paths=path)

        if args[0] == 'Delphes':
            args[0] = 'Delphes3'

        try:
            name = {'td_mac': 'td', 'td_linux':'td', 'Delphes2':'Delphes',
                'Delphes3':'Delphes', 'pythia-pgs':'pythia-pgs',
                'ExRootAnalysis': 'ExRootAnalysis','MadAnalysis':'MadAnalysis',
                'SysCalc':'SysCalc', 'Golem95': 'golem95',
                'PJFry':'PJFry','QCDLoop':'QCDLoop',
                }
            name = name[args[0]]
        except:
            pass

        #check outdated install
        if args[0] in ['Delphes2', 'pythia-pgs']:
            logger.warning("Please Note that this package is NOT maintained anymore by their author(s).\n"+\
                           "  You should consider using an up-to-date version of the code.")

        try:
            os.system('rm -rf %s' % pjoin(MG5DIR, name))
        except Exception:
            pass

        # Load that path
        logger.info('Downloading %s' % path[args[0]])
        if sys.platform == "darwin":
            misc.call(['curl', path[args[0]], '-o%s.tgz' % name], cwd=MG5DIR)
        else:
            misc.call(['wget', path[args[0]], '--output-document=%s.tgz'% name], cwd=MG5DIR)

        # Untar the file
        returncode = misc.call(['tar', '-xzpf', '%s.tgz' % name], cwd=MG5DIR,
                                     stdout=open(os.devnull, 'w'))

        if returncode:
            raise MadGraph5Error, 'Fail to download correctly the File. Stop'


        # Check that the directory has the correct name
        if not os.path.exists(pjoin(MG5DIR, name)):
            created_name = [n for n in os.listdir(MG5DIR) if n.lower().startswith(
                                         name.lower()) and not n.endswith('gz')]
            if not created_name:
                raise MadGraph5Error, 'The file was not loaded correctly. Stop'
            else:
                created_name = created_name[0]
            files.mv(pjoin(MG5DIR, created_name), pjoin(MG5DIR, name))


        logger.info('compile %s. This might take a while.' % name)

        # Modify Makefile for pythia-pgs on Mac 64 bit
        if args[0] == "pythia-pgs" and sys.maxsize > 2**32:
            path = os.path.join(MG5DIR, 'pythia-pgs', 'src', 'make_opts')
            text = open(path).read()
            text = text.replace('MBITS=32','MBITS=64')
            open(path, 'w').writelines(text)
            if not os.path.exists(pjoin(MG5DIR, 'pythia-pgs', 'libraries','pylib','lib')):
                os.mkdir(pjoin(MG5DIR, 'pythia-pgs', 'libraries','pylib','lib'))

        make_flags = [] #flags for the compilation        
        # Compile the file
        # Check for F77 compiler
        if 'FC' not in os.environ or not os.environ['FC']:
            if self.options['fortran_compiler'] and self.options['fortran_compiler'] != 'None':
                compiler = self.options['fortran_compiler']
            elif misc.which('gfortran'):
                compiler = 'gfortran'
            elif misc.which('g77'):
                compiler = 'g77'
            else:
                raise self.InvalidCmd('Require g77 or Gfortran compiler')

            path = None
            base_compiler= ['FC=g77','FC=gfortran']
            if args[0] == "pythia-pgs":
                path = os.path.join(MG5DIR, 'pythia-pgs', 'src', 'make_opts')
            elif args[0] == 'MadAnalysis':
                path = os.path.join(MG5DIR, 'MadAnalysis', 'makefile')
            if path:
                text = open(path).read()
                for base in base_compiler:
                    text = text.replace(base,'FC=%s' % compiler)
                open(path, 'w').writelines(text)
            os.environ['FC'] = compiler
        
        # For Golem95, use autotools.
        if name == 'golem95':
            # Run the configure script
            ld_path = misc.Popen(['./configure', 
            '--prefix=%s'%str(pjoin(MG5DIR, name)),'FC=%s'%os.environ['FC']],
            cwd=pjoin(MG5DIR,'golem95'),stdout=subprocess.PIPE).communicate()[0]

        # For PJFry, use autotools.
        if name == 'PJFry':
            # Run the configure script
            ld_path = misc.Popen(['./configure', 
            '--prefix=%s'%str(pjoin(MG5DIR, name)),
            '--enable-golem-mode', '--with-integrals=qcdloop1',
            'LDFLAGS=-L%s'%str(pjoin(MG5DIR,'QCDLoop','lib')),
            'FC=%s'%os.environ['FC'],
            'F77=%s'%os.environ['FC']], cwd=pjoin(MG5DIR,name),
                                        stdout=subprocess.PIPE).communicate()[0]

        # For QCDLoop, use autotools.
        if name == 'QCDLoop':
            # Run the configure script
            ld_path = misc.Popen(['./configure', 
            '--prefix=%s'%str(pjoin(MG5DIR, name)),'FC=%s'%os.environ['FC'],
            'F77=%s'%os.environ['FC']], cwd=pjoin(MG5DIR,name),
                                        stdout=subprocess.PIPE).communicate()[0]

        # For Delphes edit the makefile to add the proper link to correct library
        if args[0] == 'Delphes3':
            #change in the makefile 
            #DELPHES_LIBS = $(shell $(RC) --libs) -lEG $(SYSLIBS)
            # to 
            #DELPHES_LIBS = $(shell $(RC) --libs) -lEG $(SYSLIBS) -Wl,-rpath,/Applications/root_v6.04.08/lib/
            rootsys = os.environ['ROOTSYS']
            text = open(pjoin(MG5DIR, 'Delphes','Makefile')).read()
            text = text.replace('DELPHES_LIBS = $(shell $(RC) --libs) -lEG $(SYSLIBS)', 
                         'DELPHES_LIBS = $(shell $(RC) --libs) -lEG $(SYSLIBS) -Wl,-rpath,%s/lib/' % rootsys)
            open(pjoin(MG5DIR, 'Delphes','Makefile'),'w').write(text)
            
        # For SysCalc link to lhapdf
        if name == 'SysCalc':
            if self.options['lhapdf']:
                ld_path = misc.Popen([self.options['lhapdf'], '--libdir'],
                                     stdout=subprocess.PIPE).communicate()[0]
                ld_path = ld_path.replace('\n','')
                if 'LD_LIBRARY_PATH' not in os.environ:
                    os.environ['LD_LIBRARY_PATH'] = ld_path
                elif not os.environ['LD_LIBRARY_PATH']:
                    os.environ['LD_LIBRARY_PATH'] = ld_path
                elif ld_path not in os.environ['LD_LIBRARY_PATH']:
                    os.environ['LD_LIBRARY_PATH'] += ';%s' % ld_path
                if self.options['lhapdf'] != 'lhapdf-config':
                    if misc.which('lhapdf-config') != os.path.realpath(self.options['lhapdf']):
                        os.environ['PATH'] = '%s:%s' % (os.path.realpath(self.options['lhapdf']),os.environ['PATH']) 
            else:
                raise self.InvalidCmd('lhapdf is required to compile/use SysCalc. Specify his path or install it via install lhapdf6')
            if self.options['cpp_compiler']:
                make_flags.append('CXX=%s' % self.options['cpp_compiler'])
            

        if logger.level <= logging.INFO:
            devnull = open(os.devnull,'w')
            try:
                misc.call(['make', 'clean'], stdout=devnull, stderr=-2)
            except Exception:
                pass
            if name == 'pythia-pgs':
                #SLC6 needs to have this first (don't ask why)
                status = misc.call(['make'], cwd = pjoin(MG5DIR, name, 'libraries', 'pylib'))
            if name in ['golem95','QCDLoop','PJFry']:
                status = misc.call(['make','install'], 
                                               cwd = os.path.join(MG5DIR, name))
            else:
                status = misc.call(['make']+make_flags, cwd = os.path.join(MG5DIR, name))
        else:
            try:
                misc.compile(['clean'], mode='', cwd = os.path.join(MG5DIR, name))
            except Exception:
                pass
            if name == 'pythia-pgs':
                #SLC6 needs to have this first (don't ask why)
                status = self.compile(mode='', cwd = pjoin(MG5DIR, name, 'libraries', 'pylib'))
            if name in ['golem95','QCDLoop','PJFry']:
                status = misc.compile(['install'], mode='', 
                                          cwd = os.path.join(MG5DIR, name))
            else:
                status = self.compile(make_flags, mode='',
                                               cwd = os.path.join(MG5DIR, name))

        if not status:
            logger.info('Compilation succeeded')
        else:
            # For pythia-pgs check when removing the "-fno-second-underscore" flag
            if name == 'pythia-pgs':
                to_comment = ['libraries/PGS4/src/stdhep-dir/mcfio/arch_mcfio',
                              'libraries/PGS4/src/stdhep-dir/src/stdhep_Arch']
                for f in to_comment:
                    f = pjoin(MG5DIR, name, *f.split('/'))
                    text = "".join(l for l in open(f) if 'fno-second-underscore' not in l)
                    fsock = open(f,'w').write(text)
                try:
                    misc.compile(['clean'], mode='', cwd = os.path.join(MG5DIR, name))
                except Exception:
                    pass
                status = self.compile(mode='', cwd = os.path.join(MG5DIR, name))
            if not status:
                logger.info('Compilation succeeded')
            else:
                logger.warning('Error detected during the compilation. Please check the compilation error and run make manually.')


        # Special treatment for TD/Ghostscript program (require by MadAnalysis)
        if args[0] == 'MadAnalysis':
            try:
                os.system('rm -rf td')
                os.mkdir(pjoin(MG5DIR, 'td'))
            except Exception, error:
                print error
                pass

            if sys.platform == "darwin":
                logger.info('Downloading TD for Mac')
                target = 'http://madgraph.phys.ucl.ac.be/Downloads/td_mac_intel.tar.gz'
                misc.call(['curl', target, '-otd.tgz'],
                                                  cwd=pjoin(MG5DIR,'td'))
                misc.call(['tar', '-xzpvf', 'td.tgz'],
                                                  cwd=pjoin(MG5DIR,'td'))
                files.mv(MG5DIR + '/td/td_mac_intel',MG5DIR+'/td/td')
            else:
                if sys.maxsize > 2**32:
                    logger.info('Downloading TD for Linux 64 bit')
                    target = 'http://madgraph.phys.ucl.ac.be/Downloads/td64/td'
                    logger.warning('''td program (needed by MadAnalysis) is not compile for 64 bit computer.
                In 99% of the case, this is perfectly fine. If you do not have plot, please follow 
                instruction in https://cp3.irmp.ucl.ac.be/projects/madgraph/wiki/TopDrawer .''')
                else:                    
                    logger.info('Downloading TD for Linux 32 bit')
                    target = 'http://madgraph.phys.ucl.ac.be/Downloads/td'
                misc.call(['wget', target], cwd=pjoin(MG5DIR,'td'))
            os.chmod(pjoin(MG5DIR,'td','td'), 0775)
            self.options['td_path'] = pjoin(MG5DIR,'td')

            if not misc.which('gs'):
                logger.warning('''gosthscript not install on your system. This is not required to run MA.
                    but this prevent to create jpg files and therefore to have the plots in the html output.''')
                if sys.platform == "darwin":
                    logger.warning('''You can download this program at the following link:
                    http://www.macupdate.com/app/mac/9980/gpl-ghostscript''')

        if args[0] == 'Delphes2':
            data = open(pjoin(MG5DIR, 'Delphes','data','DetectorCard.dat')).read()
            data = data.replace('data/', 'DELPHESDIR/data/')
            out = open(pjoin(MG5DIR, 'Template','Common', 'Cards', 'delphes_card_default.dat'), 'w')
            out.write(data)
        if args[0] == 'Delphes3':
            if os.path.exists(pjoin(MG5DIR, 'Delphes','cards')):
                card_dir = pjoin(MG5DIR, 'Delphes','cards')
            else:
                card_dir = pjoin(MG5DIR, 'Delphes','examples')
            files.cp(pjoin(card_dir,'delphes_card_CMS.tcl'),
                     pjoin(MG5DIR,'Template', 'Common', 'Cards', 'delphes_card_default.dat'))
            files.cp(pjoin(card_dir,'delphes_card_CMS.tcl'),
                     pjoin(MG5DIR,'Template', 'Common', 'Cards', 'delphes_card_CMS.dat'))
            files.cp(pjoin(card_dir,'delphes_card_ATLAS.tcl'),
                     pjoin(MG5DIR,'Template', 'Common', 'Cards', 'delphes_card_ATLAS.dat'))
            

        #reset the position of the executable
        options_name = {'Delphes': 'delphes_path',
                           'Delphes2': 'delphes_path',
                           'Delphes3': 'delphes_path',
                           'ExRootAnalysis': 'exrootanalysis_path',
                           'MadAnalysis': 'madanalysis_path',
                           'SysCalc': 'syscalc_path',
                           'pythia-pgs':'pythia-pgs_path',
                           'Golem95': 'golem',
                           'PJFry': 'pjfry'}

        if args[0] in options_name:
            opt = options_name[args[0]]
            if opt=='golem':
                self.options[opt] = pjoin(MG5DIR,name,'lib')
                self.exec_cmd('save options')
            elif opt=='pjfry':
                self.options[opt] = pjoin(MG5DIR,'PJFry','lib')
                self.exec_cmd('save options')            
            elif self.options[opt] != self.options_configuration[opt]:
                self.options[opt] = self.options_configuration[opt]
                self.exec_cmd('save options')



    def install_update(self, args, wget):
        """ check if the current version of mg5 is up-to-date.
        and allow user to install the latest version of MG5 """

        def apply_patch(filetext):
            """function to apply the patch"""
            text = filetext.read()
            pattern = re.compile(r'''=== renamed directory \'(?P<orig>[^\']*)\' => \'(?P<new>[^\']*)\'''')
            #=== renamed directory 'Template' => 'Template/LO'
            for orig, new in pattern.findall(text):
                shutil.copytree(pjoin(MG5DIR, orig), pjoin(MG5DIR, 'UPDATE_TMP'))
                full_path = os.path.dirname(pjoin(MG5DIR, new)).split('/')
                for i, name in enumerate(full_path):
                    path = os.path.sep.join(full_path[:i+1])
                    if path and not os.path.isdir(path):
                        os.mkdir(path)
                shutil.copytree(pjoin(MG5DIR, 'UPDATE_TMP'), pjoin(MG5DIR, new))
                shutil.rmtree(pjoin(MG5DIR, 'UPDATE_TMP'))
            # track rename since patch fail to apply those correctly.
            pattern = re.compile(r'''=== renamed file \'(?P<orig>[^\']*)\' => \'(?P<new>[^\']*)\'''')
            #=== renamed file 'Template/SubProcesses/addmothers.f' => 'madgraph/iolibs/template_files/addmothers.f'
            for orig, new in pattern.findall(text):
                print 'move %s to %s' % (orig, new)
                try:
                    files.cp(pjoin(MG5DIR, orig), pjoin(MG5DIR, new), error=True)
                except IOError:
                    full_path = os.path.dirname(pjoin(MG5DIR, new)).split('/')
                    for i, name in enumerate(full_path):
                        path = os.path.sep.join(full_path[:i+1])
                        if path and not os.path.isdir(path):
                            os.mkdir(path)
                files.cp(pjoin(MG5DIR, orig), pjoin(MG5DIR, new), error=True)
            # track remove/re-added file:
            pattern = re.compile(r'''^=== added file \'(?P<new>[^\']*)\'''',re.M)
            all_add = pattern.findall(text)
            #pattern = re.compile(r'''=== removed file \'(?P<new>[^\']*)\'''')
            #all_rm = pattern.findall(text)
            pattern=re.compile(r'''=== removed file \'(?P<new>[^\']*)\'(?=.*=== added file \'(?P=new)\')''',re.S)
            print 'this step can take a few minuts. please be patient'
            all_rm_add = pattern.findall(text)
            #=== added file 'tests/input_files/full_sm/interactions.dat'
            for new in all_add:
                if new in all_rm_add:
                    continue
                if os.path.isfile(pjoin(MG5DIR, new)):
                    os.remove(pjoin(MG5DIR, new))
            #pattern = re.compile(r'''=== removed file \'(?P<new>[^\']*)\'''')
            #=== removed file 'tests/input_files/full_sm/interactions.dat'
            #for old in pattern.findall(text):
            #    if not os.path.isfile(pjoin(MG5DIR, old)):
            #        full_path = os.path.dirname(pjoin(MG5DIR, old)).split('/')
            #        for i, _ in enumerate(full_path):
            #            path = os.path.sep.join(full_path[:i+1])
            #            if path and not os.path.isdir(path):
            #                os.mkdir(path)
            #        subprocess.call(['touch', pjoin(MG5DIR, old)])

            p= subprocess.Popen(['patch', '-p1'], stdin=subprocess.PIPE,
                                                              cwd=MG5DIR)
            p.communicate(text)

            # check file which are not move
            #=== modified file 'Template/LO/Cards/run_card.dat'
            #--- old/Template/Cards/run_card.dat     2012-12-06 10:01:04 +0000
            #+++ new/Template/LO/Cards/run_card.dat  2013-12-09 02:35:59 +0000
            pattern=re.compile('''=== modified file \'(?P<new>[^\']*)\'[^\n]*\n\-\-\- old/(?P<old>\S*)[^\n]*\n\+\+\+ new/(?P=new)''',re.S)
            for match in pattern.findall(text):
                new = pjoin(MG5DIR, match[0])
                old = pjoin(MG5DIR, match[1])
                if new == old:
                    continue
                elif os.path.exists(old):
                    if not os.path.exists(os.path.dirname(new)):
                        split = new.split('/')
                        for i in range(1,len(split)):
                            path = '/'.join(split[:i])
                            if not os.path.exists(path):
                                print 'mkdir', path
                                os.mkdir(path)
                    files.cp(old,new)
            #=== renamed file 'Template/bin/internal/run_delphes' => 'Template/Common/bin/internal/run_delphes'
            #--- old/Template/bin/internal/run_delphes       2011-12-09 07:28:10 +0000
            #+++ new/Template/Common/bin/internal/run_delphes        2012-10-23 02:41:37 +0000
            #pattern=re.compile('''=== renamed file \'(?P<old>[^\']*)\' => \'(?P<new>[^\']*)\'[^\n]*\n\-\-\- old/(?P=old)[^\n]*\n\+\+\+ new/(?P=new)''',re.S)
            #for match in pattern.findall(text):
            #    old = pjoin(MG5DIR, match[0])
            #    new = pjoin(MG5DIR, match[1])
            #    if new == old:
            #       continue
            #    elif os.path.exists(old):
            #        if not os.path.exists(os.path.dirname(new)):
            #            split = new.split('/')
            #            for i in range(1,len(split)):
            #                path = '/'.join(split[:i])
            #                if not os.path.exists(path):
            #                    print 'mkdir', path
            #                    os.mkdir(path)
            #        files.cp(old,new)

            # check that all files in bin directory are executable
            for path in misc.glob('*', pjoin(MG5DIR, 'bin')):
                misc.call(['chmod', '+x', path])
            for path in misc.glob(pjoin('*','bin','*'), pjoin(MG5DIR, 'Template')):
                misc.call(['chmod', '+x', path])
            for path in misc.glob(pjoin('*','bin','internal','*'), pjoin(MG5DIR, 'Template')):
                misc.call(['chmod', '+x', path])
            for path in misc.glob(pjoin('*','*', '*.py'), pjoin(MG5DIR, 'Template')):
                misc.call(['chmod', '+x', path])
            for path in misc.glob(pjoin('*','*','*.sh'), pjoin(MG5DIR, 'Template')):
                misc.call(['chmod', '+x', path])

            #add empty files/directory
            pattern=re.compile('''^=== touch (file|directory) \'(?P<new>[^\']*)\'''',re.M)
            for match in pattern.findall(text):
                if match[0] == 'file':
                    new = os.path.dirname(pjoin(MG5DIR, match[1]))
                else:
                    new = pjoin(MG5DIR, match[1])
                if not os.path.exists(new):
                    split = new.split('/')
                    for i in range(1,len(split)+1):
                        path = '/'.join(split[:i])
                        if path and not os.path.exists(path):
                            print 'mkdir', path
                            os.mkdir(path)
                if match[0] == 'file':
                    print 'touch ', pjoin(MG5DIR, match[1])
                    misc.call(['touch', pjoin(MG5DIR, match[1])])
            # add new symlink
            pattern=re.compile('''^=== link file \'(?P<new>[^\']*)\' \'(?P<old>[^\']*)\'''', re.M)
            for new, old in pattern.findall(text):
                    if not os.path.exists(pjoin(MG5DIR, new)):
                        files.ln(old, os.path.dirname(new), os.path.basename(new))

            # Re-compile CutTools and IREGI
            if os.path.isfile(pjoin(MG5DIR,'vendor','CutTools','includects','libcts.a')):
                misc.compile(cwd=pjoin(MG5DIR,'vendor','CutTools'))
            if os.path.isfile(pjoin(MG5DIR,'vendor','IREGI','src','libiregi.a')):
                misc.compile(cwd=pjoin(MG5DIR,'vendor','IREGI','src'))

            # check if it need to download binary:
            pattern = re.compile("""^Binary files old/(\S*).*and new/(\S*).*$""", re.M)
            if pattern.search(text):
                return True
            else:
                return False

        # load options
        mode = [arg.split('=',1)[1] for arg in args if arg.startswith('--mode=')]
        if mode:
            mode = mode[-1]
        else:
            mode = "userrequest"
        force = any([arg=='-f' for arg in args])
        timeout = [arg.split('=',1)[1] for arg in args if arg.startswith('--timeout=')]
        if timeout:
            try:
                timeout = int(timeout[-1])
            except ValueError:
                raise self.InvalidCmd('%s: invalid argument for timeout (integer expected)'%timeout[-1])
        else:
            timeout = self.options['timeout']
        input_path = [arg.split('=',1)[1] for arg in args if arg.startswith('--input=')]

        if input_path:
            fsock = open(input_path[0])
            need_binary = apply_patch(fsock)
            logger.info('manual patch apply. Please test your version.')
            if need_binary:
                logger.warning('Note that some files need to be loaded separately!')
            sys.exit(0)

        options = ['y','n','on_exit']
        if mode == 'mg5_start':
            timeout = 2
            default = 'n'
            update_delay = self.options['auto_update'] * 24 * 3600
            if update_delay == 0:
                return
        elif mode == 'mg5_end':
            timeout = 5
            default = 'n'
            update_delay = self.options['auto_update'] * 24 * 3600
            if update_delay == 0:
                return
            options.remove('on_exit')
        elif mode == "userrequest":
            default = 'y'
            update_delay = 0
        else:
            raise self.InvalidCmd('Unknown mode for command install update')

        if not os.path.exists(os.path.join(MG5DIR,'input','.autoupdate')) or \
                os.path.exists(os.path.join(MG5DIR,'.bzr')):
            error_text = """This version of MG5 doesn\'t support auto-update. Common reasons are:
            1) This version was loaded via bazaar (use bzr pull to update instead).
            2) This version is a beta release of MG5."""
            if mode == 'userrequest':
                raise self.ConfigurationError(error_text)
            return

        if not misc.which('patch'):
            error_text = """Not able to find program \'patch\'. Please reload a clean version
            or install that program and retry."""
            if mode == 'userrequest':
                raise self.ConfigurationError(error_text)
            return


        # read the data present in .autoupdate
        data = {}
        for line in open(os.path.join(MG5DIR,'input','.autoupdate')):
            if not line.strip():
                continue
            sline = line.split()
            data[sline[0]] = int(sline[1])

        #check validity of the file
        if 'version_nb' not in data:
            if mode == 'userrequest':
                error_text = 'This version of MG5 doesn\'t support auto-update. (Invalid information)'
                raise self.ConfigurationError(error_text)
            return
        elif 'last_check' not in data:
            data['last_check'] = time.time()

        #check if we need to update.
        if time.time() - data['last_check'] < update_delay:
            return

        logger.info('Checking if MG5 is up-to-date... (takes up to %ss)' % timeout)
        class TimeOutError(Exception): pass

        def handle_alarm(signum, frame):
            raise TimeOutError

        signal.signal(signal.SIGALRM, handle_alarm)
        signal.alarm(timeout)
        to_update = 0
        try:
            filetext = urllib.urlopen('http://madgraph.phys.ucl.ac.be/mg5amc_build_nb')
            signal.alarm(0)
            web_version = int(filetext.read().strip())
        except (TimeOutError, ValueError, IOError):
            signal.alarm(0)
            print 'failed to connect server'
            if mode == 'mg5_end':
                # wait 24h before next check
                fsock = open(os.path.join(MG5DIR,'input','.autoupdate'),'w')
                fsock.write("version_nb   %s\n" % data['version_nb'])
                fsock.write("last_check   %s\n" % \
                int(time.time()) - 3600 * 24 * (self.options['auto_update'] -1))
                fsock.close()
            return

        if web_version == data['version_nb']:
            logger.info('No new version of MG5 available')
            # update .autoupdate to prevent a too close check
            fsock = open(os.path.join(MG5DIR,'input','.autoupdate'),'w')
            fsock.write("version_nb   %s\n" % data['version_nb'])
            fsock.write("last_check   %s\n" % int(time.time()))
            fsock.close()
            return
        elif data['version_nb'] > web_version:
            logger_stderr.info('impossible to update: local %s web %s' % (data['version_nb'], web_version))
            fsock = open(os.path.join(MG5DIR,'input','.autoupdate'),'w')
            fsock.write("version_nb   %s\n" % data['version_nb'])
            fsock.write("last_check   %s\n" % int(time.time()))
            fsock.close()
            return
        else:
            if not force:
                answer = self.ask('New Version of MG5 available! Do you want to update your current version?',
                                  default, options)
            else:
                answer = default


        if answer == 'y':
            logger.info('start updating code')
            fail = 0
            for i in range(data['version_nb'], web_version):
                try:
                    filetext = urllib.urlopen('http://madgraph.phys.ucl.ac.be/patch/build%s.patch' %(i+1))
#                    filetext = urllib.urlopen('http://madgraph.phys.ucl.ac.be/patch_test/build%s.patch' %(i+1))
                except Exception:
                    print 'fail to load patch to build #%s' % (i+1)
                    fail = i
                    break
                need_binary = apply_patch(filetext)
                if need_binary:
                    path = "http://madgraph.phys.ucl.ac.be/binary/binary_file%s.tgz" %(i+1)
                    name = "extra_file%i" % (i+1)
                    if sys.platform == "darwin":
                        misc.call(['curl', path, '-o%s.tgz' % name], cwd=MG5DIR)
                    else:
                        misc.call(['wget', path, '--output-document=%s.tgz'% name], cwd=MG5DIR)
                    # Untar the file
                    returncode = misc.call(['tar', '-xzpf', '%s.tgz' % name], cwd=MG5DIR,
                                     stdout=open(os.devnull, 'w'))

            fsock = open(os.path.join(MG5DIR,'input','.autoupdate'),'w')
            if not fail:
                fsock.write("version_nb   %s\n" % web_version)
            else:
                fsock.write("version_nb   %s\n" % fail)
            fsock.write("last_check   %s\n" % int(time.time()))
            fsock.close()            
#            logger.info('Refreshing installation of MG5aMC_PY8_interface.')
#            self.do_install('mg5amc_py8_interface',additional_options=['--force'])
            logger.info('Checking current version. (type ctrl-c to bypass the check)')
            subprocess.call([os.path.join('tests','test_manager.py')],
                                                                  cwd=MG5DIR)            
            print 'new version installed, please relaunch mg5'
            sys.exit(0)
        elif answer == 'n':
            # prevent for a future check
            fsock = open(os.path.join(MG5DIR,'input','.autoupdate'),'w')
            fsock.write("version_nb   %s\n" % data['version_nb'])
            fsock.write("last_check   %s\n" % int(time.time()))
            fsock.close()
            logger.info('Update bypassed.')
            logger.info('The next check for a new version will be performed in %s days' \
                        % abs(self.options['auto_update']))
            logger.info('In order to change this delay. Enter the command:')
            logger.info('set auto_update X')
            logger.info('Putting X to zero will prevent this check at anytime.')
            logger.info('You can upgrade your version at any time by typing:')
            logger.info('install update')
        else: #answer is on_exit
            #ensure that the test will be done on exit
            #Do not use the set command here!!
            self.options['auto_update'] = -1 * self.options['auto_update']



    def set_configuration(self, config_path=None, final=True):
        """ assign all configuration variable from file
            ./input/mg5_configuration.txt. assign to default if not define """

        if not self.options:
            self.options = dict(self.options_configuration)
            self.options.update(self.options_madgraph)
            self.options.update(self.options_madevent)

        if not config_path:
            if os.environ.has_key('MADGRAPH_BASE'):
                config_path = pjoin(os.environ['MADGRAPH_BASE'],'mg5_configuration.txt')
                self.set_configuration(config_path, final=False)
            if 'HOME' in os.environ:
                config_path = pjoin(os.environ['HOME'],'.mg5',
                                                        'mg5_configuration.txt')
                if os.path.exists(config_path):
                    self.set_configuration(config_path, final=False)
            config_path = os.path.relpath(pjoin(MG5DIR,'input',
                                                       'mg5_configuration.txt'))
            return self.set_configuration(config_path, final)

        if not os.path.exists(config_path):
            files.cp(pjoin(MG5DIR,'input','.mg5_configuration_default.txt'), config_path)
        config_file = open(config_path)

        # read the file and extract information
        logger.info('load MG5 configuration from %s ' % config_file.name)
        for line in config_file:
            if '#' in line:
                line = line.split('#',1)[0]
            line = line.replace('\n','').replace('\r\n','')
            try:
                name, value = line.split('=')
            except ValueError:
                pass
            else:
                name = name.strip()
                value = value.strip()
                if name != 'mg5_path':
                    self.options[name] = value
                if value.lower() == "none" or value=="":
                    self.options[name] = None

        self.options['stdout_level'] = logging.getLogger('madgraph').level
        if not final:
            return self.options # the return is usefull for unittest

        # Treat each expected input
        # 1: Pythia8_path and hewrig++ paths
        # try absolute and relative path
        for key in self.options:
            if key in ['pythia8_path', 'hwpp_path', 'thepeg_path', 'hepmc_path',
                       'mg5amc_py8_interface_path']:
                if self.options[key] in ['None', None]:
                    self.options[key] = None
                    continue
                path = self.options[key]
                #this is for pythia8
                if key == 'pythia8_path' and not os.path.isfile(pjoin(MG5DIR, path, 'include', 'Pythia8', 'Pythia.h')):
                    if not os.path.isfile(pjoin(path, 'include', 'Pythia8', 'Pythia.h')):
                        self.options['pythia8_path'] = None
                    else:
                        continue
                #this is for mg5amc_py8_interface_path
                if key == 'mg5amc_py8_interface_path' and not os.path.isfile(pjoin(MG5DIR, path, 'MG5aMC_PY8_interface')):
                    if not os.path.isfile(pjoin(path, 'MG5aMC_PY8_interface')):
                        self.options['pythia8_path'] = None
                    else:
                        continue

                #this is for hw++
                elif key == 'hwpp_path' and not os.path.isfile(pjoin(MG5DIR, path, 'include', 'Herwig++', 'Analysis', 'BasicConsistency.hh')):
                    if not os.path.isfile(pjoin(path, 'include', 'Herwig++', 'Analysis', 'BasicConsistency.hh')):
                        self.options['hwpp_path'] = None
                    else:
                        continue
                # this is for thepeg
                elif key == 'thepeg_path' and not os.path.isfile(pjoin(MG5DIR, path, 'include', 'ThePEG', 'ACDC', 'ACDCGenCell.h')):
                    if not os.path.isfile(pjoin(path, 'include', 'ThePEG', 'ACDC', 'ACDCGenCell.h')):
                        self.options['thepeg_path'] = None
                    else:
                        continue
                # this is for hepmc
                elif key == 'hepmc_path' and not os.path.isfile(pjoin(MG5DIR, path, 'include', 'HEPEVT_Wrapper.h')):
                    if not os.path.isfile(pjoin(path, 'include', 'HEPEVT_Wrapper.h')):
                        self.options['hepmc_path'] = None
                    else:
                        continue

            elif key in ['pjfry','golem','samurai']:
                if isinstance(self.options[key],str) and self.options[key].lower() == 'auto':
                    # try to find it automatically on the system                                                                                                                                            
                    program = misc.which_lib('lib%s.a'%key)
                    if program != None:
                        fpath, _ = os.path.split(program)
                        logger.info('Using %s library in %s' % (key,fpath))
                        self.options[key]=fpath
                    else:
                        # Try to look for it locally
                        local_install = {'pjfry':'PJFRY', 'golem':'golem95',
                                         'samurai':'samurai'}
                        if os.path.isfile(pjoin(MG5DIR,local_install[key],'lib', 'lib%s.a' % key)):
                            self.options[key]=pjoin(MG5DIR,local_install[key],'lib')
                        else:
                            self.options[key]=None
                    # Make sure that samurai version is recent enough
                    if key=='samurai' and \
                       isinstance(self.options[key],str) and \
                       self.options[key].lower() != 'auto':
                        if os.path.isfile(pjoin(self.options[key],os.pardir,'AUTHORS')):
                            try:
                                version = open(pjoin(self.options[key],os.pardir,
                                                          'VERSION'),'r').read()
                            except IOError:
                                version = None
                            if version is None:
                                self.options[key] = None
                                logger.info('--------')
                                logger.info(
"""The version of 'samurai' automatically detected seems too old to be compatible
with MG5aMC and it will be turned off. Ask the authors for the latest version if
you want to use samurai. 
If you want to enforce its use as-it-is, then specify directly its library folder
in the MG5aMC option 'samurai' (instead of leaving it to its default 'auto').""")
                                logger.info('--------')

            elif key.endswith('path'):
                pass
            elif key in ['run_mode', 'auto_update']:
                self.options[key] = int(self.options[key])
            elif key in ['cluster_type','automatic_html_opening']:
                pass
            elif key in ['notification_center']:
                if self.options[key] in ['False', 'True']:
                    self.allow_notification_center = eval(self.options[key])
                    self.options[key] = self.allow_notification_center
            elif key not in ['text_editor','eps_viewer','web_browser', 'stdout_level']:
                # Default: try to set parameter
                try:
                    self.do_set("%s %s --no_save" % (key, self.options[key]), log=False)
                except MadGraph5Error, error:
                    print error
                    logger.warning("Option %s from config file not understood" \
                                   % key)
                else:
                    if key in self.options_madgraph:
                        self.history.append('set %s %s' % (key, self.options[key]))
        
#        warnings = misc.mg5amc_py8_interface_consistency_warning(self.options)
#        if warnings:
#            logger.warning(warnings)

        # Configure the way to open a file:
        launch_ext.open_file.configure(self.options)
        return self.options

    def check_for_export_dir(self, filepath):
        """Check if the files is in a valid export directory and assign it to
        export path if if is"""

        # keep previous if a previous one is defined
        if self._export_dir:
            return

        if os.path.exists(pjoin(os.getcwd(), 'Cards')):
            self._export_dir = os.getcwd()
            return

        path_split = filepath.split(os.path.sep)
        if len(path_split) > 2 and path_split[-2] == 'Cards':
            self._export_dir = os.path.sep.join(path_split[:-2])
            return

    def do_launch(self, line):
        """Main commands: Ask for editing the parameter and then
        Execute the code (madevent/standalone/...)
        """

        #ensure that MG option are not modified by the launch routine
        current_options = dict([(name, self.options[name]) for name in self.options_madgraph])
        start_cwd = os.getcwd()

        args = self.split_arg(line)
        # check argument validity and normalise argument
        (options, args) = _launch_parser.parse_args(args)
        self.check_launch(args, options)
        options = options.__dict__
        # args is now MODE PATH

        if args[0].startswith('standalone'):
            if os.path.isfile(os.path.join(os.getcwd(),args[1],'Cards',\
              'MadLoopParams.dat')) and not os.path.isfile(os.path.join(\
              os.getcwd(),args[1],'SubProcesses','check_poles.f')):
                ext_program = launch_ext.MadLoopLauncher(self, args[1], \
                                                options=self.options, **options)
            else:
                ext_program = launch_ext.SALauncher(self, args[1], \
                                                options=self.options, **options)
        elif args[0] == 'madevent':
            if options['interactive']:
                
                if isinstance(self, cmd.CmdShell):
                    ME = madevent_interface.MadEventCmdShell(me_dir=args[1], options=self.options)
                else:
                    ME = madevent_interface.MadEventCmd(me_dir=args[1],options=self.options)
                    ME.pass_in_web_mode()
                stop = self.define_child_cmd_interface(ME)
                return stop

            #check if this is a cross-section
            if not self._generate_info:
                # This relaunch an old run -> need to check if this is a
                # cross-section or a width
                info = open(pjoin(args[1],'SubProcesses','procdef_mg5.dat')).read()
                generate_info = info.split('# Begin PROCESS',1)[1].split('\n')[1]
                generate_info = generate_info.split('#')[0]
            else:
                generate_info = self._generate_info

            if len(generate_info.split('>')[0].strip().split())>1:
                ext_program = launch_ext.MELauncher(args[1], self,
                                shell = isinstance(self, cmd.CmdShell),
                                options=self.options,**options)
            else:
                # This is a width computation
                ext_program = launch_ext.MELauncher(args[1], self, unit='GeV',
                                shell = isinstance(self, cmd.CmdShell),
                                options=self.options,**options)

        elif args[0] == 'pythia8':
            ext_program = launch_ext.Pythia8Launcher( args[1], self, **options)

        elif args[0] == 'aMC@NLO':
            if options['interactive']:
                if isinstance(self, cmd.CmdShell):
                    ME = amcatnlo_run.aMCatNLOCmdShell(me_dir=args[1], options=self.options)
                else:
                    ME = amcatnlo_run.aMCatNLOCmd(me_dir=args[1],options=self.options)
                    ME.pass_in_web_mode()
                # transfer interactive configuration
                config_line = [l for l in self.history if l.strip().startswith('set')]
                for line in config_line:
                    ME.exec_cmd(line)
                stop = self.define_child_cmd_interface(ME)
                return stop
            ext_program = launch_ext.aMCatNLOLauncher( args[1], self,
                                                       shell = isinstance(self, cmd.CmdShell),
                                                        **options)
        elif args[0] == 'madweight':
            import madgraph.interface.madweight_interface as madweight_interface
            if options['interactive']:
                if isinstance(self, cmd.CmdShell):
                    MW = madweight_interface.MadWeightCmdShell(me_dir=args[1], options=self.options)
                else:
                    MW = madweight_interface.MadWeightCmd(me_dir=args[1],options=self.options)
                # transfer interactive configuration
                config_line = [l for l in self.history if l.strip().startswith('set')]
                for line in config_line:
                    MW.exec_cmd(line)
                stop = self.define_child_cmd_interface(MW)                
                return stop
            ext_program = launch_ext.MWLauncher( self, args[1],
                                                 shell = isinstance(self, cmd.CmdShell),
                                                 options=self.options,**options)            
        else:
            os.chdir(start_cwd) #ensure to go to the initial path
            raise self.InvalidCmd , '%s cannot be run from MG5 interface' % args[0]


        ext_program.run()
        os.chdir(start_cwd) #ensure to go to the initial path
        # ensure that MG options are not changed!
        for key, value in current_options.items():
            self.options[key] = value

    def do_load(self, line):
        """Not in help: Load information from file"""

        args = self.split_arg(line)
        # check argument validity
        self.check_load(args)

        cpu_time1 = time.time()
        if args[0] == 'model':
            self._curr_model = save_load_object.load_from_file(args[1])
            if self._curr_model.get('parameters'):
                # This is a UFO model
                self._model_v4_path = None
            else:
                # This is a v4 model
                self._model_v4_path = import_v4.find_model_path(\
                    self._curr_model.get('name').replace("_v4", ""),
                    self._mgme_dir)

            # Do post-processing of model
            self.process_model()

            #save_model.save_model(args[1], self._curr_model)
            if isinstance(self._curr_model, base_objects.Model):
                cpu_time2 = time.time()
                logger.info("Loaded model from file in %0.3f s" % \
                      (cpu_time2 - cpu_time1))
            else:
                raise self.RWError('Could not load model from file %s' \
                                      % args[1])
        elif args[0] == 'processes':
            amps = save_load_object.load_from_file(args[1])
            if isinstance(amps, diagram_generation.AmplitudeList):
                cpu_time2 = time.time()
                logger.info("Loaded processes from file in %0.3f s" % \
                      (cpu_time2 - cpu_time1))
                if amps:
                    model = amps[0].get('process').get('model')
                    if not model.get('parameters'):
                        # This is a v4 model.  Look for path.
                        self._model_v4_path = import_v4.find_model_path(\
                                   model.get('name').replace("_v4", ""),
                                   self._mgme_dir)
                    else:
                        self._model_v4_path = None
                    # If not exceptions from previous steps, set
                    # _curr_amps and _curr_model
                    self._curr_amps = amps
                    self._curr_model = model
                    logger.info("Model set from process.")
                    # Do post-processing of model
                    self.process_model()
                self._done_export = None
            else:
                raise self.RWError('Could not load processes from file %s' % args[1])


    def do_customize_model(self, line):
        """create a restriction card in a interactive way"""

        args = self.split_arg(line)
        self.check_customize_model(args)

        model_path = self._curr_model.get('modelpath')
        if not os.path.exists(pjoin(model_path,'build_restrict.py')):
            raise self.InvalidCmd('''Model not compatible with this option.''')

        # (re)import the full model (get rid of the default restriction)
        self._curr_model = import_ufo.import_model(model_path, restrict=False)

        #1) create the full param_card
        out_path = StringIO.StringIO()
        param_writer.ParamCardWriter(self._curr_model, out_path)
        # and load it to a python object
        param_card = check_param_card.ParamCard(out_path.getvalue().split('\n'))


        all_categories = self.ask('','0',[], ask_class=AskforCustomize)
        put_to_one = []
        ## Make a Temaplate for  the restriction card. (card with no restrict)
        for block in param_card:
            value_dict = {}
            for param in param_card[block]:
                value = param.value
                if value == 0:
                    param.value = 0.000001e-99
                elif value == 1:
                    if block != 'qnumbers':
                        put_to_one.append((block,param.lhacode))
                        param.value = random.random()
                elif abs(value) in value_dict:
                    param.value += value_dict[abs(value)] * 1e-4 * param.value
                    value_dict[abs(value)] += 1
                else:
                    value_dict[abs(value)] = 1

        for category in all_categories:
            for options in category:
                if not options.status:
                    continue
                param = param_card[options.lhablock].get(options.lhaid)
                param.value = options.value

        logger.info('Loading the resulting model')
        # Applying the restriction
        self._curr_model = import_ufo.RestrictModel(self._curr_model)
        model_name = self._curr_model.get('name')
        if model_name == 'mssm':
            keep_external=True
        else:
            keep_external=False
        self._curr_model.restrict_model(param_card,keep_external=keep_external)

        if args:
            name = args[0].split('=',1)[1]
            path = pjoin(model_path,'restrict_%s.dat' % name)
            logger.info('Save restriction file as %s' % path)
            param_card.write(path)
            self._curr_model['name'] += '-%s' % name

        # if some need to put on one
        if put_to_one:
            out_path = StringIO.StringIO()
            param_writer.ParamCardWriter(self._curr_model, out_path)
            # and load it to a python object
            param_card = check_param_card.ParamCard(out_path.getvalue().split('\n'))
            
            for (block, lhacode) in put_to_one:
                misc.sprint(block, lhacode)
                try:
                    param_card[block].get(lhacode).value = 1
                except:
                    pass # was removed of the model!
            self._curr_model.set_parameters_and_couplings(param_card)

            if args:
                name = args[0].split('=',1)[1]
                path = pjoin(model_path,'paramcard_%s.dat' % name)
                logger.info('Save default card file as %s' % path)
                param_card.write(path)

    def do_save(self, line, check=True, to_keep={}, log=True):
        """Not in help: Save information to file"""

        args = self.split_arg(line)
        # Check argument validity
        if check:
            self.check_save(args)

        if args[0] == 'model':
            if self._curr_model:
                #save_model.save_model(args[1], self._curr_model)
                if save_load_object.save_to_file(args[1], self._curr_model):
                    logger.info('Saved model to file %s' % args[1])
            else:
                raise self.InvalidCmd('No model to save!')
        elif args[0] == 'processes':
            if self._curr_amps:
                if save_load_object.save_to_file(args[1], self._curr_amps):
                    logger.info('Saved processes to file %s' % args[1])
            else:
                raise self.InvalidCmd('No processes to save!')

        elif args[0] == 'options':
            # First look at options which should be put in MG5DIR/input
            to_define = {}
            for key, default in self.options_configuration.items():
                if self.options_configuration[key] != self.options[key] and not self.options_configuration[key] is None:
                    to_define[key] = self.options[key]

            if not '--auto' in args:
                for key, default in self.options_madevent.items():
                    if self.options_madevent[key] != self.options[key] != None:
                        if '_path' in key and os.path.basename(self.options[key]) == 'None':
                            continue
                        to_define[key] = self.options[key]
                    elif key == 'cluster_queue' and self.options[key] is None:
                        to_define[key] = self.options[key]

            if '--all' in args:
                for key, default in self.options_madgraph.items():
                    if self.options_madgraph[key] != self.options[key] != None and \
                      key != 'stdout_level':
                        to_define[key] = self.options[key]
            elif not '--auto' in args:
                for key, default in self.options_madgraph.items():
                    if self.options_madgraph[key] != self.options[key] != None and  key != 'stdout_level':
                        logger.info('The option %s is modified [%s] but will not be written in the configuration files.' \
                                    % (key,self.options_madgraph[key]) )
                        logger.info('If you want to make this value the default for future session, you can run \'save options --all\'')
            if len(args) >1 and not args[1].startswith('--'):
                filepath = args[1]
            else:
                filepath = pjoin(MG5DIR, 'input', 'mg5_configuration.txt')
            basefile = pjoin(MG5DIR, 'input', '.mg5_configuration_default.txt')
            basedir = MG5DIR

            if to_keep:
                to_define = to_keep
            self.write_configuration(filepath, basefile, basedir, to_define)

    # Set an option
    def do_set(self, line, log=True, model_reload=True):
        """Set an option, which will be default for coming generations/outputs.
        """

        # Be careful:
        # This command is associated to a post_cmd: post_set.
        args = self.split_arg(line)

        # Check the validity of the arguments
        self.check_set(args)

        if args[0] == 'ignore_six_quark_processes':
            if args[1] == 'False':
                self.options[args[0]] = False
                return
            self.options[args[0]] = list(set([abs(p) for p in \
                                      self._multiparticles[args[1]]\
                                      if self._curr_model.get_particle(p).\
                                      is_fermion() and \
                                      self._curr_model.get_particle(abs(p)).\
                                      get('color') == 3]))
            if log:
                logger.info('Ignore processes with >= 6 quarks (%s)' % \
                        ",".join([\
                            self._curr_model.get_particle(q).get('name') \
                            for q in self.options[args[0]]]))

        elif args[0] == 'group_subprocesses':
            if args[1] not in ['Auto', 'NLO']:
                self.options[args[0]] = eval(args[1])
            else:
                self.options[args[0]] = args[1]
            if log:
                logger.info('Set group_subprocesses to %s' % \
                                                    str(self.options[args[0]]))
                logger.info('Note that you need to regenerate all processes')
            self._curr_amps = diagram_generation.AmplitudeList()
            self._curr_matrix_elements = helas_objects.HelasMultiProcess()

        elif args[0] == "stdout_level":
            if args[1].isdigit():
                level = int(args[1])
            else:
                level = eval('logging.' + args[1])
            logging.root.setLevel(level)
            logging.getLogger('madgraph').setLevel(level)
            logging.getLogger('madevent').setLevel(level)
            if log:
                logger.info('set output information to level: %s' % level)
        elif args[0].lower() == "ewscheme":
            logger.info("Change EW scheme to %s for the model %s. Note that YOU are responsible of the full validity of the input in that scheme." %\
                                              (self._curr_model.get('name'), args[1]))
            logger.info("Importing a model will restore the default scheme")
            self._curr_model.change_electroweak_mode(args[1])
        elif args[0] == "complex_mass_scheme":
            old = self.options[args[0]]
            self.options[args[0]] = eval(args[1])
            aloha.complex_mass = eval(args[1])
            aloha_lib.KERNEL.clean()
            if self.options[args[0]]:
                if old:
                    if log:
                        logger.info('Complex mass already activated.')
                    return
                if log:
                    logger.info('Activate complex mass scheme.')
            else:
                if not old:
                    if log:
                        logger.info('Complex mass already desactivated.')
                    return
                if log:
                    logger.info('Desactivate complex mass scheme.')
            if not self._curr_model:
                return
            self.exec_cmd('import model %s' % self._curr_model.get('name'))

        elif args[0] == "gauge":
            # Treat the case where they are no model loaded
            if not self._curr_model:
                if args[1] == 'unitary':
                    aloha.unitary_gauge = True
                else:
                    aloha.unitary_gauge = False
                aloha_lib.KERNEL.clean()
                self.options[args[0]] = args[1]
                if log: logger.info('Passing to gauge %s.' % args[1])
                return

            # They are a valid model
            able_to_mod = True
            if args[1] == 'unitary':
                if 0 in self._curr_model.get('gauge'):
                    aloha.unitary_gauge = True
                else:
                    able_to_mod = False
                    if log: logger.warning('Note that unitary gauge is not allowed for your current model %s' \
                                           % self._curr_model.get('name'))
            else:
                if 1 in self._curr_model.get('gauge'):
                    aloha.unitary_gauge = False
                else:
                    able_to_mod = False
                    if log: logger.warning('Note that Feynman gauge is not allowed for your current model %s' \
                                           % self._curr_model.get('name'))

            if self.options['gauge'] == args[1]:
                return
            
            
            self.options[args[0]] = args[1]

            if able_to_mod and log and args[0] == 'gauge' and \
                args[1] == 'unitary' and not self.options['gauge']=='unitary' and \
                isinstance(self._curr_model,loop_base_objects.LoopModel) and \
                  not self._curr_model['perturbation_couplings'] in [[],['QCD']]:
                logger.warning('You will only be able to do tree level'+\
                                   ' and QCD corrections in the unitary gauge.')



            #re-init all variable
            model_name = self._curr_model.get('modelpath+restriction')
            self._curr_model = None
            self._curr_amps = diagram_generation.AmplitudeList()
            self._curr_matrix_elements = helas_objects.HelasMultiProcess()
            self._curr_helas_model = None
            self._curr_exporter = None
            self._done_export = False
            import_ufo._import_once = []
            logger.info('Passing to gauge %s.' % args[1])

            if able_to_mod:
                # We don't want to go through the MasterCommand again
                # because it messes with the interface switching when
                # importing a loop model from MG5
                MadGraphCmd.do_import(self,'model %s' %model_name, force=True)
            elif log:
                logger.info('Note that you have to reload the model')

        elif args[0] == 'fortran_compiler':
            if args[1] != 'None':
                if log:
                    logger.info('set fortran compiler to %s' % args[1])
                self.options['fortran_compiler'] = args[1]
            else:
                self.options['fortran_compiler'] = None
        elif args[0] == 'f2py_compiler':
            if args[1] != 'None':
                if log:
                    logger.info('set f2py compiler to %s' % args[1])
                self.options['f2py_compiler'] = args[1]
            else:
                self.options['f2py_compiler'] = None
            
        elif args[0] == 'loop_optimized_output':
            if log:
                    logger.info('set loop optimized output to %s' % args[1])
            self._curr_matrix_elements = helas_objects.HelasMultiProcess()
            self.options[args[0]] = args[1]
            if not self.options['loop_optimized_output'] and \
                                               self.options['loop_color_flows']:
                logger.warning("Turning off option 'loop_color_flows'"+\
                    " since it is not available for non-optimized loop output.")
                self.do_set('loop_color_flows False',log=False)
        elif args[0] == 'loop_color_flows':
            if log:
                    logger.info('set loop color flows to %s' % args[1])
            self._curr_matrix_elements = helas_objects.HelasMultiProcess()
            self.options[args[0]] = args[1]
            if self.options['loop_color_flows'] and \
                                      not self.options['loop_optimized_output']:
                logger.warning("Turning on option 'loop_optimized'"+\
                                     " needed for loop color flow computation.")
                self.do_set('loop_optimized_output True',False)

        elif args[0] == 'fastjet':
            try:
                p = subprocess.Popen([args[1], '--version'], stdout=subprocess.PIPE,
                stderr=subprocess.PIPE)
                output, error = p.communicate()
                res = 0
            except Exception:
                res = 1

            if res != 0 or error:
                logger.info('%s does not seem to correspond to a valid fastjet-config ' % args[1] + \
                 'executable (v3+). We will use fjcore instead.\n Please set the \'fastjet\'' + \
                 'variable to the full (absolute) /PATH/TO/fastjet-config (including fastjet-config).' +
                        '\n MG5_aMC> set fastjet /PATH/TO/fastjet-config\n')
                self.options[args[0]] = None
                self.history.pop()
            elif int(output.split('.')[0]) < 3:
                logger.warning('%s is not ' % args[1] + \
                        'v3 or greater. Please install FastJet v3+.')
                self.options[args[0]] = None
                self.history.pop()
            else: #everything is fine
                logger.info('set fastjet to %s' % args[1])
                self.options[args[0]] = args[1]

        elif args[0] in ['pjfry','golem','samurai','ninja','collier'] and \
             not (args[0] in ['ninja','collier'] and args[1]=='./HEPTools/lib'):
            if args[1] in ['None',"''",'""']:
                self.options[args[0]] = None
            else:
                program = misc.which_lib(os.path.join(args[1],'lib%s.a'%args[0]))
                if program!=None:
                    res = 0
                    logger.info('set %s to %s' % (args[0],args[1]))
                    self.options[args[0]] = args[1]
                else:
                    res = 1
    
                if res != 0 :
                    logger.warning('%s does not seem to correspond to a valid %s lib ' % (args[1],args[0]) + \
                            '. Please enter the full PATH/TO/%s/lib .\n'%args[0] + \
                            'You will NOT be able to run %s otherwise.\n'%args[0])
                
        elif args[0] == 'lhapdf':
            try:
                res = misc.call([args[1], '--version'], stdout=subprocess.PIPE,
                                                             stderr=subprocess.PIPE)
                logger.info('set lhapdf to %s' % args[1])
                self.options[args[0]] = args[1]
            except Exception:
                res = 1
            if res != 0:
                logger.info('%s does not seem to correspond to a valid lhapdf-config ' % args[1] + \
                        'executable. \nPlease set the \'lhapdf\' variable to the (absolute) ' + \
                        '/PATH/TO/lhapdf-config (including lhapdf-config).\n' + \
                        'Note that you can still compile and run aMC@NLO with the built-in PDFs\n' + \
                        ' MG5_aMC> set lhapdf /PATH/TO/lhapdf-config\n')

        elif args[0] in ['timeout', 'auto_update', 'cluster_nb_retry',
                         'cluster_retry_wait', 'cluster_size', 'max_npoint_for_channel']:
                self.options[args[0]] = int(args[1])

        elif args[0] in ['cluster_local_path']:
            self.options[args[0]] = args[1].strip()

        elif args[0] == 'cluster_status_update':
            if '(' in args[1]:
                data = ' '.join([a for a in args[1:] if not a.startswith('-')])
                data = data.replace('(','').replace(')','').replace(',',' ').split()
                first, second = data[:2]
            else:
                first, second = args[1:3]

            self.options[args[0]] = (int(first), int(second))

        elif args[0] == 'OLP':
            # Reset the amplitudes, MatrixElements and exporter as they might
            # depend on this option
            self._curr_amps = diagram_generation.AmplitudeList()
            self._curr_matrix_elements = helas_objects.HelasMultiProcess()
            self._curr_exporter = None
            self.options[args[0]] = args[1]

        elif args[0] =='output_dependencies':
            self.options[args[0]] = args[1]
        elif args[0] =='notification_center':
            if args[1] in ['None','True','False']:
                self.options[args[0]] = eval(args[1])
                self.allow_notification_center = self.options[args[0]]
            else:
                raise self.InvalidCmd('expected bool for notification_center')
        elif args[0] in ['cluster_queue']:
            self.options[args[0]] = args[1].strip()
        elif args[0] in self.options:
            if args[1] in ['None','True','False']:
                self.options[args[0]] = eval(args[1])
            else:
                self.options[args[0]] = args[1]

    def post_set(self, stop, line):
        """Check if we need to save this in the option file"""

        args = self.split_arg(line)
        # Check the validity of the arguments
        try:
            self.check_set(args, log=False)
        except Exception:
            return stop

        if args[0] in self.options_configuration and '--no_save' not in args:
            self.exec_cmd('save options --auto', log=False)
        elif args[0] in self.options_madevent:
            if not '--no_save' in line:
                logger.info('This option will be the default in any output that you are going to create in this session.')
                logger.info('In order to keep this changes permanent please run \'save options\'')
        else:
            #MadGraph5_aMC@NLO configuration
            if not self.history or self.history[-1].split() != line.split():
                self.history.append('set %s' % line)
                self.avoid_history_duplicate('set %s' % args[0], ['define', 'set'])
        return stop

    def do_open(self, line):
        """Open a text file/ eps file / html file"""

        args = self.split_arg(line)
        # Check Argument validity and modify argument to be the real path
        self.check_open(args)
        file_path = args[0]

        launch_ext.open_file(file_path)

    def do_output(self, line):
        """Main commands: Initialize a new Template or reinitialize one"""

        args = self.split_arg(line)
        # Check Argument validity
        self.check_output(args)


        noclean = '-noclean' in args
        force = '-f' in args
        nojpeg = '-nojpeg' in args
        flaglist = []
                    
        if '--postpone_model' in args:
            flaglist.append('store_model')
        
        main_file_name = ""
        try:
            main_file_name = args[args.index('-name') + 1]
        except Exception:
            pass


        ################
        # ALOHA OUTPUT #
        ################
        if self._export_format == 'aloha':
            # catch format
            format = [d[9:] for d in args if d.startswith('--format=')]
            if not format:
                format = 'Fortran'
            else:
                format = format[-1]
            # catch output dir
            output = [d for d in args if d.startswith('--output=')]
            if not output:
                output = import_ufo.find_ufo_path(self._curr_model['name'])
                output = pjoin(output, format)
                if not os.path.isdir(output):
                    os.mkdir(output)
            else:
                output = output[-1]
                if not os.path.isdir(output):
                    raise self.InvalidCmd('%s is not a valid directory' % output)
            logger.info('creating routines in directory %s ' % output)
            # build the calling list for aloha
            names = [d for d in args if not d.startswith('-')]
            wanted_lorentz = aloha_fct.guess_routine_from_name(names)
            # Create and write ALOHA Routine
            aloha_model = create_aloha.AbstractALOHAModel(self._curr_model.get('name'))
            aloha_model.add_Lorentz_object(self._curr_model.get('lorentz'))
            if wanted_lorentz:
                aloha_model.compute_subset(wanted_lorentz)
            else:
                aloha_model.compute_all(save=False)
            aloha_model.write(output, format)
            return

        #################
        ## Other Output #
        #################
        # Configuration of what to do:
        # check: check status of the directory
        # exporter: which exporter to use (v4/cpp/...)
        # output: [Template/dir/None] copy the Template, just create dir or do nothing
        config = {}
        config['madevent'] =       {'check': True,  'exporter': 'v4',  'output':'Template'}
        config['matrix'] =         {'check': False, 'exporter': 'v4',  'output':'dir'}
        config['standalone'] =     {'check': True, 'exporter': 'v4',  'output':'Template'}
        config['standalone_msF'] = {'check': False, 'exporter': 'v4',  'output':'Template'}
        config['standalone_msP'] = {'check': False, 'exporter': 'v4',  'output':'Template'}
        config['standalone_rw'] =  {'check': False, 'exporter': 'v4',  'output':'Template'}
        config['standalone_cpp'] = {'check': False, 'exporter': 'cpp', 'output': 'Template'}
        config['pythia8'] =        {'check': False, 'exporter': 'cpp', 'output':'dir'}
        config['matchbox_cpp'] =   {'check': True, 'exporter': 'cpp', 'output': 'Template'}
        config['matchbox'] =       {'check': True, 'exporter': 'v4',  'output': 'Template'}
        config['madweight'] =      {'check': True, 'exporter': 'v4',  'output':'Template'}

        if self._export_format == 'plugin':
            options = {'check': self._export_plugin.check, 'exporter':self._export_plugin.exporter, 'output':self._export_plugin.output}
        else:
            options = config[self._export_format]
            
        # check
        if os.path.realpath(self._export_dir) == os.getcwd():
            if len(args) == 0:
                i=0
                while 1:
                    if os.path.exists('Pythia8_proc_%i' %i):
                        i+=1
                    else:
                        break
                os.mkdir('Pythia8_proc_%i' %i) 
                self._export_dir = pjoin(self._export_dir, 'Pythia8_proc_%i' %i)
                logger.info('Create output in %s' % self._export_dir)
            elif not args[0] in ['.', '-f']:
                raise self.InvalidCmd, 'Wrong path directory to create in local directory use \'.\''
        elif not noclean and os.path.isdir(self._export_dir) and options['check']:
            if not force:
                # Don't ask if user already specified force or noclean
                logger.info('INFO: directory %s already exists.' % self._export_dir)
                logger.info('If you continue this directory will be deleted and replaced.')
                answer = self.ask('Do you want to continue?', 'y', ['y','n'])
            else:
                answer = 'y'
            if answer != 'y':
                raise self.InvalidCmd('Stopped by user request')
            else:
                shutil.rmtree(self._export_dir)

        # Choose here whether to group subprocesses or not, if the option was
        # set to 'Auto' and propagate this choice down the line:
        if self.options['group_subprocesses'] in [True, False]:
            group_processes = self.options['group_subprocesses']
        elif self.options['group_subprocesses'] == 'Auto':
            # By default we set it to True
            group_processes = True
            # But we turn if off for decay processes which
            # have been defined with multiparticle labels, because then
            # branching ratios necessitates to keep subprocesses independent.
            # That applies only if there is more than one subprocess of course.
            if self._curr_amps[0].get_ninitial() == 1 and \
                                                     len(self._curr_amps)>1:
                processes = [amp.get('process') for amp in self._curr_amps]            
                if len(set(proc.get('id') for proc in processes))!=len(processes):
                    # Special warning for loop-induced
                    if any(proc['perturbation_couplings'] != [] for proc in
                               processes) and self._export_format == 'madevent':
                        logger.warning("""
|| The loop-induced decay process you have specified contains several
|| subprocesses and, in order to be able to compute individual branching ratios, 
|| MG5_aMC will *not* group them. Integration channels will also be considered
|| for each diagrams and as a result integration will be inefficient.
|| It is therefore recommended to perform this simulation by setting the MG5_aMC
|| option 'group_subprocesses' to 'True' (before the output of the process).
|| Notice that when doing so, processes for which one still wishes to compute
|| branching ratios independently can be specified using the syntax:
||   -> add process <proc_def>
""")
                    group_processes = False

        #Exporter + Template
        if options['exporter'] == 'v4':
            self._curr_exporter = export_v4.ExportV4Factory(self, noclean, 
                                             group_subprocesses=group_processes)
        elif options['exporter'] == 'cpp':
            self._curr_exporter = export_cpp.ExportCPPFactory(self, group_subprocesses=group_processes)
        
        self._curr_exporter.pass_information_from_cmd(self)
        
        if options['output'] == 'Template':
            self._curr_exporter.copy_template(self._curr_model)
        elif options['output'] == 'dir' and not os.path.isdir(self._export_dir):
            os.makedirs(self._export_dir)

        # Reset _done_export, since we have new directory
        self._done_export = False

        if self._export_format == "madevent":
            # for MadEvent with MadLoop decide if we keep the box as channel of 
            #integration or not. Forbid them for matching and for h+j
            if self.options['max_npoint_for_channel']:
                base_objects.Vertex.max_n_loop_for_multichanneling = self.options['max_npoint_for_channel']
            else:
                base_objects.Vertex.max_n_loop_for_multichanneling = 3                        

        # Perform export and finalize right away
        self.export(nojpeg, main_file_name, group_processes, args)

        # Automatically run finalize
        self.finalize(nojpeg, flaglist=flaglist)

        # Remember that we have done export
        self._done_export = (self._export_dir, self._export_format)

        # Reset _export_dir, so we don't overwrite by mistake later
        self._export_dir = None

    # Export a matrix element
    def export(self, nojpeg = False, main_file_name = "", group_processes=True, 
                                                                       args=[]):
        """Export a generated amplitude to file."""

        # Define the helas call  writer
        if self._curr_exporter.exporter == 'cpp':       
            self._curr_helas_model = helas_call_writers.CPPUFOHelasCallWriter(self._curr_model)
        elif self._model_v4_path:
            assert self._curr_exporter.exporter == 'v4'
            self._curr_helas_model = helas_call_writers.FortranHelasCallWriter(self._curr_model)
        else:
            assert self._curr_exporter.exporter == 'v4'
            self._curr_helas_model = helas_call_writers.FortranUFOHelasCallWriter(self._curr_model)

        version = [arg[10:] for arg in args if arg.startswith('--version=')]
        if version:
            version = version[-1]
        else:
            version = ''

        def generate_matrix_elements(self, group_processes=True):
            """Helper function to generate the matrix elements before
            exporting. Uses the main function argument 'group_processes' to decide 
            whether to use group_subprocess or not. (it has been set in do_output to
            the appropriate value if the MG5 option 'group_subprocesses' was set
            to 'Auto'."""

            if self._export_format in ['standalone_msP', 'standalone_msF', 'standalone_mw']:
                to_distinguish = []
                for part in self._curr_model.get('particles'):
                    if part.get('name') in args and part.get('antiname') in args and\
                       part.get('name') != part.get('antiname'):
                        to_distinguish.append(abs(part.get('pdg_code')))
            # Sort amplitudes according to number of diagrams,
            # to get most efficient multichannel output
            self._curr_amps.sort(lambda a1, a2: a2.get_number_of_diagrams() - \
                                 a1.get_number_of_diagrams())

            cpu_time1 = time.time()
            ndiags = 0
            if not self._curr_matrix_elements.get_matrix_elements():
                if group_processes:
                    cpu_time1 = time.time()
                    dc_amps = diagram_generation.DecayChainAmplitudeList(\
                        [amp for amp in self._curr_amps if isinstance(amp, \
                                        diagram_generation.DecayChainAmplitude)])
                    non_dc_amps = diagram_generation.AmplitudeList(\
                             [amp for amp in self._curr_amps if not \
                              isinstance(amp, \
                                         diagram_generation.DecayChainAmplitude)])
                    subproc_groups = group_subprocs.SubProcessGroupList()
                    matrix_elements_opts = {'optimized_output':
                                       self.options['loop_optimized_output']}
                    
                    grouping_criteria = self._curr_exporter.grouped_mode
                    if non_dc_amps:
                        subproc_groups.extend(\
                          group_subprocs.SubProcessGroup.group_amplitudes(\
                          non_dc_amps,grouping_criteria, 
                                     matrix_elements_opts=matrix_elements_opts))

                    if dc_amps:
                        dc_subproc_group = \
                                  group_subprocs.DecayChainSubProcessGroup.\
                                  group_amplitudes(dc_amps, grouping_criteria,
                                      matrix_elements_opts=matrix_elements_opts)
                        subproc_groups.extend(dc_subproc_group.\
                                    generate_helas_decay_chain_subproc_groups())

                    ndiags = sum([len(m.get('diagrams')) for m in \
                              subproc_groups.get_matrix_elements()])
                    self._curr_matrix_elements = subproc_groups
                    # assign a unique id number to all groups
                    uid = 0
                    for group in subproc_groups:
                        uid += 1 # update the identification number
                        for me in group.get('matrix_elements'):
                            me.get('processes')[0].set('uid', uid)
                else: # Not grouped subprocesses
                    mode = {}
                    if self._export_format in [ 'standalone_msP' , 
                                             'standalone_msF', 'standalone_rw']:
                        mode['mode'] = 'MadSpin'
                    # The conditional statement tests whether we are dealing
                    # with a loop induced process.
                    if isinstance(self._curr_amps[0], 
                                         loop_diagram_generation.LoopAmplitude):
                        mode['optimized_output']=self.options['loop_optimized_output']
                        HelasMultiProcessClass = loop_helas_objects.LoopHelasProcess
                        compute_loop_nc = True
                    else:
                        HelasMultiProcessClass = helas_objects.HelasMultiProcess
                        compute_loop_nc = False
                    
                    self._curr_matrix_elements = HelasMultiProcessClass(
                      self._curr_amps, compute_loop_nc=compute_loop_nc,
                                                       matrix_element_opts=mode)
                    
                    ndiags = sum([len(me.get('diagrams')) for \
                                  me in self._curr_matrix_elements.\
                                  get_matrix_elements()])
                    # assign a unique id number to all process
                    uid = 0
                    for me in self._curr_matrix_elements.get_matrix_elements()[:]:
                        uid += 1 # update the identification number
                        me.get('processes')[0].set('uid', uid)

            cpu_time2 = time.time()


            return ndiags, cpu_time2 - cpu_time1

        # Start of the actual routine
        
        ndiags, cpu_time = generate_matrix_elements(self,group_processes)

        calls = 0

        path = self._export_dir
            
        cpu_time1 = time.time()

        # First treat madevent and pythia8 exports, where we need to
        # distinguish between grouped and ungrouped subprocesses

        # MadEvent
        if self._export_format == 'madevent':
            path = pjoin(path, 'SubProcesses')
            calls += self._curr_exporter.export_processes(self._curr_matrix_elements,
<<<<<<< HEAD
                                                 self._curr_fortran_model)
            self._curr_exporter.write_global_specs(
                               self._curr_matrix_elements.get_matrix_elements())
=======
                                                         self._curr_helas_model)

>>>>>>> 7c830338
            
            # Write the procdef_mg5.dat file with process info
            card_path = pjoin(path, os.path.pardir, 'SubProcesses', \
                                     'procdef_mg5.dat')
            if self._generate_info:
                self._curr_exporter.write_procdef_mg5(card_path,
                                self._curr_model['name'],
                                self._generate_info)
                try:
                    cmd.Cmd.onecmd(self, 'history .')
                except Exception:
                    misc.sprint('command history fails.', 10)
                    pass

        # Pythia 8
        elif self._export_format == 'pythia8':
            # Output the process files
            process_names = []
            if isinstance(self._curr_matrix_elements, group_subprocs.SubProcessGroupList):
                for (group_number, me_group) in enumerate(self._curr_matrix_elements):
                    exporter = self._curr_exporter.generate_process_directory(\
                            me_group.get('matrix_elements'), self._curr_helas_model,
                            process_string = me_group.get('name'),
                            process_number = group_number,
                            version = version)
                    process_names.append(exporter.process_name)
            else:
                exporter =  self._curr_exporter.generate_process_directory(\
                            self._curr_matrix_elements, self._curr_helas_model,
                            process_string = self._generate_info, version = version)
                process_names.append(exporter.process_file_name)

            # Output the model parameter and ALOHA files
            model_name, model_path = exporter.convert_model_to_pythia8(\
                            self._curr_model, self._export_dir)

            # Generate the main program file
            filename, make_filename = \
                      self._curr_exporter.generate_example_file_pythia8(path,
                                                               model_path,
                                                               process_names,
                                                               exporter,
                                                               main_file_name)
                      
                      
        matrix_elements = self._curr_matrix_elements.get_matrix_elements()
        # Just the matrix.f files
        if self._export_format == 'matrix':
            for me in matrix_elements:
                filename = pjoin(path, 'matrix_' + \
                           me.get('processes')[0].shell_string() + ".f")
                if os.path.isfile(filename):
                    logger.warning("Overwriting existing file %s" % filename)
                else:
                    logger.info("Creating new file %s" % filename)
                calls = calls + self._curr_exporter.write_matrix_element_v4(\
                    writers.FortranWriter(filename),\
                    me, self._curr_helas_model)
        elif self._export_format in ['madevent', 'pythia8']:
            pass
        # grouping mode
        elif isinstance(self._curr_matrix_elements, group_subprocs.SubProcessGroupList) and\
            self._curr_exporter.grouped_mode:
            modify, self._curr_matrix_elements = self._curr_exporter.modify_grouping(self._curr_matrix_elements)
            if modify:
                matrix_elements = self._curr_matrix_elements.get_matrix_elements()

            for me_number, me in enumerate(self._curr_matrix_elements):
                calls = calls + \
                    self._curr_exporter.generate_subprocess_directory(\
                        me, self._curr_helas_model, me_number)               
        
        # ungroup mode
        else:
            for nb,me in enumerate(matrix_elements[:]):
                new_calls = self._curr_exporter.generate_subprocess_directory(\
                            me, self._curr_helas_model, nb)
                if  isinstance(new_calls, int):
                    if new_calls ==0:
                        matrix_elements.remove(me)
                    else:
                        calls = calls + new_calls

        cpu_time2 = time.time() - cpu_time1

        logger.info(("Generated helas calls for %d subprocesses " + \
              "(%d diagrams) in %0.3f s") % \
              (len(matrix_elements),
               ndiags, cpu_time))

        if calls:
            if "cpu_time2" in locals():
                logger.info("Wrote files for %d helas calls in %0.3f s" % \
                            (calls, cpu_time2))
            else:
                logger.info("Wrote files for %d helas calls" % \
                            (calls))

        if self._export_format == 'pythia8':
            logger.info("- All necessary files for Pythia 8 generated.")
            logger.info("- Run \"launch\" and select %s.cc," % filename)
            logger.info("  or go to %s/examples and run" % path)
            logger.info("      make -f %s" % make_filename)
            logger.info("  (with process_name replaced by process name).")
            logger.info("  You can then run ./%s to produce events for the process" % \
                        filename)

        # Replace the amplitudes with the actual amplitudes from the
        # matrix elements, which allows proper diagram drawing also of
        # decay chain processes
        matrix_elements = self._curr_matrix_elements.get_matrix_elements()
        self._curr_amps = diagram_generation.AmplitudeList(\
               [me.get('base_amplitude') for me in \
                matrix_elements])

    def finalize(self, nojpeg, online = False, flaglist=[]):
        """Make the html output, write proc_card_mg5.dat and create
        madevent.tar.gz for a MadEvent directory"""

        compiler_dict = {'fortran': self.options['fortran_compiler'],
                             'cpp': self.options['cpp_compiler'],
                             'f2py': self.options['f2py_compiler']}

        # Handling of the model.
        if self._model_v4_path:
            logger.info('Copy %s model files to directory %s' % \
                            (os.path.basename(self._model_v4_path), self._export_dir))
            self._curr_exporter.export_model_files(self._model_v4_path)
            self._curr_exporter.export_helas(pjoin(self._mgme_dir,'HELAS'))        
        else:
            # wanted_lorentz are the lorentz structures which are
            # actually used in the wavefunctions and amplitudes in
            # these processes
            wanted_lorentz = self._curr_matrix_elements.get_used_lorentz()
            wanted_couplings = self._curr_matrix_elements.get_used_couplings()
            # For a unique output of multiple type of exporter need to store this
            # information.             
            if hasattr(self, 'previous_lorentz'):
                wanted_lorentz = list(set(self.previous_lorentz + wanted_lorentz))
                wanted_couplings = list(set(self.previous_couplings + wanted_couplings))
                del self.previous_lorentz
                del self.previous_couplings        
            if 'store_model' in flaglist:
                self.previous_lorentz = wanted_lorentz
                self.previous_couplings = wanted_couplings
            else:
                self._curr_exporter.convert_model(self._curr_model, 
                                               wanted_lorentz,
                                               wanted_couplings)
        
        # move the old options to the flaglist system.
        if nojpeg:
            flaglist.append('nojpeg')
        if online:
            flaglist.append('online')
            

        if self._export_format in ['NLO']:
            ## write fj_lhapdf_opts file            
            # Create configuration file [path to executable] for amcatnlo
            filename = os.path.join(self._export_dir, 'Cards', 'amcatnlo_configuration.txt')
            opts_to_keep = ['lhapdf', 'fastjet', 'pythia8_path', 'hwpp_path', 'thepeg_path', 
                                                                    'hepmc_path']
            to_keep = {}
            for opt in opts_to_keep:
                if self.options[opt]:
                    to_keep[opt] = self.options[opt]
            self.do_save('options %s' % filename.replace(' ', '\ '), check=False, \
                    to_keep = to_keep)

        elif self._export_format in ['madevent', 'madweight']:          
            # Create configuration file [path to executable] for madevent
            filename = os.path.join(self._export_dir, 'Cards', 'me5_configuration.txt')
            self.do_save('options %s' % filename.replace(' ', '\ '), check=False,
                         to_keep={'mg5_path':MG5DIR})

        # Dedicated finalize function.
        self._curr_exporter.finalize(self._curr_matrix_elements,
                                    self.history,
                                    self.options,
                                    flaglist)


        if self._export_format in ['madevent', 'standalone', 'standalone_cpp','madweight', 'matchbox']:
            logger.info('Output to directory ' + self._export_dir + ' done.')

        if self._export_format in ['madevent', 'NLO']:
            logger.info('Type \"launch\" to generate events from this process, or see')
            logger.info(self._export_dir + '/README')
            logger.info('Run \"open index.html\" to see more information about this process.')

    def do_help(self, line):
        """ propose some usefull possible action """

        super(MadGraphCmd,self).do_help(line)

        if line:
            return

        if len(self.history) == 0:
            last_action_2 = 'mg5_start'
            last_action = 'mg5_start'
        else:
            args = self.history[-1].split()
            last_action = args[0]
            if len(args)>1:
                last_action_2 = '%s %s' % (last_action, args[1])
            else:
                last_action_2 = 'none'



    # Calculate decay width
    def do_compute_widths(self, line, model=None, do2body=True):
        """Documented commands:Generate amplitudes for decay width calculation, with fixed
           number of final particles (called level)
           syntax; compute_widths particle [other particles] [--options=]

            - particle/other particles can also be multiparticle name (can also be
           pid of the particle)

           --body_decay=X [default=4.0025] allow to choose the precision.
                if X is an integer: compute all X body decay
                if X is a float <1: compute up to the time that total error < X
                if X is a float >1: stops at the first condition.

           --path=X. Use a given file for the param_card. (default UFO built-in)

           special argument:
               - skip_2body: allow to not consider those decay (use FR)
               - model: use the model pass in argument.

        """



        self.change_principal_cmd('MadGraph')
        if '--nlo' not in line:
            warning_text = """Please note that the automatic computation of the width is
    only valid in narrow-width approximation and at tree-level."""
            logger.warning(warning_text)
            
        if not model:
            modelname = self._curr_model.get('modelpath+restriction')
            with misc.MuteLogger(['madgraph'], ['INFO']):
                model = import_ufo.import_model(modelname, decay=True)
        else:
            self._curr_model = model
        if not isinstance(model, model_reader.ModelReader):
            model = model_reader.ModelReader(model)

        if '--nlo' in line:
            # call SMWidth to calculate NLO Width
            self.compute_widths_SMWidth(line, model=model)
            return

        # check the argument and return those in a dictionary format
        particles, opts = self.check_compute_widths(self.split_arg(line))

        if opts['path']:
            correct = True
            param_card = check_param_card.ParamCard(opts['path'])
            for param in param_card['decay']:
                if param.value == "auto":
                    param.value = 1
                    param.format = 'float'
                    correct = False
            if not correct:
                if opts['output']:
                    param_card.write(opts['output'])
                    opts['path'] = opts['output']
                else:
                    param_card.write(opts['path'])

        data = model.set_parameters_and_couplings(opts['path'])

        # find UFO particles linked to the require names.
        if do2body:
            skip_2body = True
            decay_info = {}
            for pid in particles:
                particle = model.get_particle(pid)
                if not hasattr(particle, 'partial_widths'):
                    skip_2body = False
                    break
                elif not decay_info:
                    logger_mg.info('Get two body decay from FeynRules formula')
                decay_info[pid] = []
                mass = abs(eval(str(particle.get('mass')), data).real)
                data = model.set_parameters_and_couplings(opts['path'], scale= mass)
                total = 0
    
                for mode, expr in particle.partial_widths.items():
                    tmp_mass = mass
                    for p in mode:
                        try:
                            value_mass = eval(str(p.mass), data)
                        except Exception:
                            # the p object can still be UFO reference. since the 
                            # mass name might hve change load back the MG5 one.
                            value_mass = eval(str(model.get_particle(p.pdg_code).get('mass')), data)
                        tmp_mass -= abs(value_mass)             
                    if tmp_mass <=0:
                        continue
    
                    decay_to = [p.get('pdg_code') for p in mode]
                    value = eval(expr,{'cmath':cmath},data).real
                    if -1e-10 < value < 0:
                        value = 0
                    if -1e-5 < value < 0:
                        logger.warning('Partial width for %s > %s negative: %s automatically set to zero' %
                                       (particle.get('name'), ' '.join([p.get('name') for p in mode]), value))
                        value = 0
                    elif value < 0:
                        raise Exception, 'Partial width for %s > %s negative: %s' % \
                                       (particle.get('name'), ' '.join([p.get('name') for p in mode]), value)
                    elif 0 < value < 0.1 and particle['color'] !=1:
                        logger.warning("partial width of particle %s lower than QCD scale:%s. Set it to zero. (%s)" \
                                   % (particle.get('name'), value, decay_to))
                        value = 0
                                     
                    decay_info[particle.get('pdg_code')].append([decay_to, value])
                    total += value
            else:
                madevent_interface.MadEventCmd.update_width_in_param_card(decay_info,
                                                       opts['path'], opts['output'])
                if float(opts['body_decay']) == 2:
                    return
        else:
            skip_2body = True

        #
        # add info from decay module
        #
        self.do_decay_diagram('%s %s' % (' '.join([`id` for id in particles]),
                                         ' '.join('--%s=%s' % (key,value)
                                                  for key,value in opts.items()
                                                  if key not in ['precision_channel'])
                                         ), skip_2body=skip_2body)

        if self._curr_amps:
            logger.info('Pass to numerical integration for computing the widths:')
        else:            
            logger.info('No need for N body-decay (N>2). Results are in %s' % opts['output'])
            
            
            
            return

        # Do the MadEvent integration!!
        with misc.TMP_directory(dir=os.getcwd()) as path:
            decay_dir = pjoin(path,'temp_decay')
            logger_mg.info('More info in temporary files:\n    %s/index.html' % (decay_dir))
            with misc.MuteLogger(['madgraph','ALOHA','cmdprint','madevent'], [40,40,40,40]):
                self.exec_cmd('output %s -f' % decay_dir,child=False)
                # Need to write the correct param_card in the correct place !!!
                if os.path.exists(opts['output']):
                    files.cp(opts['output'], pjoin(decay_dir, 'Cards', 'param_card.dat'))
                else:
                    files.cp(opts['path'], pjoin(decay_dir, 'Cards', 'param_card.dat'))
                if self._curr_model['name'] == 'mssm' or self._curr_model['name'].startswith('mssm-'):
                    check_param_card.convert_to_slha1(pjoin(decay_dir, 'Cards', 'param_card.dat'))
                # call a ME interface and define as it as child for correct error handling
                me_cmd = madevent_interface.MadEventCmd(decay_dir)
                #self.define_child_cmd_interface(me_cmd, interface=False)
                me_cmd.model_name = self._curr_model['name'] #needed for mssm
                me_cmd.options['automatic_html_opening'] = False

                me_opts=[('accuracy', opts['precision_channel']), # default 0.01
                         ('points', 1000),
                         ('iterations',9)]
                me_cmd.exec_cmd('survey decay -f %s' % (
                       " ".join(['--%s=%s' % val for val in me_opts])),
                      postcmd=False)
                me_cmd.exec_cmd('combine_events', postcmd=False)
                #me_cmd.exec_cmd('store_events', postcmd=False)
                me_cmd.collect_decay_widths()
                me_cmd.do_quit('')
                # cleaning
                del me_cmd

            param = check_param_card.ParamCard(pjoin(decay_dir, 'Events', 'decay','param_card.dat'))

        for pid in particles:
            width = param['decay'].get((pid,)).value
            particle = self._curr_model.get_particle(pid) 
            #if particle['color'] !=1 and 0 < width.real < 0.1:
            #    logger.warning("width of colored particle \"%s(%s)\" lower than QCD scale: %s. Set width to zero "
            #                   % (particle.get('name'), pid, width.real))
            #    width = 0
                
            
            if not pid in param['decay'].decay_table:
                continue
            if pid not in decay_info:
                decay_info[pid] = []
            for BR in param['decay'].decay_table[pid]:
                if len(BR.lhacode) == 3 and skip_2body:
                    continue
                if 0 < BR.value * width <0.1 and particle['color'] !=1:
                    logger.warning("partial width of particle %s lower than QCD scale:%s. Set it to zero. (%s)" \
                                   % (particle.get('name'), BR.value * width, BR.lhacode[1:]))
                                     
                    continue
                
                decay_info[pid].append([BR.lhacode[1:], BR.value * width])

        madevent_interface.MadEventCmd.update_width_in_param_card(decay_info,
                                                   opts['path'], opts['output'])

        if self._curr_model['name'] == 'mssm' or self._curr_model['name'].startswith('mssm-'):
            check_param_card.convert_to_slha1(opts['output'])
        return



    # Calculate decay width with SMWidth
    def compute_widths_SMWidth(self, line, model=None):
        """Compute widths with SMWidth.
        """

        # check the argument and return those in a dictionary format
        particles, opts = self.check_compute_widths(self.split_arg(line))

        if opts['path']:
            correct = True
            param_card = check_param_card.ParamCard(opts['path'])
            for param in param_card['decay']:
                if param.value == "auto":
                    param.value = 1
                    param.format = 'float'
                    correct = False
            if not correct:
                if opts['output']:
                    param_card.write(opts['output'])
                    opts['path'] = opts['output']
                else:
                    param_card.write(opts['path'])

        if not model:
            model_path = self._curr_model.get('modelpath')
            model_name = self._curr_model.get('name')
            currmodel = self._curr_model
        else:
            model_path = model.get('modelpath')
            model_name = model.get('name')
            currmodel = model

        if not os.path.exists(pjoin(model_path, 'SMWidth')):
            raise self.InvalidCmd, "Model %s is not valid for computing NLO width with SMWidth"%model_name

        # determine the EW scheme
        externparam = [(param.lhablock.lower(),param.name.lower()) for param \
                           in currmodel.get('parameters')[('external',)]]

        if ('sminputs','aewm1') in externparam:
            # alpha(MZ) scheme
            arg2 = "1"
        elif ('sminputs','mdl_gf') in externparam or ('sminputs','gf') in externparam:
            # Gmu scheme
            arg2 = "2"
        else:
            raise Exception, "Do not know the EW scheme in the model %s"%model_name

        #compile the code
        if not os.path.exists(pjoin(model_path, 'SMWidth','smwidth')):
            logger.info('Compiling SMWidth. This has to be done only once and'+\
                            ' can take a couple of minutes.','$MG:color:BLACK')
            current = misc.detect_current_compiler(pjoin(model_path, 'SMWidth',
                                                         'makefile_MW5'))
            new = 'gfortran' if self.options_configuration['fortran_compiler'] is None else \
                self.options_configuration['fortran_compiler']
            if current != new:
                misc.mod_compilator(pjoin(model_path, 'SMWidth'), new, current)
                misc.mod_compilator(pjoin(model_path, 'SMWidth','oneloop'), new, current)
                misc.mod_compilator(pjoin(model_path, 'SMWidth','hdecay'), new, current)
            misc.compile(cwd=pjoin(model_path, 'SMWidth'))

        # look for the ident_card.dat
        identpath=" "
        carddir=os.path.dirname(opts['path'])
        if 'ident_card.dat' in os.listdir(carddir):
            identpath=pjoin(carddir,'ident_card.dat')
        #run the code
        output,error = misc.Popen(['./smwidth',opts['path'],identpath,arg2],
                                  stdout=subprocess.PIPE,
                                  stdin=subprocess.PIPE,
                                  cwd=pjoin(model_path, 'SMWidth')).communicate()
        pattern = re.compile(r'''  decay\s+(\+?\-?\d+)\s+(\+?\-?\d+\.\d+E\+?\-?\d+)''',re.I)
        width_list = pattern.findall(output)
        width_dict = {}
        for pid,width in width_list:
            width_dict[int(pid)] = float(width)

        for pid in particles:
            if not pid in width_dict:
                width = 0
            else:
                width = width_dict[pid]
            param = param_card['decay'].get((pid,))
            param.value = width
            param.format = 'float'
            if pid not in param_card['decay'].decay_table:
                continue
            del param_card['decay'].decay_table[pid] # reset the BR
        # write the output file. (the new param_card)
        if opts['output']:
            param_card.write(opts['output'])
            logger.info('Results are written in %s' % opts['output'])
        else:
            param_card.write(opts['path'])
            logger.info('Results are written in %s' % opts['path'])
        return

    # Calculate decay width
    def do_decay_diagram(self, line, skip_2body=False, model=None):
        """Not in help: Generate amplitudes for decay width calculation, with fixed
           number of final particles (called level)
           syntax; decay_diagram part_name level param_path
           args; part_name level param_path
           part_name = name of the particle you want to calculate width
           level = a.) when level is int,
                       it means the max number of decay products
                   b.) when level is float,
                       it means the required precision for width.
           param_path = path for param_card
           (this is necessary to determine whether a channel is onshell or not)
           e.g. calculate width for higgs up to 2-body decays.
           calculate_width h 2 [path]
           N.B. param_card must be given so that the program knows which channel
           is on shell and which is not.

           special argument:
               - skip_2body: allow to not consider those decay (use FR)
               - model: use the model pass in argument.
        """

        if model:
            self._curr_model = model

        args = self.split_arg(line)
        #check the validity of the arguments
        particles, args = self.check_decay_diagram(args)
        #print args
        pids = particles
        level = float(args['body_decay'])
        param_card_path = args['path']
        min_br = float(args['min_br'])

        # Reset amplitudes
        self._curr_amps = diagram_generation.AmplitudeList()
        # Reset Helas matrix elements
        self._curr_matrix_elements = helas_objects.HelasMultiProcess()
        # Reset _done_export, since we have new process
        self._done_export = False
        # Also reset _export_format and _export_dir
        self._export_format = None


        # Setup before find_channels
        if not model:
            self._curr_decaymodel = decay_objects.DecayModel(self._curr_model,
                                                         True)
            self._curr_decaymodel.read_param_card(param_card_path)
        else:
            self._curr_decaymodel = model
        model = self._curr_decaymodel

        if  isinstance(pids, int):
            pids = [pids]

        first =True
        for part_nb,pid in enumerate(pids):
            part = self._curr_decaymodel.get_particle(pid)
            if part.get('width').lower() == 'zero':
                continue
            logger_mg.info('get decay diagram for %s' % part['name'])
            # Find channels as requested
            if level // 1 == level and level >1:
                level = int(level)
                self._curr_decaymodel.find_channels(part, level, min_br)
                if not skip_2body:
                    amp = part.get_amplitudes(2)
                    if amp:
                        self._curr_amps.extend(amp)

                for l in range(3, level+1):
                    amp = part.get_amplitudes(l)
                    if amp:
                        self._curr_amps.extend(amp)
            else:
                max_level = level // 1
                if max_level < 2:
                    max_level = 999
                precision = level % 1
                if first:
                    model.find_all_channels(2,generate_abstract=False)
                    first = False
                if not skip_2body:
                    amp = part.get_amplitudes(2)
                    if amp:
                        self._curr_amps.extend(amp)
                clevel = 2
                while part.get('apx_decaywidth_err').real > precision:
                    clevel += 1
                    if clevel > max_level:
                        logger_mg.info('    stop to %s body-decay. approximate error: %s' %
                                   (max_level, part.get('apx_decaywidth_err')) )
                        break
                    if clevel > 3:
                        logger_mg.info('    current estimated error: %s go to %s-body decay:' %\
                                        (part.get('apx_decaywidth_err'), clevel))
                    part.find_channels_nextlevel(model, min_br)
                    #part.group_channels_2_amplitudes(clevel, model, min_br)
                    amp = part.get_amplitudes(clevel)
                    if amp:
                        self._curr_amps.extend(amp)
                    part.update_decay_attributes(False, True, True, model)


        # Set _generate_info
        if len(self._curr_amps) > 0:
            process = self._curr_amps[0]['process'].nice_string()
            #print process
            self._generate_info = process[9:]
            #print self._generate_info
        else:
            logger.info("No decay is found")

class MadGraphCmdWeb(CheckValidForCmdWeb, MadGraphCmd):
    """Temporary parser"""

#===============================================================================
# Command Parser
#===============================================================================
# DRAW
_draw_usage = "draw FILEPATH [options]\n" + \
         "-- draw the diagrams in eps format\n" + \
         "   Files will be FILEPATH/diagrams_\"process_string\".eps \n" + \
         "   Example: draw plot_dir . \n"
_draw_parser = misc.OptionParser(usage=_draw_usage)
_draw_parser.add_option("", "--horizontal", default=False,
                   action='store_true', help="force S-channel to be horizontal")
_draw_parser.add_option("", "--external", default=0, type='float',
                    help="authorizes external particles to end at top or " + \
                    "bottom of diagram. If bigger than zero this tune the " + \
                    "length of those line.")
_draw_parser.add_option("", "--max_size", default=1.5, type='float',
                         help="this forbids external line bigger than max_size")
_draw_parser.add_option("", "--non_propagating", default=True, \
                          dest="contract_non_propagating", action='store_false',
                          help="avoid contractions of non propagating lines")
_draw_parser.add_option("", "--add_gap", default=0, type='float', \
                          help="set the x-distance between external particles")

# LAUNCH PROGRAM
_launch_usage = "launch [DIRPATH] [options]\n" + \
         "-- execute the madevent/standalone/standalone_cpp/pythia8/NLO output present in DIRPATH\n" + \
         "   By default DIRPATH is the latest created directory \n" + \
         "   (for pythia8, it should be the Pythia 8 main directory) \n" + \
         "   Example: launch PROC_sm_1 --name=run2 \n" + \
         "   Example: launch ../pythia8 \n"
_launch_parser = misc.OptionParser(usage=_launch_usage)
_launch_parser.add_option("-f", "--force", default=False, action='store_true',
                                help="Use the card present in the directory in order to launch the different program")
_launch_parser.add_option("-n", "--name", default='', type='str',
                                help="Provide a name to the run (for madevent run)")
_launch_parser.add_option("-c", "--cluster", default=False, action='store_true',
                                help="submit the job on the cluster")
_launch_parser.add_option("-m", "--multicore", default=False, action='store_true',
                                help="submit the job on multicore core")

_launch_parser.add_option("-i", "--interactive", default=False, action='store_true',
                                help="Use Interactive Console [if available]")
_launch_parser.add_option("-s", "--laststep", default='',
                                help="last program run in MadEvent run. [auto|parton|pythia|pgs|delphes]")
_launch_parser.add_option("-R", "--reweight", default=False, action='store_true',
                            help="Run the reweight module (reweighting by different model parameter")
_launch_parser.add_option("-M", "--madspin", default=False, action='store_true',
                            help="Run the madspin package")

#===============================================================================
# Interface for customize question.
#===============================================================================
class AskforCustomize(cmd.SmartQuestion):
    """A class for asking a question where in addition you can have the
    set command define and modifying the param_card/run_card correctly"""

    def __init__(self, question, allow_arg=[], default=None,
                                            mother_interface=None, *arg, **opt):

        model_path = mother_interface._curr_model.get('modelpath')
        #2) Import the option available in the model
        ufo_model = ufomodels.load_model(model_path)
        self.all_categories = ufo_model.build_restrict.all_categories

        question = self.get_question()
        # determine the possible value and how they are linked to the restriction
        #options.
        allow_arg = ['0']
        self.name2options = {}
        for category in self.all_categories:
            for options in category:
                if not options.first:
                    continue
                self.name2options[str(len(allow_arg))] = options
                self.name2options[options.name.replace(' ','')] = options
                allow_arg.append(len(allow_arg))
        allow_arg.append('done')

        cmd.SmartQuestion.__init__(self, question, allow_arg, default, mother_interface)



    def default(self, line):
        """Default action if line is not recognized"""

        line = line.strip()
        args = line.split()
        if line == '' and self.default_value is not None:
            self.value = self.default_value
        # check if input is a file
        elif hasattr(self, 'do_%s' % args[0]):
            self.do_set(' '.join(args[1:]))
        elif line.strip() != '0' and line.strip() != 'done' and \
            str(line) != 'EOF' and line.strip() in self.allow_arg:
            option = self.name2options[line.strip()]
            option.status = not option.status
            self.value = 'repeat'
        else:
            self.value = line

        return self.all_categories

    def reask(self, reprint_opt=True):
        """ """
        reprint_opt = True
        self.question = self.get_question()
        cmd.SmartQuestion.reask(self, reprint_opt)

    def do_set(self, line):
        """ """
        self.value = 'repeat'

        args = line.split()
        if args[0] not in self.name2options:
            logger.warning('Invalid set command. %s not recognize options. Valid options are: \n  %s' %
                           (args[0], ', '.join(self.name2options.keys()) ))
            return
        elif len(args) != 2:
            logger.warning('Invalid set command. Not correct number of argument')
            return


        if args[1] in ['True','1','.true.','T',1,True,'true','TRUE']:
            self.name2options[args[0]].status = True
        elif args[1] in ['False','0','.false.','F',0,False,'false','FALSE']:
            self.name2options[args[0]].status = False
        else:
            logger.warning('%s is not True/False. Didn\'t do anything.' % args[1])



    def get_question(self):
        """define the current question."""
        question = ''
        i=0
        for category in self.all_categories:
            question += category.name + ':\n'
            for options in category:
                if not options.first:
                    continue
                i+=1
                question += '    %s: %s [%s]\n' % (i, options.name,
                                options.display(options.status))
            question += 'Enter a number to change it\'s status or press enter to validate.\n'
            question += 'For scripting this function, please type: \'help\''
        return question


    def complete_set(self, text, line, begidx, endidx):
        """ Complete the set command"""
        signal.alarm(0) # avoid timer if any
        args = self.split_arg(line[0:begidx])

        if len(args) == 1:
            possibilities = [x for x in self.name2options if not x.isdigit()]
            return self.list_completion(text, possibilities, line)
        else:
            return self.list_completion(text,['True', 'False'], line)


    def do_help(self, line):
        '''help message'''

        print 'This allows you to optimize your model to your needs.'
        print 'Enter the number associate to the possible restriction/add-on'
        print ' to change the status of this restriction/add-on.'
        print ''
        print 'In order to allow scripting of this function you can use the '
        print 'function \'set\'. This function takes two argument:'
        print 'set NAME VALUE'
        print '   NAME is the description of the option where you remove all spaces'
        print '   VALUE is either True or False'
        print ' Example: For the question'
        print '''     sm customization:
        1: diagonal ckm [True]
        2: c mass = 0 [True]
        3: b mass = 0 [False]
        4: tau mass = 0 [False]
        5: muon mass = 0 [True]
        6: electron mass = 0 [True]
    Enter a number to change it's status or press enter to validate.'''
        print ''' you can answer by'''
        print '   set diagonalckm False'
        print '   set taumass=0 True'

    def cmdloop(self, intro=None):
        cmd.SmartQuestion.cmdloop(self, intro)
        return self.all_categories



#===============================================================================
# __main__
#===============================================================================

if __name__ == '__main__':

    run_option = sys.argv
    if len(run_option) > 1:
        # The first argument of sys.argv is the name of the program
        input_file = open(run_option[1], 'rU')
        cmd_line = MadGraphCmd(stdin=input_file)
        cmd_line.use_rawinput = False #put it in non interactive mode
        cmd_line.cmdloop()
    else:
        # Interactive mode
        MadGraphCmd().cmdloop()<|MERGE_RESOLUTION|>--- conflicted
+++ resolved
@@ -7323,14 +7323,8 @@
         if self._export_format == 'madevent':
             path = pjoin(path, 'SubProcesses')
             calls += self._curr_exporter.export_processes(self._curr_matrix_elements,
-<<<<<<< HEAD
-                                                 self._curr_fortran_model)
-            self._curr_exporter.write_global_specs(
-                               self._curr_matrix_elements.get_matrix_elements())
-=======
                                                          self._curr_helas_model)
 
->>>>>>> 7c830338
             
             # Write the procdef_mg5.dat file with process info
             card_path = pjoin(path, os.path.pardir, 'SubProcesses', \

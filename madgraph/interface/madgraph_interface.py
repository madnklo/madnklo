--- conflicted
+++ resolved
@@ -1268,19 +1268,16 @@
                 raise self.InvalidCmd('OLP value should be one of %s'\
                                                %str(MadGraphCmd._OLP_supported))
 
-<<<<<<< HEAD
         if args[0].lower() in ['ewscheme']:
             if not self._curr_model:
                 raise self.InvalidCmd("ewscheme acts on the current model please load one first.")
             if args[1] not in ['external']:
                 raise self.InvalidCmd('Only valid ewscheme is "external". To restore default, please re-import the model.')
 
-=======
         if args[0] in ['output_dependencies']:
             if args[1] not in MadGraphCmd._output_dependencies_supported:
                 raise self.InvalidCmd('output_dependencies value should be one of %s'\
                                %str(MadGraphCmd._output_dependencies_supported))
->>>>>>> 02b38f21
 
     def check_open(self, args):
         """ check the validity of the line """

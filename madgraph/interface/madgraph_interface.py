################################################################################
#
# Copyright (c) 2009 The MadGraph5_aMC@NLO Development team and Contributors
#
# This file is a part of the MadGraph5_aMC@NLO project, an application which
# automatically generates Feynman diagrams and matrix elements for arbitrary
# high-energy processes in the Standard Model and beyond.
#
# It is subject to the MadGraph5_aMC@NLO license which should accompany this
# distribution.
#
# For more information, visit madgraph.phys.ucl.ac.be and amcatnlo.web.cern.ch
#
################################################################################
"""A user friendly command line interface to access MadGraph5_aMC@NLO features at LO.
   Uses the cmd package for command interpretation and tab completion.
"""
from __future__ import division

import atexit
import collections
import cmath
import glob
import logging
import optparse
import os
import pydoc
import random
import re
import signal
import subprocess
import copy
import sys
import shutil
import StringIO
import traceback
import time
import inspect
import urllib


#useful shortcut
pjoin = os.path.join

try:
    import readline
    GNU_SPLITTING = ('GNU' in readline.__doc__)
except:
    GNU_SPLITTING = True

import aloha
import madgraph
from madgraph import MG4DIR, MG5DIR, MadGraph5Error


import madgraph.core.base_objects as base_objects
import madgraph.core.diagram_generation as diagram_generation
import madgraph.loop.loop_diagram_generation as loop_diagram_generation
import madgraph.loop.loop_base_objects as loop_base_objects
import madgraph.core.drawing as draw_lib
import madgraph.core.helas_objects as helas_objects

import madgraph.iolibs.drawing_eps as draw
import madgraph.iolibs.export_cpp as export_cpp
import madgraph.iolibs.export_v4 as export_v4
import madgraph.iolibs.helas_call_writers as helas_call_writers
import madgraph.iolibs.file_writers as writers
import madgraph.iolibs.files as files
import madgraph.iolibs.group_subprocs as group_subprocs
import madgraph.iolibs.import_v4 as import_v4
import madgraph.iolibs.save_load_object as save_load_object

import madgraph.interface.extended_cmd as cmd
import madgraph.interface.tutorial_text as tutorial_text
import madgraph.interface.tutorial_text_nlo as tutorial_text_nlo
import madgraph.interface.tutorial_text_madloop as tutorial_text_madloop
import madgraph.interface.launch_ext_program as launch_ext
import madgraph.interface.madevent_interface as madevent_interface
import madgraph.interface.amcatnlo_run_interface as amcatnlo_run

import madgraph.loop.loop_exporters as loop_exporters
import madgraph.loop.loop_helas_objects as loop_helas_objects

import madgraph.various.process_checks as process_checks
import madgraph.various.banner as banner_module
import madgraph.various.misc as misc
import madgraph.various.cluster as cluster

import models as ufomodels
import models.import_ufo as import_ufo
import models.write_param_card as param_writer
import models.check_param_card as check_param_card
import models.model_reader as model_reader

import aloha.aloha_fct as aloha_fct
import aloha.create_aloha as create_aloha
import aloha.aloha_lib as aloha_lib

import mg5decay.decay_objects as decay_objects

# Special logger for the Cmd Interface
logger = logging.getLogger('cmdprint') # -> stdout
logger_mg = logging.getLogger('madgraph') # -> stdout
logger_stderr = logging.getLogger('fatalerror') # ->stderr
logger_tuto = logging.getLogger('tutorial') # -> stdout include instruction in
                                            #order to learn MG5
logger_tuto_nlo = logging.getLogger('tutorial_aMCatNLO') # -> stdout include instruction in
                                                        #order to learn aMC@NLO

logger_tuto_madloop = logging.getLogger('tutorial_MadLoop') # -> stoud for MadLoop tuto

#===============================================================================
# CmdExtended
#===============================================================================
class CmdExtended(cmd.Cmd):
    """Particularisation of the cmd command for MG5"""

    #suggested list of command
    next_possibility = {
        'start': ['import model ModelName', 'import command PATH',
                      'import proc_v4 PATH', 'tutorial'],
        'import model' : ['generate PROCESS','define MULTIPART PART1 PART2 ...',
                                   'display particles', 'display interactions'],
        'define': ['define MULTIPART PART1 PART2 ...', 'generate PROCESS',
                                                    'display multiparticles'],
        'generate': ['add process PROCESS','output [OUTPUT_TYPE] [PATH]','display diagrams'],
        'add process':['output [OUTPUT_TYPE] [PATH]', 'display processes'],
        'output':['launch','open index.html','history PATH', 'exit'],
        'display': ['generate PROCESS', 'add process PROCESS', 'output [OUTPUT_TYPE] [PATH]'],
        'import proc_v4' : ['launch','exit'],
        'launch': ['open index.html','exit'],
        'tutorial': ['generate PROCESS', 'import model MODEL', 'help TOPIC']
    }

    debug_output = 'MG5_debug'
    error_debug = 'Please report this bug on https://bugs.launchpad.net/madgraph5\n'
    error_debug += 'More information is found in \'%(debug)s\'.\n'
    error_debug += 'Please attach this file to your report.'

    config_debug = 'If you need help with this issue please contact us on https://answers.launchpad.net/madgraph5\n'

    keyboard_stop_msg = """stopping all operation
            in order to quit mg5 please enter exit"""

    # Define the Error Class # Define how error are handle
    InvalidCmd = madgraph.InvalidCmd
    ConfigurationError = MadGraph5Error

    def __init__(self, *arg, **opt):
        """Init history and line continuation"""

        # If possible, build an info line with current version number
        # and date, from the VERSION text file
        info = misc.get_pkg_info()
        info_line = ""

        if info.has_key('version') and  info.has_key('date'):
            len_version = len(info['version'])
            len_date = len(info['date'])
            if len_version + len_date < 30:
                info_line = "#*         VERSION %s %s %s         *\n" % \
                            (info['version'],
                            (30 - len_version - len_date) * ' ',
                            info['date'])

        # Create a header for the history file.
        # Remember to fill in time at writeout time!
        self.history_header = banner_module.ProcCard.history_header % {'info_line': info_line}
        banner_module.ProcCard.history_header = self.history_header

        if info_line:
            info_line = info_line[1:]

        logger.info(\
        "************************************************************\n" + \
        "*                                                          *\n" + \
        "*                     W E L C O M E to                     *\n" + \
        "*              M A D G R A P H 5 _ a M C @ N L O           *\n" + \
        "*                                                          *\n" + \
        "*                                                          *\n" + \
        "*                 *                       *                *\n" + \
        "*                   *        * *        *                  *\n" + \
        "*                     * * * * 5 * * * *                    *\n" + \
        "*                   *        * *        *                  *\n" + \
        "*                 *                       *                *\n" + \
        "*                                                          *\n" + \
        info_line + \
        "*                                                          *\n" + \
        "*    The MadGraph5_aMC@NLO Development Team - Find us at   *\n" + \
        "*    https://server06.fynu.ucl.ac.be/projects/madgraph     *\n" + \
        "*                            and                           *\n" + \
        "*            http://amcatnlo.web.cern.ch/amcatnlo/         *\n" + \
        "*                                                          *\n" + \
        "*               Type 'help' for in-line help.              *\n" + \
        "*           Type 'tutorial' to learn how MG5 works         *\n" + \
        "*    Type 'tutorial aMCatNLO' to learn how aMC@NLO works   *\n" + \
        "*    Type 'tutorial MadLoop' to learn how MadLoop works    *\n" + \
        "*                                                          *\n" + \
        "************************************************************")

        cmd.Cmd.__init__(self, *arg, **opt)

        self.history = banner_module.ProcCard()


    def default(self, line):
        """Default action if line is not recognized"""

        # Faulty command
        log=True
        if line.startswith('p') or line.startswith('e'):
            logger.warning("Command %s not recognized. Did you mean \'generate %s\'?. Please try again" %
                           (line.split()[0], line))
            log=False
        return super(CmdExtended,self).default(line, log=log)

    def postcmd(self,stop, line):
        """ finishing a command
        This looks if the command add a special post part.
        This looks if we have to write an additional text for the tutorial."""

        stop = super(CmdExtended, self).postcmd(stop, line)
        # Print additional information in case of routines fails
        if stop == False:
            return False

        args=line.split()
        # Return for empty line
        if len(args)==0:
            return stop

        # try to print linked to the first word in command
        #as import_model,... if you don't find then try print with only
        #the first word.
        if len(args)==1:
            command=args[0]
        else:
            command = args[0]+'_'+args[1].split('.')[0]

        try:
            logger_tuto.info(getattr(tutorial_text, command).replace('\n','\n\t'))
        except Exception:
            try:
                logger_tuto.info(getattr(tutorial_text, args[0]).replace('\n','\n\t'))
            except Exception:
                pass

        try:
            logger_tuto_nlo.info(getattr(tutorial_text_nlo, command).replace('\n','\n\t'))
        except Exception:
            try:
                logger_tuto_nlo.info(getattr(tutorial_text_nlo, args[0]).replace('\n','\n\t'))
            except Exception:
                pass

        try:
            logger_tuto_madloop.info(getattr(tutorial_text_madloop, command).replace('\n','\n\t'))
        except Exception:
            try:
                logger_tuto_madloop.info(getattr(tutorial_text_madloop, args[0]).replace('\n','\n\t'))
            except Exception:
                pass

        return stop


    def get_history_header(self):
        """return the history header"""
        return self.history_header % misc.get_time_info()

#===============================================================================
# HelpToCmd
#===============================================================================
class HelpToCmd(cmd.HelpCmd):
    """ The Series of help routine for the MadGraphCmd"""

    def help_save(self):
        logger.info("syntax: save %s FILENAME" % "|".join(self._save_opts),'$MG:color:BLUE')
        logger.info("-- save information as file FILENAME",'$MG:color:BLACK')
        logger.info("   FILENAME is optional for saving 'options'.")
        logger.info('   By default it uses ./input/mg5_configuration.txt')
        logger.info('   If you put "global" for FILENAME it will use ~/.mg5/mg5_configuration.txt')
        logger.info('   If this files exists, it is uses by all MG5 on the system but continues')
        logger.info('   to read the local options files.')

    def help_load(self):
        logger.info("syntax: load %s FILENAME" % "|".join(self._save_opts),'$MG:color:BLUE')
        logger.info("-- load information from file FILENAME",'$MG:color:BLACK')

    def help_import(self):
        logger.info("syntax: import " + "|".join(self._import_formats) + \
              " FILENAME",'$MG:color:BLUE')
        logger.info("-- imports file(s) in various formats",'$MG:color:GREEN')
        logger.info("")
        logger.info("   import model MODEL[-RESTRICTION] [OPTIONS]:",'$MG:color:BLACK')
        logger.info("      Import a UFO model.")
        logger.info("      MODEL should be a valid UFO model name")
        logger.info("      Model restrictions are specified by MODEL-RESTRICTION")
        logger.info("        with the file restrict_RESTRICTION.dat in the model dir.")
        logger.info("        By default, restrict_default.dat is used.")
        logger.info("        Specify model_name-full to get unrestricted model.")
        logger.info("      '--modelname' keeps the original particle names for the model")
        logger.info("")
        logger.info("   import model_v4 MODEL [--modelname] :",'$MG:color:BLACK')
        logger.info("      Import an MG4 model.")
        logger.info("      Model should be the name of the model")
        logger.info("      or the path to theMG4 model directory")
        logger.info("      '--modelname' keeps the original particle names for the model")
        logger.info("")
        logger.info("   import proc_v4 [PATH] :",'$MG:color:BLACK')
        logger.info("      Execute MG5 based on a proc_card.dat in MG4 format.")
        logger.info("      Path to the proc_card is optional if you are in a")
        logger.info("      madevent directory")
        logger.info("")
        logger.info("   import command PATH :",'$MG:color:BLACK')
        logger.info("      Execute the list of command in the file at PATH")
        logger.info("")
        logger.info("   import banner PATH  [--no_launch]:",'$MG:color:BLACK')
        logger.info("      Rerun the exact same run define in the valid banner.")

    def help_install(self):
        logger.info("syntax: install " + "|".join(self._install_opts),'$MG:color:BLUE')
        logger.info("-- Download the last version of the program and install it")
        logger.info("   locally in the current MadGraph5_aMC@NLO version. In order to have")
        logger.info("   a successful installation, you will need to have an up-to-date")
        logger.info("   F77 and/or C and Root compiler.")
        logger.info(" ")
        logger.info("   \"install update\"",'$MG:color:BLACK')
        logger.info("   check if your MG5 installation is the latest one.")
        logger.info("   If not it load the difference between your current version and the latest one,")
        logger.info("   and apply it to the code. Two options are available for this command:")
        logger.info("     -f: didn't ask for confirmation if it founds an update.")
        logger.info("     --timeout=: Change the maximum time allowed to reach the server.")

    def help_display(self):
        logger.info("syntax: display " + "|".join(self._display_opts),'$MG:color:BLUE')
        logger.info("-- display a the status of various internal state variables")
        logger.info("   for particles/interactions you can specify the name or id of the")
        logger.info("   particles/interactions to receive more details information.")
        logger.info("   Example: display particles e+.",'$MG:color:GREEN')
        logger.info(" > For \"checks\", can specify only to see failed checks.")
        logger.info(" > For \"diagrams\", you can specify where the file will be written.")
        logger.info("   Example: display diagrams ./",'$MG:color:GREEN')


    def help_launch(self):
        """help for launch command"""
        # Using the built-in parser help is not convenient when one wants to use
        # color schemes.
        #_launch_parser.print_help()
        logger.info("syntax: launch <dir_path> <options>",'$MG:color:BLUE')
        logger.info("-- execute the aMC@NLO/madevent/standalone/pythia8 output present in dir_path",'$MG:color:BLACK')
        logger.info("By default, dir_path points to the last created directory.")
        logger.info("(for pythia8, it should be the Pythia 8 main directory)")
        logger.info("")
        logger.info("Launch on madevent/pythia8/standalone outputs:",'$MG:color:BLACK')
        logger.info(" o Example: launch PROC_sm_1 --name=run2",'$MG:color:GREEN')
        logger.info(" o Example: launch ../pythia8",'$MG:color:GREEN')
        logger.info(" > Options:")
        logger.info("     -h, --help            show this help message and exit")
        logger.info("     -f, --force           Use the card present in the directory in order")
        logger.info("                           to launch the different program")
        logger.info("     -n NAME, --name=NAME  Provide a name to the run (for madevent run)")
        logger.info("     -c, --cluster         submit the job on the cluster")
        logger.info("     -m, --multicore       submit the job on multicore core")
        logger.info("     -i, --interactive     Use Interactive Console [if available]")
        logger.info("     -s LASTSTEP, --laststep=LASTSTEP")
        logger.info("                           last program run in MadEvent run.")
        logger.info("                           [auto|parton|pythia|pgs|delphes]")
        logger.info("")
        logger.info("Launch on MadLoop standalone output:",'$MG:color:BLACK')
        logger.info(" o Example: launch PROC_loop_sm_1 -f",'$MG:color:GREEN')
        logger.info(" > Simple check of a single Phase-space points.")
        logger.info(" > You will be asked whether you want to edit the MadLoop ")
        logger.info("   and model param card as well as the PS point, unless ")
        logger.info("   the -f option is specified. All other options are ")
        logger.info("   irrelevant for this kind of launch.")
        logger.info("")
        logger.info("Launch on aMC@NLO output:",'$MG:color:BLACK')
        logger.info(" > launch <dir_path> <mode> <options>",'$MG:color:BLUE')
        logger.info(" o Example: launch MyProc aMC@NLO -f -p",'$MG:color:GREEN')

    def help_tutorial(self):
        logger.info("syntax: tutorial [" + "|".join(self._tutorial_opts) + "]",'$MG:color:BLUE')
        logger.info("-- start/stop the MG5 tutorial mode (or stop any other mode)")
        logger.info("-- aMCatNLO: start aMC@NLO tutorial mode")
        logger.info("-- MadLoop: start MadLoop tutorial mode")

    def help_open(self):
        logger.info("syntax: open FILE  ",'$MG:color:BLUE')
        logger.info("-- open a file with the appropriate editor.",'$MG:color:BLACK')
        logger.info('   If FILE belongs to index.html, param_card.dat, run_card.dat')
        logger.info('   the path to the last created/used directory is used')
        logger.info('   The program used to open those files can be chosen in the')
        logger.info('   configuration file ./input/mg5_configuration.txt')

    def help_customize_model(self):
        logger.info("syntax: customize_model --save=NAME",'$MG:color:BLUE')
        logger.info("--  Open an invite where you options to tweak the model.",'$MG:color:BLACK')
        logger.info("    If you specify the option --save=NAME, this tweak will be")
        logger.info("    available for future import with the command 'import model XXXX-NAME'")

    def help_output(self):
        logger.info("syntax: output [" + "|".join(self._export_formats) + \
                    "] [path|.|auto] [options]",'$MG:color:BLUE')
        logger.info("-- Output any generated process(es) to file.",'$MG:color:BLACK')
        logger.info("   Default mode is madevent. Default path is \'.\' or auto.")
        logger.info("   mode:",'$MG:color:BLACK')
        logger.info("   - For MadLoop and aMC@NLO runs, there is only one mode and")
        logger.info("     it is set by default.")
        logger.info("   - If mode is madevent, create a MadEvent process directory.")
        logger.info("   - If mode is standalone, create a Standalone directory")
        logger.info("   - If mode is matrix, output the matrix.f files for all")
        logger.info("     generated processes in directory \"path\".")
        logger.info("   - If mode is standalone_cpp, create a standalone C++")
        logger.info("     directory in \"path\".")
        logger.info("   - If mode is pythia8, output all files needed to generate")
        logger.info("     the processes using Pythia 8. The files are written in")
        logger.info("     the Pythia 8 directory (default).")
        logger.info("     NOTE: The Pythia 8 directory is set in the ./input/mg5_configuration.txt")
        logger.info("   - If mode is aloha: Special syntax output:")
        logger.info("     syntax: aloha [ROUTINE] [--options]" )
        logger.info("     valid options for aloha output are:")
        logger.info("      --format=Fortran|Python|Cpp : defining the output language")
        logger.info("      --output= : defining output directory")
        logger.info("   path: The path of the process directory.",'$MG:color:BLACK')
        logger.info("     If you put '.' as path, your pwd will be used.")
        logger.info("     If you put 'auto', an automatic directory PROC_XX_n will be created.")
        logger.info("   options:",'$MG:color:BLACK')
        logger.info("      -f: force cleaning of the directory if it already exists")
        logger.info("      -d: specify other MG/ME directory")
        logger.info("      -noclean: no cleaning performed in \"path\".")
        logger.info("      -nojpeg: no jpeg diagrams will be generated.")
        logger.info("      -name: the postfix of the main file in pythia8 mode.")
        logger.info("   Examples:",'$MG:color:GREEN')
        logger.info("       output",'$MG:color:GREEN')
        logger.info("       output standalone MYRUN -f",'$MG:color:GREEN')
        logger.info("       output pythia8 ../pythia8/ -name qcdprocs",'$MG:color:GREEN')

    def help_check(self):
        logger.info("syntax: check [" + "|".join(self._check_opts) + "] [param_card] process_definition [--energy=] [--split_orders=] [--reduction=]",'$MG:color:BLUE')
        logger.info("-- check a process or set of processes.",'$MG:color:BLACK')
        logger.info("General options:",'$MG:color:BLACK')
        logger.info("o full:",'$MG:color:GREEN')
        logger.info("   Perform all four checks described below:")
        logger.info("   permutation, brs, gauge and lorentz_invariance.")
        logger.info("o permutation:",'$MG:color:GREEN')
        logger.info("   Check that the model and MG5 are working properly")
        logger.info("   by generating permutations of the process and checking")
        logger.info("   that the resulting matrix elements give the same value.")
        logger.info("o gauge:",'$MG:color:GREEN')
        logger.info("   Check that processes with massless gauge bosons are")
        logger.info("   gauge invariant (comparing Feynman and unitary gauges)")
        logger.info("   This check if for now not available for loop processes.")
        logger.info("o brs:",'$MG:color:GREEN')
        logger.info("   Check that the Ward identities are satisfied if the ")
        logger.info("   process has at least one massless gauge boson as an")
        logger.info("   external particle.")
        logger.info("o lorentz_invariance:",'$MG:color:GREEN')
        logger.info("   Check that the amplitude is lorentz invariant by")
        logger.info("   comparing the amplitiude in different frames")
        logger.info("Comments",'$MG:color:GREEN')
        logger.info(" > If param_card is given, that param_card is used ")
        logger.info("   instead of the default values for the model.")
        logger.info("   If that file is an (LHE) event file. The param_card of the banner")
        logger.info("   is used and the first event compatible with the requested process")
        logger.info("   is used for the computation of the square matrix elements")
        logger.info(" > \"--energy=\" allows to change the default value of sqrt(S).")
        logger.info(" > Except for the 'gauge' test, all checks above are also")
        logger.info("   available for loop processes with ML5 ('virt=' mode)")
        logger.info("Example: check full p p > j j",'$MG:color:GREEN')
        logger.info("Options for loop processes only:",'$MG:color:BLACK')
        logger.info("o timing:",'$MG:color:GREEN')
        logger.info("   Generate and output a process and returns detailed")
        logger.info("   information about the code and a timing benchmark.")
        logger.info("o stability:",'$MG:color:GREEN')
        logger.info("   Generate and output a process and returns detailed")
        logger.info("   statistics about the numerical stability of the code.")
        logger.info("o profile:",'$MG:color:GREEN')
        logger.info("   Performs both the timing and stability analysis at once")
        logger.info("   and outputs the result in a log file without prompting")
        logger.info("   it to the user.")
        logger.info("Comments",'$MG:color:GREEN')
        logger.info(" > These checks are only available for ML5 ('virt=' mode)")
        logger.info(" > For the 'profile' and 'stability' checks, you can chose")
        logger.info("   how many PS points should be used for the statistic by")
        logger.info("   specifying it as an integer just before the [param_card]")
        logger.info("   optional argument.")
        logger.info(" > Notice multiparticle labels cannot be used with these checks.")
        logger.info(" > \"--reduction=\" allows to change what reduction methods should be used.")
        logger.info(" > \"--split_orders=\" allows to change what specific combination of coupling orders to consider.")
        logger.info(" > For process syntax, please see help generate.")
        logger.info(" > In order to save the directory generated or the reuse an existing one")
        logger.info("   previously generated with the check command, one can add the '-reuse' ")
        logger.info("   keyword just after the specification of the type of check desired.")
        logger.info("Example: check profile g g > t t~ [virt=QCD]",'$MG:color:GREEN')


    def help_generate(self):

        logger.info("-- generate diagrams for a given process",'$MG:color:BLUE')
        logger.info("General leading-order syntax:",'$MG:color:BLACK')
        logger.info(" o generate INITIAL STATE > REQ S-CHANNEL > FINAL STATE $ EXCL S-CHANNEL / FORBIDDEN PARTICLES COUP1=ORDER1 COUP2^2=ORDER2 @N")
        logger.info(" o Example: generate l+ vl > w+ > l+ vl a $ z / a h QED=3 QCD=0 @1",'$MG:color:GREEN')
        logger.info(" > Alternative required s-channels can be separated by \"|\":")
        logger.info("   b b~ > W+ W- | H+ H- > ta+ vt ta- vt~")
        logger.info(" > If no coupling orders are given, MG5 will try to determine")
        logger.info("   orders to ensure maximum number of QCD vertices.")
        logger.info(" > Desired coupling orders combination can be specified directly for")
        logger.info("   the squared matrix element by appending '^2' to the coupling name.")
        logger.info("   For example, 'p p > j j QED^2==2 QCD^==2' selects the QED-QCD")
        logger.info("   interference terms only. The other two operators '<=' and '>' are")
        logger.info("   supported. Finally, a negative value COUP^2==-I refers to the")
        logger.info("   N^(-I+1)LO term in the expansion of the COUP order.")
        logger.info(" > To generate a second process use the \"add process\" command")
        logger.info("Decay chain syntax:",'$MG:color:BLACK')
        logger.info(" o core process, decay1, (decay2, (decay2', ...)), ...  etc")
        logger.info(" o Example: generate p p > t~ t QED=0, (t~ > W- b~, W- > l- vl~), t > j j b @2",'$MG:color:GREEN')
        logger.info(" > Note that identical particles will all be decayed.")
        logger.info("Loop processes syntax:",'$MG:color:BLACK')
        logger.info(" o core process [ <NLO_mode=> LoopOrder1 LoopOrder2 ... ] SQUAREDCOUPi=ORDERi")
        logger.info(" o Example: generate p p > t~ t QED=0 QCD=2 [ all= QCD ] QCD=6",'$MG:color:GREEN')
        logger.info(" > Notice that in this format, decay chains are not allowed.")
        logger.info(" > The LoopOrder(s) defined specify the kind of loops to consider (only QCD for now).")
        logger.info(" > The coupling restrictions before '[' restrict the orders of born *amplitudes*.")
        logger.info("   So that in the example above QCD=2 restricts the born amplitude to have at")
        logger.info("   most QCD=2 and loop amplitudes at most QCD=2+2 (because QCD loops are considered)")
        logger.info(" > The coupling restrictions after ']' restrict the orders of the matrix element, ")
        logger.info("   namely the squared amplitudes. In the example above QCD=6 correspond to born")
        logger.info("   amplitudes with QCD=2 squared against loop amplitudes with QCD=4, adding up to 6.")
        logger.info(" > The optional <NLO_mode=> can be any of the following ('all=' by default if absent):")
        logger.info("     all=   : Generate all the real-emission and loop diagrams, ready for aMC@NLO runs.")
        logger.info("     virt=  : Generate only the loop diagrams, read for MadLoop standalone checks/runs.")
        logger.info("     real=  : Generate only the real-emission diagrams, for use with alternative OLP. ")
        logger.info(" > For processes without born amplitudes (i.e. loop-induced like g g > z), please use ")
        logger.info("   the 'virt=' NLO mode. aMC@NLO cannot integrate these processes, but standalone MadLoop5")
        logger.info("   can still handle these.")

    def help_add(self):
        logger.info("-- generate diagrams for a process and add to existing processes",'$MG:color:BLUE')
        logger.info("   OR merge two model",'$MG:color:BLUE')
        logger.info('')
        logger.info("-- generate diagrams for a process and add to existing processes",'$MG:color:BLUE')
        logger.info("General leading-order syntax:",'$MG:color:BLACK')
        logger.info(" o add process INITIAL STATE > REQ S-CHANNEL > FINAL STATE $ EXCL S-CHANNEL / FORBIDDEN PARTICLES COUP1=ORDER1 COUP2=ORDER2 @N")
        logger.info(" o Example: add process l+ vl > w+ > l+ vl a $ z / a h QED=3 QCD=0 @1",'$MG:color:GREEN')
        logger.info(" > Alternative required s-channels can be separated by \"|\":")
        logger.info("   b b~ > W+ W- | H+ H- > ta+ vt ta- vt~")
        logger.info(" > If no coupling orders are given, MG5 will try to determine")
        logger.info("   orders to ensure maximum number of QCD vertices.")
        logger.info(" > Note that if there are more than one non-QCD coupling type,")
        logger.info("   coupling orders need to be specified by hand.")
        logger.info("Decay chain syntax:",'$MG:color:BLACK')
        logger.info(" o core process, decay1, (decay2, (decay2', ...)), ...  etc")
        logger.info(" o Example: add process p p > t~ t QED=0, (t~ > W- b~, W- > l- vl~), t > j j b @2",'$MG:color:GREEN')
        logger.info(" > Note that identical particles will all be decayed.")
        logger.info("Loop processes syntax:",'$MG:color:BLACK')
        logger.info(" o core process [ <NLO_mode=> LoopOrder1 LoopOrder2 ... ] SQUAREDCOUPi=ORDERi")
        logger.info(" o Example: add process p p > t~ t QED=0 QCD=2 [ all= QCD ] QCD=6",'$MG:color:GREEN')
        logger.info(" > Notice that in this format, decay chains are not allowed.")
        logger.info(" > The LoopOrder(s) defined specify the kind of loops to consider (only QCD for now).")
        logger.info(" > The coupling restrictions before '[' restrict the orders of born *amplitudes*.")
        logger.info("   So that in the example above QCD=2 restricts the born amplitude to have at")
        logger.info("   most QCD=2 and loop amplitudes at most QCD=2+2 (because QCD loops are considered)")
        logger.info(" > The coupling restrictions after ']' restrict the orders of the matrix element, ")
        logger.info("   namely the squared amplitudes. In the example above QCD=6 correspond to born")
        logger.info("   amplitudes with QCD=2 squared against loop amplitudes with QCD=4, adding up to 6.")
        logger.info(" > The optional <NLO_mode=> can be any of the following ('all=' by default if absent):")
        logger.info("     all=   : Generate all the real-emission and loop diagrams, ready for aMC@NLO runs.")
        logger.info("     virt=  : Generate only the loop diagrams, read for MadLoop standalone checks/runs.")
        logger.info("     real=  : Generate only the real-emission diagrams, for use with alternative OLP. ")
        logger.info(" > For processes without born amplitudes (i.e. loop-induced like g g > z), please use ")
        logger.info("   the 'virt=' NLO mode. aMC@NLO cannot integrate these processes, but standalone MadLoop5")
        logger.info("   can still handle these.")

        logger.info("--  merge two model to create a new one", '$MG:color:BLUE')
        logger.info("syntax:",'$MG:color:BLACK')
        logger.info(" o add model MODELNAME [OPTIONS]")
        logger.info(" o Example: add model taudecay",'$MG:color:GREEN')
        logger.info(" > Merge the two model in a single one. If that same merge was done before.")
        logger.info(" > Just reload the previous merge. (WARNING: This doesn't check if those model are modified)")
        logger.info(" > Options:")
        logger.info("   --output=  : Specify the name of the directory where the merge is done.")
        logger.info("                This allow to do \"import NAME\" to load that merge.")
        logger.info("   --recreate : Force to recreated the merge model even if the merge model directory already exists.")
        
    def help_compute_widths(self):
        logger.info("syntax: calculate_width PART [other particles] [OPTIONS]")
        logger.info("  Computes the width and partial width for a set of particles")
        logger.info("  Returns a valid param_card with this information.")
        logger.info(" ")
        logger.info("  PART: name of the particle you want to calculate width")
        logger.info("        you can enter either the name or pdg code.\n")
        logger.info("  Various options:\n")
        logger.info("  --body_decay=X: Parameter to control the precision of the computation")
        logger.info("        if X is an integer, we compute all channels up to X-body decay.")
        logger.info("        if X <1, then we stop when the estimated error is lower than X.")
        logger.info("        if X >1 BUT not an integer, then we X = N + M, with M <1 and N an integer")
        logger.info("              We then either stop at the N-body decay or when the estimated error is lower than M.")
        logger.info("        default: 4.0025")
        logger.info("  --min_br=X: All channel which are estimated below this value will not be integrated numerically.")
        logger.info("        default: precision (decimal part of the body_decay options) divided by four")
        logger.info("  --precision_channel=X: requested numerical precision for each channel")
        logger.info("        default: 0.01")
        logger.info("  --path=X: path for param_card")
        logger.info("        default: take value from the model")
        logger.info("  --output=X: path where to write the resulting card. ")
        logger.info("        default: overwrite input file. If no input file, write it in the model directory")
        logger.info("")
        logger.info(" example: calculate_width h --body_decay=2 --output=./param_card")

    def help_decay_diagram(self):
        logger.info("syntax: decay_diagram PART [other particles] [OPTIONS]")
        logger.info("  Returns the amplitude required for the computation of the widths")
        logger.info(" ")
        logger.info("  PART: name of the particle you want to calculate width")
        logger.info("        you can enter either the name or pdg code.\n")
        logger.info("  Various options:\n")
        logger.info("  --body_decay=X: Parameter to control the precision of the computation")
        logger.info("        if X is an integer, we compute all channels up to X-body decay.")
        logger.info("        if X <1, then we stop when the estimated error is lower than X.")
        logger.info("        if X >1 BUT not an integer, then we X = N + M, with M <1 and N an integer")
        logger.info("              We then either stop at the N-body decay or when the estimated error is lower than M.")
        logger.info("        default: 4.0025")
        logger.info("  --min_br=X: All channel which are estimated below this value will not be integrated numerically.")
        logger.info("        default: precision (decimal part of the body_decay options) divided by four")
        logger.info("  --precision_channel=X: requested numerical precision for each channel")
        logger.info("        default: 0.01")
        logger.info("  --path=X: path for param_card")
        logger.info("        default: take value from the model")
        logger.info("  --output=X: path where to write the resulting card. ")
        logger.info("        default: overwrite input file. If no input file, write it in the model directory")
        logger.info("")
        logger.info(" example: calculate_width h --body_decay=2 --output=./param_card")

    def help_define(self):
        logger.info("-- define a multiparticle",'$MG:color:BLUE')
        logger.info("Syntax:  define multipart_name [=] part_name_list")
        logger.info("Example: define p = g u u~ c c~ d d~ s s~ b b~",'$MG:color:GREEN')
        logger.info("Special syntax: Use | for OR (used for required s-channels)")
        logger.info("Special syntax: Use / to remove particles. Example: define q = p / g")

    def help_set(self):
        logger.info("-- set options for generation or output.",'$MG:color:BLUE')
        logger.info("syntax: set <option_name> <option_value>",'$MG:color:BLACK')
        logger.info("Possible options are: ")
        for opts in [self._set_options[i*3:(i+1)*3] for i in \
                                          range((len(self._set_options)//4)+1)]:
            logger.info("%s"%(','.join(opts)),'$MG:color:GREEN')
        logger.info("Details of each option:")
        logger.info("group_subprocesses True/False/Auto: ",'$MG:color:BLACK')
        logger.info(" > (default Auto) Smart grouping of subprocesses into ")
        logger.info("   directories, mirroring of initial states, and ")
        logger.info("   combination of integration channels.")
        logger.info(" > Example: p p > j j j w+ gives 5 directories and 184 channels",'$MG:color:GREEN')
        logger.info("   (cf. 65 directories and 1048 channels for regular output)",'$MG:color:GREEN')
        logger.info(" > Auto means False for decay computation and True for collisions.")
        logger.info("ignore_six_quark_processes multi_part_label",'$MG:color:BLACK')
        logger.info(" > (default none) ignore processes with at least 6 of any")
        logger.info("   of the quarks given in multi_part_label.")
        logger.info(" > These processes give negligible contribution to the")
        logger.info("   cross section but have subprocesses/channels.")
        logger.info("stdout_level DEBUG|INFO|WARNING|ERROR|CRITICAL",'$MG:color:BLACK')
        logger.info(" > change the default level for printed information")
        logger.info("fortran_compiler NAME",'$MG:color:BLACK')
        logger.info(" > (default None) Force a specific fortran compiler.")
        logger.info("   If None, it tries first g77 and if not present gfortran")
        logger.info("   but loop output use gfortran.")
        logger.info("loop_optimized_output True|False",'$MG:color:BLACK')
        logger.info(" > Exploits the open loop thechnique for considerable")
        logger.info("   improvement.")
        logger.info(" > CP relations among helicites are detected and the helicity")
        logger.info("   filter has more potential.")
        logger.info("loop_color_flows True|False",'$MG:color:BLACK')
        logger.info(" > Only relevant for the loop optimized output.")
        logger.info(" > Reduces the loop diagrams at the amplitude level")
        logger.info("   rendering possible the computation of the loop amplitude")
        logger.info("   for a fixed color flow or color configuration.")
        logger.info(" > This option can considerably slow down the loop ME")
        logger.info("   computation time, especially when summing over all color")
        logger.info("   and helicity configuration, hence turned off by default.")        
        logger.info("gauge unitary|Feynman",'$MG:color:BLACK')
        logger.info(" > (default unitary) choose the gauge of the non QCD part.")
        logger.info(" > For loop processes, only Feynman gauge is employable.")
        logger.info("complex_mass_scheme True|False",'$MG:color:BLACK')
        logger.info(" > (default False) Set complex mass scheme.")
        logger.info(" > Complex mass scheme is not yet supported for loop processes.")
        logger.info("timeout VALUE",'$MG:color:BLACK')
        logger.info(" > (default 20) Seconds allowed to answer questions.")
        logger.info(" > Note that pressing tab always stops the timer.")
        logger.info("cluster_temp_path PATH",'$MG:color:BLACK')
        logger.info(" > (default None) [Used in Madevent Output]")
        logger.info(" > Allow to perform the run in PATH directory")
        logger.info(" > This allow to not run on the central disk. ")
        logger.info(" > This is not used by condor cluster (since condor has")
        logger.info("   its own way to prevent it).")
        logger.info("OLP ProgramName",'$MG:color:BLACK')
        logger.info(" > (default 'MadLoop') [Used for virtual generation]")
        logger.info(" > Chooses what One-Loop Program to use for the virtual")
        logger.info(" > matrix element generation via the BLAH accord.")
        logger.info("output_dependencies <mode>",'$MG:color:BLACK')
        logger.info(" > (default 'external') [Use for NLO outputs]")
        logger.info(" > Choses how the external dependences (such as CutTools)")
        logger.info(" > of NLO outputs are handled. Possible values are:")
        logger.info("     o external: Some of the libraries the output depends")
        logger.info("       on are links to their installation in MG5 root dir.")
        logger.info("     o internal: All libraries the output depends on are")
        logger.info("       copied and compiled locally in the output directory.")
        logger.info("     o environment_paths: The location of all libraries the ")
        logger.info("       output depends on should be found in your env. paths.")        
        
        
#===============================================================================
# CheckValidForCmd
#===============================================================================
class CheckValidForCmd(cmd.CheckCmd):
    """ The Series of help routine for the MadGraphCmd"""

    class RWError(MadGraph5Error):
        """a class for read/write errors"""

    def check_add(self, args):
        """check the validity of line
        syntax: add process PROCESS | add model MODELNAME
        """

        if len(args) < 2:
            self.help_add()
            raise self.InvalidCmd('\"add\" requires at least two arguments')
        
        if args[0] not in  ['model', 'process']:
            raise self.InvalidCmd('\"add\" requires the argument \"process\" or \"model\"')    
    
        if args[0] == 'process':
            return self.check_generate(args)
    
        if args[0] == 'model':
            pass
            

    def check_define(self, args):
        """check the validity of line
        syntax: define multipart_name [ part_name_list ]
        """

        if len(args) < 2:
            self.help_define()
            raise self.InvalidCmd('\"define\" command requires at least two arguments')

        if args[1] == '=':
            del args[1]
            if len(args) < 2:
                self.help_define()
                raise self.InvalidCmd('\"define\" command requires at least one particles name after \"=\"')

        if '=' in args:
            self.help_define()
            raise self.InvalidCmd('\"define\" command requires symbols \"=\" at the second position')

        if not self._curr_model:
            logger.info('No model currently active. Try with the Standard Model')
            self.do_import('model sm')

        if self._curr_model['particles'].find_name(args[0]):
            raise self.InvalidCmd("label %s is a particle name in this model\n\
            Please retry with another name." % args[0])

    def check_display(self, args):
        """check the validity of line
        syntax: display XXXXX
        """

        if len(args) < 1:
            self.help_display()
            raise self.InvalidCmd, 'display requires an argument specifying what to display'
        if args[0] not in self._display_opts:
            self.help_display()
            raise self.InvalidCmd, 'Invalid arguments for display command: %s' % args[0]

        if not self._curr_model:
            raise self.InvalidCmd("No model currently active, please import a model!")

# check that either _curr_amps or _fks_multi_proc exists
        if (args[0] in ['processes', 'diagrams'] and not self._curr_amps and not self._fks_multi_proc):
           raise self.InvalidCmd("No process generated, please generate a process!")
        if args[0] == 'checks' and not self._comparisons:
            raise self.InvalidCmd("No check results to display.")

        if args[0] == 'variable' and len(args) !=2:
            raise self.InvalidCmd('variable need a variable name')


    def check_draw(self, args):
        """check the validity of line
        syntax: draw DIRPATH [option=value]
        """

        if len(args) < 1:
            args.append('/tmp')

        if not self._curr_amps:
            raise self.InvalidCmd("No process generated, please generate a process!")

        if not os.path.isdir(args[0]):
            raise self.InvalidCmd( "%s is not a valid directory for export file" % args[0])

    def check_check(self, args):
        """check the validity of args"""
        
        if  not self._curr_model:
            raise self.InvalidCmd("No model currently active, please import a model!")

        if self._model_v4_path:
            raise self.InvalidCmd(\
                "\"check\" not possible for v4 models")

        if len(args) < 2:
            self.help_check()
            raise self.InvalidCmd("\"check\" requires a process.")

        if args[0] not in self._check_opts:
            args.insert(0, 'full')

        param_card = None
        if args[0] not in ['stability','profile','timing'] and os.path.isfile(args[1]):
            param_card = args.pop(1)

        if len(args)>1:
            if args[1] != "-reuse":
                args.insert(1, '-no_reuse')
        else:
            args.append('-no_reuse')

        if args[0] in ['timing'] and os.path.isfile(args[2]):
            param_card = args.pop(2)
            misc.sprint(param_card)
        if args[0] in ['stability', 'profile'] and len(args)>1:
            # If the first argument after 'stability' is not the integer
            # specifying the desired statistics (i.e. number of points), then
            # we insert the default value 100
            try:
                int(args[2])
            except ValueError:
                args.insert(2, '100')

        if args[0] in ['stability', 'profile'] and os.path.isfile(args[3]):
            param_card = args.pop(3)

        if any([',' in elem for elem in args]):
            raise self.InvalidCmd('Decay chains not allowed in check')
        
        user_options = {'--energy':'1000','--split_orders':'-1',
                                                       '--reduction':'1|2|3|4'}
        for arg in args[:]:
            if arg.startswith('--') and '=' in arg:
                key, value = arg.split('=')
                if key not in user_options:
                    raise self.InvalidCmd, "unknown option %s" % key
                user_options[key] = value
                args.remove(arg)

        self.check_process_format(" ".join(args[1:]))

        for option, value in user_options.items():
            args.append('%s=%s'%(option,value))

        return param_card

    def check_generate(self, args):
        """check the validity of args"""

        if not self._curr_model:
            logger.info("No model currently active, so we import the Standard Model")
            self.do_import('model sm')
        
        if args[-1].startswith('--optimize'):
            if args[2] != '>':
                raise self.InvalidCmd('optimize mode valid only for 1->N processes. (See model restriction for 2->N)')
            if '=' in args[-1]:
                path = args[-1].split('=',1)[1]
                if not os.path.exists(path) or \
                                self.detect_file_type(path) != 'param_card':
                    raise self.InvalidCmd('%s is not a valid param_card')
            else:
                path=None
            # Update the default value of the model here.
            if not isinstance(self._curr_model, model_reader.ModelReader):
                self._curr_model = model_reader.ModelReader(self._curr_model)
            self._curr_model.set_parameters_and_couplings(path)
            self.check_process_format(' '.join(args[1:-1]))
        else:
            self.check_process_format(' '.join(args[1:]))
    

    def check_process_format(self, process):
        """ check the validity of the string given to describe a format """

        #check balance of paranthesis
        if process.count('(') != process.count(')'):
            raise self.InvalidCmd('Invalid Format, no balance between open and close parenthesis')
        #remove parenthesis for fututre introspection
        process = process.replace('(',' ').replace(')',' ')

        # split following , (for decay chains)
        subprocesses = process.split(',')
        if len(subprocesses) > 1:
            for subprocess in subprocesses:
                self.check_process_format(subprocess)
            return

        # request that we have one or two > in the process
        nbsep = len(re.findall('>\D', process)) # not use process.count because of QCD^2>2
        if nbsep not in [1,2]:
            raise self.InvalidCmd(
               'wrong format for \"%s\" this part requires one or two symbols \'>\', %s found'
               % (process, nbsep))

        # we need at least one particles in each pieces
        particles_parts = re.split('>\D', process)
        for particles in particles_parts:
            if re.match(r'^\s*$', particles):
                raise self.InvalidCmd(
                '\"%s\" is a wrong process format. Please try again' % process)

        # '/' and '$' sould be used only after the process definition
        for particles in particles_parts[:-1]:
            if re.search('\D/', particles):
                raise self.InvalidCmd(
                'wrong process format: restriction should be place after the final states')
            if re.search('\D\$', particles):
                raise self.InvalidCmd(
                'wrong process format: restriction should be place after the final states')


    def check_tutorial(self, args):
        """check the validity of the line"""
        if len(args) == 1:
            if not args[0] in self._tutorial_opts:
                self.help_tutorial()
                raise self.InvalidCmd('Invalid argument for tutorial')
        elif len(args) == 0:
            #this means mg5 tutorial
            args.append('MadGraph5')
        else:
            self.help_tutorial()
            raise self.InvalidCmd('Too many arguments for tutorial')



    def check_import(self, args):
        """check the validity of line"""

        modelname = False
        prefix = True
        if '-modelname' in args:
            args.remove('-modelname')
            modelname = True
        elif '--modelname' in args:
            args.remove('--modelname')
            modelname = True
            
        if '--noprefix' in args:
            args.remove('--noprefix')
            prefix = False  

        if not args:
            self.help_import()
            raise self.InvalidCmd('wrong \"import\" format')

        if len(args) >= 2 and args[0] not in self._import_formats:
            self.help_import()
            raise self.InvalidCmd('wrong \"import\" format')
        elif len(args) == 1:
            if args[0] in self._import_formats:
                if args[0] != "proc_v4":
                    self.help_import()
                    raise self.InvalidCmd('wrong \"import\" format')
                elif not self._export_dir:
                    self.help_import()
                    raise self.InvalidCmd('PATH is mandatory in the current context\n' + \
                                  'Did you forget to run the \"output\" command')
            # The type of the import is not given -> guess it
            format = self.find_import_type(args[0])
            logger.info('The import format was not given, so we guess it as %s' % format)
            args.insert(0, format)
            if self.history[-1].startswith('import'):
                self.history[-1] = 'import %s %s' % \
                                (format, ' '.join(self.history[-1].split()[1:]))

        if not prefix:
            args.append('--noprefix')

        if modelname:
            args.append('-modelname')



    def check_install(self, args):
        """check that the install command is valid"""

        if len(args) < 1:
            self.help_install()
            raise self.InvalidCmd('install command require at least one argument')

        if args[0] not in self._install_opts:
            if not args[0].startswith('td'):
                self.help_install()
                raise self.InvalidCmd('Not recognize program %s ' % args[0])

        if args[0] in ["ExRootAnalysis", "Delphes", "Delphes2"]:
            if not misc.which('root'):
                raise self.InvalidCmd(
'''In order to install ExRootAnalysis, you need to install Root on your computer first.
please follow information on http://root.cern.ch/drupal/content/downloading-root''')
            if 'ROOTSYS' not in os.environ:
                raise self.InvalidCmd(
'''The environment variable ROOTSYS is not configured.
You can set it by adding the following lines in your .bashrc [.bash_profile for mac]:
export ROOTSYS=%s
export PATH=$PATH:$ROOTSYS/bin
export LD_LIBRARY_PATH=$LD_LIBRARY_PATH:$ROOTSYS/lib
export DYLD_LIBRARY_PATH=$DYLD_LIBRARY_PATH:$ROOTSYS/lib
This will take effect only in a NEW terminal
''' % os.path.realpath(pjoin(misc.which('root'), \
                                               os.path.pardir, os.path.pardir)))


    def check_launch(self, args, options):
        """check the validity of the line"""
        # modify args in order to be MODE DIR
        # mode being either standalone or madevent
        if not( 0 <= int(options.cluster) <= 2):
            return self.InvalidCmd, 'cluster mode should be between 0 and 2'

        if not args:
            if self._done_export:
                mode = self.find_output_type(self._done_export[0])
                if mode != self._done_export[1]:
                    print mode, self._done_export[1]
                    raise self.InvalidCmd, \
                          '%s not valid directory for launch' % self._done_export[0]
                args.append(self._done_export[1])
                args.append(self._done_export[0])
                return
            else:
                logger.warning('output command missing, run it automatically (with default argument)')
                self.do_output('')
                logger.warning('output done: running launch')
                return self.check_launch(args, options)

        if len(args) != 1:
            self.help_launch()
            return self.InvalidCmd, 'Invalid Syntax: Too many argument'

        # search for a valid path
        if os.path.isdir(args[0]):
            path = os.path.realpath(args[0])
        elif os.path.isdir(pjoin(MG5DIR,args[0])):
            path = pjoin(MG5DIR,args[0])
        elif  MG4DIR and os.path.isdir(pjoin(MG4DIR,args[0])):
            path = pjoin(MG4DIR,args[0])
        else:
            raise self.InvalidCmd, '%s is not a valid directory' % args[0]

        mode = self.find_output_type(path)

        args[0] = mode
        args.append(path)
        # inform where we are for future command
        self._done_export = [path, mode]


    def find_import_type(self, path):
        """ identify the import type of a given path
        valid output: model/model_v4/proc_v4/command"""

        possibility = [pjoin(MG5DIR,'models',path), \
                     pjoin(MG5DIR,'models',path+'_v4'), path]
        if '-' in path:
            name = path.rsplit('-',1)[0]
            possibility = [pjoin(MG5DIR,'models',name), name] + possibility
        # Check if they are a valid directory
        for name in possibility:
            if os.path.isdir(name):
                if os.path.exists(pjoin(name,'particles.py')):
                    return 'model'
                elif os.path.exists(pjoin(name,'particles.dat')):
                    return 'model_v4'

        # Not valid directory so maybe a file
        if os.path.isfile(path):
            text = open(path).read()
            pat = re.compile('(Begin process|<MGVERSION>)', re.I)
            matches = pat.findall(text)
            if not matches:
                return 'command'
            elif len(matches) > 1:
                return 'banner'
            elif matches[0].lower() == 'begin process':
                return 'proc_v4'
            else:
                return 'banner'
        else:
            return 'proc_v4'




    def find_output_type(self, path):
        """ identify the type of output of a given directory:
        valid output: madevent/standalone/standalone_cpp"""

        card_path = pjoin(path,'Cards')
        bin_path = pjoin(path,'bin')
        src_path = pjoin(path,'src')
        include_path = pjoin(path,'include')
        subproc_path = pjoin(path,'SubProcesses')
        mw_path = pjoin(path,'Source','MadWeight')

        if os.path.isfile(pjoin(include_path, 'Pythia.h')):
            return 'pythia8'
        elif not os.path.isdir(os.path.join(path, 'SubProcesses')):
            raise self.InvalidCmd, '%s : Not a valid directory' % path

        if os.path.isdir(src_path):
            return 'standalone_cpp'
        elif os.path.isdir(mw_path):
            return 'madweight'
        elif os.path.isfile(pjoin(bin_path,'madevent')):
            return 'madevent'
        elif os.path.isfile(pjoin(bin_path,'aMCatNLO')):
            return 'aMC@NLO'
        elif os.path.isdir(card_path):
            return 'standalone'

        raise self.InvalidCmd, '%s : Not a valid directory' % path

    def check_load(self, args):
        """ check the validity of the line"""

        if len(args) != 2 or args[0] not in self._save_opts:
            self.help_load()
            raise self.InvalidCmd('wrong \"load\" format')

    def check_customize_model(self, args):
        """check the validity of the line"""

        # Check argument validity
        if len(args) >1 :
            self.help_customize_model()
            raise self.InvalidCmd('No argument expected for this command')

        if len(args):
            if not args[0].startswith('--save='):
                self.help_customize_model()
                raise self.InvalidCmd('Wrong argument for this command')
            if '-' in args[0][6:]:
                raise self.InvalidCmd('The name given in save options can\'t contain \'-\' symbol.')

        if self._model_v4_path:
            raise self.InvalidCmd('Restriction of Model is not supported by v4 model.')


    def check_save(self, args):
        """ check the validity of the line"""

        if len(args) == 0:
            args.append('options')

        if args[0] not in self._save_opts and args[0] != 'global':
            self.help_save()
            raise self.InvalidCmd('wrong \"save\" format')
        elif args[0] == 'global':
            args.insert(0, 'options')

        if args[0] != 'options' and len(args) != 2:
            self.help_save()
            raise self.InvalidCmd('wrong \"save\" format')
        elif args[0] != 'options' and len(args) == 2:
            basename = os.path.dirname(args[1])
            if not os.path.exists(basename):
                raise self.InvalidCmd('%s is not a valid path, please retry' % \
                                                                        args[1])

        if args[0] == 'options':
            has_path = None
            for arg in args[1:]:
                if arg in ['--auto', '--all']:
                    continue
                elif arg.startswith('--'):
                    raise self.InvalidCmd('unknow command for \'save options\'')
                elif arg == 'global':
                    if os.environ.has_key('HOME'):
                        args.remove('global')
                        args.insert(1,pjoin(os.environ['HOME'],'.mg5','mg5_configuration.txt'))
                        has_path = True
                else:
                    basename = os.path.dirname(arg)
                    if not os.path.exists(basename):
                        raise self.InvalidCmd('%s is not a valid path, please retry' % \
                                                                        arg)
                    elif has_path:
                        raise self.InvalidCmd('only one path is allowed')
                    else:
                        args.remove(arg)
                        args.insert(1, arg)
                        has_path = True
            if not has_path:
                args.insert(1, pjoin(MG5DIR,'input','mg5_configuration.txt'))


    def check_set(self, args, log=True):
        """ check the validity of the line"""

        if len(args) == 1 and args[0] in ['complex_mass_scheme',\
                                          'loop_optimized_output',\
                                          'loop_color_flows']:
            args.append('True')

        if len(args) > 2 and '=' == args[1]:
            args.pop(1)

        if len(args) < 2:
            self.help_set()
            raise self.InvalidCmd('set needs an option and an argument')

        if args[1] == 'default':
            if args[0] in self.options_configuration:
                default = self.options_configuration[args[0]]
            elif args[0] in self.options_madgraph:
                default = self.options_madgraph[args[0]]
            elif args[0] in self.options_madevent:
                default = self.options_madevent[args[0]]
            else:
                raise self.InvalidCmd('%s doesn\'t have a valid default value' % args[0])
            if log:
                logger.info('Pass parameter %s to it\'s default value: %s' %
                                                             (args[0], default))
            args[1] = str(default)

        if args[0] not in self._set_options:
            if not args[0] in self.options and not args[0] in self.options:
                self.help_set()
                raise self.InvalidCmd('Possible options for set are %s' % \
                                  self._set_options)

        if args[0] in ['group_subprocesses']:
            if args[1] not in ['False', 'True', 'Auto']:
                raise self.InvalidCmd('%s needs argument False, True or Auto' % \
                                      args[0])
        if args[0] in ['ignore_six_quark_processes']:
            if args[1] not in self._multiparticles.keys() and args[1] != 'False':
                raise self.InvalidCmd('ignore_six_quark_processes needs ' + \
                                      'a multiparticle name as argument')

        if args[0] in ['stdout_level']:
            if args[1] not in ['DEBUG','INFO','WARNING','ERROR','CRITICAL'] and \
                                                          not args[1].isdigit():
                raise self.InvalidCmd('output_level needs ' + \
                                      'a valid level')

        if args[0] in ['timeout']:
            if not args[1].isdigit():
                raise self.InvalidCmd('timeout values should be a integer')

        if args[0] in ['loop_optimized_output', 'loop_color_flows']:
            if args[1] not in ['True', 'False']:
                raise self.InvalidCmd('%s needs argument True or False'%args[0])

        if args[0] in ['gauge']:
            if args[1] not in ['unitary','Feynman']:
                raise self.InvalidCmd('gauge needs argument unitary or Feynman.')

        if args[0] in ['timeout']:
            if not args[1].isdigit():
                raise self.InvalidCmd('timeout values should be a integer')

        if args[0] in ['OLP']:
            if args[1] not in MadGraphCmd._OLP_supported:
                raise self.InvalidCmd('OLP value should be one of %s'\
                                               %str(MadGraphCmd._OLP_supported))

        if args[0].lower() in ['ewscheme']:
            if not self._curr_model:
                raise self.InvalidCmd("ewscheme acts on the current model please load one first.")
            if args[1] not in ['external']:
                raise self.InvalidCmd('Only valid ewscheme is "external". To restore default, please re-import the model.')

        if args[0] in ['output_dependencies']:
            if args[1] not in MadGraphCmd._output_dependencies_supported:
                raise self.InvalidCmd('output_dependencies value should be one of %s'\
                               %str(MadGraphCmd._output_dependencies_supported))

    def check_open(self, args):
        """ check the validity of the line """

        if len(args) != 1:
            self.help_open()
            raise self.InvalidCmd('OPEN command requires exactly one argument')

        if args[0].startswith('./'):
            if not os.path.isfile(args[0]):
                raise self.InvalidCmd('%s: not such file' % args[0])
            return True

        # if special : create the path.
        if not self._done_export:
            if not os.path.isfile(args[0]):
                self.help_open()
                raise self.InvalidCmd('No command \"output\" or \"launch\" used. Impossible to associate this name to a file')
            else:
                return True

        path = self._done_export[0]
        if os.path.isfile(pjoin(path,args[0])):
            args[0] = pjoin(path,args[0])
        elif os.path.isfile(pjoin(path,'Cards',args[0])):
            args[0] = pjoin(path,'Cards',args[0])
        elif os.path.isfile(pjoin(path,'HTML',args[0])):
            args[0] = pjoin(path,'HTML',args[0])
        # special for card with _default define: copy the default and open it
        elif '_card.dat' in args[0]:
            name = args[0].replace('_card.dat','_card_default.dat')
            if os.path.isfile(pjoin(path,'Cards', name)):
                files.cp(path + '/Cards/' + name, path + '/Cards/'+ args[0])
                args[0] = pjoin(path,'Cards', args[0])
            else:
                raise self.InvalidCmd('No default path for this file')
        elif not os.path.isfile(args[0]):
            raise self.InvalidCmd('No default path for this file')


    def check_output(self, args):
        """ check the validity of the line"""


        if args and args[0] in self._export_formats:
            self._export_format = args.pop(0)
        else:
            self._export_format = 'madevent'

        if not self._curr_model:
            text = 'No model found. Please import a model first and then retry.'
            raise self.InvalidCmd(text)

        if self._model_v4_path and \
               (self._export_format not in self._v4_export_formats):
            text = " The Model imported (MG4 format) does not contain enough\n "
            text += " information for this type of output. In order to create\n"
            text += " output for " + args[0] + ", you have to use a UFO model.\n"
            text += " Those model can be imported with MG5> import model NAME."
            logger.warning(text)
            raise self.InvalidCmd('')

        if self._export_format == 'aloha':
            return


        if not self._curr_amps:
            text = 'No processes generated. Please generate a process first.'
            raise self.InvalidCmd(text)





        if args and args[0][0] != '-':
            # This is a path
            path = args.pop(0)
            forbiden_chars = ['>','<',';','&']
            for char in forbiden_chars:
                if char in path:
                    raise self.InvalidCmd('%s is not allowed in the output path' % char)
            # Check for special directory treatment
            if path == 'auto' and self._export_format in \
                     ['madevent', 'standalone', 'standalone_cpp', 'matchbox_cpp', 'madweight',
                      'matchbox']:
                self.get_default_path()
                if '-noclean' not in args and os.path.exists(self._export_dir):
                    args.append('-noclean')
            elif path != 'auto':
                self._export_dir = path
            elif path == 'auto':
                if self.options['pythia8_path']:
                    self._export_dir = self.options['pythia8_path']
                else:
                    self._export_dir = '.'
        else:
            if self._export_format != 'pythia8':
                # No valid path
                self.get_default_path()
                if '-noclean' not in args and os.path.exists(self._export_dir):
                    args.append('-noclean')
            else:
                if self.options['pythia8_path']:
                    self._export_dir = self.options['pythia8_path']
                else:
                    self._export_dir = '.'

        self._export_dir = os.path.realpath(self._export_dir)


    def check_compute_widths(self, args):
        """ check and format calculate decay width:
        Expected format: NAME [other names] [--options]
        # fill the options if not present.
        # NAME can be either (anti-)particle name, multiparticle, pid
        """

        if len(args)<1:
            self.help_compute_widths()
            raise self.InvalidCmd('''compute_widths requires at least the name of one particle.
            If you want to compute the width of all particles, type \'compute_widths all\'''')

        particles = set()
        options = {'path':None, 'output':None,
                   'min_br':None, 'body_decay':4.0025, 'precision_channel':0.01}
        # check that the firsts argument is valid
        for i,arg in enumerate(args):
            if arg.startswith('--'):
                if not '=' in arg:
                    raise self.InvalidCmd('Options required an equal (and then the value)')
                arg, value = arg.split('=')
                if arg[2:] not in options:
                    raise self.InvalidCmd('%s not valid options' % arg)
                options[arg[2:]] = value
                continue
            # check for pid
            if arg.isdigit():
                p = self._curr_model.get_particle(int(arg))
                if not p:
                    raise self.InvalidCmd('Model doesn\'t have pid %s for any particle' % arg)
                particles.add(abs(int(arg)))
            elif arg in self._multiparticles:
                particles.update([abs(id) for id in self._multiparticles[args[0]]])
            else:
                for p in self._curr_model['particles']:
                    if p['name'] == arg or p['antiname'] == arg:
                        particles.add(abs(p.get_pdg_code()))
                        break
                else:
                    if arg == 'all':
                        #sometimes the multiparticle all is not define
                        particles.update([abs(p.get_pdg_code())
                                        for p in self._curr_model['particles']])
                    else:
                        raise self.InvalidCmd('%s invalid particle name' % arg)

        if options['path'] and not os.path.isfile(options['path']):

            if os.path.exists(pjoin(MG5DIR, options['path'])):
                options['path'] = pjoin(MG5DIR, options['path'])
            elif self._model_v4_path and  os.path.exists(pjoin(self._model_v4_path, options['path'])):
                options['path'] = pjoin(self._curr_model_v4_path, options['path'])
            elif os.path.exists(pjoin(self._curr_model.path, options['path'])):
                options['path'] = pjoin(self._curr_model.path, options['path'])

            if os.path.isdir(options['path']) and os.path.isfile(pjoin(options['path'], 'param_card.dat')):
                options['path'] = pjoin(options['path'], 'param_card.dat')
            elif not os.path.isfile(options['path']):
                raise self.InvalidCmd('%s is not a valid path' % args[2])
            # check that the path is indeed a param_card:
            if madevent_interface.MadEventCmd.detect_card_type(options['path']) != 'param_card.dat':
                raise self.InvalidCmd('%s should be a path to a param_card' % options['path'])

        if not options['path']:
            param_card_text = self._curr_model.write_param_card()
            if not options['output']:
                dirpath = self._curr_model.get('modelpath')
                options['path'] = pjoin(dirpath, 'param_card.dat')
            else:
                options['path'] = options['output']
            ff = open(options['path'],'w')
            ff.write(param_card_text)
            ff.close()
        if not options['output']:
            options['output'] = options['path']

        if not options['min_br']:
            options['min_br'] = (float(options['body_decay']) % 1) / 5
        return particles, options


    check_decay_diagram = check_compute_widths

    def get_default_path(self):
        """Set self._export_dir to the default (\'auto\') path"""

        if self._export_format in ['madevent', 'standalone']:
            # Detect if this script is launched from a valid copy of the Template,
            # if so store this position as standard output directory
            if 'TemplateVersion.txt' in os.listdir('.'):
                #Check for ./
                self._export_dir = os.path.realpath('.')
                return
            elif 'TemplateVersion.txt' in os.listdir('..'):
                #Check for ../
                self._export_dir = os.path.realpath('..')
                return
            elif self.stdin != sys.stdin:
                #Check for position defined by the input files
                input_path = os.path.realpath(self.stdin.name).split(os.path.sep)
                print "Not standard stdin, use input path"
                if input_path[-2] == 'Cards':
                    self._export_dir = os.path.sep.join(input_path[:-2])
                    if 'TemplateVersion.txt' in self._export_dir:
                        return


        if self._export_format == 'NLO':
            name_dir = lambda i: 'PROCNLO_%s_%s' % \
                                    (self._curr_model['name'], i)
            auto_path = lambda i: pjoin(self.writing_dir,
                                               name_dir(i))
        elif self._export_format.startswith('madevent'):
            name_dir = lambda i: 'PROC_%s_%s' % \
                                    (self._curr_model['name'], i)
            auto_path = lambda i: pjoin(self.writing_dir,
                                               name_dir(i))
        elif self._export_format == 'standalone':
            name_dir = lambda i: 'PROC_SA_%s_%s' % \
                                    (self._curr_model['name'], i)
            auto_path = lambda i: pjoin(self.writing_dir,
                                               name_dir(i))                
        elif self._export_format == 'madweight':
            name_dir = lambda i: 'PROC_MW_%s_%s' % \
                                    (self._curr_model['name'], i)
            auto_path = lambda i: pjoin(self.writing_dir,
                                               name_dir(i))
        elif self._export_format == 'standalone_cpp':
            name_dir = lambda i: 'PROC_SA_CPP_%s_%s' % \
                                    (self._curr_model['name'], i)
            auto_path = lambda i: pjoin(self.writing_dir,
                                               name_dir(i))
        elif self._export_format in ['matchbox_cpp', 'matchbox']:
            name_dir = lambda i: 'PROC_MATCHBOX_%s_%s' % \
                                    (self._curr_model['name'], i)
            auto_path = lambda i: pjoin(self.writing_dir,
                                               name_dir(i))
        elif self._export_format == 'pythia8':
            if self.options['pythia8_path']:
                self._export_dir = self.options['pythia8_path']
            else:
                self._export_dir = '.'
            return
        else:
            self._export_dir = '.'
            return
        for i in range(500):
            if os.path.isdir(auto_path(i)):
                continue
            else:
                self._export_dir = auto_path(i)
                break
        if not self._export_dir:
            raise self.InvalidCmd('Can\'t use auto path,' + \
                                  'more than 500 dirs already')


#===============================================================================
# CheckValidForCmdWeb
#===============================================================================
class CheckValidForCmdWeb(CheckValidForCmd):
    """ Check the validity of input line for web entry
    (no explicit path authorized)"""

    class WebRestriction(MadGraph5Error):
        """class for WebRestriction"""

    def check_draw(self, args):
        """check the validity of line
        syntax: draw FILEPATH [option=value]
        """
        raise self.WebRestriction('direct call to draw is forbidden on the web')

    def check_display(self, args):
        """ check the validity of line in web mode """

        if args[0] == 'mg5_variable':
            raise self.WebRestriction('Display internal variable is forbidden on the web')

        CheckValidForCmd.check_history(self, args)

    def check_check(self, args):
        """ Not authorize for the Web"""

        raise self.WebRestriction('Check call is forbidden on the web')

    def check_history(self, args):
        """check the validity of line
        No Path authorize for the Web"""

        CheckValidForCmd.check_history(self, args)

        if len(args) == 2 and args[1] not in ['.', 'clean']:
            raise self.WebRestriction('Path can\'t be specify on the web.')


    def check_import(self, args):
        """check the validity of line
        No Path authorize for the Web"""

        if not args:
            raise self.WebRestriction, 'import requires at least one option'

        if args[0] not in self._import_formats:
            args[:] = ['command', './proc_card_mg5.dat']
        elif args[0] == 'proc_v4':
            args[:] = [args[0], './proc_card.dat']
        elif args[0] == 'command':
            args[:] = [args[0], './proc_card_mg5.dat']

        CheckValidForCmd.check_import(self, args)

    def check_install(self, args):
        """ No possibility to install new software on the web """
        if args == ['update','--mode=mg5_start']:
            return

        raise self.WebRestriction('Impossible to install program on the cluster')

    def check_load(self, args):
        """ check the validity of the line
        No Path authorize for the Web"""

        CheckValidForCmd.check_load(self, args)

        if len(args) == 2:
            if args[0] != 'model':
                raise self.WebRestriction('only model can be loaded online')
            if 'model.pkl' not in args[1]:
                raise self.WebRestriction('not valid pkl file: wrong name')
            if not os.path.realpath(args[1]).startswith(pjoin(MG4DIR, \
                                                                    'Models')):
                raise self.WebRestriction('Wrong path to load model')

    def check_save(self, args):
        """ not authorize on web"""
        raise self.WebRestriction('\"save\" command not authorize online')

    def check_open(self, args):
        """ not authorize on web"""
        raise self.WebRestriction('\"open\" command not authorize online')

    def check_output(self, args):
        """ check the validity of the line"""

        # first pass to the default
        CheckValidForCmd.check_output(self, args)
        args[:] = ['.', '-f']

        self._export_dir = os.path.realpath(os.getcwd())
        # Check that we output madevent
        if 'madevent' != self._export_format:
                raise self.WebRestriction, 'only available output format is madevent (at current stage)'

#===============================================================================
# CompleteForCmd
#===============================================================================
class CompleteForCmd(cmd.CompleteCmd):
    """ The Series of help routine for the MadGraphCmd"""

    def nlo_completion(self,args,text,line,allowed_loop_mode=None):
        """ complete the nlo settings within square brackets. It uses the
         allowed_loop_mode for the proposed mode if specified, otherwise, it
         uses self._nlo_modes_for_completion"""

        # We are now editing the loop related options
        # Automatically allow for QCD perturbation if in the sm because the
        # loop_sm would then automatically be loaded
        nlo_modes = allowed_loop_mode if not allowed_loop_mode is None else \
                                                  self._nlo_modes_for_completion
        if isinstance(self._curr_model,loop_base_objects.LoopModel):
            pert_couplings_allowed = self._curr_model['perturbation_couplings']
        else:
            pert_couplings_allowed = []
        if self._curr_model.get('name').startswith('sm'):
            pert_couplings_allowed = pert_couplings_allowed + ['QCD']
        # Find wether the loop mode is already set or not
        loop_specs = line[line.index('[')+1:]
        try:
            loop_orders = loop_specs[loop_specs.index('=')+1:]
        except ValueError:
            loop_orders = loop_specs
        possibilities = []
        possible_orders = [order for order in pert_couplings_allowed if \
                                                  order not in loop_orders]

        # Simplify obvious loop completion
        single_completion = ''
        if len(nlo_modes)==1:
                single_completion = '%s= '%nlo_modes[0]
                if len(possible_orders)==1:
                    single_completion = single_completion + possible_orders[0] + ' ] '
        # Automatically add a space if not present after [ or =
        if text.endswith('['):
            if single_completion != '':
                return self.list_completion(text, ['[ '+single_completion])
            else:
                return self.list_completion(text,['[ '])

        if text.endswith('='):
            return self.list_completion(text,[' '])

        if args[-1]=='[':
            possibilities = possibilities + ['%s= '%mode for mode in nlo_modes]
            if single_completion != '':
                return self.list_completion(text, [single_completion])
            else:
                if len(possible_orders)==1:
                    return self.list_completion(text, [poss+' %s ] '%\
                              possible_orders[0] for poss in possibilities])
                return self.list_completion(text, possibilities)

        if len(possible_orders)==1:
            possibilities.append(possible_orders[0]+' ] ')
        else:
            possibilities.extend(possible_orders)
        if any([(order in loop_orders) for order in pert_couplings_allowed]):
            possibilities.append(']')
        return self.list_completion(text, possibilities)

    def model_completion(self, text, process, line, categories = True, \
                                                      allowed_loop_mode = None):
        """ complete the line with model information. If categories is True,
        it will use completion with categories. If allowed_loop_mode is
        specified, it will only complete with these loop modes."""

        # First check if we are within squared brackets so that specific
        # input for NLO settings must be completed
        args = self.split_arg(process)
        if len(args) > 2 and '>' in line and '[' in line and not ']' in line:
            return self.nlo_completion(args,text,line, allowed_loop_mode = \
                                                              allowed_loop_mode)

        while ',' in process:
            process = process[process.index(',')+1:]
        args = self.split_arg(process)
        couplings = []

        # Do no complete the @ for the process number.
        if len(args) > 1 and args[-1]=='@':
            return

        # Automatically allow for QCD perturbation if in the sm because the
        # loop_sm would then automatically be loaded
        if isinstance(self._curr_model,loop_base_objects.LoopModel):
            pert_couplings_allowed = self._curr_model['perturbation_couplings']
        else:
            pert_couplings_allowed = []
        if self._curr_model.get('name').startswith('sm'):
            pert_couplings_allowed = pert_couplings_allowed + ['QCD']

        # Remove possible identical names
        particles = list(set(self._particle_names + self._multiparticles.keys()))
        n_part_entered = len([1 for a in args if a in particles])

        # Force '>' if two initial particles.
        if n_part_entered == 2 and args[-1] != '>':
                return self.list_completion(text, '>')

        # Add non-particle names
        syntax = []
        couplings = []
        if len(args) > 0 and args[-1] != '>' and n_part_entered > 0:
            syntax.append('>')
        if '>' in args and args.index('>') < len(args) - 1:
            couplings.extend(sum([[c+"=",c+'^2'] for c in \
                                              self._couplings+['WEIGHTED']],[]))
            syntax.extend(['@','$','/','>',','])
            if '[' not in line and ',' not in line and len(pert_couplings_allowed)>0:
                syntax.append('[')
            
        # If information for the virtuals has been specified already, do not
        # propose syntax or particles input anymore
        if '[' in line:
            syntax = []
            particles = []
            # But still allow for defining the process id
            couplings.append('@')

        if not categories:
            # The direct completion (might be needed for some completion using
            # this function but adding some other completions (like in check)).
            # For those, it looks ok in the categorie mode on my mac, but if
            # someone sees wierd result on Linux systems, then use the
            # default completion for these features.
            return self.list_completion(text, particles+syntax+couplings)
        else:
            # A more elaborate one with categories
            poss_particles = self.list_completion(text, particles)
            poss_syntax = self.list_completion(text, syntax)
            poss_couplings = self.list_completion(text, couplings)
            possibilities = {}
            if poss_particles != []: possibilities['Particles']=poss_particles
            if poss_syntax != []: possibilities['Syntax']=poss_syntax
            if poss_couplings != []: possibilities['Coupling orders']=poss_couplings
            if len(possibilities.keys())==1:
                return self.list_completion(text, possibilities.values()[0])
            else:
                return self.deal_multiple_categories(possibilities)

    def complete_generate(self, text, line, begidx, endidx):
        "Complete the generate command"

        # Return list of particle names and multiparticle names, as well as
        # coupling orders and allowed symbols
        args = self.split_arg(line[0:begidx])

        valid_sqso_operators=['==','<=','>']
        if any(line.endswith('^2 %s '%op) for op in valid_sqso_operators):
            return
        if args[-1].endswith('^2'):
            return self.list_completion(text,valid_sqso_operators)
        match_op = [o for o in valid_sqso_operators if o.startswith(args[-1])]            
        if args[-2].endswith('^2') and len(match_op)>0:
            if args[-1] in valid_sqso_operators:
                return self.list_completion(text,' ')
            if len(match_op)==1:
                return self.list_completion(text,[match_op[0][len(args[-1]):]])
            else:
                return self.list_completion(text,match_op)

        if len(args) > 2 and args[-1] == '@' or ( args[-1].endswith('=') and \
                            (not '[' in line or ('[' in line and ']' in line))):
            return

        try:
            return self.model_completion(text, ' '.join(args[1:]),line)
        except Exception as error:
            print error

        #if len(args) > 1 and args[-1] != '>':
        #    couplings = ['>']
        #if '>' in args and args.index('>') < len(args) - 1:
        #    couplings = [c + "=" for c in self._couplings] + ['@','$','/','>']
        #return self.list_completion(text, self._particle_names + \
        #                            self._multiparticles.keys() + couplings)


    def complete_compute_widths(self, text, line, begidx, endidx):
        "Complete the compute_widths command"

        args = self.split_arg(line[0:begidx])

        if args[-1] in  ['--path=', '--output=']:
            completion = {'path': self.path_completion(text)}
        elif line[begidx-1] == os.path.sep:
            current_dir = pjoin(*[a for a in args if a.endswith(os.path.sep)])
            if current_dir.startswith('--path='):
                current_dir = current_dir[7:]
            if current_dir.startswith('--output='):
                current_dir = current_dir[9:]
            completion = {'path': self.path_completion(text, current_dir)}
        else:
            completion = {}
            completion['options'] = self.list_completion(text,
                            ['--path=', '--output=', '--min_br=0.\$',
                             '--precision_channel=0.\$', '--body_decay='])
            completion['particles'] = self.model_completion(text, '', line)

        return self.deal_multiple_categories(completion)

    complete_decay_diagram = complete_compute_widths

    def complete_add(self, text, line, begidx, endidx):
        "Complete the add command"

        args = self.split_arg(line[0:begidx])

        # Format
        if len(args) == 1:
            return self.list_completion(text, self._add_opts)

        if args[1] == 'process':
            return self.complete_generate(text, " ".join(args[1:]), begidx, endidx)
        
        elif args[1] == 'model':
            completion_categories = self.complete_import(text, line, begidx, endidx, 
                                                         allow_restrict=False, treat_completion=False)
            completion_categories['options'] = self.list_completion(text,['--modelname=','--recreate'])
            return self.deal_multiple_categories(completion_categories) 
            
    def complete_customize_model(self, text, line, begidx, endidx):
        "Complete the customize_model command"

        args = self.split_arg(line[0:begidx])

        # Format
        if len(args) == 1:
            return self.list_completion(text, ['--save='])


    def complete_check(self, text, line, begidx, endidx):
        "Complete the check command"

        out = {}
        args = self.split_arg(line[0:begidx])

        # Format
        if len(args) == 1:
            return self.list_completion(text, self._check_opts)

        # Directory continuation
        if args[-1].endswith(os.path.sep):
            return self.path_completion(text, pjoin(*[a for a in args \
                                                    if a.endswith(os.path.sep)]))
        # autocompletion for particles/couplings
        model_comp = self.model_completion(text, ' '.join(args[2:]),line,
                                  categories = True, allowed_loop_mode=['virt'])

        model_comp_and_path = self.deal_multiple_categories(\
          {'Process completion': self.model_completion(text, ' '.join(args[2:]),
          line, categories = False, allowed_loop_mode=['virt']),
          'Param_card.dat path completion:':self.path_completion(text),
          'options': self.list_completion(text, ['--energy='])})

        if len(args) == 2:
            return model_comp_and_path
        elif len(args) == 3:
            try:
                int(args[2])
            except ValueError:
                return model_comp
            else:
                return model_comp_and_path
        elif len(args) > 3:
            return model_comp


    def complete_tutorial(self, text, line, begidx, endidx):
        "Complete the tutorial command"

        # Format
        if len(self.split_arg(line[0:begidx])) == 1:
            return self.list_completion(text, self._tutorial_opts)

    def complete_define(self, text, line, begidx, endidx):
        """Complete particle information"""
        return self.model_completion(text, line[6:],line)

    def complete_display(self, text, line, begidx, endidx):
        "Complete the display command"

        args = self.split_arg(line[0:begidx])
        # Format
        if len(args) == 1:
            return self.list_completion(text, self._display_opts)

        if len(args) == 2 and args[1] == 'checks':
            return self.list_completion(text, ['failed'])

        if len(args) == 2 and args[1] == 'particles':
            return self.model_completion(text, line[begidx:],line)

    def complete_draw(self, text, line, begidx, endidx):
        "Complete the draw command"

        args = self.split_arg(line[0:begidx])

        # Directory continuation
        if args[-1].endswith(os.path.sep):
            return self.path_completion(text,
                                        pjoin(*[a for a in args if a.endswith(os.path.sep)]),
                                        only_dirs = True)
        # Format
        if len(args) == 1:
            return self.path_completion(text, '.', only_dirs = True)


        #option
        if len(args) >= 2:
            opt = ['horizontal', 'external=', 'max_size=', 'add_gap=',
                                'non_propagating', '--']
            return self.list_completion(text, opt)

    def complete_launch(self, text, line, begidx, endidx):
        """ complete the launch command"""
        args = self.split_arg(line[0:begidx])

        # Directory continuation
        if args[-1].endswith(os.path.sep):
            return self.path_completion(text,
                                        pjoin(*[a for a in args if a.endswith(os.path.sep)]),
                                        only_dirs = True)
        # Format
        if len(args) == 1:
            out = {'Path from ./': self.path_completion(text, '.', only_dirs = True)}
            if MG5DIR != os.path.realpath('.'):
                out['Path from %s' % MG5DIR] =  self.path_completion(text,
                                     MG5DIR, only_dirs = True, relative=False)
            if MG4DIR and MG4DIR != os.path.realpath('.') and MG4DIR != MG5DIR:
                out['Path from %s' % MG4DIR] =  self.path_completion(text,
                                     MG4DIR, only_dirs = True, relative=False)


        #option
        if len(args) >= 2:
            out={}

        if line[0:begidx].endswith('--laststep='):
            opt = ['parton', 'pythia', 'pgs','delphes','auto']
            out['Options'] = self.list_completion(text, opt, line)
        else:
            opt = ['--cluster', '--multicore', '-i', '--name=', '-f','-m', '-n',
               '-p','--parton','--interactive', '--laststep=parton', '--laststep=pythia',
               '--laststep=pgs', '--laststep=delphes','--laststep=auto']
            out['Options'] = self.list_completion(text, opt, line)


        return self.deal_multiple_categories(out)

    def complete_load(self, text, line, begidx, endidx):
        "Complete the load command"

        args = self.split_arg(line[0:begidx])

        # Format
        if len(args) == 1:
            return self.list_completion(text, self._save_opts)

        # Directory continuation
        if args[-1].endswith(os.path.sep):
            return self.path_completion(text,
                                        pjoin(*[a for a in args if \
                                                      a.endswith(os.path.sep)]))

        # Filename if directory is not given
        if len(args) == 2:
            return self.path_completion(text)

    def complete_save(self, text, line, begidx, endidx):
        "Complete the save command"

        args = self.split_arg(line[0:begidx])

        # Format
        if len(args) == 1:
            return self.list_completion(text, self._save_opts)

        # Directory continuation
        if args[-1].endswith(os.path.sep):
            return self.path_completion(text,
                                        pjoin(*[a for a in args if a.endswith(os.path.sep)]),
                                        only_dirs = True)

        # Filename if directory is not given
        if len(args) == 2:
            return self.path_completion(text) + self.list_completion(text, ['global'])

    @cmd.debug()
    def complete_open(self, text, line, begidx, endidx):
        """ complete the open command """

        args = self.split_arg(line[0:begidx])

        # Directory continuation
        if os.path.sep in args[-1] + text:
            return self.path_completion(text,
                                    pjoin(*[a for a in args if \
                                                      a.endswith(os.path.sep)]))

        possibility = []
        if self._done_export:
            path = self._done_export[0]
            possibility = ['index.html']
            if os.path.isfile(pjoin(path,'README')):
                possibility.append('README')
            if os.path.isdir(pjoin(path,'Cards')):
                possibility += [f for f in os.listdir(pjoin(path,'Cards'))
                                    if f.endswith('.dat')]
            if os.path.isdir(pjoin(path,'HTML')):
                possibility += [f for f in os.listdir(pjoin(path,'HTML'))
                                  if f.endswith('.html') and 'default' not in f]
        else:
            possibility.extend(['./','../'])
        if os.path.exists('MG5_debug'):
            possibility.append('MG5_debug')
        if os.path.exists('ME5_debug'):
            possibility.append('ME5_debug')

        return self.list_completion(text, possibility)

    @cmd.debug()
    def complete_output(self, text, line, begidx, endidx,
                        possible_options = ['f', 'noclean', 'nojpeg'],
                        possible_options_full = ['-f', '-noclean', '-nojpeg']):
        "Complete the output command"

        possible_format = self._export_formats
        #don't propose directory use by MG_ME
        forbidden_names = ['MadGraphII', 'Template', 'pythia-pgs', 'CVS',
                            'Calculators', 'MadAnalysis', 'SimpleAnalysis',
                            'mg5', 'DECAY', 'EventConverter', 'Models',
                            'ExRootAnalysis', 'HELAS', 'Transfer_Fct', 'aloha',
                            'matchbox', 'matchbox_cpp', 'tests']

        #name of the run =>proposes old run name
        args = self.split_arg(line[0:begidx])
        if len(args) >= 1:
            if len(args) > 1 and args[1] == 'aloha':
                try:
                    return self.aloha_complete_output(text, line, begidx, endidx)
                except Exception, error:
                    print error
            # Directory continuation
            if args[-1].endswith(os.path.sep):
                return [name for name in self.path_completion(text,
                        pjoin(*[a for a in args if a.endswith(os.path.sep)]),
                        only_dirs = True) if name not in forbidden_names]
            # options
            if args[-1][0] == '-' or len(args) > 1 and args[-2] == '-':
                return self.list_completion(text, possible_options)
            if len(args) > 2:
                return self.list_completion(text, possible_options_full)
            # Formats
            if len(args) == 1:
                format = possible_format + ['.' + os.path.sep, '..' + os.path.sep, 'auto']
                return self.list_completion(text, format)

            # directory names
            content = [name for name in self.path_completion(text, '.', only_dirs = True) \
                       if name not in forbidden_names]
            content += ['auto']
            return self.list_completion(text, content)

    def aloha_complete_output(self, text, line, begidx, endidx):
        "Complete the output aloha command"
        args = self.split_arg(line[0:begidx])
        completion_categories = {}

        forbidden_names = ['MadGraphII', 'Template', 'pythia-pgs', 'CVS',
                            'Calculators', 'MadAnalysis', 'SimpleAnalysis',
                            'mg5', 'DECAY', 'EventConverter', 'Models',
                            'ExRootAnalysis', 'Transfer_Fct', 'aloha',
                            'apidoc','vendor']


        # options
        options = ['--format=Fortran', '--format=Python','--format=gpu','--format=CPP','--output=']
        options = self.list_completion(text, options)
        if options:
            completion_categories['options'] = options

        if args[-1] == '--output=' or args[-1].endswith(os.path.sep):
            # Directory continuation
            completion_categories['path'] =  [name for name in self.path_completion(text,
                        pjoin(*[a for a in args if a.endswith(os.path.sep)]),
                        only_dirs = True) if name not in forbidden_names]

        else:
            ufomodel = ufomodels.load_model(self._curr_model.get('name'))
            wf_opt = []
            amp_opt = []
            opt_conjg = []
            for lor in ufomodel.all_lorentz:
                amp_opt.append('%s_0' % lor.name)
                for i in range(len(lor.spins)):
                    wf_opt.append('%s_%i' % (lor.name,i+1))
                    if i % 2 == 0 and lor.spins[i] == 2:
                        opt_conjg.append('%sC%i_%i' % (lor.name,i //2 +1,i+1))
            completion_categories['amplitude routines'] = self.list_completion(text, amp_opt)
            completion_categories['Wavefunctions routines'] = self.list_completion(text, wf_opt)
            completion_categories['conjugate_routines'] = self.list_completion(text, opt_conjg)

        return self.deal_multiple_categories(completion_categories)

    def complete_set(self, text, line, begidx, endidx):
        "Complete the set command"
        args = self.split_arg(line[0:begidx])

        # Format
        if len(args) == 1:
            opts = list(set(self.options.keys() + self._set_options))
            return self.list_completion(text, opts)

        if len(args) == 2:
            if args[1] in ['group_subprocesses', 'complex_mass_scheme',\
                           'loop_optimized_output', 'loop_color_flows']:
                return self.list_completion(text, ['False', 'True', 'default'])
            elif args[1] in ['ignore_six_quark_processes']:
                return self.list_completion(text, self._multiparticles.keys())
            elif args[1].lower() == 'ewscheme':
                return self.list_completion(text, ["external"])
            elif args[1] == 'gauge':
                return self.list_completion(text, ['unitary', 'Feynman','default'])
            elif args[1] == 'OLP':
                return self.list_completion(text, MadGraphCmd._OLP_supported)
            elif args[1] == 'output_dependencies':
                return self.list_completion(text, 
                                     MadGraphCmd._output_dependencies_supported)
            elif args[1] == 'stdout_level':
                return self.list_completion(text, ['DEBUG','INFO','WARNING','ERROR',
                                                          'CRITICAL','default'])
            elif args[1] == 'fortran_compiler':
                return self.list_completion(text, ['f77','g77','gfortran','default'])
            elif args[1] == 'cpp_compiler':
                return self.list_completion(text, ['g++', 'c++', 'clang', 'default'])
            elif args[1] == 'nb_core':
                return self.list_completion(text, [str(i) for i in range(100)] + ['default'] )
            elif args[1] == 'run_mode':
                return self.list_completion(text, [str(i) for i in range(3)] + ['default'])
            elif args[1] == 'cluster_type':
                return self.list_completion(text, cluster.from_name.keys() + ['default'])
            elif args[1] == 'cluster_queue':
                return []
            elif args[1] == 'automatic_html_opening':
                return self.list_completion(text, ['False', 'True', 'default'])
            else:
                # directory names
                second_set = [name for name in self.path_completion(text, '.', only_dirs = True)]
                return self.list_completion(text, second_set + ['default'])
        elif len(args) >2 and args[-1].endswith(os.path.sep):
                return self.path_completion(text,
                        pjoin(*[a for a in args if a.endswith(os.path.sep)]),
                        only_dirs = True)
        
    def complete_import(self, text, line, begidx, endidx, allow_restrict=True,
                        treat_completion=True):
        "Complete the import command"

        args=self.split_arg(line[0:begidx])

        # Format
        if len(args) == 1:
            opt =  self.list_completion(text, self._import_formats)
            if opt:
                return opt
            mode = 'all'
        elif args[1] in self._import_formats:
            mode = args[1]
        else:
            args.insert(1, 'all')
            mode = 'all'


        completion_categories = {}
        # restriction continuation (for UFO)
        if mode in ['model', 'all'] and '-' in  text:
            # deal with - in readline splitting (different on some computer)
            path = '-'.join([part for part in text.split('-')[:-1]])
            # remove the final - for the model name
            # find the different possibilities
            all_name = self.find_restrict_card(path, no_restrict=False)
            all_name += self.find_restrict_card(path, no_restrict=False,
                                        base_dir=pjoin(MG5DIR,'models'))

            # select the possibility according to the current line
            all_name = [name+' ' for name in  all_name if name.startswith(text)
                                                       and name.strip() != text]


            if all_name:
                completion_categories['Restricted model'] = all_name

        # Path continuation
        if os.path.sep in args[-1]:
            if mode.startswith('model') or mode == 'all':
                # Directory continuation
                try:
                    cur_path = pjoin(*[a for a in args \
                                                   if a.endswith(os.path.sep)])
                except Exception:
                    pass
                else:
                    all_dir = self.path_completion(text, cur_path, only_dirs = True)
                    if mode in ['model_v4','all']:
                        completion_categories['Path Completion'] = all_dir
                    # Only UFO model here
                    new = []
                    data =   [new.__iadd__(self.find_restrict_card(name, base_dir=cur_path))
                                                                for name in all_dir]
                    if data:
                        completion_categories['Path Completion'] = all_dir + new
            else:
                try:
                    cur_path = pjoin(*[a for a in args \
                                                   if a.endswith(os.path.sep)])
                except Exception:
                    pass
                else:
                    all_path =  self.path_completion(text, cur_path)
                    if mode == 'all':
                        new = []
                        data =   [new.__iadd__(self.find_restrict_card(name, base_dir=cur_path))
                                                               for name in all_path]
                        if data:
                            completion_categories['Path Completion'] = data[0]
                    else:
                        completion_categories['Path Completion'] = all_path

        # Model directory name if directory is not given
        if (len(args) == 2):
            is_model = True
            if mode == 'model':
                file_cond = lambda p : os.path.exists(pjoin(MG5DIR,'models',p,'particles.py'))
                mod_name = lambda name: name
            elif mode == 'model_v4':
                file_cond = lambda p :  (os.path.exists(pjoin(MG5DIR,'models',p,'particles.dat'))
                                      or os.path.exists(pjoin(self._mgme_dir,'Models',p,'particles.dat')))
                mod_name = lambda name :(name[-3:] != '_v4' and name or name[:-3])
            elif mode == 'all':
                mod_name = lambda name: name
                file_cond = lambda p : os.path.exists(pjoin(MG5DIR,'models',p,'particles.py')) \
                                      or os.path.exists(pjoin(MG5DIR,'models',p,'particles.dat')) \
                                      or os.path.exists(pjoin(self._mgme_dir,'Models',p,'particles.dat'))
            else:
                cur_path = pjoin(*[a for a in args \
                                                   if a.endswith(os.path.sep)])
                all_path =  self.path_completion(text, cur_path)
                completion_categories['model name'] = all_path
                is_model = False

            if is_model:
                model_list = [mod_name(name) for name in \
                                                self.path_completion(text,
                                                pjoin(MG5DIR,'models'),
                                                only_dirs = True) \
                                                if file_cond(name)]

                if mode == 'model_v4':
                    completion_categories['model name'] = model_list
                elif allow_restrict:
                    # need to update the  list with the possible restriction
                    all_name = []
                    for model_name in model_list:
                        all_name += self.find_restrict_card(model_name,
                                            base_dir=pjoin(MG5DIR,'models'))
                else:
                    all_name = model_list
                    
                if mode == 'all':
                    cur_path = pjoin(*[a for a in args \
                                                        if a.endswith(os.path.sep)])
                    all_path =  self.path_completion(text, cur_path)
                    completion_categories['model name'] = all_path + all_name
                elif mode == 'model':
                    completion_categories['model name'] = all_name

        # Options
        if mode == 'all' and len(args)>1:
            mode = self.find_import_type(args[2])

        if len(args) >= 3 and mode.startswith('model') and not '-modelname' in line:
            if not text and not completion_categories:
                return ['--modelname']
            elif not (os.path.sep in args[-1] and line[-1] != ' '):
                completion_categories['options'] = self.list_completion(text, ['--modelname','-modelname','--noprefix'])
        if len(args) >= 3 and mode.startswith('banner') and not '--no_launch' in line:
            completion_categories['options'] = self.list_completion(text, ['--no_launch'])
        
        if treat_completion:
            return self.deal_multiple_categories(completion_categories) 
        else:
            #this means this function is called as a subgroup of another completion
            return completion_categories


    def find_restrict_card(self, model_name, base_dir='./', no_restrict=True):
        """find the restriction file associate to a given model"""

        # check if the model_name should be keeped as a possibility
        if no_restrict:
            output = [model_name]
        else:
            output = []

        # check that the model is a valid model
        if not os.path.exists(pjoin(base_dir, model_name, 'couplings.py')):
            # not valid UFO model
            return output

        if model_name.endswith(os.path.sep):
            model_name = model_name[:-1]

        # look for _default and treat this case
        if os.path.exists(pjoin(base_dir, model_name, 'restrict_default.dat')):
            output.append('%s-full' % model_name)

        # look for other restrict_file
        for name in os.listdir(pjoin(base_dir, model_name)):
            if name.startswith('restrict_') and not name.endswith('default.dat') \
                and name.endswith('.dat'):
                tag = name[9:-4] #remove restrict and .dat
                while model_name.endswith(os.path.sep):
                    model_name = model_name[:-1]
                output.append('%s-%s' % (model_name, tag))

        # return
        return output

    def complete_install(self, text, line, begidx, endidx):
        "Complete the import command"

        args = self.split_arg(line[0:begidx])

        # Format
        if len(args) == 1:
            return self.list_completion(text, self._install_opts)
        elif len(args) and args[0] == 'update':
            return self.list_completion(text, ['-f','--timeout='])

#===============================================================================
# MadGraphCmd
#===============================================================================
class MadGraphCmd(HelpToCmd, CheckValidForCmd, CompleteForCmd, CmdExtended):
    """The command line processor of MadGraph"""

    writing_dir = '.'

    # Options and formats available
    _display_opts = ['particles', 'interactions', 'processes', 'diagrams',
                     'diagrams_text', 'multiparticles', 'couplings', 'lorentz',
                     'checks', 'parameters', 'options', 'coupling_order','variable']
    _add_opts = ['process', 'model']
    _save_opts = ['model', 'processes', 'options']
    _tutorial_opts = ['aMCatNLO', 'stop', 'MadLoop', 'MadGraph5']
    _switch_opts = ['mg5','aMC@NLO','ML5']
    _check_opts = ['full', 'timing', 'stability', 'profile', 'permutation',
                   'gauge','lorentz', 'brs']
    _import_formats = ['model_v4', 'model', 'proc_v4', 'command', 'banner']
    _install_opts = ['pythia-pgs', 'Delphes', 'MadAnalysis', 'ExRootAnalysis',
                     'update', 'Delphes2', 'SysCalc', 'Golem95']
    _v4_export_formats = ['madevent', 'standalone', 'standalone_msP','standalone_msF',
                          'matrix', 'standalone_rw', 'madweight'] 
    _export_formats = _v4_export_formats + ['standalone_cpp', 'pythia8', 'aloha',
                                            'matchbox_cpp', 'matchbox']
    _set_options = ['group_subprocesses',
                    'ignore_six_quark_processes',
                    'stdout_level',
                    'fortran_compiler',
                    'cpp_compiler',
                    'loop_optimized_output',
                    'complex_mass_scheme',
<<<<<<< HEAD
                    'gauge',
                    'EWscheme']
    _valid_nlo_modes = ['all','real','virt','sqrvirt','tree']
=======
                    'gauge']
    _valid_nlo_modes = ['all','real','virt','sqrvirt','tree','noborn']
>>>>>>> 7684cd3a
    _valid_sqso_types = ['==','<=','=','>']
    _valid_amp_so_types = ['=','<=']
    _OLP_supported = ['MadLoop', 'GoSam']
    _output_dependencies_supported = ['external', 'internal','environment_paths']

    # The three options categories are treated on a different footage when a
    # set/save configuration occur. current value are kept in self.options
    options_configuration = {'pythia8_path': './pythia8',
                       'hwpp_path': './herwigPP',
                       'thepeg_path': './thepeg',
                       'hepmc_path': './hepmc',
                       'madanalysis_path': './MadAnalysis',
                       'pythia-pgs_path':'./pythia-pgs',
                       'td_path':'./td',
                       'delphes_path':'./Delphes',
                       'exrootanalysis_path':'./ExRootAnalysis',
                       'syscalc_path': './SysCalc',
                       'timeout': 60,
                       'web_browser':None,
                       'eps_viewer':None,
                       'text_editor':None,
                       'fortran_compiler':None,
                       'cpp_compiler':None,
                       'auto_update':7,
                       'cluster_type': 'condor',
                       'cluster_temp_path': None,
                       'cluster_queue': None,
                       'cluster_status_update': (600, 30),
                       'fastjet':'fastjet-config',
                       'pjfry':'auto',
                       'golem':'auto',
                       'lhapdf':'lhapdf-config',
                       'applgrid':'applgrid-config',
                       'amcfast':'amcfast-config',
                       'cluster_temp_path':None,
                       'OLP': 'MadLoop',
                       'cluster_nb_retry':1,
                       'cluster_retry_wait':300,
                       'cluster_size':100,
                       'output_dependencies':'external'
                       }

    options_madgraph= {'group_subprocesses': 'Auto',
                          'ignore_six_quark_processes': False,
                          'complex_mass_scheme': False,
                          'gauge':'unitary',
                          'stdout_level':None,
                          'loop_optimized_output':True,
                          'loop_color_flows':False
                        }

    options_madevent = {'automatic_html_opening':True,
                         'run_mode':2,
                         'nb_core': None
                         }


    # Variables to store object information
    _curr_model = None  #base_objects.Model()
    _curr_amps = diagram_generation.AmplitudeList()
    _curr_matrix_elements = helas_objects.HelasMultiProcess()
    _curr_fortran_model = None
    _curr_cpp_model = None
    _curr_exporter = None
    _done_export = False
    _curr_decaymodel = None

    helporder = ['Main commands', 'Documented commands']


    def preloop(self):
        """Initializing before starting the main loop"""

        self.prompt = 'MG5_aMC>'
        if madgraph.ReadWrite: # prevent on read-only disk
            self.do_install('update --mode=mg5_start')

        # By default, load the UFO Standard Model
        logger.info("Loading default model: sm")
        self.exec_cmd('import model sm', printcmd=False, precmd=True)

        # preloop mother
        CmdExtended.preloop(self)


    def __init__(self, mgme_dir = '', *completekey, **stdin):
        """ add a tracker of the history """

        CmdExtended.__init__(self, *completekey, **stdin)

        # Set MG/ME directory path
        if mgme_dir:
            if os.path.isdir(pjoin(mgme_dir, 'Template')):
                self._mgme_dir = mgme_dir
                logger.info('Setting MG/ME directory to %s' % mgme_dir)
            else:
                logger.warning('Warning: Directory %s not valid MG/ME directory' % \
                             mgme_dir)
                self._mgme_dir = MG4DIR

        # Variables to store state information
        self._multiparticles = {}
        self.options = {}
        self._generate_info = "" # store the first generated process
        self._model_v4_path = None
        self._export_dir = None
        self._export_format = 'madevent'
        self._mgme_dir = MG4DIR
        self._cuttools_dir=str(os.path.join(self._mgme_dir,'vendor','CutTools'))
        self._iregi_dir=str(os.path.join(self._mgme_dir,'vendor','IREGI','src'))
        self._comparisons = None
        self._nlo_modes_for_completion = ['all','virt','real']

        # Load the configuration file,i.e.mg5_configuration.txt
        self.set_configuration()

    def setup(self):
        """ Actions to carry when switching to this interface """

        # Refresh all the interface stored value as things like generated
        # processes and amplitudes are not to be reused in between different
        # interfaces
        # Clear history, amplitudes and matrix elements when a model is imported
        # Remove previous imports, generations and outputs from history
        self.history.clean(remove_bef_last='import',keep_switch=True)
        # Reset amplitudes and matrix elements
        self._done_export=False
        self._curr_amps = diagram_generation.AmplitudeList()
        self._curr_matrix_elements = helas_objects.HelasMultiProcess()

        self._v4_export_formats = ['madevent', 'standalone','standalone_msP','standalone_msF',
                                   'matrix', 'standalone_rw']
        self._export_formats = self._v4_export_formats + ['standalone_cpp', 'pythia8']
        self._nlo_modes_for_completion = ['all','virt','real']

    def do_quit(self, line):
        """Not in help: Do quit"""

        if self._done_export and \
                    os.path.exists(pjoin(self._done_export[0],'RunWeb')):
            os.remove(pjoin(self._done_export[0],'RunWeb'))

        value = super(MadGraphCmd, self).do_quit(line)
        if madgraph.ReadWrite: #prevent to run on Read Only disk
            self.do_install('update --mode=mg5_end')
        print

        return value

    # Add a process to the existing multiprocess definition
    # Generate a new amplitude
    def do_add(self, line):
        """Generate an amplitude for a given process and add to
        existing amplitudes
        or merge two model
        """

        args = self.split_arg(line)

        
        warning_duplicate = True
        if '--no_warning=duplicate' in args:
            warning_duplicate = False
            args.remove('--no_warning=duplicate')

        # Check the validity of the arguments
        self.check_add(args)

        if args[0] == 'model':
            return self.add_model(args[1:])
        
        # special option for 1->N to avoid generation of kinematically forbidden
        #decay.
        if args[-1].startswith('--optimize'):
            optimize = True
            args.pop()
        else:
            optimize = False

        if args[0] == 'process':
            # Rejoin line
            line = ' '.join(args[1:])

            # store the first process (for the perl script)
            if not self._generate_info:
                self._generate_info = line

            # Reset Helas matrix elements
            self._curr_matrix_elements = helas_objects.HelasMultiProcess()

            # Extract process from process definition
            if ',' in line:
                if ']' in line or '[' in line:
                    error_msg=\
"""The '[' and ']' syntax cannot be used in cunjunction with decay chains.
This implies that with decay chains:
  > Squared coupling order limitations are not available.
  > Loop corrections cannot be considered."""
                    raise MadGraph5Error(error_msg)
                else:
                    myprocdef, line = self.extract_decay_chain_process(line)
                    # Redundant with above, but not completely as in the future
                    # one might think of allowing the core process to be 
                    # corrected by loops.
                    if myprocdef.are_decays_perturbed():
                        raise MadGraph5Error("Decay processes cannot be perturbed.")
                    # The two limitations below have some redundancy, but once
                    # again, they might be relieved (one at a time or together)
                    # int he future.
                    if myprocdef.decays_have_squared_orders() or \
                                                myprocdef['squared_orders']!={}:
                        raise MadGraph5Error("Decay processes cannot specify "+\
                                                  "squared orders constraints.")                        
                    if myprocdef.are_negative_orders_present():
                        raise MadGraph5Error("Decay processes cannot include negative"+\
                                                " coupling orders constraints.")                    
            else:
                myprocdef = self.extract_process(line)

            # Check that we have something
            if not myprocdef:
                raise self.InvalidCmd("Empty or wrong format process, please try again.")
            # Check that we have the same number of initial states as
            # existing processes
            if self._curr_amps and self._curr_amps[0].get_ninitial() != \
               myprocdef.get_ninitial():
                raise self.InvalidCmd("Can not mix processes with different number of initial states.")               
            
            # Negative coupling order contraints can be given on at most one
            # coupling order (and either in squared orders or orders, not both)
            if len([1 for val in myprocdef.get('orders').values()+\
                          myprocdef.get('squared_orders').values() if val<0])>1:
                raise MadGraph5Error("Negative coupling order constraints"+\
                  " can only be given on one type of coupling and either on"+\
                               " squared orders or amplitude orders, not both.")

            cpu_time1 = time.time()

            # Generate processes
            if self.options['group_subprocesses'] == 'Auto':
                    collect_mirror_procs = True
            else:
                collect_mirror_procs = self.options['group_subprocesses']
            ignore_six_quark_processes = \
                           self.options['ignore_six_quark_processes'] if \
                           "ignore_six_quark_processes" in self.options \
                           else []

            myproc = diagram_generation.MultiProcess(myprocdef,
                                     collect_mirror_procs = collect_mirror_procs,
                                     ignore_six_quark_processes = ignore_six_quark_processes,
                                     optimize=optimize)


            for amp in myproc.get('amplitudes'):
                if amp not in self._curr_amps:
                    self._curr_amps.append(amp)
                elif warning_duplicate:
                    raise self.InvalidCmd, "Duplicate process %s found. Please check your processes." % \
                                                amp.nice_string_processes()

            # Reset _done_export, since we have new process
            self._done_export = False

            cpu_time2 = time.time()

            nprocs = len(myproc.get('amplitudes'))
            ndiags = sum([amp.get_number_of_diagrams() for \
                              amp in myproc.get('amplitudes')])
            logger.info("%i processes with %i diagrams generated in %0.3f s" % \
                  (nprocs, ndiags, (cpu_time2 - cpu_time1)))
            ndiags = sum([amp.get_number_of_diagrams() for \
                              amp in self._curr_amps])
            logger.info("Total: %i processes with %i diagrams" % \
                  (len(self._curr_amps), ndiags))        
                
    def add_model(self, args):
        """merge two model"""
        
        model_path = args[0]
        recreate = ('--recreate' in args)
        output_dir = [a.split('=',1)[1] for a in args if a.startswith('--output')]
        if output_dir:
            output_dir = output_dir[0]
            recreate = True
            restrict_name = ''
        else:
            name = os.path.basename(self._curr_model.get('modelpath'))
            restrict_name = self._curr_model.get('restrict_name')
            output_dir = pjoin(MG5DIR, 'models', '%s__%s' % (name,
                                                  os.path.basename(model_path)))
        
        if os.path.exists(output_dir):
            if recreate:
                shutil.rmtree(output_dir)
            else:
                logger.info('Model already created! Loading it from %s' % output_dir)
                oldmodel = self._curr_model.get('modelpath')
                new_model_name = output_dir
                if restrict_name:
                    new_model_name = '%s-%s' % (output_dir, restrict_name)
                try:
                    self.exec_cmd('import model %s' % new_model_name, errorhandling=False, 
                              printcmd=False, precmd=True, postcmd=True)
                except Exception, error:
                    logger.debug('fail to load model %s with error:\n %s' % (output_dir, error))
                    logger.warning('Fail to load the model. Restore previous model')
                    self.exec_cmd('import model %s' % oldmodel, errorhandling=False, 
                              printcmd=False, precmd=True, postcmd=True)                    
                    raise Exception('Invalid Model! Please retry with the option \'--recreate\'.')
                else:
                    return
        
        #Need to do the work!!!        
        import models.usermod as usermod
        base_model = usermod.UFOModel(self._curr_model.get('modelpath'))
        
        identify = dict(tuple(a.split('=')) for a in args if '=' in a)
        base_model.add_model(path=model_path, identify_particles=identify)
        base_model.write(output_dir)
        
        new_model_name = output_dir
        if restrict_name:
            new_model_name = '%s-%s' % (output_dir, restrict_name)
        self.exec_cmd('import model %s' % new_model_name, errorhandling=False, 
                              printcmd=False, precmd=True, postcmd=True)         
        
        
    # Define a multiparticle label
    def do_define(self, line, log=True):
        """Define a multiparticle"""

        self.avoid_history_duplicate('define %s' % line, ['define'])
        if not self._curr_model:
            self.do_import('model sm')
        if not self._curr_model['case_sensitive']:
            # Particle names lowercase
            line = line.lower()
        # Make sure there are spaces around =, | and /
        line = line.replace("=", " = ")
        line = line.replace("|", " | ")
        line = line.replace("/", " / ")
        args = self.split_arg(line)
        # check the validity of the arguments
        self.check_define(args)

        label = args[0]
        remove_ids = []
        try:
            remove_index = args.index("/")
        except ValueError:
            pass
        else:
            remove_ids = args[remove_index + 1:]
            args = args[:remove_index]

        pdg_list = self.extract_particle_ids(args[1:])
        remove_list = self.extract_particle_ids(remove_ids)
        pdg_list = [p for p in pdg_list if p not in remove_list]

        self.optimize_order(pdg_list)
        self._multiparticles[label] = pdg_list
        if log:
            logger.info("Defined multiparticle %s" % \
                                             self.multiparticle_string(label))

    # Display
    def do_display(self, line, output=sys.stdout):
        """Display current internal status"""

        args = self.split_arg(line)
        #check the validity of the arguments
        self.check_display(args)

        if args[0] == 'diagrams':
            self.draw(' '.join(args[1:]))

        if args[0] == 'particles' and len(args) == 1:
            propagating_particle = []
            nb_unpropagating = 0
            for particle in self._curr_model['particles']:
                if particle.get('propagating'):
                    propagating_particle.append(particle)
                else:
                    nb_unpropagating += 1

            print "Current model contains %i particles:" % \
                    len(propagating_particle)
            part_antipart = [part for part in propagating_particle \
                             if not part['self_antipart']]
            part_self = [part for part in propagating_particle \
                             if part['self_antipart']]
            for part in part_antipart:
                print part['name'] + '/' + part['antiname'],
            print ''
            for part in part_self:
                print part['name'],
            print ''
            if nb_unpropagating:
                print 'In addition of %s un-physical particle mediating new interactions.' \
                                     % nb_unpropagating

        elif args[0] == 'particles':
            for arg in args[1:]:
                if arg.isdigit() or (arg[0] == '-' and arg[1:].isdigit()):
                    particle = self._curr_model.get_particle(abs(int(arg)))
                else:
                    particle = self._curr_model['particles'].find_name(arg)
                if not particle:
                    raise self.InvalidCmd, 'no particle %s in current model' % arg

                print "Particle %s has the following properties:" % particle.get_name()
                print str(particle)

        elif args[0] == 'interactions' and len(args) == 1:
            text = "Current model contains %i interactions\n" % \
                    len(self._curr_model['interactions'])
            for i, inter in enumerate(self._curr_model['interactions']):
                text += str(i+1) + ':'
                for part in inter['particles']:
                    if part['is_part']:
                        text += part['name']
                    else:
                        text += part['antiname']
                    text += " "
                text += " ".join(order + '=' + str(inter['orders'][order]) \
                                 for order in inter['orders'])
                text += '\n'
            pydoc.pager(text)

        elif args[0] == 'interactions' and len(args)==2 and args[1].isdigit():
            for arg in args[1:]:
                if int(arg) > len(self._curr_model['interactions']):
                    raise self.InvalidCmd, 'no interaction %s in current model' % arg
                if int(arg) == 0:
                    print 'Special interactions which identify two particles'
                else:
                    print "Interactions %s has the following property:" % arg
                    print self._curr_model['interactions'][int(arg)-1]

        elif args[0] == 'interactions':
            request_part = args[1:]
            text = ''
            for i, inter in enumerate(self._curr_model['interactions']):
                present_part = [part['is_part'] and part['name'] or part['antiname']
                                 for part in inter['particles']
                                if (part['is_part'] and  part['name'] in request_part) or
                                   (not part['is_part'] and part['antiname'] in request_part)]
                if len(present_part) < len(request_part):
                    continue
                # check that all particles are selected at least once
                if set(present_part) != set(request_part):
                    continue
                # check if a particle is asked more than once
                if len(request_part) > len(set(request_part)):
                    for p in request_part:
                        if request_part.count(p) > present_part.count(p):
                            continue

                name = str(i+1) + ' : '
                for part in inter['particles']:
                    if part['is_part']:
                        name += part['name']
                    else:
                        name += part['antiname']
                    name += " "
                text += "\nInteractions %s has the following property:\n" % name
                text += str(self._curr_model['interactions'][i])

                text += '\n'
                print name
            if text =='':
                text += 'No matching for any interactions'
            pydoc.pager(text)


        elif args[0] == 'parameters' and len(args) == 1:
            text = "Current model contains %i parameters\n" % \
                    sum([len(part) for part in
                                       self._curr_model['parameters'].values()])
            keys = self._curr_model['parameters'].keys()
            def key_sort(x, y):
                if ('external',) == x:
                    return -1
                elif ('external',) == y:
                    return +1
                elif  len(x) < len(y):
                    return -1
                else:
                    return 1
            keys.sort(key_sort)
            for key in keys:
                item = self._curr_model['parameters'][key]
                text += '\nparameter type: %s\n' % str(key)
                for value in item:
                    if hasattr(value, 'expr'):
                        if value.value is not None:
                            text+= '        %s = %s = %s\n' % (value.name, value.expr ,value.value)
                        else:
                            text+= '        %s = %s\n' % (value.name, value.expr)
                    else:
                        if value.value is not None:
                            text+= '        %s = %s\n' % (value.name, value.value)
                        else:
                            text+= '        %s \n' % (value.name)
            pydoc.pager(text)

        elif args[0] == 'processes':
            for amp in self._curr_amps:
                print amp.nice_string_processes()

        elif args[0] == 'diagrams_text':
            text = "\n".join([amp.nice_string() for amp in self._curr_amps])
            pydoc.pager(text)

        elif args[0] == 'multiparticles':
            print 'Multiparticle labels:'
            for key in self._multiparticles:
                print self.multiparticle_string(key)

        elif args[0] == 'coupling_order':
            hierarchy = self._curr_model['order_hierarchy'].items()
            #self._curr_model.get_order_hierarchy().items()
            def order(first, second):
                if first[1] < second[1]:
                    return -1
                else:
                    return 1
            hierarchy.sort(order)
            for order in hierarchy:
                print ' %s : weight = %s' % order

        elif args[0] == 'couplings' and len(args) == 1:
            if self._model_v4_path:
                print 'No couplings information available in V4 model'
                return
            text = ''
            text = "Current model contains %i couplings\n" % \
                    sum([len(part) for part in
                                        self._curr_model['couplings'].values()])
            keys = self._curr_model['couplings'].keys()
            def key_sort(x, y):
                if ('external',) == x:
                    return -1
                elif ('external',) == y:
                    return +1
                elif  len(x) < len(y):
                    return -1
                else:
                    return 1
            keys.sort(key_sort)
            for key in keys:
                item = self._curr_model['couplings'][key]
                text += '\ncouplings type: %s\n' % str(key)
                for value in item:
                    if value.value is not None:
                        text+= '        %s = %s = %s\n' % (value.name, value.expr ,value.value)
                    else:
                        text+= '        %s = %s\n' % (value.name, value.expr)

            pydoc.pager(text)

        elif args[0] == 'couplings':
            if self._model_v4_path:
                print 'No couplings information available in V4 model'
                return

            try:
                ufomodel = ufomodels.load_model(self._curr_model.get('name'))
                print 'Note that this is the UFO informations.'
                print ' "display couplings" present the actual definition'
                print 'prints the current states of mode'
                print eval('ufomodel.couplings.%s.nice_string()'%args[1])
            except Exception:
                raise self.InvalidCmd, 'no couplings %s in current model' % args[1]

        elif args[0] == 'lorentz':
            if self._model_v4_path:
                print 'No lorentz information available in V4 model'
                return
            elif len(args) == 1:
                raise self.InvalidCmd,\
                     'display lorentz require an argument: the name of the lorentz structure.'
                return
            try:
                ufomodel = ufomodels.load_model(self._curr_model.get('name'))
                print eval('ufomodel.lorentz.%s.nice_string()'%args[1])
            except Exception:
                raise self.InvalidCmd, 'no lorentz %s in current model' % args[1]

        elif args[0] == 'checks':
            comparisons = self._comparisons[0]
            if len(args) > 1 and args[1] == 'failed':
                comparisons = [c for c in comparisons if not c['passed']]
            outstr = "Process check results:"
            for comp in comparisons:
                outstr += "\n%s:" % comp['process'].nice_string()
                outstr += "\n   Phase space point: (px py pz E)"
                for i, p in enumerate(comp['momenta']):
                    outstr += "\n%2s    %+.9e  %+.9e  %+.9e  %+.9e" % tuple([i] + p)
                outstr += "\n   Permutation values:"
                outstr += "\n   " + str(comp['values'])
                if comp['passed']:
                    outstr += "\n   Process passed (rel. difference %.9e)" % \
                          comp['difference']
                else:
                    outstr += "\n   Process failed (rel. difference %.9e)" % \
                          comp['difference']

            used_aloha = sorted(self._comparisons[1])
            outstr += "\nChecked ALOHA routines:"
            for aloha in used_aloha:
                aloha_str = aloha[0]
                if aloha[1]:
                    aloha_str += 'C' + 'C'.join([str(ia) for ia in aloha[1]])
                aloha_str += "_%d" % aloha[2]
                outstr += "\n" + aloha_str

            pydoc.pager(outstr)

        elif args[0] == 'options':
            outstr = "                          MadGraph5_aMC@NLO Options    \n"
            outstr += "                          ----------------    \n"
            keys = self.options_madgraph.keys()
            keys.sort()
            for key in keys:
                default = self.options_madgraph[key] 
                value = self.options[key]
                if value == default:
                    outstr += "  %25s \t:\t%s\n" % (key,value)
                else:
                    outstr += "  %25s \t:\t%s (user set)\n" % (key,value)
            outstr += "\n"
            outstr += "                         MadEvent Options    \n"
            outstr += "                          ----------------    \n"
            keys = self.options_madevent.keys()
            keys.sort()
            for key in keys:
                default = self.options_madevent[key]
                value = self.options[key]
                if value == default:
                    outstr += "  %25s \t:\t%s\n" % (key,value)
                else:
                    outstr += "  %25s \t:\t%s (user set)\n" % (key,value)
            outstr += "\n"
            outstr += "                      Configuration Options    \n"
            outstr += "                      ---------------------    \n"
            keys = self.options_configuration.keys()
            keys.sort()
            for key in keys:
                default = self.options_configuration[key]
                value = self.options[key]
                if value == default:
                    outstr += "  %25s \t:\t%s\n" % (key,value)
                else:
                    outstr += "  %25s \t:\t%s (user set)\n" % (key,value)

            output.write(outstr)
        elif args[0] in  ["variable"]:
            super(MadGraphCmd, self).do_display(line, output)


    def multiparticle_string(self, key):
        """Returns a nicely formatted string for the multiparticle"""

        if self._multiparticles[key] and \
               isinstance(self._multiparticles[key][0], list):
            return "%s = %s" % (key, "|".join([" ".join([self._curr_model.\
                                     get('particle_dict')[part_id].get_name() \
                                                     for part_id in id_list]) \
                                  for id_list in self._multiparticles[key]]))
        else:
            return "%s = %s" % (key, " ".join([self._curr_model.\
                                    get('particle_dict')[part_id].get_name() \
                                    for part_id in self._multiparticles[key]]))

    def do_tutorial(self, line):
        """Activate/deactivate the tutorial mode."""

        args = self.split_arg(line)
        self.check_tutorial(args)
        tutorials = {'MadGraph5': logger_tuto,
                     'aMCatNLO': logger_tuto_nlo,
                     'MadLoop': logger_tuto_madloop}
        try:
            tutorials[args[0]].setLevel(logging.INFO)
            for mode in [m for m in tutorials.keys() if m != args[0]]:
                tutorials[mode].setLevel(logging.ERROR)
        except KeyError:
            logger_tuto.info("\n\tThanks for using the tutorial!")
            logger_tuto.setLevel(logging.ERROR)
            logger_tuto_nlo.info("\n\tThanks for using the aMC@NLO tutorial!")
            logger_tuto_nlo.setLevel(logging.ERROR)
            logger_tuto_madloop.info("\n\tThanks for using MadLoop tutorial!")
            logger_tuto_madloop.setLevel(logging.ERROR)

        if not self._mgme_dir:
            logger_tuto.info(\
                       "\n\tWarning: To use all features in this tutorial, " + \
                       "please run from a" + \
                       "\n\t         valid MG_ME directory.")



    def draw(self, line,selection='all',type=''):
        """ draw the Feynman diagram for the given process.
        Type refers to born, real or loop"""

        args = self.split_arg(line)
        # Check the validity of the arguments
        self.check_draw(args)

        # Check if we plot a decay chain
        if any([isinstance(a, diagram_generation.DecayChainAmplitude) for \
               a in self._curr_amps]) and not self._done_export:
            warn = 'WARNING: You try to draw decay chain diagrams without first running output.\n'
            warn += '\t  The decay processes will be drawn separately'
            logger.warning(warn)

        (options, args) = _draw_parser.parse_args(args)
        options = draw_lib.DrawOption(options)
        start = time.time()

        # Collect amplitudes
        amplitudes = diagram_generation.AmplitudeList()

        for amp in self._curr_amps:
            amplitudes.extend(amp.get_amplitudes())

        for amp in amplitudes:
            filename = pjoin(args[0], 'diagrams_' + \
                                    amp.get('process').shell_string() + ".eps")

            if selection=='all' and type != 'loop':
                diags=amp.get('diagrams')
            elif selection=='born':
                diags=amp.get('born_diagrams')
            elif selection=='loop' or type == 'loop':
                diags=base_objects.DiagramList([d for d in
                        amp.get('loop_diagrams') if d.get('type')>0])
                if len(diags) > 5000:
                    logger.warning('Displaying only the first 5000 diagrams')
                    diags = base_objects.DiagramList(diags[:5000])

            plot = draw.MultiEpsDiagramDrawer(diags,
                                          filename,
                                          model=self._curr_model,
                                          amplitude=amp,
                                          legend=amp.get('process').input_string(),
                                          diagram_type=type)


            logger.info("Drawing " + \
                         amp.get('process').nice_string())
            plot.draw(opt=options)
            logger.info("Wrote file " + filename)
            self.exec_cmd('open %s' % filename)

        stop = time.time()
        logger.info('time to draw %s' % (stop - start))

    # Perform checks
    def do_check(self, line):
        """Check a given process or set of processes"""

        args = self.split_arg(line)
        # Check args validity
        param_card = self.check_check(args)
        options= {'events':None} # If the momentum needs to be picked from a event file
        if param_card and 'banner' == madevent_interface.MadEventCmd.detect_card_type(param_card):
            logger.info("Will use the param_card contained in the banner and  the events associated")
            import madgraph.various.banner as banner
            options['events'] = param_card
            mybanner = banner.Banner(param_card)
            param_card = mybanner.charge_card('param_card')

        aloha_lib.KERNEL.clean()
        # Back up the gauge for later
        gauge = str(self.options['gauge'])
        options['reuse'] = args[1]=="-reuse"
        args = args[:1]+args[2:] 
        # For the stability check the user can specify the statistics (i.e
        # number of trial PS points) as a second argument
        if args[0] in ['stability', 'profile']:
            options['npoints'] = int(args[1])
            args = args[:1]+args[2:]
            
        MLoptions={}
        i=-1
        while args[i].startswith('--'):
            option = args[i].split('=')
            if option[0] =='--energy':
                options['energy']=float(option[1])
            elif option[0]=='--split_orders':
                options['split_orders']=int(option[1])
            elif option[0]=='--reduction':
                MLoptions['MLReductionLib']=[int(ir) for ir in option[1].split('|')]
            i=i-1
        args = args[:i+1]
        
        proc_line = " ".join(args[1:])
        myprocdef = self.extract_process(proc_line)

        # If the test has to write out on disk, it should do so at the location
        # specified below where the user must be sure to have writing access.
        output_path = os.getcwd()

        # Check that we have something
        if not myprocdef:
            raise self.InvalidCmd("Empty or wrong format process, please try again.")

        if args[0] in ['timing','stability', 'profile'] and not \
                                        myprocdef.get('perturbation_couplings'):
            raise self.InvalidCmd("Only loop processes can have their "+
                                  " timings or stability checked.")

        if args[0]=='gauge' and \
                    not myprocdef.get('perturbation_couplings') in [[],['QCD']]:
            raise self.InvalidCmd(
"""Feynman vs unitary gauge comparisons can only be done if there are no loop
   propagators affected by this gauge. Typically, either processes at tree level
   or including only QCD perturbations can be considered here.""")

        if args[0]=='gauge' and len(self._curr_model.get('gauge')) < 2:
            raise self.InvalidCmd("The current model does not allow for both "+\
                                                   "Feynman and unitary gauge.")

        # Disable some loggers
        loggers = [logging.getLogger('madgraph.diagram_generation'),
                   logging.getLogger('madgraph.loop_diagram_generation'),
                   logging.getLogger('ALOHA'),
                   logging.getLogger('madgraph.helas_objects'),
                   logging.getLogger('madgraph.loop_exporter'),
                   logging.getLogger('madgraph.export_v4'),
                   logging.getLogger('cmdprint'),
                   logging.getLogger('madgraph.model'),
                   logging.getLogger('madgraph.base_objects')]
        old_levels = [log.level for log in loggers]
        for log in loggers:
            log.setLevel(logging.WARNING)

        # run the check
        cpu_time1 = time.time()
        # Run matrix element generation check on processes

        # The aloha python output has trouble when doing (tree level of course)
        # python output and that loop_mode is True at the beginning.
        # So as a temporary fix for the problem that after doing a check at NLO
        # then a check at LO will fail, I make sure I set it to False if the
        # process is a tree-level one
        if myprocdef.get('perturbation_couplings')==[]:
            aloha.loop_mode = False

        comparisons = []
        gauge_result = []
        gauge_result_no_brs = []
        lorentz_result =[]
        nb_processes = 0
        timings = []
        stability = []
        profile_time = []
        profile_stab = []

        if "_cuttools_dir" in dir(self):
            CT_dir = self._cuttools_dir
        else:
            CT_dir =""
            if "MLReductionLib" in MLoptions:
                if 1 in MLoptions["MLReductionLib"]:
                    MLoptions["MLReductionLib"].remove(1)
        # directories for TIR
        TIR_dir={}
        if "_iregi_dir" in dir(self):
            TIR_dir['iregi_dir']=self._iregi_dir
        else:
            if "MLReductionLib" in MLoptions:
                if 3 in MLoptions["MLReductionLib"]:
                    logger.warning('IREGI not available on your system; it will be skipped.')                    
                    MLoptions["MLReductionLib"].remove(3)

        if 'pjfry' in self.options and isinstance(self.options['pjfry'],str):
            TIR_dir['pjfry_dir']=self.options['pjfry']
        else:
            if "MLReductionLib" in MLoptions:
                if 2 in MLoptions["MLReductionLib"]:
                    logger.warning('PJFRY not available on your system; it will be skipped.')                    
                    MLoptions["MLReductionLib"].remove(2)
                    
        if 'golem' in self.options and isinstance(self.options['golem'],str):
            TIR_dir['golem_dir']=self.options['golem']
        else:
            if "MLReductionLib" in MLoptions:
                if 4 in MLoptions["MLReductionLib"]:
                    logger.warning('GOLEM not available on your system; it will be skipped.')
                    MLoptions["MLReductionLib"].remove(4)
        
        if args[0] in ['timing']:
            timings = process_checks.check_timing(myprocdef,
                                                  param_card = param_card,
                                                  cuttools=CT_dir,
                                                  tir=TIR_dir,
                                                  options = options,
                                                  cmd = self,
                                                  output_path = output_path,
                                                  MLOptions = MLoptions
                                                  )        

        if args[0] in ['stability']:
            stability=process_checks.check_stability(myprocdef,
                                                  param_card = param_card,
                                                  cuttools=CT_dir,
                                                  tir=TIR_dir,
                                                  options = options,
                                                  output_path = output_path,
                                                  cmd = self,
                                                  MLOptions = MLoptions)

        if args[0] in ['profile']:
            # In this case timing and stability will be checked one after the
            # other without re-generating the process.
            profile_time, profile_stab = process_checks.check_profile(myprocdef,
                                                  param_card = param_card,
                                                  cuttools=CT_dir,
                                                  tir=TIR_dir,
                                                  options = options,
                                                  MLOptions = MLoptions,
                                                  output_path = output_path,
                                                  cmd = self)

        if args[0] in  ['gauge', 'full'] and \
          len(self._curr_model.get('gauge')) == 2 and\
                        myprocdef.get('perturbation_couplings') in [[],['QCD']]:

            line = " ".join(args[1:])
            myprocdef = self.extract_process(line)
            if gauge == 'unitary':
                myprocdef_unit = myprocdef
                self.do_set('gauge Feynman', log=False)
                myprocdef_feyn = self.extract_process(line)
            else:
                myprocdef_feyn = myprocdef
                self.do_set('gauge unitary', log=False)
                myprocdef_unit = self.extract_process(line)

            nb_part_unit = len(myprocdef_unit.get('model').get('particles'))
            nb_part_feyn = len(myprocdef_feyn.get('model').get('particles'))
            if nb_part_feyn == nb_part_unit:
                logger.error('No Goldstone present for this check!!')
            gauge_result_no_brs = process_checks.check_unitary_feynman(
                                                myprocdef_unit, myprocdef_feyn,
                                                param_card = param_card,
                                                options=options,
                                                cuttools=CT_dir,
                                                tir=TIR_dir,
                                                reuse = options['reuse'],
                                                output_path = output_path,
                                                cmd = self)

            # restore previous settings
            self.do_set('gauge %s' % gauge, log=False)
            nb_processes += len(gauge_result_no_brs)            

        if args[0] in  ['permutation', 'full']:
            comparisons = process_checks.check_processes(myprocdef,
                                            param_card = param_card,
                                            quick = True,
                                            cuttools=CT_dir,
                                            tir=TIR_dir,
                                            reuse = options['reuse'],
                                            cmd = self,
                                            output_path = output_path,
                                            options=options)
            nb_processes += len(comparisons[0])

        if args[0] in ['lorentz', 'full']:
            myprocdeff = copy.copy(myprocdef)
            lorentz_result = process_checks.check_lorentz(myprocdeff,
                                          param_card = param_card,
                                          cuttools=CT_dir,
                                          tir=TIR_dir,
                                          reuse = options['reuse'],
                                          cmd = self,
                                          output_path = output_path,
                                          options=options)
            nb_processes += len(lorentz_result)

        if args[0] in  ['brs', 'full']:
            gauge_result = process_checks.check_gauge(myprocdef,
                                          param_card = param_card,
                                          cuttools=CT_dir,
                                          tir=TIR_dir,
                                          reuse = options['reuse'],
                                          cmd = self,
                                          output_path = output_path,
                                          options=options)
            nb_processes += len(gauge_result)

        cpu_time2 = time.time()
        logger.info("%i checked performed in %0.3f s" \
                    % (nb_processes,
                      (cpu_time2 - cpu_time1)))

        if args[0] not in ['timing','stability', 'profile']:
            if self.options['complex_mass_scheme']:
                text = "Note that Complex mass scheme gives gauge/lorentz invariant\n"
                text+= "results only for stable particles in final states.\n\n"
            elif not myprocdef.get('perturbation_couplings'):
                text = "Note That all width have been set to zero for those checks\n\n"
            else:
                text = "\n"
        else:
            text ="\n"

        if timings:
            text += 'Timing result for the '+('optimized' if \
              self.options['loop_optimized_output'] else 'default')+' output:\n'

            text += process_checks.output_timings(myprocdef, timings)
        if stability:
            text += 'Stability result for the '+('optimized' if \
              self.options['loop_optimized_output'] else 'default')+' output:\n'
            text += process_checks.output_stability(stability,output_path)

        if profile_time and profile_stab:
            text += 'Timing result '+('optimized' if \
                    self.options['loop_optimized_output'] else 'default')+':\n'
            text += process_checks.output_profile(myprocdef, profile_stab,
                             profile_time, output_path, options['reuse']) + '\n'
        if lorentz_result:
            text += 'Lorentz invariance results:\n'
            text += process_checks.output_lorentz_inv(lorentz_result) + '\n'
        if gauge_result:
            text += 'Gauge results:\n'
            text += process_checks.output_gauge(gauge_result) + '\n'
        if gauge_result_no_brs:
            text += 'Gauge results (switching between Unitary/Feynman):\n'
            text += process_checks.output_unitary_feynman(gauge_result_no_brs) + '\n'

        if comparisons and len(comparisons[0])>0:
            text += 'Process permutation results:\n'
            text += process_checks.output_comparisons(comparisons[0]) + '\n'
            self._comparisons = comparisons

        # We use the reuse tag for an alternative way of skipping the pager.
        if len(text.split('\n'))>20 and not '-reuse' in line and text!='':
            if 'test_manager' not in sys.argv[0]:
                pydoc.pager(text)

        # Restore diagram logger
        for i, log in enumerate(loggers):
            log.setLevel(old_levels[i])

        # Output the result to the interface directly if short enough or if it
        # was anyway not output to the pager
        if len(text.split('\n'))<=20 or options['reuse']:
            # Useful to really specify what logger is used for ML acceptance tests
            logging.getLogger('madgraph.check_cmd').info(text)
        else:
            logging.getLogger('madgraph.check_cmd').debug(text)

        # clean the globals created.
        process_checks.clean_added_globals(process_checks.ADDED_GLOBAL)
        if not options['reuse']:
            process_checks.clean_up(self._mgme_dir)

    # Generate a new amplitude
    def do_generate(self, line):
        """Main commands: Generate an amplitude for a given process"""

        aloha_lib.KERNEL.clean()
        # Reset amplitudes
        self._curr_amps = diagram_generation.AmplitudeList()
        # Reset Helas matrix elements
        self._curr_matrix_elements = helas_objects.HelasMultiProcess()
        self._generate_info = line
        # Reset _done_export, since we have new process
        self._done_export = False
        # Also reset _export_format and _export_dir
        self._export_format = None


        # Call add process
        args = self.split_arg(line)
        args.insert(0, 'process')
        self.do_add(" ".join(args))

    def extract_process(self, line, proc_number = 0, overall_orders = {}):
        """Extract a process definition from a string. Returns
        a ProcessDefinition."""

        # Check basic validity of the line
        if not len(re.findall('>\D', line)) in [1,2]:
            self.do_help('generate')
            raise self.InvalidCmd('Wrong use of \">\" special character.')


        # Perform sanity modifications on the lines:
        # Add a space before and after any > , $ / | [ ]
        space_before = re.compile(r"(?P<carac>\S)(?P<tag>[\\[\\]/\,\\$\\>|])(?P<carac2>\S)")
        line = space_before.sub(r'\g<carac> \g<tag> \g<carac2>', line)

        # Use regular expressions to extract s-channel propagators,
        # forbidden s-channel propagators/particles, coupling orders
        # and process number, starting from the back

        # Start with process number (identified by "@")
        proc_number_pattern = re.compile("^(.+)@\s*(\d+)\s*(.*)$")
        proc_number_re = proc_number_pattern.match(line)
        if proc_number_re:
            proc_number = int(proc_number_re.group(2))
            line = proc_number_re.group(1) + \
                   proc_number_re.group(3)

        # Now check for squared orders, specified after the perturbation orders.
        # If it turns out there is no perturbation order then we will use these orders
        # for the regular orders.
        squared_order_pattern = re.compile(\
            "^(?P<before>.+>.+)\s+(?P<name>(\w|(\^2))+)\s*(?P<type>"+\
                    "(=|(<=)|(==)|(===)|(!=)|(>=)|<|>))\s*(?P<value>-?\d+)\s*$")
        squared_order_re = squared_order_pattern.match(line)
        squared_orders = {}
        # The 'split_orders' (i.e. those for which individual matrix element
        # evalutations must be provided for each corresponding order value) are
        # defined from the orders specified in between [] and any order for
        # which there are squared order constraints.
        split_orders = []
        while squared_order_re:
            type = squared_order_re.group('type')
            if type not in self._valid_sqso_types:
                raise self.InvalidCmd, "Type of squared order constraint '%s'"\
                                                      %type+" is not supported."
            squared_orders[squared_order_re.group('name')] = \
                                     (int(squared_order_re.group('value')),type)
            line = squared_order_re.group('before')
            squared_order_re = squared_order_pattern.match(line)

        # Now check for perturbation orders, specified in between squared brackets
        perturbation_couplings_pattern = \
          re.compile("^(?P<proc>.+>.+)\s*\[\s*((?P<option>\w+)\s*\=)?\s*"+\
                               "(?P<pertOrders>(\w+\s*)*)\s*\]\s*(?P<rest>.*)$")
        perturbation_couplings_re = perturbation_couplings_pattern.match(line)
        perturbation_couplings = ""
        LoopOption= 'tree'
        HasBorn= True
        if perturbation_couplings_re:
            perturbation_couplings = perturbation_couplings_re.group("pertOrders")
            option=perturbation_couplings_re.group("option")
            if option:
                if option in self._valid_nlo_modes:
                    LoopOption=option
                    if option=='sqrvirt':
                        LoopOption='virt'
                        HasBorn=False
                    elif option=='noborn':
                        HasBorn=False
                else:
                    raise self.InvalidCmd, "NLO mode %s is not valid. "%option+\
                       "Valid modes are %s. "%str(self._valid_nlo_modes)
            else:
                LoopOption='all'

            line = perturbation_couplings_re.group("proc")+\
                     perturbation_couplings_re.group("rest")

        # Now if perturbation orders placeholders [] have been found,
        # we will scan for the amplitudes orders. If not we will use the 
        # squared orders above instead.
        orders = {}
        if not perturbation_couplings_re:
            new_squared_orders = {}
            for order in squared_orders.keys():
                if order.endswith('^2'):
                    new_squared_orders[order[:-2]]=squared_orders[order]
                else:
                    if squared_orders[order][1] not in self._valid_amp_so_types:
                        raise self.InvalidCmd, \
                          "Amplitude order constraints can only be of type %s"%\
                                         (', '.join(self._valid_amp_so_types))+\
                                          ", not '%s'."%squared_orders[order][1]
                    orders[order]=squared_orders[order][0]
            squared_orders=new_squared_orders
        else:
            # Make sure all squared orders defined at this stage do no include
            # the appended ^2
            new_squared_orders = {}
            for order in squared_orders.keys():
                new_squared_orders[order[:-2] if order.endswith('^2') else order]=\
                                                           squared_orders[order]
            squared_orders=new_squared_orders                
            # We take the coupling orders (identified by "=")
            # Notice that one can have a negative value of the squared order to
            # indicate that one should take the N^{n}LO contribution into account.
            order_pattern = re.compile(\
           "^(?P<before>.+>.+)\s+(?P<name>(\w|(\^2))+)\s*(?P<type>"+\
                    "(=|(<=)|(==)|(===)|(!=)|(>=)|<|>))\s*(?P<value>-?\d+)\s*$")
            order_re = order_pattern.match(line)
            while order_re:
                type = order_re.group('type')
                if order_re.group('name').endswith('^2'):
                    if type not in self._valid_sqso_types:
                        raise self.InvalidCmd, "Type of squared order "+\
                                     "constraint '%s'"%type+" is not supported."
                    squared_orders[order_re.group('name')[:-2]] = \
                                             (int(order_re.group('value')),type)
                else:
                    if type not in self._valid_amp_so_types:
                        raise self.InvalidCmd, \
                          "Amplitude order constraints can only be of type %s"%\
                        (', '.join(self._valid_amp_so_types))+", not '%s'."%type

                    orders[order_re.group('name')] = \
                                                    int(order_re.group('value'))                    
                line = order_re.group('before')
                order_re = order_pattern.match(line)

        # If the squared orders are defined but not the orders, assume 
        # orders=sq_orders. In case the squared order has a negative value or is
        # defined with the '>' operato, then this order correspondingly set to 
        # be maximal (99) since there is no way to know, during generation, if 
        # the amplitude being contstructed will be leading or not.
        if orders=={} and squared_orders!={}:
            for order in squared_orders.keys():
                if squared_orders[order][0]>=0 and squared_orders[order][1]!='>':
                    orders[order]=squared_orders[order][0]
                else:
                    orders[order]=99
        
        if not self._curr_model['case_sensitive']:
            # Particle names lowercase
            line = line.lower()

        # Now check for forbidden particles, specified using "/"
        slash = line.find("/")
        dollar = line.find("$")
        forbidden_particles = ""
        if slash > 0:
            if dollar > slash:
                forbidden_particles_re = re.match("^(.+)\s*/\s*(.+\s*)(\$.*)$", line)
            else:
                forbidden_particles_re = re.match("^(.+)\s*/\s*(.+\s*)$", line)
            if forbidden_particles_re:
                forbidden_particles = forbidden_particles_re.group(2)
                line = forbidden_particles_re.group(1)
                if len(forbidden_particles_re.groups()) > 2:
                    line = line + forbidden_particles_re.group(3)

        # Now check for forbidden schannels, specified using "$$"
        forbidden_schannels_re = re.match("^(.+)\s*\$\s*\$\s*(.+)\s*$", line)
        forbidden_schannels = ""
        if forbidden_schannels_re:
            forbidden_schannels = forbidden_schannels_re.group(2)
            line = forbidden_schannels_re.group(1)

        # Now check for forbidden onshell schannels, specified using "$"
        forbidden_onsh_schannels_re = re.match("^(.+)\s*\$\s*(.+)\s*$", line)
        forbidden_onsh_schannels = ""
        if forbidden_onsh_schannels_re:
            forbidden_onsh_schannels = forbidden_onsh_schannels_re.group(2)
            line = forbidden_onsh_schannels_re.group(1)

        # Now check for required schannels, specified using "> >"
        required_schannels_re = re.match("^(.+?)>(.+?)>(.+)$", line)
        required_schannels = ""
        if required_schannels_re:
            required_schannels = required_schannels_re.group(2)
            line = required_schannels_re.group(1) + ">" + \
                   required_schannels_re.group(3)

        args = self.split_arg(line)

        myleglist = base_objects.MultiLegList()
        state = False

        # Extract process
        for part_name in args:
            if part_name == '>':
                if not myleglist:
                    raise self.InvalidCmd, "No final state particles"
                state = True
                continue

            mylegids = []
            if part_name in self._multiparticles:
                if isinstance(self._multiparticles[part_name][0], list):
                    raise self.InvalidCmd,\
                          "Multiparticle %s is or-multiparticle" % part_name + \
                          " which can be used only for required s-channels"
                mylegids.extend(self._multiparticles[part_name])
            elif part_name.isdigit() or part_name.startswith('-') and part_name[1:].isdigit():
                if int(part_name) in self._curr_model.get('particle_dict'):
                    mylegids.append(int(part_name))
                else:
                    raise self.InvalidCmd, \
                      "No pdg_code %s in model" % part_name
            else:
                mypart = self._curr_model['particles'].get_copy(part_name)
                if mypart:
                    mylegids.append(mypart.get_pdg_code())

            if mylegids:
                myleglist.append(base_objects.MultiLeg({'ids':mylegids,
                                                        'state':state}))
            else:
                raise self.InvalidCmd, \
                      "No particle %s in model" % part_name

        if filter(lambda leg: leg.get('state') == True, myleglist):
            # We have a valid process
            # Extract perturbation orders
            perturbation_couplings_list = perturbation_couplings.split()
            if perturbation_couplings_list==['']:
                perturbation_couplings_list=[]
            # Correspondingly set 'split_order' from the squared orders and the
            # perturbation couplings list
            split_orders=list(set(perturbation_couplings_list+squared_orders.keys()))
            try:
                split_orders.sort(key=lambda elem: 0 if elem=='WEIGHTED' else
                                       self._curr_model['order_hierarchy'][elem])
            except KeyError:
                raise self.InvalidCmd, "The loaded model does not defined a "+\
                    " coupling order hierarchy for these couplings: %s"%\
                      str([so for so in split_orders if so!='WEIGHTED' and so not 
                                 in self._curr_model['order_hierarchy'].keys()])

            # If the loopOption is 'tree' then the user used the syntax 
            # [tree= Orders] for the sole purpose of setting split_orders. We
            # then empty the perturbation_couplings_list at this stage.
            if LoopOption=='tree':
                perturbation_couplings_list = []
            if perturbation_couplings_list and LoopOption!='real':
                if not isinstance(self._curr_model,loop_base_objects.LoopModel):
                    raise self.InvalidCmd(\
                      "The current model does not allow for loop computations.")
                else:
                    for pert_order in perturbation_couplings_list:
                        if pert_order not in self._curr_model['perturbation_couplings']:
                            raise self.InvalidCmd(\
                                "Perturbation order %s is not among" % pert_order + \
                                " the perturbation orders allowed for by the loop model.")

            if not self.options['loop_optimized_output'] and \
                         LoopOption not in ['tree','real'] and split_orders!=[]:
                logger.info('The default output mode (loop_optimized_output'+\
                  ' = False) does not support evaluations for given powers of'+\
                  ' coupling orders. MadLoop output will therefore not be'+\
                  ' able to provide such quantities.')
                split_orders = []
                       
            # Now extract restrictions
            forbidden_particle_ids = \
                              self.extract_particle_ids(forbidden_particles)
            if forbidden_particle_ids and \
               isinstance(forbidden_particle_ids[0], list):
                raise self.InvalidCmd(\
                      "Multiparticle %s is or-multiparticle" % part_name + \
                      " which can be used only for required s-channels")
            forbidden_onsh_schannel_ids = \
                              self.extract_particle_ids(forbidden_onsh_schannels)
            forbidden_schannel_ids = \
                              self.extract_particle_ids(forbidden_schannels)
            if forbidden_onsh_schannel_ids and \
               isinstance(forbidden_onsh_schannel_ids[0], list):
                raise self.InvalidCmd,\
                      "Multiparticle %s is or-multiparticle" % part_name + \
                      " which can be used only for required s-channels"
            if forbidden_schannel_ids and \
               isinstance(forbidden_schannel_ids[0], list):
                raise self.InvalidCmd,\
                      "Multiparticle %s is or-multiparticle" % part_name + \
                      " which can be used only for required s-channels"
            required_schannel_ids = \
                               self.extract_particle_ids(required_schannels)
            if required_schannel_ids and not \
                   isinstance(required_schannel_ids[0], list):
                required_schannel_ids = [required_schannel_ids]
            
            sqorders_values = dict([(k,v[0]) for k, v in squared_orders.items()])
            if len([1 for sqo_v in sqorders_values.values() if sqo_v<0])>1:
                raise self.InvalidCmd(
                  "At most one negative squared order constraint can be specified.")
            
            sqorders_types = dict([(k,v[1]) for k, v in squared_orders.items()]) 
            
            
            return \
                base_objects.ProcessDefinition({'legs': myleglist,
                              'model': self._curr_model,
                              'id': proc_number,
                              'orders': orders,
                              'squared_orders':sqorders_values,
                              'sqorders_types':sqorders_types,
                              'forbidden_particles': forbidden_particle_ids,
                              'forbidden_onsh_s_channels': forbidden_onsh_schannel_ids,
                              'forbidden_s_channels': forbidden_schannel_ids,
                              'required_s_channels': required_schannel_ids,
                              'overall_orders': overall_orders,
                              'perturbation_couplings': perturbation_couplings_list,
                              'has_born':HasBorn,
                              'NLO_mode':LoopOption,
                              'split_orders':split_orders
                              })
        #                       'is_decay_chain': decay_process\


    def create_loop_induced(self, line, myprocdef=None):
        """ Routine to create the MultiProcess for the loop-induced case"""
        
        args = self.split_arg(line)
        
        warning_duplicate = True
        if '--no_warning=duplicate' in args:
            warning_duplicate = False
            args.remove('--no_warning=duplicate')
        
        # Check the validity of the arguments
        self.check_add(args)
        if args[0] == 'process':
            args = args[1:]
        
        # special option for 1->N to avoid generation of kinematically forbidden
        #decay.
        if args[-1].startswith('--optimize'):
            optimize = True
            args.pop()
        else:
            optimize = False

    
        if not myprocdef:
            myprocdef = self.extract_process(' '.join(args))
        
        myprocdef.set('NLO_mode', 'noborn')
            
        # store the first process (for the perl script)
        if not self._generate_info:
            self._generate_info = line
                
        # Reset Helas matrix elements
        #self._curr_matrix_elements = helas_objects.HelasLoopInducedMultiProcess()


        # Check that we have the same number of initial states as
        # existing processes
        if self._curr_amps and self._curr_amps[0].get_ninitial() != \
               myprocdef.get_ninitial():
            raise self.InvalidCmd("Can not mix processes with different number of initial states.")               
      
        if self._curr_amps and (not isinstance(self._curr_amps[0], loop_diagram_generation.LoopAmplitude) or \
             self._curr_amps[0]['has_born']):
            raise self.InvalidCmd("Can not mix loop induced process with not loop induced process")
            
        # Negative coupling order contraints can be given on at most one
        # coupling order (and either in squared orders or orders, not both)
        if len([1 for val in myprocdef.get('orders').values()+\
                      myprocdef.get('squared_orders').values() if val<0])>1:
            raise MadGraph5Error("Negative coupling order constraints"+\
              " can only be given on one type of coupling and either on"+\
                           " squared orders or amplitude orders, not both.")

        cpu_time1 = time.time()

        # Generate processes
        if self.options['group_subprocesses'] == 'Auto':
                collect_mirror_procs = True
        else:
            collect_mirror_procs = self.options['group_subprocesses']
        ignore_six_quark_processes = \
                       self.options['ignore_six_quark_processes'] if \
                       "ignore_six_quark_processes" in self.options \
                       else []

        # Decide here wether one needs a LoopMultiProcess or a MultiProcess

        myproc = loop_diagram_generation.LoopInducedMultiProcess(myprocdef,
                                 collect_mirror_procs = collect_mirror_procs,
                                 ignore_six_quark_processes = ignore_six_quark_processes,
                                 optimize=optimize)

        for amp in myproc.get('amplitudes'):
            if amp not in self._curr_amps:
                self._curr_amps.append(amp)
                if amp['has_born']:
                    raise Exception
            elif warning_duplicate:
                raise self.InvalidCmd, "Duplicate process %s found. Please check your processes." % \
                                            amp.nice_string_processes()

        # Reset _done_export, since we have new process
        self._done_export = False

        cpu_time2 = time.time()

        nprocs = len(myproc.get('amplitudes'))
        ndiags = sum([amp.get_number_of_diagrams() for \
                          amp in myproc.get('amplitudes')])
        logger.info("%i processes with %i diagrams generated in %0.3f s" % \
              (nprocs, ndiags, (cpu_time2 - cpu_time1)))
        ndiags = sum([amp.get_number_of_diagrams() for \
                          amp in self._curr_amps])
        logger.info("Total: %i processes with %i diagrams" % \
              (len(self._curr_amps), ndiags))

    @staticmethod
    def split_process_line(procline):
        """Takes a valid process and return
           a tuple (core_process, options). This removes
             - any NLO specifications.
             - any options
           [Used by MadSpin]
        """

        # remove the tag "[*]": this tag is used in aMC@LNO ,
        # but it is not a valid syntax for LO
        line=procline
        pos1=line.find("[")
        if pos1>0:
            pos2=line.find("]")
            if pos2 >pos1:
                line=line[:pos1]+line[pos2+1:]
        #
        # Extract the options:
        #
        # A. Remove process number (identified by "@")
        proc_number_pattern = re.compile("^(.+)@\s*(\d+)\s*(.*)$")
        proc_number_re = proc_number_pattern.match(line)
        if proc_number_re:
            line = proc_number_re.group(1) + proc_number_re.group(3)

        # B. search for the beginning of the option string
        pos=1000
        # start with order
        order_pattern = re.compile("^(.+)\s+(\w+)\s*=\s*(\d+)\s*$")
        order_re = order_pattern.match(line)
        if (order_re):
            pos_order=line.find(order_re.group(2))
            if pos_order>0 and pos_order < pos : pos=pos_order

        # then look for slash or dollar
        slash = line.find("/")
        if slash > 0 and slash < pos: pos=slash
        dollar = line.find("$")
        if dollar > 0 and dollar < pos: pos=dollar

        if pos<1000:
            proc_option=line[pos:]
            line=line[:pos]
        else:
            proc_option=""

        return line, proc_option

    def get_final_part(self, procline):
        """Takes a valid process and return
           a set of id of final states particles. [Used by MadSpin]
        """

        if not self._curr_model['case_sensitive']:
            procline = procline.lower()
        pids = self._curr_model.get('name2pdg')

        # method.
        # 1) look for decay.
        #     in presence of decay call this routine recursively and veto
        #     the particles which are decayed

        # Deal with decay chain
        if ',' in procline:
            core, decay = procline.split(',', 1)
            core_final = self.get_final_part(core)

            #split the decay
            all_decays = decay.split(',')
            nb_level,  tmp_decay = 0, ''
            decays = []
            # deal with ()
            for one_decay in all_decays:
                if '(' in one_decay:
                    nb_level += 1
                if ')' in one_decay:
                    nb_level -= 1

                if nb_level:
                    if tmp_decay:
                        tmp_decay += ', %s' % one_decay
                    else:
                        tmp_decay = one_decay
                elif tmp_decay:
                    final = '%s,%s' % (tmp_decay, one_decay)
                    final = final.strip()
                    assert final[0] == '(' and final[-1] == ')'
                    final = final[1:-1]
                    decays.append(final)
                    tmp_decay = ''
                else:
                    decays.append(one_decay)
            # remove from the final states all particles which are decayed
            for one_decay in decays:
                first = one_decay.split('>',1)[0].strip()
                if first in pids:
                    pid = set([pids[first]])
                elif first in self._multiparticles:
                    pid = set(self._multiparticles[first])
                else:
                    raise Exception, 'invalid particle name: %s. ' % first
                core_final.difference_update(pid)
                core_final.update(self.get_final_part(one_decay))

            return core_final

        # NO DECAY CHAIN
        final = set()
        final_states = re.search(r'> ([^\/\$\=\@>]*)(\[|\s\S+\=|\$|\/|\@|$)', procline)
        particles = final_states.groups()[0]
        for particle in particles.split():
            if particle in pids:
                final.add(pids[particle])
            elif particle in self._multiparticles:
                final.update(set(self._multiparticles[particle]))
        return final

    def extract_particle_ids(self, args):
        """Extract particle ids from a list of particle names. If
        there are | in the list, this corresponds to an or-list, which
        is represented as a list of id lists. An or-list is used to
        allow multiple required s-channel propagators to be specified
        (e.g. Z/gamma)."""

        if isinstance(args, basestring):
            args.replace("|", " | ")
            args = self.split_arg(args)
        all_ids = []
        ids=[]
        for part_name in args:
            mypart = self._curr_model['particles'].get_copy(part_name)
            if mypart:
                ids.append([mypart.get_pdg_code()])
            elif part_name in self._multiparticles:
                ids.append(self._multiparticles[part_name])
            elif part_name == "|":
                # This is an "or-multiparticle"
                if ids:
                    all_ids.append(ids)
                ids = []
            elif part_name.isdigit() or (part_name.startswith('-') and part_name[1:].isdigit()):
                ids.append([int(part_name)])
            else:
                raise self.InvalidCmd("No particle %s in model" % part_name)
        all_ids.append(ids)
        # Flatten id list, to take care of multiparticles and
        # or-multiparticles
        res_lists = []
        for i, id_list in enumerate(all_ids):
            res_lists.extend(diagram_generation.expand_list_list(id_list))
        # Trick to avoid duplication while keeping ordering
        for ilist, idlist in enumerate(res_lists):
            set_dict = {}
            res_lists[ilist] = [set_dict.setdefault(i,i) for i in idlist \
                         if i not in set_dict]

        if len(res_lists) == 1:
            res_lists = res_lists[0]

        return res_lists

    def optimize_order(self, pdg_list):
        """Optimize the order of particles in a pdg list, so that
        similar particles are next to each other. Sort according to:
        1. pdg > 0, 2. spin, 3. color, 4. mass > 0"""

        if not pdg_list:
            return
        if not isinstance(pdg_list[0], int):
            return

        model = self._curr_model
        pdg_list.sort(key = lambda i: i < 0)
        pdg_list.sort(key = lambda i: model.get_particle(i).is_fermion())
        pdg_list.sort(key = lambda i: model.get_particle(i).get('color'),
                      reverse = True)
        pdg_list.sort(key = lambda i: \
                      model.get_particle(i).get('mass').lower() != 'zero')

    def extract_decay_chain_process(self, line, level_down=False):
        """Recursively extract a decay chain process definition from a
        string. Returns a ProcessDefinition."""

        # Start with process number (identified by "@") and overall orders
        proc_number_pattern = re.compile("^(.+)@\s*(\d+)\s*((\w+\s*=\s*\d+\s*)*)$")
        proc_number_re = proc_number_pattern.match(line)
        proc_number = 0
        overall_orders = {}
        if proc_number_re:
            proc_number = int(proc_number_re.group(2))
            line = proc_number_re.group(1)
            if proc_number_re.group(3):
                order_pattern = re.compile("^(.*?)\s*(\w+)\s*=\s*(\d+)\s*$")
                order_line = proc_number_re.group(3)
                order_re = order_pattern.match(order_line)
                while order_re:
                    overall_orders[order_re.group(2)] = int(order_re.group(3))
                    order_line = order_re.group(1)
                    order_re = order_pattern.match(order_line)
            logger.info(line)

        index_comma = line.find(",")
        index_par = line.find(")")
        min_index = index_comma
        if index_par > -1 and (index_par < min_index or min_index == -1):
            min_index = index_par

        if min_index > -1:
            core_process = self.extract_process(line[:min_index], proc_number,
                                                overall_orders)
        else:
            core_process = self.extract_process(line, proc_number,
                                                overall_orders)

        #level_down = False

        while index_comma > -1:
            line = line[index_comma + 1:]
            if not line.strip():
                break
            index_par = line.find(')')
            # special cases: parenthesis but no , => remove the paranthesis!
            if line.lstrip()[0] == '(' and index_par !=-1 and \
                                                    not ',' in line[:index_par]:
                par_start = line.find('(')
                line = '%s %s' % (line[par_start+1:index_par], line[index_par+1:]) 
                index_par = line.find(')')
            if line.lstrip()[0] == '(':
                # Go down one level in process hierarchy
                #level_down = True
                line = line.lstrip()[1:]
                # This is where recursion happens
                decay_process, line = \
                            self.extract_decay_chain_process(line,
                                                             level_down=True)
                index_comma = line.find(",")
                index_par = line.find(')')
            else:
                index_comma = line.find(",")
                min_index = index_comma
                if index_par > -1 and \
                       (index_par < min_index or min_index == -1):
                    min_index = index_par
                if min_index > -1:
                    decay_process = self.extract_process(line[:min_index])
                else:
                    decay_process = self.extract_process(line)

            core_process.get('decay_chains').append(decay_process)

            if level_down:
                if index_par == -1:
                    raise self.InvalidCmd, \
                      "Missing ending parenthesis for decay process"

                if index_par < index_comma:
                    line = line[index_par + 1:]
                    level_down = False
                    break

        if level_down:
            index_par = line.find(')')
            if index_par == -1:
                raise self.InvalidCmd, \
                      "Missing ending parenthesis for decay process"
            line = line[index_par + 1:]

        # Return the core process (ends recursion when there are no
        # more decays)
        return core_process, line


    # Import files
    def do_import(self, line, force=False):
        """Main commands: Import files with external formats"""

        args = self.split_arg(line)
        # Check argument's validity
        self.check_import(args)
        if args[0].startswith('model'):
            self._model_v4_path = None
            # Reset amplitudes and matrix elements
            self._curr_amps = diagram_generation.AmplitudeList()
            self._curr_matrix_elements = helas_objects.HelasMultiProcess()
            # Import model
            if args[0].endswith('_v4'):
                self._curr_model, self._model_v4_path = \
                                 import_v4.import_model(args[1], self._mgme_dir)
                self._curr_fortran_model = \
                      helas_call_writers.FortranHelasCallWriter(\
                                                               self._curr_model)
            else:
                # avoid loading the qcd/qed model twice
                if (args[1].startswith('loop_qcd_qed_sm') or\
                    args[1].split('/')[-1].startswith('loop_qcd_qed_sm')) and\
                     self.options['gauge']!='Feynman':
                    logger.info('Switching to Feynman gauge because '+\
                          'it is the only one supported by the model loop_qcd_qed_sm.')
                    self._curr_model = None
                    self.do_set('gauge Feynman',log=False)
                prefix = not '--noprefix' in args
                if prefix:
                    aloha.aloha_prefix='mdl_'
                else:
                    aloha.aloha_prefix=''
                
                try:
                    self._curr_model = import_ufo.import_model(args[1], prefix=prefix)
                except import_ufo.UFOImportError, error:
                    if 'not a valid UFO model' in str(error):
                        logger_stderr.warning('WARNING: %s' % error)
                        logger_stderr.warning('Try to recover by running '+\
                         'automatically `import model_v4 %s` instead.'% args[1])
                    self.exec_cmd('import model_v4 %s ' % args[1], precmd=True)
                    return
                if self.options['complex_mass_scheme']:
                    self._curr_model.change_mass_to_complex_scheme()
                    if hasattr(self._curr_model, 'set_parameters_and_couplings'):
                        self._curr_model.set_parameters_and_couplings()
                if self.options['gauge']=='unitary':
                    if not force and isinstance(self._curr_model,\
                                              loop_base_objects.LoopModel) and \
                         self._curr_model.get('perturbation_couplings') not in \
                                                                   [[],['QCD']]:
                        if 1 not in self._curr_model.get('gauge') :
                            logger_stderr.warning('This model does not allow Feynman '+\
                              'gauge. You will only be able to do tree level '+\
                                                'QCD loop cmputations with it.')
                        else:
                            logger.info('Change to the gauge to Feynman because '+\
                          'this loop model allows for more than just tree level'+\
                                                      ' and QCD perturbations.')
                            self.do_set('gauge Feynman', log=False)
                            return
                    if 0 not in self._curr_model.get('gauge') :
                        logger_stderr.warning('Change the gauge to Feynman since '+\
                                       'the model does not allow unitary gauge')
                        self.do_set('gauge Feynman', log=False)
                        return
                else:
                    if 1 not in self._curr_model.get('gauge') :
                        logger_stderr.warning('Change the gauge to unitary since the'+\
                          ' model does not allow Feynman gauge.'+\
                                                  ' Please re-import the model')
                        self._curr_model = None
                        self.do_set('gauge unitary', log= False)
                        return
                
                self._curr_fortran_model = \
                      helas_call_writers.FortranUFOHelasCallWriter(\
                                                               self._curr_model)
                self._curr_cpp_model = \
                      helas_call_writers.CPPUFOHelasCallWriter(\
                                                               self._curr_model)

            if '-modelname' not in args:
                self._curr_model.pass_particles_name_in_mg_default()

            # Do post-processing of model
            self.process_model()
            # Reset amplitudes and matrix elements and global checks
            self._curr_amps = diagram_generation.AmplitudeList()
            self._curr_matrix_elements = helas_objects.HelasMultiProcess()
            process_checks.store_aloha = []

        elif args[0] == 'command':

            if not os.path.isfile(args[1]):
                raise self.InvalidCmd("Path %s is not a valid pathname" % args[1])
            else:
                # Check the status of export and try to use file position if no
                #self._export dir are define
                self.check_for_export_dir(args[1])
                # Execute the card
                self.import_command_file(args[1])

        elif args[0] == 'banner':
            type = madevent_interface.MadEventCmd.detect_card_type(args[1])
            if type != 'banner':
                raise self.InvalidCmd, 'The File should be a valid banner'
            ban = banner_module.Banner(args[1])
            # Check that this is MG5 banner
            if 'mg5proccard' in ban:
                for line in ban['mg5proccard'].split('\n'):
                    if line.startswith('#') or line.startswith('<'):
                        continue
                    self.exec_cmd(line)
            else:
                raise self.InvalidCmd, 'Only MG5 banner are supported'

            if not self._done_export:
                self.exec_cmd('output . -f')

            ban.split(self._done_export[0])
            logger.info('All Cards from the banner have been place in directory %s' % pjoin(self._done_export[0], 'Cards'))
            if '--no_launch' not in args:
                self.exec_cmd('launch')

        elif args[0] == 'proc_v4':

            if len(args) == 1 and self._export_dir:
                proc_card = pjoin(self._export_dir, 'Cards', \
                                                                'proc_card.dat')
            elif len(args) == 2:
                proc_card = args[1]
                # Check the status of export and try to use file position is no
                # self._export dir are define
                self.check_for_export_dir(os.path.realpath(proc_card))
            else:
                raise MadGraph5Error('No default directory in output')


            #convert and excecute the card
            self.import_mg4_proc_card(proc_card)

    def remove_pointless_decay(self, param_card):
        """ For simple decay chain: remove diagram that are not in the BR.
            param_card should be a ParamCard instance."""

        assert isinstance(param_card, check_param_card.ParamCard)

        # Collect amplitudes
        amplitudes = diagram_generation.AmplitudeList()
        for amp in self._curr_amps:
            amplitudes.extend(amp.get_amplitudes())

        to_remove = []
        for amp in amplitudes:
            mother = [l.get('id') for l in amp['process'].get('legs') \
                                                        if not l.get('state')]
            if 1 == len(mother):
                decay_table = param_card['decay'].decay_table[abs(mother[0])]
                # create the tuple associate to the decay mode
                child = [l.get('id') for l in amp['process'].get('legs') \
                                                              if l.get('state')]
                if not mother[0] > 0:
                    child = [x if self._curr_model.get_particle(x)['self_antipart']
                             else -x for x in child]
                child.sort()
                child.insert(0, len(child))
                #check if the decay is present or not:
                if tuple(child) not in decay_table.keys():
                    to_remove.append(amp)

        def remove_amp(amps):
            for amp in amps[:]:
                if amp in to_remove:
                    amps.remove(amp)
                if isinstance(amp, diagram_generation.DecayChainAmplitude):
                    remove_amp(amp.get('decay_chains'))
                    for decay in amp.get('decay_chains'):
                        remove_amp(decay.get('amplitudes'))
        remove_amp(self._curr_amps)


    def import_ufo_model(self, model_name):
        """ import the UFO model """

        self._curr_model = import_ufo.import_model(model_name)
        self._curr_fortran_model = \
                helas_call_writers.FortranUFOHelasCallWriter(self._curr_model)
        self._curr_cpp_model = \
                helas_call_writers.CPPUFOHelasCallWriter(self._curr_model)

    def process_model(self):
        """Set variables _particle_names and _couplings for tab
        completion, define multiparticles"""

         # Set variables for autocomplete
        self._particle_names = [p.get('name') for p in self._curr_model.get('particles')\
                                                    if p.get('propagating')] + \
                 [p.get('antiname') for p in self._curr_model.get('particles') \
                                                    if p.get('propagating')]

        self._couplings = list(set(sum([i.get('orders').keys() for i in \
                                        self._curr_model.get('interactions')], [])))

        self.add_default_multiparticles()


    def import_mg4_proc_card(self, filepath):
        """ read a V4 proc card, convert it and run it in mg5"""

        # change the status of this line in the history -> pass in comment
        if self.history and self.history[-1].startswith('import proc_v4'):
            self.history[-1] = '#%s' % self.history[-1]

        # read the proc_card.dat
        reader = files.read_from_file(filepath, import_v4.read_proc_card_v4)
        if not reader:
            raise self.InvalidCmd('\"%s\" is not a valid path' % filepath)

        if self._mgme_dir:
            # Add comment to history
            self.exec_cmd("# Import the model %s" % reader.model, precmd=True)
            line = self.exec_cmd('import model_v4 %s -modelname' % \
                                 (reader.model), precmd=True)
        else:
            logging.error('No MG_ME installation detected')
            return


        # Now that we have the model we can split the information
        lines = reader.extract_command_lines(self._curr_model)
        for line in lines:
            self.exec_cmd(line, precmd=True)

        return

    def add_default_multiparticles(self):
        """ add default particle from file interface.multiparticles_default.txt
        """

        defined_multiparticles = self._multiparticles.keys()
        removed_multiparticles = []
        # First check if the defined multiparticles are allowed in the
        # new model
        for key in self._multiparticles.keys():
            try:
                for part in self._multiparticles[key]:
                    self._curr_model.get('particle_dict')[part]
            except Exception:
                del self._multiparticles[key]
                defined_multiparticles.remove(key)
                removed_multiparticles.append(key)

        # Now add default multiparticles
        for line in open(pjoin(MG5DIR, 'input', \
                                      'multiparticles_default.txt')):
            if line.startswith('#'):
                continue
            try:
                if not self._curr_model['case_sensitive']:
                    multipart_name = line.lower().split()[0]
                else:
                    multipart_name = line.split()[0]
                if multipart_name not in self._multiparticles:
                    #self.do_define(line)
                    self.exec_cmd('define %s' % line, printcmd=False, precmd=True)
            except self.InvalidCmd, why:
                logger_stderr.warning('impossible to set default multiparticles %s because %s' %
                                        (line.split()[0],why))
        if defined_multiparticles:
            if 'all' in defined_multiparticles:
                defined_multiparticles.remove('all')
            logger.info("Kept definitions of multiparticles %s unchanged" % \
                                         " / ".join(defined_multiparticles))

        for removed_part in removed_multiparticles:
            if removed_part in self._multiparticles:
                removed_multiparticles.remove(removed_part)

        if removed_multiparticles:
            logger.info("Removed obsolete multiparticles %s" % \
                                         " / ".join(removed_multiparticles))

        # add all tag
        line = []
        for part in self._curr_model.get('particles'):
            line.append('%s %s' % (part.get('name'), part.get('antiname')))
        line = 'all =' + ' '.join(line)
        self.do_define(line)

    def do_install(self, line):
        """Install optional package from the MG suite."""

        args = self.split_arg(line)
        #check the validity of the arguments
        self.check_install(args)

        if sys.platform == "darwin":
            program = "curl"
        else:
            program = "wget"

        # special command for auto-update
        if args[0] == 'update':
            self.install_update(args, wget=program)
            return

        # Load file with path of the different program:
        import urllib
        path = {}

        data_path = ['http://madgraph.phys.ucl.ac.be/package_info.dat',
                     'http://madgraph.hep.uiuc.edu/package_info.dat']
        r = random.randint(0,1)
        r = [r, (1-r)]
        for index in r:
            cluster_path = data_path[index]
            try:
                data = urllib.urlopen(cluster_path)
            except Exception:
                continue
            break
        else:
            raise MadGraph5Error, '''Impossible to connect any of us servers.
            Please check your internet connection or retry later'''

        for line in data:
            split = line.split()
            path[split[0]] = split[1]


        if args[0] == 'Delphes':
            args[0] = 'Delphes3'

        name = {'td_mac': 'td', 'td_linux':'td', 'Delphes2':'Delphes',
                'Delphes3':'Delphes', 'pythia-pgs':'pythia-pgs',
                'ExRootAnalysis': 'ExRootAnalysis','MadAnalysis':'MadAnalysis',
                'SysCalc':'SysCalc', 'Golem95': 'golem95'}
        name = name[args[0]]


        try:
            os.system('rm -rf %s' % pjoin(MG5DIR, name))
        except Exception:
            pass

        # Load that path
        logger.info('Downloading %s' % path[args[0]])
        if sys.platform == "darwin":
            misc.call(['curl', path[args[0]], '-o%s.tgz' % name], cwd=MG5DIR)
        else:
            misc.call(['wget', path[args[0]], '--output-document=%s.tgz'% name], cwd=MG5DIR)

        # Untar the file
        returncode = misc.call(['tar', '-xzpf', '%s.tgz' % name], cwd=MG5DIR,
                                     stdout=open(os.devnull, 'w'))

        if returncode:
            raise MadGraph5Error, 'Fail to download correctly the File. Stop'


        # Check that the directory has the correct name
        if not os.path.exists(pjoin(MG5DIR, name)):
            created_name = [n for n in os.listdir(MG5DIR) if n.startswith(name)
                                                  and not n.endswith('gz')]
            if not created_name:
                raise MadGraph5Error, 'The file was not loaded correctly. Stop'
            else:
                created_name = created_name[0]
            files.mv(pjoin(MG5DIR, created_name), pjoin(MG5DIR, name))


        logger.info('compile %s. This might takes a while.' % name)

        # Modify Makefile for pythia-pgs on Mac 64 bit
        if args[0] == "pythia-pgs" and sys.maxsize > 2**32:
            path = os.path.join(MG5DIR, 'pythia-pgs', 'src', 'make_opts')
            text = open(path).read()
            text = text.replace('MBITS=32','MBITS=64')
            open(path, 'w').writelines(text)
            if not os.path.exists(pjoin(MG5DIR, 'pythia-pgs', 'libraries','pylib','lib')):
                os.mkdir(pjoin(MG5DIR, 'pythia-pgs', 'libraries','pylib','lib'))

        # Compile the file
        # Check for F77 compiler
        if 'FC' not in os.environ or not os.environ['FC']:
            if self.options['fortran_compiler'] and self.options['fortran_compiler'] != 'None':
                compiler = self.options['fortran_compiler']
            elif misc.which('gfortran'):
                compiler = 'gfortran'
            elif misc.which('g77'):
                compiler = 'g77'
            else:
                raise self.InvalidCmd('Require g77 or Gfortran compiler')

            path = None
            base_compiler= ['FC=g77','FC=gfortran']
            if args[0] == "pythia-pgs":
                path = os.path.join(MG5DIR, 'pythia-pgs', 'src', 'make_opts')
            elif args[0] == 'MadAnalysis':
                path = os.path.join(MG5DIR, 'MadAnalysis', 'makefile')
            if path:
                text = open(path).read()
                for base in base_compiler:
                    text = text.replace(base,'FC=%s' % compiler)
                open(path, 'w').writelines(text)
            os.environ['FC'] = compiler
        
        # For Golem95, use autotools.
        if name == 'golem95':
            # Run the configure script
            ld_path = misc.Popen(['./configure', 
            '--prefix=%s'%str(pjoin(MG5DIR, name)),'FC=%s'%os.environ['FC']],
            cwd=pjoin(MG5DIR,'golem95'),stdout=subprocess.PIPE).communicate()[0]

        # For SysCalc link to lhapdf
        if name == 'SysCalc':
            if self.options['lhapdf']:
                ld_path = misc.Popen([self.options['lhapdf'], '--libdir'],
                                     stdout=subprocess.PIPE).communicate()[0]
                ld_path = ld_path.replace('\n','')
                if 'LD_LIBRARY_PATH' not in os.environ:
                    os.environ['LD_LIBRARY_PATH'] = ld_path
                elif not os.environ['LD_LIBRARY_PATH']:
                    os.environ['LD_LIBRARY_PATH'] = ld_path
                elif ld_path not in os.environ['LD_LIBRARY_PATH']:
                    os.environ['LD_LIBRARY_PATH'] += ';%s' % ld_path
            else:
                raise self.InvalidCmd('lhapdf is required to compile/use SysCalc')

        if logger.level <= logging.INFO:
            devnull = open(os.devnull,'w')
            try:
                misc.call(['make', 'clean'], stdout=devnull, stderr=-2)
            except Exception:
                pass
            if name == 'pythia-pgs':
                #SLC6 needs to have this first (don't ask why)
                status = misc.call(['make'], cwd = pjoin(MG5DIR, name, 'libraries', 'pylib'))
            if name == 'golem95':
                status = misc.call(['make','install'], 
                                               cwd = os.path.join(MG5DIR, name))
            else:
                status = misc.call(['make'], cwd = os.path.join(MG5DIR, name))
        else:
            try:
                misc.compile(['clean'], mode='', cwd = os.path.join(MG5DIR, name))
            except Exception:
                pass
            if name == 'pythia-pgs':
                #SLC6 needs to have this first (don't ask why)
                status = self.compile(mode='', cwd = pjoin(MG5DIR, name, 'libraries', 'pylib'))
            if name == 'golem95':
                status = misc.compile(['install'], mode='', 
                                          cwd = os.path.join(MG5DIR, name))
            else:
                status = self.compile(mode='', cwd = os.path.join(MG5DIR, name))

        if not status:
            logger.info('Compilation succeeded')
        else:
            # For pythia-pgs check when removing the "-fno-second-underscore" flag
            if name == 'pythia-pgs':
                to_comment = ['libraries/PGS4/src/stdhep-dir/mcfio/arch_mcfio',
                              'libraries/PGS4/src/stdhep-dir/src/stdhep_Arch']
                for f in to_comment:
                    f = pjoin(MG5DIR, name, *f.split('/'))
                    text = "".join(l for l in open(f) if 'fno-second-underscore' not in l)
                    fsock = open(f,'w').write(text)
                try:
                    misc.compile(['clean'], mode='', cwd = os.path.join(MG5DIR, name))
                except Exception:
                    pass
                status = self.compile(mode='', cwd = os.path.join(MG5DIR, name))
            if not status:
                logger.info('Compilation succeeded')
            else:
                logger.warning('Error detected during the compilation. Please check the compilation error and run make manually.')


        # Special treatment for TD/Ghostscript program (require by MadAnalysis)
        if args[0] == 'MadAnalysis':
            try:
                os.system('rm -rf td')
                os.mkdir(pjoin(MG5DIR, 'td'))
            except Exception, error:
                print error
                pass

            if sys.platform == "darwin":
                logger.info('Downloading TD for Mac')
                target = 'http://theory.fnal.gov/people/parke/TD/td_mac_intel.tar.gz'
                misc.call(['curl', target, '-otd.tgz'],
                                                  cwd=pjoin(MG5DIR,'td'))
                misc.call(['tar', '-xzpvf', 'td.tgz'],
                                                  cwd=pjoin(MG5DIR,'td'))
                files.mv(MG5DIR + '/td/td_mac_intel',MG5DIR+'/td/td')
            else:
                logger.info('Downloading TD for Linux 32 bit')
                target = 'http://madgraph.phys.ucl.ac.be/Downloads/td'
                misc.call(['wget', target], cwd=pjoin(MG5DIR,'td'))
                os.chmod(pjoin(MG5DIR,'td','td'), 0775)
                if sys.maxsize > 2**32:
                    logger.warning('''td program (needed by MadAnalysis) is not compile for 64 bit computer.
                In 99% of the case, this is perfectly fine. If you do not have plot, please follow 
                instruction in https://cp3.irmp.ucl.ac.be/projects/madgraph/wiki/TopDrawer .''')
                self.options['td_path'] = pjoin(MG5DIR,'td')

            if not misc.which('gs'):
                logger.warning('''gosthscript not install on your system. This is not required to run MA.
                    but this prevent to create jpg files and therefore to have the plots in the html output.''')
                if sys.platform == "darwin":
                    logger.warning('''You can download this program at the following link:
                    http://www.macupdate.com/app/mac/9980/gpl-ghostscript''')

        if args[0] == 'Delphes2':
            data = open(pjoin(MG5DIR, 'Delphes','data','DetectorCard.dat')).read()
            data = data.replace('data/', 'DELPHESDIR/data/')
            out = open(pjoin(MG5DIR, 'Template','Common', 'Cards', 'delphes_card_default.dat'), 'w')
            out.write(data)
        if args[0] == 'Delphes3':
            files.cp(pjoin(MG5DIR, 'Delphes','examples','delphes_card_CMS.tcl'),
                     pjoin(MG5DIR,'Template', 'Common', 'Cards', 'delphes_card_default.dat'))
            files.cp(pjoin(MG5DIR, 'Delphes','examples','delphes_card_CMS.tcl'),
                     pjoin(MG5DIR,'Template', 'Common', 'Cards', 'delphes_card_CMS.dat'))
            files.cp(pjoin(MG5DIR, 'Delphes','examples','delphes_card_ATLAS.tcl'),
                     pjoin(MG5DIR,'Template', 'Common', 'Cards', 'delphes_card_ATLAS.dat'))
            

        #reset the position of the executable
        options_name = {'Delphes': 'delphes_path',
                           'Delphes2': 'delphes_path',
                           'Delphes3': 'delphes_path',
                           'ExRootAnalysis': 'exrootanalysis_path',
                           'MadAnalysis': 'madanalysis_path',
                           'SysCalc': 'syscalc_path',
                           'pythia-pgs':'pythia-pgs_path',
                           'Golem95': 'golem'}

        if args[0] in options_name:
            opt = options_name[args[0]]
            if opt=='golem':
                self.options[opt] = pjoin(MG5DIR,name,'lib') 
                self.exec_cmd('save options')
            elif self.options[opt] != self.options_configuration[opt]:
                self.options[opt] = self.options_configuration[opt]
                self.exec_cmd('save options')



    def install_update(self, args, wget):
        """ check if the current version of mg5 is up-to-date.
        and allow user to install the latest version of MG5 """

        def apply_patch(filetext):
            """function to apply the patch"""
            text = filetext.read()
            pattern = re.compile(r'''=== renamed directory \'(?P<orig>[^\']*)\' => \'(?P<new>[^\']*)\'''')
            #=== renamed directory 'Template' => 'Template/LO'
            for orig, new in pattern.findall(text):
                shutil.copytree(pjoin(MG5DIR, orig), pjoin(MG5DIR, 'UPDATE_TMP'))
                full_path = os.path.dirname(pjoin(MG5DIR, new)).split('/')
                for i, name in enumerate(full_path):
                    path = os.path.sep.join(full_path[:i+1])
                    if path and not os.path.isdir(path):
                        os.mkdir(path)
                shutil.copytree(pjoin(MG5DIR, 'UPDATE_TMP'), pjoin(MG5DIR, new))
                shutil.rmtree(pjoin(MG5DIR, 'UPDATE_TMP'))
            # track rename since patch fail to apply those correctly.
            pattern = re.compile(r'''=== renamed file \'(?P<orig>[^\']*)\' => \'(?P<new>[^\']*)\'''')
            #=== renamed file 'Template/SubProcesses/addmothers.f' => 'madgraph/iolibs/template_files/addmothers.f'
            for orig, new in pattern.findall(text):
                print 'move %s to %s' % (orig, new)
                try:
                    files.cp(pjoin(MG5DIR, orig), pjoin(MG5DIR, new), error=True)
                except IOError:
                    full_path = os.path.dirname(pjoin(MG5DIR, new)).split('/')
                    for i, name in enumerate(full_path):
                        path = os.path.sep.join(full_path[:i+1])
                        if path and not os.path.isdir(path):
                            os.mkdir(path)
                files.cp(pjoin(MG5DIR, orig), pjoin(MG5DIR, new), error=True)
            # track remove/re-added file:
            pattern = re.compile(r'''^=== added file \'(?P<new>[^\']*)\'''',re.M)
            all_add = pattern.findall(text)
            #pattern = re.compile(r'''=== removed file \'(?P<new>[^\']*)\'''')
            #all_rm = pattern.findall(text)
            pattern=re.compile(r'''=== removed file \'(?P<new>[^\']*)\'(?=.*=== added file \'(?P=new)\')''',re.S)
            print 'this step can take a few minuts. please be patient'
            all_rm_add = pattern.findall(text)
            #=== added file 'tests/input_files/full_sm/interactions.dat'
            for new in all_add:
                if new in all_rm_add:
                    continue
                if os.path.isfile(pjoin(MG5DIR, new)):
                    os.remove(pjoin(MG5DIR, new))
            #pattern = re.compile(r'''=== removed file \'(?P<new>[^\']*)\'''')
            #=== removed file 'tests/input_files/full_sm/interactions.dat'
            #for old in pattern.findall(text):
            #    if not os.path.isfile(pjoin(MG5DIR, old)):
            #        full_path = os.path.dirname(pjoin(MG5DIR, old)).split('/')
            #        for i, _ in enumerate(full_path):
            #            path = os.path.sep.join(full_path[:i+1])
            #            if path and not os.path.isdir(path):
            #                os.mkdir(path)
            #        subprocess.call(['touch', pjoin(MG5DIR, old)])

            p= subprocess.Popen(['patch', '-p1'], stdin=subprocess.PIPE,
                                                              cwd=MG5DIR)
            p.communicate(text)

            # check file which are not move
            #=== modified file 'Template/LO/Cards/run_card.dat'
            #--- old/Template/Cards/run_card.dat     2012-12-06 10:01:04 +0000
            #+++ new/Template/LO/Cards/run_card.dat  2013-12-09 02:35:59 +0000
            pattern=re.compile('''=== modified file \'(?P<new>[^\']*)\'[^\n]*\n\-\-\- old/(?P<old>\S*)[^\n]*\n\+\+\+ new/(?P=new)''',re.S)
            for match in pattern.findall(text):
                new = pjoin(MG5DIR, match[0])
                old = pjoin(MG5DIR, match[1])
                if new == old:
                    continue
                elif os.path.exists(old):
                    if not os.path.exists(os.path.dirname(new)):
                        split = new.split('/')
                        for i in range(1,len(split)):
                            path = '/'.join(split[:i])
                            if not os.path.exists(path):
                                print 'mkdir', path
                                os.mkdir(path)
                    files.cp(old,new)
            #=== renamed file 'Template/bin/internal/run_delphes' => 'Template/Common/bin/internal/run_delphes'
            #--- old/Template/bin/internal/run_delphes       2011-12-09 07:28:10 +0000
            #+++ new/Template/Common/bin/internal/run_delphes        2012-10-23 02:41:37 +0000
            #pattern=re.compile('''=== renamed file \'(?P<old>[^\']*)\' => \'(?P<new>[^\']*)\'[^\n]*\n\-\-\- old/(?P=old)[^\n]*\n\+\+\+ new/(?P=new)''',re.S)
            #for match in pattern.findall(text):
            #    old = pjoin(MG5DIR, match[0])
            #    new = pjoin(MG5DIR, match[1])
            #    if new == old:
            #       continue
            #    elif os.path.exists(old):
            #        if not os.path.exists(os.path.dirname(new)):
            #            split = new.split('/')
            #            for i in range(1,len(split)):
            #                path = '/'.join(split[:i])
            #                if not os.path.exists(path):
            #                    print 'mkdir', path
            #                    os.mkdir(path)
            #        files.cp(old,new)

            # check that all files in bin directory are executable
            for path in glob.glob(pjoin(MG5DIR, 'bin','*')):
                misc.call(['chmod', '+x', path])
            for path in glob.glob(pjoin(MG5DIR, 'Template','*','bin','*')):
                misc.call(['chmod', '+x', path])
            for path in glob.glob(pjoin(MG5DIR, 'Template','*','bin','internal','*')):
                misc.call(['chmod', '+x', path])
            for path in glob.glob(pjoin(MG5DIR, 'Template','*','*', '*.py')):
                misc.call(['chmod', '+x', path])
            for path in glob.glob(pjoin(MG5DIR, 'Template','*','*','*.sh')):
                misc.call(['chmod', '+x', path])

            #add empty files/directory
            pattern=re.compile('''^=== touch (file|directory) \'(?P<new>[^\']*)\'''',re.M)
            for match in pattern.findall(text):
                if match[0] == 'file':
                    new = os.path.dirname(pjoin(MG5DIR, match[1]))
                else:
                    new = pjoin(MG5DIR, match[1])
                if not os.path.exists(new):
                    split = new.split('/')
                    for i in range(1,len(split)+1):
                        path = '/'.join(split[:i])
                        if path and not os.path.exists(path):
                            print 'mkdir', path
                            os.mkdir(path)
                if match[0] == 'file':
                    print 'touch ', pjoin(MG5DIR, match[1])
                    misc.call(['touch', pjoin(MG5DIR, match[1])])
            # add new symlink
            pattern=re.compile('''^=== link file \'(?P<new>[^\']*)\' \'(?P<old>[^\']*)\'''', re.M)
            for new, old in pattern.findall(text):
                    if not os.path.exists(pjoin(MG5DIR, new)):
                        files.ln(old, os.path.dirname(new), os.path.basename(new))

            # Re-compile CutTools and IREGI
            if os.path.isfile(pjoin(MG5DIR,'vendor','CutTools','includects','libcts.a')):
                misc.compile(cwd=pjoin(MG5DIR,'vendor','CutTools'))
            if os.path.isfile(pjoin(MG5DIR,'vendor','IREGI','src','libiregi.a')):
                misc.compile(cwd=pjoin(MG5DIR,'vendor','IREGI','src'))

            # check if it need to download binary:
            pattern = re.compile("""^Binary files old/(\S*).*and new/(\S*).*$""", re.M)
            if pattern.search(text):
                return True
            else:
                return False

        # load options
        mode = [arg.split('=',1)[1] for arg in args if arg.startswith('--mode=')]
        if mode:
            mode = mode[-1]
        else:
            mode = "userrequest"
        force = any([arg=='-f' for arg in args])
        timeout = [arg.split('=',1)[1] for arg in args if arg.startswith('--timeout=')]
        if timeout:
            try:
                timeout = int(timeout[-1])
            except ValueError:
                raise self.InvalidCmd('%s: invalid argument for timeout (integer expected)'%timeout[-1])
        else:
            timeout = self.options['timeout']
        input_path = [arg.split('=',1)[1] for arg in args if arg.startswith('--input=')]

        if input_path:
            fsock = open(input_path[0])
            need_binary = apply_patch(fsock)
            logger.info('manual patch apply. Please test your version.')
            if need_binary:
                logger.warning('Note that some files need to be loaded separately!')
            sys.exit(0)

        options = ['y','n','on_exit']
        if mode == 'mg5_start':
            timeout = 2
            default = 'n'
            update_delay = self.options['auto_update'] * 24 * 3600
            if update_delay == 0:
                return
        elif mode == 'mg5_end':
            timeout = 5
            default = 'n'
            update_delay = self.options['auto_update'] * 24 * 3600
            if update_delay == 0:
                return
            options.remove('on_exit')
        elif mode == "userrequest":
            default = 'y'
            update_delay = 0
        else:
            raise self.InvalidCmd('Unknown mode for command install update')

        if not os.path.exists(os.path.join(MG5DIR,'input','.autoupdate')) or \
                os.path.exists(os.path.join(MG5DIR,'.bzr')):
            error_text = """This version of MG5 doesn\'t support auto-update. Common reasons are:
            1) This version was loaded via bazaar (use bzr pull to update instead).
            2) This version is a beta release of MG5."""
            if mode == 'userrequest':
                raise self.ConfigurationError(error_text)
            return

        if not misc.which('patch'):
            error_text = """Not able to find program \'patch\'. Please reload a clean version
            or install that program and retry."""
            if mode == 'userrequest':
                raise self.ConfigurationError(error_text)
            return


        # read the data present in .autoupdate
        data = {}
        for line in open(os.path.join(MG5DIR,'input','.autoupdate')):
            if not line.strip():
                continue
            sline = line.split()
            data[sline[0]] = int(sline[1])

        #check validity of the file
        if 'version_nb' not in data:
            if mode == 'userrequest':
                error_text = 'This version of MG5 doesn\'t support auto-update. (Invalid information)'
                raise self.ConfigurationError(error_text)
            return
        elif 'last_check' not in data:
            data['last_check'] = time.time()

        #check if we need to update.
        if time.time() - data['last_check'] < update_delay:
            return

        logger.info('Checking if MG5 is up-to-date... (takes up to %ss)' % timeout)
        class TimeOutError(Exception): pass

        def handle_alarm(signum, frame):
            raise TimeOutError

        signal.signal(signal.SIGALRM, handle_alarm)
        signal.alarm(timeout)
        to_update = 0
        try:
            filetext = urllib.urlopen('http://madgraph.phys.ucl.ac.be/mg5amc_build_nb')
            signal.alarm(0)
            web_version = int(filetext.read().strip())
        except (TimeOutError, ValueError, IOError):
            signal.alarm(0)
            print 'failed to connect server'
            if mode == 'mg5_end':
                # wait 24h before next check
                fsock = open(os.path.join(MG5DIR,'input','.autoupdate'),'w')
                fsock.write("version_nb   %s\n" % data['version_nb'])
                fsock.write("last_check   %s\n" % \
                int(time.time()) - 3600 * 24 * (self.options['auto_update'] -1))
                fsock.close()
            return

        if web_version == data['version_nb']:
            logger.info('No new version of MG5 available')
            # update .autoupdate to prevent a too close check
            fsock = open(os.path.join(MG5DIR,'input','.autoupdate'),'w')
            fsock.write("version_nb   %s\n" % data['version_nb'])
            fsock.write("last_check   %s\n" % int(time.time()))
            fsock.close()
            return
        elif data['version_nb'] > web_version:
            logger_stderr.info('impossible to update: local %s web %s' % (data['version_nb'], web_version))
            fsock = open(os.path.join(MG5DIR,'input','.autoupdate'),'w')
            fsock.write("version_nb   %s\n" % data['version_nb'])
            fsock.write("last_check   %s\n" % int(time.time()))
            fsock.close()
            return
        else:
            if not force:
                answer = self.ask('New Version of MG5 available! Do you want to update your current version?',
                                  default, options)
            else:
                answer = default


        if answer == 'y':
            logger.info('start updating code')
            fail = 0
            for i in range(data['version_nb'], web_version):
                try:
                    filetext = urllib.urlopen('http://madgraph.phys.ucl.ac.be/patch/build%s.patch' %(i+1))
#                    filetext = urllib.urlopen('http://madgraph.phys.ucl.ac.be/patch_test/build%s.patch' %(i+1))
                except Exception:
                    print 'fail to load patch to build #%s' % (i+1)
                    fail = i
                    break
                need_binary = apply_patch(filetext)
                if need_binary:
                    path = "http://madgraph.phys.ucl.ac.be/binary/binary_file%s.tgz" %(i+1)
                    name = "extra_file%i" % (i+1)
                    if sys.platform == "darwin":
                        misc.call(['curl', path, '-o%s.tgz' % name], cwd=MG5DIR)
                    else:
                        misc.call(['wget', path, '--output-document=%s.tgz'% name], cwd=MG5DIR)
                    # Untar the file
                    returncode = misc.call(['tar', '-xzpf', '%s.tgz' % name], cwd=MG5DIR,
                                     stdout=open(os.devnull, 'w'))

            fsock = open(os.path.join(MG5DIR,'input','.autoupdate'),'w')
            if not fail:
                fsock.write("version_nb   %s\n" % web_version)
            else:
                fsock.write("version_nb   %s\n" % fail)
            fsock.write("last_check   %s\n" % int(time.time()))
            fsock.close()
            logger.info('Checking current version. (type ctrl-c to bypass the check)')
            subprocess.call([os.path.join('tests','test_manager.py')],
                                                                  cwd=MG5DIR)

            print 'new version installed, please relaunch mg5'
            sys.exit(0)
        elif answer == 'n':
            # prevent for a future check
            fsock = open(os.path.join(MG5DIR,'input','.autoupdate'),'w')
            fsock.write("version_nb   %s\n" % data['version_nb'])
            fsock.write("last_check   %s\n" % int(time.time()))
            fsock.close()
            logger.info('Update bypassed.')
            logger.info('The next check for a new version will be performed in %s days' \
                        % abs(self.options['auto_update']))
            logger.info('In order to change this delay. Enter the command:')
            logger.info('set auto_update X')
            logger.info('Putting X to zero will prevent this check at anytime.')
            logger.info('You can upgrade your version at any time by typing:')
            logger.info('install update')
        else: #answer is on_exit
            #ensure that the test will be done on exit
            #Do not use the set command here!!
            self.options['auto_update'] = -1 * self.options['auto_update']



    def set_configuration(self, config_path=None, final=True):
        """ assign all configuration variable from file
            ./input/mg5_configuration.txt. assign to default if not define """

        if not self.options:
            self.options = dict(self.options_configuration)
            self.options.update(self.options_madgraph)
            self.options.update(self.options_madevent)

        if not config_path:
            if os.environ.has_key('MADGRAPH_BASE'):
                config_path = pjoin(os.environ['MADGRAPH_BASE'],'mg5_configuration.txt')
                self.set_configuration(config_path, final)
                return
            if 'HOME' in os.environ:
                config_path = pjoin(os.environ['HOME'],'.mg5',
                                                        'mg5_configuration.txt')
                if os.path.exists(config_path):
                    self.set_configuration(config_path, final=False)
            config_path = os.path.relpath(pjoin(MG5DIR,'input',
                                                       'mg5_configuration.txt'))
            return self.set_configuration(config_path, final)

        if not os.path.exists(config_path):
            files.cp(pjoin(MG5DIR,'input','.mg5_configuration_default.txt'), config_path)
        config_file = open(config_path)

        # read the file and extract information
        logger.info('load MG5 configuration from %s ' % config_file.name)
        for line in config_file:
            if '#' in line:
                line = line.split('#',1)[0]
            line = line.replace('\n','').replace('\r\n','')
            try:
                name, value = line.split('=')
            except ValueError:
                pass
            else:
                name = name.strip()
                value = value.strip()
                if name != 'mg5_path':
                    self.options[name] = value
                if value.lower() == "none" or value=="":
                    self.options[name] = None

        self.options['stdout_level'] = logging.getLogger('madgraph').level
        if not final:
            return self.options # the return is usefull for unittest

        # Treat each expected input
        # 1: Pythia8_path and hewrig++ paths
        # try absolute and relative path
        for key in self.options:
            if key in ['pythia8_path', 'hwpp_path', 'thepeg_path', 'hepmc_path']:
                if self.options[key] in ['None', None]:
                    self.options[key] = None
                    continue
                path = self.options[key]
                #this is for pythia8
                if key == 'pythia8_path' and not os.path.isfile(pjoin(MG5DIR, path, 'include', 'Pythia8', 'Pythia.h')):
                    if not os.path.isfile(pjoin(path, 'include', 'Pythia8', 'Pythia.h')):
                        self.options['pythia8_path'] = None
                    else:
                        continue
                #this is for hw++
                elif key == 'hwpp_path' and not os.path.isfile(pjoin(MG5DIR, path, 'include', 'Herwig++', 'Analysis', 'BasicConsistency.hh')):
                    if not os.path.isfile(pjoin(path, 'include', 'Herwig++', 'Analysis', 'BasicConsistency.hh')):
                        self.options['hwpp_path'] = None
                    else:
                        continue
                # this is for thepeg
                elif key == 'thepeg_path' and not os.path.isfile(pjoin(MG5DIR, path, 'include', 'ThePEG', 'ACDC', 'ACDCGenCell.h')):
                    if not os.path.isfile(pjoin(path, 'include', 'ThePEG', 'ACDC', 'ACDCGenCell.h')):
                        self.options['thepeg_path'] = None
                    else:
                        continue
                # this is for hepmc
                elif key == 'hepmc_path' and not os.path.isfile(pjoin(MG5DIR, path, 'include', 'HEPEVT_Wrapper.h')):
                    if not os.path.isfile(pjoin(path, 'include', 'HEPEVT_Wrapper.h')):
                        self.options['hepmc_path'] = None
                    else:
                        continue

            elif key in ['pjfry','golem']:
                if isinstance(self.options[key],str) and self.options[key].lower() == 'auto':
                    # try to find it automatically on the system                                                                                                                                            
                    program = misc.which_lib('lib%s.a'%key)
                    if program != None:
                        fpath, fname = os.path.split(program)
                        logger.info('Using %s library in %s'%(key,fpath))
                        self.options[key]=fpath
                    else:
                        # Try to look for it locally
                        local_install = {'pjfry':'PJFRY', 'golem':'golem95'}
                        if os.path.isdir(pjoin(MG5DIR,local_install[key])):
                            self.options[key]=pjoin(MG5DIR,local_install[key],'lib')
                        else:
                            self.options[key]=None

            elif key.endswith('path'):
                pass
            elif key in ['run_mode', 'auto_update']:
                self.options[key] = int(self.options[key])
            elif key in ['cluster_type','automatic_html_opening']:
                pass
            elif key not in ['text_editor','eps_viewer','web_browser', 'stdout_level']:
                # Default: try to set parameter
                try:
                    self.do_set("%s %s --no_save" % (key, self.options[key]), log=False)
                except MadGraph5Error, error:
                    print error
                    logger.warning("Option %s from config file not understood" \
                                   % key)
                else:
                    if key in self.options_madgraph:
                        self.history.append('set %s %s' % (key, self.options[key]))
        # Configure the way to open a file:
        launch_ext.open_file.configure(self.options)

        return self.options

    def check_for_export_dir(self, filepath):
        """Check if the files is in a valid export directory and assign it to
        export path if if is"""

        # keep previous if a previous one is defined
        if self._export_dir:
            return

        if os.path.exists(pjoin(os.getcwd(), 'Cards')):
            self._export_dir = os.getcwd()
            return

        path_split = filepath.split(os.path.sep)
        if len(path_split) > 2 and path_split[-2] == 'Cards':
            self._export_dir = os.path.sep.join(path_split[:-2])
            return

    def do_launch(self, line):
        """Main commands: Ask for editing the parameter and then
        Execute the code (madevent/standalone/...)
        """

        #ensure that MG option are not modified by the launch routine
        current_options = dict([(name, self.options[name]) for name in self.options_madgraph])
        start_cwd = os.getcwd()

        args = self.split_arg(line)
        # check argument validity and normalise argument
        (options, args) = _launch_parser.parse_args(args)
        self.check_launch(args, options)
        options = options.__dict__
        # args is now MODE PATH

        if args[0].startswith('standalone'):
            if os.path.isfile(os.path.join(os.getcwd(),args[1],'Cards',\
              'MadLoopParams.dat')) and not os.path.isfile(os.path.join(\
              os.getcwd(),args[1],'SubProcesses','check_poles.f')):
                ext_program = launch_ext.MadLoopLauncher(self, args[1], \
                                                options=self.options, **options)
            else:
                ext_program = launch_ext.SALauncher(self, args[1], \
                                                options=self.options, **options)
        elif args[0] == 'madevent':
            if options['interactive']:
                if hasattr(self, 'do_shell'):
                    ME = madevent_interface.MadEventCmdShell(me_dir=args[1], options=self.options)
                else:
                    ME = madevent_interface.MadEventCmd(me_dir=args[1],options=self.options)
                    ME.pass_in_web_mode()
                stop = self.define_child_cmd_interface(ME)
                return stop

            #check if this is a cross-section
            if not self._generate_info:
                # This relaunch an old run -> need to check if this is a
                # cross-section or a width
                info = open(pjoin(args[1],'SubProcesses','procdef_mg5.dat')).read()
                generate_info = info.split('# Begin PROCESS',1)[1].split('\n')[1]
                generate_info = generate_info.split('#')[0]
            else:
                generate_info = self._generate_info

            if len(generate_info.split('>')[0].strip().split())>1:
                ext_program = launch_ext.MELauncher(args[1], self,
                                shell = hasattr(self, 'do_shell'),
                                options=self.options,**options)
            else:
                # This is a width computation
                ext_program = launch_ext.MELauncher(args[1], self, unit='GeV',
                                shell = hasattr(self, 'do_shell'),
                                options=self.options,**options)

        elif args[0] == 'pythia8':
            ext_program = launch_ext.Pythia8Launcher( args[1], self, **options)

        elif args[0] == 'aMC@NLO':
            if options['interactive']:
                if hasattr(self, 'do_shell'):
                    ME = amcatnlo_run.aMCatNLOCmdShell(me_dir=args[1], options=self.options)
                else:
                    ME = amcatnlo_run.aMCatNLOCmd(me_dir=args[1],options=self.options)
                    ME.pass_in_web_mode()
                # transfer interactive configuration
                config_line = [l for l in self.history if l.strip().startswith('set')]
                for line in config_line:
                    ME.exec_cmd(line)
                stop = self.define_child_cmd_interface(ME)
                return stop
            ext_program = launch_ext.aMCatNLOLauncher( args[1], self, **options)
        elif args[0] == 'madweight':
            import madgraph.interface.madweight_interface as madweight_interface
            if options['interactive']:
                if hasattr(self, 'do_shell'):
                    MW = madweight_interface.MadWeightCmdShell(me_dir=args[1], options=self.options)
                else:
                    MW = madweight_interface.MadWeightCmd(me_dir=args[1],options=self.options)
                # transfer interactive configuration
                config_line = [l for l in self.history if l.strip().startswith('set')]
                for line in config_line:
                    MW.exec_cmd(line)
                stop = self.define_child_cmd_interface(MW)                
                return stop
            ext_program = launch_ext.MWLauncher( self, args[1],
                                                 shell = hasattr(self, 'do_shell'),
                                                 options=self.options,**options)            
        else:
            os.chdir(start_cwd) #ensure to go to the initial path
            raise self.InvalidCmd , '%s cannot be run from MG5 interface' % args[0]


        ext_program.run()
        os.chdir(start_cwd) #ensure to go to the initial path
        # ensure that MG options are not changed!
        for key, value in current_options.items():
            self.options[key] = value

    def do_load(self, line):
        """Not in help: Load information from file"""

        args = self.split_arg(line)
        # check argument validity
        self.check_load(args)

        cpu_time1 = time.time()
        if args[0] == 'model':
            self._curr_model = save_load_object.load_from_file(args[1])
            if self._curr_model.get('parameters'):
                # This is a UFO model
                self._model_v4_path = None
                self._curr_fortran_model = \
                  helas_call_writers.FortranUFOHelasCallWriter(self._curr_model)
            else:
                # This is a v4 model
                self._model_v4_path = import_v4.find_model_path(\
                    self._curr_model.get('name').replace("_v4", ""),
                    self._mgme_dir)
                self._curr_fortran_model = \
                  helas_call_writers.FortranHelasCallWriter(self._curr_model)

            # Do post-processing of model
            self.process_model()

            #save_model.save_model(args[1], self._curr_model)
            if isinstance(self._curr_model, base_objects.Model):
                cpu_time2 = time.time()
                logger.info("Loaded model from file in %0.3f s" % \
                      (cpu_time2 - cpu_time1))
            else:
                raise self.RWError('Could not load model from file %s' \
                                      % args[1])
        elif args[0] == 'processes':
            amps = save_load_object.load_from_file(args[1])
            if isinstance(amps, diagram_generation.AmplitudeList):
                cpu_time2 = time.time()
                logger.info("Loaded processes from file in %0.3f s" % \
                      (cpu_time2 - cpu_time1))
                if amps:
                    model = amps[0].get('process').get('model')
                    if not model.get('parameters'):
                        # This is a v4 model.  Look for path.
                        self._model_v4_path = import_v4.find_model_path(\
                                   model.get('name').replace("_v4", ""),
                                   self._mgme_dir)
                        self._curr_fortran_model = \
                                helas_call_writers.FortranHelasCallWriter(\
                                                              model)
                    else:
                        self._model_v4_path = None
                        self._curr_fortran_model = \
                                helas_call_writers.FortranUFOHelasCallWriter(\
                                                              model)
                    # If not exceptions from previous steps, set
                    # _curr_amps and _curr_model
                    self._curr_amps = amps
                    self._curr_model = model
                    logger.info("Model set from process.")
                    # Do post-processing of model
                    self.process_model()
                self._done_export = None
            else:
                raise self.RWError('Could not load processes from file %s' % args[1])


    def do_customize_model(self, line):
        """create a restriction card in a interactive way"""

        args = self.split_arg(line)
        self.check_customize_model(args)

        model_path = self._curr_model.get('modelpath')
        if not os.path.exists(pjoin(model_path,'build_restrict.py')):
            raise self.InvalidCmd('''Model not compatible with this option.''')

        # (re)import the full model (get rid of the default restriction)
        self._curr_model = import_ufo.import_model(model_path, restrict=False)

        #1) create the full param_card
        out_path = StringIO.StringIO()
        param_writer.ParamCardWriter(self._curr_model, out_path)
        # and load it to a python object
        param_card = check_param_card.ParamCard(out_path.getvalue().split('\n'))


        all_categories = self.ask('','0',[], ask_class=AskforCustomize)
        ## Make a Temaplate for  the restriction card. (card with no restrict)
        for block in param_card:
            value_dict = {}
            for param in param_card[block]:
                value = param.value
                if value == 0:
                    param.value = 0.000001e-99
                elif value == 1:
                    param.value = 9.999999e-1
                elif abs(value) in value_dict:
                    param.value += value_dict[abs(value)] * 1e-4 * param.value
                    value_dict[abs(value)] += 1
                else:
                    value_dict[abs(value)] = 1

        for category in all_categories:
            for options in category:
                if not options.status:
                    continue
                param = param_card[options.lhablock].get(options.lhaid)
                param.value = options.value

        logger.info('Loading the resulting model')
        # Applying the restriction
        self._curr_model = import_ufo.RestrictModel(self._curr_model)
        model_name = self._curr_model.get('name')
        if model_name == 'mssm':
            keep_external=True
        else:
            keep_external=False
        self._curr_model.restrict_model(param_card,keep_external=keep_external)

        if args:
            name = args[0].split('=',1)[1]
            path = pjoin(model_path,'restrict_%s.dat' % name)
            logger.info('Save restriction file as %s' % path)
            param_card.write(path)
            self._curr_model['name'] += '-%s' % name



    def do_save(self, line, check=True, to_keep={}, log=True):
        """Not in help: Save information to file"""

        args = self.split_arg(line)
        # Check argument validity
        if check:
            self.check_save(args)

        if args[0] == 'model':
            if self._curr_model:
                #save_model.save_model(args[1], self._curr_model)
                if save_load_object.save_to_file(args[1], self._curr_model):
                    logger.info('Saved model to file %s' % args[1])
            else:
                raise self.InvalidCmd('No model to save!')
        elif args[0] == 'processes':
            if self._curr_amps:
                if save_load_object.save_to_file(args[1], self._curr_amps):
                    logger.info('Saved processes to file %s' % args[1])
            else:
                raise self.InvalidCmd('No processes to save!')

        elif args[0] == 'options':
            # First look at options which should be put in MG5DIR/input
            to_define = {}
            for key, default in self.options_configuration.items():
                if  self.options_configuration[key] != self.options[key] != None:
                    to_define[key] = self.options[key]

            if not '--auto' in args:
                for key, default in self.options_madevent.items():
                    if self.options_madevent[key] != self.options[key] != None:
                        if '_path' in key and os.path.basename(self.options[key]) == 'None':
                            continue
                        to_define[key] = self.options[key]
                    elif key == 'cluster_queue' and self.options[key] is None:
                        to_define[key] = self.options[key]

            if '--all' in args:
                for key, default in self.options_madgraph.items():
                    if self.options_madgraph[key] != self.options[key] != None and \
                      key != 'stdout_level':
                        to_define[key] = self.options[key]
            elif not '--auto' in args:
                for key, default in self.options_madgraph.items():
                    if self.options_madgraph[key] != self.options[key] != None and  key != 'stdout_level':
                        logger.info('The option %s is modified [%s] but will not be written in the configuration files.' \
                                    % (key,self.options_madgraph[key]) )
                        logger.info('If you want to make this value the default for future session, you can run \'save options --all\'')
            if len(args) >1 and not args[1].startswith('--'):
                filepath = args[1]
            else:
                filepath = pjoin(MG5DIR, 'input', 'mg5_configuration.txt')
            basefile = pjoin(MG5DIR, 'input', '.mg5_configuration_default.txt')
            basedir = MG5DIR

            if to_keep:
                to_define = to_keep
            self.write_configuration(filepath, basefile, basedir, to_define)

    # Set an option
    def do_set(self, line, log=True):
        """Set an option, which will be default for coming generations/outputs
        """

        # Be careful:
        # This command is associated to a post_cmd: post_set.
        args = self.split_arg(line)

        # Check the validity of the arguments
        self.check_set(args)

        if args[0] == 'ignore_six_quark_processes':
            if args[1] == 'False':
                self.options[args[0]] = False
                return
            self.options[args[0]] = list(set([abs(p) for p in \
                                      self._multiparticles[args[1]]\
                                      if self._curr_model.get_particle(p).\
                                      is_fermion() and \
                                      self._curr_model.get_particle(abs(p)).\
                                      get('color') == 3]))
            if log:
                logger.info('Ignore processes with >= 6 quarks (%s)' % \
                        ",".join([\
                            self._curr_model.get_particle(q).get('name') \
                            for q in self.options[args[0]]]))

        elif args[0] == 'group_subprocesses':
            if args[1] not in ['Auto', 'NLO']:
                self.options[args[0]] = eval(args[1])
            else:
                self.options[args[0]] = args[1]
            if log:
                logger.info('Set group_subprocesses to %s' % \
                        str(self.options[args[0]]))
                logger.info('Note that you need to regenerate all processes')
            self._curr_amps = diagram_generation.AmplitudeList()
            self._curr_matrix_elements = helas_objects.HelasMultiProcess()

        elif args[0] == "stdout_level":
            if args[1].isdigit():
                level = int(args[1])
            else:
                level = eval('logging.' + args[1])
            logging.root.setLevel(level)
            logging.getLogger('madgraph').setLevel(level)
            logging.getLogger('madevent').setLevel(level)
            if log:
                logger.info('set output information to level: %s' % level)
        elif args[0].lower() == "ewscheme":
            logger.info("Change EW scheme to %s for the model %s. Note that YOU are responsible of the full validity of the input in that scheme." %\
                                              (self._curr_model.get('name'), args[1]))
            logger.info("Importing a model will restore the default scheme")
            self._curr_model.change_electroweak_mode(args[1])
        elif args[0] == "complex_mass_scheme":
            old = self.options[args[0]]
            self.options[args[0]] = eval(args[1])
            aloha.complex_mass = eval(args[1])
            aloha_lib.KERNEL.clean()
            if not self._curr_model:
                pass
            elif self.options[args[0]]:
                if old:
                    if log:
                        logger.info('Complex mass already activated.')
                    return
                if log:
                    logger.info('Activate complex mass scheme.')
                self._curr_model.change_mass_to_complex_scheme()
                if hasattr(self._curr_model, 'set_parameters_and_couplings'):
                        self._curr_model.set_parameters_and_couplings()
            else:
                if not old:
                    if log:
                        logger.info('Complex mass already desactivated.')
                    return
                if log:
                    logger.info('Desactivate complex mass scheme.')
                self.exec_cmd('import model %s' % self._curr_model.get('name'))

        elif args[0] == "gauge":
            # Treat the case where they are no model loaded
            if not self._curr_model:
                if args[1] == 'unitary':
                    aloha.unitary_gauge = True
                else:
                    aloha.unitary_gauge = False
                aloha_lib.KERNEL.clean()
                self.options[args[0]] = args[1]
                if log: logger.info('Passing to gauge %s.' % args[1])
                return

            # They are a valid model
            able_to_mod = True
            if args[1] == 'unitary':
                if 0 in self._curr_model.get('gauge'):
                    aloha.unitary_gauge = True
                else:
                    able_to_mod = False
                    if log: logger.warning('Note that unitary gauge is not allowed for your current model %s' \
		                                     % self._curr_model.get('name'))
            else:
                if 1 in self._curr_model.get('gauge'):
                    aloha.unitary_gauge = False
                else:
                    able_to_mod = False
                    if log: logger.warning('Note that Feynman gauge is not allowed for your current model %s' \
		                                     % self._curr_model.get('name'))
            self.options[args[0]] = args[1]

            if able_to_mod and log and args[0] == 'gauge' and \
                args[1] == 'unitary' and not self.options['gauge']=='unitary' and \
                isinstance(self._curr_model,loop_base_objects.LoopModel) and \
                  not self._curr_model['perturbation_couplings'] in [[],['QCD']]:
                logger.warning('You will only be able to do tree level'+\
                                   ' and QCD corrections in the unitary gauge.')

            #re-init all variable
            model_name = self._curr_model.get('modelpath+restriction')
            self._curr_model = None
            self._curr_amps = diagram_generation.AmplitudeList()
            self._curr_matrix_elements = helas_objects.HelasMultiProcess()
            self._curr_fortran_model = None
            self._curr_cpp_model = None
            self._curr_exporter = None
            self._done_export = False
            import_ufo._import_once = []
            logger.info('Passing to gauge %s.' % args[1])

            if able_to_mod:
                # We don't want to go through the MasterCommand again
                # because it messes with the interface switching when
                # importing a loop model from MG5
                MadGraphCmd.do_import(self,'model %s' %model_name, force=True)
            elif log:
                logger.info('Note that you have to reload the model')

        elif args[0] == 'fortran_compiler':
            if args[1] != 'None':
                if log:
                    logger.info('set fortran compiler to %s' % args[1])
                self.options['fortran_compiler'] = args[1]
            else:
                self.options['fortran_compiler'] = None
        elif args[0] == 'loop_optimized_output':
            if log:
                    logger.info('set loop optimized output to %s' % args[1])
            self._curr_matrix_elements = helas_objects.HelasMultiProcess()
            self.options[args[0]] = eval(args[1])
            if not self.options['loop_optimized_output'] and \
                                               self.options['loop_color_flows']:
                logger.warning("Turning off option 'loop_color_flows'"+\
                    " since it is not available for non-optimized loop output.")
                self.do_set('loop_color_flows False',log=False)
        elif args[0] == 'loop_color_flows':
            if log:
                    logger.info('set loop color flows to %s' % args[1])
            self._curr_matrix_elements = helas_objects.HelasMultiProcess()
            self.options[args[0]] = eval(args[1])
            if self.options['loop_color_flows'] and \
                                      not self.options['loop_optimized_output']:
                logger.warning("Turning on option 'loop_optimized'"+\
                                     " needed for loop color flow computation.")
                self.do_set('loop_optimized_output True',False)

        elif args[0] == 'fastjet':
            try:
                p = subprocess.Popen([args[1], '--version'], stdout=subprocess.PIPE,
                stderr=subprocess.PIPE)
                output, error = p.communicate()
                res = 0
            except Exception:
                res = 1

            if res != 0 or error:
                logger.info('%s does not seem to correspond to a valid fastjet-config ' % args[1] + \
                 'executable (v3+). We will use fjcore instead.\n Please set the \'fastjet\'' + \
                 'variable to the full (absolute) /PATH/TO/fastjet-config (including fastjet-config).' +
                        '\n MG5_aMC> set fastjet /PATH/TO/fastjet-config\n')
                self.options[args[0]] = None
                self.history.pop()
            elif int(output.split('.')[0]) < 3:
                logger.warning('%s is not ' % args[1] + \
                        'v3 or greater. Please install FastJet v3+.')
                self.options[args[0]] = None
                self.history.pop()
            else: #everything is fine
                logger.info('set fastjet to %s' % args[1])
                self.options[args[0]] = args[1]

        elif args[0] in ["pjfry","golem"]:
            program = misc.which_lib(os.path.join(args[1],"lib%s.a"%args[0]))
            if program!=None:
                res = 0
                logger.info('set %s to %s' % (args[0],args[1]))
                self.options[args[0]] = args[1]
            else:
                res = 1

            if res != 0 :
                logger.warning('%s does not seem to correspond to a valid %s lib ' % (args[1],args[0]) + \
                        '. Please enter the full PATH/TO/%s/lib .\n'%args[0] + \
                        'You will NOT be able to run %s otherwise.\n'%args[0])
                
        elif args[0] == 'lhapdf':
            try:
                res = misc.call([args[1], '--version'], stdout=subprocess.PIPE,
                                                             stderr=subprocess.PIPE)
                logger.info('set lhapdf to %s' % args[1])
                self.options[args[0]] = args[1]
            except Exception:
                res = 1
            if res != 0:
                logger.info('%s does not seem to correspond to a valid lhapdf-config ' % args[1] + \
                        'executable. \nPlease set the \'lhapdf\' variable to the (absolute) ' + \
                        '/PATH/TO/lhapdf-config (including lhapdf-config).\n' + \
                        'Note that you can still compile and run aMC@NLO with the built-in PDFs\n' + \
                        ' MG5_aMC> set lhapdf /PATH/TO/lhapdf-config\n')

        elif args[0] in ['timeout', 'auto_update', 'cluster_nb_retry',
                         'cluster_retry_wait', 'cluster_size']:
                self.options[args[0]] = int(args[1])

        elif args[0] == 'cluster_status_update':
            if '(' in args[1]:
                data = ' '.join([a for a in args[1:] if not a.startswith('-')])
                data = data.replace('(','').replace(')','').replace(',',' ').split()
                first, second = data[:2]
            else:
                first, second = args[1:3]

            self.options[args[0]] = (int(first), int(second))

        elif args[0] == 'OLP':
            # Reset the amplitudes, MatrixElements and exporter as they might
            # depend on this option
            self._curr_amps = diagram_generation.AmplitudeList()
            self._curr_matrix_elements = helas_objects.HelasMultiProcess()
            self._curr_exporter = None
            self.options[args[0]] = args[1]

        elif args[0] =='output_dependencies':
            self.options[args[0]] = args[1]
        
        elif args[0] in self.options:
            if args[1] in ['None','True','False']:
                self.options[args[0]] = eval(args[1])
            else:
                self.options[args[0]] = args[1]

    def post_set(self, stop, line):
        """Check if we need to save this in the option file"""

        args = self.split_arg(line)
        # Check the validity of the arguments
        try:
            self.check_set(args, log=False)
        except Exception:
            return stop

        if args[0] in self.options_configuration and '--no_save' not in args:
            self.exec_cmd('save options --auto', log=False)
        elif args[0] in self.options_madevent:
            if not '--no_save' in line:
                logger.info('This option will be the default in any output that you are going to create in this session.')
                logger.info('In order to keep this changes permanent please run \'save options\'')
        else:
            #MadGraph5_aMC@NLO configuration
            if not self.history or self.history[-1].split() != line.split():
                self.history.append('set %s' % line)
                self.avoid_history_duplicate('set %s' % args[0], ['define', 'set'])
        return stop

    def do_open(self, line):
        """Open a text file/ eps file / html file"""

        args = self.split_arg(line)
        # Check Argument validity and modify argument to be the real path
        self.check_open(args)
        file_path = args[0]

        launch_ext.open_file(file_path)

    def do_output(self, line):
        """Main commands: Initialize a new Template or reinitialize one"""

        args = self.split_arg(line)
        # Check Argument validity
        self.check_output(args)


        noclean = '-noclean' in args
        force = '-f' in args
        nojpeg = '-nojpeg' in args
        flaglist = []
        if '--postpone_model' in args:
            flaglist.append('store_model')
        
        main_file_name = ""
        try:
            main_file_name = args[args.index('-name') + 1]
        except Exception:
            pass


        ################
        # ALOHA OUTPUT #
        ################
        if self._export_format == 'aloha':
            # catch format
            format = [d[9:] for d in args if d.startswith('--format=')]
            if not format:
                format = 'Fortran'
            else:
                format = format[-1]
            # catch output dir
            output = [d for d in args if d.startswith('--output=')]
            if not output:
                output = import_ufo.find_ufo_path(self._curr_model['name'])
                output = pjoin(output, format)
                if not os.path.isdir(output):
                    os.mkdir(output)
            else:
                output = output[-1]
                if not os.path.isdir(output):
                    raise self.InvalidCmd('%s is not a valid directory' % output)
            logger.info('creating routines in directory %s ' % output)
            # build the calling list for aloha
            names = [d for d in args if not d.startswith('-')]
            wanted_lorentz = aloha_fct.guess_routine_from_name(names)
            # Create and write ALOHA Routine
            aloha_model = create_aloha.AbstractALOHAModel(self._curr_model.get('name'))
            aloha_model.add_Lorentz_object(self._curr_model.get('lorentz'))
            if wanted_lorentz:
                aloha_model.compute_subset(wanted_lorentz)
            else:
                aloha_model.compute_all(save=False)
            aloha_model.write(output, format)
            return

        #################
        ## Other Output #
        #################
        # Configuration of what to do:
        # check: check status of the directory
        # exporter: which exporter to use (v4/cpp/...)
        # output: [Template/dir/None] copy the Template, just create dir or do nothing
        config = {}
        config['madevent'] =       {'check': True,  'exporter': 'v4',  'output':'Template'}
        config['matrix'] =         {'check': False, 'exporter': 'v4',  'output':'dir'}
        config['standalone'] =     {'check': True, 'exporter': 'v4',  'output':'Template'}
        config['standalone_msF'] = {'check': False, 'exporter': 'v4',  'output':'Template'}
        config['standalone_msP'] = {'check': False, 'exporter': 'v4',  'output':'Template'}
        config['standalone_rw'] =  {'check': False, 'exporter': 'v4',  'output':'Template'}
        config['standalone_cpp'] = {'check': False, 'exporter': 'cpp', 'output': 'Template'}
        config['pythia8'] =        {'check': False, 'exporter': 'cpp', 'output':'dir'}
        config['matchbox_cpp'] =   {'check': True, 'exporter': 'cpp', 'output': 'Template'}
        config['matchbox'] =       {'check': True, 'exporter': 'v4',  'output': 'Template'}
        config['madweight'] =      {'check': True, 'exporter': 'v4',  'output':'Template'}

        options = config[self._export_format]
        # check
        if os.path.realpath(self._export_dir) == os.getcwd():
            if len(args) == 0:
                i=0
                while 1:
                    if os.path.exists('Pythia8_proc_%i' %i):
                        i+=1
                    else:
                        break
                os.mkdir('Pythia8_proc_%i' %i) 
                self._export_dir = pjoin(self._export_dir, 'Pythia8_proc_%i' %i)
                logger.info('Create output in %s' % self._export_dir)
            elif not args[0] in ['.', '-f']:
                raise self.InvalidCmd, 'Wrong path directory to create in local directory use \'.\''
        elif not noclean and os.path.isdir(self._export_dir) and options['check']:
            if not force:
                # Don't ask if user already specified force or noclean
                logger.info('INFO: directory %s already exists.' % self._export_dir)
                logger.info('If you continue this directory will be deleted and replaced.')
                answer = self.ask('Do you want to continue?', 'y', ['y','n'])
            else:
                answer = 'y'
            if answer != 'y':
                raise self.InvalidCmd('Stopped by user request')
            else:
                shutil.rmtree(self._export_dir)

        #Exporter + Template
        if options['exporter'] == 'v4':
            self._curr_exporter = export_v4.ExportV4Factory(self, noclean)
            if options['output'] == 'Template':
                self._curr_exporter.copy_v4template(modelname=self._curr_model.get('name'))
        if  options['exporter'] == 'cpp' and options['output'] == 'Template':
            export_cpp.setup_cpp_standalone_dir(self._export_dir, self._curr_model)

        if options['output'] == 'dir' and not os.path.isdir(self._export_dir):
            os.makedirs(self._export_dir)

        # Reset _done_export, since we have new directory
        self._done_export = False

        # Perform export and finalize right away
        self.export(nojpeg, main_file_name, args)

        # Automatically run finalize
        self.finalize(nojpeg, flaglist=flaglist)

        # Remember that we have done export
        self._done_export = (self._export_dir, self._export_format)

        # Reset _export_dir, so we don't overwrite by mistake later
        self._export_dir = None

    # Export a matrix element
    def export(self, nojpeg = False, main_file_name = "", args=[]):
        """Export a generated amplitude to file"""

        def generate_matrix_elements(self):
            """Helper function to generate the matrix elements before
            exporting"""

            if self._export_format in ['standalone_msP', 'standalone_msF', 'standalone_mw']:
                to_distinguish = []
                for part in self._curr_model.get('particles'):
                    if part.get('name') in args and part.get('antiname') in args and\
                       part.get('name') != part.get('antiname'):
                        to_distinguish.append(abs(part.get('pdg_code')))
            # Sort amplitudes according to number of diagrams,
            # to get most efficient multichannel output
            self._curr_amps.sort(lambda a1, a2: a2.get_number_of_diagrams() - \
                                 a1.get_number_of_diagrams())

            # Check if we need to group the SubProcesses or not
            group = True
            if self.options['group_subprocesses'] is False:
                group = False
            elif self.options['group_subprocesses'] == 'Auto' and \
                                         self._curr_amps[0].get_ninitial() == 1:
                group = False



            cpu_time1 = time.time()
            ndiags = 0
            if not self._curr_matrix_elements.get_matrix_elements():
                if group:
                    cpu_time1 = time.time()
                    dc_amps = diagram_generation.DecayChainAmplitudeList(\
                        [amp for amp in self._curr_amps if isinstance(amp, \
                                        diagram_generation.DecayChainAmplitude)])
                    non_dc_amps = diagram_generation.AmplitudeList(\
                             [amp for amp in self._curr_amps if not \
                              isinstance(amp, \
                                         diagram_generation.DecayChainAmplitude)])
                    subproc_groups = group_subprocs.SubProcessGroupList()
                    matrix_elements_opts = {'optimized_output':
                                       self.options['loop_optimized_output']}
                    if non_dc_amps:
                        subproc_groups.extend(\
                          group_subprocs.SubProcessGroup.group_amplitudes(\
                          non_dc_amps, self._export_format, 
                                     matrix_elements_opts=matrix_elements_opts))

                    if dc_amps:
                        dc_subproc_group = \
                                  group_subprocs.DecayChainSubProcessGroup.\
                                  group_amplitudes(dc_amps, self._export_format,
                                      matrix_elements_opts=matrix_elements_opts)
                        subproc_groups.extend(dc_subproc_group.\
                                    generate_helas_decay_chain_subproc_groups())

                    ndiags = sum([len(m.get('diagrams')) for m in \
                              subproc_groups.get_matrix_elements()])
                    self._curr_matrix_elements = subproc_groups
                    # assign a unique id number to all groups
                    uid = 0
                    for group in subproc_groups:
                        uid += 1 # update the identification number
                        for me in group.get('matrix_elements'):
                            me.get('processes')[0].set('uid', uid)
                else: # Not grouped subprocesses
                    mode = {}
                    if self._export_format in [ 'standalone_msP' , 
                                             'standalone_msF', 'standalone_rw']:
                        mode['mode'] = 'MadSpin'
                    # The conditional statement tests whether we are dealing
                    # with a loop induced process.
                    if isinstance(self._curr_amps[0], 
                                         loop_diagram_generation.LoopAmplitude):
                        mode['optimized_output']=self.options['loop_optimized_output']
                        HelasMultiProcessClass = loop_helas_objects.LoopHelasProcess
                        compute_loop_nc = True
                    else:
                        HelasMultiProcessClass = helas_objects.HelasMultiProcess
                        compute_loop_nc = False
                    
                    self._curr_matrix_elements = HelasMultiProcessClass(
                      self._curr_amps, compute_loop_nc=compute_loop_nc,
                                                       matrix_element_opts=mode)
                    
                    ndiags = sum([len(me.get('diagrams')) for \
                                  me in self._curr_matrix_elements.\
                                  get_matrix_elements()])
                    # assign a unique id number to all process
                    uid = 0
                    for me in self._curr_matrix_elements.get_matrix_elements()[:]:
                        uid += 1 # update the identification number
                        me.get('processes')[0].set('uid', uid)

            cpu_time2 = time.time()


            return ndiags, cpu_time2 - cpu_time1

        # Start of the actual routine



        ndiags, cpu_time = generate_matrix_elements(self)

        calls = 0

        path = self._export_dir
        if self._export_format in ['standalone_cpp', 'madevent', 'standalone',
                                   'standalone_msP', 'standalone_msF', 'standalone_rw',
                                   'matchbox_cpp', 'madweight', 'matchbox']:
            path = pjoin(path, 'SubProcesses')

        cpu_time1 = time.time()

        # First treat madevent and pythia8 exports, where we need to
        # distinguish between grouped and ungrouped subprocesses

        # MadEvent
        if self._export_format == 'madevent':
            calls += self._curr_exporter.export_processes(self._curr_matrix_elements,
                                                 self._curr_fortran_model)
            
            # Write the procdef_mg5.dat file with process info
            card_path = pjoin(path, os.path.pardir, 'SubProcesses', \
                                     'procdef_mg5.dat')
            if self._generate_info:
                self._curr_exporter.write_procdef_mg5(card_path,
                                self._curr_model['name'],
                                self._generate_info)
                try:
                    cmd.Cmd.onecmd(self, 'history .')
                except Exception:
                    misc.sprint('command history fails.', 10)
                    pass

        # Pythia 8
        if self._export_format == 'pythia8':
            # Output the process files
            process_names = []
            if isinstance(self._curr_matrix_elements, group_subprocs.SubProcessGroupList):
                for (group_number, me_group) in enumerate(self._curr_matrix_elements):
                    exporter = export_cpp.generate_process_files_pythia8(\
                            me_group.get('matrix_elements'), self._curr_cpp_model,
                            process_string = me_group.get('name'),
                            process_number = group_number, path = path)
                    process_names.append(exporter.process_name)
            else:
                exporter = export_cpp.generate_process_files_pythia8(\
                            self._curr_matrix_elements, self._curr_cpp_model,
                            process_string = self._generate_info, path = path)
                process_names.append(exporter.process_file_name)

            # Output the model parameter and ALOHA files
            model_name, model_path = export_cpp.convert_model_to_pythia8(\
                            self._curr_model, self._export_dir)

            # Generate the main program file
            filename, make_filename = \
                      export_cpp.generate_example_file_pythia8(path,
                                                               model_path,
                                                               process_names,
                                                               exporter,
                                                               main_file_name)

        # Pick out the matrix elements in a list
        matrix_elements = self._curr_matrix_elements.get_matrix_elements()

        # Fortran MadGraph MadWeight
        if self._export_format == 'madweight':
                        
            if isinstance(self._curr_matrix_elements, group_subprocs.SubProcessGroupList):
                #remove the merging between electron and muon
                self._curr_matrix_elements = self._curr_matrix_elements.split_lepton_grouping() 
                
                for (group_number, me_group) in enumerate(self._curr_matrix_elements):
                    calls = calls + \
                         self._curr_exporter.generate_subprocess_directory_v4(\
                                me_group, self._curr_fortran_model,
                                group_number)
            else:
                for me_number, me in \
                   enumerate(self._curr_matrix_elements.get_matrix_elements()):
                    calls = calls + \
                            self._curr_exporter.generate_subprocess_directory_v4(\
                                me, self._curr_fortran_model, me_number)

        # Fortran MadGraph5_aMC@NLO Standalone
        if self._export_format in ['standalone', 'standalone_msP', 
                                   'standalone_msF', 'standalone_rw', 'matchbox']:
            for me in matrix_elements[:]:
                new_calls = self._curr_exporter.generate_subprocess_directory_v4(\
                            me, self._curr_fortran_model)
                if not new_calls:
                    matrix_elements.remove(me)
                calls = calls + new_calls

        # Just the matrix.f files
        if self._export_format == 'matrix':
            for me in matrix_elements:
                filename = pjoin(path, 'matrix_' + \
                           me.get('processes')[0].shell_string() + ".f")
                if os.path.isfile(filename):
                    logger.warning("Overwriting existing file %s" % filename)
                else:
                    logger.info("Creating new file %s" % filename)
                calls = calls + self._curr_exporter.write_matrix_element_v4(\
                    writers.FortranWriter(filename),\
                    me, self._curr_fortran_model)

        # C++ standalone
        if self._export_format in ['standalone_cpp', 'matchbox_cpp']:
            for me in matrix_elements:
                export_cpp.generate_subprocess_directory_standalone_cpp(\
                              me, self._curr_cpp_model,
<<<<<<< HEAD
                              path = path,
                              format=self._export_format)

=======
                              path = path)
                    
>>>>>>> 7684cd3a
        cpu_time2 = time.time() - cpu_time1

        logger.info(("Generated helas calls for %d subprocesses " + \
              "(%d diagrams) in %0.3f s") % \
              (len(matrix_elements),
               ndiags, cpu_time))

        if calls:
            if "cpu_time2" in locals():
                logger.info("Wrote files for %d helas calls in %0.3f s" % \
                            (calls, cpu_time2))
            else:
                logger.info("Wrote files for %d helas calls" % \
                            (calls))

        if self._export_format == 'pythia8':
            logger.info("- All necessary files for Pythia 8 generated.")
            logger.info("- Run \"launch\" and select %s.cc," % filename)
            logger.info("  or go to %s/examples and run" % path)
            logger.info("      make -f %s" % make_filename)
            logger.info("  (with process_name replaced by process name).")
            logger.info("  You can then run ./%s to produce events for the process" % \
                        filename)

        # Replace the amplitudes with the actual amplitudes from the
        # matrix elements, which allows proper diagram drawing also of
        # decay chain processes
        self._curr_amps = diagram_generation.AmplitudeList(\
               [me.get('base_amplitude') for me in \
                matrix_elements])

    def finalize(self, nojpeg, online = False, flaglist=[]):
        """Make the html output, write proc_card_mg5.dat and create
        madevent.tar.gz for a MadEvent directory"""
        
        if self._export_format in ['madevent', 'standalone', 'standalone_msP', 
                                   'standalone_msF', 'standalone_rw', 'NLO', 'madweight',
                                   'matchbox']:

            # For v4 models, copy the model/HELAS information.
            if self._model_v4_path:
                logger.info('Copy %s model files to directory %s' % \
                            (os.path.basename(self._model_v4_path), self._export_dir))
                self._curr_exporter.export_model_files(self._model_v4_path)
                self._curr_exporter.export_helas(pjoin(self._mgme_dir,'HELAS'))
            else:
                logger.info('Export UFO model to MG4 format')
                # wanted_lorentz are the lorentz structures which are
                # actually used in the wavefunctions and amplitudes in
                # these processes
                wanted_lorentz = self._curr_matrix_elements.get_used_lorentz()
                wanted_couplings = self._curr_matrix_elements.get_used_couplings()
                # For a unique output of multiple type of exporter need to store this
                # information.             
                if hasattr(self, 'previous_lorentz'):
                    wanted_lorentz = list(set(self.previous_lorentz + wanted_lorentz))
                    wanted_couplings = list(set(self.previous_couplings + wanted_couplings))
                    del self.previous_lorentz
                    del self.previous_couplings
                if 'store_model' in flaglist:
                    self.previous_lorentz = wanted_lorentz
                    self.previous_couplings = wanted_couplings
                else:
                    self._curr_exporter.convert_model_to_mg4(self._curr_model,
                                               wanted_lorentz,
                                               wanted_couplings)
        if self._export_format in ['standalone_cpp', 'matchbox_cpp']:
            logger.info('Export UFO model to C++ format')
            # wanted_lorentz are the lorentz structures which are
            # actually used in the wavefunctions and amplitudes in
            # these processes
            wanted_lorentz = self._curr_matrix_elements.get_used_lorentz()
            wanted_couplings = self._curr_matrix_elements.get_used_couplings()
            export_cpp.convert_model_to_cpp(self._curr_model,
                                            pjoin(self._export_dir),
                                            wanted_lorentz,
                                            wanted_couplings)
            export_cpp.make_model_cpp(self._export_dir)


        elif self._export_format in ['NLO']:
            ## write fj_lhapdf_opts file
            devnull = os.open(os.devnull, os.O_RDWR)
            try:
                res = misc.call([self.options['lhapdf'], '--version'], \
                                 stdout=subprocess.PIPE, stderr=subprocess.PIPE)
            except Exception:
                res = 1
            if res != 0:
                logger.info('The value for lhapdf in the current configuration does not ' + \
                        'correspond to a valid executable.\nPlease set it correctly either in ' + \
                        'input/mg5_configuration or with "set lhapdf /path/to/lhapdf-config" ' + \
                        'and regenrate the process. \nTo avoid regeneration, edit the ' + \
                        ('%s/Cards/amcatnlo_configuration.txt file.\n' % self._export_dir ) + \
                        'Note that you can still compile and run aMC@NLO with the built-in PDFs\n')

            compiler_dict = {'fortran': self.options['fortran_compiler'],
                             'cpp': self.options['cpp_compiler']}

            self._curr_exporter.finalize_fks_directory( \
                                           self._curr_matrix_elements,
                                           self.history,
                                           not nojpeg,
                                           online,
                                           compiler_dict,
              output_dependencies = self.options['output_dependencies'],
                                           MG5DIR = MG5DIR)
            
            # Create configuration file [path to executable] for amcatnlo
            filename = os.path.join(self._export_dir, 'Cards', 'amcatnlo_configuration.txt')
            opts_to_keep = ['lhapdf', 'fastjet', 'pythia8_path', 'hwpp_path', 'thepeg_path', 
                                                                    'hepmc_path']
            to_keep = {}
            for opt in opts_to_keep:
                if self.options[opt]:
                    to_keep[opt] = self.options[opt]
            self.do_save('options %s' % filename.replace(' ', '\ '), check=False, \
                    to_keep = to_keep)

        elif self._export_format in ['madevent', 'madweight']:          
            # Create configuration file [path to executable] for madevent
            filename = os.path.join(self._export_dir, 'Cards', 'me5_configuration.txt')
            self.do_save('options %s' % filename.replace(' ', '\ '), check=False,
                         to_keep={'mg5_path':MG5DIR})

        if self._export_format in ['madevent', 'standalone', 'standalone_msP', 'standalone_msF',
                                   'standalone_rw', 'madweight', 'matchbox']:

            self._curr_exporter.finalize_v4_directory( \
                                           self._curr_matrix_elements,
                                           self.history,
                                           not nojpeg,
                                           online,
                                           self.options['fortran_compiler'])

        if self._export_format in ['madevent', 'standalone', 'standalone_cpp','madweight', 'matchbox']:
            logger.info('Output to directory ' + self._export_dir + ' done.')

        if self._export_format in ['madevent', 'NLO']:
            logger.info('Type \"launch\" to generate events from this process, or see')
            logger.info(self._export_dir + '/README')
            logger.info('Run \"open index.html\" to see more information about this process.')

    def do_help(self, line):
        """ propose some usefull possible action """

        super(MadGraphCmd,self).do_help(line)

        if line:
            return

        if len(self.history) == 0:
            last_action_2 = 'mg5_start'
            last_action = 'mg5_start'
        else:
            args = self.history[-1].split()
            last_action = args[0]
            if len(args)>1:
                last_action_2 = '%s %s' % (last_action, args[1])
            else:
                last_action_2 = 'none'



    # Calculate decay width
    def do_compute_widths(self, line, model=None, do2body=True):
        """Documented commands:Generate amplitudes for decay width calculation, with fixed
           number of final particles (called level)
           syntax; compute_widths particle [other particles] [--options=]

            - particle/other particles can also be multiparticle name (can also be
           pid of the particle)

           --body_decay=X [default=4.0025] allow to choose the precision.
                if X is an integer: compute all X body decay
                if X is a float <1: compute up to the time that total error < X
                if X is a float >1: stops at the first condition.

           --path=X. Use a given file for the param_card. (default UFO built-in)

           special argument:
               - skip_2body: allow to not consider those decay (use FR)
               - model: use the model pass in argument.

        """

        warning_text = """Be carefull automatic computation of the width is
ONLY valid in Narrow-Width Approximation and at Tree-Level."""
        logger.warning(warning_text)
        self.change_principal_cmd('MadGraph')
        if not model:
            modelname = self._curr_model['name']
            with misc.MuteLogger(['madgraph'], ['INFO']):
                model = import_ufo.import_model(modelname, decay=True)
        else:
            self._curr_model = model
            self._curr_fortran_model = \
                      helas_call_writers.FortranUFOHelasCallWriter(\
                                                               self._curr_model)
        if not isinstance(model, model_reader.ModelReader):
            model = model_reader.ModelReader(model)


        # check the argument and return those in a dictionary format
        particles, opts = self.check_compute_widths(self.split_arg(line))

        if opts['path']:
            correct = True
            param_card = check_param_card.ParamCard(opts['path'])
            for param in param_card['decay']:
                if param.value == "auto":
                    param.value = 1
                    param.format = 'float'
                    correct = False
            if not correct:
                if opts['output']:
                    param_card.write(opts['output'])
                    opts['path'] = opts['output']
                else:
                    param_card.write(opts['path'])

        data = model.set_parameters_and_couplings(opts['path'])

        # find UFO particles linked to the require names.
        if do2body:
            skip_2body = True
            decay_info = {}
            for pid in particles:
                particle = model.get_particle(pid)
                if not hasattr(particle, 'partial_widths'):
                    skip_2body = False
                    break
                elif not decay_info:
                    logger_mg.info('Get two body decay from FeynRules formula')
                decay_info[pid] = []
                mass = abs(eval(str(particle.get('mass')), data).real)
                data = model.set_parameters_and_couplings(opts['path'], scale= mass)
                total = 0
    
                for mode, expr in particle.partial_widths.items():
                    tmp_mass = mass
                    for p in mode:
                        try:
                            value_mass = eval(str(p.mass), data)
                        except Exception:
                            # the p object can still be UFO reference. since the 
                            # mass name might hve change load back the MG5 one.
                            value_mass = eval(str(model.get_particle(p.pdg_code).get('mass')), data)
                        tmp_mass -= abs(value_mass)             
                    if tmp_mass <=0:
                        continue
    
                    decay_to = [p.get('pdg_code') for p in mode]
                    value = eval(expr,{'cmath':cmath},data).real
                    if -1e-10 < value < 0:
                        value = 0
                    if -1e-5 < value < 0:
                        logger.warning('Partial width for %s > %s negative: %s automatically set to zero' %
                                       (particle.get('name'), ' '.join([p.get('name') for p in mode]), value))
                        value = 0
                    elif value < 0:
                        raise Exception, 'Partial width for %s > %s negative: %s' % \
                                       (particle.get('name'), ' '.join([p.get('name') for p in mode]), value)
                    decay_info[particle.get('pdg_code')].append([decay_to, value])
                    total += value
            else:
                madevent_interface.MadEventCmd.update_width_in_param_card(decay_info,
                                                       opts['path'], opts['output'])
                if float(opts['body_decay']) == 2:
                    return
        else:
            skip_2body = True

        #
        # add info from decay module
        #
        self.do_decay_diagram('%s %s' % (' '.join([`id` for id in particles]),
                                         ' '.join('--%s=%s' % (key,value)
                                                  for key,value in opts.items()
                                                  if key not in ['precision_channel'])
                                         ), skip_2body=skip_2body)

        if self._curr_amps:
            logger.info('Pass to numerical integration for computing the widths:')
        else:
            logger.info('No need for N body-decay (N>2). Results are in %s' % opts['output'])
            return

        # Do the MadEvent integration!!
        with misc.TMP_directory(dir=os.getcwd()) as path:
            decay_dir = pjoin(path,'temp_decay')
            logger_mg.info('More info in temporary files:\n    %s/index.html' % (decay_dir))
            with misc.MuteLogger(['madgraph','ALOHA','cmdprint','madevent'], [40,40,40,40]):
                self.exec_cmd('output %s -f' % decay_dir)
                # Need to write the correct param_card in the correct place !!!
                files.cp(opts['output'], pjoin(decay_dir, 'Cards', 'param_card.dat'))
                if self._curr_model['name'] == 'mssm' or self._curr_model['name'].startswith('mssm-'):
                    check_param_card.convert_to_slha1(pjoin(decay_dir, 'Cards', 'param_card.dat'))
                # call a ME interface and define as it as child for correct error handling
                me_cmd = madevent_interface.MadEventCmd(decay_dir)
                #self.define_child_cmd_interface(me_cmd, interface=False)
                me_cmd.model_name = self._curr_model['name'] #needed for mssm
                me_cmd.options['automatic_html_opening'] = False

                me_opts=[('accuracy', opts['precision_channel']), # default 0.01
                         ('points', 1000),
                         ('iterations',9)]
                me_cmd.exec_cmd('survey decay -f %s' % (
                       " ".join(['--%s=%s' % val for val in me_opts])),
                      postcmd=False)
                me_cmd.exec_cmd('combine_events', postcmd=False)
                #me_cmd.exec_cmd('store_events', postcmd=False)
                me_cmd.collect_decay_widths()
                me_cmd.do_quit('')
                # cleaning
                del me_cmd

            param = check_param_card.ParamCard(pjoin(decay_dir, 'Events', 'decay','param_card.dat'))

        for pid in particles:
            width = param['decay'].get((pid,)).value
            particle = self._curr_model.get_particle(pid) 
            #if particle['color'] !=1 and 0 < width.real < 0.1:
            #    logger.warning("width of colored particle \"%s(%s)\" lower than QCD scale: %s. Set width to zero "
            #                   % (particle.get('name'), pid, width.real))
            #    width = 0
                
            
            if not pid in param['decay'].decay_table:
                continue
            if pid not in decay_info:
                decay_info[pid] = []
            for BR in param['decay'].decay_table[pid]:
                if len(BR.lhacode) == 3 and skip_2body:
                    continue
                if BR.value * width <0.1 and particle['color'] !=1:
                    logger.warning("partial width of particle %s lower than QCD scale:%s. Set it to zero. (%s)" \
                                   % (particle.get('name'), BR.value * width, BR.lhacode[1:]))
                                     
                    continue
                
                decay_info[pid].append([BR.lhacode[1:], BR.value * width])

        madevent_interface.MadEventCmd.update_width_in_param_card(decay_info,
                                                   opts['path'], opts['output'])

        if self._curr_model['name'] == 'mssm' or self._curr_model['name'].startswith('mssm-'):
            check_param_card.convert_to_slha1(opts['output'])
        return



    # Calculate decay width
    def do_decay_diagram(self, line, skip_2body=False, model=None):
        """Not in help: Generate amplitudes for decay width calculation, with fixed
           number of final particles (called level)
           syntax; decay_diagram part_name level param_path
           args; part_name level param_path
           part_name = name of the particle you want to calculate width
           level = a.) when level is int,
                       it means the max number of decay products
                   b.) when level is float,
                       it means the required precision for width.
           param_path = path for param_card
           (this is necessary to determine whether a channel is onshell or not)
           e.g. calculate width for higgs up to 2-body decays.
           calculate_width h 2 [path]
           N.B. param_card must be given so that the program knows which channel
           is on shell and which is not.

           special argument:
               - skip_2body: allow to not consider those decay (use FR)
               - model: use the model pass in argument.
        """

        if model:
            self._curr_model = model

        args = self.split_arg(line)
        #check the validity of the arguments
        particles, args = self.check_decay_diagram(args)
        #print args
        pids = particles
        level = float(args['body_decay'])
        param_card_path = args['path']
        min_br = float(args['min_br'])

        # Reset amplitudes
        self._curr_amps = diagram_generation.AmplitudeList()
        # Reset Helas matrix elements
        self._curr_matrix_elements = helas_objects.HelasMultiProcess()
        # Reset _done_export, since we have new process
        self._done_export = False
        # Also reset _export_format and _export_dir
        self._export_format = None


        # Setup before find_channels
        if not model:
            self._curr_decaymodel = decay_objects.DecayModel(self._curr_model,
                                                         True)
            self._curr_decaymodel.read_param_card(param_card_path)
        else:
            self._curr_decaymodel = model
        model = self._curr_decaymodel

        if  isinstance(pids, int):
            pids = [pids]

        first =True
        for part_nb,pid in enumerate(pids):
            part = self._curr_decaymodel.get_particle(pid)
            if part.get('width').lower() == 'zero':
                continue
            logger_mg.info('get decay diagram for %s' % part['name'])
            # Find channels as requested
            if level // 1 == level and level >1:
                level = int(level)
                self._curr_decaymodel.find_channels(part, level, min_br)
                if not skip_2body:
                    amp = part.get_amplitudes(2)
                    if amp:
                        self._curr_amps.extend(amp)

                for l in range(3, level+1):
                    amp = part.get_amplitudes(l)
                    if amp:
                        self._curr_amps.extend(amp)
            else:
                max_level = level // 1
                if max_level < 2:
                    max_level = 999
                precision = level % 1
                if first:
                    model.find_all_channels(2,generate_abstract=False)
                    first = False
                if not skip_2body:
                    amp = part.get_amplitudes(2)
                    if amp:
                        self._curr_amps.extend(amp)
                clevel = 2
                while part.get('apx_decaywidth_err').real > precision:
                    clevel += 1
                    if clevel > max_level:
                        logger_mg.info('    stop to %s body-decay. approximate error: %s' %
                                   (max_level, part.get('apx_decaywidth_err')) )
                        break
                    if clevel > 3:
                        logger_mg.info('    current estimated error: %s go to %s-body decay:' %\
                                        (part.get('apx_decaywidth_err'), clevel))
                    part.find_channels_nextlevel(model, min_br)
                    #part.group_channels_2_amplitudes(clevel, model, min_br)
                    amp = part.get_amplitudes(clevel)
                    if amp:
                        self._curr_amps.extend(amp)
                    part.update_decay_attributes(False, True, True, model)


        # Set _generate_info
        if len(self._curr_amps) > 0:
            process = self._curr_amps[0]['process'].nice_string()
            #print process
            self._generate_info = process[9:]
            #print self._generate_info
        else:
            print "No decay is found"

class MadGraphCmdWeb(CheckValidForCmdWeb, MadGraphCmd):
    """Temporary parser"""

#===============================================================================
# Command Parser
#===============================================================================
# DRAW
_draw_usage = "draw FILEPATH [options]\n" + \
         "-- draw the diagrams in eps format\n" + \
         "   Files will be FILEPATH/diagrams_\"process_string\".eps \n" + \
         "   Example: draw plot_dir . \n"
_draw_parser = misc.OptionParser(usage=_draw_usage)
_draw_parser.add_option("", "--horizontal", default=False,
                   action='store_true', help="force S-channel to be horizontal")
_draw_parser.add_option("", "--external", default=0, type='float',
                    help="authorizes external particles to end at top or " + \
                    "bottom of diagram. If bigger than zero this tune the " + \
                    "length of those line.")
_draw_parser.add_option("", "--max_size", default=1.5, type='float',
                         help="this forbids external line bigger than max_size")
_draw_parser.add_option("", "--non_propagating", default=True, \
                          dest="contract_non_propagating", action='store_false',
                          help="avoid contractions of non propagating lines")
_draw_parser.add_option("", "--add_gap", default=0, type='float', \
                          help="set the x-distance between external particles")

# LAUNCH PROGRAM
_launch_usage = "launch [DIRPATH] [options]\n" + \
         "-- execute the madevent/standalone/standalone_cpp/pythia8/NLO output present in DIRPATH\n" + \
         "   By default DIRPATH is the latest created directory \n" + \
         "   (for pythia8, it should be the Pythia 8 main directory) \n" + \
         "   Example: launch PROC_sm_1 --name=run2 \n" + \
         "   Example: launch ../pythia8 \n"
_launch_parser = misc.OptionParser(usage=_launch_usage)
_launch_parser.add_option("-f", "--force", default=False, action='store_true',
                                help="Use the card present in the directory in order to launch the different program")
_launch_parser.add_option("-n", "--name", default='', type='str',
                                help="Provide a name to the run (for madevent run)")
_launch_parser.add_option("-c", "--cluster", default=False, action='store_true',
                                help="submit the job on the cluster")
_launch_parser.add_option("-m", "--multicore", default=False, action='store_true',
                                help="submit the job on multicore core")

_launch_parser.add_option("-i", "--interactive", default=False, action='store_true',
                                help="Use Interactive Console [if available]")
_launch_parser.add_option("-s", "--laststep", default='',
                                help="last program run in MadEvent run. [auto|parton|pythia|pgs|delphes]")

#===============================================================================
# Interface for customize question.
#===============================================================================
class AskforCustomize(cmd.SmartQuestion):
    """A class for asking a question where in addition you can have the
    set command define and modifying the param_card/run_card correctly"""

    def __init__(self, question, allow_arg=[], default=None,
                                            mother_interface=None, *arg, **opt):

        model_path = mother_interface._curr_model.get('modelpath')
        #2) Import the option available in the model
        ufo_model = ufomodels.load_model(model_path)
        self.all_categories = ufo_model.build_restrict.all_categories

        question = self.get_question()
        # determine the possible value and how they are linked to the restriction
        #options.
        allow_arg = ['0']
        self.name2options = {}
        for category in self.all_categories:
            for options in category:
                if not options.first:
                    continue
                self.name2options[str(len(allow_arg))] = options
                self.name2options[options.name.replace(' ','')] = options
                allow_arg.append(len(allow_arg))
        allow_arg.append('done')

        cmd.SmartQuestion.__init__(self, question, allow_arg, default, mother_interface)



    def default(self, line):
        """Default action if line is not recognized"""

        line = line.strip()
        args = line.split()
        if line == '' and self.default_value is not None:
            self.value = self.default_value
        # check if input is a file
        elif hasattr(self, 'do_%s' % args[0]):
            self.do_set(' '.join(args[1:]))
        elif line.strip() != '0' and line.strip() != 'done' and \
            str(line) != 'EOF' and line.strip() in self.allow_arg:
            option = self.name2options[line.strip()]
            option.status = not option.status
            self.value = 'repeat'
        else:
            self.value = line

        return self.all_categories

    def reask(self, reprint_opt=True):
        """ """
        reprint_opt = True
        self.question = self.get_question()
        cmd.SmartQuestion.reask(self, reprint_opt)

    def do_set(self, line):
        """ """
        self.value = 'repeat'

        args = line.split()
        if args[0] not in self.name2options:
            logger.warning('Invalid set command. %s not recognize options. Valid options are: \n  %s' %
                           (args[0], ', '.join(self.name2options.keys()) ))
            return
        elif len(args) != 2:
            logger.warning('Invalid set command. Not correct number of argument')
            return


        if args[1] in ['True','1','.true.','T',1,True,'true','TRUE']:
            self.name2options[args[0]].status = True
        elif args[1] in ['False','0','.false.','F',0,False,'false','FALSE']:
            self.name2options[args[0]].status = False
        else:
            logger.warning('%s is not True/False. Didn\'t do anything.' % args[1])



    def get_question(self):
        """define the current question."""
        question = ''
        i=0
        for category in self.all_categories:
            question += category.name + ':\n'
            for options in category:
                if not options.first:
                    continue
                i+=1
                question += '    %s: %s [%s]\n' % (i, options.name,
                                options.display(options.status))
            question += 'Enter a number to change it\'s status or press enter to validate.\n'
            question += 'For scripting this function, please type: \'help\''
        return question


    def complete_set(self, text, line, begidx, endidx):
        """ Complete the set command"""
        signal.alarm(0) # avoid timer if any
        args = self.split_arg(line[0:begidx])

        if len(args) == 1:
            possibilities = [x for x in self.name2options if not x.isdigit()]
            return self.list_completion(text, possibilities, line)
        else:
            return self.list_completion(text,['True', 'False'], line)


    def do_help(self, line):
        '''help message'''

        print 'This allows you to optimize your model to your needs.'
        print 'Enter the number associate to the possible restriction/add-on'
        print ' to change the status of this restriction/add-on.'
        print ''
        print 'In order to allow scripting of this function you can use the '
        print 'function \'set\'. This function takes two argument:'
        print 'set NAME VALUE'
        print '   NAME is the description of the option where you remove all spaces'
        print '   VALUE is either True or False'
        print ' Example: For the question'
        print '''     sm customization:
        1: diagonal ckm [True]
        2: c mass = 0 [True]
        3: b mass = 0 [False]
        4: tau mass = 0 [False]
        5: muon mass = 0 [True]
        6: electron mass = 0 [True]
    Enter a number to change it's status or press enter to validate.'''
        print ''' you can answer by'''
        print '   set diagonalckm False'
        print '   set taumass=0 True'

    def cmdloop(self, intro=None):
        cmd.SmartQuestion.cmdloop(self, intro)
        return self.all_categories



#===============================================================================
# __main__
#===============================================================================

if __name__ == '__main__':

    run_option = sys.argv
    if len(run_option) > 1:
        # The first argument of sys.argv is the name of the program
        input_file = open(run_option[1], 'rU')
        cmd_line = MadGraphCmd(stdin=input_file)
        cmd_line.use_rawinput = False #put it in non interactive mode
        cmd_line.cmdloop()
    else:
        # Interactive mode
        MadGraphCmd().cmdloop()<|MERGE_RESOLUTION|>--- conflicted
+++ resolved
@@ -2432,14 +2432,9 @@
                     'cpp_compiler',
                     'loop_optimized_output',
                     'complex_mass_scheme',
-<<<<<<< HEAD
                     'gauge',
                     'EWscheme']
-    _valid_nlo_modes = ['all','real','virt','sqrvirt','tree']
-=======
-                    'gauge']
     _valid_nlo_modes = ['all','real','virt','sqrvirt','tree','noborn']
->>>>>>> 7684cd3a
     _valid_sqso_types = ['==','<=','=','>']
     _valid_amp_so_types = ['=','<=']
     _OLP_supported = ['MadLoop', 'GoSam']
@@ -6159,14 +6154,9 @@
             for me in matrix_elements:
                 export_cpp.generate_subprocess_directory_standalone_cpp(\
                               me, self._curr_cpp_model,
-<<<<<<< HEAD
                               path = path,
                               format=self._export_format)
 
-=======
-                              path = path)
-                    
->>>>>>> 7684cd3a
         cpu_time2 = time.time() - cpu_time1
 
         logger.info(("Generated helas calls for %d subprocesses " + \

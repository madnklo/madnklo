################################################################################
#
# Copyright (c) 2009 The MadGraph5_aMC@NLO Development team and Contributors
#
# This file is a part of the MadGraph5_aMC@NLO project, an application which
# automatically generates Feynman diagrams and matrix elements for arbitrary
# high-energy processes in the Standard Model and beyond.
#
# It is subject to the MadGraph5_aMC@NLO license which should accompany this
# distribution.
#
# For more information, visit madgraph.phys.ucl.ac.be and amcatnlo.web.cern.ch
#
################################################################################
"""A user friendly command line interface to access MadGraph5_aMC@NLO features at LO.
   Uses the cmd package for command interpretation and tab completion.
"""
from __future__ import division

import atexit
import collections
import cmath
import glob
import logging
import optparse
import os
import pydoc
import random
import re
import signal
import subprocess
import copy
import sys
import shutil
import StringIO
import traceback
import time
import inspect
import urllib


#useful shortcut
pjoin = os.path.join

try:
    import readline
    GNU_SPLITTING = ('GNU' in readline.__doc__)
except:
    GNU_SPLITTING = True

import aloha
import madgraph
from madgraph import MG4DIR, MG5DIR, MadGraph5Error


import madgraph.core.base_objects as base_objects
import madgraph.core.diagram_generation as diagram_generation
import madgraph.loop.loop_diagram_generation as loop_diagram_generation
import madgraph.loop.loop_base_objects as loop_base_objects
import madgraph.core.drawing as draw_lib
import madgraph.core.helas_objects as helas_objects

import madgraph.iolibs.drawing_eps as draw
import madgraph.iolibs.export_cpp as export_cpp
import madgraph.iolibs.export_v4 as export_v4
import madgraph.loop.loop_exporters as loop_exporters
import madgraph.iolibs.helas_call_writers as helas_call_writers
import madgraph.iolibs.file_writers as writers
import madgraph.iolibs.files as files
import madgraph.iolibs.group_subprocs as group_subprocs
import madgraph.iolibs.import_v4 as import_v4
import madgraph.iolibs.save_load_object as save_load_object

import madgraph.interface.extended_cmd as cmd
import madgraph.interface.tutorial_text as tutorial_text
import madgraph.interface.tutorial_text_nlo as tutorial_text_nlo
import madgraph.interface.tutorial_text_madloop as tutorial_text_madloop
import madgraph.interface.launch_ext_program as launch_ext
import madgraph.interface.madevent_interface as madevent_interface
import madgraph.interface.amcatnlo_run_interface as amcatnlo_run

import madgraph.various.process_checks as process_checks
import madgraph.various.banner as banner_module
import madgraph.various.misc as misc
import madgraph.various.cluster as cluster

import models as ufomodels
import models.import_ufo as import_ufo
import models.write_param_card as param_writer
import models.check_param_card as check_param_card
import models.model_reader as model_reader

import aloha.aloha_fct as aloha_fct
import aloha.create_aloha as create_aloha
import aloha.aloha_lib as aloha_lib

import mg5decay.decay_objects as decay_objects

# Special logger for the Cmd Interface
logger = logging.getLogger('cmdprint') # -> stdout
logger_mg = logging.getLogger('madgraph') # -> stdout
logger_stderr = logging.getLogger('fatalerror') # ->stderr
logger_tuto = logging.getLogger('tutorial') # -> stdout include instruction in
                                            #order to learn MG5
logger_tuto_nlo = logging.getLogger('tutorial_aMCatNLO') # -> stdout include instruction in
                                                        #order to learn aMC@NLO

logger_tuto_madloop = logging.getLogger('tutorial_MadLoop') # -> stoud for MadLoop tuto

#===============================================================================
# CmdExtended
#===============================================================================
class CmdExtended(cmd.Cmd):
    """Particularisation of the cmd command for MG5"""

    #suggested list of command
    next_possibility = {
        'start': ['import model ModelName', 'import command PATH',
                      'import proc_v4 PATH', 'tutorial'],
        'import model' : ['generate PROCESS','define MULTIPART PART1 PART2 ...',
                                   'display particles', 'display interactions'],
        'define': ['define MULTIPART PART1 PART2 ...', 'generate PROCESS',
                                                    'display multiparticles'],
        'generate': ['add process PROCESS','output [OUTPUT_TYPE] [PATH]','display diagrams'],
        'add process':['output [OUTPUT_TYPE] [PATH]', 'display processes'],
        'output':['launch','open index.html','history PATH', 'exit'],
        'display': ['generate PROCESS', 'add process PROCESS', 'output [OUTPUT_TYPE] [PATH]'],
        'import proc_v4' : ['launch','exit'],
        'launch': ['open index.html','exit'],
        'tutorial': ['generate PROCESS', 'import model MODEL', 'help TOPIC']
    }

    debug_output = 'MG5_debug'
    error_debug = 'Please report this bug on https://bugs.launchpad.net/madgraph5\n'
    error_debug += 'More information is found in \'%(debug)s\'.\n'
    error_debug += 'Please attach this file to your report.'

    config_debug = 'If you need help with this issue please contact us on https://answers.launchpad.net/madgraph5\n'

    keyboard_stop_msg = """stopping all operation
            in order to quit mg5 please enter exit"""

    # Define the Error Class # Define how error are handle
    InvalidCmd = madgraph.InvalidCmd
    ConfigurationError = MadGraph5Error

    def __init__(self, *arg, **opt):
        """Init history and line continuation"""

        # If possible, build an info line with current version number
        # and date, from the VERSION text file
        info = misc.get_pkg_info()
        info_line = ""

        if info.has_key('version') and  info.has_key('date'):
            len_version = len(info['version'])
            len_date = len(info['date'])
            if len_version + len_date < 30:
                info_line = "#*         VERSION %s %s %s         *\n" % \
                            (info['version'],
                            (30 - len_version - len_date) * ' ',
                            info['date'])

        # Create a header for the history file.
        # Remember to fill in time at writeout time!
        self.history_header = \
        '#************************************************************\n' + \
        '#*                     MadGraph5_aMC@NLO                    *\n' + \
        '#*                                                          *\n' + \
        "#*                *                       *                 *\n" + \
        "#*                  *        * *        *                   *\n" + \
        "#*                    * * * * 5 * * * *                     *\n" + \
        "#*                  *        * *        *                   *\n" + \
        "#*                *                       *                 *\n" + \
        "#*                                                          *\n" + \
        "#*                                                          *\n" + \
        info_line + \
        "#*                                                          *\n" + \
        "#*    The MadGraph5_aMC@NLO Development Team - Find us at   *\n" + \
        "#*    https://server06.fynu.ucl.ac.be/projects/madgraph     *\n" + \
        '#*                                                          *\n' + \
        '#************************************************************\n' + \
        '#*                                                          *\n' + \
        '#*               Command File for MadGraph5_aMC@NLO         *\n' + \
        '#*                                                          *\n' + \
        '#*     run as ./bin/mg5_aMC  filename                       *\n' + \
        '#*                                                          *\n' + \
        '#************************************************************\n'

        if info_line:
            info_line = info_line[1:]

        logger.info(\
        "************************************************************\n" + \
        "*                                                          *\n" + \
        "*                     W E L C O M E to                     *\n" + \
        "*              M A D G R A P H 5 _ a M C @ N L O           *\n" + \
        "*                                                          *\n" + \
        "*                                                          *\n" + \
        "*                 *                       *                *\n" + \
        "*                   *        * *        *                  *\n" + \
        "*                     * * * * 5 * * * *                    *\n" + \
        "*                   *        * *        *                  *\n" + \
        "*                 *                       *                *\n" + \
        "*                                                          *\n" + \
        info_line + \
        "*                                                          *\n" + \
        "*    The MadGraph5_aMC@NLO Development Team - Find us at   *\n" + \
        "*    https://server06.fynu.ucl.ac.be/projects/madgraph     *\n" + \
        "*                            and                           *\n" + \
        "*            http://amcatnlo.web.cern.ch/amcatnlo/         *\n" + \
        "*                                                          *\n" + \
        "*               Type 'help' for in-line help.              *\n" + \
        "*           Type 'tutorial' to learn how MG5 works         *\n" + \
        "*    Type 'tutorial aMCatNLO' to learn how aMC@NLO works   *\n" + \
        "*    Type 'tutorial MadLoop' to learn how MadLoop works    *\n" + \
        "*                                                          *\n" + \
        "************************************************************")

        cmd.Cmd.__init__(self, *arg, **opt)

        self.history = banner_module.ProcCard()


    def default(self, line):
        """Default action if line is not recognized"""

        # Faulty command
        log=True
        if line.startswith('p') or line.startswith('e'):
            logger.warning("Command %s not recognized. Did you mean \'generate %s\'?. Please try again" %
                           (line.split()[0], line))
            log=False
        return super(CmdExtended,self).default(line, log=log)

    def postcmd(self,stop, line):
        """ finishing a command
        This looks if the command add a special post part.
        This looks if we have to write an additional text for the tutorial."""

        stop = super(CmdExtended, self).postcmd(stop, line)
        # Print additional information in case of routines fails
        if stop == False:
            return False

        args=line.split()
        # Return for empty line
        if len(args)==0:
            return stop

        # try to print linked to the first word in command
        #as import_model,... if you don't find then try print with only
        #the first word.
        if len(args)==1:
            command=args[0]
        else:
            command = args[0]+'_'+args[1].split('.')[0]

        try:
            logger_tuto.info(getattr(tutorial_text, command).replace('\n','\n\t'))
        except Exception:
            try:
                logger_tuto.info(getattr(tutorial_text, args[0]).replace('\n','\n\t'))
            except Exception:
                pass

        try:
            logger_tuto_nlo.info(getattr(tutorial_text_nlo, command).replace('\n','\n\t'))
        except Exception:
            try:
                logger_tuto_nlo.info(getattr(tutorial_text_nlo, args[0]).replace('\n','\n\t'))
            except Exception:
                pass

        try:
            logger_tuto_madloop.info(getattr(tutorial_text_madloop, command).replace('\n','\n\t'))
        except Exception:
            try:
                logger_tuto_madloop.info(getattr(tutorial_text_madloop, args[0]).replace('\n','\n\t'))
            except Exception:
                pass

        return stop


    def get_history_header(self):
        """return the history header"""
        return self.history_header % misc.get_time_info()

#===============================================================================
# HelpToCmd
#===============================================================================
class HelpToCmd(cmd.HelpCmd):
    """ The Series of help routine for the MadGraphCmd"""

    def help_save(self):
        logger.info("syntax: save %s FILENAME" % "|".join(self._save_opts),'$MG:color:BLUE')
        logger.info("-- save information as file FILENAME",'$MG:color:BLACK')
        logger.info("   FILENAME is optional for saving 'options'.")
        logger.info('   By default it uses ./input/mg5_configuration.txt')
        logger.info('   If you put "global" for FILENAME it will use ~/.mg5/mg5_configuration.txt')
        logger.info('   If this files exists, it is uses by all MG5 on the system but continues')
        logger.info('   to read the local options files.')

    def help_load(self):
        logger.info("syntax: load %s FILENAME" % "|".join(self._save_opts),'$MG:color:BLUE')
        logger.info("-- load information from file FILENAME",'$MG:color:BLACK')

    def help_import(self):
        logger.info("syntax: import " + "|".join(self._import_formats) + \
              " FILENAME",'$MG:color:BLUE')
        logger.info("-- imports file(s) in various formats",'$MG:color:GREEN')
        logger.info("")
        logger.info("   import model MODEL[-RESTRICTION] [OPTIONS]:",'$MG:color:BLACK')
        logger.info("      Import a UFO model.")
        logger.info("      MODEL should be a valid UFO model name")
        logger.info("      Model restrictions are specified by MODEL-RESTRICTION")
        logger.info("        with the file restrict_RESTRICTION.dat in the model dir.")
        logger.info("        By default, restrict_default.dat is used.")
        logger.info("        Specify model_name-full to get unrestricted model.")
        logger.info("      '--modelname' keeps the original particle names for the model")
        logger.info("")
        logger.info("   import model_v4 MODEL [--modelname] :",'$MG:color:BLACK')
        logger.info("      Import an MG4 model.")
        logger.info("      Model should be the name of the model")
        logger.info("      or the path to theMG4 model directory")
        logger.info("      '--modelname' keeps the original particle names for the model")
        logger.info("")
        logger.info("   import proc_v4 [PATH] :",'$MG:color:BLACK')
        logger.info("      Execute MG5 based on a proc_card.dat in MG4 format.")
        logger.info("      Path to the proc_card is optional if you are in a")
        logger.info("      madevent directory")
        logger.info("")
        logger.info("   import command PATH :",'$MG:color:BLACK')
        logger.info("      Execute the list of command in the file at PATH")
        logger.info("")
        logger.info("   import banner PATH  [--no_launch]:",'$MG:color:BLACK')
        logger.info("      Rerun the exact same run define in the valid banner.")

    def help_install(self):
        logger.info("syntax: install " + "|".join(self._install_opts),'$MG:color:BLUE')
        logger.info("-- Download the last version of the program and install it")
        logger.info("   locally in the current MadGraph5_aMC@NLO version. In order to have")
        logger.info("   a successful installation, you will need to have an up-to-date")
        logger.info("   F77 and/or C and Root compiler.")
        logger.info(" ")
        logger.info("   \"install update\"",'$MG:color:BLACK')
        logger.info("   check if your MG5 installation is the latest one.")
        logger.info("   If not it load the difference between your current version and the latest one,")
        logger.info("   and apply it to the code. Two options are available for this command:")
        logger.info("     -f: didn't ask for confirmation if it founds an update.")
        logger.info("     --timeout=: Change the maximum time allowed to reach the server.")

    def help_display(self):
        logger.info("syntax: display " + "|".join(self._display_opts),'$MG:color:BLUE')
        logger.info("-- display a the status of various internal state variables")
        logger.info("   for particles/interactions you can specify the name or id of the")
        logger.info("   particles/interactions to receive more details information.")
        logger.info("   Example: display particles e+.",'$MG:color:GREEN')
        logger.info(" > For \"checks\", can specify only to see failed checks.")
        logger.info(" > For \"diagrams\", you can specify where the file will be written.")
        logger.info("   Example: display diagrams ./",'$MG:color:GREEN')


    def help_launch(self):
        """help for launch command"""
        # Using the built-in parser help is not convenient when one wants to use
        # color schemes.
        #_launch_parser.print_help()
        logger.info("syntax: launch <dir_path> <options>",'$MG:color:BLUE')
        logger.info("-- execute the aMC@NLO/madevent/standalone/pythia8 output present in dir_path",'$MG:color:BLACK')
        logger.info("By default, dir_path points to the last created directory.")
        logger.info("(for pythia8, it should be the Pythia 8 main directory)")
        logger.info("")
        logger.info("Launch on madevent/pythia8/standalone outputs:",'$MG:color:BLACK')
        logger.info(" o Example: launch PROC_sm_1 --name=run2",'$MG:color:GREEN')
        logger.info(" o Example: launch ../pythia8",'$MG:color:GREEN')
        logger.info(" > Options:")
        logger.info("     -h, --help            show this help message and exit")
        logger.info("     -f, --force           Use the card present in the directory in order")
        logger.info("                           to launch the different program")
        logger.info("     -n NAME, --name=NAME  Provide a name to the run (for madevent run)")
        logger.info("     -c, --cluster         submit the job on the cluster")
        logger.info("     -m, --multicore       submit the job on multicore core")
        logger.info("     -i, --interactive     Use Interactive Console [if available]")
        logger.info("     -s LASTSTEP, --laststep=LASTSTEP")
        logger.info("                           last program run in MadEvent run.")
        logger.info("                           [auto|parton|pythia|pgs|delphes]")
        logger.info("")
        logger.info("Launch on MadLoop standalone output:",'$MG:color:BLACK')
        logger.info(" o Example: launch PROC_loop_sm_1 -f",'$MG:color:GREEN')
        logger.info(" > Simple check of a single Phase-space points.")
        logger.info(" > You will be asked whether you want to edit the MadLoop ")
        logger.info("   and model param card as well as the PS point, unless ")
        logger.info("   the -f option is specified. All other options are ")
        logger.info("   irrelevant for this kind of launch.")
        logger.info("")
        logger.info("Launch on aMC@NLO output:",'$MG:color:BLACK')
        logger.info(" > launch <dir_path> <mode> <options>",'$MG:color:BLUE')
        logger.info(" o Example: launch MyProc aMC@NLO -f -p",'$MG:color:GREEN')

    def help_tutorial(self):
        logger.info("syntax: tutorial [" + "|".join(self._tutorial_opts) + "]",'$MG:color:BLUE')
        logger.info("-- start/stop the MG5 tutorial mode (or stop any other mode)")
        logger.info("-- aMCatNLO: start aMC@NLO tutorial mode")
        logger.info("-- MadLoop: start MadLoop tutorial mode")

    def help_open(self):
        logger.info("syntax: open FILE  ",'$MG:color:BLUE')
        logger.info("-- open a file with the appropriate editor.",'$MG:color:BLACK')
        logger.info('   If FILE belongs to index.html, param_card.dat, run_card.dat')
        logger.info('   the path to the last created/used directory is used')
        logger.info('   The program used to open those files can be chosen in the')
        logger.info('   configuration file ./input/mg5_configuration.txt')

    def help_customize_model(self):
        logger.info("syntax: customize_model --save=NAME",'$MG:color:BLUE')
        logger.info("--  Open an invite where you options to tweak the model.",'$MG:color:BLACK')
        logger.info("    If you specify the option --save=NAME, this tweak will be")
        logger.info("    available for future import with the command 'import model XXXX-NAME'")

    def help_output(self):
        logger.info("syntax: output [" + "|".join(self._export_formats) + \
                    "] [path|.|auto] [options]",'$MG:color:BLUE')
        logger.info("-- Output any generated process(es) to file.",'$MG:color:BLACK')
        logger.info("   Default mode is madevent. Default path is \'.\' or auto.")
        logger.info("   mode:",'$MG:color:BLACK')
        logger.info("   - For MadLoop and aMC@NLO runs, there is only one mode and")
        logger.info("     it is set by default.")
        logger.info("   - If mode is madevent, create a MadEvent process directory.")
        logger.info("   - If mode is standalone, create a Standalone directory")
        logger.info("   - If mode is matrix, output the matrix.f files for all")
        logger.info("     generated processes in directory \"path\".")
        logger.info("   - If mode is standalone_cpp, create a standalone C++")
        logger.info("     directory in \"path\".")
        logger.info("   - If mode is pythia8, output all files needed to generate")
        logger.info("     the processes using Pythia 8. The files are written in")
        logger.info("     the Pythia 8 directory (default).")
        logger.info("     NOTE: The Pythia 8 directory is set in the ./input/mg5_configuration.txt")
        logger.info("   - If mode is aloha: Special syntax output:")
        logger.info("     syntax: aloha [ROUTINE] [--options]" )
        logger.info("     valid options for aloha output are:")
        logger.info("      --format=Fortran|Python|Cpp : defining the output language")
        logger.info("      --output= : defining output directory")
        logger.info("   path: The path of the process directory.",'$MG:color:BLACK')
        logger.info("     If you put '.' as path, your pwd will be used.")
        logger.info("     If you put 'auto', an automatic directory PROC_XX_n will be created.")
        logger.info("   options:",'$MG:color:BLACK')
        logger.info("      -f: force cleaning of the directory if it already exists")
        logger.info("      -d: specify other MG/ME directory")
        logger.info("      -noclean: no cleaning performed in \"path\".")
        logger.info("      -nojpeg: no jpeg diagrams will be generated.")
        logger.info("      -name: the postfix of the main file in pythia8 mode.")
        logger.info("   Examples:",'$MG:color:GREEN')
        logger.info("       output",'$MG:color:GREEN')
        logger.info("       output standalone MYRUN -f",'$MG:color:GREEN')
        logger.info("       output pythia8 ../pythia8/ -name qcdprocs",'$MG:color:GREEN')

    def help_check(self):

        logger.info("syntax: check [" + "|".join(self._check_opts) + "] [param_card] process_definition [--energy=]",'$MG:color:BLUE')
        logger.info("-- check a process or set of processes.",'$MG:color:BLACK')
        logger.info("General options:",'$MG:color:BLACK')
        logger.info("o full:",'$MG:color:GREEN')
        logger.info("   Perform all four checks described below:")
        logger.info("   permutation, brs, gauge and lorentz_invariance.")
        logger.info("o permutation:",'$MG:color:GREEN')
        logger.info("   Check that the model and MG5 are working properly")
        logger.info("   by generating permutations of the process and checking")
        logger.info("   that the resulting matrix elements give the same value.")
        logger.info("o gauge:",'$MG:color:GREEN')
        logger.info("   Check that processes with massless gauge bosons are")
        logger.info("   gauge invariant (comparing Feynman and unitary gauges)")
        logger.info("   This check if for now not available for loop processes.")
        logger.info("o brs:",'$MG:color:GREEN')
        logger.info("   Check that the Ward identities are satisfied if the ")
        logger.info("   process has at least one massless gauge boson as an")
        logger.info("   external particle.")
        logger.info("o lorentz_invariance:",'$MG:color:GREEN')
        logger.info("   Check that the amplitude is lorentz invariant by")
        logger.info("   comparing the amplitiude in different frames")
        logger.info("Comments",'$MG:color:GREEN')
        logger.info(" > If param_card is given, that param_card is used ")
        logger.info("   instead of the default values for the model.")
        logger.info("   If that file is an (LHE) event file. The param_card of the banner")
        logger.info("   is used and the first event compatible with the requested process")
        logger.info("   is used for the computation of the square matrix elements")
        logger.info(" > \"--energy=\" allows to change the default value of sqrt(S).")
        logger.info(" > Except for the 'gauge' test, all checks above are also")
        logger.info("   available for loop processes with ML5 ('virt=' mode)")
        logger.info("Example: check full p p > j j",'$MG:color:GREEN')
        logger.info("Options for loop processes only:",'$MG:color:BLACK')
        logger.info("o timing:",'$MG:color:GREEN')
        logger.info("   Generate and output a process and returns detailed")
        logger.info("   information about the code and a timing benchmark.")
        logger.info("o stability:",'$MG:color:GREEN')
        logger.info("   Generate and output a process and returns detailed")
        logger.info("   statistics about the numerical stability of the code.")
        logger.info("o profile:",'$MG:color:GREEN')
        logger.info("   Performs both the timing and stability analysis at once")
        logger.info("   and outputs the result in a log file without prompting")
        logger.info("   it to the user.")
        logger.info("Comments",'$MG:color:GREEN')
        logger.info(" > These checks are only available for ML5 ('virt=' mode)")
        logger.info(" > For the 'profile' and 'stability' checks, you can chose")
        logger.info("   how many PS points should be used for the statistic by")
        logger.info("   specifying it as an integer just before the [param_card]")
        logger.info("   optional argument.")
        logger.info(" > Notice multiparticle labels cannot be used with these checks.")
        logger.info(" > For process syntax, please see help generate.")
        logger.info("Example: check profile g g > t t~",'$MG:color:GREEN')

    def help_generate(self):

        logger.info("-- generate diagrams for a given process",'$MG:color:BLUE')
        logger.info("General leading-order syntax:",'$MG:color:BLACK')
        logger.info(" o generate INITIAL STATE > REQ S-CHANNEL > FINAL STATE $ EXCL S-CHANNEL / FORBIDDEN PARTICLES COUP1=ORDER1 COUP2=ORDER2 @N")
        logger.info(" o Example: generate l+ vl > w+ > l+ vl a $ z / a h QED=3 QCD=0 @1",'$MG:color:GREEN')
        logger.info(" > Alternative required s-channels can be separated by \"|\":")
        logger.info("   b b~ > W+ W- | H+ H- > ta+ vt ta- vt~")
        logger.info(" > If no coupling orders are given, MG5 will try to determine")
        logger.info("   orders to ensure maximum number of QCD vertices.")
        logger.info(" > To generate a second process use the \"add process\" command")
        logger.info("Decay chain syntax:",'$MG:color:BLACK')
        logger.info(" o core process, decay1, (decay2, (decay2', ...)), ...  etc")
        logger.info(" o Example: generate p p > t~ t QED=0, (t~ > W- b~, W- > l- vl~), t > j j b @2",'$MG:color:GREEN')
        logger.info(" > Note that identical particles will all be decayed.")
        logger.info("Loop processes syntax:",'$MG:color:BLACK')
        logger.info(" o core process [ <NLO_mode=> LoopOrder1 LoopOrder2 ... ] SQUAREDCOUPi=ORDERi")
        logger.info(" o Example: generate p p > t~ t QED=0 QCD=2 [ all= QCD ] QCD=6",'$MG:color:GREEN')
        logger.info(" > Notice that in this format, decay chains are not allowed.")
        logger.info(" > The LoopOrder(s) defined specify the kind of loops to consider (only QCD for now).")
        logger.info(" > The coupling restrictions before '[' restrict the orders of born *amplitudes*.")
        logger.info("   So that in the example above QCD=2 restricts the born amplitude to have at")
        logger.info("   most QCD=2 and loop amplitudes at most QCD=2+2 (because QCD loops are considered)")
        logger.info(" > The coupling restrictions after ']' restrict the orders of the matrix element, ")
        logger.info("   namely the squared amplitudes. In the example above QCD=6 correspond to born")
        logger.info("   amplitudes with QCD=2 squared against loop amplitudes with QCD=4, adding up to 6.")
        logger.info(" > The optional <NLO_mode=> can be any of the following ('all=' by default if absent):")
        logger.info("     all=   : Generate all the real-emission and loop diagrams, ready for aMC@NLO runs.")
        logger.info("     virt=  : Generate only the loop diagrams, read for MadLoop standalone checks/runs.")
        logger.info("     real=  : Generate only the real-emission diagrams, for use with alternative OLP. ")
        logger.info(" > For processes without born amplitudes (i.e. loop-induced like g g > z), please use ")
        logger.info("   the 'virt=' NLO mode. aMC@NLO cannot integrate these processes, but standalone MadLoop5")
        logger.info("   can still handle these.")

    def help_add(self):
        logger.info("-- generate diagrams for a process and add to existing processes",'$MG:color:BLUE')
        logger.info("   OR merge two model",'$MG:color:BLUE')
        logger.info('')
        logger.info("-- generate diagrams for a process and add to existing processes",'$MG:color:BLUE')
        logger.info("General leading-order syntax:",'$MG:color:BLACK')
        logger.info(" o add process INITIAL STATE > REQ S-CHANNEL > FINAL STATE $ EXCL S-CHANNEL / FORBIDDEN PARTICLES COUP1=ORDER1 COUP2=ORDER2 @N")
        logger.info(" o Example: add process l+ vl > w+ > l+ vl a $ z / a h QED=3 QCD=0 @1",'$MG:color:GREEN')
        logger.info(" > Alternative required s-channels can be separated by \"|\":")
        logger.info("   b b~ > W+ W- | H+ H- > ta+ vt ta- vt~")
        logger.info(" > If no coupling orders are given, MG5 will try to determine")
        logger.info("   orders to ensure maximum number of QCD vertices.")
        logger.info(" > Note that if there are more than one non-QCD coupling type,")
        logger.info("   coupling orders need to be specified by hand.")
        logger.info("Decay chain syntax:",'$MG:color:BLACK')
        logger.info(" o core process, decay1, (decay2, (decay2', ...)), ...  etc")
        logger.info(" o Example: add process p p > t~ t QED=0, (t~ > W- b~, W- > l- vl~), t > j j b @2",'$MG:color:GREEN')
        logger.info(" > Note that identical particles will all be decayed.")
        logger.info("Loop processes syntax:",'$MG:color:BLACK')
        logger.info(" o core process [ <NLO_mode=> LoopOrder1 LoopOrder2 ... ] SQUAREDCOUPi=ORDERi")
        logger.info(" o Example: add process p p > t~ t QED=0 QCD=2 [ all= QCD ] QCD=6",'$MG:color:GREEN')
        logger.info(" > Notice that in this format, decay chains are not allowed.")
        logger.info(" > The LoopOrder(s) defined specify the kind of loops to consider (only QCD for now).")
        logger.info(" > The coupling restrictions before '[' restrict the orders of born *amplitudes*.")
        logger.info("   So that in the example above QCD=2 restricts the born amplitude to have at")
        logger.info("   most QCD=2 and loop amplitudes at most QCD=2+2 (because QCD loops are considered)")
        logger.info(" > The coupling restrictions after ']' restrict the orders of the matrix element, ")
        logger.info("   namely the squared amplitudes. In the example above QCD=6 correspond to born")
        logger.info("   amplitudes with QCD=2 squared against loop amplitudes with QCD=4, adding up to 6.")
        logger.info(" > The optional <NLO_mode=> can be any of the following ('all=' by default if absent):")
        logger.info("     all=   : Generate all the real-emission and loop diagrams, ready for aMC@NLO runs.")
        logger.info("     virt=  : Generate only the loop diagrams, read for MadLoop standalone checks/runs.")
        logger.info("     real=  : Generate only the real-emission diagrams, for use with alternative OLP. ")
        logger.info(" > For processes without born amplitudes (i.e. loop-induced like g g > z), please use ")
        logger.info("   the 'virt=' NLO mode. aMC@NLO cannot integrate these processes, but standalone MadLoop5")
        logger.info("   can still handle these.")

        logger.info("--  merge two model to create a new one", '$MG:color:BLUE')
        logger.info("syntax:",'$MG:color:BLACK')
        logger.info(" o add model MODELNAME [OPTIONS]")
        logger.info(" o Example: add model taudecay",'$MG:color:GREEN')
        logger.info(" > Merge the two model in a single one. If that same merge was done before.")
        logger.info(" > Just reload the previous merge. (WARNING: This doesn't check if those model are modified)")
        logger.info(" > Options:")
        logger.info("   --output=  : Specify the name of the directory where the merge is done.")
        logger.info("                This allow to do \"import NAME\" to load that merge.")
        logger.info("   --recreate : Force to recreated the merge model even if the merge model directory already exists.")
        
    def help_compute_widths(self):
        logger.info("syntax: calculate_width PART [other particles] [OPTIONS]")
        logger.info("  Computes the width and partial width for a set of particles")
        logger.info("  Returns a valid param_card with this information.")
        logger.info(" ")
        logger.info("  PART: name of the particle you want to calculate width")
        logger.info("        you can enter either the name or pdg code.\n")
        logger.info("  Various options:\n")
        logger.info("  --body_decay=X: Parameter to control the precision of the computation")
        logger.info("        if X is an integer, we compute all channels up to X-body decay.")
        logger.info("        if X <1, then we stop when the estimated error is lower than X.")
        logger.info("        if X >1 BUT not an integer, then we X = N + M, with M <1 and N an integer")
        logger.info("              We then either stop at the N-body decay or when the estimated error is lower than M.")
        logger.info("        default: 4.0025")
        logger.info("  --min_br=X: All channel which are estimated below this value will not be integrated numerically.")
        logger.info("        default: precision (decimal part of the body_decay options) divided by four")
        logger.info("  --precision_channel=X: requested numerical precision for each channel")
        logger.info("        default: 0.01")
        logger.info("  --path=X: path for param_card")
        logger.info("        default: take value from the model")
        logger.info("  --output=X: path where to write the resulting card. ")
        logger.info("        default: overwrite input file. If no input file, write it in the model directory")
        logger.info("")
        logger.info(" example: calculate_width h --body_decay=2 --output=./param_card")

    def help_decay_diagram(self):
        logger.info("syntax: decay_diagram PART [other particles] [OPTIONS]")
        logger.info("  Returns the amplitude required for the computation of the widths")
        logger.info(" ")
        logger.info("  PART: name of the particle you want to calculate width")
        logger.info("        you can enter either the name or pdg code.\n")
        logger.info("  Various options:\n")
        logger.info("  --body_decay=X: Parameter to control the precision of the computation")
        logger.info("        if X is an integer, we compute all channels up to X-body decay.")
        logger.info("        if X <1, then we stop when the estimated error is lower than X.")
        logger.info("        if X >1 BUT not an integer, then we X = N + M, with M <1 and N an integer")
        logger.info("              We then either stop at the N-body decay or when the estimated error is lower than M.")
        logger.info("        default: 4.0025")
        logger.info("  --min_br=X: All channel which are estimated below this value will not be integrated numerically.")
        logger.info("        default: precision (decimal part of the body_decay options) divided by four")
        logger.info("  --precision_channel=X: requested numerical precision for each channel")
        logger.info("        default: 0.01")
        logger.info("  --path=X: path for param_card")
        logger.info("        default: take value from the model")
        logger.info("  --output=X: path where to write the resulting card. ")
        logger.info("        default: overwrite input file. If no input file, write it in the model directory")
        logger.info("")
        logger.info(" example: calculate_width h --body_decay=2 --output=./param_card")

    def help_define(self):
        logger.info("-- define a multiparticle",'$MG:color:BLUE')
        logger.info("Syntax:  define multipart_name [=] part_name_list")
        logger.info("Example: define p = g u u~ c c~ d d~ s s~ b b~",'$MG:color:GREEN')
        logger.info("Special syntax: Use | for OR (used for required s-channels)")
        logger.info("Special syntax: Use / to remove particles. Example: define q = p / g")

    def help_set(self):
        logger.info("-- set options for generation or output.",'$MG:color:BLUE')
        logger.info("syntax: set <option_name> <option_value>",'$MG:color:BLACK')
        logger.info("Possible options are: ")
        for opts in [self._set_options[i*3:(i+1)*3] for i in \
                                          range((len(self._set_options)//4)+1)]:
            logger.info("%s"%(','.join(opts)),'$MG:color:GREEN')
        logger.info("Details of each option:")
        logger.info("group_subprocesses True/False/Auto: ",'$MG:color:BLACK')
        logger.info(" > (default Auto) Smart grouping of subprocesses into ")
        logger.info("   directories, mirroring of initial states, and ")
        logger.info("   combination of integration channels.")
        logger.info(" > Example: p p > j j j w+ gives 5 directories and 184 channels",'$MG:color:GREEN')
        logger.info("   (cf. 65 directories and 1048 channels for regular output)",'$MG:color:GREEN')
        logger.info(" > Auto means False for decay computation and True for collisions.")
        logger.info("ignore_six_quark_processes multi_part_label",'$MG:color:BLACK')
        logger.info(" > (default none) ignore processes with at least 6 of any")
        logger.info("   of the quarks given in multi_part_label.")
        logger.info(" > These processes give negligible contribution to the")
        logger.info("   cross section but have subprocesses/channels.")
        logger.info("stdout_level DEBUG|INFO|WARNING|ERROR|CRITICAL",'$MG:color:BLACK')
        logger.info(" > change the default level for printed information")
        logger.info("fortran_compiler NAME",'$MG:color:BLACK')
        logger.info(" > (default None) Force a specific fortran compiler.")
        logger.info("   If None, it tries first g77 and if not present gfortran")
        logger.info("   but loop output use gfortran.")
        logger.info("loop_optimized_output True|False",'$MG:color:BLACK')
        logger.info(" > Exploits the open loop thechnique for considerable")
        logger.info("   improvement.")
        logger.info(" > CP relations among helicites are detected and the helicity")
        logger.info("   filter has more potential.")
        logger.info("gauge unitary|Feynman",'$MG:color:BLACK')
        logger.info(" > (default unitary) choose the gauge of the non QCD part.")
        logger.info(" > For loop processes, only Feynman gauge is employable.")
        logger.info("complex_mass_scheme True|False",'$MG:color:BLACK')
        logger.info(" > (default False) Set complex mass scheme.")
        logger.info(" > Complex mass scheme is not yet supported for loop processes.")
        logger.info("timeout VALUE",'$MG:color:BLACK')
        logger.info(" > (default 20) Seconds allowed to answer questions.")
        logger.info(" > Note that pressing tab always stops the timer.")
        logger.info("cluster_temp_path PATH",'$MG:color:BLACK')
        logger.info(" > (default None) [Used in Madevent Output]")
        logger.info(" > Allow to perform the run in PATH directory")
        logger.info(" > This allow to not run on the central disk. ")
        logger.info(" > This is not used by condor cluster (since condor has")
        logger.info("   its own way to prevent it).")
        logger.info("OLP ProgramName",'$MG:color:BLACK')
        logger.info(" > (default 'MadLoop') [Used for virtual generation]")
        logger.info(" > Chooses what One-Loop Program to use for the virtual")
        logger.info(" > matrix element generation via the BLAH accord.")
        logger.info("output_dependencies <mode>",'$MG:color:BLACK')
        logger.info(" > (default 'external') [Use for NLO outputs]")
        logger.info(" > Choses how the external dependences (such as CutTools)")
        logger.info(" > of NLO outputs are handled. Possible values are:")
        logger.info("     o external: Some of the libraries the output depends")
        logger.info("       on are links to their installation in MG5 root dir.")
        logger.info("     o internal: All libraries the output depends on are")
        logger.info("       copied and compiled locally in the output directory.")
        logger.info("     o environment_paths: The location of all libraries the ")
        logger.info("       output depends on should be found in your env. paths.")        
        
        
#===============================================================================
# CheckValidForCmd
#===============================================================================
class CheckValidForCmd(cmd.CheckCmd):
    """ The Series of help routine for the MadGraphCmd"""

    class RWError(MadGraph5Error):
        """a class for read/write errors"""

    def check_add(self, args):
        """check the validity of line
        syntax: add process PROCESS | add model MODELNAME
        """

        if len(args) < 2:
            self.help_add()
            raise self.InvalidCmd('\"add\" requires at least two arguments')
        
        if args[0] not in  ['model', 'process']:
            raise self.InvalidCmd('\"add\" requires the argument \"process\" or \"model\"')    
    
        if args[0] == 'process':
            return self.check_generate(args)
    
        if args[0] == 'model':
            pass
            

    def check_define(self, args):
        """check the validity of line
        syntax: define multipart_name [ part_name_list ]
        """

        if len(args) < 2:
            self.help_define()
            raise self.InvalidCmd('\"define\" command requires at least two arguments')

        if args[1] == '=':
            del args[1]
            if len(args) < 2:
                self.help_define()
                raise self.InvalidCmd('\"define\" command requires at least one particles name after \"=\"')

        if '=' in args:
            self.help_define()
            raise self.InvalidCmd('\"define\" command requires symbols \"=\" at the second position')

        if not self._curr_model:
            logger.info('No model currently active. Try with the Standard Model')
            self.do_import('model sm')

        if self._curr_model['particles'].find_name(args[0]):
            raise self.InvalidCmd("label %s is a particle name in this model\n\
            Please retry with another name." % args[0])

    def check_display(self, args):
        """check the validity of line
        syntax: display XXXXX
        """

        if len(args) < 1:
            self.help_display()
            raise self.InvalidCmd, 'display requires an argument specifying what to display'
        if args[0] not in self._display_opts:
            self.help_display()
            raise self.InvalidCmd, 'Invalid arguments for display command: %s' % args[0]

        if not self._curr_model:
            raise self.InvalidCmd("No model currently active, please import a model!")

# check that either _curr_amps or _fks_multi_proc exists
        if (args[0] in ['processes', 'diagrams'] and not self._curr_amps and not self._fks_multi_proc):
           raise self.InvalidCmd("No process generated, please generate a process!")
        if args[0] == 'checks' and not self._comparisons:
            raise self.InvalidCmd("No check results to display.")

        if args[0] == 'variable' and len(args) !=2:
            raise self.InvalidCmd('variable need a variable name')


    def check_draw(self, args):
        """check the validity of line
        syntax: draw DIRPATH [option=value]
        """

        if len(args) < 1:
            args.append('/tmp')

        if not self._curr_amps:
            raise self.InvalidCmd("No process generated, please generate a process!")

        if not os.path.isdir(args[0]):
            raise self.InvalidCmd( "%s is not a valid directory for export file" % args[0])

    def check_check(self, args):
        """check the validity of args"""
        
        if  not self._curr_model:
            raise self.InvalidCmd("No model currently active, please import a model!")

        if self._model_v4_path:
            raise self.InvalidCmd(\
                "\"check\" not possible for v4 models")

        if len(args) < 2:
            self.help_check()
            raise self.InvalidCmd("\"check\" requires a process.")

        if args[0] not in self._check_opts:
            args.insert(0, 'full')

        param_card = None
        if args[0] not in ['stability','profile','timing'] and os.path.isfile(args[1]):
            param_card = args.pop(1)

        if len(args)>1:
            if args[1] != "-reuse":
                args.insert(1, '-no_reuse')
        else:
            args.append('-no_reuse')

        if args[0] in ['timing'] and os.path.isfile(args[2]):
            param_card = args.pop(2)
            misc.sprint(param_card)
        if args[0] in ['stability', 'profile'] and len(args)>1:
            # If the first argument after 'stability' is not the integer
            # specifying the desired statistics (i.e. number of points), then
            # we insert the default value 100
            try:
                int(args[2])
            except ValueError:
                args.insert(2, '100')

        if args[0] in ['stability', 'profile'] and os.path.isfile(args[3]):
            param_card = args.pop(3)

        if any([',' in elem for elem in args]):
            raise self.InvalidCmd('Decay chains not allowed in check')
        
        i=-1
        options_list = {'--energy':'1000','--split_orders':'-1'}
        user_options={}
        while args[i].startswith('--'):
            option=args[i].split('=')
            user_options[option[0]]=option[1]
            i=i-1
        
        for option, default_value in options_list.items():
            if option not in user_options.keys():
                user_options[option]=default_value    
        
        for option, value in user_options.items():
            args.append('%s=%s'%(option,value))
        
        self.check_process_format(" ".join(args[1:-len(options_list.keys())]))

        if not args[-1].startswith('--energy='):
            args.append('--energy=1000')

        self.check_process_format(" ".join(args[1:-1]))

        return param_card

    def check_generate(self, args):
        """check the validity of args"""

        if not self._curr_model:
            logger.info("No model currently active, so we import the Standard Model")
            self.do_import('model sm')
        
        if args[-1].startswith('--optimize'):
            if args[2] != '>':
                raise self.InvalidCmd('optimize mode valid only for 1->N processes. (See model restriction for 2->N)')
            if '=' in args[-1]:
                path = args[-1].split('=',1)[1]
                if not os.path.exists(path) or \
                                self.detect_file_type(path) != 'param_card':
                    raise self.InvalidCmd('%s is not a valid param_card')
            else:
                path=None
            # Update the default value of the model here.
            if not isinstance(self._curr_model, model_reader.ModelReader):
                self._curr_model = model_reader.ModelReader(self._curr_model)
            self._curr_model.set_parameters_and_couplings(path)
            self.check_process_format(' '.join(args[1:-1]))
        else:
            self.check_process_format(' '.join(args[1:]))
    

    def check_process_format(self, process):
        """ check the validity of the string given to describe a format """

        #check balance of paranthesis
        if process.count('(') != process.count(')'):
            raise self.InvalidCmd('Invalid Format, no balance between open and close parenthesis')
        #remove parenthesis for fututre introspection
        process = process.replace('(',' ').replace(')',' ')

        # split following , (for decay chains)
        subprocesses = process.split(',')
        if len(subprocesses) > 1:
            for subprocess in subprocesses:
                self.check_process_format(subprocess)
            return

        # request that we have one or two > in the process
        if process.count('>') not in [1,2]:
            raise self.InvalidCmd(
               'wrong format for \"%s\" this part requires one or two symbols \'>\', %s found'
               % (process, process.count('>')))

        # we need at least one particles in each pieces
        particles_parts = process.split('>')
        for particles in particles_parts:
            if re.match(r'^\s*$', particles):
                raise self.InvalidCmd(
                '\"%s\" is a wrong process format. Please try again' % process)

        # '/' and '$' sould be used only after the process definition
        for particles in particles_parts[:-1]:
            if re.search('\D/', particles):
                raise self.InvalidCmd(
                'wrong process format: restriction should be place after the final states')
            if re.search('\D\$', particles):
                raise self.InvalidCmd(
                'wrong process format: restriction should be place after the final states')


    def check_tutorial(self, args):
        """check the validity of the line"""
        if len(args) == 1:
            if not args[0] in self._tutorial_opts:
                self.help_tutorial()
                raise self.InvalidCmd('Invalid argument for tutorial')
        elif len(args) == 0:
            #this means mg5 tutorial
            args.append('MadGraph5')
        else:
            self.help_tutorial()
            raise self.InvalidCmd('Too many arguments for tutorial')



    def check_import(self, args):
        """check the validity of line"""

        modelname = False
        prefix = True
        if '-modelname' in args:
            args.remove('-modelname')
            modelname = True
        elif '--modelname' in args:
            args.remove('--modelname')
            modelname = True
            
        if '--noprefix' in args:
            args.remove('--noprefix')
            prefix = False  

        if not args:
            self.help_import()
            raise self.InvalidCmd('wrong \"import\" format')

        if len(args) >= 2 and args[0] not in self._import_formats:
            self.help_import()
            raise self.InvalidCmd('wrong \"import\" format')
        elif len(args) == 1:
            if args[0] in self._import_formats:
                if args[0] != "proc_v4":
                    self.help_import()
                    raise self.InvalidCmd('wrong \"import\" format')
                elif not self._export_dir:
                    self.help_import()
                    raise self.InvalidCmd('PATH is mandatory in the current context\n' + \
                                  'Did you forget to run the \"output\" command')
            # The type of the import is not given -> guess it
            format = self.find_import_type(args[0])
            logger.info('The import format was not given, so we guess it as %s' % format)
            args.insert(0, format)
            if self.history[-1].startswith('import'):
                self.history[-1] = 'import %s %s' % \
                                (format, ' '.join(self.history[-1].split()[1:]))

        if not prefix:
            args.append('--noprefix')

        if modelname:
            args.append('-modelname')



    def check_install(self, args):
        """check that the install command is valid"""

        if len(args) < 1:
            self.help_install()
            raise self.InvalidCmd('install command require at least one argument')

        if args[0] not in self._install_opts:
            if not args[0].startswith('td'):
                self.help_install()
                raise self.InvalidCmd('Not recognize program %s ' % args[0])

        if args[0] in ["ExRootAnalysis", "Delphes", "Delphes2"]:
            if not misc.which('root'):
                raise self.InvalidCmd(
'''In order to install ExRootAnalysis, you need to install Root on your computer first.
please follow information on http://root.cern.ch/drupal/content/downloading-root''')
            if 'ROOTSYS' not in os.environ:
                raise self.InvalidCmd(
'''The environment variable ROOTSYS is not configured.
You can set it by adding the following lines in your .bashrc [.bash_profile for mac]:
export ROOTSYS=%s
export PATH=$PATH:$ROOTSYS/bin
export LD_LIBRARY_PATH=$LD_LIBRARY_PATH:$ROOTSYS/lib
export DYLD_LIBRARY_PATH=$DYLD_LIBRARY_PATH:$ROOTSYS/lib
This will take effect only in a NEW terminal
''' % os.path.realpath(pjoin(misc.which('root'), \
                                               os.path.pardir, os.path.pardir)))


    def check_launch(self, args, options):
        """check the validity of the line"""
        # modify args in order to be MODE DIR
        # mode being either standalone or madevent
        if not( 0 <= int(options.cluster) <= 2):
            return self.InvalidCmd, 'cluster mode should be between 0 and 2'

        if not args:
            if self._done_export:
                mode = self.find_output_type(self._done_export[0])
                if mode != self._done_export[1]:
                    print mode, self._done_export[1]
                    raise self.InvalidCmd, \
                          '%s not valid directory for launch' % self._done_export[0]
                args.append(self._done_export[1])
                args.append(self._done_export[0])
                return
            else:
                logger.warning('output command missing, run it automatically (with default argument)')
                self.do_output('')
                logger.warning('output done: running launch')
                return self.check_launch(args, options)

        if len(args) != 1:
            self.help_launch()
            return self.InvalidCmd, 'Invalid Syntax: Too many argument'

        # search for a valid path
        if os.path.isdir(args[0]):
            path = os.path.realpath(args[0])
        elif os.path.isdir(pjoin(MG5DIR,args[0])):
            path = pjoin(MG5DIR,args[0])
        elif  MG4DIR and os.path.isdir(pjoin(MG4DIR,args[0])):
            path = pjoin(MG4DIR,args[0])
        else:
            raise self.InvalidCmd, '%s is not a valid directory' % args[0]

        mode = self.find_output_type(path)

        args[0] = mode
        args.append(path)
        # inform where we are for future command
        self._done_export = [path, mode]


    def find_import_type(self, path):
        """ identify the import type of a given path
        valid output: model/model_v4/proc_v4/command"""

        possibility = [pjoin(MG5DIR,'models',path), \
                     pjoin(MG5DIR,'models',path+'_v4'), path]
        if '-' in path:
            name = path.rsplit('-',1)[0]
            possibility = [pjoin(MG5DIR,'models',name), name] + possibility
        # Check if they are a valid directory
        for name in possibility:
            if os.path.isdir(name):
                if os.path.exists(pjoin(name,'particles.py')):
                    return 'model'
                elif os.path.exists(pjoin(name,'particles.dat')):
                    return 'model_v4'

        # Not valid directory so maybe a file
        if os.path.isfile(path):
            text = open(path).read()
            pat = re.compile('(Begin process|<MGVERSION>)', re.I)
            matches = pat.findall(text)
            if not matches:
                return 'command'
            elif len(matches) > 1:
                return 'banner'
            elif matches[0].lower() == 'begin process':
                return 'proc_v4'
            else:
                return 'banner'
        else:
            return 'proc_v4'




    def find_output_type(self, path):
        """ identify the type of output of a given directory:
        valid output: madevent/standalone/standalone_cpp"""

        card_path = pjoin(path,'Cards')
        bin_path = pjoin(path,'bin')
        src_path = pjoin(path,'src')
        include_path = pjoin(path,'include')
        subproc_path = pjoin(path,'SubProcesses')
        mw_path = pjoin(path,'Source','MadWeight')

        if os.path.isfile(pjoin(include_path, 'Pythia.h')):
            return 'pythia8'
        elif not os.path.isdir(os.path.join(path, 'SubProcesses')):
            raise self.InvalidCmd, '%s : Not a valid directory' % path

        if os.path.isdir(src_path):
            return 'standalone_cpp'
        elif os.path.isdir(mw_path):
            return 'madweight'
        elif os.path.isfile(pjoin(bin_path,'madevent')):
            return 'madevent'
        elif os.path.isfile(pjoin(bin_path,'aMCatNLO')):
            return 'aMC@NLO'
        elif os.path.isdir(card_path):
            return 'standalone'

        raise self.InvalidCmd, '%s : Not a valid directory' % path

    def check_load(self, args):
        """ check the validity of the line"""

        if len(args) != 2 or args[0] not in self._save_opts:
            self.help_load()
            raise self.InvalidCmd('wrong \"load\" format')

    def check_customize_model(self, args):
        """check the validity of the line"""

        # Check argument validity
        if len(args) >1 :
            self.help_customize_model()
            raise self.InvalidCmd('No argument expected for this command')

        if len(args):
            if not args[0].startswith('--save='):
                self.help_customize_model()
                raise self.InvalidCmd('Wrong argument for this command')
            if '-' in args[0][6:]:
                raise self.InvalidCmd('The name given in save options can\'t contain \'-\' symbol.')

        if self._model_v4_path:
            raise self.InvalidCmd('Restriction of Model is not supported by v4 model.')


    def check_save(self, args):
        """ check the validity of the line"""

        if len(args) == 0:
            args.append('options')

        if args[0] not in self._save_opts and args[0] != 'global':
            self.help_save()
            raise self.InvalidCmd('wrong \"save\" format')
        elif args[0] == 'global':
            args.insert(0, 'options')

        if args[0] != 'options' and len(args) != 2:
            self.help_save()
            raise self.InvalidCmd('wrong \"save\" format')
        elif args[0] != 'options' and len(args) == 2:
            basename = os.path.dirname(args[1])
            if not os.path.exists(basename):
                raise self.InvalidCmd('%s is not a valid path, please retry' % \
                                                                        args[1])

        if args[0] == 'options':
            has_path = None
            for arg in args[1:]:
                if arg in ['--auto', '--all']:
                    continue
                elif arg.startswith('--'):
                    raise self.InvalidCmd('unknow command for \'save options\'')
                elif arg == 'global':
                    if os.environ.has_key('HOME'):
                        args.remove('global')
                        args.insert(1,pjoin(os.environ['HOME'],'.mg5','mg5_configuration.txt'))
                        has_path = True
                else:
                    basename = os.path.dirname(arg)
                    if not os.path.exists(basename):
                        raise self.InvalidCmd('%s is not a valid path, please retry' % \
                                                                        arg)
                    elif has_path:
                        raise self.InvalidCmd('only one path is allowed')
                    else:
                        args.remove(arg)
                        args.insert(1, arg)
                        has_path = True
            if not has_path:
                args.insert(1, pjoin(MG5DIR,'input','mg5_configuration.txt'))


    def check_set(self, args, log=True):
        """ check the validity of the line"""

        if len(args) == 1 and args[0] in ['complex_mass_scheme',\
                                          'loop_optimized_output']:
            args.append('True')

        if len(args) > 2 and '=' == args[1]:
            args.pop(1)

        if len(args) < 2:
            self.help_set()
            raise self.InvalidCmd('set needs an option and an argument')

        if args[1] == 'default':
            if args[0] in self.options_configuration:
                default = self.options_configuration[args[0]]
            elif args[0] in self.options_madgraph:
                default = self.options_madgraph[args[0]]
            elif args[0] in self.options_madevent:
                default = self.options_madevent[args[0]]
            else:
                raise self.InvalidCmd('%s doesn\'t have a valid default value' % args[0])
            if log:
                logger.info('Pass parameter %s to it\'s default value: %s' %
                                                             (args[0], default))
            args[1] = str(default)

        if args[0] not in self._set_options:
            if not args[0] in self.options and not args[0] in self.options:
                self.help_set()
                raise self.InvalidCmd('Possible options for set are %s' % \
                                  self._set_options)

        if args[0] in ['group_subprocesses']:
            if args[1] not in ['False', 'True', 'Auto']:
                raise self.InvalidCmd('%s needs argument False, True or Auto' % \
                                      args[0])
        if args[0] in ['ignore_six_quark_processes']:
            if args[1] not in self._multiparticles.keys() and args[1] != 'False':
                raise self.InvalidCmd('ignore_six_quark_processes needs ' + \
                                      'a multiparticle name as argument')

        if args[0] in ['stdout_level']:
            if args[1] not in ['DEBUG','INFO','WARNING','ERROR','CRITICAL'] and \
                                                          not args[1].isdigit():
                raise self.InvalidCmd('output_level needs ' + \
                                      'a valid level')

        if args[0] in ['timeout']:
            if not args[1].isdigit():
                raise self.InvalidCmd('timeout values should be a integer')

        if args[0] in ['loop_optimized_output']:
            if args[1] not in ['True', 'False']:
                raise self.InvalidCmd('loop_optimized_output needs argument True or False')

        if args[0] in ['gauge']:
            if args[1] not in ['unitary','Feynman']:
                raise self.InvalidCmd('gauge needs argument unitary or Feynman.')

        if args[0] in ['timeout']:
            if not args[1].isdigit():
                raise self.InvalidCmd('timeout values should be a integer')

        if args[0] in ['OLP']:
            if args[1] not in MadGraphCmd._OLP_supported:
                raise self.InvalidCmd('OLP value should be one of %s'\
                                               %str(MadGraphCmd._OLP_supported))

        if args[0] in ['output_dependencies']:
            if args[1] not in MadGraphCmd._output_dependencies_supported:
                raise self.InvalidCmd('output_dependencies value should be one of %s'\
                               %str(MadGraphCmd._output_dependencies_supported))

    def check_open(self, args):
        """ check the validity of the line """

        if len(args) != 1:
            self.help_open()
            raise self.InvalidCmd('OPEN command requires exactly one argument')

        if args[0].startswith('./'):
            if not os.path.isfile(args[0]):
                raise self.InvalidCmd('%s: not such file' % args[0])
            return True

        # if special : create the path.
        if not self._done_export:
            if not os.path.isfile(args[0]):
                self.help_open()
                raise self.InvalidCmd('No command \"output\" or \"launch\" used. Impossible to associate this name to a file')
            else:
                return True

        path = self._done_export[0]
        if os.path.isfile(pjoin(path,args[0])):
            args[0] = pjoin(path,args[0])
        elif os.path.isfile(pjoin(path,'Cards',args[0])):
            args[0] = pjoin(path,'Cards',args[0])
        elif os.path.isfile(pjoin(path,'HTML',args[0])):
            args[0] = pjoin(path,'HTML',args[0])
        # special for card with _default define: copy the default and open it
        elif '_card.dat' in args[0]:
            name = args[0].replace('_card.dat','_card_default.dat')
            if os.path.isfile(pjoin(path,'Cards', name)):
                files.cp(path + '/Cards/' + name, path + '/Cards/'+ args[0])
                args[0] = pjoin(path,'Cards', args[0])
            else:
                raise self.InvalidCmd('No default path for this file')
        elif not os.path.isfile(args[0]):
            raise self.InvalidCmd('No default path for this file')


    def check_output(self, args):
        """ check the validity of the line"""


        if args and args[0] in self._export_formats:
            self._export_format = args.pop(0)
        else:
            self._export_format = 'madevent'

        if not self._curr_model:
            text = 'No model found. Please import a model first and then retry.'
            raise self.InvalidCmd(text)

        if self._model_v4_path and \
               (self._export_format not in self._v4_export_formats):
            text = " The Model imported (MG4 format) does not contain enough\n "
            text += " information for this type of output. In order to create\n"
            text += " output for " + args[0] + ", you have to use a UFO model.\n"
            text += " Those model can be imported with MG5> import model NAME."
            logger.warning(text)
            raise self.InvalidCmd('')

        if self._export_format == 'aloha':
            return


        if not self._curr_amps:
            text = 'No processes generated. Please generate a process first.'
            raise self.InvalidCmd(text)





        if args and args[0][0] != '-':
            # This is a path
            path = args.pop(0)
            forbiden_chars = ['>','<',';','&']
            for char in forbiden_chars:
                if char in path:
                    raise self.InvalidCmd('%s is not allowed in the output path' % char)
            # Check for special directory treatment
            if path == 'auto' and self._export_format in \
                     ['madevent', 'madweight', 'standalone', 'standalone_cpp']:
                self.get_default_path()
                if '-noclean' not in args and os.path.exists(self._export_dir):
                    args.append('-noclean')
            elif path != 'auto':
                self._export_dir = path
            elif path == 'auto':
                if self.options['pythia8_path']:
                    self._export_dir = self.options['pythia8_path']
                else:
                    self._export_dir = '.'
        else:
            if self._export_format != 'pythia8':
                # No valid path
                self.get_default_path()
                if '-noclean' not in args and os.path.exists(self._export_dir):
                    args.append('-noclean')
            else:
                if self.options['pythia8_path']:
                    self._export_dir = self.options['pythia8_path']
                else:
                    self._export_dir = '.'

        self._export_dir = os.path.realpath(self._export_dir)


    def check_compute_widths(self, args):
        """ check and format calculate decay width:
        Expected format: NAME [other names] [--options]
        # fill the options if not present.
        # NAME can be either (anti-)particle name, multiparticle, pid
        """

        if len(args)<1:
            self.help_compute_widths()
            raise self.InvalidCmd('''compute_widths requires at least the name of one particle.
            If you want to compute the width of all particles, type \'compute_widths all\'''')

        particles = set()
        options = {'path':None, 'output':None,
                   'min_br':None, 'body_decay':4.0025, 'precision_channel':0.01}
        # check that the firsts argument is valid
        for i,arg in enumerate(args):
            if arg.startswith('--'):
                if not '=' in arg:
                    raise self.InvalidCmd('Options required an equal (and then the value)')
                arg, value = arg.split('=')
                if arg[2:] not in options:
                    raise self.InvalidCmd('%s not valid options' % arg)
                options[arg[2:]] = value
                continue
            # check for pid
            if arg.isdigit():
                p = self._curr_model.get_particle(int(arg))
                if not p:
                    raise self.InvalidCmd('Model doesn\'t have pid %s for any particle' % arg)
                particles.add(abs(int(arg)))
            elif arg in self._multiparticles:
                particles.update([abs(id) for id in self._multiparticles[args[0]]])
            else:
                for p in self._curr_model['particles']:
                    if p['name'] == arg or p['antiname'] == arg:
                        particles.add(abs(p.get_pdg_code()))
                        break
                else:
                    if arg == 'all':
                        #sometimes the multiparticle all is not define
                        particles.update([abs(p.get_pdg_code())
                                        for p in self._curr_model['particles']])
                    else:
                        raise self.InvalidCmd('%s invalid particle name' % arg)

        if options['path'] and not os.path.isfile(options['path']):

            if os.path.exists(pjoin(MG5DIR, options['path'])):
                options['path'] = pjoin(MG5DIR, options['path'])
            elif self._model_v4_path and  os.path.exists(pjoin(self._model_v4_path, options['path'])):
                options['path'] = pjoin(self._curr_model_v4_path, options['path'])
            elif os.path.exists(pjoin(self._curr_model.path, options['path'])):
                options['path'] = pjoin(self._curr_model.path, options['path'])

            if os.path.isdir(options['path']) and os.path.isfile(pjoin(options['path'], 'param_card.dat')):
                options['path'] = pjoin(options['path'], 'param_card.dat')
            elif not os.path.isfile(options['path']):
                raise self.InvalidCmd('%s is not a valid path' % args[2])
            # check that the path is indeed a param_card:
            if madevent_interface.MadEventCmd.detect_card_type(options['path']) != 'param_card.dat':
                raise self.InvalidCmd('%s should be a path to a param_card' % options['path'])

        if not options['path']:
            param_card_text = self._curr_model.write_param_card()
            if not options['output']:
                dirpath = self._curr_model.get('modelpath')
                options['path'] = pjoin(dirpath, 'param_card.dat')
            else:
                options['path'] = options['output']
            ff = open(options['path'],'w')
            ff.write(param_card_text)
            ff.close()
        if not options['output']:
            options['output'] = options['path']

        if not options['min_br']:
            options['min_br'] = (float(options['body_decay']) % 1) / 5
        return particles, options


    check_decay_diagram = check_compute_widths

    def get_default_path(self):
        """Set self._export_dir to the default (\'auto\') path"""

        if self._export_format in ['madevent', 'standalone']:
            # Detect if this script is launched from a valid copy of the Template,
            # if so store this position as standard output directory
            if 'TemplateVersion.txt' in os.listdir('.'):
                #Check for ./
                self._export_dir = os.path.realpath('.')
                return
            elif 'TemplateVersion.txt' in os.listdir('..'):
                #Check for ../
                self._export_dir = os.path.realpath('..')
                return
            elif self.stdin != sys.stdin:
                #Check for position defined by the input files
                input_path = os.path.realpath(self.stdin.name).split(os.path.sep)
                print "Not standard stdin, use input path"
                if input_path[-2] == 'Cards':
                    self._export_dir = os.path.sep.join(input_path[:-2])
                    if 'TemplateVersion.txt' in self._export_dir:
                        return


        if self._export_format == 'NLO':
            name_dir = lambda i: 'PROCNLO_%s_%s' % \
                                    (self._curr_model['name'], i)
            auto_path = lambda i: pjoin(self.writing_dir,
                                               name_dir(i))
        elif self._export_format.startswith('madevent'):
            name_dir = lambda i: 'PROC_%s_%s' % \
                                    (self._curr_model['name'], i)
            auto_path = lambda i: pjoin(self.writing_dir,
                                               name_dir(i))
        elif self._export_format == 'standalone':
            name_dir = lambda i: 'PROC_SA_%s_%s' % \
                                    (self._curr_model['name'], i)
            auto_path = lambda i: pjoin(self.writing_dir,
                                               name_dir(i))                
        elif self._export_format == 'madweight':
            name_dir = lambda i: 'PROC_MW_%s_%s' % \
                                    (self._curr_model['name'], i)
            auto_path = lambda i: pjoin(self.writing_dir,
                                               name_dir(i))
        elif self._export_format == 'standalone_cpp':
            name_dir = lambda i: 'PROC_SA_CPP_%s_%s' % \
                                    (self._curr_model['name'], i)
            auto_path = lambda i: pjoin(self.writing_dir,
                                               name_dir(i))
        elif self._export_format == 'pythia8':
            if self.options['pythia8_path']:
                self._export_dir = self.options['pythia8_path']
            else:
                self._export_dir = '.'
            return
        else:
            self._export_dir = '.'
            return
        for i in range(500):
            if os.path.isdir(auto_path(i)):
                continue
            else:
                self._export_dir = auto_path(i)
                break
        if not self._export_dir:
            raise self.InvalidCmd('Can\'t use auto path,' + \
                                  'more than 500 dirs already')


#===============================================================================
# CheckValidForCmdWeb
#===============================================================================
class CheckValidForCmdWeb(CheckValidForCmd):
    """ Check the validity of input line for web entry
    (no explicit path authorized)"""

    class WebRestriction(MadGraph5Error):
        """class for WebRestriction"""

    def check_draw(self, args):
        """check the validity of line
        syntax: draw FILEPATH [option=value]
        """
        raise self.WebRestriction('direct call to draw is forbidden on the web')

    def check_display(self, args):
        """ check the validity of line in web mode """

        if args[0] == 'mg5_variable':
            raise self.WebRestriction('Display internal variable is forbidden on the web')

        CheckValidForCmd.check_history(self, args)

    def check_check(self, args):
        """ Not authorize for the Web"""

        raise self.WebRestriction('Check call is forbidden on the web')

    def check_history(self, args):
        """check the validity of line
        No Path authorize for the Web"""

        CheckValidForCmd.check_history(self, args)

        if len(args) == 2 and args[1] not in ['.', 'clean']:
            raise self.WebRestriction('Path can\'t be specify on the web.')


    def check_import(self, args):
        """check the validity of line
        No Path authorize for the Web"""

        if not args:
            raise self.WebRestriction, 'import requires at least one option'

        if args[0] not in self._import_formats:
            args[:] = ['command', './proc_card_mg5.dat']
        elif args[0] == 'proc_v4':
            args[:] = [args[0], './proc_card.dat']
        elif args[0] == 'command':
            args[:] = [args[0], './proc_card_mg5.dat']

        CheckValidForCmd.check_import(self, args)

    def check_install(self, args):
        """ No possibility to install new software on the web """
        if args == ['update','--mode=mg5_start']:
            return

        raise self.WebRestriction('Impossible to install program on the cluster')

    def check_load(self, args):
        """ check the validity of the line
        No Path authorize for the Web"""

        CheckValidForCmd.check_load(self, args)

        if len(args) == 2:
            if args[0] != 'model':
                raise self.WebRestriction('only model can be loaded online')
            if 'model.pkl' not in args[1]:
                raise self.WebRestriction('not valid pkl file: wrong name')
            if not os.path.realpath(args[1]).startswith(pjoin(MG4DIR, \
                                                                    'Models')):
                raise self.WebRestriction('Wrong path to load model')

    def check_save(self, args):
        """ not authorize on web"""
        raise self.WebRestriction('\"save\" command not authorize online')

    def check_open(self, args):
        """ not authorize on web"""
        raise self.WebRestriction('\"open\" command not authorize online')

    def check_output(self, args):
        """ check the validity of the line"""

        # first pass to the default
        CheckValidForCmd.check_output(self, args)
        args[:] = ['.', '-f']

        self._export_dir = os.path.realpath(os.getcwd())
        # Check that we output madevent
        if 'madevent' != self._export_format:
                raise self.WebRestriction, 'only available output format is madevent (at current stage)'

#===============================================================================
# CompleteForCmd
#===============================================================================
class CompleteForCmd(cmd.CompleteCmd):
    """ The Series of help routine for the MadGraphCmd"""

    def nlo_completion(self,args,text,line,allowed_loop_mode=None):
        """ complete the nlo settings within square brackets. It uses the
         allowed_loop_mode for the proposed mode if specified, otherwise, it
         uses self._nlo_modes_for_completion"""

        # We are now editing the loop related options
        # Automatically allow for QCD perturbation if in the sm because the
        # loop_sm would then automatically be loaded
        nlo_modes = allowed_loop_mode if not allowed_loop_mode is None else \
                                                  self._nlo_modes_for_completion
        if isinstance(self._curr_model,loop_base_objects.LoopModel):
            pert_couplings_allowed = self._curr_model['perturbation_couplings']
        else:
            pert_couplings_allowed = []
        if self._curr_model.get('name').startswith('sm'):
            pert_couplings_allowed = pert_couplings_allowed + ['QCD']
        # Find wether the loop mode is already set or not
        loop_specs = line[line.index('[')+1:]
        try:
            loop_orders = loop_specs[loop_specs.index('=')+1:]
        except ValueError:
            loop_orders = loop_specs
        possibilities = []
        possible_orders = [order for order in pert_couplings_allowed if \
                                                  order not in loop_orders]

        # Simplify obvious loop completion
        single_completion = ''
        if len(nlo_modes)==1:
                single_completion = '%s= '%nlo_modes[0]
                if len(possible_orders)==1:
                    single_completion = single_completion + possible_orders[0] + ' ] '
        # Automatically add a space if not present after [ or =
        if text.endswith('['):
            if single_completion != '':
                return self.list_completion(text, ['[ '+single_completion])
            else:
                return self.list_completion(text,['[ '])

        if text.endswith('='):
            return self.list_completion(text,[' '])

        if args[-1]=='[':
            possibilities = possibilities + ['%s= '%mode for mode in nlo_modes]
            if single_completion != '':
                return self.list_completion(text, [single_completion])
            else:
                if len(possible_orders)==1:
                    return self.list_completion(text, [poss+' %s ] '%\
                              possible_orders[0] for poss in possibilities])
                return self.list_completion(text, possibilities)

        if len(possible_orders)==1:
            possibilities.append(possible_orders[0]+' ] ')
        else:
            possibilities.extend(possible_orders)
        if any([(order in loop_orders) for order in pert_couplings_allowed]):
            possibilities.append(']')
        return self.list_completion(text, possibilities)

    def model_completion(self, text, process, line, categories = True, \
                                                      allowed_loop_mode = None):
        """ complete the line with model information. If categories is True,
        it will use completion with categories. If allowed_loop_mode is
        specified, it will only complete with these loop modes."""

        # First check if we are within squared brackets so that specific
        # input for NLO settings must be completed
        args = self.split_arg(process)
        if len(args) > 2 and '>' in line and '[' in line and not ']' in line:
            return self.nlo_completion(args,text,line, allowed_loop_mode = \
                                                              allowed_loop_mode)

        while ',' in process:
            process = process[process.index(',')+1:]
        args = self.split_arg(process)
        couplings = []

        # Do no complete the @ for the process number.
        if len(args) > 1 and args[-1]=='@':
            return

        # Automatically allow for QCD perturbation if in the sm because the
        # loop_sm would then automatically be loaded
        if isinstance(self._curr_model,loop_base_objects.LoopModel):
            pert_couplings_allowed = self._curr_model['perturbation_couplings']
        else:
            pert_couplings_allowed = []
        if self._curr_model.get('name').startswith('sm'):
            pert_couplings_allowed = pert_couplings_allowed + ['QCD']

        # Remove possible identical names
        particles = list(set(self._particle_names + self._multiparticles.keys()))
        n_part_entered = len([1 for a in args if a in particles])

        # Force '>' if two initial particles.
        if n_part_entered == 2 and args[-1] != '>':
                return self.list_completion(text, '>')

        # Add non-particle names
        syntax = []
        couplings = []
        if len(args) > 0 and args[-1] != '>' and n_part_entered > 0:
            syntax.append('>')
        if '>' in args and args.index('>') < len(args) - 1:
            couplings.extend([c + "=" for c in self._couplings] + ['WEIGHTED='])
            syntax.extend(['@','$','/','>',','])
            if '[' not in line and ',' not in line and len(pert_couplings_allowed)>0:
                syntax.append('[')
        # If information for the virtuals has been specified already, do not
        # propose syntax or particles input anymore
        if '[' in line:
            syntax = []
            particles = []
            # But still allow for defining the process id
            couplings.append('@')

        if not categories:
            # The direct completion (might be needed for some completion using
            # this function but adding some other completions (like in check)).
            # For those, it looks ok in the categorie mode on my mac, but if
            # someone sees wierd result on Linux systems, then use the
            # default completion for these features.
            return self.list_completion(text, particles+syntax+couplings)
        else:
            # A more elaborate one with categories
            poss_particles = self.list_completion(text, particles)
            poss_syntax = self.list_completion(text, syntax)
            poss_couplings = self.list_completion(text, couplings)
            possibilities = {}
            if poss_particles != []: possibilities['Particles']=poss_particles
            if poss_syntax != []: possibilities['Syntax']=poss_syntax
            if poss_couplings != []: possibilities['Coupling orders']=poss_couplings
            if len(possibilities.keys())==1:
                return self.list_completion(text, possibilities.values()[0])
            else:
                return self.deal_multiple_categories(possibilities)

    def complete_generate(self, text, line, begidx, endidx):
        "Complete the generate command"

        # Return list of particle names and multiparticle names, as well as
        # coupling orders and allowed symbols
        args = self.split_arg(line[0:begidx])

        if len(args) > 2 and args[-1] == '@' or ( args[-1].endswith('=') and \
                            (not '[' in line or ('[' in line and ']' in line))):
            return

        try:
            return self.model_completion(text, ' '.join(args[1:]),line)
        except Exception as error:
            print error

        #if len(args) > 1 and args[-1] != '>':
        #    couplings = ['>']
        #if '>' in args and args.index('>') < len(args) - 1:
        #    couplings = [c + "=" for c in self._couplings] + ['@','$','/','>']
        #return self.list_completion(text, self._particle_names + \
        #                            self._multiparticles.keys() + couplings)


    def complete_compute_widths(self, text, line, begidx, endidx):
        "Complete the compute_widths command"

        args = self.split_arg(line[0:begidx])

        if args[-1] in  ['--path=', '--output=']:
            completion = {'path': self.path_completion(text)}
        elif line[begidx-1] == os.path.sep:
            current_dir = pjoin(*[a for a in args if a.endswith(os.path.sep)])
            if current_dir.startswith('--path='):
                current_dir = current_dir[7:]
            if current_dir.startswith('--output='):
                current_dir = current_dir[9:]
            completion = {'path': self.path_completion(text, current_dir)}
        else:
            completion = {}
            completion['options'] = self.list_completion(text,
                            ['--path=', '--output=', '--min_br=0.\$',
                             '--precision_channel=0.\$', '--body_decay='])
            completion['particles'] = self.model_completion(text, '', line)

        return self.deal_multiple_categories(completion)

    complete_decay_diagram = complete_compute_widths

    def complete_add(self, text, line, begidx, endidx):
        "Complete the add command"

        args = self.split_arg(line[0:begidx])

        # Format
        if len(args) == 1:
            return self.list_completion(text, self._add_opts)

        if args[1] == 'process':
            return self.complete_generate(text, " ".join(args[1:]), begidx, endidx)
        
        elif args[1] == 'model':
            completion_categories = self.complete_import(text, line, begidx, endidx, 
                                                         allow_restrict=False, treat_completion=False)
            completion_categories['options'] = self.list_completion(text,['--modelname=','--recreate'])
            return self.deal_multiple_categories(completion_categories) 
            
    def complete_customize_model(self, text, line, begidx, endidx):
        "Complete the customize_model command"

        args = self.split_arg(line[0:begidx])

        # Format
        if len(args) == 1:
            return self.list_completion(text, ['--save='])


    def complete_check(self, text, line, begidx, endidx):
        "Complete the check command"

        out = {}
        args = self.split_arg(line[0:begidx])

        # Format
        if len(args) == 1:
            return self.list_completion(text, self._check_opts)

        # Directory continuation
        if args[-1].endswith(os.path.sep):
            return self.path_completion(text, pjoin(*[a for a in args \
                                                    if a.endswith(os.path.sep)]))
        # autocompletion for particles/couplings
        model_comp = self.model_completion(text, ' '.join(args[2:]),line,
                                  categories = True, allowed_loop_mode=['virt'])

        model_comp_and_path = self.deal_multiple_categories(\
          {'Process completion': self.model_completion(text, ' '.join(args[2:]),
          line, categories = False, allowed_loop_mode=['virt']),
          'Param_card.dat path completion:':self.path_completion(text),
          'options': self.list_completion(text, ['--energy='])})

        if len(args) == 2:
            return model_comp_and_path
        elif len(args) == 3:
            try:
                int(args[2])
            except ValueError:
                return model_comp
            else:
                return model_comp_and_path
        elif len(args) > 3:
            return model_comp


    def complete_tutorial(self, text, line, begidx, endidx):
        "Complete the tutorial command"

        # Format
        if len(self.split_arg(line[0:begidx])) == 1:
            return self.list_completion(text, self._tutorial_opts)

    def complete_define(self, text, line, begidx, endidx):
        """Complete particle information"""
        return self.model_completion(text, line[6:],line)

    def complete_display(self, text, line, begidx, endidx):
        "Complete the display command"

        args = self.split_arg(line[0:begidx])
        # Format
        if len(args) == 1:
            return self.list_completion(text, self._display_opts)

        if len(args) == 2 and args[1] == 'checks':
            return self.list_completion(text, ['failed'])

        if len(args) == 2 and args[1] == 'particles':
            return self.model_completion(text, line[begidx:],line)

    def complete_draw(self, text, line, begidx, endidx):
        "Complete the draw command"

        args = self.split_arg(line[0:begidx])

        # Directory continuation
        if args[-1].endswith(os.path.sep):
            return self.path_completion(text,
                                        pjoin(*[a for a in args if a.endswith(os.path.sep)]),
                                        only_dirs = True)
        # Format
        if len(args) == 1:
            return self.path_completion(text, '.', only_dirs = True)


        #option
        if len(args) >= 2:
            opt = ['horizontal', 'external=', 'max_size=', 'add_gap=',
                                'non_propagating', '--']
            return self.list_completion(text, opt)

    def complete_launch(self, text, line, begidx, endidx):
        """ complete the launch command"""
        args = self.split_arg(line[0:begidx])

        # Directory continuation
        if args[-1].endswith(os.path.sep):
            return self.path_completion(text,
                                        pjoin(*[a for a in args if a.endswith(os.path.sep)]),
                                        only_dirs = True)
        # Format
        if len(args) == 1:
            out = {'Path from ./': self.path_completion(text, '.', only_dirs = True)}
            if MG5DIR != os.path.realpath('.'):
                out['Path from %s' % MG5DIR] =  self.path_completion(text,
                                     MG5DIR, only_dirs = True, relative=False)
            if MG4DIR and MG4DIR != os.path.realpath('.') and MG4DIR != MG5DIR:
                out['Path from %s' % MG4DIR] =  self.path_completion(text,
                                     MG4DIR, only_dirs = True, relative=False)


        #option
        if len(args) >= 2:
            out={}

        if line[0:begidx].endswith('--laststep='):
            opt = ['parton', 'pythia', 'pgs','delphes','auto']
            out['Options'] = self.list_completion(text, opt, line)
        else:
            opt = ['--cluster', '--multicore', '-i', '--name=', '-f','-m', '-n',
               '-p','--parton','--interactive', '--laststep=parton', '--laststep=pythia',
               '--laststep=pgs', '--laststep=delphes','--laststep=auto']
            out['Options'] = self.list_completion(text, opt, line)


        return self.deal_multiple_categories(out)

    def complete_load(self, text, line, begidx, endidx):
        "Complete the load command"

        args = self.split_arg(line[0:begidx])

        # Format
        if len(args) == 1:
            return self.list_completion(text, self._save_opts)

        # Directory continuation
        if args[-1].endswith(os.path.sep):
            return self.path_completion(text,
                                        pjoin(*[a for a in args if \
                                                      a.endswith(os.path.sep)]))

        # Filename if directory is not given
        if len(args) == 2:
            return self.path_completion(text)

    def complete_save(self, text, line, begidx, endidx):
        "Complete the save command"

        args = self.split_arg(line[0:begidx])

        # Format
        if len(args) == 1:
            return self.list_completion(text, self._save_opts)

        # Directory continuation
        if args[-1].endswith(os.path.sep):
            return self.path_completion(text,
                                        pjoin(*[a for a in args if a.endswith(os.path.sep)]),
                                        only_dirs = True)

        # Filename if directory is not given
        if len(args) == 2:
            return self.path_completion(text) + self.list_completion(text, ['global'])

    @cmd.debug()
    def complete_open(self, text, line, begidx, endidx):
        """ complete the open command """

        args = self.split_arg(line[0:begidx])

        # Directory continuation
        if os.path.sep in args[-1] + text:
            return self.path_completion(text,
                                    pjoin(*[a for a in args if \
                                                      a.endswith(os.path.sep)]))

        possibility = []
        if self._done_export:
            path = self._done_export[0]
            possibility = ['index.html']
            if os.path.isfile(pjoin(path,'README')):
                possibility.append('README')
            if os.path.isdir(pjoin(path,'Cards')):
                possibility += [f for f in os.listdir(pjoin(path,'Cards'))
                                    if f.endswith('.dat')]
            if os.path.isdir(pjoin(path,'HTML')):
                possibility += [f for f in os.listdir(pjoin(path,'HTML'))
                                  if f.endswith('.html') and 'default' not in f]
        else:
            possibility.extend(['./','../'])
        if os.path.exists('MG5_debug'):
            possibility.append('MG5_debug')
        if os.path.exists('ME5_debug'):
            possibility.append('ME5_debug')

        return self.list_completion(text, possibility)

    @cmd.debug()
    def complete_output(self, text, line, begidx, endidx,
                        possible_options = ['f', 'noclean', 'nojpeg'],
                        possible_options_full = ['-f', '-noclean', '-nojpeg']):
        "Complete the output command"

        possible_format = self._export_formats
        #don't propose directory use by MG_ME
        forbidden_names = ['MadGraphII', 'Template', 'pythia-pgs', 'CVS',
                            'Calculators', 'MadAnalysis', 'SimpleAnalysis',
                            'mg5', 'DECAY', 'EventConverter', 'Models',
                            'ExRootAnalysis', 'HELAS', 'Transfer_Fct', 'aloha']

        #name of the run =>proposes old run name
        args = self.split_arg(line[0:begidx])
        if len(args) >= 1:
            if len(args) > 1 and args[1] == 'aloha':
                try:
                    return self.aloha_complete_output(text, line, begidx, endidx)
                except Exception, error:
                    print error
            # Directory continuation
            if args[-1].endswith(os.path.sep):
                return [name for name in self.path_completion(text,
                        pjoin(*[a for a in args if a.endswith(os.path.sep)]),
                        only_dirs = True) if name not in forbidden_names]
            # options
            if args[-1][0] == '-' or len(args) > 1 and args[-2] == '-':
                return self.list_completion(text, possible_options)
            if len(args) > 2:
                return self.list_completion(text, possible_options_full)
            # Formats
            if len(args) == 1:
                format = possible_format + ['.' + os.path.sep, '..' + os.path.sep, 'auto']
                return self.list_completion(text, format)

            # directory names
            content = [name for name in self.path_completion(text, '.', only_dirs = True) \
                       if name not in forbidden_names]
            content += ['auto']
            return self.list_completion(text, content)

    def aloha_complete_output(self, text, line, begidx, endidx):
        "Complete the output aloha command"
        args = self.split_arg(line[0:begidx])
        completion_categories = {}

        forbidden_names = ['MadGraphII', 'Template', 'pythia-pgs', 'CVS',
                            'Calculators', 'MadAnalysis', 'SimpleAnalysis',
                            'mg5', 'DECAY', 'EventConverter', 'Models',
                            'ExRootAnalysis', 'Transfer_Fct', 'aloha',
                            'apidoc','vendor']


        # options
        options = ['--format=Fortran', '--format=Python','--format=gpu','--format=CPP','--output=']
        options = self.list_completion(text, options)
        if options:
            completion_categories['options'] = options

        if args[-1] == '--output=' or args[-1].endswith(os.path.sep):
            # Directory continuation
            completion_categories['path'] =  [name for name in self.path_completion(text,
                        pjoin(*[a for a in args if a.endswith(os.path.sep)]),
                        only_dirs = True) if name not in forbidden_names]

        else:
            ufomodel = ufomodels.load_model(self._curr_model.get('name'))
            wf_opt = []
            amp_opt = []
            opt_conjg = []
            for lor in ufomodel.all_lorentz:
                amp_opt.append('%s_0' % lor.name)
                for i in range(len(lor.spins)):
                    wf_opt.append('%s_%i' % (lor.name,i+1))
                    if i % 2 == 0 and lor.spins[i] == 2:
                        opt_conjg.append('%sC%i_%i' % (lor.name,i //2 +1,i+1))
            completion_categories['amplitude routines'] = self.list_completion(text, amp_opt)
            completion_categories['Wavefunctions routines'] = self.list_completion(text, wf_opt)
            completion_categories['conjugate_routines'] = self.list_completion(text, opt_conjg)

        return self.deal_multiple_categories(completion_categories)

    def complete_set(self, text, line, begidx, endidx):
        "Complete the set command"
        args = self.split_arg(line[0:begidx])

        # Format
        if len(args) == 1:
            opts = self.options.keys()
            return self.list_completion(text, opts)

        if len(args) == 2:
            if args[1] in ['group_subprocesses', 'complex_mass_scheme',\
                           'loop_optimized_output']:
                return self.list_completion(text, ['False', 'True', 'default'])
            elif args[1] in ['ignore_six_quark_processes']:
                return self.list_completion(text, self._multiparticles.keys())
            elif args[1] == 'gauge':
                return self.list_completion(text, ['unitary', 'Feynman','default'])
            elif args[1] == 'OLP':
                return self.list_completion(text, MadGraphCmd._OLP_supported)
            elif args[1] == 'output_dependencies':
                return self.list_completion(text, 
                                     MadGraphCmd._output_dependencies_supported)
            elif args[1] == 'stdout_level':
                return self.list_completion(text, ['DEBUG','INFO','WARNING','ERROR',
                                                          'CRITICAL','default'])
            elif args[1] == 'fortran_compiler':
                return self.list_completion(text, ['gfortran','f77','g77','default'])
            elif args[1] == 'nb_core':
                return self.list_completion(text, [str(i) for i in range(100)] + ['default'] )
            elif args[1] == 'run_mode':
                return self.list_completion(text, [str(i) for i in range(3)] + ['default'])
            elif args[1] == 'cluster_type':
                return self.list_completion(text, cluster.from_name.keys() + ['default'])
            elif args[1] == 'cluster_queue':
                return []
            elif args[1] == 'automatic_html_opening':
                return self.list_completion(text, ['False', 'True', 'default'])
            else:
                # directory names
                second_set = [name for name in self.path_completion(text, '.', only_dirs = True)]
                return self.list_completion(text, second_set + ['default'])
        elif len(args) >2 and args[-1].endswith(os.path.sep):
                return self.path_completion(text,
                        pjoin(*[a for a in args if a.endswith(os.path.sep)]),
                        only_dirs = True)
        
    def complete_import(self, text, line, begidx, endidx, allow_restrict=True,
                        treat_completion=True):
        "Complete the import command"

        args=self.split_arg(line[0:begidx])

        # Format
        if len(args) == 1:
            opt =  self.list_completion(text, self._import_formats)
            if opt:
                return opt
            mode = 'all'
        elif args[1] in self._import_formats:
            mode = args[1]
        else:
            args.insert(1, 'all')
            mode = 'all'


        completion_categories = {}
        # restriction continuation (for UFO)
        if mode in ['model', 'all'] and '-' in  text:
            # deal with - in readline splitting (different on some computer)
            path = '-'.join([part for part in text.split('-')[:-1]])
            # remove the final - for the model name
            # find the different possibilities
            all_name = self.find_restrict_card(path, no_restrict=False)
            all_name += self.find_restrict_card(path, no_restrict=False,
                                        base_dir=pjoin(MG5DIR,'models'))

            # select the possibility according to the current line
            all_name = [name+' ' for name in  all_name if name.startswith(text)
                                                       and name.strip() != text]


            if all_name:
                completion_categories['Restricted model'] = all_name

        # Path continuation
        if os.path.sep in args[-1]:
            if mode.startswith('model') or mode == 'all':
                # Directory continuation
                try:
                    cur_path = pjoin(*[a for a in args \
                                                   if a.endswith(os.path.sep)])
                except Exception:
                    pass
                else:
                    all_dir = self.path_completion(text, cur_path, only_dirs = True)
                    if mode in ['model_v4','all']:
                        completion_categories['Path Completion'] = all_dir
                    # Only UFO model here
                    new = []
                    data =   [new.__iadd__(self.find_restrict_card(name, base_dir=cur_path))
                                                                for name in all_dir]
                    if data:
                        completion_categories['Path Completion'] = all_dir + new
            else:
                try:
                    cur_path = pjoin(*[a for a in args \
                                                   if a.endswith(os.path.sep)])
                except Exception:
                    pass
                else:
                    all_path =  self.path_completion(text, cur_path)
                    if mode == 'all':
                        new = []
                        data =   [new.__iadd__(self.find_restrict_card(name, base_dir=cur_path))
                                                               for name in all_path]
                        if data:
                            completion_categories['Path Completion'] = data[0]
                    else:
                        completion_categories['Path Completion'] = all_path

        # Model directory name if directory is not given
        if (len(args) == 2):
            is_model = True
            if mode == 'model':
                file_cond = lambda p : os.path.exists(pjoin(MG5DIR,'models',p,'particles.py'))
                mod_name = lambda name: name
            elif mode == 'model_v4':
                file_cond = lambda p :  (os.path.exists(pjoin(MG5DIR,'models',p,'particles.dat'))
                                      or os.path.exists(pjoin(self._mgme_dir,'Models',p,'particles.dat')))
                mod_name = lambda name :(name[-3:] != '_v4' and name or name[:-3])
            elif mode == 'all':
                mod_name = lambda name: name
                file_cond = lambda p : os.path.exists(pjoin(MG5DIR,'models',p,'particles.py')) \
                                      or os.path.exists(pjoin(MG5DIR,'models',p,'particles.dat')) \
                                      or os.path.exists(pjoin(self._mgme_dir,'Models',p,'particles.dat'))
            else:
                cur_path = pjoin(*[a for a in args \
                                                   if a.endswith(os.path.sep)])
                all_path =  self.path_completion(text, cur_path)
                completion_categories['model name'] = all_path
                is_model = False

            if is_model:
                model_list = [mod_name(name) for name in \
                                                self.path_completion(text,
                                                pjoin(MG5DIR,'models'),
                                                only_dirs = True) \
                                                if file_cond(name)]

                if mode == 'model_v4':
                    completion_categories['model name'] = model_list
                elif allow_restrict:
                    # need to update the  list with the possible restriction
                    all_name = []
                    for model_name in model_list:
                        all_name += self.find_restrict_card(model_name,
                                            base_dir=pjoin(MG5DIR,'models'))
                else:
                    all_name = model_list
                    
                if mode == 'all':
                    cur_path = pjoin(*[a for a in args \
                                                        if a.endswith(os.path.sep)])
                    all_path =  self.path_completion(text, cur_path)
                    completion_categories['model name'] = all_path + all_name
                elif mode == 'model':
                    completion_categories['model name'] = all_name

        # Options
        if mode == 'all' and len(args)>1:
            mode = self.find_import_type(args[2])

        if len(args) >= 3 and mode.startswith('model') and not '-modelname' in line:
            if not text and not completion_categories:
                return ['--modelname']
            elif not (os.path.sep in args[-1] and line[-1] != ' '):
                completion_categories['options'] = self.list_completion(text, ['--modelname','-modelname','--noprefix'])
        if len(args) >= 3 and mode.startswith('banner') and not '--no_launch' in line:
            completion_categories['options'] = self.list_completion(text, ['--no_launch'])
        
        if treat_completion:
            return self.deal_multiple_categories(completion_categories) 
        else:
            #this means this function is called as a subgroup of another completion
            return completion_categories


    def find_restrict_card(self, model_name, base_dir='./', no_restrict=True):
        """find the restriction file associate to a given model"""

        # check if the model_name should be keeped as a possibility
        if no_restrict:
            output = [model_name]
        else:
            output = []

        # check that the model is a valid model
        if not os.path.exists(pjoin(base_dir, model_name, 'couplings.py')):
            # not valid UFO model
            return output

        if model_name.endswith(os.path.sep):
            model_name = model_name[:-1]

        # look for _default and treat this case
        if os.path.exists(pjoin(base_dir, model_name, 'restrict_default.dat')):
            output.append('%s-full' % model_name)

        # look for other restrict_file
        for name in os.listdir(pjoin(base_dir, model_name)):
            if name.startswith('restrict_') and not name.endswith('default.dat') \
                and name.endswith('.dat'):
                tag = name[9:-4] #remove restrict and .dat
                while model_name.endswith(os.path.sep):
                    model_name = model_name[:-1]
                output.append('%s-%s' % (model_name, tag))

        # return
        return output

    def complete_install(self, text, line, begidx, endidx):
        "Complete the import command"

        args = self.split_arg(line[0:begidx])

        # Format
        if len(args) == 1:
            return self.list_completion(text, self._install_opts)
        elif len(args) and args[0] == 'update':
            return self.list_completion(text, ['-f','--timeout='])

#===============================================================================
# MadGraphCmd
#===============================================================================
class MadGraphCmd(HelpToCmd, CheckValidForCmd, CompleteForCmd, CmdExtended):
    """The command line processor of MadGraph"""

    writing_dir = '.'

    # Options and formats available
    _display_opts = ['particles', 'interactions', 'processes', 'diagrams',
                     'diagrams_text', 'multiparticles', 'couplings', 'lorentz',
                     'checks', 'parameters', 'options', 'coupling_order','variable']
    _add_opts = ['process', 'model']
    _save_opts = ['model', 'processes', 'options']
    _tutorial_opts = ['aMCatNLO', 'stop', 'MadLoop', 'MadGraph5']
    _switch_opts = ['mg5','aMC@NLO','ML5']
    _check_opts = ['full', 'timing', 'stability', 'profile', 'permutation',
                   'gauge','lorentz', 'brs']
    _import_formats = ['model_v4', 'model', 'proc_v4', 'command', 'banner']
    _install_opts = ['pythia-pgs', 'Delphes', 'MadAnalysis', 'ExRootAnalysis',
                     'update', 'Delphes2', 'SysCalc']
    _v4_export_formats = ['madevent', 'standalone', 'standalone_msP','standalone_msF',
                          'matrix', 'standalone_rw', 'madweight'] 
    _export_formats = _v4_export_formats + ['standalone_cpp', 'pythia8', 'aloha']
    _set_options = ['group_subprocesses',
                    'ignore_six_quark_processes',
                    'stdout_level',
                    'fortran_compiler',
                    'loop_optimized_output',
                    'complex_mass_scheme',
                    'gauge']
    _valid_nlo_modes = ['all','real','virt','sqrvirt','tree']
    _valid_sqso_types = ['==','<=','=']
    _OLP_supported = ['MadLoop', 'GoSam']
    _output_dependencies_supported = ['external', 'internal','environment_paths']

    # The three options categories are treated on a different footage when a
    # set/save configuration occur. current value are kept in self.options
    options_configuration = {'pythia8_path': './pythia8',
                       'hwpp_path': './herwigPP',
                       'thepeg_path': './thepeg',
                       'hepmc_path': './hepmc',
                       'madanalysis_path': './MadAnalysis',
                       'pythia-pgs_path':'./pythia-pgs',
                       'td_path':'./td',
                       'delphes_path':'./Delphes',
                       'exrootanalysis_path':'./ExRootAnalysis',
                       'syscalc_path': './SysCalc',
                       'timeout': 60,
                       'web_browser':None,
                       'eps_viewer':None,
                       'text_editor':None,
                       'fortran_compiler':None,
                       'auto_update':7,
                       'cluster_type': 'condor',
                       'cluster_temp_path': None,
                       'cluster_queue': None,
                       'cluster_status_update': (600, 30),
                       'fastjet':'fastjet-config',
                       'pjfry':None,
                       'lhapdf':'lhapdf-config',
                       'cluster_temp_path':None,
                       'OLP': 'MadLoop',
                       'cluster_nb_retry':1,
                       'cluster_retry_wait':300,
                       'output_dependencies':'external'
                       }

    options_madgraph= {'group_subprocesses': 'Auto',
                          'ignore_six_quark_processes': False,
                          'complex_mass_scheme': False,
                          'gauge':'unitary',
                          'stdout_level':None,
                          'loop_optimized_output':True
                        }

    options_madevent = {'automatic_html_opening':True,
                         'run_mode':2,
                         'nb_core': None
                         }


    # Variables to store object information
    _curr_model = None  #base_objects.Model()
    _curr_amps = diagram_generation.AmplitudeList()
    _curr_matrix_elements = helas_objects.HelasMultiProcess()
    _curr_fortran_model = None
    _curr_cpp_model = None
    _curr_exporter = None
    _done_export = False
    _curr_decaymodel = None

    helporder = ['Main commands', 'Documented commands']


    def preloop(self):
        """Initializing before starting the main loop"""

        self.prompt = 'MG5_aMC>'
        if madgraph.ReadWrite: # prevent on read-only disk
            self.do_install('update --mode=mg5_start')

        # By default, load the UFO Standard Model
        logger.info("Loading default model: sm")
        self.exec_cmd('import model sm', printcmd=False, precmd=True)

        # preloop mother
        CmdExtended.preloop(self)


    def __init__(self, mgme_dir = '', *completekey, **stdin):
        """ add a tracker of the history """

        CmdExtended.__init__(self, *completekey, **stdin)

        # Set MG/ME directory path
        if mgme_dir:
            if os.path.isdir(pjoin(mgme_dir, 'Template')):
                self._mgme_dir = mgme_dir
                logger.info('Setting MG/ME directory to %s' % mgme_dir)
            else:
                logger.warning('Warning: Directory %s not valid MG/ME directory' % \
                             mgme_dir)
                self._mgme_dir = MG4DIR

        # Variables to store state information
        self._multiparticles = {}
        self.options = {}
        self._generate_info = "" # store the first generated process
        self._model_v4_path = None
        self._export_dir = None
        self._export_format = 'madevent'
        self._mgme_dir = MG4DIR
        self._cuttools_dir=str(os.path.join(self._mgme_dir,'vendor','CutTools'))
        self._iregi_dir=str(os.path.join(self._mgme_dir,'vendor','IREGI','src'))
        #self._pjfry_dir="/Users/erdissshaw/Works/PJFry/pjfry-1.1.0-beta1/pjfry_install/lib/"
        self._comparisons = None
        self._nlo_modes_for_completion = ['all','virt','real']

        # Load the configuration file,i.e.mg5_configuration.txt
        self.set_configuration()

    def setup(self):
        """ Actions to carry when switching to this interface """

        # Refresh all the interface stored value as things like generated
        # processes and amplitudes are not to be reused in between different
        # interfaces
        # Clear history, amplitudes and matrix elements when a model is imported
        # Remove previous imports, generations and outputs from history
        self.history.clean(remove_bef_last='import',keep_switch=True)
        # Reset amplitudes and matrix elements
        self._done_export=False
        self._curr_amps = diagram_generation.AmplitudeList()
        self._curr_matrix_elements = helas_objects.HelasMultiProcess()

        self._v4_export_formats = ['madevent', 'standalone','standalone_msP','standalone_msF',
                                   'matrix', 'standalone_rw']
        self._export_formats = self._v4_export_formats + ['standalone_cpp', 'pythia8']
        self._nlo_modes_for_completion = ['all','virt','real']

    def do_quit(self, line):
        """Not in help: Do quit"""

        if self._done_export and \
                    os.path.exists(pjoin(self._done_export[0],'RunWeb')):
            os.remove(pjoin(self._done_export[0],'RunWeb'))

        value = super(MadGraphCmd, self).do_quit(line)
        if madgraph.ReadWrite: #prevent to run on Read Only disk
            self.do_install('update --mode=mg5_end')
        print

        return value

    # Add a process to the existing multiprocess definition
    # Generate a new amplitude
    def do_add(self, line):
        """Generate an amplitude for a given process and add to
        existing amplitudes
        or merge two model
        """

        args = self.split_arg(line)

        
        warning_duplicate = True
        if '--no_warning=duplicate' in args:
            warning_duplicate = False
            args.remove('--no_warning=duplicate')

        # Check the validity of the arguments
        self.check_add(args)

        if args[0] == 'model':
            return self.add_model(args[1:])
        
        # special option for 1->N to avoid generation of kinematically forbidden
        #decay.
        if args[-1].startswith('--optimize'):
            optimize = True
            args.pop()
        else:
            optimize = False

        if args[0] == 'process':
            # Rejoin line
            line = ' '.join(args[1:])

            # store the first process (for the perl script)
            if not self._generate_info:
                self._generate_info = line

            # Reset Helas matrix elements
            self._curr_matrix_elements = helas_objects.HelasMultiProcess()

            # Extract process from process definition
            if ',' in line:
                if ']' in line or '[' in line:
                    error_msg=\
"""The '[' and ']' syntax cannot be used in cunjunction with decay chains.
This implies that with decay chains:
  > Squared coupling order limitations are not available.
  > Loop corrections cannot be considered."""
                    raise MadGraph5Error(error_msg)
                else:
                    myprocdef, line = self.extract_decay_chain_process(line)
                    # Redundant with above, but not completely as in the future
                    # one might think of allowing the core process to be 
                    # corrected by loops.
                    if myprocdef.decays_have_squared_orders():
                        raise MadGraph5Error("Decay processes cannot specify "+\
                                                  "squared orders constraints.")                        
                    if myprocdef.are_decays_perturbed():
                        raise MadGraph5Error("Decay processes cannot be perturbed.")
                    if myprocdef.are_negative_orders_present():
                        raise MadGraph5Error("Decay processes cannot include negative"+\
                                                " coupling orders constraints.")                    
            else:
                myprocdef = self.extract_process(line)

            # Check that we have something
            if not myprocdef:
                raise self.InvalidCmd("Empty or wrong format process, please try again.")
            # Check that we have the same number of initial states as
            # existing processes
            if self._curr_amps and self._curr_amps[0].get_ninitial() != \
               myprocdef.get_ninitial():
                raise self.InvalidCmd("Can not mix processes with different number of initial states.")               
            
            # Negative coupling order contraints can be given on at most one
            # coupling order (and either in squared orders or orders, not both)
            if len([1 for val in myprocdef.get('orders').values()+\
                          myprocdef.get('squared_orders').values() if val<0])>1:
                raise MadGraph5Error("Negative coupling order constraints"+\
                  " can only be given on one type of coupling and either on"+\
                               " squared orders or amplitude orders, not both.")

            cpu_time1 = time.time()

            # Generate processes
            if self.options['group_subprocesses'] == 'Auto':
                    collect_mirror_procs = True
            else:
                collect_mirror_procs = self.options['group_subprocesses']
            ignore_six_quark_processes = \
                           self.options['ignore_six_quark_processes'] if \
                           "ignore_six_quark_processes" in self.options \
                           else []

            # Decide here wether one needs a LoopMultiProcess or a MultiProcess
            multiprocessclass=None
            if myprocdef['perturbation_couplings']!=[]:
                multiprocessclass=loop_diagram_generation.LoopMultiProcess
            else:
                multiprocessclass=diagram_generation.MultiProcess

            myproc = diagram_generation.MultiProcess(myprocdef,
                                     collect_mirror_procs = collect_mirror_procs,
                                     ignore_six_quark_processes = ignore_six_quark_processes,
                                     optimize=optimize)


            for amp in myproc.get('amplitudes'):
                if amp not in self._curr_amps:
                    self._curr_amps.append(amp)
                elif warning_duplicate:
                    raise self.InvalidCmd, "Duplicate process %s found. Please check your processes." % \
                                                amp.nice_string_processes()


            # Reset _done_export, since we have new process
            self._done_export = False

            cpu_time2 = time.time()

            nprocs = len(myproc.get('amplitudes'))
            ndiags = sum([amp.get_number_of_diagrams() for \
                              amp in myproc.get('amplitudes')])
            logger.info("%i processes with %i diagrams generated in %0.3f s" % \
                  (nprocs, ndiags, (cpu_time2 - cpu_time1)))
            ndiags = sum([amp.get_number_of_diagrams() for \
                              amp in self._curr_amps])
            logger.info("Total: %i processes with %i diagrams" % \
                  (len(self._curr_amps), ndiags))        
                
    def add_model(self, args):
        """merge two model"""
        
        model_path = args[0]
        recreate = ('--recreate' in args)
        output_dir = [a.split('=',1)[1] for a in args if a.startswith('--output')]
        if output_dir:
            output_dir = output_dir[0]
            recreate = True
            restrict_name = ''
        else:
            name = os.path.basename(self._curr_model.get('modelpath'))
            restrict_name = self._curr_model.get('restrict_name')
            output_dir = pjoin(MG5DIR, 'models', '%s__%s' % (name,
                                                  os.path.basename(model_path)))
        
        if os.path.exists(output_dir):
            if recreate:
                shutil.rmtree(output_dir)
            else:
                logger.info('Model already created! Loading it from %s' % output_dir)
                oldmodel = self._curr_model.get('modelpath')
                new_model_name = output_dir
                if restrict_name:
                    new_model_name = '%s-%s' % (output_dir, restrict_name)
                try:
                    self.exec_cmd('import model %s' % new_model_name, errorhandling=False, 
                              printcmd=False, precmd=True, postcmd=True)
                except Exception, error:
                    logger.debug('fail to load model %s with error:\n %s' % (output_dir, error))
                    logger.warning('Fail to load the model. Restore previous model')
                    self.exec_cmd('import model %s' % oldmodel, errorhandling=False, 
                              printcmd=False, precmd=True, postcmd=True)                    
                    raise Exception('Invalid Model! Please retry with the option \'--recreate\'.')
                else:
                    return
        
        #Need to do the work!!!        
        import models.usermod as usermod
        base_model = usermod.UFOModel(self._curr_model.get('modelpath'))
        base_model.add_model(path=model_path)
        base_model.write(output_dir)
        
        new_model_name = output_dir
        if restrict_name:
            new_model_name = '%s-%s' % (output_dir, restrict_name)
        self.exec_cmd('import model %s' % new_model_name, errorhandling=False, 
                              printcmd=False, precmd=True, postcmd=True)         
        
        
    # Define a multiparticle label
    def do_define(self, line, log=True):
        """Define a multiparticle"""

        self.avoid_history_duplicate('define %s' % line, ['define'])
        if not self._curr_model:
            self.do_import('model sm')
        if not self._curr_model['case_sensitive']:
            # Particle names lowercase
            line = line.lower()
        # Make sure there are spaces around =, | and /
        line = line.replace("=", " = ")
        line = line.replace("|", " | ")
        line = line.replace("/", " / ")
        args = self.split_arg(line)
        # check the validity of the arguments
        self.check_define(args)

        label = args[0]
        remove_ids = []
        try:
            remove_index = args.index("/")
        except ValueError:
            pass
        else:
            remove_ids = args[remove_index + 1:]
            args = args[:remove_index]

        pdg_list = self.extract_particle_ids(args[1:])
        remove_list = self.extract_particle_ids(remove_ids)
        pdg_list = [p for p in pdg_list if p not in remove_list]

        self.optimize_order(pdg_list)
        self._multiparticles[label] = pdg_list
        if log:
            logger.info("Defined multiparticle %s" % \
                                             self.multiparticle_string(label))

    # Display
    def do_display(self, line, output=sys.stdout):
        """Display current internal status"""

        args = self.split_arg(line)
        #check the validity of the arguments
        self.check_display(args)

        if args[0] == 'diagrams':
            self.draw(' '.join(args[1:]))

        if args[0] == 'particles' and len(args) == 1:
            propagating_particle = []
            nb_unpropagating = 0
            for particle in self._curr_model['particles']:
                if particle.get('propagating'):
                    propagating_particle.append(particle)
                else:
                    nb_unpropagating += 1

            print "Current model contains %i particles:" % \
                    len(propagating_particle)
            part_antipart = [part for part in propagating_particle \
                             if not part['self_antipart']]
            part_self = [part for part in propagating_particle \
                             if part['self_antipart']]
            for part in part_antipart:
                print part['name'] + '/' + part['antiname'],
            print ''
            for part in part_self:
                print part['name'],
            print ''
            if nb_unpropagating:
                print 'In addition of %s un-physical particle mediating new interactions.' \
                                     % nb_unpropagating

        elif args[0] == 'particles':
            for arg in args[1:]:
                if arg.isdigit() or (arg[0] == '-' and arg[1:].isdigit()):
                    particle = self._curr_model.get_particle(abs(int(arg)))
                else:
                    particle = self._curr_model['particles'].find_name(arg)
                if not particle:
                    raise self.InvalidCmd, 'no particle %s in current model' % arg

                print "Particle %s has the following properties:" % particle.get_name()
                print str(particle)

        elif args[0] == 'interactions' and len(args) == 1:
            text = "Current model contains %i interactions\n" % \
                    len(self._curr_model['interactions'])
            for i, inter in enumerate(self._curr_model['interactions']):
                text += str(i+1) + ':'
                for part in inter['particles']:
                    if part['is_part']:
                        text += part['name']
                    else:
                        text += part['antiname']
                    text += " "
                text += " ".join(order + '=' + str(inter['orders'][order]) \
                                 for order in inter['orders'])
                text += '\n'
            pydoc.pager(text)

        elif args[0] == 'interactions' and len(args)==2 and args[1].isdigit():
            for arg in args[1:]:
                if int(arg) > len(self._curr_model['interactions']):
                    raise self.InvalidCmd, 'no interaction %s in current model' % arg
                if int(arg) == 0:
                    print 'Special interactions which identify two particles'
                else:
                    print "Interactions %s has the following property:" % arg
                    print self._curr_model['interactions'][int(arg)-1]

        elif args[0] == 'interactions':
            request_part = args[1:]
            text = ''
            for i, inter in enumerate(self._curr_model['interactions']):
                present_part = [part['is_part'] and part['name'] or part['antiname']
                                 for part in inter['particles']
                                if (part['is_part'] and  part['name'] in request_part) or
                                   (not part['is_part'] and part['antiname'] in request_part)]
                if len(present_part) < len(request_part):
                    continue
                # check that all particles are selected at least once
                if set(present_part) != set(request_part):
                    continue
                # check if a particle is asked more than once
                if len(request_part) > len(set(request_part)):
                    for p in request_part:
                        if request_part.count(p) > present_part.count(p):
                            continue

                name = str(i+1) + ' : '
                for part in inter['particles']:
                    if part['is_part']:
                        name += part['name']
                    else:
                        name += part['antiname']
                    name += " "
                text += "\nInteractions %s has the following property:\n" % name
                text += str(self._curr_model['interactions'][i])

                text += '\n'
                print name
            if text =='':
                text += 'No matching for any interactions'
            pydoc.pager(text)


        elif args[0] == 'parameters' and len(args) == 1:
            text = "Current model contains %i parameters\n" % \
                    sum([len(part) for part in
                                       self._curr_model['parameters'].values()])
            keys = self._curr_model['parameters'].keys()
            def key_sort(x, y):
                if ('external',) == x:
                    return -1
                elif ('external',) == y:
                    return +1
                elif  len(x) < len(y):
                    return -1
                else:
                    return 1
            keys.sort(key_sort)
            for key in keys:
                item = self._curr_model['parameters'][key]
                text += '\nparameter type: %s\n' % str(key)
                for value in item:
                    if hasattr(value, 'expr'):
                        if value.value is not None:
                            text+= '        %s = %s = %s\n' % (value.name, value.expr ,value.value)
                        else:
                            text+= '        %s = %s\n' % (value.name, value.expr)
                    else:
                        if value.value is not None:
                            text+= '        %s = %s\n' % (value.name, value.value)
                        else:
                            text+= '        %s \n' % (value.name)
            pydoc.pager(text)

        elif args[0] == 'processes':
            for amp in self._curr_amps:
                print amp.nice_string_processes()

        elif args[0] == 'diagrams_text':
            text = "\n".join([amp.nice_string() for amp in self._curr_amps])
            pydoc.pager(text)

        elif args[0] == 'multiparticles':
            print 'Multiparticle labels:'
            for key in self._multiparticles:
                print self.multiparticle_string(key)

        elif args[0] == 'coupling_order':
            hierarchy = self._curr_model['order_hierarchy'].items()
            #self._curr_model.get_order_hierarchy().items()
            def order(first, second):
                if first[1] < second[1]:
                    return -1
                else:
                    return 1
            hierarchy.sort(order)
            for order in hierarchy:
                print ' %s : weight = %s' % order

        elif args[0] == 'couplings' and len(args) == 1:
            if self._model_v4_path:
                print 'No couplings information available in V4 model'
                return
            text = ''
            text = "Current model contains %i couplings\n" % \
                    sum([len(part) for part in
                                        self._curr_model['couplings'].values()])
            keys = self._curr_model['couplings'].keys()
            def key_sort(x, y):
                if ('external',) == x:
                    return -1
                elif ('external',) == y:
                    return +1
                elif  len(x) < len(y):
                    return -1
                else:
                    return 1
            keys.sort(key_sort)
            for key in keys:
                item = self._curr_model['couplings'][key]
                text += '\ncouplings type: %s\n' % str(key)
                for value in item:
                    if value.value is not None:
                        text+= '        %s = %s = %s\n' % (value.name, value.expr ,value.value)
                    else:
                        text+= '        %s = %s\n' % (value.name, value.expr)

            pydoc.pager(text)

        elif args[0] == 'couplings':
            if self._model_v4_path:
                print 'No couplings information available in V4 model'
                return

            try:
                ufomodel = ufomodels.load_model(self._curr_model.get('name'))
                print 'Note that this is the UFO informations.'
                print ' "display couplings" present the actual definition'
                print 'prints the current states of mode'
                print eval('ufomodel.couplings.%s.nice_string()'%args[1])
            except Exception:
                raise self.InvalidCmd, 'no couplings %s in current model' % args[1]

        elif args[0] == 'lorentz':
            if self._model_v4_path:
                print 'No lorentz information available in V4 model'
                return
            elif len(args) == 1:
                raise self.InvalidCmd,\
                     'display lorentz require an argument: the name of the lorentz structure.'
                return
            try:
                ufomodel = ufomodels.load_model(self._curr_model.get('name'))
                print eval('ufomodel.lorentz.%s.nice_string()'%args[1])
            except Exception:
                raise self.InvalidCmd, 'no lorentz %s in current model' % args[1]

        elif args[0] == 'checks':
            comparisons = self._comparisons[0]
            if len(args) > 1 and args[1] == 'failed':
                comparisons = [c for c in comparisons if not c['passed']]
            outstr = "Process check results:"
            for comp in comparisons:
                outstr += "\n%s:" % comp['process'].nice_string()
                outstr += "\n   Phase space point: (px py pz E)"
                for i, p in enumerate(comp['momenta']):
                    outstr += "\n%2s    %+.9e  %+.9e  %+.9e  %+.9e" % tuple([i] + p)
                outstr += "\n   Permutation values:"
                outstr += "\n   " + str(comp['values'])
                if comp['passed']:
                    outstr += "\n   Process passed (rel. difference %.9e)" % \
                          comp['difference']
                else:
                    outstr += "\n   Process failed (rel. difference %.9e)" % \
                          comp['difference']

            used_aloha = sorted(self._comparisons[1])
            outstr += "\nChecked ALOHA routines:"
            for aloha in used_aloha:
                aloha_str = aloha[0]
                if aloha[1]:
                    aloha_str += 'C' + 'C'.join([str(ia) for ia in aloha[1]])
                aloha_str += "_%d" % aloha[2]
                outstr += "\n" + aloha_str

            pydoc.pager(outstr)

        elif args[0] == 'options':
            outstr = "                          MadGraph5_aMC@NLO Options    \n"
            outstr += "                          ----------------    \n"
            for key, default in self.options_madgraph.items():
                value = self.options[key]
                if value == default:
                    outstr += "  %25s \t:\t%s\n" % (key,value)
                else:
                    outstr += "  %25s \t:\t%s (user set)\n" % (key,value)
            outstr += "\n"
            outstr += "                         MadEvent Options    \n"
            outstr += "                          ----------------    \n"
            for key, default in self.options_madevent.items():
                value = self.options[key]
                if value == default:
                    outstr += "  %25s \t:\t%s\n" % (key,value)
                else:
                    outstr += "  %25s \t:\t%s (user set)\n" % (key,value)
            outstr += "\n"
            outstr += "                      Configuration Options    \n"
            outstr += "                      ---------------------    \n"
            for key, default in self.options_configuration.items():
                value = self.options[key]
                if value == default:
                    outstr += "  %25s \t:\t%s\n" % (key,value)
                else:
                    outstr += "  %25s \t:\t%s (user set)\n" % (key,value)

            output.write(outstr)
        elif args[0] in  ["variable"]:
            super(MadGraphCmd, self).do_display(line, output)


    def multiparticle_string(self, key):
        """Returns a nicely formatted string for the multiparticle"""

        if self._multiparticles[key] and \
               isinstance(self._multiparticles[key][0], list):
            return "%s = %s" % (key, "|".join([" ".join([self._curr_model.\
                                     get('particle_dict')[part_id].get_name() \
                                                     for part_id in id_list]) \
                                  for id_list in self._multiparticles[key]]))
        else:
            return "%s = %s" % (key, " ".join([self._curr_model.\
                                    get('particle_dict')[part_id].get_name() \
                                    for part_id in self._multiparticles[key]]))

    def do_tutorial(self, line):
        """Activate/deactivate the tutorial mode."""

        args = self.split_arg(line)
        self.check_tutorial(args)
        tutorials = {'MadGraph5': logger_tuto,
                     'aMCatNLO': logger_tuto_nlo,
                     'MadLoop': logger_tuto_madloop}
        try:
            tutorials[args[0]].setLevel(logging.INFO)
            for mode in [m for m in tutorials.keys() if m != args[0]]:
                tutorials[mode].setLevel(logging.ERROR)
        except KeyError:
            logger_tuto.info("\n\tThanks for using the tutorial!")
            logger_tuto.setLevel(logging.ERROR)
            logger_tuto_nlo.info("\n\tThanks for using the aMC@NLO tutorial!")
            logger_tuto_nlo.setLevel(logging.ERROR)
            logger_tuto_madloop.info("\n\tThanks for using MadLoop tutorial!")
            logger_tuto_madloop.setLevel(logging.ERROR)

        if not self._mgme_dir:
            logger_tuto.info(\
                       "\n\tWarning: To use all features in this tutorial, " + \
                       "please run from a" + \
                       "\n\t         valid MG_ME directory.")



    def draw(self, line,selection='all',type=''):
        """ draw the Feynman diagram for the given process.
        Type refers to born, real or loop"""

        args = self.split_arg(line)
        # Check the validity of the arguments
        self.check_draw(args)

        # Check if we plot a decay chain
        if any([isinstance(a, diagram_generation.DecayChainAmplitude) for \
               a in self._curr_amps]) and not self._done_export:
            warn = 'WARNING: You try to draw decay chain diagrams without first running output.\n'
            warn += '\t  The decay processes will be drawn separately'
            logger.warning(warn)

        (options, args) = _draw_parser.parse_args(args)
        options = draw_lib.DrawOption(options)
        start = time.time()

        # Collect amplitudes
        amplitudes = diagram_generation.AmplitudeList()

        for amp in self._curr_amps:
            amplitudes.extend(amp.get_amplitudes())

        for amp in amplitudes:
            filename = pjoin(args[0], 'diagrams_' + \
                                    amp.get('process').shell_string() + ".eps")

            if selection=='all' and type != 'loop':
                diags=amp.get('diagrams')
            elif selection=='born':
                diags=amp.get('born_diagrams')
            elif selection=='loop' or type == 'loop':
                diags=base_objects.DiagramList([d for d in
                        amp.get('loop_diagrams') if d.get('type')>0])
                if len(diags) > 5000:
                    logger.warning('Displaying only the first 5000 diagrams')
                    diags = base_objects.DiagramList(diags[:5000])

            plot = draw.MultiEpsDiagramDrawer(diags,
                                          filename,
                                          model=self._curr_model,
                                          amplitude=amp,
                                          legend=amp.get('process').input_string(),
                                          diagram_type=type)


            logger.info("Drawing " + \
                         amp.get('process').nice_string())
            plot.draw(opt=options)
            logger.info("Wrote file " + filename)
            self.exec_cmd('open %s' % filename)

        stop = time.time()
        logger.info('time to draw %s' % (stop - start))

    # Perform checks
    def do_check(self, line):
        """Check a given process or set of processes"""

        args = self.split_arg(line)
        # Check args validity
        param_card = self.check_check(args)
        options= {'events':None} # If the momentum needs to be picked from a event file
        if param_card and 'banner' == madevent_interface.MadEventCmd.detect_card_type(param_card):
            logger.info("Will use the param_card contained in the banner and  the events associated")
            import madgraph.various.banner as banner
            options['events'] = param_card
            mybanner = banner.Banner(param_card)
            param_card = mybanner.charge_card('param_card')

        aloha_lib.KERNEL.clean()
        # Back up the gauge for later
        gauge = str(self.options['gauge'])
        options['reuse'] = args[1]=="-reuse"
        args = args[:1]+args[2:] 
        # For the stability check the user can specify the statistics (i.e
        # number of trial PS points) as a second argument
        if args[0] in ['stability', 'profile']:
            options['npoints'] = int(args[1])
            args = args[:1]+args[2:]
            
        MLoptions={}
        i=-1
        while args[i].startswith('--'):
            option = args[i].split('=')
            if option[0] =='--energy':
                options['energy']=float(option[1])
            elif option[0]=='--split_orders':
                options['split_orders']=int(option[1])
            elif option[0]=='--reduction':
                MLoptions['MLReductionLib']=[int(ir) for ir in option[1].split('|')]
            i=i-1
        args = args[:i+1]
        
        proc_line = " ".join(args[1:])
        myprocdef = self.extract_process(proc_line)

        # If the test has to write out on disk, it should do so at the location
        # specified below where the user must be sure to have writing access.
        output_path = os.getcwd()

        # Check that we have something
        if not myprocdef:
            raise self.InvalidCmd("Empty or wrong format process, please try again.")

        if args[0] in ['timing','stability', 'profile'] and not \
                                        myprocdef.get('perturbation_couplings'):
            raise self.InvalidCmd("Only loop processes can have their "+
                                  " timings or stability checked.")

        if args[0]=='gauge' and \
                    not myprocdef.get('perturbation_couplings') in [[],['QCD']]:
            raise self.InvalidCmd(
"""Feynman vs unitary gauge comparisons can only be done if there are no loop
   propagators affected by this gauge. Typically, either processes at tree level
   or including only QCD perturbations can be considered here.""")

        if args[0]=='gauge' and len(self._curr_model.get('gauge')) < 2:
            raise self.InvalidCmd("The current model does not allow for both "+\
                                                   "Feynman and unitary gauge.")

        # Disable some loggers
        loggers = [logging.getLogger('madgraph.diagram_generation'),
                   logging.getLogger('madgraph.loop_diagram_generation'),
                   logging.getLogger('ALOHA'),
                   logging.getLogger('madgraph.helas_objects'),
                   logging.getLogger('madgraph.loop_exporter'),
                   logging.getLogger('madgraph.export_v4'),
                   logging.getLogger('cmdprint'),
                   logging.getLogger('madgraph.model'),
                   logging.getLogger('madgraph.base_objects')]
        old_levels = [log.level for log in loggers]
        for log in loggers:
            log.setLevel(logging.WARNING)

        # run the check
        cpu_time1 = time.time()
        # Run matrix element generation check on processes

        # The aloha python output has trouble when doing (tree level of course)
        # python output and that loop_mode is True at the beginning.
        # So as a temporary fix for the problem that after doing a check at NLO
        # then a check at LO will fail, I make sure I set it to False if the
        # process is a tree-level one
        if myprocdef.get('perturbation_couplings')==[]:
            aloha.loop_mode = False

        comparisons = []
        gauge_result = []
        gauge_result_no_brs = []
        lorentz_result =[]
        nb_processes = 0
        timings = []
        stability = []
        profile_time = []
        profile_stab = []

        if "_cuttools_dir" in dir(self):
            CT_dir = self._cuttools_dir
        else:
            CT_dir =""
            if "MLReductionLib" in MLoptions:
                if 1 in MLoptions["MLReductionLib"]:
                    MLoptions["MLReductionLib"].remove(1)
        # directories for TIR
        TIR_dir={}
        if "_iregi_dir" in dir(self):
            TIR_dir['iregi_dir']=self._iregi_dir
        else:
            if "MLReductionLib" in MLoptions:
                if 3 in MLoptions["MLReductionLib"]:
                    MLoptions["MLReductionLib"].remove(3)
        if 'pjfry' in self.options and isinstance(self.options['pjfry'],str):
            TIR_dir['pjfry_dir']=self.options['pjfry']
        else:
            if "MLReductionLib" in MLoptions:
                if 2 in MLoptions["MLReductionLib"]:
                    MLoptions["MLReductionLib"].remove(2)
        #if "_pjfry_dir" in dir(self):
        #    TIR_dir['pjfry_dir']=self._pjfry_dir
        
        if args[0] in ['timing']:
            timings = process_checks.check_timing(myprocdef,
                                                  param_card = param_card,
                                                  cuttools=CT_dir,
                                                  tir=TIR_dir,
                                                  options = options,
                                                  cmd = self,
                                                  output_path = output_path,
                                                  MLOptions = MLoptions
                                                  )        

        if args[0] in ['stability']:
            stability=process_checks.check_stability(myprocdef,
                                                  param_card = param_card,
                                                  cuttools=CT_dir,
                                                  tir=TIR_dir,
                                                  options = options,
                                                  output_path = output_path,
                                                  cmd = self,
                                                  MLOptions = MLoptions)

        if args[0] in ['profile']:
            # In this case timing and stability will be checked one after the
            # other without re-generating the process.
            profile_time, profile_stab = process_checks.check_profile(myprocdef,
                                                  param_card = param_card,
                                                  cuttools=CT_dir,
                                                  tir=TIR_dir,
                                                  options = options,
                                                  MLOptions = MLoptions,
                                                  output_path = output_path,
                                                  cmd = self)

        if args[0] in  ['gauge', 'full'] and \
          len(self._curr_model.get('gauge')) == 2 and\
                        myprocdef.get('perturbation_couplings') in [[],['QCD']]:

            line = " ".join(args[1:])
            myprocdef = self.extract_process(line)
            if gauge == 'unitary':
                myprocdef_unit = myprocdef
                self.do_set('gauge Feynman', log=False)
                myprocdef_feyn = self.extract_process(line)
            else:
                myprocdef_feyn = myprocdef
                self.do_set('gauge unitary', log=False)
                myprocdef_unit = self.extract_process(line)

            nb_part_unit = len(myprocdef_unit.get('model').get('particles'))
            nb_part_feyn = len(myprocdef_feyn.get('model').get('particles'))
            if nb_part_feyn == nb_part_unit:
                logger.error('No Goldstone present for this check!!')
            gauge_result_no_brs = process_checks.check_unitary_feynman(
                                                myprocdef_unit, myprocdef_feyn,
                                                param_card = param_card,
                                                options=options,
                                                cuttools=CT_dir,
                                                tir=TIR_dir,
                                                reuse = options['reuse'],
                                                output_path = output_path,
                                                cmd = self)

            # restore previous settings
            self.do_set('gauge %s' % gauge, log=False)
            nb_processes += len(gauge_result_no_brs)
            # Maybe the line below was necessary, but not sure :/
            #HSSVH
            #self.do_set('loop_optimized_output %s'%
            #            self.options["loop_optimized_output"], log=False)
            

        if args[0] in  ['permutation', 'full']:
            comparisons = process_checks.check_processes(myprocdef,
                                            param_card = param_card,
                                            quick = True,
                                            cuttools=CT_dir,
                                            tir=TIR_dir,
                                            reuse = options['reuse'],
                                            cmd = self,
                                            output_path = output_path,
                                            options=options)
            nb_processes += len(comparisons[0])

        if args[0] in ['lorentz', 'full']:
            myprocdeff = copy.copy(myprocdef)
            lorentz_result = process_checks.check_lorentz(myprocdeff,
                                          param_card = param_card,
                                          cuttools=CT_dir,
                                          tir=TIR_dir,
                                          reuse = options['reuse'],
                                          cmd = self,
                                          output_path = output_path,
                                          options=options)
            nb_processes += len(lorentz_result)

        if args[0] in  ['brs', 'full']:
            gauge_result = process_checks.check_gauge(myprocdef,
                                          param_card = param_card,
                                          cuttools=CT_dir,
                                          tir=TIR_dir,
                                          reuse = options['reuse'],
                                          cmd = self,
                                          output_path = output_path,
                                          options=options)
            nb_processes += len(gauge_result)

        cpu_time2 = time.time()
        logger.info("%i checked performed in %0.3f s" \
                    % (nb_processes,
                      (cpu_time2 - cpu_time1)))

        if args[0] not in ['timing','stability', 'profile']:
            if self.options['complex_mass_scheme']:
                text = "Note that Complex mass scheme gives gauge/lorentz invariant\n"
                text+= "results only for stable particles in final states.\n\n"
            elif not myprocdef.get('perturbation_couplings'):
                text = "Note That all width have been set to zero for those checks\n\n"
            else:
                text = "\n"
        else:
            text ="\n"

        if timings:
            text += 'Timing result for the '+('optimized' if \
              self.options['loop_optimized_output'] else 'default')+' output:\n'

            text += process_checks.output_timings(myprocdef, timings)
        if stability:
            text += 'Stability result for the '+('optimized' if \
              self.options['loop_optimized_output'] else 'default')+' output:\n'
            text += process_checks.output_stability(stability,output_path)

        if profile_time and profile_stab:
            text += 'Timing result '+('optimized' if \
                    self.options['loop_optimized_output'] else 'default')+':\n'
            text += process_checks.output_profile(myprocdef, profile_stab,
                             profile_time, output_path, options['reuse']) + '\n'
        if lorentz_result:
            text += 'Lorentz invariance results:\n'
            text += process_checks.output_lorentz_inv(lorentz_result) + '\n'
        if gauge_result:
            text += 'Gauge results:\n'
            text += process_checks.output_gauge(gauge_result) + '\n'
        if gauge_result_no_brs:
            text += 'Gauge results (switching between Unitary/Feynman):\n'
            text += process_checks.output_unitary_feynman(gauge_result_no_brs) + '\n'

        if comparisons and len(comparisons[0])>0:
            text += 'Process permutation results:\n'
            text += process_checks.output_comparisons(comparisons[0]) + '\n'
            self._comparisons = comparisons

        # We use the reuse tag for an alternative way of skipping the pager.
        if len(text.split('\n'))>20 and not '-reuse' in line and text!='':
            if 'test_manager' not in sys.argv[0]:
                pydoc.pager(text)

        # Restore diagram logger
        for i, log in enumerate(loggers):
            log.setLevel(old_levels[i])

        # Output the result to the interface directly if short enough or if it
        # was anyway not output to the pager
        if len(text.split('\n'))<=20 or options['reuse']:
            # Useful to really specify what logger is used for ML acceptance tests
            logging.getLogger('madgraph.check_cmd').info(text)
        else:
            logging.getLogger('madgraph.check_cmd').debug(text)

        # clean the globals created.
        process_checks.clean_added_globals(process_checks.ADDED_GLOBAL)
        if not options['reuse']:
            process_checks.clean_up(self._mgme_dir)

    # Generate a new amplitude
    def do_generate(self, line):
        """Main commands: Generate an amplitude for a given process"""

        aloha_lib.KERNEL.clean()
        # Reset amplitudes
        self._curr_amps = diagram_generation.AmplitudeList()
        # Reset Helas matrix elements
        self._curr_matrix_elements = helas_objects.HelasMultiProcess()
        self._generate_info = line
        # Reset _done_export, since we have new process
        self._done_export = False
        # Also reset _export_format and _export_dir
        self._export_format = None


        # Call add process
        args = self.split_arg(line)
        args.insert(0, 'process')
        self.do_add(" ".join(args))

    def extract_process(self, line, proc_number = 0, overall_orders = {}):
        """Extract a process definition from a string. Returns
        a ProcessDefinition."""

        # Check basic validity of the line
        if not line.count('>') in [1,2]:
            self.do_help('generate')
            raise self.InvalidCmd('Wrong use of \">\" special character.')


        # Perform sanity modifications on the lines:
        # Add a space before and after any > , $ / | [ ]
        space_before = re.compile(r"(?P<carac>\S)(?P<tag>[\\[\\]/\,\\$\\>|])(?P<carac2>\S)")
        line = space_before.sub(r'\g<carac> \g<tag> \g<carac2>', line)

        # Use regular expressions to extract s-channel propagators,
        # forbidden s-channel propagators/particles, coupling orders
        # and process number, starting from the back

        # Start with process number (identified by "@")
        proc_number_pattern = re.compile("^(.+)@\s*(\d+)\s*(.*)$")
        proc_number_re = proc_number_pattern.match(line)
        if proc_number_re:
            proc_number = int(proc_number_re.group(2))
            line = proc_number_re.group(1) + \
                   proc_number_re.group(3)

        # Now check for squared orders, specified after the perturbation orders.
        # If it turns out there is no perturbation order then we will use these orders
        # for the regular orders.
        squared_order_pattern = re.compile(\
            "^(?P<before>.+)\s+(?P<name>(\w|(\^2))+)\s*(?P<type>"+\
                    "(=|(<=)|(==)|(===)|(!=)|(>=)|<|>))\s*(?P<value>-?\d+)\s*$")
        squared_order_re = squared_order_pattern.match(line)
        squared_orders = {}
        # The 'split_orders' (i.e. those for which individual matrix element
        # evalutations must be provided for each corresponding order value) are
        # defined from the orders specified in between [] and any order for
        # which there are squared order constraints.
        split_orders = []
        while squared_order_re:
            type = squared_order_re.group('type')
            if type not in self._valid_sqso_types:
                raise self.InvalidCmd, "Type of squared order constraint '%s'"\
                                                      %type+" is not supported."
            squared_orders[squared_order_re.group('name')] = \
                                     (int(squared_order_re.group('value')),type)
            line = squared_order_re.group('before')
            squared_order_re = squared_order_pattern.match(line)

        # Now check for perturbation orders, specified in between squared brackets
        perturbation_couplings_pattern = \
          re.compile("^(?P<proc>.+)\s*\[\s*((?P<option>\w+)\s*\=)?\s*"+\
                               "(?P<pertOrders>(\w+\s*)*)\s*\]\s*(?P<rest>.*)$")
        perturbation_couplings_re = perturbation_couplings_pattern.match(line)
        perturbation_couplings = ""
        LoopOption= 'tree'
        HasBorn= True
        if perturbation_couplings_re:
            perturbation_couplings = perturbation_couplings_re.group("pertOrders")
            option=perturbation_couplings_re.group("option")
            if option:
                if option in self._valid_nlo_modes:
                    if option=='sqrvirt':
                        LoopOption='virt'
                        HasBorn=False
                    else:
                        LoopOption=option
                else:
                    raise self.InvalidCmd, "NLO mode %s is not valid. "%option+\
                       "Valid modes are %s. "%str(self._valid_nlo_modes)
            else:
                LoopOption='all'

            line = perturbation_couplings_re.group("proc")+\
                     perturbation_couplings_re.group("rest")

        # Now if perturbation orders placeholders [] have been found,
        # we will scan for the amplitudes orders. If not we will use the 
        # squared orders above instead.
        orders = {}
        if not perturbation_couplings_re:
            new_squared_orders = {}
            for order in squared_orders.keys():
                if order.endswith('^2'):
                    new_squared_orders[order[:-2]]=squared_orders[order]
                else:
                    if squared_orders[order][1]!='=':
                        raise self.InvalidCmd, \
                          "Amplitude order constraints can only be of type '='"+\
                                          ", not '%s'."%squared_orders[order][1]
                    orders[order]=squared_orders[order][0]
            squared_orders=new_squared_orders
        else:
            # Make sure all squared orders defined at this stage do no include
            # the appended ^2
            new_squared_orders = {}
            for order in squared_orders.keys():
                new_squared_orders[order[:-2] if order.endswith('^2') else order]=\
                                                           squared_orders[order]
            squared_orders=new_squared_orders                
            # We take the coupling orders (identified by "=")
            # Notice that one can have a negative value of the squared order to
            # indicate that one should take the N^{n}LO contribution into account.
            order_pattern = re.compile(\
           "^(?P<before>.+)\s+(?P<name>(\w|(\^2))+)\s*(?P<type>"+\
                    "(=|(<=)|(==)|(===)|(!=)|(>=)|<|>))\s*(?P<value>-?\d+)\s*$")
            order_re = order_pattern.match(line)
            while order_re:
                type = order_re.group('type')
                if order_re.group('name').endswith('^2'):
                    if type not in self._valid_sqso_types:
                        raise self.InvalidCmd, "Type of squared order "+\
                                     "constraint '%s'"%type+" is not supported."
                    squared_orders[order_re.group('name')[:-2]] = \
                                             (int(order_re.group('value')),type)
                else:
                    if type != '=':
                        raise self.InvalidCmd, \
                          "Amplitude order constraints can only be of type '='"+\
                                                          ", not '%s'."%type

                    orders[order_re.group('name')] = \
                                                    int(order_re.group('value'))                    
                line = order_re.group('before')
                order_re = order_pattern.match(line)

        # if the squared orders are defined but not the orders, assume 
        # orders=sq_orders. In case the squared order has a negative value,
        # the the order is correspondingly set to be maximal (99) since there is
        # no way to know, during generation, if the amplitude being contstructed
        # will be leading or not.
        if orders=={} and squared_orders!={}:
            for order in squared_orders.keys():
                if squared_orders[order][0]>=0:
                    orders[order]=squared_orders[order][0]
                else:
                    orders[order]=99
        
        if not self._curr_model['case_sensitive']:
            # Particle names lowercase
            line = line.lower()

        # Now check for forbidden particles, specified using "/"
        slash = line.find("/")
        dollar = line.find("$")
        forbidden_particles = ""
        if slash > 0:
            if dollar > slash:
                forbidden_particles_re = re.match("^(.+)\s*/\s*(.+\s*)(\$.*)$", line)
            else:
                forbidden_particles_re = re.match("^(.+)\s*/\s*(.+\s*)$", line)
            if forbidden_particles_re:
                forbidden_particles = forbidden_particles_re.group(2)
                line = forbidden_particles_re.group(1)
                if len(forbidden_particles_re.groups()) > 2:
                    line = line + forbidden_particles_re.group(3)

        # Now check for forbidden schannels, specified using "$$"
        forbidden_schannels_re = re.match("^(.+)\s*\$\s*\$\s*(.+)\s*$", line)
        forbidden_schannels = ""
        if forbidden_schannels_re:
            forbidden_schannels = forbidden_schannels_re.group(2)
            line = forbidden_schannels_re.group(1)

        # Now check for forbidden onshell schannels, specified using "$"
        forbidden_onsh_schannels_re = re.match("^(.+)\s*\$\s*(.+)\s*$", line)
        forbidden_onsh_schannels = ""
        if forbidden_onsh_schannels_re:
            forbidden_onsh_schannels = forbidden_onsh_schannels_re.group(2)
            line = forbidden_onsh_schannels_re.group(1)

        # Now check for required schannels, specified using "> >"
        required_schannels_re = re.match("^(.+?)>(.+?)>(.+)$", line)
        required_schannels = ""
        if required_schannels_re:
            required_schannels = required_schannels_re.group(2)
            line = required_schannels_re.group(1) + ">" + \
                   required_schannels_re.group(3)

        args = self.split_arg(line)

        myleglist = base_objects.MultiLegList()
        state = False

        # Extract process
        for part_name in args:
            if part_name == '>':
                if not myleglist:
                    raise self.InvalidCmd, "No final state particles"
                state = True
                continue

            mylegids = []
            if part_name in self._multiparticles:
                if isinstance(self._multiparticles[part_name][0], list):
                    raise self.InvalidCmd,\
                          "Multiparticle %s is or-multiparticle" % part_name + \
                          " which can be used only for required s-channels"
                mylegids.extend(self._multiparticles[part_name])
            else:
                mypart = self._curr_model['particles'].get_copy(part_name)
                if mypart:
                    mylegids.append(mypart.get_pdg_code())

            if mylegids:
                myleglist.append(base_objects.MultiLeg({'ids':mylegids,
                                                        'state':state}))
            else:
                raise self.InvalidCmd, \
                      "No particle %s in model" % part_name

        if filter(lambda leg: leg.get('state') == True, myleglist):
            # We have a valid process
            # Extract perturbation orders
            perturbation_couplings_list = perturbation_couplings.split()
            if perturbation_couplings_list==['']:
                perturbation_couplings_list=[]
            # Correspondingly set 'split_order' from the squared orders and the
            # perturbation couplings list
            split_orders=list(set(perturbation_couplings_list+squared_orders.keys()))
            # If the loopOption is 'tree' then the user used the syntax 
            # [tree= Orders] for the sole purpose of setting split_orders. We
            # then empty the perturbation_couplings_list at this stage.
            if LoopOption=='tree':
                perturbation_couplings_list = []
            if perturbation_couplings_list and LoopOption!='real':
                if not isinstance(self._curr_model,loop_base_objects.LoopModel):
                    raise self.InvalidCmd(\
                      "The current model does not allow for loop computations.")
                else:
                    for pert_order in perturbation_couplings_list:
                        if pert_order not in self._curr_model['perturbation_couplings']:
                            raise self.InvalidCmd(\
                                "Perturbation order %s is not among" % pert_order + \
                                " the perturbation orders allowed for by the loop model.")
            
            if not self.options['loop_optimized_output'] and \
                         LoopOption not in ['tree','real'] and split_orders!=[]:
                logger.info('The default output mode (loop_optimized_output'+\
                  ' = False) does not support evaluations for given power of'+\
                  ' coupling orders. MadLoop output will therefore not be'+\
                  ' able to provide such quantities.')
                split_orders = []
                       
            # Now extract restrictions
            forbidden_particle_ids = \
                              self.extract_particle_ids(forbidden_particles)
            if forbidden_particle_ids and \
               isinstance(forbidden_particle_ids[0], list):
                raise self.InvalidCmd(\
                      "Multiparticle %s is or-multiparticle" % part_name + \
                      " which can be used only for required s-channels")
            forbidden_onsh_schannel_ids = \
                              self.extract_particle_ids(forbidden_onsh_schannels)
            forbidden_schannel_ids = \
                              self.extract_particle_ids(forbidden_schannels)
            if forbidden_onsh_schannel_ids and \
               isinstance(forbidden_onsh_schannel_ids[0], list):
                raise self.InvalidCmd,\
                      "Multiparticle %s is or-multiparticle" % part_name + \
                      " which can be used only for required s-channels"
            if forbidden_schannel_ids and \
               isinstance(forbidden_schannel_ids[0], list):
                raise self.InvalidCmd,\
                      "Multiparticle %s is or-multiparticle" % part_name + \
                      " which can be used only for required s-channels"
            required_schannel_ids = \
                               self.extract_particle_ids(required_schannels)
            if required_schannel_ids and not \
                   isinstance(required_schannel_ids[0], list):
                required_schannel_ids = [required_schannel_ids]
<<<<<<< HEAD
            
            sqorders_values = dict([(k,v[0]) for k, v in squared_orders.items()])
            if len([1 for sqo_v in sqorders_values.values() if sqo_v<0])>1:
                raise self.InvalidCmd(
                  "At most one negative squared order constraint can be specified.")
            
            sqorders_types = dict([(k,v[1]) for k, v in squared_orders.items()]) 
            
=======

>>>>>>> 92c50a08
            return \
                base_objects.ProcessDefinition({'legs': myleglist,
                              'model': self._curr_model,
                              'id': proc_number,
                              'orders': orders,
                              'squared_orders':sqorders_values,
                              'sqorders_types':sqorders_types,
                              'forbidden_particles': forbidden_particle_ids,
                              'forbidden_onsh_s_channels': forbidden_onsh_schannel_ids,
                              'forbidden_s_channels': forbidden_schannel_ids,
                              'required_s_channels': required_schannel_ids,
                              'overall_orders': overall_orders,
                              'perturbation_couplings': perturbation_couplings_list,
                              'has_born':HasBorn,
                              'NLO_mode':LoopOption,
                              'split_orders':split_orders
                              })
        #                       'is_decay_chain': decay_process\


    @staticmethod
    def split_process_line(procline):
        """Takes a valid process and return
           a tuple (core_process, options). This removes
             - any NLO specifications.
             - any options
           [Used by MadSpin]
        """

        # remove the tag "[*]": this tag is used in aMC@LNO ,
        # but it is not a valid syntax for LO
        line=procline
        pos1=line.find("[")
        if pos1>0:
            pos2=line.find("]")
            if pos2 >pos1:
                line=line[:pos1]+line[pos2+1:]
        #
        # Extract the options:
        #
        # A. Remove process number (identified by "@")
        proc_number_pattern = re.compile("^(.+)@\s*(\d+)\s*(.*)$")
        proc_number_re = proc_number_pattern.match(line)
        if proc_number_re:
            line = proc_number_re.group(1) + proc_number_re.group(3)

        # B. search for the beginning of the option string
        pos=1000
        # start with order
        order_pattern = re.compile("^(.+)\s+(\w+)\s*=\s*(\d+)\s*$")
        order_re = order_pattern.match(line)
        if (order_re):
            pos_order=line.find(order_re.group(2))
            if pos_order>0 and pos_order < pos : pos=pos_order

        # then look for slash or dollar
        slash = line.find("/")
        if slash > 0 and slash < pos: pos=slash
        dollar = line.find("$")
        if dollar > 0 and dollar < pos: pos=dollar

        if pos<1000:
            proc_option=line[pos:]
            line=line[:pos]
        else:
            proc_option=""

        return line, proc_option

    def get_final_part(self, procline):
        """Takes a valid process and return
           a set of id of final states particles. [Used by MadSpin]
        """

        if not self._curr_model['case_sensitive']:
            procline = procline.lower()
        pids = self._curr_model.get('name2pdg')

        # method.
        # 1) look for decay.
        #     in presence of decay call this routine recursively and veto
        #     the particles which are decayed

        # Deal with decay chain
        if ',' in procline:
            core, decay = procline.split(',', 1)
            core_final = self.get_final_part(core)

            #split the decay
            all_decays = decay.split(',')
            nb_level,  tmp_decay = 0, ''
            decays = []
            # deal with ()
            for one_decay in all_decays:
                if '(' in one_decay:
                    nb_level += 1
                if ')' in one_decay:
                    nb_level -= 1

                if nb_level:
                    if tmp_decay:
                        tmp_decay += ', %s' % one_decay
                    else:
                        tmp_decay = one_decay
                elif tmp_decay:
                    final = '%s,%s' % (tmp_decay, one_decay)
                    final = final.strip()
                    assert final[0] == '(' and final[-1] == ')'
                    final = final[1:-1]
                    decays.append(final)
                    tmp_decay = ''
                else:
                    decays.append(one_decay)
            # remove from the final states all particles which are decayed
            for one_decay in decays:
                first = one_decay.split('>',1)[0].strip()
                if first in pids:
                    pid = set([pids[first]])
                elif first in self._multiparticles:
                    pid = set(self._multiparticles[first])
                else:
                    raise Exception, 'invalid particle name: %s. ' % first
                core_final.difference_update(pid)
                core_final.update(self.get_final_part(one_decay))

            return core_final

        # NO DECAY CHAIN
        final = set()
        final_states = re.search(r'> ([^\/\$\=\@>]*)(\[|\s\S+\=|\$|\/|\@|$)', procline)
        particles = final_states.groups()[0]
        for particle in particles.split():
            if particle in pids:
                final.add(pids[particle])
            elif particle in self._multiparticles:
                final.update(set(self._multiparticles[particle]))
        return final
<<<<<<< HEAD
=======









>>>>>>> 92c50a08

    def extract_particle_ids(self, args):
        """Extract particle ids from a list of particle names. If
        there are | in the list, this corresponds to an or-list, which
        is represented as a list of id lists. An or-list is used to
        allow multiple required s-channel propagators to be specified
        (e.g. Z/gamma)."""

        if isinstance(args, basestring):
            args.replace("|", " | ")
            args = self.split_arg(args)
        all_ids = []
        ids=[]
        for part_name in args:
            mypart = self._curr_model['particles'].get_copy(part_name)
            if mypart:
                ids.append([mypart.get_pdg_code()])
            elif part_name in self._multiparticles:
                ids.append(self._multiparticles[part_name])
            elif part_name == "|":
                # This is an "or-multiparticle"
                if ids:
                    all_ids.append(ids)
                ids = []
            elif part_name.isdigit() or (part_name.startswith('-') and part_name[1:].isdigit()):
                ids.append([int(part_name)])
            else:
                raise self.InvalidCmd("No particle %s in model" % part_name)
        all_ids.append(ids)
        # Flatten id list, to take care of multiparticles and
        # or-multiparticles
        res_lists = []
        for i, id_list in enumerate(all_ids):
            res_lists.extend(diagram_generation.expand_list_list(id_list))
        # Trick to avoid duplication while keeping ordering
        for ilist, idlist in enumerate(res_lists):
            set_dict = {}
            res_lists[ilist] = [set_dict.setdefault(i,i) for i in idlist \
                         if i not in set_dict]

        if len(res_lists) == 1:
            res_lists = res_lists[0]

        return res_lists

    def optimize_order(self, pdg_list):
        """Optimize the order of particles in a pdg list, so that
        similar particles are next to each other. Sort according to:
        1. pdg > 0, 2. spin, 3. color, 4. mass > 0"""

        if not pdg_list:
            return
        if not isinstance(pdg_list[0], int):
            return

        model = self._curr_model
        pdg_list.sort(key = lambda i: i < 0)
        pdg_list.sort(key = lambda i: model.get_particle(i).is_fermion())
        pdg_list.sort(key = lambda i: model.get_particle(i).get('color'),
                      reverse = True)
        pdg_list.sort(key = lambda i: \
                      model.get_particle(i).get('mass').lower() != 'zero')

    def extract_decay_chain_process(self, line, level_down=False):
        """Recursively extract a decay chain process definition from a
        string. Returns a ProcessDefinition."""

        # Start with process number (identified by "@") and overall orders
        proc_number_pattern = re.compile("^(.+)@\s*(\d+)\s*((\w+\s*=\s*\d+\s*)*)$")
        proc_number_re = proc_number_pattern.match(line)
        proc_number = 0
        overall_orders = {}
        if proc_number_re:
            proc_number = int(proc_number_re.group(2))
            line = proc_number_re.group(1)
            if proc_number_re.group(3):
                order_pattern = re.compile("^(.*?)\s*(\w+)\s*=\s*(\d+)\s*$")
                order_line = proc_number_re.group(3)
                order_re = order_pattern.match(order_line)
                while order_re:
                    overall_orders[order_re.group(2)] = int(order_re.group(3))
                    order_line = order_re.group(1)
                    order_re = order_pattern.match(order_line)
            logger.info(line)

        index_comma = line.find(",")
        index_par = line.find(")")
        min_index = index_comma
        if index_par > -1 and (index_par < min_index or min_index == -1):
            min_index = index_par

        if min_index > -1:
            core_process = self.extract_process(line[:min_index], proc_number,
                                                overall_orders)
        else:
            core_process = self.extract_process(line, proc_number,
                                                overall_orders)

        #level_down = False

        while index_comma > -1:
            line = line[index_comma + 1:]
            if not line.strip():
                break
            index_par = line.find(')')
            # special cases: parenthesis but no , => remove the paranthesis!
            if line.lstrip()[0] == '(' and index_par !=-1 and \
                                                    not ',' in line[:index_par]:
                par_start = line.find('(')
                line = '%s %s' % (line[par_start+1:index_par], line[index_par+1:]) 
                index_par = line.find(')')
            if line.lstrip()[0] == '(':
                # Go down one level in process hierarchy
                #level_down = True
                line = line.lstrip()[1:]
                # This is where recursion happens
                decay_process, line = \
                            self.extract_decay_chain_process(line,
                                                             level_down=True)
                index_comma = line.find(",")
                index_par = line.find(')')
            else:
                index_comma = line.find(",")
                min_index = index_comma
                if index_par > -1 and \
                       (index_par < min_index or min_index == -1):
                    min_index = index_par
                if min_index > -1:
                    decay_process = self.extract_process(line[:min_index])
                else:
                    decay_process = self.extract_process(line)

            core_process.get('decay_chains').append(decay_process)

            if level_down:
                if index_par == -1:
                    raise self.InvalidCmd, \
                      "Missing ending parenthesis for decay process"

                if index_par < index_comma:
                    line = line[index_par + 1:]
                    level_down = False
                    break

        if level_down:
            index_par = line.find(')')
            if index_par == -1:
                raise self.InvalidCmd, \
                      "Missing ending parenthesis for decay process"
            line = line[index_par + 1:]

        # Return the core process (ends recursion when there are no
        # more decays)
        return core_process, line


    # Import files
    def do_import(self, line, force=False):
        """Main commands: Import files with external formats"""

        args = self.split_arg(line)
        # Check argument's validity
        self.check_import(args)
        if args[0].startswith('model'):
            self._model_v4_path = None
            # Reset amplitudes and matrix elements
            self._curr_amps = diagram_generation.AmplitudeList()
            self._curr_matrix_elements = helas_objects.HelasMultiProcess()
            # Import model
            if args[0].endswith('_v4'):
                self._curr_model, self._model_v4_path = \
                                 import_v4.import_model(args[1], self._mgme_dir)
                self._curr_fortran_model = \
                      helas_call_writers.FortranHelasCallWriter(\
                                                               self._curr_model)
            else:
                # avoid loading the qcd/qed model twice
                if (args[1].startswith('loop_qcd_qed_sm') or\
                    args[1].split('/')[-1].startswith('loop_qcd_qed_sm')) and\
                     self.options['gauge']!='Feynman':
                    logger.info('Switching to Feynman gauge because '+\
                          'it is the only one supported by the model loop_qcd_qed_sm.')
                    self._curr_model = None
                    self.do_set('gauge Feynman',log=False)
                prefix = not '--noprefix' in args
                if prefix:
                    aloha.aloha_prefix='mdl_'
                else:
                    aloha.aloha_prefix=''
                
                try:
                    self._curr_model = import_ufo.import_model(args[1], prefix=prefix)
                except import_ufo.UFOImportError, error:
                    if 'not a valid UFO model' in str(error):
                        logger_stderr.warning('WARNING: %s' % error)
                        logger_stderr.warning('Try to recover by running '+\
                         'automatically `import model_v4 %s` instead.'% args[1])
                    self.exec_cmd('import model_v4 %s ' % args[1], precmd=True)
                    return
                if self.options['complex_mass_scheme']:
                    self._curr_model.change_mass_to_complex_scheme()
                    if hasattr(self._curr_model, 'set_parameters_and_couplings'):
                        self._curr_model.set_parameters_and_couplings()
                if self.options['gauge']=='unitary':
                    if not force and isinstance(self._curr_model,\
                                              loop_base_objects.LoopModel) and \
                         self._curr_model.get('perturbation_couplings') not in \
                                                                   [[],['QCD']]:
                        if 1 not in self._curr_model.get('gauge') :
                            logger_stderr.warning('This model does not allow Feynman '+\
                              'gauge. You will only be able to do tree level '+\
                                                'QCD loop cmputations with it.')
                        else:
                            logger.info('Change to the gauge to Feynman because '+\
                          'this loop model allows for more than just tree level'+\
                                                      ' and QCD perturbations.')
                            self.do_set('gauge Feynman', log=False)
                            return
                    if 0 not in self._curr_model.get('gauge') :
                        logger_stderr.warning('Change the gauge to Feynman since '+\
                                       'the model does not allow unitary gauge')
                        self.do_set('gauge Feynman', log=False)
                        return
                else:
                    if 1 not in self._curr_model.get('gauge') :
                        logger_stderr.warning('Change the gauge to unitary since the'+\
                          ' model does not allow Feynman gauge.'+\
                                                  ' Please re-import the model')
                        self._curr_model = None
                        self.do_set('gauge unitary', log= False)
                        return
                
                self._curr_fortran_model = \
                      helas_call_writers.FortranUFOHelasCallWriter(\
                                                               self._curr_model)
                self._curr_cpp_model = \
                      helas_call_writers.CPPUFOHelasCallWriter(\
                                                               self._curr_model)

            if '-modelname' not in args:
                self._curr_model.pass_particles_name_in_mg_default()

            # Do post-processing of model
            self.process_model()
            # Reset amplitudes and matrix elements and global checks
            self._curr_amps = diagram_generation.AmplitudeList()
            self._curr_matrix_elements = helas_objects.HelasMultiProcess()
            process_checks.store_aloha = []

        elif args[0] == 'command':

            if not os.path.isfile(args[1]):
                raise self.InvalidCmd("Path %s is not a valid pathname" % args[1])
            else:
                # Check the status of export and try to use file position if no
                #self._export dir are define
                self.check_for_export_dir(args[1])
                # Execute the card
                self.import_command_file(args[1])

        elif args[0] == 'banner':
            type = madevent_interface.MadEventCmd.detect_card_type(args[1])
            if type != 'banner':
                raise self.InvalidCmd, 'The File should be a valid banner'
            ban = banner_module.Banner(args[1])
            # Check that this is MG5 banner
            if 'mg5proccard' in ban:
                for line in ban['mg5proccard'].split('\n'):
                    if line.startswith('#') or line.startswith('<'):
                        continue
                    self.exec_cmd(line)
            else:
                raise self.InvalidCmd, 'Only MG5 banner are supported'

            if not self._done_export:
                self.exec_cmd('output . -f')

            ban.split(self._done_export[0])
            logger.info('All Cards from the banner have been place in directory %s' % pjoin(self._done_export[0], 'Cards'))
            if '--no_launch' not in args:
                self.exec_cmd('launch')

        elif args[0] == 'proc_v4':

            if len(args) == 1 and self._export_dir:
                proc_card = pjoin(self._export_dir, 'Cards', \
                                                                'proc_card.dat')
            elif len(args) == 2:
                proc_card = args[1]
                # Check the status of export and try to use file position is no
                # self._export dir are define
                self.check_for_export_dir(os.path.realpath(proc_card))
            else:
                raise MadGraph5Error('No default directory in output')


            #convert and excecute the card
            self.import_mg4_proc_card(proc_card)

    def remove_pointless_decay(self, param_card):
        """ For simple decay chain: remove diagram that are not in the BR.
            param_card should be a ParamCard instance."""

        assert isinstance(param_card, check_param_card.ParamCard)

        # Collect amplitudes
        amplitudes = diagram_generation.AmplitudeList()
        for amp in self._curr_amps:
            amplitudes.extend(amp.get_amplitudes())

        to_remove = []
        for amp in amplitudes:
            mother = [l.get('id') for l in amp['process'].get('legs') \
                                                        if not l.get('state')]
            if 1 == len(mother):
                decay_table = param_card['decay'].decay_table[abs(mother[0])]
                # create the tuple associate to the decay mode
                child = [l.get('id') for l in amp['process'].get('legs') \
                                                              if l.get('state')]
                if not mother[0] > 0:
                    child = [x if self._curr_model.get_particle(x)['self_antipart']
                             else -x for x in child]
                child.sort()
                child.insert(0, len(child))
                #check if the decay is present or not:
                if tuple(child) not in decay_table.keys():
                    to_remove.append(amp)

        def remove_amp(amps):
            for amp in amps[:]:
                if amp in to_remove:
                    amps.remove(amp)
                if isinstance(amp, diagram_generation.DecayChainAmplitude):
                    remove_amp(amp.get('decay_chains'))
                    for decay in amp.get('decay_chains'):
                        remove_amp(decay.get('amplitudes'))
        remove_amp(self._curr_amps)


    def import_ufo_model(self, model_name):
        """ import the UFO model """

        self._curr_model = import_ufo.import_model(model_name)
        self._curr_fortran_model = \
                helas_call_writers.FortranUFOHelasCallWriter(self._curr_model)
        self._curr_cpp_model = \
                helas_call_writers.CPPUFOHelasCallWriter(self._curr_model)

    def process_model(self):
        """Set variables _particle_names and _couplings for tab
        completion, define multiparticles"""

         # Set variables for autocomplete
        self._particle_names = [p.get('name') for p in self._curr_model.get('particles')\
                                                    if p.get('propagating')] + \
                 [p.get('antiname') for p in self._curr_model.get('particles') \
                                                    if p.get('propagating')]

        self._couplings = list(set(sum([i.get('orders').keys() for i in \
                                        self._curr_model.get('interactions')], [])))

        self.add_default_multiparticles()


    def import_mg4_proc_card(self, filepath):
        """ read a V4 proc card, convert it and run it in mg5"""

        # change the status of this line in the history -> pass in comment
        if self.history and self.history[-1].startswith('import proc_v4'):
            self.history[-1] = '#%s' % self.history[-1]

        # read the proc_card.dat
        reader = files.read_from_file(filepath, import_v4.read_proc_card_v4)
        if not reader:
            raise self.InvalidCmd('\"%s\" is not a valid path' % filepath)

        if self._mgme_dir:
            # Add comment to history
            self.exec_cmd("# Import the model %s" % reader.model, precmd=True)
            line = self.exec_cmd('import model_v4 %s -modelname' % \
                                 (reader.model), precmd=True)
        else:
            logging.error('No MG_ME installation detected')
            return


        # Now that we have the model we can split the information
        lines = reader.extract_command_lines(self._curr_model)
        for line in lines:
            self.exec_cmd(line, precmd=True)

        return

    def add_default_multiparticles(self):
        """ add default particle from file interface.multiparticles_default.txt
        """

        defined_multiparticles = self._multiparticles.keys()
        removed_multiparticles = []
        # First check if the defined multiparticles are allowed in the
        # new model
        for key in self._multiparticles.keys():
            try:
                for part in self._multiparticles[key]:
                    self._curr_model.get('particle_dict')[part]
            except Exception:
                del self._multiparticles[key]
                defined_multiparticles.remove(key)
                removed_multiparticles.append(key)

        # Now add default multiparticles
        for line in open(pjoin(MG5DIR, 'input', \
                                      'multiparticles_default.txt')):
            if line.startswith('#'):
                continue
            try:
                if not self._curr_model['case_sensitive']:
                    multipart_name = line.lower().split()[0]
                else:
                    multipart_name = line.split()[0]
                if multipart_name not in self._multiparticles:
                    #self.do_define(line)
                    self.exec_cmd('define %s' % line, printcmd=False, precmd=True)
            except self.InvalidCmd, why:
                logger_stderr.warning('impossible to set default multiparticles %s because %s' %
                                        (line.split()[0],why))
        if defined_multiparticles:
            if 'all' in defined_multiparticles:
                defined_multiparticles.remove('all')
            logger.info("Kept definitions of multiparticles %s unchanged" % \
                                         " / ".join(defined_multiparticles))

        for removed_part in removed_multiparticles:
            if removed_part in self._multiparticles:
                removed_multiparticles.remove(removed_part)

        if removed_multiparticles:
            logger.info("Removed obsolete multiparticles %s" % \
                                         " / ".join(removed_multiparticles))

        # add all tag
        line = []
        for part in self._curr_model.get('particles'):
            line.append('%s %s' % (part.get('name'), part.get('antiname')))
        line = 'all =' + ' '.join(line)
        self.do_define(line)

    def do_install(self, line):
        """Install optional package from the MG suite."""

        args = self.split_arg(line)
        #check the validity of the arguments
        self.check_install(args)

        if sys.platform == "darwin":
            program = "curl"
        else:
            program = "wget"

        # special command for auto-update
        if args[0] == 'update':
            self.install_update(args, wget=program)
            return

        # Load file with path of the different program:
        import urllib
        path = {}

        data_path = ['http://madgraph.phys.ucl.ac.be/package_info.dat',
                     'http://madgraph.hep.uiuc.edu/package_info.dat']
        r = random.randint(0,1)
        r = [r, (1-r)]
        for index in r:
            cluster_path = data_path[index]
            try:
                data = urllib.urlopen(cluster_path)
            except Exception:
                continue
            break
        else:
            raise MadGraph5Error, '''Impossible to connect any of us servers.
            Please check your internet connection or retry later'''

        for line in data:
            split = line.split()
            path[split[0]] = split[1]


        if args[0] == 'Delphes':
            args[0] = 'Delphes3'

        name = {'td_mac': 'td', 'td_linux':'td', 'Delphes2':'Delphes',
                'Delphes3':'Delphes', 'pythia-pgs':'pythia-pgs',
                'ExRootAnalysis': 'ExRootAnalysis','MadAnalysis':'MadAnalysis',
                'SysCalc':'SysCalc'}
        name = name[args[0]]


        try:
            os.system('rm -rf %s' % pjoin(MG5DIR, name))
        except Exception:
            pass

        # Load that path
        logger.info('Downloading %s' % path[args[0]])
        if sys.platform == "darwin":
            misc.call(['curl', path[args[0]], '-o%s.tgz' % name], cwd=MG5DIR)
        else:
            misc.call(['wget', path[args[0]], '--output-document=%s.tgz'% name], cwd=MG5DIR)

        # Untar the file
        returncode = misc.call(['tar', '-xzpf', '%s.tgz' % name], cwd=MG5DIR,
                                     stdout=open(os.devnull, 'w'))

        if returncode:
            raise MadGraph5Error, 'Fail to download correctly the File. Stop'


        # Check that the directory has the correct name
        if not os.path.exists(pjoin(MG5DIR, name)):
            created_name = [n for n in os.listdir(MG5DIR) if n.startswith(name)
                                                  and not n.endswith('gz')]
            if not created_name:
                raise MadGraph5Error, 'The file was not loaded correctly. Stop'
            else:
                created_name = created_name[0]
            files.mv(pjoin(MG5DIR, created_name), pjoin(MG5DIR, name))


        logger.info('compile %s. This might takes a while.' % name)

        # Modify Makefile for pythia-pgs on Mac 64 bit
        if args[0] == "pythia-pgs" and sys.maxsize > 2**32:
            path = os.path.join(MG5DIR, 'pythia-pgs', 'src', 'make_opts')
            text = open(path).read()
            text = text.replace('MBITS=32','MBITS=64')
            open(path, 'w').writelines(text)
            if not os.path.exists(pjoin(MG5DIR, 'pythia-pgs', 'libraries','pylib','lib')):
                os.mkdir(pjoin(MG5DIR, 'pythia-pgs', 'libraries','pylib','lib'))

        # Compile the file
        # Check for F77 compiler
        if 'FC' not in os.environ or not os.environ['FC']:
            if self.options['fortran_compiler'] and self.options['fortran_compiler'] != 'None':
                compiler = self.options['fortran_compiler']
            elif misc.which('gfortran'):
                compiler = 'gfortran'
            elif misc.which('g77'):
                compiler = 'g77'
            else:
                raise self.InvalidCmd('Require g77 or Gfortran compiler')

            path = None
            base_compiler= ['FC=g77','FC=gfortran']
            if args[0] == "pythia-pgs":
                path = os.path.join(MG5DIR, 'pythia-pgs', 'src', 'make_opts')
            elif args[0] == 'MadAnalysis':
                path = os.path.join(MG5DIR, 'MadAnalysis', 'makefile')

            if path:
                text = open(path).read()
                for base in base_compiler:
                    text = text.replace(base,'FC=%s' % compiler)
                open(path, 'w').writelines(text)
            os.environ['FC'] = compiler

        # For SysCalc link to lhapdf
        if name == 'SysCalc':
            if self.options['lhapdf']:
                ld_path = misc.Popen([self.options['lhapdf'], '--libdir'],
                                     stdout=subprocess.PIPE).communicate()[0]
                ld_path = ld_path.replace('\n','')
                if 'LD_LIBRARY_PATH' not in os.environ:
                    os.environ['LD_LIBRARY_PATH'] = ld_path
                elif not os.environ['LD_LIBRARY_PATH']:
                    os.environ['LD_LIBRARY_PATH'] = ld_path
                elif 1:#ld_path not in os.environ['LD_LIBRARY_PATH']:
                    os.environ['LD_LIBRARY_PATH'] += ';%s' % ld_path
            else:
                raise self.InvalidCmd('lhapdf is required to compile/use SysCalc')

        if logger.level <= logging.INFO:
            devnull = open(os.devnull,'w')
            try:
                misc.call(['make', 'clean'], stdout=devnull, stderr=-2)
            except Exception:
                pass
            if name == 'pythia-pgs':
                #SLC6 needs to have this first (don't ask why)
                status = misc.call(['make'], cwd = pjoin(MG5DIR, name, 'libraries', 'pylib'))
            status = misc.call(['make'], cwd = os.path.join(MG5DIR, name))
        else:
            try:
                misc.compile(['clean'], mode='', cwd = os.path.join(MG5DIR, name))
            except Exception:
                pass
            if name == 'pythia-pgs':
                #SLC6 needs to have this first (don't ask why)
                status = self.compile(mode='', cwd = pjoin(MG5DIR, name, 'libraries', 'pylib'))
            status = self.compile(mode='', cwd = os.path.join(MG5DIR, name))

        if not status:
            logger.info('Compilation succeeded')
        else:
            # For pythia-pgs check when removing the "-fno-second-underscore" flag
            if name == 'pythia-pgs':
                to_comment = ['libraries/PGS4/src/stdhep-dir/mcfio/arch_mcfio',
                              'libraries/PGS4/src/stdhep-dir/src/stdhep_Arch']
                for f in to_comment:
                    f = pjoin(MG5DIR, name, *f.split('/'))
                    text = "".join(l for l in open(f) if 'fno-second-underscore' not in l)
                    fsock = open(f,'w').write(text)
                try:
                    misc.compile(['clean'], mode='', cwd = os.path.join(MG5DIR, name))
                except Exception:
                    pass
                status = self.compile(mode='', cwd = os.path.join(MG5DIR, name))
            if not status:
                logger.info('Compilation succeeded')
            else:
                logger.warning('Error detected during the compilation. Please check the compilation error and run make manually.')


        # Special treatment for TD/Ghostscript program (require by MadAnalysis)
        if args[0] == 'MadAnalysis':
            try:
                os.system('rm -rf td')
                os.mkdir(pjoin(MG5DIR, 'td'))
            except Exception, error:
                print error
                pass

            if sys.platform == "darwin":
                logger.info('Downloading TD for Mac')
                target = 'http://theory.fnal.gov/people/parke/TD/td_mac_intel.tar.gz'
                misc.call(['curl', target, '-otd.tgz'],
                                                  cwd=pjoin(MG5DIR,'td'))
                misc.call(['tar', '-xzpvf', 'td.tgz'],
                                                  cwd=pjoin(MG5DIR,'td'))
                files.mv(MG5DIR + '/td/td_mac_intel',MG5DIR+'/td/td')
            else:
                logger.info('Downloading TD for Linux 32 bit')
                target = 'http://madgraph.phys.ucl.ac.be/Downloads/td'
                misc.call(['wget', target], cwd=pjoin(MG5DIR,'td'))
                os.chmod(pjoin(MG5DIR,'td','td'), 0775)
                if sys.maxsize > 2**32:
                    logger.warning('''td program (needed by MadAnalysis) is not compile for 64 bit computer.
                In 99% of the case, this is perfectly fine. If you do not have plot, please follow 
                instruction in https://cp3.irmp.ucl.ac.be/projects/madgraph/wiki/TopDrawer .''')
                self.options['td_path'] = pjoin(MG5DIR,'td')

            if not misc.which('gs'):
                logger.warning('''gosthscript not install on your system. This is not required to run MA.
                    but this prevent to create jpg files and therefore to have the plots in the html output.''')
                if sys.platform == "darwin":
                    logger.warning('''You can download this program at the following link:
                    http://www.macupdate.com/app/mac/9980/gpl-ghostscript''')

        if args[0] == 'Delphes2':
            data = open(pjoin(MG5DIR, 'Delphes','data','DetectorCard.dat')).read()
            data = data.replace('data/', 'DELPHESDIR/data/')
            out = open(pjoin(MG5DIR, 'Template','Common', 'Cards', 'delphes_card_default.dat'), 'w')
            out.write(data)
        if args[0] == 'Delphes3':
            files.cp(pjoin(MG5DIR, 'Delphes','examples','delphes_card_CMS.tcl'),
                     pjoin(MG5DIR,'Template', 'Common', 'Cards', 'delphes_card_default.dat'))

        #reset the position of the executable
        options_name = {'Delphes': 'delphes_path',
                           'Delphes2': 'delphes_path',
                           'Delphes3': 'delphes_path',
                           'ExRootAnalysis': 'exrootanalysis_path',
                           'MadAnalysis': 'madanalysis_path',
                           'SysCalc': 'syscalc_path',
                           'pythia-pgs':'pythia-pgs_path'}

        if args[0] in options_name:
            opt = options_name[args[0]]
            if self.options[opt] != self.options_configuration[opt]:
                self.options[opt] = self.options_configuration[opt]
                self.exec_cmd('save options')



    def install_update(self, args, wget):
        """ check if the current version of mg5 is up-to-date.
        and allow user to install the latest version of MG5 """

        def apply_patch(filetext):
            """function to apply the patch"""
            text = filetext.read()
            pattern = re.compile(r'''=== renamed directory \'(?P<orig>[^\']*)\' => \'(?P<new>[^\']*)\'''')
            #=== renamed directory 'Template' => 'Template/LO'
            for orig, new in pattern.findall(text):
                shutil.copytree(pjoin(MG5DIR, orig), pjoin(MG5DIR, 'UPDATE_TMP'))
                full_path = os.path.dirname(pjoin(MG5DIR, new)).split('/')
                for i, name in enumerate(full_path):
                    path = os.path.sep.join(full_path[:i+1])
                    if path and not os.path.isdir(path):
                        os.mkdir(path)
                shutil.copytree(pjoin(MG5DIR, 'UPDATE_TMP'), pjoin(MG5DIR, new))
                shutil.rmtree(pjoin(MG5DIR, 'UPDATE_TMP'))
            # track rename since patch fail to apply those correctly.
            pattern = re.compile(r'''=== renamed file \'(?P<orig>[^\']*)\' => \'(?P<new>[^\']*)\'''')
            #=== renamed file 'Template/SubProcesses/addmothers.f' => 'madgraph/iolibs/template_files/addmothers.f'
            for orig, new in pattern.findall(text):
                print 'move %s to %s' % (orig, new)
                try:
                    files.cp(pjoin(MG5DIR, orig), pjoin(MG5DIR, new), error=True)
                except IOError:
                    full_path = os.path.dirname(pjoin(MG5DIR, new)).split('/')
                    for i, name in enumerate(full_path):
                        path = os.path.sep.join(full_path[:i+1])
                        if path and not os.path.isdir(path):
                            os.mkdir(path)
                files.cp(pjoin(MG5DIR, orig), pjoin(MG5DIR, new), error=True)
            # track remove/re-added file:
            pattern = re.compile(r'''^=== added file \'(?P<new>[^\']*)\'''',re.M)
            all_add = pattern.findall(text)
            #pattern = re.compile(r'''=== removed file \'(?P<new>[^\']*)\'''')
            #all_rm = pattern.findall(text)
            pattern=re.compile(r'''=== removed file \'(?P<new>[^\']*)\'(?=.*=== added file \'(?P=new)\')''',re.S)
            print 'this step can take a few minuts. please be patient'
            all_rm_add = pattern.findall(text)
            #=== added file 'tests/input_files/full_sm/interactions.dat'
            for new in all_add:
                if new in all_rm_add:
                    continue
                if os.path.isfile(pjoin(MG5DIR, new)):
                    os.remove(pjoin(MG5DIR, new))
            #pattern = re.compile(r'''=== removed file \'(?P<new>[^\']*)\'''')
            #=== removed file 'tests/input_files/full_sm/interactions.dat'
            #for old in pattern.findall(text):
            #    if not os.path.isfile(pjoin(MG5DIR, old)):
            #        full_path = os.path.dirname(pjoin(MG5DIR, old)).split('/')
            #        for i, _ in enumerate(full_path):
            #            path = os.path.sep.join(full_path[:i+1])
            #            if path and not os.path.isdir(path):
            #                os.mkdir(path)
            #        subprocess.call(['touch', pjoin(MG5DIR, old)])

            p= subprocess.Popen(['patch', '-p1'], stdin=subprocess.PIPE,
                                                              cwd=MG5DIR)
            p.communicate(text)

            # check file which are not move
            #=== modified file 'Template/LO/Cards/run_card.dat'
            #--- old/Template/Cards/run_card.dat     2012-12-06 10:01:04 +0000
            #+++ new/Template/LO/Cards/run_card.dat  2013-12-09 02:35:59 +0000
            pattern=re.compile('''=== modified file \'(?P<new>[^\']*)\'[^\n]*\n\-\-\- old/(?P<old>\S*)[^\n]*\n\+\+\+ new/(?P=new)''',re.S)
            for match in pattern.findall(text):
                new = pjoin(MG5DIR, match[0])
                old = pjoin(MG5DIR, match[1])
                if new == old:
                    continue
                elif os.path.exists(old):
                    if not os.path.exists(os.path.dirname(new)):
                        split = new.split('/')
                        for i in range(1,len(split)):
                            path = '/'.join(split[:i])
                            if not os.path.exists(path):
                                print 'mkdir', path
                                os.mkdir(path)
                    files.cp(old,new)
            #=== renamed file 'Template/bin/internal/run_delphes' => 'Template/Common/bin/internal/run_delphes'
            #--- old/Template/bin/internal/run_delphes       2011-12-09 07:28:10 +0000
            #+++ new/Template/Common/bin/internal/run_delphes        2012-10-23 02:41:37 +0000
            #pattern=re.compile('''=== renamed file \'(?P<old>[^\']*)\' => \'(?P<new>[^\']*)\'[^\n]*\n\-\-\- old/(?P=old)[^\n]*\n\+\+\+ new/(?P=new)''',re.S)
            #for match in pattern.findall(text):
            #    old = pjoin(MG5DIR, match[0])
            #    new = pjoin(MG5DIR, match[1])
            #    if new == old:
            #       continue
            #    elif os.path.exists(old):
            #        if not os.path.exists(os.path.dirname(new)):
            #            split = new.split('/')
            #            for i in range(1,len(split)):
            #                path = '/'.join(split[:i])
            #                if not os.path.exists(path):
            #                    print 'mkdir', path
            #                    os.mkdir(path)
            #        files.cp(old,new)

            # check that all files in bin directory are executable
            for path in glob.glob(pjoin(MG5DIR, 'bin','*')):
                misc.call(['chmod', '+x', path])
            for path in glob.glob(pjoin(MG5DIR, 'Template','*','bin','*')):
                misc.call(['chmod', '+x', path])
            for path in glob.glob(pjoin(MG5DIR, 'Template','*','bin','internal','*')):
                misc.call(['chmod', '+x', path])
            for path in glob.glob(pjoin(MG5DIR, 'Template','*','*', '*.py')):
                misc.call(['chmod', '+x', path])
            for path in glob.glob(pjoin(MG5DIR, 'Template','*','*','*.sh')):
                misc.call(['chmod', '+x', path])

            #add empty files/directory
            pattern=re.compile('''^=== touch (file|directory) \'(?P<new>[^\']*)\'''',re.M)
            for match in pattern.findall(text):
                if match[0] == 'file':
                    new = os.path.dirname(pjoin(MG5DIR, match[1]))
                else:
                    new = pjoin(MG5DIR, match[1])
                if not os.path.exists(new):
                    split = new.split('/')
                    for i in range(1,len(split)+1):
                        path = '/'.join(split[:i])
                        if path and not os.path.exists(path):
                            print 'mkdir', path
                            os.mkdir(path)
                if match[0] == 'file':
                    print 'touch ', pjoin(MG5DIR, match[1])
                    misc.call(['touch', pjoin(MG5DIR, match[1])])
            # add new symlink
            pattern=re.compile('''^=== link file \'(?P<new>[^\']*)\' \'(?P<old>[^\']*)\'''', re.M)
            for new, old in pattern.findall(text):
                    if not os.path.exists(pjoin(MG5DIR, new)):
                        files.ln(old, os.path.dirname(new), os.path.basename(new))

            # check if it need to download binary:
            pattern = re.compile("""^Binary files old/(\S*).*and new/(\S*).*$""", re.M)
            if pattern.search(text):
                return True
            else:
                return False

        # load options
        mode = [arg.split('=',1)[1] for arg in args if arg.startswith('--mode=')]
        if mode:
            mode = mode[-1]
        else:
            mode = "userrequest"
        force = any([arg=='-f' for arg in args])
        timeout = [arg.split('=',1)[1] for arg in args if arg.startswith('--timeout=')]
        if timeout:
            try:
                timeout = int(timeout[-1])
            except ValueError:
                raise self.InvalidCmd('%s: invalid argument for timeout (integer expected)'%timeout[-1])
        else:
            timeout = self.options['timeout']
        input_path = [arg.split('=',1)[1] for arg in args if arg.startswith('--input=')]

        if input_path:
            fsock = open(input_path[0])
            need_binary = apply_patch(fsock)
            logger.info('manual patch apply. Please test your version.')
            if need_binary:
                logger.warning('Note that some files need to be loaded separately!')
            sys.exit(0)

        options = ['y','n','on_exit']
        if mode == 'mg5_start':
            timeout = 2
            default = 'n'
            update_delay = self.options['auto_update'] * 24 * 3600
            if update_delay == 0:
                return
        elif mode == 'mg5_end':
            timeout = 5
            default = 'n'
            update_delay = self.options['auto_update'] * 24 * 3600
            if update_delay == 0:
                return
            options.remove('on_exit')
        elif mode == "userrequest":
            default = 'y'
            update_delay = 0
        else:
            raise self.InvalidCmd('Unknown mode for command install update')

        if not os.path.exists(os.path.join(MG5DIR,'input','.autoupdate')) or \
                os.path.exists(os.path.join(MG5DIR,'.bzr')):
            error_text = """This version of MG5 doesn\'t support auto-update. Common reasons are:
            1) This version was loaded via bazaar (use bzr pull to update instead).
            2) This version is a beta release of MG5."""
            if mode == 'userrequest':
                raise self.ConfigurationError(error_text)
            return

        if not misc.which('patch'):
            error_text = """Not able to find program \'patch\'. Please reload a clean version
            or install that program and retry."""
            if mode == 'userrequest':
                raise self.ConfigurationError(error_text)
            return


        # read the data present in .autoupdate
        data = {}
        for line in open(os.path.join(MG5DIR,'input','.autoupdate')):
            if not line.strip():
                continue
            sline = line.split()
            data[sline[0]] = int(sline[1])

        #check validity of the file
        if 'version_nb' not in data:
            if mode == 'userrequest':
                error_text = 'This version of MG5 doesn\'t support auto-update. (Invalid information)'
                raise self.ConfigurationError(error_text)
            return
        elif 'last_check' not in data:
            data['last_check'] = time.time()

        #check if we need to update.
        if time.time() - data['last_check'] < update_delay:
            return

        logger.info('Checking if MG5 is up-to-date... (takes up to %ss)' % timeout)
        class TimeOutError(Exception): pass

        def handle_alarm(signum, frame):
            raise TimeOutError

        signal.signal(signal.SIGALRM, handle_alarm)
        signal.alarm(timeout)
        to_update = 0
        try:
            filetext = urllib.urlopen('http://madgraph.phys.ucl.ac.be/mg5amc_build_nb')
            signal.alarm(0)
            web_version = int(filetext.read().strip())
        except (TimeOutError, ValueError, IOError):
            signal.alarm(0)
            print 'failed to connect server'
            if mode == 'mg5_end':
                # wait 24h before next check
                fsock = open(os.path.join(MG5DIR,'input','.autoupdate'),'w')
                fsock.write("version_nb   %s\n" % data['version_nb'])
                fsock.write("last_check   %s\n" % \
                int(time.time()) - 3600 * 24 * (self.options['auto_update'] -1))
                fsock.close()
            return

        if web_version == data['version_nb']:
            logger.info('No new version of MG5 available')
            # update .autoupdate to prevent a too close check
            fsock = open(os.path.join(MG5DIR,'input','.autoupdate'),'w')
            fsock.write("version_nb   %s\n" % data['version_nb'])
            fsock.write("last_check   %s\n" % int(time.time()))
            fsock.close()
            return
        elif data['version_nb'] > web_version:
            logger_stderr.info('impossible to update: local %s web %s' % (data['version_nb'], web_version))
            fsock = open(os.path.join(MG5DIR,'input','.autoupdate'),'w')
            fsock.write("version_nb   %s\n" % data['version_nb'])
            fsock.write("last_check   %s\n" % int(time.time()))
            fsock.close()
            return
        else:
            if not force:
                answer = self.ask('New Version of MG5 available! Do you want to update your current version?',
                                  default, options)
            else:
                answer = default


        if answer == 'y':
            logger.info('start updating code')
            fail = 0
            for i in range(data['version_nb'], web_version):
                try:
                    filetext = urllib.urlopen('http://madgraph.phys.ucl.ac.be/patch/build%s.patch' %(i+1))
#                    filetext = urllib.urlopen('http://madgraph.phys.ucl.ac.be/patch_test/build%s.patch' %(i+1))
                except Exception:
                    print 'fail to load patch to build #%s' % (i+1)
                    fail = i
                    break
                need_binary = apply_patch(filetext)
                if need_binary:
                    path = "http://madgraph.phys.ucl.ac.be/binary/binary_file%s.tgz" %(i+1)
                    name = "extra_file%i" % (i+1)
                    if sys.platform == "darwin":
                        misc.call(['curl', path, '-o%s.tgz' % name], cwd=MG5DIR)
                    else:
                        misc.call(['wget', path, '--output-document=%s.tgz'% name], cwd=MG5DIR)
                    # Untar the file
                    returncode = misc.call(['tar', '-xzpf', '%s.tgz' % name], cwd=MG5DIR,
                                     stdout=open(os.devnull, 'w'))

            fsock = open(os.path.join(MG5DIR,'input','.autoupdate'),'w')
            if not fail:
                fsock.write("version_nb   %s\n" % web_version)
            else:
                fsock.write("version_nb   %s\n" % fail)
            fsock.write("last_check   %s\n" % int(time.time()))
            fsock.close()
            logger.info('Checking current version. (type ctrl-c to bypass the check)')
            subprocess.call([os.path.join('tests','test_manager.py')],
                                                                  cwd=MG5DIR)

            print 'new version installed, please relaunch mg5'
            sys.exit(0)
        elif answer == 'n':
            # prevent for a future check
            fsock = open(os.path.join(MG5DIR,'input','.autoupdate'),'w')
            fsock.write("version_nb   %s\n" % data['version_nb'])
            fsock.write("last_check   %s\n" % int(time.time()))
            fsock.close()
            logger.info('Update bypassed.')
            logger.info('The next check for a new version will be performed in %s days' \
                        % abs(self.options['auto_update']))
            logger.info('In order to change this delay. Enter the command:')
            logger.info('set auto_update X')
            logger.info('Putting X to zero will prevent this check at anytime.')
            logger.info('You can upgrade your version at any time by typing:')
            logger.info('install update')
        else: #answer is on_exit
            #ensure that the test will be done on exit
            #Do not use the set command here!!
            self.options['auto_update'] = -1 * self.options['auto_update']



    def set_configuration(self, config_path=None, final=True):
        """ assign all configuration variable from file
            ./input/mg5_configuration.txt. assign to default if not define """

        if not self.options:
            self.options = dict(self.options_configuration)
            self.options.update(self.options_madgraph)
            self.options.update(self.options_madevent)

        if not config_path:
            if os.environ.has_key('MADGRAPH_BASE'):
                config_path = pjoin(os.environ['MADGRAPH_BASE'],'mg5_configuration.txt')
                self.set_configuration(config_path, final)
                return
            if 'HOME' in os.environ:
                config_path = pjoin(os.environ['HOME'],'.mg5',
                                                        'mg5_configuration.txt')
                if os.path.exists(config_path):
                    self.set_configuration(config_path, final=False)
            config_path = os.path.relpath(pjoin(MG5DIR,'input',
                                                       'mg5_configuration.txt'))
            return self.set_configuration(config_path, final)

        if not os.path.exists(config_path):
            files.cp(pjoin(MG5DIR,'input','.mg5_configuration_default.txt'), config_path)
        config_file = open(config_path)

        # read the file and extract information
        logger.info('load MG5 configuration from %s ' % config_file.name)
        for line in config_file:
            if '#' in line:
                line = line.split('#',1)[0]
            line = line.replace('\n','').replace('\r\n','')
            try:
                name, value = line.split('=')
            except ValueError:
                pass
            else:
                name = name.strip()
                value = value.strip()
                if name != 'mg5_path':
                    self.options[name] = value
                if value.lower() == "none":
                    self.options[name] = None
                    
        self.options['stdout_level'] = logging.getLogger('madgraph').level
        if not final:
            return self.options # the return is usefull for unittest

        # Treat each expected input
        # 1: Pythia8_path and hewrig++ paths
        # try absolute and relative path
        for key in self.options:
            if key in ['pythia8_path', 'hwpp_path', 'thepeg_path', 'hepmc_path']:
                if self.options[key] in ['None', None]:
                    self.options[key] = None
                    continue
                path = self.options[key]
                #this is for pythia8
                if key == 'pythia8_path' and not os.path.isfile(pjoin(MG5DIR, path, 'include', 'Pythia.h')):
                    if not os.path.isfile(pjoin(path, 'include', 'Pythia.h')):
                        self.options['pythia8_path'] = None
                    else:
                        continue
                #this is for hw++
                elif key == 'hwpp_path' and not os.path.isfile(pjoin(MG5DIR, path, 'include', 'Herwig++', 'Analysis', 'BasicConsistency.hh')):
                    if not os.path.isfile(pjoin(path, 'include', 'Herwig++', 'Analysis', 'BasicConsistency.hh')):
                        self.options['hwpp_path'] = None
                    else:
                        continue
                # this is for thepeg
                elif key == 'thepeg_path' and not os.path.isfile(pjoin(MG5DIR, path, 'include', 'ThePEG', 'ACDC', 'ACDCGenCell.h')):
                    if not os.path.isfile(pjoin(path, 'include', 'ThePEG', 'ACDC', 'ACDCGenCell.h')):
                        self.options['thepeg_path'] = None
                    else:
                        continue
                # this is for hepmc
                elif key == 'hepmc_path' and not os.path.isfile(pjoin(MG5DIR, path, 'include', 'HEPEVT_Wrapper.h')):
                    if not os.path.isfile(pjoin(path, 'include', 'HEPEVT_Wrapper.h')):
                        self.options['hepmc_path'] = None
                    else:
                        continue

            elif key == 'pjfry':
                if self.options['pjfry'] == None:
                    # try to find it automatically on the system                                                                                                                                            
                    program = misc.which_lib('libpjfry.a')
                    if program != None:
                        fpath, fname = os.path.split(program)
                        self.options['pjfry']=fpath

            elif key.endswith('path'):
                pass
            elif key in ['run_mode', 'auto_update']:
                self.options[key] = int(self.options[key])
            elif key in ['cluster_type','automatic_html_opening']:
                pass
            elif key not in ['text_editor','eps_viewer','web_browser', 'stdout_level']:
                # Default: try to set parameter
                try:
                    self.do_set("%s %s --no_save" % (key, self.options[key]), log=False)
                except MadGraph5Error, error:
                    print error
                    logger.warning("Option %s from config file not understood" \
                                   % key)
                else:
                    if key in self.options_madgraph:
                        self.history.append('set %s %s' % (key, self.options[key]))
        # Configure the way to open a file:
        launch_ext.open_file.configure(self.options)

        return self.options

    def check_for_export_dir(self, filepath):
        """Check if the files is in a valid export directory and assign it to
        export path if if is"""

        # keep previous if a previous one is defined
        if self._export_dir:
            return

        if os.path.exists(pjoin(os.getcwd(), 'Cards')):
            self._export_dir = os.getcwd()
            return

        path_split = filepath.split(os.path.sep)
        if len(path_split) > 2 and path_split[-2] == 'Cards':
            self._export_dir = os.path.sep.join(path_split[:-2])
            return

    def do_launch(self, line):
        """Main commands: Ask for editing the parameter and then
        Execute the code (madevent/standalone/...)
        """

        #ensure that MG option are not modified by the launch routine
        current_options = dict([(name, self.options[name]) for name in self.options_madgraph])
        start_cwd = os.getcwd()

        args = self.split_arg(line)
        # check argument validity and normalise argument
        (options, args) = _launch_parser.parse_args(args)
        self.check_launch(args, options)
        options = options.__dict__
        # args is now MODE PATH

        if args[0].startswith('standalone'):
            if os.path.isfile(os.path.join(os.getcwd(),args[1],'Cards',\
              'MadLoopParams.dat')) and not os.path.isfile(os.path.join(\
              os.getcwd(),args[1],'SubProcesses','check_poles.f')):
                ext_program = launch_ext.MadLoopLauncher(self, args[1], \
                                                options=self.options, **options)
            else:
                ext_program = launch_ext.SALauncher(self, args[1], \
                                                options=self.options, **options)
        elif args[0] == 'madevent':
            if options['interactive']:
                if hasattr(self, 'do_shell'):
                    ME = madevent_interface.MadEventCmdShell(me_dir=args[1], options=self.options)
                else:
                    ME = madevent_interface.MadEventCmd(me_dir=args[1],options=self.options)
                    ME.pass_in_web_mode()
                stop = self.define_child_cmd_interface(ME)
                return stop

            #check if this is a cross-section
            if not self._generate_info:
                # This relaunch an old run -> need to check if this is a
                # cross-section or a width
                info = open(pjoin(args[1],'SubProcesses','procdef_mg5.dat')).read()
                generate_info = info.split('# Begin PROCESS',1)[1].split('\n')[1]
                generate_info = generate_info.split('#')[0]
            else:
                generate_info = self._generate_info

            if len(generate_info.split('>')[0].strip().split())>1:
                ext_program = launch_ext.MELauncher(args[1], self,
                                shell = hasattr(self, 'do_shell'),
                                options=self.options,**options)
            else:
                # This is a width computation
                ext_program = launch_ext.MELauncher(args[1], self, unit='GeV',
                                shell = hasattr(self, 'do_shell'),
                                options=self.options,**options)

        elif args[0] == 'pythia8':
            ext_program = launch_ext.Pythia8Launcher( args[1], self, **options)

        elif args[0] == 'aMC@NLO':
            if options['interactive']:
                if hasattr(self, 'do_shell'):
                    ME = amcatnlo_run.aMCatNLOCmdShell(me_dir=args[1], options=self.options)
                else:
                    ME = amcatnlo_run.aMCatNLOCmd(me_dir=args[1],options=self.options)
                    ME.pass_in_web_mode()
                # transfer interactive configuration
                config_line = [l for l in self.history if l.strip().startswith('set')]
                for line in config_line:
                    ME.exec_cmd(line)
                stop = self.define_child_cmd_interface(ME)
                return stop
            ext_program = launch_ext.aMCatNLOLauncher( args[1], self, **options)
        elif args[0] == 'madweight':
            import madgraph.interface.madweight_interface as madweight_interface
            if options['interactive']:
                if hasattr(self, 'do_shell'):
                    MW = madweight_interface.MadWeightCmdShell(me_dir=args[1], options=self.options)
                else:
                    MW = madweight_interface.MadWeightCmd(me_dir=args[1],options=self.options)
                # transfer interactive configuration
                config_line = [l for l in self.history if l.strip().startswith('set')]
                for line in config_line:
                    MW.exec_cmd(line)
                stop = self.define_child_cmd_interface(MW)                
                return stop
            ext_program = launch_ext.MWLauncher( self, args[1],
                                                 shell = hasattr(self, 'do_shell'),
                                                 options=self.options,**options)            
        else:
            os.chdir(start_cwd) #ensure to go to the initial path
            raise self.InvalidCmd , '%s cannot be run from MG5 interface' % args[0]


        ext_program.run()
        os.chdir(start_cwd) #ensure to go to the initial path
        # ensure that MG options are not changed!
        for key, value in current_options.items():
            self.options[key] = value

    def do_load(self, line):
        """Not in help: Load information from file"""

        args = self.split_arg(line)
        # check argument validity
        self.check_load(args)

        cpu_time1 = time.time()
        if args[0] == 'model':
            self._curr_model = save_load_object.load_from_file(args[1])
            if self._curr_model.get('parameters'):
                # This is a UFO model
                self._model_v4_path = None
                self._curr_fortran_model = \
                  helas_call_writers.FortranUFOHelasCallWriter(self._curr_model)
            else:
                # This is a v4 model
                self._model_v4_path = import_v4.find_model_path(\
                    self._curr_model.get('name').replace("_v4", ""),
                    self._mgme_dir)
                self._curr_fortran_model = \
                  helas_call_writers.FortranHelasCallWriter(self._curr_model)

            # Do post-processing of model
            self.process_model()

            #save_model.save_model(args[1], self._curr_model)
            if isinstance(self._curr_model, base_objects.Model):
                cpu_time2 = time.time()
                logger.info("Loaded model from file in %0.3f s" % \
                      (cpu_time2 - cpu_time1))
            else:
                raise self.RWError('Could not load model from file %s' \
                                      % args[1])
        elif args[0] == 'processes':
            amps = save_load_object.load_from_file(args[1])
            if isinstance(amps, diagram_generation.AmplitudeList):
                cpu_time2 = time.time()
                logger.info("Loaded processes from file in %0.3f s" % \
                      (cpu_time2 - cpu_time1))
                if amps:
                    model = amps[0].get('process').get('model')
                    if not model.get('parameters'):
                        # This is a v4 model.  Look for path.
                        self._model_v4_path = import_v4.find_model_path(\
                                   model.get('name').replace("_v4", ""),
                                   self._mgme_dir)
                        self._curr_fortran_model = \
                                helas_call_writers.FortranHelasCallWriter(\
                                                              model)
                    else:
                        self._model_v4_path = None
                        self._curr_fortran_model = \
                                helas_call_writers.FortranUFOHelasCallWriter(\
                                                              model)
                    # If not exceptions from previous steps, set
                    # _curr_amps and _curr_model
                    self._curr_amps = amps
                    self._curr_model = model
                    logger.info("Model set from process.")
                    # Do post-processing of model
                    self.process_model()
                self._done_export = None
            else:
                raise self.RWError('Could not load processes from file %s' % args[1])


    def do_customize_model(self, line):
        """create a restriction card in a interactive way"""

        args = self.split_arg(line)
        self.check_customize_model(args)

        model_path = self._curr_model.get('modelpath')
        if not os.path.exists(pjoin(model_path,'build_restrict.py')):
            raise self.InvalidCmd('''Model not compatible with this option.''')

        # (re)import the full model (get rid of the default restriction)
        self._curr_model = import_ufo.import_model(model_path, restrict=False)

        #1) create the full param_card
        out_path = StringIO.StringIO()
        param_writer.ParamCardWriter(self._curr_model, out_path)
        # and load it to a python object
        param_card = check_param_card.ParamCard(out_path.getvalue().split('\n'))


        all_categories = self.ask('','0',[], ask_class=AskforCustomize)
        ## Make a Temaplate for  the restriction card. (card with no restrict)
        for block in param_card:
            value_dict = {}
            for param in param_card[block]:
                value = param.value
                if value == 0:
                    param.value = 0.000001e-99
                elif value == 1:
                    param.value = 9.999999e-1
                elif abs(value) in value_dict:
                    param.value += value_dict[abs(value)] * 1e-4 * param.value
                    value_dict[abs(value)] += 1
                else:
                    value_dict[abs(value)] = 1

        for category in all_categories:
            for options in category:
                if not options.status:
                    continue
                param = param_card[options.lhablock].get(options.lhaid)
                param.value = options.value

        logger.info('Loading the resulting model')
        # Applying the restriction
        self._curr_model = import_ufo.RestrictModel(self._curr_model)
        model_name = self._curr_model.get('name')
        if model_name == 'mssm':
            keep_external=True
        else:
            keep_external=False
        self._curr_model.restrict_model(param_card,keep_external=keep_external)

        if args:
            name = args[0].split('=',1)[1]
            path = pjoin(model_path,'restrict_%s.dat' % name)
            logger.info('Save restriction file as %s' % path)
            param_card.write(path)
            self._curr_model['name'] += '-%s' % name



    def do_save(self, line, check=True, to_keep={}, log=True):
        """Not in help: Save information to file"""

        args = self.split_arg(line)
        # Check argument validity
        if check:
            self.check_save(args)

        if args[0] == 'model':
            if self._curr_model:
                #save_model.save_model(args[1], self._curr_model)
                if save_load_object.save_to_file(args[1], self._curr_model):
                    logger.info('Saved model to file %s' % args[1])
            else:
                raise self.InvalidCmd('No model to save!')
        elif args[0] == 'processes':
            if self._curr_amps:
                if save_load_object.save_to_file(args[1], self._curr_amps):
                    logger.info('Saved processes to file %s' % args[1])
            else:
                raise self.InvalidCmd('No processes to save!')

        elif args[0] == 'options':
            # First look at options which should be put in MG5DIR/input
            to_define = {}
            for key, default in self.options_configuration.items():
                if  self.options_configuration[key] != self.options[key] != None:
                    to_define[key] = self.options[key]

            if not '--auto' in args:
                for key, default in self.options_madevent.items():
                    if self.options_madevent[key] != self.options[key] != None:
                        if '_path' in key and os.path.basename(self.options[key]) == 'None':
                            continue
                        to_define[key] = self.options[key]
                    elif key == 'cluster_queue' and self.options[key] is None:
                        to_define[key] = self.options[key]

            if '--all' in args:
                for key, default in self.options_madgraph.items():
                    if self.options_madgraph[key] != self.options[key] != None and \
                      key != 'stdout_level':
                        to_define[key] = self.options[key]
            elif not '--auto' in args:
                for key, default in self.options_madgraph.items():
                    if self.options_madgraph[key] != self.options[key] != None and  key != 'stdout_level':
                        logger.info('The option %s is modified [%s] but will not be written in the configuration files.' \
                                    % (key,self.options_madgraph[key]) )
                        logger.info('If you want to make this value the default for future session, you can run \'save options --all\'')
            if len(args) >1 and not args[1].startswith('--'):
                filepath = args[1]
            else:
                filepath = pjoin(MG5DIR, 'input', 'mg5_configuration.txt')
            basefile = pjoin(MG5DIR, 'input', '.mg5_configuration_default.txt')
            basedir = MG5DIR

            if to_keep:
                to_define = to_keep
            self.write_configuration(filepath, basefile, basedir, to_define)

    # Set an option
    def do_set(self, line, log=True):
        """Set an option, which will be default for coming generations/outputs
        """
        # Be carefull:
        # This command is associated to a post_cmd: post_set.
        args = self.split_arg(line)

        # Check the validity of the arguments
        self.check_set(args)

        if args[0] == 'ignore_six_quark_processes':
            if args[1] == 'False':
                self.options[args[0]] = False
                return
            self.options[args[0]] = list(set([abs(p) for p in \
                                      self._multiparticles[args[1]]\
                                      if self._curr_model.get_particle(p).\
                                      is_fermion() and \
                                      self._curr_model.get_particle(abs(p)).\
                                      get('color') == 3]))
            if log:
                logger.info('Ignore processes with >= 6 quarks (%s)' % \
                        ",".join([\
                            self._curr_model.get_particle(q).get('name') \
                            for q in self.options[args[0]]]))

        elif args[0] == 'group_subprocesses':
            if args[1] not in ['Auto', 'NLO']:
                self.options[args[0]] = eval(args[1])
            else:
                self.options[args[0]] = args[1]
            if log:
                logger.info('Set group_subprocesses to %s' % \
                        str(self.options[args[0]]))
                logger.info('Note that you need to regenerate all processes')
            self._curr_amps = diagram_generation.AmplitudeList()
            self._curr_matrix_elements = helas_objects.HelasMultiProcess()

        elif args[0] == "stdout_level":
            if args[1].isdigit():
                level = int(args[1])
            else:
                level = eval('logging.' + args[1])
            logging.root.setLevel(level)
            logging.getLogger('madgraph').setLevel(level)
            logging.getLogger('madevent').setLevel(level)
            if log:
                logger.info('set output information to level: %s' % level)

        elif args[0] == "complex_mass_scheme":
            old = self.options[args[0]]
            self.options[args[0]] = eval(args[1])
            aloha.complex_mass = eval(args[1])
            aloha_lib.KERNEL.clean()
            if not self._curr_model:
                pass
            elif self.options[args[0]]:
                if old:
                    if log:
                        logger.info('Complex mass already activated.')
                    return
                if log:
                    logger.info('Activate complex mass scheme.')
                self._curr_model.change_mass_to_complex_scheme()
                if hasattr(self._curr_model, 'set_parameters_and_couplings'):
                        self._curr_model.set_parameters_and_couplings()
            else:
                if not old:
                    if log:
                        logger.info('Complex mass already desactivated.')
                    return
                if log:
                    logger.info('Desactivate complex mass scheme.')
                self.exec_cmd('import model %s' % self._curr_model.get('name'))

        elif args[0] == "gauge":
            # Treat the case where they are no model loaded
            if not self._curr_model:
                if args[1] == 'unitary':
                    aloha.unitary_gauge = True
                else:
                    aloha.unitary_gauge = False
                aloha_lib.KERNEL.clean()
                self.options[args[0]] = args[1]
                if log: logger.info('Passing to gauge %s.' % args[1])
                return

            # They are a valid model
            able_to_mod = True
            if args[1] == 'unitary':
                if 0 in self._curr_model.get('gauge'):
                    aloha.unitary_gauge = True
                else:
                    able_to_mod = False
                    if log: logger.warning('Note that unitary gauge is not allowed for your current model %s' \
		                                     % self._curr_model.get('name'))
            else:
                if 1 in self._curr_model.get('gauge'):
                    aloha.unitary_gauge = False
                else:
                    able_to_mod = False
                    if log: logger.warning('Note that Feynman gauge is not allowed for your current model %s' \
		                                     % self._curr_model.get('name'))
            self.options[args[0]] = args[1]

            if able_to_mod and log and args[0] == 'gauge' and \
                args[1] == 'unitary' and not self.options['gauge']=='unitary' and \
                isinstance(self._curr_model,loop_base_objects.LoopModel) and \
                  not self._curr_model['perturbation_couplings'] in [[],['QCD']]:
                logger.warning('You will only be able to do tree level'+\
                                   ' and QCD corrections in the unitary gauge.')

            #re-init all variable
            model_name = self._curr_model.get('modelpath+restriction')
            self._curr_model = None
            self._curr_amps = diagram_generation.AmplitudeList()
            self._curr_matrix_elements = helas_objects.HelasMultiProcess()
            self._curr_fortran_model = None
            self._curr_cpp_model = None
            self._curr_exporter = None
            self._done_export = False
            import_ufo._import_once = []
            logger.info('Passing to gauge %s.' % args[1])

            if able_to_mod:
                # We don't want to go through the MasterCommand again
                # because it messes with the interface switching when
                # importing a loop model from MG5
                MadGraphCmd.do_import(self,'model %s' %model_name, force=True)
            elif log:
                logger.info('Note that you have to reload the model')

        elif args[0] == 'fortran_compiler':
            if args[1] != 'None':
                if log:
                    logger.info('set fortran compiler to %s' % args[1])
                self.options['fortran_compiler'] = args[1]
            else:
                self.options['fortran_compiler'] = None
        elif args[0] == 'loop_optimized_output':
            if log:
                    logger.info('set loop optimized output to %s' % args[1])
            self._curr_matrix_elements = helas_objects.HelasMultiProcess()
            self.options[args[0]] = eval(args[1])

        elif args[0] == 'fastjet':
            try:
                p = subprocess.Popen([args[1], '--version'], stdout=subprocess.PIPE,
                stderr=subprocess.PIPE)
                output, error = p.communicate()
                res = 0
            except Exception:
                res = 1

            if res != 0 or error:
                logger.info('%s does not seem to correspond to a valid fastjet-config ' % args[1] + \
                        'executable (v3+). We will use fjcore instead. Please enter the full PATH/TO/fastjet-config (including fastjet-config).\n')
                self.options[args[0]] = None
                self.history.pop()
            elif int(output.split('.')[0]) < 3:
                logger.warning('%s is not ' % args[1] + \
                        'v3 or greater. Please install FastJet v3+.')
                self.options[args[0]] = None
                self.history.pop()
            else: #everything is fine
                logger.info('set fastjet to %s' % args[1])
                self.options[args[0]] = args[1]

        elif args[0] == "pjfry":
            program = misc.which_lib(os.path.join(args[1],"libpjfry.a"))
            if program!=None:
                res = 0
                logger.info('set pjfry to %s' % args[1])
            else:
                res = 1

            if res != 0 :
                logger.warning('%s does not seem to correspond to a valid pjfry lib ' % args[1] + \
                        '. Please enter the full PATH/TO/pjfry/lib .\n' + \
                        'You will NOT be able to run PJFry++ otherwise.\n')
        elif args[0] == 'lhapdf':
            try:
                res = misc.call([args[1], '--version'], stdout=subprocess.PIPE,
                                                             stderr=subprocess.PIPE)
                logger.info('set lhapdf to %s' % args[1])
                self.options[args[0]] = args[1]
            except Exception:
                res = 1
            if res != 0:
                logger.info('%s does not seem to correspond to a valid lhapdf-config ' % args[1] + \
                        'executable. Please enter the full PATH/TO/lhapdf-config (including lhapdf-config).\n' + \
                        'Note that you can still compile and run aMC@NLO with the built-in PDFs\n')

        elif args[0] in ['timeout', 'auto_update', 'cluster_nb_retry',
                         'cluster_retry_wait']:
                self.options[args[0]] = int(args[1])

        elif args[0] == 'cluster_status_update':
            if '(' in args[1]:
                data = ' '.join([a for a in args[1:] if not a.startswith('-')])
                data = data.replace('(','').replace(')','').replace(',',' ').split()
                first, second = data[:2]
            else:
                first, second = args[1:3]

            self.options[args[0]] = (int(first), int(second))

        elif args[0] == 'OLP':
            # Reset the amplitudes, MatrixElements and exporter as they might
            # depend on this option
            self._curr_amps = diagram_generation.AmplitudeList()
            self._curr_matrix_elements = helas_objects.HelasMultiProcess()
            self._curr_exporter = None
            self.options[args[0]] = args[1]

        elif args[0] =='output_dependencies':
            self.options[args[0]] = args[1]
        
        elif args[0] in self.options:
            if args[1] in ['None','True','False']:
                self.options[args[0]] = eval(args[1])
            else:
                self.options[args[0]] = args[1]

    def post_set(self, stop, line):
        """Check if we need to save this in the option file"""

        args = self.split_arg(line)
        # Check the validity of the arguments
        try:
            self.check_set(args, log=False)
        except Exception:
            return stop

        if args[0] in self.options_configuration and '--no_save' not in args:
            self.exec_cmd('save options --auto', log=False)
        elif args[0] in self.options_madevent:
            if not '--no_save' in line:
                logger.info('This option will be the default in any output that you are going to create in this session.')
                logger.info('In order to keep this changes permanent please run \'save options\'')
        else:
            #MadGraph5_aMC@NLO configuration
            if not self.history or self.history[-1].split() != line.split():
                self.history.append('set %s' % line)
                self.avoid_history_duplicate('set %s' % args[0], ['define', 'set'])
        return stop

    def do_open(self, line):
        """Open a text file/ eps file / html file"""

        args = self.split_arg(line)
        # Check Argument validity and modify argument to be the real path
        self.check_open(args)
        file_path = args[0]

        launch_ext.open_file(file_path)

    def do_output(self, line):
        """Main commands: Initialize a new Template or reinitialize one"""

        args = self.split_arg(line)
        # Check Argument validity
        self.check_output(args)


        noclean = '-noclean' in args
        force = '-f' in args
        nojpeg = '-nojpeg' in args
        main_file_name = ""
        try:
            main_file_name = args[args.index('-name') + 1]
        except Exception:
            pass

        ################
        # ALOHA OUTPUT #
        ################
        if self._export_format == 'aloha':
            # catch format
            format = [d[9:] for d in args if d.startswith('--format=')]
            if not format:
                format = 'Fortran'
            else:
                format = format[-1]
            # catch output dir
            output = [d for d in args if d.startswith('--output=')]
            if not output:
                output = import_ufo.find_ufo_path(self._curr_model['name'])
                output = pjoin(output, format)
                if not os.path.isdir(output):
                    os.mkdir(output)
            else:
                output = output[-1]
                if not os.path.isdir(output):
                    raise self.InvalidCmd('%s is not a valid directory' % output)
            logger.info('creating routines in directory %s ' % output)
            # build the calling list for aloha
            names = [d for d in args if not d.startswith('-')]
            wanted_lorentz = aloha_fct.guess_routine_from_name(names)
            # Create and write ALOHA Routine
            aloha_model = create_aloha.AbstractALOHAModel(self._curr_model.get('name'))
            aloha_model.add_Lorentz_object(self._curr_model.get('lorentz'))
            if wanted_lorentz:
                aloha_model.compute_subset(wanted_lorentz)
            else:
                aloha_model.compute_all(save=False)
            aloha_model.write(output, format)
            return

        #################
        ## Other Output #
        #################
        # Configuration of what to do:
        # check: check status of the directory
        # exporter: which exporter to use (v4/cpp/...)
        # output: [Template/dir/None] copy the Template, just create dir or do nothing
        config = {}
        config['madevent'] =       {'check': True,  'exporter': 'v4',  'output':'Template'}
        config['matrix'] =         {'check': False, 'exporter': 'v4',  'output':'dir'}
        config['standalone'] =     {'check': True, 'exporter': 'v4',  'output':'Template'}
        config['standalone_msF'] = {'check': False, 'exporter': 'v4',  'output':'Template'}
        config['standalone_msP'] = {'check': False, 'exporter': 'v4',  'output':'Template'}
        config['standalone_rw'] =  {'check': False, 'exporter': 'v4',  'output':'Template'}
        config['standalone_cpp'] = {'check': False, 'exporter': 'cpp', 'output': 'Template'}
        config['pythia8'] =        {'check': False, 'exporter': 'cpp', 'output':'dir'}
        config['madweight'] =      {'check': True, 'exporter': 'v4',  'output':'Template'}

        options = config[self._export_format]
        # check
        if os.path.realpath(self._export_dir) == os.getcwd():
            if len(args) == 0:
                i=0
                while 1:
                    if os.path.exists('Pythia8_proc_%i' %i):
                        i+=1
                    else:
                        break
                os.mkdir('Pythia8_proc_%i' %i) 
                self._export_dir = pjoin(self._export_dir, 'Pythia8_proc_%i' %i)
                logger.info('Create output in %s' % self._export_dir)
            elif not args[0] in ['.', '-f']:
                raise self.InvalidCmd, 'Wrong path directory to create in local directory use \'.\''
        elif not noclean and os.path.isdir(self._export_dir) and options['check']:
            if not force:
                # Don't ask if user already specified force or noclean
                logger.info('INFO: directory %s already exists.' % self._export_dir)
                logger.info('If you continue this directory will be deleted and replaced.')
                answer = self.ask('Do you want to continue?', 'y', ['y','n'])
            else:
                answer = 'y'
            if answer != 'y':
                raise self.InvalidCmd('Stopped by user request')
            else:
                shutil.rmtree(self._export_dir)

        #Exporter + Template
        if options['exporter'] == 'v4':
            self._curr_exporter = export_v4.ExportV4Factory(self, noclean)
            if options['output'] == 'Template':
                self._curr_exporter.copy_v4template(modelname=self._curr_model.get('name'))
        if  options['exporter'] == 'cpp' and options['output'] == 'Template':
            export_cpp.setup_cpp_standalone_dir(self._export_dir, self._curr_model)

        if options['output'] == 'dir' and not os.path.isdir(self._export_dir):
            os.makedirs(self._export_dir)

        # Reset _done_export, since we have new directory
        self._done_export = False

        # Perform export and finalize right away
        self.export(nojpeg, main_file_name, args)

        # Automatically run finalize
        self.finalize(nojpeg)

        # Remember that we have done export
        self._done_export = (self._export_dir, self._export_format)

        # Reset _export_dir, so we don't overwrite by mistake later
        self._export_dir = None

    # Export a matrix element
    def export(self, nojpeg = False, main_file_name = "", args=[]):
        """Export a generated amplitude to file"""

        def generate_matrix_elements(self):
            """Helper function to generate the matrix elements before
            exporting"""

            if self._export_format in ['standalone_msP', 'standalone_msF', 'standalone_mw']:
                to_distinguish = []
                for part in self._curr_model.get('particles'):
                    if part.get('name') in args and part.get('antiname') in args and\
                       part.get('name') != part.get('antiname'):
                        to_distinguish.append(abs(part.get('pdg_code')))
            # Sort amplitudes according to number of diagrams,
            # to get most efficient multichannel output
            self._curr_amps.sort(lambda a1, a2: a2.get_number_of_diagrams() - \
                                 a1.get_number_of_diagrams())

            # Check if we need to group the SubProcesses or not
            group = True
            if self.options['group_subprocesses'] is False:
                group = False
            elif self.options['group_subprocesses'] == 'Auto' and \
                                         self._curr_amps[0].get_ninitial() == 1:
                group = False



            cpu_time1 = time.time()
            ndiags = 0
            if not self._curr_matrix_elements.get_matrix_elements():
                if group:
                    cpu_time1 = time.time()
                    dc_amps = diagram_generation.DecayChainAmplitudeList(\
                        [amp for amp in self._curr_amps if isinstance(amp, \
                                        diagram_generation.DecayChainAmplitude)])
                    non_dc_amps = diagram_generation.AmplitudeList(\
                             [amp for amp in self._curr_amps if not \
                              isinstance(amp, \
                                         diagram_generation.DecayChainAmplitude)])
                    subproc_groups = group_subprocs.SubProcessGroupList()
                    if non_dc_amps:
                        subproc_groups.extend(\
                            group_subprocs.SubProcessGroup.group_amplitudes(\
                                                non_dc_amps, self._export_format))

                    if dc_amps:
                        dc_subproc_group = \
                                  group_subprocs.DecayChainSubProcessGroup.\
                                  group_amplitudes(dc_amps, self._export_format)
                        subproc_groups.extend(dc_subproc_group.\
                                    generate_helas_decay_chain_subproc_groups())

                    ndiags = sum([len(m.get('diagrams')) for m in \
                              subproc_groups.get_matrix_elements()])
                    self._curr_matrix_elements = subproc_groups
                    # assign a unique id number to all groups
                    uid = 0
                    for group in subproc_groups:
                        uid += 1 # update the identification number
                        for me in group.get('matrix_elements'):
                            me.get('processes')[0].set('uid', uid)
                else: # Not grouped subprocesses
                    mode = {}
                    if self._export_format in [ 'standalone_msP' , 'standalone_msF', 'standalone_rw']:
                        mode['mode'] = 'MadSpin'
                    self._curr_matrix_elements = \
                       helas_objects.HelasMultiProcess(self._curr_amps, matrix_element_opts=mode)
                    ndiags = sum([len(me.get('diagrams')) for \
                                  me in self._curr_matrix_elements.\
                                  get_matrix_elements()])
                    # assign a unique id number to all process
                    uid = 0
                    for me in self._curr_matrix_elements.get_matrix_elements()[:]:
                        uid += 1 # update the identification number
                        me.get('processes')[0].set('uid', uid)

            cpu_time2 = time.time()


            return ndiags, cpu_time2 - cpu_time1

        # Start of the actual routine

        ndiags, cpu_time = generate_matrix_elements(self)

        calls = 0

        path = self._export_dir
        if self._export_format in ['standalone_cpp', 'madevent', 'standalone', 
                                   'standalone_msP', 'standalone_msF', 
                                   'standalone_rw', 'madweight']:
            path = pjoin(path, 'SubProcesses')

        cpu_time1 = time.time()

        # First treat madevent and pythia8 exports, where we need to
        # distinguish between grouped and ungrouped subprocesses

        # MadEvent
        if self._export_format == 'madevent':
            if isinstance(self._curr_matrix_elements, group_subprocs.SubProcessGroupList):
                for (group_number, me_group) in enumerate(self._curr_matrix_elements):
                    calls = calls + \
                         self._curr_exporter.generate_subprocess_directory_v4(\
                                me_group, self._curr_fortran_model,
                                group_number)
            else:
                for me_number, me in \
                   enumerate(self._curr_matrix_elements.get_matrix_elements()):
                    calls = calls + \
                            self._curr_exporter.generate_subprocess_directory_v4(\
                                me, self._curr_fortran_model, me_number)


            # Write the procdef_mg5.dat file with process info
            card_path = pjoin(path, os.path.pardir, 'SubProcesses', \
                                     'procdef_mg5.dat')
            if self._generate_info:
                self._curr_exporter.write_procdef_mg5(card_path,
                                self._curr_model['name'],
                                self._generate_info)
                try:
                    cmd.Cmd.onecmd(self, 'history .')
                except Exception:
                    misc.sprint('command history fails.', 10)
                    pass

        # Pythia 8
        if self._export_format == 'pythia8':
            # Output the process files
            process_names = []
            if isinstance(self._curr_matrix_elements, group_subprocs.SubProcessGroupList):
                for (group_number, me_group) in enumerate(self._curr_matrix_elements):
                    exporter = export_cpp.generate_process_files_pythia8(\
                            me_group.get('matrix_elements'), self._curr_cpp_model,
                            process_string = me_group.get('name'),
                            process_number = group_number, path = path)
                    process_names.append(exporter.process_name)
            else:
                exporter = export_cpp.generate_process_files_pythia8(\
                            self._curr_matrix_elements, self._curr_cpp_model,
                            process_string = self._generate_info, path = path)
                process_names.append(exporter.process_file_name)

            # Output the model parameter and ALOHA files
            model_name, model_path = export_cpp.convert_model_to_pythia8(\
                            self._curr_model, self._export_dir)

            # Generate the main program file
            filename, make_filename = \
                      export_cpp.generate_example_file_pythia8(path,
                                                               model_path,
                                                               process_names,
                                                               exporter,
                                                               main_file_name)

        # Pick out the matrix elements in a list
        matrix_elements = self._curr_matrix_elements.get_matrix_elements()

        # Fortran MadGraph MadWeight
        if self._export_format == 'madweight':
                        
            if isinstance(self._curr_matrix_elements, group_subprocs.SubProcessGroupList):
                #remove the merging between electron and muon
                self._curr_matrix_elements = self._curr_matrix_elements.split_lepton_grouping() 
                
                for (group_number, me_group) in enumerate(self._curr_matrix_elements):
                    calls = calls + \
                         self._curr_exporter.generate_subprocess_directory_v4(\
                                me_group, self._curr_fortran_model,
                                group_number)
            else:
                for me_number, me in \
                   enumerate(self._curr_matrix_elements.get_matrix_elements()):
                    calls = calls + \
                            self._curr_exporter.generate_subprocess_directory_v4(\
                                me, self._curr_fortran_model, me_number)

        # Fortran MadGraph5_aMC@NLO Standalone
        if self._export_format in ['standalone', 'standalone_msP', 'standalone_msF', 'standalone_rw']:
            for me in matrix_elements[:]:
                new_calls = self._curr_exporter.generate_subprocess_directory_v4(\
                            me, self._curr_fortran_model)
                if not new_calls:
                    matrix_elements.remove(me)
                calls = calls + new_calls

        # Just the matrix.f files
        if self._export_format == 'matrix':
            for me in matrix_elements:
                filename = pjoin(path, 'matrix_' + \
                           me.get('processes')[0].shell_string() + ".f")
                if os.path.isfile(filename):
                    logger.warning("Overwriting existing file %s" % filename)
                else:
                    logger.info("Creating new file %s" % filename)
                calls = calls + self._curr_exporter.write_matrix_element_v4(\
                    writers.FortranWriter(filename),\
                    me, self._curr_fortran_model)

        # C++ standalone
        if self._export_format == 'standalone_cpp':
            for me in matrix_elements:
                export_cpp.generate_subprocess_directory_standalone_cpp(\
                              me, self._curr_cpp_model,
                              path = path)

        cpu_time2 = time.time() - cpu_time1

        logger.info(("Generated helas calls for %d subprocesses " + \
              "(%d diagrams) in %0.3f s") % \
              (len(matrix_elements),
               ndiags, cpu_time))

        if calls:
            if "cpu_time2" in locals():
                logger.info("Wrote files for %d helas calls in %0.3f s" % \
                            (calls, cpu_time2))
            else:
                logger.info("Wrote files for %d helas calls" % \
                            (calls))

        if self._export_format == 'pythia8':
            logger.info("- All necessary files for Pythia 8 generated.")
            logger.info("- Run \"launch\" and select %s.cc," % filename)
            logger.info("  or go to %s/examples and run" % path)
            logger.info("      make -f %s" % make_filename)
            logger.info("  (with process_name replaced by process name).")
            logger.info("  You can then run ./%s to produce events for the process" % \
                        filename)

        # Replace the amplitudes with the actual amplitudes from the
        # matrix elements, which allows proper diagram drawing also of
        # decay chain processes
        self._curr_amps = diagram_generation.AmplitudeList(\
               [me.get('base_amplitude') for me in \
                matrix_elements])

    def finalize(self, nojpeg, online = False):
        """Make the html output, write proc_card_mg5.dat and create
        madevent.tar.gz for a MadEvent directory"""
        if self._export_format in ['madevent', 'standalone', 'standalone_msP', 
                                   'standalone_msF', 'standalone_rw', 'NLO', 'madweight']:

            # For v4 models, copy the model/HELAS information.
            if self._model_v4_path:
                logger.info('Copy %s model files to directory %s' % \
                            (os.path.basename(self._model_v4_path), self._export_dir))
                self._curr_exporter.export_model_files(self._model_v4_path)
                self._curr_exporter.export_helas(pjoin(self._mgme_dir,'HELAS'))
            else:
                logger.info('Export UFO model to MG4 format')
                # wanted_lorentz are the lorentz structures which are
                # actually used in the wavefunctions and amplitudes in
                # these processes
                wanted_lorentz = self._curr_matrix_elements.get_used_lorentz()
                wanted_couplings = self._curr_matrix_elements.get_used_couplings()
                self._curr_exporter.convert_model_to_mg4(self._curr_model,
                                               wanted_lorentz,
                                               wanted_couplings)
        
        if self._export_format == 'standalone_cpp':
            logger.info('Export UFO model to C++ format')
            # wanted_lorentz are the lorentz structures which are
            # actually used in the wavefunctions and amplitudes in
            # these processes
            wanted_lorentz = self._curr_matrix_elements.get_used_lorentz()
            wanted_couplings = self._curr_matrix_elements.get_used_couplings()
            export_cpp.convert_model_to_cpp(self._curr_model,
                                            pjoin(self._export_dir),
                                            wanted_lorentz,
                                            wanted_couplings)
            export_cpp.make_model_cpp(self._export_dir)


        elif self._export_format in ['NLO']:
            ## write fj_lhapdf_opts file
            devnull = os.open(os.devnull, os.O_RDWR)
            try:
                res = misc.call([self.options['lhapdf'], '--version'], \
                                 stdout=subprocess.PIPE, stderr=subprocess.PIPE)
            except Exception:
                res = 1
            if res != 0:
                logger.info('The value for lhapdf in the current configuration does not ' + \
                        'correspond to a valid executable.\nPlease set it correctly either in ' + \
                        'input/mg5_configuration or with "set lhapdf /path/to/lhapdf-config" ' + \
                        'and regenrate the process. \nTo avoid regeneration, manually edit the ' + \
                        ('%s/Source/fj_lhapdf_opts file.\n' % self._export_dir ) + \
                        'Note that you can still compile and run aMC@NLO with the built-in PDFs\n')

            self._curr_exporter.finalize_fks_directory( \
                                           self._curr_matrix_elements,
                                           [self.history_header] + \
                                           self.history,
                                           not nojpeg,
                                           online,
                                           self.options['fortran_compiler'],
                  output_dependencies = self.options['output_dependencies'],
                                           MG5DIR = MG5DIR)
            
            # Create configuration file [path to executable] for amcatnlo
            filename = os.path.join(self._export_dir, 'Cards', 'amcatnlo_configuration.txt')
            opts_to_keep = ['lhapdf', 'fastjet', 'pythia8_path', 'hwpp_path', 'thepeg_path', 
                                                                    'hepmc_path']
            to_keep = {}
            for opt in opts_to_keep:
                if self.options[opt]:
                    to_keep[opt] = self.options[opt]
            self.do_save('options %s' % filename.replace(' ', '\ '), check=False, \
                    to_keep = to_keep)

        elif self._export_format in ['madevent', 'madweight']:          
            # Create configuration file [path to executable] for madevent
            filename = os.path.join(self._export_dir, 'Cards', 'me5_configuration.txt')
            self.do_save('options %s' % filename.replace(' ', '\ '), check=False,
                         to_keep={'mg5_path':MG5DIR})

        if self._export_format in ['madevent', 'standalone', 'standalone_msP', 'standalone_msF',
                                   'standalone_rw', 'madweight']:

            self._curr_exporter.finalize_v4_directory( \
                                           self._curr_matrix_elements,
                                           [self.history_header] + \
                                           self.history,
                                           not nojpeg,
                                           online,
                                           self.options['fortran_compiler'])

        if self._export_format in ['madevent', 'standalone', 'standalone_cpp','madweight']:
            logger.info('Output to directory ' + self._export_dir + ' done.')

        if self._export_format in ['madevent', 'NLO']:
            logger.info('Type \"launch\" to generate events from this process, or see')
            logger.info(self._export_dir + '/README')
            logger.info('Run \"open index.html\" to see more information about this process.')

    def do_help(self, line):
        """ propose some usefull possible action """

        super(MadGraphCmd,self).do_help(line)

        if line:
            return

        if len(self.history) == 0:
            last_action_2 = 'mg5_start'
            last_action = 'mg5_start'
        else:
            args = self.history[-1].split()
            last_action = args[0]
            if len(args)>1:
                last_action_2 = '%s %s' % (last_action, args[1])
            else:
                last_action_2 = 'none'



    # Calculate decay width
    def do_compute_widths(self, line, model=None):
        """Documented commands:Generate amplitudes for decay width calculation, with fixed
           number of final particles (called level)
           syntax; compute_widths particle [other particles] [--options=]

            - particle/other particles can also be multiparticle name (can also be
           pid of the particle)

           --body_decay=X [default=4.0025] allow to choose the precision.
                if X is an integer: compute all X body decay
                if X is a float <1: compute up to the time that total error < X
                if X is a float >1: stops at the first condition.

           --path=X. Use a given file for the param_card. (default UFO built-in)

           special argument:
               - skip_2body: allow to not consider those decay (use FR)
               - model: use the model pass in argument.

        """

        warning_text = """Be carefull automatic computation of the width is
ONLY valid in Narrow-Width Approximation and at Tree-Level."""
        logger.warning(warning_text)
        self.change_principal_cmd('MadGraph')
        if not model:
            modelname = self._curr_model['name']
            with misc.MuteLogger(['madgraph'], ['INFO']):
                model = import_ufo.import_model(modelname, decay=True)
        else:
            self._curr_model = model
            self._curr_fortran_model = \
                      helas_call_writers.FortranUFOHelasCallWriter(\
                                                               self._curr_model)
        if not isinstance(model, model_reader.ModelReader):
            model = model_reader.ModelReader(model)


        # check the argument and return those in a dictionary format
        particles, opts = self.check_compute_widths(self.split_arg(line))

        if opts['path']:
            correct = True
            param_card = check_param_card.ParamCard(opts['path'])
            for param in param_card['decay']:
                if param.value == "auto":
                    param.value = 1
                    param.format = 'float'
                    correct = False
            if not correct:
                if opts['output']:
                    param_card.write(opts['output'])
                    opts['path'] = opts['output']
                else:
                    param_card.write(opts['path'])

        data = model.set_parameters_and_couplings(opts['path'])

        # find UFO particles linked to the require names.
        skip_2body = True
        decay_info = {}
        for pid in particles:
            particle = model.get_particle(pid)
            if not hasattr(particle, 'partial_widths'):
                skip_2body = False
                break
            elif not decay_info:
                logger_mg.info('Get two body decay from FeynRules formula')
            decay_info[pid] = []
            mass = abs(eval(str(particle.get('mass')), data).real)
            data = model.set_parameters_and_couplings(opts['path'], scale= mass)
            total = 0

            for mode, expr in particle.partial_widths.items():
                tmp_mass = mass
                for p in mode:
                    try:
                        tmp_mass -= abs(eval(str(p.mass), data))
                    except Exception:
                        tmp_mass -= abs(eval("mdl_"+str(p.mass), data))
                if tmp_mass <=0:
                    continue

                decay_to = [p.get('pdg_code') for p in mode]
                value = eval(expr,{'cmath':cmath},data).real
                if -1e-10 < value < 0:
                    value = 0
                if -1e-5 < value < 0:
                    logger.warning('Partial width for %s > %s negative: %s automatically set to zero' %
                                   (particle.get('name'), ' '.join([p.get('name') for p in mode]), value))
                    value = 0
                elif value < 0:
                    raise Exception, 'Partial width for %s > %s negative: %s' % \
                                   (particle.get('name'), ' '.join([p.get('name') for p in mode]), value)
                decay_info[particle.get('pdg_code')].append([decay_to, value])
                total += value
        else:
            madevent_interface.MadEventCmd.update_width_in_param_card(decay_info,
                                                   opts['path'], opts['output'])
            if float(opts['body_decay']) == 2:
                return

        #
        # add info from decay module
        #
        self.do_decay_diagram('%s %s' % (' '.join([`id` for id in particles]),
                                         ' '.join('--%s=%s' % (key,value)
                                                  for key,value in opts.items()
                                                  if key not in ['precision_channel'])
                                         ), skip_2body=skip_2body)

        if self._curr_amps:
            logger.info('Pass to numerical integration for computing the widths:')
        else:
            logger.info('No need for N body-decay (N>2). Results are in %s' % opts['output'])
            return

        # Do the MadEvent integration!!
        with misc.TMP_directory(dir=os.getcwd()) as path:
            decay_dir = pjoin(path,'temp_decay')
            logger_mg.info('More info in temporary files:\n    %s/index.html' % (decay_dir))
            with misc.MuteLogger(['madgraph','ALOHA','cmdprint','madevent'], [40,40,40,40]):
                self.exec_cmd('output %s -f' % decay_dir)
                # Need to write the correct param_card in the correct place !!!
                files.cp(opts['output'], pjoin(decay_dir, 'Cards', 'param_card.dat'))
                if self._curr_model['name'] == 'mssm' or self._curr_model['name'].startswith('mssm-'):
                    check_param_card.convert_to_slha1(pjoin(decay_dir, 'Cards', 'param_card.dat'))
                # call a ME interface and define as it as child for correct error handling
                me_cmd = madevent_interface.MadEventCmd(decay_dir)
                #self.define_child_cmd_interface(me_cmd, interface=False)
                me_cmd.model_name = self._curr_model['name'] #needed for mssm
                me_cmd.options['automatic_html_opening'] = False

                me_opts=[('accuracy', opts['precision_channel']), # default 0.01
                         ('points', 1000),
                         ('iterations',9)]
                me_cmd.exec_cmd('survey decay -f %s' % (
                       " ".join(['--%s=%s' % val for val in me_opts])),
                      postcmd=False)
                me_cmd.exec_cmd('combine_events', postcmd=False)
                #me_cmd.exec_cmd('store_events', postcmd=False)
                me_cmd.collect_decay_widths()
                me_cmd.do_quit('')
                # cleaning
                del me_cmd

            param = check_param_card.ParamCard(pjoin(decay_dir, 'Events', 'decay','param_card.dat'))

        for pid in particles:
            width = param['decay'].get((pid,)).value
            if not pid in param['decay'].decay_table:
                continue
            if pid not in decay_info:
                decay_info[pid] = []
            for BR in param['decay'].decay_table[pid]:
                if len(BR.lhacode) == 3 and skip_2body:
                    continue
                decay_info[pid].append([BR.lhacode[1:], BR.value * width])

        madevent_interface.MadEventCmd.update_width_in_param_card(decay_info,
                                                   opts['path'], opts['output'])

        if self._curr_model['name'] == 'mssm' or self._curr_model['name'].startswith('mssm-'):
            check_param_card.convert_to_slha1(opts['output'])
        return



    # Calculate decay width
    def do_decay_diagram(self, line, skip_2body=False, model=None):
        """Not in help: Generate amplitudes for decay width calculation, with fixed
           number of final particles (called level)
           syntax; decay_diagram part_name level param_path
           args; part_name level param_path
           part_name = name of the particle you want to calculate width
           level = a.) when level is int,
                       it means the max number of decay products
                   b.) when level is float,
                       it means the required precision for width.
           param_path = path for param_card
           (this is necessary to determine whether a channel is onshell or not)
           e.g. calculate width for higgs up to 2-body decays.
           calculate_width h 2 [path]
           N.B. param_card must be given so that the program knows which channel
           is on shell and which is not.

           special argument:
               - skip_2body: allow to not consider those decay (use FR)
               - model: use the model pass in argument.
        """

        if model:
            self._curr_model = model

        args = self.split_arg(line)
        #check the validity of the arguments
        particles, args = self.check_decay_diagram(args)
        #print args
        pids = particles
        level = float(args['body_decay'])
        param_card_path = args['path']
        min_br = float(args['min_br'])

        # Reset amplitudes
        self._curr_amps = diagram_generation.AmplitudeList()
        # Reset Helas matrix elements
        self._curr_matrix_elements = helas_objects.HelasMultiProcess()
        # Reset _done_export, since we have new process
        self._done_export = False
        # Also reset _export_format and _export_dir
        self._export_format = None


        # Setup before find_channels
        if not model:
            self._curr_decaymodel = decay_objects.DecayModel(self._curr_model,
                                                         True)
            self._curr_decaymodel.read_param_card(param_card_path)
        else:
            self._curr_decaymodel = model
        model = self._curr_decaymodel

        if  isinstance(pids, int):
            pids = [pids]

        first =True
        for part_nb,pid in enumerate(pids):
            part = self._curr_decaymodel.get_particle(pid)
            if part.get('width').lower() == 'zero':
                continue
            logger_mg.info('get decay diagram for %s' % part['name'])
            # Find channels as requested
            if level // 1 == level and level >1:
                level = int(level)
                self._curr_decaymodel.find_channels(part, level, min_br)
                if not skip_2body:
                    amp = part.get_amplitudes(2)
                    if amp:
                        self._curr_amps.extend(amp)

                for l in range(3, level+1):
                    amp = part.get_amplitudes(l)
                    if amp:
                        self._curr_amps.extend(amp)
            else:
                max_level = level // 1
                if max_level < 2:
                    max_level = 999
                precision = level % 1
                if first:
                    model.find_all_channels(2,generate_abstract=False)
                    first = False
                if not skip_2body:
                    amp = part.get_amplitudes(2)
                    if amp:
                        self._curr_amps.extend(amp)
                clevel = 2
                while part.get('apx_decaywidth_err') > precision:
                    clevel += 1
                    if clevel > max_level:
                        logger_mg.info('    stop to %s body-decay. approximate error: %s' %
                                   (max_level, part.get('apx_decaywidth_err')) )
                        break
                    if clevel > 3:
                        logger_mg.info('    current estimated error: %s go to %s-body decay:' %\
                                        (part.get('apx_decaywidth_err'), clevel))
                    part.find_channels_nextlevel(model, min_br)
                    #part.group_channels_2_amplitudes(clevel, model, min_br)
                    amp = part.get_amplitudes(clevel)
                    if amp:
                        self._curr_amps.extend(amp)
                    part.update_decay_attributes(False, True, True, model)


        # Set _generate_info
        if len(self._curr_amps) > 0:
            process = self._curr_amps[0]['process'].nice_string()
            #print process
            self._generate_info = process[9:]
            #print self._generate_info
        else:
            print "No decay is found"

class MadGraphCmdWeb(CheckValidForCmdWeb, MadGraphCmd):
    """Temporary parser"""

#===============================================================================
# Command Parser
#===============================================================================
# DRAW
_draw_usage = "draw FILEPATH [options]\n" + \
         "-- draw the diagrams in eps format\n" + \
         "   Files will be FILEPATH/diagrams_\"process_string\".eps \n" + \
         "   Example: draw plot_dir . \n"
_draw_parser = misc.OptionParser(usage=_draw_usage)
_draw_parser.add_option("", "--horizontal", default=False,
                   action='store_true', help="force S-channel to be horizontal")
_draw_parser.add_option("", "--external", default=0, type='float',
                    help="authorizes external particles to end at top or " + \
                    "bottom of diagram. If bigger than zero this tune the " + \
                    "length of those line.")
_draw_parser.add_option("", "--max_size", default=1.5, type='float',
                         help="this forbids external line bigger than max_size")
_draw_parser.add_option("", "--non_propagating", default=True, \
                          dest="contract_non_propagating", action='store_false',
                          help="avoid contractions of non propagating lines")
_draw_parser.add_option("", "--add_gap", default=0, type='float', \
                          help="set the x-distance between external particles")

# LAUNCH PROGRAM
_launch_usage = "launch [DIRPATH] [options]\n" + \
         "-- execute the madevent/standalone/standalone_cpp/pythia8/NLO output present in DIRPATH\n" + \
         "   By default DIRPATH is the latest created directory \n" + \
         "   (for pythia8, it should be the Pythia 8 main directory) \n" + \
         "   Example: launch PROC_sm_1 --name=run2 \n" + \
         "   Example: launch ../pythia8 \n"
_launch_parser = misc.OptionParser(usage=_launch_usage)
_launch_parser.add_option("-f", "--force", default=False, action='store_true',
                                help="Use the card present in the directory in order to launch the different program")
_launch_parser.add_option("-n", "--name", default='', type='str',
                                help="Provide a name to the run (for madevent run)")
_launch_parser.add_option("-c", "--cluster", default=False, action='store_true',
                                help="submit the job on the cluster")
_launch_parser.add_option("-m", "--multicore", default=False, action='store_true',
                                help="submit the job on multicore core")

_launch_parser.add_option("-i", "--interactive", default=False, action='store_true',
                                help="Use Interactive Console [if available]")
_launch_parser.add_option("-s", "--laststep", default='',
                                help="last program run in MadEvent run. [auto|parton|pythia|pgs|delphes]")

#===============================================================================
# Interface for customize question.
#===============================================================================
class AskforCustomize(cmd.SmartQuestion):
    """A class for asking a question where in addition you can have the
    set command define and modifying the param_card/run_card correctly"""

    def __init__(self, question, allow_arg=[], default=None,
                                            mother_interface=None, *arg, **opt):

        model_path = mother_interface._curr_model.get('modelpath')
        #2) Import the option available in the model
        ufo_model = ufomodels.load_model(model_path)
        self.all_categories = ufo_model.build_restrict.all_categories

        question = self.get_question()
        # determine the possible value and how they are linked to the restriction
        #options.
        allow_arg = ['0']
        self.name2options = {}
        for category in self.all_categories:
            for options in category:
                if not options.first:
                    continue
                self.name2options[str(len(allow_arg))] = options
                self.name2options[options.name.replace(' ','')] = options
                allow_arg.append(len(allow_arg))
        allow_arg.append('done')

        cmd.SmartQuestion.__init__(self, question, allow_arg, default, mother_interface)



    def default(self, line):
        """Default action if line is not recognized"""

        line = line.strip()
        args = line.split()
        if line == '' and self.default_value is not None:
            self.value = self.default_value
        # check if input is a file
        elif hasattr(self, 'do_%s' % args[0]):
            self.do_set(' '.join(args[1:]))
        elif line.strip() != '0' and line.strip() != 'done' and \
            str(line) != 'EOF' and line.strip() in self.allow_arg:
            option = self.name2options[line.strip()]
            option.status = not option.status
            self.value = 'repeat'
        else:
            self.value = line

        return self.all_categories

    def reask(self, reprint_opt=True):
        """ """
        reprint_opt = True
        self.question = self.get_question()
        cmd.SmartQuestion.reask(self, reprint_opt)

    def do_set(self, line):
        """ """
        self.value = 'repeat'

        args = line.split()
        if args[0] not in self.name2options:
            logger.warning('Invalid set command. %s not recognize options. Valid options are: \n  %s' %
                           (args[0], ', '.join(self.name2options.keys()) ))
            return
        elif len(args) != 2:
            logger.warning('Invalid set command. Not correct number of argument')
            return


        if args[1] in ['True','1','.true.','T',1,True,'true','TRUE']:
            self.name2options[args[0]].status = True
        elif args[1] in ['False','0','.false.','F',0,False,'false','FALSE']:
            self.name2options[args[0]].status = False
        else:
            logger.warning('%s is not True/False. Didn\'t do anything.' % args[1])



    def get_question(self):
        """define the current question."""
        question = ''
        i=0
        for category in self.all_categories:
            question += category.name + ':\n'
            for options in category:
                if not options.first:
                    continue
                i+=1
                question += '    %s: %s [%s]\n' % (i, options.name,
                                options.display(options.status))
            question += 'Enter a number to change it\'s status or press enter to validate.\n'
            question += 'For scripting this function, please type: \'help\''
        return question


    def complete_set(self, text, line, begidx, endidx):
        """ Complete the set command"""
        signal.alarm(0) # avoid timer if any
        args = self.split_arg(line[0:begidx])

        if len(args) == 1:
            possibilities = [x for x in self.name2options if not x.isdigit()]
            return self.list_completion(text, possibilities, line)
        else:
            return self.list_completion(text,['True', 'False'], line)


    def do_help(self, line):
        '''help message'''

        print 'This allows you to optimize your model to your needs.'
        print 'Enter the number associate to the possible restriction/add-on'
        print ' to change the status of this restriction/add-on.'
        print ''
        print 'In order to allow scripting of this function you can use the '
        print 'function \'set\'. This function takes two argument:'
        print 'set NAME VALUE'
        print '   NAME is the description of the option where you remove all spaces'
        print '   VALUE is either True or False'
        print ' Example: For the question'
        print '''     sm customization:
        1: diagonal ckm [True]
        2: c mass = 0 [True]
        3: b mass = 0 [False]
        4: tau mass = 0 [False]
        5: muon mass = 0 [True]
        6: electron mass = 0 [True]
    Enter a number to change it's status or press enter to validate.'''
        print ''' you can answer by'''
        print '   set diagonalckm False'
        print '   set taumass=0 True'

    def cmdloop(self, intro=None):
        cmd.SmartQuestion.cmdloop(self, intro)
        return self.all_categories



#===============================================================================
# __main__
#===============================================================================

if __name__ == '__main__':

    run_option = sys.argv
    if len(run_option) > 1:
        # The first argument of sys.argv is the name of the program
        input_file = open(run_option[1], 'rU')
        cmd_line = MadGraphCmd(stdin=input_file)
        cmd_line.use_rawinput = False #put it in non interactive mode
        cmd_line.cmdloop()
    else:
        # Interactive mode
        MadGraphCmd().cmdloop()<|MERGE_RESOLUTION|>--- conflicted
+++ resolved
@@ -3745,7 +3745,6 @@
             if required_schannel_ids and not \
                    isinstance(required_schannel_ids[0], list):
                 required_schannel_ids = [required_schannel_ids]
-<<<<<<< HEAD
             
             sqorders_values = dict([(k,v[0]) for k, v in squared_orders.items()])
             if len([1 for sqo_v in sqorders_values.values() if sqo_v<0])>1:
@@ -3754,9 +3753,6 @@
             
             sqorders_types = dict([(k,v[1]) for k, v in squared_orders.items()]) 
             
-=======
-
->>>>>>> 92c50a08
             return \
                 base_objects.ProcessDefinition({'legs': myleglist,
                               'model': self._curr_model,
@@ -3894,18 +3890,6 @@
             elif particle in self._multiparticles:
                 final.update(set(self._multiparticles[particle]))
         return final
-<<<<<<< HEAD
-=======
-
-
-
-
-
-
-
-
-
->>>>>>> 92c50a08
 
     def extract_particle_ids(self, args):
         """Extract particle ids from a list of particle names. If

################################################################################
#
# Copyright (c) 2009 The MadGraph5_aMC@NLO Development team and Contributors
#
# This file is a part of the MadGraph5_aMC@NLO project, an application which
# automatically generates Feynman diagrams and matrix elements for arbitrary
# high-energy processes in the Standard Model and beyond.
#
# It is subject to the MadGraph5_aMC@NLO license which should accompany this
# distribution.
#
# For more information, visit madgraph.phys.ucl.ac.be and amcatnlo.web.cern.ch
#
################################################################################
"""A user friendly command line interface to access MadGraph5_aMC@NLO features at LO.
   Uses the cmd package for command interpretation and tab completion.
"""
from __future__ import division

import atexit
import collections
import cmath
import glob
import logging
import optparse
import os
import pydoc
import random
import re
import signal
import subprocess
import copy
import sys
import shutil
import StringIO
import traceback
import time
import inspect
import urllib
import random

#useful shortcut
pjoin = os.path.join

try:
    import readline
    GNU_SPLITTING = ('GNU' in readline.__doc__)
except:
    GNU_SPLITTING = True

import aloha
import madgraph
from madgraph import MG4DIR, MG5DIR, MadGraph5Error


import madgraph.core.base_objects as base_objects
import madgraph.core.diagram_generation as diagram_generation
import madgraph.loop.loop_diagram_generation as loop_diagram_generation
import madgraph.loop.loop_base_objects as loop_base_objects
import madgraph.core.drawing as draw_lib
import madgraph.core.helas_objects as helas_objects

import madgraph.iolibs.drawing_eps as draw
import madgraph.iolibs.export_cpp as export_cpp
import madgraph.iolibs.export_v4 as export_v4
import madgraph.iolibs.helas_call_writers as helas_call_writers
import madgraph.iolibs.file_writers as writers
import madgraph.iolibs.files as files
import madgraph.iolibs.group_subprocs as group_subprocs
import madgraph.iolibs.import_v4 as import_v4
import madgraph.iolibs.save_load_object as save_load_object

import madgraph.interface.extended_cmd as cmd
import madgraph.interface.tutorial_text as tutorial_text
import madgraph.interface.tutorial_text_nlo as tutorial_text_nlo
import madgraph.interface.tutorial_text_madloop as tutorial_text_madloop
import madgraph.interface.launch_ext_program as launch_ext
import madgraph.interface.madevent_interface as madevent_interface
import madgraph.interface.amcatnlo_run_interface as amcatnlo_run

import madgraph.loop.loop_exporters as loop_exporters
import madgraph.loop.loop_helas_objects as loop_helas_objects

import madgraph.various.process_checks as process_checks
import madgraph.various.banner as banner_module
import madgraph.various.misc as misc
import madgraph.various.cluster as cluster

import models as ufomodels
import models.import_ufo as import_ufo
import models.write_param_card as param_writer
import models.check_param_card as check_param_card
import models.model_reader as model_reader

import aloha.aloha_fct as aloha_fct
import aloha.create_aloha as create_aloha
import aloha.aloha_lib as aloha_lib

import mg5decay.decay_objects as decay_objects

# Special logger for the Cmd Interface
logger = logging.getLogger('cmdprint') # -> stdout
logger_check = logging.getLogger('check') # -> stdout
logger_mg = logging.getLogger('madgraph.interface') # -> stdout
logger_stderr = logging.getLogger('fatalerror') # ->stderr
logger_tuto = logging.getLogger('tutorial') # -> stdout include instruction in
                                            #order to learn MG5
logger_tuto_nlo = logging.getLogger('tutorial_aMCatNLO') # -> stdout include instruction in
                                                        #order to learn aMC@NLO

logger_tuto_madloop = logging.getLogger('tutorial_MadLoop') # -> stoud for MadLoop tuto

#===============================================================================
# CmdExtended
#===============================================================================
class CmdExtended(cmd.Cmd):
    """Particularisation of the cmd command for MG5"""

    #suggested list of command
    next_possibility = {
        'start': ['import model ModelName', 'import command PATH',
                      'import proc_v4 PATH', 'tutorial'],
        'import model' : ['generate PROCESS','define MULTIPART PART1 PART2 ...',
                                   'display particles', 'display interactions'],
        'define': ['define MULTIPART PART1 PART2 ...', 'generate PROCESS',
                                                    'display multiparticles'],
        'generate': ['add process PROCESS','output [OUTPUT_TYPE] [PATH]','display diagrams'],
        'add process':['output [OUTPUT_TYPE] [PATH]', 'display processes'],
        'output':['launch','open index.html','history PATH', 'exit'],
        'display': ['generate PROCESS', 'add process PROCESS', 'output [OUTPUT_TYPE] [PATH]'],
        'import proc_v4' : ['launch','exit'],
        'launch': ['open index.html','exit'],
        'tutorial': ['generate PROCESS', 'import model MODEL', 'help TOPIC']
    }

    debug_output = 'MG5_debug'
    error_debug = 'Please report this bug on https://bugs.launchpad.net/mg5amcnlo\n'
    error_debug += 'More information is found in \'%(debug)s\'.\n'
    error_debug += 'Please attach this file to your report.'

    config_debug = 'If you need help with this issue please contact us on https://answers.launchpad.net/mg5amcnlo\n'

    keyboard_stop_msg = """stopping all operation
            in order to quit mg5 please enter exit"""

    # Define the Error Class # Define how error are handle
    InvalidCmd = madgraph.InvalidCmd
    ConfigurationError = MadGraph5Error
    
    intro_banner = "************************************************************\n" + \
        "*                                                          *\n" + \
        "*                     W E L C O M E to                     *\n" + \
        "*              M A D G R A P H 5 _ a M C @ N L O           *\n" + \
        "*                                                          *\n" + \
        "*                                                          *\n" + \
        "*                 *                       *                *\n" + \
        "*                   *        * *        *                  *\n" + \
        "*                     * * * * 5 * * * *                    *\n" + \
        "*                   *        * *        *                  *\n" + \
        "*                 *                       *                *\n" + \
        "*                                                          *\n" + \
        "%s" + \
        "*                                                          *\n" + \
        "*    The MadGraph5_aMC@NLO Development Team - Find us at   *\n" + \
        "*    https://server06.fynu.ucl.ac.be/projects/madgraph     *\n" + \
        "*                            and                           *\n" + \
        "*            http://amcatnlo.web.cern.ch/amcatnlo/         *\n" + \
        "*                                                          *\n" + \
        "*               Type 'help' for in-line help.              *\n" + \
        "*           Type 'tutorial' to learn how MG5 works         *\n" + \
        "*    Type 'tutorial aMCatNLO' to learn how aMC@NLO works   *\n" + \
        "*    Type 'tutorial MadLoop' to learn how MadLoop works    *\n" + \
        "*                                                          *\n" + \
        "************************************************************"
    

    def __init__(self, *arg, **opt):
        """Init history and line continuation"""

        # If possible, build an info line with current version number
        # and date, from the VERSION text file
        info = misc.get_pkg_info()
        info_line = ""

        if info.has_key('version') and  info.has_key('date'):
            len_version = len(info['version'])
            len_date = len(info['date'])
            if len_version + len_date < 30:
                info_line = "#*         VERSION %s %s %s         *\n" % \
                            (info['version'],
                            (30 - len_version - len_date) * ' ',
                            info['date'])

        if os.path.exists(pjoin(MG5DIR, '.bzr')):
            proc = subprocess.Popen(['bzr', 'nick'], stdout=subprocess.PIPE,cwd=MG5DIR)
            bzrname,_ = proc.communicate()
            proc = subprocess.Popen(['bzr', 'revno'], stdout=subprocess.PIPE,cwd=MG5DIR)
            bzrversion,_ = proc.communicate() 
            bzrname, bzrversion = bzrname.strip(), bzrversion.strip() 
            len_name = len(bzrname)
            len_version = len(bzrversion)            
            info_line += "#*         BZR %s %s %s         *\n" % \
                            (bzrname,
                            (34 - len_name - len_version) * ' ',
                            bzrversion)

        # Create a header for the history file.
        # Remember to fill in time at writeout time!
        self.history_header = banner_module.ProcCard.history_header % {'info_line': info_line}
        banner_module.ProcCard.history_header = self.history_header

        if info_line:
            info_line = info_line.replace("#*","*")
            


        logger.info(self.intro_banner % info_line)

        cmd.Cmd.__init__(self, *arg, **opt)

        self.history = banner_module.ProcCard()


    def default(self, line):
        """Default action if line is not recognized"""

        # Faulty command
        log=True
        if line.startswith('p') or line.startswith('e'):
            logger.warning("Command %s not recognized. Did you mean \'generate %s\'?. Please try again" %
                           (line.split()[0], line))
            log=False
        return super(CmdExtended,self).default(line, log=log)

    def postcmd(self,stop, line):
        """ finishing a command
        This looks if the command add a special post part.
        This looks if we have to write an additional text for the tutorial."""

        stop = super(CmdExtended, self).postcmd(stop, line)
        # Print additional information in case of routines fails
        if stop == False:
            return False

        args=line.split()
        # Return for empty line
        if len(args)==0:
            return stop

        # try to print linked to the first word in command
        #as import_model,... if you don't find then try print with only
        #the first word.
        if len(args)==1:
            command=args[0]
        else:
            command = args[0]+'_'+args[1].split('.')[0]

        try:
            logger_tuto.info(getattr(tutorial_text, command).replace('\n','\n\t'))
        except Exception:
            try:
                logger_tuto.info(getattr(tutorial_text, args[0]).replace('\n','\n\t'))
            except Exception:
                pass

        try:
            logger_tuto_nlo.info(getattr(tutorial_text_nlo, command).replace('\n','\n\t'))
        except Exception:
            try:
                logger_tuto_nlo.info(getattr(tutorial_text_nlo, args[0]).replace('\n','\n\t'))
            except Exception:
                pass

        try:
            logger_tuto_madloop.info(getattr(tutorial_text_madloop, command).replace('\n','\n\t'))
        except Exception:
            try:
                logger_tuto_madloop.info(getattr(tutorial_text_madloop, args[0]).replace('\n','\n\t'))
            except Exception:
                pass

        return stop


    def get_history_header(self):
        """return the history header"""
        return self.history_header % misc.get_time_info()

#===============================================================================
# HelpToCmd
#===============================================================================
class HelpToCmd(cmd.HelpCmd):
    """ The Series of help routine for the MadGraphCmd"""

    def help_save(self):
        logger.info("syntax: save %s FILENAME" % "|".join(self._save_opts),'$MG:color:BLUE')
        logger.info("-- save information as file FILENAME",'$MG:color:BLACK')
        logger.info("   FILENAME is optional for saving 'options'.")
        logger.info('   By default it uses ./input/mg5_configuration.txt')
        logger.info('   If you put "global" for FILENAME it will use ~/.mg5/mg5_configuration.txt')
        logger.info('   If this files exists, it is uses by all MG5 on the system but continues')
        logger.info('   to read the local options files.')

    def help_load(self):
        logger.info("syntax: load %s FILENAME" % "|".join(self._save_opts),'$MG:color:BLUE')
        logger.info("-- load information from file FILENAME",'$MG:color:BLACK')

    def help_import(self):
        logger.info("syntax: import " + "|".join(self._import_formats) + \
              " FILENAME",'$MG:color:BLUE')
        logger.info("-- imports file(s) in various formats",'$MG:color:GREEN')
        logger.info("")
        logger.info("   import model MODEL[-RESTRICTION] [OPTIONS]:",'$MG:color:BLACK')
        logger.info("      Import a UFO model.")
        logger.info("      MODEL should be a valid UFO model name")
        logger.info("      Model restrictions are specified by MODEL-RESTRICTION")
        logger.info("        with the file restrict_RESTRICTION.dat in the model dir.")
        logger.info("        By default, restrict_default.dat is used.")
        logger.info("        Specify model_name-full to get unrestricted model.")
        logger.info("      '--modelname' keeps the original particle names for the model")
        logger.info("")
        logger.info("   import model_v4 MODEL [--modelname] :",'$MG:color:BLACK')
        logger.info("      Import an MG4 model.")
        logger.info("      Model should be the name of the model")
        logger.info("      or the path to theMG4 model directory")
        logger.info("      '--modelname' keeps the original particle names for the model")
        logger.info("")
        logger.info("   import proc_v4 [PATH] :",'$MG:color:BLACK')
        logger.info("      Execute MG5 based on a proc_card.dat in MG4 format.")
        logger.info("      Path to the proc_card is optional if you are in a")
        logger.info("      madevent directory")
        logger.info("")
        logger.info("   import command PATH :",'$MG:color:BLACK')
        logger.info("      Execute the list of command in the file at PATH")
        logger.info("")
        logger.info("   import banner PATH  [--no_launch]:",'$MG:color:BLACK')
        logger.info("      Rerun the exact same run define in the valid banner.")

    def help_install(self):
        logger.info("syntax: install " + "|".join(self._install_opts),'$MG:color:BLUE')
        logger.info("-- Download the last version of the program and install it")
        logger.info("   locally in the current MadGraph5_aMC@NLO version. In order to have")
        logger.info("   a successful installation, you will need to have an up-to-date")
        logger.info("   F77 and/or C and Root compiler.")
        logger.info(" ")
        logger.info("   When installing any of the following programs:")
        logger.info("     %s"%(', '.join(self._advanced_install_opts)))
        logger.info("   The following options are available:")
        logger.info("     --force        Overwrite without asking any existing installation.")
        logger.info("     --keep_source  Keep a local copy of the sources of the tools MG5_aMC installed from.")         
        logger.info(" ")
        logger.info("   \"install update\"",'$MG:color:BLACK')
        logger.info("   check if your MG5 installation is the latest one.")
        logger.info("   If not it load the difference between your current version and the latest one,")
        logger.info("   and apply it to the code. Two options are available for this command:")
        logger.info("     -f: didn't ask for confirmation if it founds an update.")
        logger.info("     --timeout=: Change the maximum time allowed to reach the server.")

    def help_display(self):
        logger.info("syntax: display " + "|".join(self._display_opts),'$MG:color:BLUE')
        logger.info("-- display a the status of various internal state variables")
        logger.info("   for particles/interactions you can specify the name or id of the")
        logger.info("   particles/interactions to receive more details information.")
        logger.info("   Example: display particles e+.",'$MG:color:GREEN')
        logger.info(" > For \"checks\", can specify only to see failed checks.")
        logger.info(" > For \"diagrams\", you can specify where the file will be written.")
        logger.info("   Example: display diagrams ./",'$MG:color:GREEN')


    def help_launch(self):
        """help for launch command"""
        # Using the built-in parser help is not convenient when one wants to use
        # color schemes.
        #_launch_parser.print_help()
        logger.info("syntax: launch <dir_path> <options>",'$MG:color:BLUE')
        logger.info("-- execute the aMC@NLO/madevent/standalone/pythia8 output present in dir_path",'$MG:color:BLACK')
        logger.info("By default, dir_path points to the last created directory.")
        logger.info("(for pythia8, it should be the Pythia 8 main directory)")
        logger.info("")
        logger.info("Launch on madevent/pythia8/standalone outputs:",'$MG:color:BLACK')
        logger.info(" o Example: launch PROC_sm_1 --name=run2",'$MG:color:GREEN')
        logger.info(" o Example: launch ../pythia8",'$MG:color:GREEN')
        logger.info(" > Options:")
        logger.info("     -h, --help            show this help message and exit")
        logger.info("     -f, --force           Use the card present in the directory in order")
        logger.info("                           to launch the different program")
        logger.info("     -n NAME, --name=NAME  Provide a name to the run (for madevent run)")
        logger.info("     -c, --cluster         submit the job on the cluster")
        logger.info("     -m, --multicore       submit the job on multicore core")
        logger.info("     -i, --interactive     Use Interactive Console [if available]")
        logger.info("     -s LASTSTEP, --laststep=LASTSTEP")
        logger.info("                           last program run in MadEvent run.")
        logger.info("                           [auto|parton|pythia|pgs|delphes]")
        logger.info("")
        logger.info("Launch on MadLoop standalone output:",'$MG:color:BLACK')
        logger.info(" o Example: launch PROC_loop_sm_1 -f",'$MG:color:GREEN')
        logger.info(" > Simple check of a single Phase-space points.")
        logger.info(" > You will be asked whether you want to edit the MadLoop ")
        logger.info("   and model param card as well as the PS point, unless ")
        logger.info("   the -f option is specified. All other options are ")
        logger.info("   irrelevant for this kind of launch.")
        logger.info("")
        logger.info("Launch on aMC@NLO output:",'$MG:color:BLACK')
        logger.info(" > launch <dir_path> <mode> <options>",'$MG:color:BLUE')
        logger.info(" o Example: launch MyProc aMC@NLO -f -p",'$MG:color:GREEN')

    def help_tutorial(self):
        logger.info("syntax: tutorial [" + "|".join(self._tutorial_opts) + "]",'$MG:color:BLUE')
        logger.info("-- start/stop the MG5 tutorial mode (or stop any other mode)")
        logger.info("-- aMCatNLO: start aMC@NLO tutorial mode")
        logger.info("-- MadLoop: start MadLoop tutorial mode")

    def help_open(self):
        logger.info("syntax: open FILE  ",'$MG:color:BLUE')
        logger.info("-- open a file with the appropriate editor.",'$MG:color:BLACK')
        logger.info('   If FILE belongs to index.html, param_card.dat, run_card.dat')
        logger.info('   the path to the last created/used directory is used')
        logger.info('   The program used to open those files can be chosen in the')
        logger.info('   configuration file ./input/mg5_configuration.txt')

    def help_customize_model(self):
        logger.info("syntax: customize_model --save=NAME",'$MG:color:BLUE')
        logger.info("--  Open an invite where you options to tweak the model.",'$MG:color:BLACK')
        logger.info("    If you specify the option --save=NAME, this tweak will be")
        logger.info("    available for future import with the command 'import model XXXX-NAME'")

    def help_output(self):
        logger.info("syntax: output [" + "|".join(self._export_formats) + \
                    "] [path|.|auto] [options]",'$MG:color:BLUE')
        logger.info("-- Output any generated process(es) to file.",'$MG:color:BLACK')
        logger.info("   Default mode is madevent. Default path is \'.\' or auto.")
        logger.info("   mode:",'$MG:color:BLACK')
        logger.info("   - For MadLoop and aMC@NLO runs, there is only one mode and")
        logger.info("     it is set by default.")
        logger.info("   - If mode is madevent, create a MadEvent process directory.")
        logger.info("   - If mode is standalone, create a Standalone directory")
        logger.info("   - If mode is matrix, output the matrix.f files for all")
        logger.info("     generated processes in directory \"path\".")
        logger.info("   - If mode is standalone_cpp, create a standalone C++")
        logger.info("     directory in \"path\".")
        logger.info("   - If mode is pythia8, output all files needed to generate")
        logger.info("     the processes using Pythia 8. The files are written in")
        logger.info("     the Pythia 8 directory (default).")
        logger.info("     NOTE: The Pythia 8 directory is set in the ./input/mg5_configuration.txt")
        logger.info("   - If mode is aloha: Special syntax output:")
        logger.info("     syntax: aloha [ROUTINE] [--options]" )
        logger.info("     valid options for aloha output are:")
        logger.info("      --format=Fortran|Python|Cpp : defining the output language")
        logger.info("      --output= : defining output directory")
        logger.info("   path: The path of the process directory.",'$MG:color:BLACK')
        logger.info("     If you put '.' as path, your pwd will be used.")
        logger.info("     If you put 'auto', an automatic directory PROC_XX_n will be created.")
        logger.info("   options:",'$MG:color:BLACK')
        logger.info("      -f: force cleaning of the directory if it already exists")
        logger.info("      -d: specify other MG/ME directory")
        logger.info("      -noclean: no cleaning performed in \"path\".")
        logger.info("      -nojpeg: no jpeg diagrams will be generated.")
        logger.info("      -name: the postfix of the main file in pythia8 mode.")
        logger.info("   Examples:",'$MG:color:GREEN')
        logger.info("       output",'$MG:color:GREEN')
        logger.info("       output standalone MYRUN -f",'$MG:color:GREEN')
        logger.info("       output pythia8 ../pythia8/ -name qcdprocs",'$MG:color:GREEN')

    def help_check(self):
        logger.info("syntax: check [" + "|".join(self._check_opts) + "] [param_card] process_definition [--energy=] [--split_orders=] [--reduction=]",'$MG:color:BLUE')
        logger.info("-- check a process or set of processes.",'$MG:color:BLACK')
        logger.info("General options:",'$MG:color:BLACK')
        logger.info("o full:",'$MG:color:GREEN')
        logger.info("   Perform all four checks described below:")
        logger.info("   permutation, brs, gauge and lorentz_invariance.")
        logger.info("o permutation:",'$MG:color:GREEN')
        logger.info("   Check that the model and MG5 are working properly")
        logger.info("   by generating permutations of the process and checking")
        logger.info("   that the resulting matrix elements give the same value.")
        logger.info("o gauge:",'$MG:color:GREEN')
        logger.info("   Check that processes are gauge invariant by ")
        logger.info("   comparing Feynman and unitary gauges.")
        logger.info("   This check is, for now, not available for loop processes.")
        logger.info("o brs:",'$MG:color:GREEN')
        logger.info("   Check that the Ward identities are satisfied if the ")
        logger.info("   process has at least one massless gauge boson as an")
        logger.info("   external particle.")
        logger.info("o lorentz_invariance:",'$MG:color:GREEN')
        logger.info("   Check that the amplitude is lorentz invariant by")
        logger.info("   comparing the amplitiude in different frames")
        logger.info("o cms:",'$MG:color:GREEN')
        logger.info("   Check the complex mass scheme consistency by comparing")
        logger.info("   it to the narrow width approximation in the off-shell")
        logger.info("   region of detected resonances and by progressively")
        logger.info("   decreasing the width. Additional options for this check are:")
        logger.info("    --offshellness=f : f is a positive or negative float specifying ")
        logger.info("      the distance from the pole as f*particle_mass. Default is 10.0")
        logger.info("    --seed=i : to force a specific RNG integer seed i (default is fixed to 0)")
        logger.info("    --cms=order1&order2;...,p1->f(p,lambdaCMS)&p2->f2(p,lambdaCMS);...")
        logger.info("      'order_i' specifies the expansion orders considered for the test.")
        logger.info("      The substitution lists specifies how internal parameter must be modified")
        logger.info("      with the width scaling 'lambdaCMS'. The default value for this option is:")
        logger.info("        --cms=QED&QCD,aewm1->10.0/lambdaCMS&as->0.1*lambdaCMS ")
        logger.info("      The number of order and parameters don't have to be the same.")
        logger.info("      The scaling must be specified so that one occurrence of the coupling order.")
        logger.info("      brings in exactly one power of lambdaCMS.")
        logger.info("    --recompute_width= never|first_time|always|auto")
        logger.info("      Decides when to use MadWidth to automatically recompute the width")
        logger.info("      'auto' (default) let MG5 chose the most appropriate behavior.")
        logger.info("      'never' uses the default width value for lambdaCMS=1.0.")
        logger.info("      'first_time' uses MadWidth to compute the width for lambdaCMS=1.0.")
        logger.info("      'first_time' and 'never' assume linear scaling of the widths with lambdaCMS")
        logger.info("      'always' uses MadWidth to compute the widths for all values of lambdaCMS")
        logger.info("               the test relies on linear scaling of the width, so 'always' is ")
        logger.info("               only for double-checks")
        logger.info("    --lambdaCMS = <python_list> : specifies the list of lambdaCMS values to ")
        logger.info("      use for the test. For example: '[(1/2.0)**exp\ for\ exp\ in\ range(0,20)]'")
        logger.info("      In the list expression, you must escape spaces. Also, this option")
        logger.info("      *must* appear last in the otpion list. Finally, the default value is '1.0e-6'")
        logger.info("      for which an optimal list of progressive values is picked up to 1.0e-6")
        logger.info("    --show_plot = True or False: Whether to show plot during analysis (default is True)")
        logger.info("    --report = concise or full: Whether return a concise or full report.")
        logger.info("Comments",'$MG:color:GREEN')
        logger.info(" > If param_card is given, that param_card is used ")
        logger.info("   instead of the default values for the model.")
        logger.info("   If that file is an (LHE) event file. The param_card of the banner")
        logger.info("   is used and the first event compatible with the requested process")
        logger.info("   is used for the computation of the square matrix elements")
        logger.info(" > \"--energy=\" allows to change the default value of sqrt(S).")
        logger.info(" > Except for the 'gauge' test, all checks above are also")
        logger.info("   available for loop processes with ML5 ('virt=' mode)")
        logger.info("Example: check full p p > j j",'$MG:color:GREEN')
        logger.info("Options for loop processes only:",'$MG:color:BLACK')
        logger.info("o timing:",'$MG:color:GREEN')
        logger.info("   Generate and output a process and returns detailed")
        logger.info("   information about the code and a timing benchmark.")
        logger.info("o stability:",'$MG:color:GREEN')
        logger.info("   Generate and output a process and returns detailed")
        logger.info("   statistics about the numerical stability of the code.")
        logger.info("o profile:",'$MG:color:GREEN')
        logger.info("   Performs both the timing and stability analysis at once")
        logger.info("   and outputs the result in a log file without prompting")
        logger.info("   it to the user.")
        logger.info("Comments",'$MG:color:GREEN')
        logger.info(" > These checks are only available for ML5 ('virt=' mode)")
        logger.info(" > For the 'profile' and 'stability' checks, you can chose")
        logger.info("   how many PS points should be used for the statistic by")
        logger.info("   specifying it as an integer just before the [param_card]")
        logger.info("   optional argument.")
        logger.info(" > Notice multiparticle labels cannot be used with these checks.")
        logger.info(" > \"--reduction=\" allows to change what reduction methods should be used.")
        logger.info(" > \"--split_orders=\" allows to change what specific combination of coupling orders to consider.")
        logger.info(" > For process syntax, please see help generate.")
        logger.info(" > In order to save the directory generated or the reuse an existing one")
        logger.info("   previously generated with the check command, one can add the '-reuse' ")
        logger.info("   keyword just after the specification of the type of check desired.")
        logger.info("Example: check profile g g > t t~ [virt=QCD]",'$MG:color:GREEN')


    def help_generate(self):

        logger.info("-- generate diagrams for a given process",'$MG:color:BLUE')
        logger.info("General leading-order syntax:",'$MG:color:BLACK')
        logger.info(" o generate INITIAL STATE > REQ S-CHANNEL > FINAL STATE $ EXCL S-CHANNEL / FORBIDDEN PARTICLES COUP1=ORDER1 COUP2^2=ORDER2 @N")
        logger.info(" o Example: generate l+ vl > w+ > l+ vl a $ z / a h QED<=3 QCD=0 @1",'$MG:color:GREEN')
        logger.info(" > Alternative required s-channels can be separated by \"|\":")
        logger.info("   b b~ > W+ W- | H+ H- > ta+ vt ta- vt~")
        logger.info(" > If no coupling orders are given, MG5 will try to determine")
        logger.info("   orders to ensure maximum number of QCD vertices.")
        logger.info(" > Desired coupling orders combination can be specified directly for")
        logger.info("   the squared matrix element by appending '^2' to the coupling name.")
        logger.info("   For example, 'p p > j j QED^2==2 QCD^==2' selects the QED-QCD")
        logger.info("   interference terms only. The other two operators '<=' and '>' are")
        logger.info("   supported. Finally, a negative value COUP^2==-I refers to the")
        logger.info("   N^(-I+1)LO term in the expansion of the COUP order.")
        logger.info(" > allowed coupling operator are: \"==\", \"=\", \"<=\" and \">\".")
        logger.info("    \"==\" request exactly that number of coupling while \"=\" is interpreted as \"<=\".")
        logger.info(" > To generate a second process use the \"add process\" command")
        logger.info("Decay chain syntax:",'$MG:color:BLACK')
        logger.info(" o core process, decay1, (decay2, (decay2', ...)), ...  etc")
        logger.info(" o Example: generate p p > t~ t QED=0, (t~ > W- b~, W- > l- vl~), t > j j b @2",'$MG:color:GREEN')
        logger.info(" > Note that identical particles will all be decayed.")
        logger.info("Loop processes syntax:",'$MG:color:BLACK')
        logger.info(" o core process [ <NLO_mode=> LoopOrder1 LoopOrder2 ... ] SQUAREDCOUPi=ORDERi")
        logger.info(" o Example: generate p p > t~ t QED=0 QCD=2 [ all= QCD ] QCD=6",'$MG:color:GREEN')
        logger.info(" > Notice that in this format, decay chains are not allowed.")
        logger.info(" > The LoopOrder(s) defined specify the kind of loops to consider (only QCD for now).")
        logger.info(" > The coupling restrictions before '[' restrict the orders of born *amplitudes*.")
        logger.info("   So that in the example above QCD=2 restricts the born amplitude to have at")
        logger.info("   most QCD=2 and loop amplitudes at most QCD=2+2 (because QCD loops are considered)")
        logger.info(" > The coupling restrictions after ']' restrict the orders of the matrix element, ")
        logger.info("   namely the squared amplitudes. In the example above QCD=6 correspond to born")
        logger.info("   amplitudes with QCD=2 squared against loop amplitudes with QCD=4, adding up to 6.")
        logger.info(" > The optional <NLO_mode=> can be any of the following ('all=' by default if absent):")
        logger.info("     all=   : Generate all the real-emission and loop diagrams, ready for aMC@NLO runs.")
        logger.info("     virt=  : Generate only the loop diagrams, read for MadLoop standalone checks/runs.")
        logger.info("     real=  : Generate only the real-emission diagrams, for use with alternative OLP. ")
        logger.info(" > For processes without born amplitudes (i.e. loop-induced like g g > z), please use ")
        logger.info("   the 'virt=' NLO mode. aMC@NLO cannot integrate these processes, but standalone MadLoop5")
        logger.info("   can still handle these.")

    def help_add(self):
        logger.info("-- generate diagrams for a process and add to existing processes",'$MG:color:BLUE')
        logger.info("   OR merge two model",'$MG:color:BLUE')
        logger.info('')
        logger.info("-- generate diagrams for a process and add to existing processes",'$MG:color:BLUE')
        logger.info("General leading-order syntax:",'$MG:color:BLACK')
        logger.info(" o add process INITIAL STATE > REQ S-CHANNEL > FINAL STATE $ EXCL S-CHANNEL / FORBIDDEN PARTICLES COUP1=ORDER1 COUP2=ORDER2 @N")
        logger.info(" o Example: add process l+ vl > w+ > l+ vl a $ z / a h QED=3 QCD=0 @1",'$MG:color:GREEN')
        logger.info(" > Alternative required s-channels can be separated by \"|\":")
        logger.info("   b b~ > W+ W- | H+ H- > ta+ vt ta- vt~")
        logger.info(" > If no coupling orders are given, MG5 will try to determine")
        logger.info("   orders to ensure maximum number of QCD vertices.")
        logger.info(" > Note that if there are more than one non-QCD coupling type,")
        logger.info("   coupling orders need to be specified by hand.")
        logger.info("Decay chain syntax:",'$MG:color:BLACK')
        logger.info(" o core process, decay1, (decay2, (decay2', ...)), ...  etc")
        logger.info(" o Example: add process p p > t~ t QED=0, (t~ > W- b~, W- > l- vl~), t > j j b @2",'$MG:color:GREEN')
        logger.info(" > Note that identical particles will all be decayed.")
        logger.info("Loop processes syntax:",'$MG:color:BLACK')
        logger.info(" o core process [ <NLO_mode=> LoopOrder1 LoopOrder2 ... ] SQUAREDCOUPi=ORDERi")
        logger.info(" o Example: add process p p > t~ t QED=0 QCD=2 [ all= QCD ] QCD=6",'$MG:color:GREEN')
        logger.info(" > Notice that in this format, decay chains are not allowed.")
        logger.info(" > The LoopOrder(s) defined specify the kind of loops to consider (only QCD for now).")
        logger.info(" > The coupling restrictions before '[' restrict the orders of born *amplitudes*.")
        logger.info("   So that in the example above QCD=2 restricts the born amplitude to have at")
        logger.info("   most QCD=2 and loop amplitudes at most QCD=2+2 (because QCD loops are considered)")
        logger.info(" > The coupling restrictions after ']' restrict the orders of the matrix element, ")
        logger.info("   namely the squared amplitudes. In the example above QCD=6 correspond to born")
        logger.info("   amplitudes with QCD=2 squared against loop amplitudes with QCD=4, adding up to 6.")
        logger.info(" > The optional <NLO_mode=> can be any of the following ('all=' by default if absent):")
        logger.info("     all=   : Generate all the real-emission and loop diagrams, ready for aMC@NLO runs.")
        logger.info("     virt=  : Generate only the loop diagrams, read for MadLoop standalone checks/runs.")
        logger.info("     real=  : Generate only the real-emission diagrams, for use with alternative OLP. ")
        logger.info(" > For processes without born amplitudes (i.e. loop-induced like g g > z), please use ")
        logger.info("   the 'virt=' NLO mode. aMC@NLO cannot integrate these processes, but standalone MadLoop5")
        logger.info("   can still handle these.")

        logger.info("--  merge two model to create a new one", '$MG:color:BLUE')
        logger.info("syntax:",'$MG:color:BLACK')
        logger.info(" o add model MODELNAME [OPTIONS]")
        logger.info(" o Example: add model taudecay",'$MG:color:GREEN')
        logger.info(" > Merge the two model in a single one. If that same merge was done before.")
        logger.info(" > Just reload the previous merge. (WARNING: This doesn't check if those model are modified)")
        logger.info(" > Options:")
        logger.info("   --output=  : Specify the name of the directory where the merge is done.")
        logger.info("                This allow to do \"import NAME\" to load that merge.")
        logger.info("   --recreate : Force to recreated the merge model even if the merge model directory already exists.")
        
    def help_compute_widths(self):
        logger.info("syntax: calculate_width PART [other particles] [OPTIONS]")
        logger.info("  Computes the width and partial width for a set of particles")
        logger.info("  Returns a valid param_card with this information.")
        logger.info(" ")
        logger.info("  PART: name of the particle you want to calculate width")
        logger.info("        you can enter either the name or pdg code.\n")
        logger.info("  Various options:\n")
        logger.info("  --body_decay=X: Parameter to control the precision of the computation")
        logger.info("        if X is an integer, we compute all channels up to X-body decay.")
        logger.info("        if X <1, then we stop when the estimated error is lower than X.")
        logger.info("        if X >1 BUT not an integer, then we X = N + M, with M <1 and N an integer")
        logger.info("              We then either stop at the N-body decay or when the estimated error is lower than M.")
        logger.info("        default: 4.0025")
        logger.info("  --min_br=X: All channel which are estimated below this value will not be integrated numerically.")
        logger.info("        default: precision (decimal part of the body_decay options) divided by four")
        logger.info("  --precision_channel=X: requested numerical precision for each channel")
        logger.info("        default: 0.01")
        logger.info("  --path=X: path for param_card")
        logger.info("        default: take value from the model")
        logger.info("  --output=X: path where to write the resulting card. ")
        logger.info("        default: overwrite input file. If no input file, write it in the model directory")
        logger.info("  --nlo: Compute NLO width [if the model support it]")
        logger.info("")
        logger.info(" example: calculate_width h --body_decay=2 --output=./param_card")

    def help_decay_diagram(self):
        logger.info("syntax: decay_diagram PART [other particles] [OPTIONS]")
        logger.info("  Returns the amplitude required for the computation of the widths")
        logger.info(" ")
        logger.info("  PART: name of the particle you want to calculate width")
        logger.info("        you can enter either the name or pdg code.\n")
        logger.info("  Various options:\n")
        logger.info("  --body_decay=X: Parameter to control the precision of the computation")
        logger.info("        if X is an integer, we compute all channels up to X-body decay.")
        logger.info("        if X <1, then we stop when the estimated error is lower than X.")
        logger.info("        if X >1 BUT not an integer, then we X = N + M, with M <1 and N an integer")
        logger.info("              We then either stop at the N-body decay or when the estimated error is lower than M.")
        logger.info("        default: 4.0025")
        logger.info("  --min_br=X: All channel which are estimated below this value will not be integrated numerically.")
        logger.info("        default: precision (decimal part of the body_decay options) divided by four")
        logger.info("  --precision_channel=X: requested numerical precision for each channel")
        logger.info("        default: 0.01")
        logger.info("  --path=X: path for param_card")
        logger.info("        default: take value from the model")
        logger.info("  --output=X: path where to write the resulting card. ")
        logger.info("        default: overwrite input file. If no input file, write it in the model directory")
        logger.info("")
        logger.info(" example: calculate_width h --body_decay=2 --output=./param_card")

    def help_define(self):
        logger.info("-- define a multiparticle",'$MG:color:BLUE')
        logger.info("Syntax:  define multipart_name [=] part_name_list")
        logger.info("Example: define p = g u u~ c c~ d d~ s s~ b b~",'$MG:color:GREEN')
        logger.info("Special syntax: Use | for OR (used for required s-channels)")
        logger.info("Special syntax: Use / to remove particles. Example: define q = p / g")

    def help_set(self):
        logger.info("-- set options for generation or output.",'$MG:color:BLUE')
        logger.info("syntax: set <option_name> <option_value>",'$MG:color:BLACK')
        logger.info("Possible options are: ")
        for opts in [self._set_options[i*3:(i+1)*3] for i in \
                                          range((len(self._set_options)//4)+1)]:
            logger.info("%s"%(','.join(opts)),'$MG:color:GREEN')
        logger.info("Details of each option:")
        logger.info("group_subprocesses True/False/Auto: ",'$MG:color:GREEN')
        logger.info(" > (default Auto) Smart grouping of subprocesses into ")
        logger.info("   directories, mirroring of initial states, and ")
        logger.info("   combination of integration channels.")
        logger.info(" > Example: p p > j j j w+ gives 5 directories and 184 channels",'$MG:color:BLACK')
        logger.info("   (cf. 65 directories and 1048 channels for regular output)",'$MG:color:BLACK')
        logger.info(" > Auto means False for decay computation and True for collisions.")
        logger.info("ignore_six_quark_processes multi_part_label",'$MG:color:GREEN')
        logger.info(" > (default none) ignore processes with at least 6 of any")
        logger.info("   of the quarks given in multi_part_label.")
        logger.info(" > These processes give negligible contribution to the")
        logger.info("   cross section but have subprocesses/channels.")
        logger.info("stdout_level DEBUG|INFO|WARNING|ERROR|CRITICAL",'$MG:color:GREEN')
        logger.info(" > change the default level for printed information")
        logger.info("fortran_compiler NAME",'$MG:color:GREEN')
        logger.info(" > (default None) Force a specific fortran compiler.")
        logger.info("   If None, it tries first g77 and if not present gfortran")
        logger.info("   but loop output use gfortran.")
        logger.info("loop_optimized_output True|False",'$MG:color:GREEN')
        logger.info(" > Exploits the open loop thechnique for considerable")
        logger.info("   improvement.")
        logger.info(" > CP relations among helicites are detected and the helicity")
        logger.info("   filter has more potential.")
        logger.info("loop_color_flows True|False",'$MG:color:GREEN')
        logger.info(" > Only relevant for the loop optimized output.")
        logger.info(" > Reduces the loop diagrams at the amplitude level")
        logger.info("   rendering possible the computation of the loop amplitude")
        logger.info("   for a fixed color flow or color configuration.")
        logger.info(" > This option can considerably slow down the loop ME")
        logger.info("   computation time, especially when summing over all color")
        logger.info("   and helicity configuration, hence turned off by default.")        
        logger.info("gauge unitary|Feynman",'$MG:color:GREEN')
        logger.info(" > (default unitary) choose the gauge of the non QCD part.")
        logger.info(" > For loop processes, only Feynman gauge is employable.")
        logger.info("complex_mass_scheme True|False",'$MG:color:GREEN')
        logger.info(" > (default False) Set complex mass scheme.")
        logger.info(" > Complex mass scheme is not yet supported for loop processes.")
        logger.info("timeout VALUE",'$MG:color:GREEN')
        logger.info(" > (default 20) Seconds allowed to answer questions.")
        logger.info(" > Note that pressing tab always stops the timer.")
        logger.info("cluster_temp_path PATH",'$MG:color:GREEN')
        logger.info(" > (default None) [Used in Madevent Output]")
        logger.info(" > Allow to perform the run in PATH directory")
        logger.info(" > This allow to not run on the central disk. ")
        logger.info(" > This is not used by condor cluster (since condor has")
        logger.info("   its own way to prevent it).")
        logger.info("mg5amc_py8_interface_path PATH",'$MG:color:GREEN')
        logger.info(" > Necessary when showering events with Pythia8 from Madevent.")        
        logger.info("OLP ProgramName",'$MG:color:GREEN')
        logger.info(" > (default 'MadLoop') [Used for virtual generation]")
        logger.info(" > Chooses what One-Loop Program to use for the virtual")
        logger.info(" > matrix element generation via the BLAH accord.")
        logger.info("output_dependencies <mode>",'$MG:color:GREEN')
        logger.info(" > (default 'external') [Use for NLO outputs]")
        logger.info(" > Choses how the external dependences (such as CutTools)")
        logger.info(" > of NLO outputs are handled. Possible values are:")
        logger.info("     o external: Some of the libraries the output depends")
        logger.info("       on are links to their installation in MG5 root dir.")
        logger.info("     o internal: All libraries the output depends on are")
        logger.info("       copied and compiled locally in the output directory.")
        logger.info("     o environment_paths: The location of all libraries the ")
        logger.info("       output depends on should be found in your env. paths.")        
#        logger.info("max_npoint_for_channel <value>",'$MG:color:GREEN')
#        logger.info(" > (default '0') [Used for loop-induced outputs]")
#        logger.info(" > Sets the maximum 'n' of n-points loops to be used for")
#        logger.info(" > setting up the integration multichannels.") 
#        logger.info(" > The default value of zero automatically picks the apparent")
#        logger.info(" > appropriate choice which is to sometimes pick box loops")
#        logger.info(" > but never higher n-points ones.")

#===============================================================================
# CheckValidForCmd
#===============================================================================
class CheckValidForCmd(cmd.CheckCmd):
    """ The Series of help routine for the MadGraphCmd"""

    class RWError(MadGraph5Error):
        """a class for read/write errors"""

    def check_add(self, args):
        """check the validity of line
        syntax: add process PROCESS | add model MODELNAME
        """

        if len(args) < 2:
            self.help_add()
            raise self.InvalidCmd('\"add\" requires at least two arguments')
        
        if args[0] not in  ['model', 'process']:
            raise self.InvalidCmd('\"add\" requires the argument \"process\" or \"model\"')    
    
        if args[0] == 'process':
            return self.check_generate(args)
    
        if args[0] == 'model':
            pass
            

    def check_define(self, args):
        """check the validity of line
        syntax: define multipart_name [ part_name_list ]
        """

        if len(args) < 2:
            self.help_define()
            raise self.InvalidCmd('\"define\" command requires at least two arguments')

        if args[1] == '=':
            del args[1]
            if len(args) < 2:
                self.help_define()
                raise self.InvalidCmd('\"define\" command requires at least one particles name after \"=\"')

        if '=' in args:
            self.help_define()
            raise self.InvalidCmd('\"define\" command requires symbols \"=\" at the second position')

        if not self._curr_model:
            logger.info('No model currently active. Try with the Standard Model')
            self.do_import('model sm')

        if self._curr_model['particles'].find_name(args[0]):
            raise self.InvalidCmd("label %s is a particle name in this model\n\
            Please retry with another name." % args[0])

    def check_display(self, args):
        """check the validity of line
        syntax: display XXXXX
        """

        if len(args) < 1:
            self.help_display()
            raise self.InvalidCmd, 'display requires an argument specifying what to display'
        if args[0] not in self._display_opts:
            self.help_display()
            raise self.InvalidCmd, 'Invalid arguments for display command: %s' % args[0]

        if not self._curr_model:
            raise self.InvalidCmd("No model currently active, please import a model!")

# check that either _curr_amps or _fks_multi_proc exists
        if (args[0] in ['processes', 'diagrams'] and not self._curr_amps and not self._fks_multi_proc):
           raise self.InvalidCmd("No process generated, please generate a process!")
        if args[0] == 'checks' and not self._comparisons and not self._cms_checks:
            raise self.InvalidCmd("No check results to display.")

        if args[0] == 'variable' and len(args) !=2:
            raise self.InvalidCmd('variable need a variable name')


    def check_draw(self, args):
        """check the validity of line
        syntax: draw DIRPATH [option=value]
        """

        if len(args) < 1:
            args.append('/tmp')

        if not self._curr_amps:
            raise self.InvalidCmd("No process generated, please generate a process!")

        if not os.path.isdir(args[0]):
            raise self.InvalidCmd( "%s is not a valid directory for export file" % args[0])

    def check_check(self, args):
        """check the validity of args"""

        if  not self._curr_model:
            raise self.InvalidCmd("No model currently active, please import a model!")

        if self._model_v4_path:
            raise self.InvalidCmd(\
                "\"check\" not possible for v4 models")

        if len(args) < 2 and not args[0].lower().endswith('options'):
            self.help_check()
            raise self.InvalidCmd("\"check\" requires a process.")

        if args[0] not in self._check_opts and \
                                        not args[0].lower().endswith('options'):
            args.insert(0, 'full')

        param_card = None
        if args[0] not in ['stability','profile','timing'] and \
                                        len(args)>1 and os.path.isfile(args[1]):
            param_card = args.pop(1)

        if len(args)>1:
            if args[1] != "-reuse":
                args.insert(1, '-no_reuse')
        else:
            args.append('-no_reuse')

        if args[0] in ['timing'] and len(args)>2 and os.path.isfile(args[2]):
            param_card = args.pop(2)
        if args[0] in ['stability', 'profile'] and len(args)>1:
            # If the first argument after 'stability' is not the integer
            # specifying the desired statistics (i.e. number of points), then
            # we insert the default value 100
            try:
                int(args[2])
            except ValueError:
                args.insert(2, '100')

        if args[0] in ['stability', 'profile'] and os.path.isfile(args[3]):
            param_card = args.pop(3)
        if any([',' in elem for elem in args if not elem.startswith('--')]):
            raise self.InvalidCmd('Decay chains not allowed in check')
        
        user_options = {'--energy':'1000','--split_orders':'-1',
                   '--reduction':'1|2|3|4|5|6','--CTModeRun':'-1',
                   '--helicity':'-1','--seed':'-1','--collier_cache':'-1',
                   '--collier_req_acc':'auto',
                   '--collier_internal_stability_test':'False',
                   '--collier_mode':'1'}  

        if args[0] in ['cms'] or args[0].lower()=='cmsoptions':
            # increase the default energy to 5000
            user_options['--energy']='5000'
            # The first argument gives the name of the coupling order in which
            # the cms expansion is carried, and the expression following the 
            # comma gives the relation of an external parameter with the
            # CMS expansions parameter called 'lambdaCMS'.
            parameters = ['aewm1->10.0/lambdaCMS','as->0.1*lambdaCMS']
            user_options['--cms']='QED&QCD,'+'&'.join(parameters)
            # Widths are assumed to scale linearly with lambdaCMS unless
            # --force_recompute_width='always' or 'first_time' is used.
            user_options['--recompute_width']='auto'
            # It can be negative so as to be offshell below the resonant mass
            user_options['--offshellness']='10.0'
            # Pick the lambdaCMS values for the test. Instead of a python list
            # we specify here (low,N) which means that do_check will automatically
            # pick lambda values up to the value low and with N values uniformly
            # spread in each interval [1.0e-i,1.0e-(i+1)].
            # Some points close to each other will be added at the end for the
            # stability test.
            user_options['--lambdaCMS']='(1.0e-6,5)'
            # Set the RNG seed, -1 is default (random).
            user_options['--seed']=666
            # The option below can help the user re-analyze existing pickled check
            user_options['--analyze']='None'
            # Decides whether to show plot or not during the analysis
            user_options['--show_plot']='True'
            # Decides what kind of report 
            user_options['--report']='concise'
            # 'secret' option to chose by which lambda power one should divide
            # the nwa-cms difference. Useful to set to 2 when doing the Born check
            # to see whether the NLO check will have sensitivity to the CMS
            # implementation
            user_options['--diff_lambda_power']='1'
            # Sets the range of lambda values to plot
            user_options['--lambda_plot_range']='[-1.0,-1.0]'
            # Sets a filter to apply at generation. See name of available 
            # filters in loop_diagram_generations.py, function user_filter 
            user_options['--loop_filter']='None'
            # Apply tweaks to the check like multiplying a certain width by a
            # certain parameters or changing the analytical continuation of the 
            # logarithms of the UV counterterms
            user_options['--tweak']='default()'
            # Give a name to the run for the files to be saved
            user_options['--name']='auto'
            # Select what resonances must be run
            user_options['--resonances']='1'
        
        for arg in args[:]:
            if arg.startswith('--') and '=' in arg:
                parsed = arg.split('=')
                key, value = parsed[0],'='.join(parsed[1:])
                if key not in user_options:
                    raise self.InvalidCmd, "unknown option %s" % key
                user_options[key] = value
                args.remove(arg)

        # If we are just re-analyzing saved data or displaying options then we 
        # shouldn't check the process format.
        if not (args[0]=='cms' and '--analyze' in user_options and \
                              user_options['--analyze']!='None') and not \
                                            args[0].lower().endswith('options'):
            
            self.check_process_format(" ".join(args[1:]))

        for option, value in user_options.items():
            args.append('%s=%s'%(option,value))

        return param_card

    def check_generate(self, args):
        """check the validity of args"""

        if not self._curr_model:
            logger.info("No model currently active, so we import the Standard Model")
            self.do_import('model sm')
        
        if args[-1].startswith('--optimize'):
            if args[2] != '>':
                raise self.InvalidCmd('optimize mode valid only for 1->N processes. (See model restriction for 2->N)')
            if '=' in args[-1]:
                path = args[-1].split('=',1)[1]
                if not os.path.exists(path) or \
                                self.detect_file_type(path) != 'param_card':
                    raise self.InvalidCmd('%s is not a valid param_card')
            else:
                path=None
            # Update the default value of the model here.
            if not isinstance(self._curr_model, model_reader.ModelReader):
                self._curr_model = model_reader.ModelReader(self._curr_model)
            self._curr_model.set_parameters_and_couplings(path)
            self.check_process_format(' '.join(args[1:-1]))
        else:
            self.check_process_format(' '.join(args[1:]))
    

    def check_process_format(self, process):
        """ check the validity of the string given to describe a format """

        #check balance of paranthesis
        if process.count('(') != process.count(')'):
            raise self.InvalidCmd('Invalid Format, no balance between open and close parenthesis')
        #remove parenthesis for fututre introspection
        process = process.replace('(',' ').replace(')',' ')

        # split following , (for decay chains)
        subprocesses = process.split(',')
        if len(subprocesses) > 1:
            for subprocess in subprocesses:
                self.check_process_format(subprocess)
            return

        # request that we have one or two > in the process
        nbsep = len(re.findall('>\D', process)) # not use process.count because of QCD^2>2
        if nbsep not in [1,2]:
            raise self.InvalidCmd(
               'wrong format for \"%s\" this part requires one or two symbols \'>\', %s found'
               % (process, nbsep))

        # we need at least one particles in each pieces
        particles_parts = re.split('>\D', process)
        for particles in particles_parts:
            if re.match(r'^\s*$', particles):
                raise self.InvalidCmd(
                '\"%s\" is a wrong process format. Please try again' % process)

        # '/' and '$' sould be used only after the process definition
        for particles in particles_parts[:-1]:
            if re.search('\D/', particles):
                raise self.InvalidCmd(
                'wrong process format: restriction should be place after the final states')
            if re.search('\D\$', particles):
                raise self.InvalidCmd(
                'wrong process format: restriction should be place after the final states')


    def check_tutorial(self, args):
        """check the validity of the line"""
        if len(args) == 1:
            if not args[0] in self._tutorial_opts:
                self.help_tutorial()
                raise self.InvalidCmd('Invalid argument for tutorial')
        elif len(args) == 0:
            #this means mg5 tutorial
            args.append('MadGraph5')
        else:
            self.help_tutorial()
            raise self.InvalidCmd('Too many arguments for tutorial')



    def check_import(self, args):
        """check the validity of line"""

        modelname = False
        prefix = True
        if '-modelname' in args:
            args.remove('-modelname')
            modelname = True
        elif '--modelname' in args:
            args.remove('--modelname')
            modelname = True
            
        if '--noprefix' in args:
            args.remove('--noprefix')
            prefix = False  

        if not args:
            self.help_import()
            raise self.InvalidCmd('wrong \"import\" format')

        if len(args) >= 2 and args[0] not in self._import_formats:
            self.help_import()
            raise self.InvalidCmd('wrong \"import\" format')
        elif len(args) == 1:
            if args[0] in self._import_formats:
                if args[0] != "proc_v4":
                    self.help_import()
                    raise self.InvalidCmd('wrong \"import\" format')
                elif not self._export_dir:
                    self.help_import()
                    raise self.InvalidCmd('PATH is mandatory in the current context\n' + \
                                  'Did you forget to run the \"output\" command')
            # The type of the import is not given -> guess it
            format = self.find_import_type(args[0])
            logger.info('The import format was not given, so we guess it as %s' % format)
            args.insert(0, format)
            if self.history[-1].startswith('import'):
                self.history[-1] = 'import %s %s' % \
                                (format, ' '.join(self.history[-1].split()[1:]))

        if not prefix:
            args.append('--noprefix')

        if modelname:
            args.append('-modelname')



    def check_install(self, args):
        """check that the install command is valid"""
        

        install_options = {'options_for_HEPToolsInstaller':[],
                   'update_options':[]}
        hidden_prog = ['Delphes2', 'pythia-pgs']

        if len(args) < 1:
            self.help_install()
            raise self.InvalidCmd('install command require at least one argument')
        
        if len(args) > 1:
            for arg in args[1:]:
                try:
                    option, value = arg.split('=')
                except ValueError:
                    option = arg
                    value = None
                # Options related to the MadGraph installer can be treated here, i.e
                if args[0]=='update':
                    if value is None:
                        install_options['update_options'].append(option)
                    else:
                        install_options['update_options'].append('='.join([option,value]))                        
                else:
                    # Other options will be directly added to the call to HEPToolsInstallers
                    # in the advanced_install function
                    install_options['options_for_HEPToolsInstaller'].append(arg)
            # Now that the options have been treated keep only the target tool
            # to install as argument.   
            args = args[:1]

        if args[0] not in self._install_opts + hidden_prog:
            if not args[0].startswith('td'):
                self.help_install()
                raise self.InvalidCmd('Not recognize program %s ' % args[0])

        if args[0] in ["ExRootAnalysis", "Delphes", "Delphes2"]:
            if not misc.which('root'):
                raise self.InvalidCmd(
'''In order to install ExRootAnalysis, you need to install Root on your computer first.
please follow information on http://root.cern.ch/drupal/content/downloading-root''')
            if 'ROOTSYS' not in os.environ:
                raise self.InvalidCmd(
'''The environment variable ROOTSYS is not configured.
You can set it by adding the following lines in your .bashrc [.bash_profile for mac]:
export ROOTSYS=%s
export PATH=$PATH:$ROOTSYS/bin
export LD_LIBRARY_PATH=$LD_LIBRARY_PATH:$ROOTSYS/lib
export DYLD_LIBRARY_PATH=$DYLD_LIBRARY_PATH:$ROOTSYS/lib
This will take effect only in a NEW terminal
''' % os.path.realpath(pjoin(misc.which('root'), \
                                               os.path.pardir, os.path.pardir)))

        return install_options

    def check_launch(self, args, options):
        """check the validity of the line"""
        # modify args in order to be MODE DIR
        # mode being either standalone or madevent
        if not( 0 <= int(options.cluster) <= 2):
            return self.InvalidCmd, 'cluster mode should be between 0 and 2'

        if not args:
            if self._done_export:
                mode = self.find_output_type(self._done_export[0])
                if (self._done_export[1] == 'plugin' and mode not in self._export_formats):
                    args.append(mode)
                    args.append(self._done_export[0])
                elif self._done_export[1].startswith(mode):
                    args.append(self._done_export[1])
                    args.append(self._done_export[0])
                else:
                    raise self.InvalidCmd, \
                          '%s not valid directory for launch' % self._done_export[0]
                return
            else:
                logger.warning('output command missing, run it automatically (with default argument)')
                self.do_output('')
                logger.warning('output done: running launch')
                return self.check_launch(args, options)

        if len(args) != 1:
            self.help_launch()
            return self.InvalidCmd, 'Invalid Syntax: Too many argument'

        # search for a valid path
        if os.path.isdir(args[0]):
            path = os.path.realpath(args[0])
        elif os.path.isdir(pjoin(MG5DIR,args[0])):
            path = pjoin(MG5DIR,args[0])
        elif  MG4DIR and os.path.isdir(pjoin(MG4DIR,args[0])):
            path = pjoin(MG4DIR,args[0])
        else:
            raise self.InvalidCmd, '%s is not a valid directory' % args[0]

        mode = self.find_output_type(path)

        args[0] = mode
        args.append(path)
        # inform where we are for future command
        self._done_export = [path, mode]


    def find_import_type(self, path):
        """ identify the import type of a given path
        valid output: model/model_v4/proc_v4/command"""

        possibility = [pjoin(MG5DIR,'models',path), \
                     pjoin(MG5DIR,'models',path+'_v4'), path]
        if '-' in path:
            name = path.rsplit('-',1)[0]
            possibility = [pjoin(MG5DIR,'models',name), name] + possibility
        # Check if they are a valid directory
        for name in possibility:
            if os.path.isdir(name):
                if os.path.exists(pjoin(name,'particles.py')):
                    return 'model'
                elif os.path.exists(pjoin(name,'particles.dat')):
                    return 'model_v4'

        # Not valid directory so maybe a file
        if os.path.isfile(path):
            text = open(path).read()
            pat = re.compile('(Begin process|<MGVERSION>)', re.I)
            matches = pat.findall(text)
            if not matches:
                return 'command'
            elif len(matches) > 1:
                return 'banner'
            elif matches[0].lower() == 'begin process':
                return 'proc_v4'
            else:
                return 'banner'
        else:
            return 'proc_v4'




    def find_output_type(self, path):
        """ identify the type of output of a given directory:
        valid output: madevent/standalone/standalone_cpp"""

        card_path = pjoin(path,'Cards')
        bin_path = pjoin(path,'bin')
        src_path = pjoin(path,'src')
        include_path = pjoin(path,'include')
        subproc_path = pjoin(path,'SubProcesses')
        mw_path = pjoin(path,'Source','MadWeight')

        if os.path.isfile(pjoin(include_path, 'Pythia.h')) or \
            os.path.isfile(pjoin(include_path, 'Pythia8', 'Pythia.h')):
            return 'pythia8'
        elif not os.path.isdir(os.path.join(path, 'SubProcesses')):
            raise self.InvalidCmd, '%s : Not a valid directory' % path

        if os.path.isdir(src_path):
            return 'standalone_cpp'
        elif os.path.isdir(mw_path):
            return 'madweight'
        elif os.path.isfile(pjoin(bin_path,'madevent')):
            return 'madevent'
        elif os.path.isfile(pjoin(bin_path,'aMCatNLO')):
            return 'aMC@NLO'
        elif os.path.isdir(card_path):
            return 'standalone'

        raise self.InvalidCmd, '%s : Not a valid directory' % path

    def check_load(self, args):
        """ check the validity of the line"""

        if len(args) != 2 or args[0] not in self._save_opts:
            self.help_load()
            raise self.InvalidCmd('wrong \"load\" format')

    def check_customize_model(self, args):
        """check the validity of the line"""

        # Check argument validity
        if len(args) >1 :
            self.help_customize_model()
            raise self.InvalidCmd('No argument expected for this command')

        if len(args):
            if not args[0].startswith('--save='):
                self.help_customize_model()
                raise self.InvalidCmd('Wrong argument for this command')
            if '-' in args[0][6:]:
                raise self.InvalidCmd('The name given in save options can\'t contain \'-\' symbol.')

        if self._model_v4_path:
            raise self.InvalidCmd('Restriction of Model is not supported by v4 model.')


    def check_save(self, args):
        """ check the validity of the line"""

        if len(args) == 0:
            args.append('options')

        if args[0] not in self._save_opts and args[0] != 'global':
            self.help_save()
            raise self.InvalidCmd('wrong \"save\" format')
        elif args[0] == 'global':
            args.insert(0, 'options')

        if args[0] != 'options' and len(args) != 2:
            self.help_save()
            raise self.InvalidCmd('wrong \"save\" format')
        elif args[0] != 'options' and len(args) == 2:
            basename = os.path.dirname(args[1])
            if not os.path.exists(basename):
                raise self.InvalidCmd('%s is not a valid path, please retry' % \
                                                                        args[1])

        if args[0] == 'options':
            has_path = None
            for arg in args[1:]:
                if arg in ['--auto', '--all'] or arg in self.options:
                    continue
                elif arg.startswith('--'):
                    raise self.InvalidCmd('unknow command for \'save options\'')
                elif arg == 'global':
                    if os.environ.has_key('HOME'):
                        args.remove('global')
                        args.insert(1,pjoin(os.environ['HOME'],'.mg5','mg5_configuration.txt'))
                        has_path = True
                else:
                    basename = os.path.dirname(arg)
                    if not os.path.exists(basename):
                        raise self.InvalidCmd('%s is not a valid path, please retry' % \
                                                                        arg)
                    elif has_path:
                        raise self.InvalidCmd('only one path is allowed')
                    else:
                        args.remove(arg)
                        args.insert(1, arg)
                        has_path = True
            if not has_path:
                args.insert(1, pjoin(MG5DIR,'input','mg5_configuration.txt'))


    def check_set(self, args, log=True):
        """ check the validity of the line"""

        if len(args) == 1 and args[0] in ['complex_mass_scheme',\
                                          'loop_optimized_output',\
                                          'loop_color_flows',\
                                          'low_mem_multicore_nlo_generation']:
            args.append('True')

        if len(args) > 2 and '=' == args[1]:
            args.pop(1)

        if len(args) < 2:
            self.help_set()
            raise self.InvalidCmd('set needs an option and an argument')

        if args[1] == 'default':
            if args[0] in self.options_configuration:
                default = self.options_configuration[args[0]]
            elif args[0] in self.options_madgraph:
                default = self.options_madgraph[args[0]]
            elif args[0] in self.options_madevent:
                default = self.options_madevent[args[0]]
            else:
                raise self.InvalidCmd('%s doesn\'t have a valid default value' % args[0])
            if log:
                logger.info('Pass parameter %s to it\'s default value: %s' %
                                                             (args[0], default))
            args[1] = str(default)

        if args[0] not in self._set_options:
            if not args[0] in self.options and not args[0] in self.options:
                self.help_set()
                raise self.InvalidCmd('Possible options for set are %s' % \
                                  self._set_options)

        if args[0] in ['group_subprocesses']:
            if args[1] not in ['False', 'True', 'Auto']:
                raise self.InvalidCmd('%s needs argument False, True or Auto' % \
                                      args[0])
        if args[0] in ['ignore_six_quark_processes']:
            if args[1] not in self._multiparticles.keys() and args[1] != 'False':
                raise self.InvalidCmd('ignore_six_quark_processes needs ' + \
                                      'a multiparticle name as argument')

        if args[0] in ['stdout_level']:
            if args[1] not in ['DEBUG','INFO','WARNING','ERROR','CRITICAL'] and \
                                                          not args[1].isdigit():
                raise self.InvalidCmd('output_level needs ' + \
                                      'a valid level')

        if args[0] in ['timeout', 'max_npoint_for_channel']:
            if not args[1].isdigit():
                raise self.InvalidCmd('%s values should be a integer' % args[0])

        if args[0] in ['loop_optimized_output', 'loop_color_flows', 'low_mem_multicore_nlo_generation']:
            try:
                args[1] = banner_module.ConfigFile.format_variable(args[1], bool, args[0])
            except Exception:
                raise self.InvalidCmd('%s needs argument True or False'%args[0])

        if args[0] in ['gauge']:
            if args[1] not in ['unitary','Feynman']:
                raise self.InvalidCmd('gauge needs argument unitary or Feynman.')

        if args[0] in ['timeout']:
            if not args[1].isdigit():
                raise self.InvalidCmd('timeout values should be a integer')

        if args[0] in ['OLP']:
            if args[1] not in MadGraphCmd._OLP_supported:
                raise self.InvalidCmd('OLP value should be one of %s'\
                                               %str(MadGraphCmd._OLP_supported))

        if args[0].lower() in ['ewscheme']:
            if not self._curr_model:
                raise self.InvalidCmd("ewscheme acts on the current model please load one first.")
            if args[1] not in ['external']:
                raise self.InvalidCmd('Only valid ewscheme is "external". To restore default, please re-import the model.')

        if args[0] in ['output_dependencies']:
            if args[1] not in MadGraphCmd._output_dependencies_supported:
                raise self.InvalidCmd('output_dependencies value should be one of %s'\
                               %str(MadGraphCmd._output_dependencies_supported))

    def check_open(self, args):
        """ check the validity of the line """

        if len(args) != 1:
            self.help_open()
            raise self.InvalidCmd('OPEN command requires exactly one argument')

        if args[0].startswith('./'):
            if not os.path.isfile(args[0]):
                raise self.InvalidCmd('%s: not such file' % args[0])
            return True

        # if special : create the path.
        if not self._done_export:
            if not os.path.isfile(args[0]):
                self.help_open()
                raise self.InvalidCmd('No command \"output\" or \"launch\" used. Impossible to associate this name to a file')
            else:
                return True

        path = self._done_export[0]
        if os.path.isfile(pjoin(path,args[0])):
            args[0] = pjoin(path,args[0])
        elif os.path.isfile(pjoin(path,'Cards',args[0])):
            args[0] = pjoin(path,'Cards',args[0])
        elif os.path.isfile(pjoin(path,'HTML',args[0])):
            args[0] = pjoin(path,'HTML',args[0])
        # special for card with _default define: copy the default and open it
        elif '_card.dat' in args[0]:
            name = args[0].replace('_card.dat','_card_default.dat')
            if os.path.isfile(pjoin(path,'Cards', name)):
                files.cp(path + '/Cards/' + name, path + '/Cards/'+ args[0])
                args[0] = pjoin(path,'Cards', args[0])
            else:
                raise self.InvalidCmd('No default path for this file')
        elif not os.path.isfile(args[0]):
            raise self.InvalidCmd('No default path for this file')


    def check_output(self, args, default='madevent'):
        """ check the validity of the line"""


        if args and args[0] in self._export_formats:
            self._export_format = args.pop(0)
        elif args:
            # check for PLUGIN format
            for plugpath in self.plugin_path:
                plugindirname = os.path.basename(plugpath)
                for plug in os.listdir(plugpath):
                    if os.path.exists(pjoin(plugpath, plug, '__init__.py')):
                        try:
                            __import__('%s.%s' % (plugindirname,plug))
                        except Exception, error:
                            logger.warning("error detected in plugin: %s.", plug)
                            logger.warning("%s", error)
                            continue
                        plugin = sys.modules['%s.%s' % (plugindirname,plug)]                
                        if hasattr(plugin, 'new_output'):
                            if not misc.is_plugin_supported(plugin):
                                continue
                            if args[0] in plugin.new_output:
                                self._export_format = 'plugin'
                                self._export_plugin = plugin.new_output[args[0]]
                                logger.info('Output will be done with PLUGIN: %s' % plug ,'$MG:color:BLACK')
                                args.pop(0)
                                break
                else:
                    continue
                break
            else:
                self._export_format = default
        else:
            self._export_format = default

        if not self._curr_model:
            text = 'No model found. Please import a model first and then retry.'
            raise self.InvalidCmd(text)

        if self._model_v4_path and \
               (self._export_format not in self._v4_export_formats):
            text = " The Model imported (MG4 format) does not contain enough\n "
            text += " information for this type of output. In order to create\n"
            text += " output for " + args[0] + ", you have to use a UFO model.\n"
            text += " Those model can be imported with MG5> import model NAME."
            logger.warning(text)
            raise self.InvalidCmd('')

        if self._export_format == 'aloha':
            return


        if not self._curr_amps:
            text = 'No processes generated. Please generate a process first.'
            raise self.InvalidCmd(text)

        if args and args[0][0] != '-':
            # This is a path
            path = args.pop(0)
            forbiden_chars = ['>','<',';','&']
            for char in forbiden_chars:
                if char in path:
                    raise self.InvalidCmd('%s is not allowed in the output path' % char)
            # Check for special directory treatment
            if path == 'auto' and self._export_format in \
                     ['madevent', 'standalone', 'standalone_cpp', 'matchbox_cpp', 'madweight',
                      'matchbox', 'plugin']:
                self.get_default_path()
                if '-noclean' not in args and os.path.exists(self._export_dir):
                    args.append('-noclean')
            elif path != 'auto':
                if path in ['HELAS', 'tests', 'MadSpin', 'madgraph', 'mg5decay', 'vendor']:
                    if os.getcwd() == MG5DIR:
                        raise self.InvalidCmd, "This name correspond to a buildin MG5 directory. Please choose another name"
                self._export_dir = path
            elif path == 'auto':
                if self.options['pythia8_path']:
                    self._export_dir = self.options['pythia8_path']
                else:
                    self._export_dir = '.'
        else:
            if self._export_format != 'pythia8':
                # No valid path
                self.get_default_path()
                if '-noclean' not in args and os.path.exists(self._export_dir):
                    args.append('-noclean')
                    
            else:
                if self.options['pythia8_path']:
                    self._export_dir = self.options['pythia8_path']
                else:
                    self._export_dir = '.'

        self._export_dir = os.path.realpath(self._export_dir)


    def check_compute_widths(self, args):
        """ check and format calculate decay width:
        Expected format: NAME [other names] [--options]
        # fill the options if not present.
        # NAME can be either (anti-)particle name, multiparticle, pid
        """

        if len(args)<1:
            self.help_compute_widths()
            raise self.InvalidCmd('''compute_widths requires at least the name of one particle.
            If you want to compute the width of all particles, type \'compute_widths all\'''')

        particles = set()
        options = {'path':None, 'output':None,
                   'min_br':None, 'body_decay':4.0025, 'precision_channel':0.01,
                   'nlo':False}
        # check that the firsts argument is valid
        
        for i,arg in enumerate(args):
            if arg.startswith('--'):
                if arg.startswith('--nlo'):
                    options['nlo'] =True  
                    continue
                elif not '=' in arg:
                    raise self.InvalidCmd('Options required an equal (and then the value)')
                arg, value = arg.split('=')
                if arg[2:] not in options:
                    raise self.InvalidCmd('%s not valid options' % arg)
                options[arg[2:]] = value
                continue
            # check for pid
            if arg.isdigit():
                p = self._curr_model.get_particle(int(arg))
                if not p:
                    raise self.InvalidCmd('Model doesn\'t have pid %s for any particle' % arg)
                particles.add(abs(int(arg)))
            elif arg in self._multiparticles:
                particles.update([abs(id) for id in self._multiparticles[args[0]]])
            else:
                if not self._curr_model['case_sensitive']:
                    arg = arg.lower()                
                for p in self._curr_model['particles']:
                    if p['name'] == arg or p['antiname'] == arg:
                        particles.add(abs(p.get_pdg_code()))
                        break
                else:
                    if arg == 'all':
                        #sometimes the multiparticle all is not define
                        particles.update([abs(p.get_pdg_code())
                                        for p in self._curr_model['particles']])
                    else:
                        raise self.InvalidCmd('%s invalid particle name' % arg)

        if options['path'] and not os.path.isfile(options['path']):

            if os.path.exists(pjoin(MG5DIR, options['path'])):
                options['path'] = pjoin(MG5DIR, options['path'])
            elif self._model_v4_path and  os.path.exists(pjoin(self._model_v4_path, options['path'])):
                options['path'] = pjoin(self._curr_model_v4_path, options['path'])
            elif os.path.exists(pjoin(self._curr_model.path, options['path'])):
                options['path'] = pjoin(self._curr_model.path, options['path'])

            if os.path.isdir(options['path']) and os.path.isfile(pjoin(options['path'], 'param_card.dat')):
                options['path'] = pjoin(options['path'], 'param_card.dat')
            elif not os.path.isfile(options['path']):
                raise self.InvalidCmd('%s is not a valid path' % args[2])
            # check that the path is indeed a param_card:
            if madevent_interface.MadEventCmd.detect_card_type(options['path']) != 'param_card.dat':
                raise self.InvalidCmd('%s should be a path to a param_card' % options['path'])

        if not options['path']:
            param_card_text = self._curr_model.write_param_card()
            if not options['output']:
                dirpath = self._curr_model.get('modelpath')
                options['path'] = pjoin(dirpath, 'param_card.dat')
            else:
                options['path'] = options['output']
            ff = open(options['path'],'w')
            ff.write(param_card_text)
            ff.close()
        if not options['output']:
            options['output'] = options['path']

        if not options['min_br']:
            options['min_br'] = (float(options['body_decay']) % 1) / 5
        return particles, options


    check_decay_diagram = check_compute_widths

    def get_default_path(self):
        """Set self._export_dir to the default (\'auto\') path"""

        if self._export_format in ['madevent', 'standalone']:
            # Detect if this script is launched from a valid copy of the Template,
            # if so store this position as standard output directory
            if 'TemplateVersion.txt' in os.listdir('.'):
                #Check for ./
                self._export_dir = os.path.realpath('.')
                return
            elif 'TemplateVersion.txt' in os.listdir('..'):
                #Check for ../
                self._export_dir = os.path.realpath('..')
                return
            elif self.stdin != sys.stdin:
                #Check for position defined by the input files
                input_path = os.path.realpath(self.stdin.name).split(os.path.sep)
                print "Not standard stdin, use input path"
                if input_path[-2] == 'Cards':
                    self._export_dir = os.path.sep.join(input_path[:-2])
                    if 'TemplateVersion.txt' in self._export_dir:
                        return


        if self._export_format == 'NLO':
            name_dir = lambda i: 'PROCNLO_%s_%s' % \
                                    (self._curr_model['name'], i)
            auto_path = lambda i: pjoin(self.writing_dir,
                                               name_dir(i))
        elif self._export_format.startswith('madevent'):
            name_dir = lambda i: 'PROC_%s_%s' % \
                                    (self._curr_model['name'], i)
            auto_path = lambda i: pjoin(self.writing_dir,
                                               name_dir(i))
        elif self._export_format.startswith('standalone'):
            name_dir = lambda i: 'PROC_SA_%s_%s' % \
                                    (self._curr_model['name'], i)
            auto_path = lambda i: pjoin(self.writing_dir,
                                               name_dir(i))                
        elif self._export_format == 'madweight':
            name_dir = lambda i: 'PROC_MW_%s_%s' % \
                                    (self._curr_model['name'], i)
            auto_path = lambda i: pjoin(self.writing_dir,
                                               name_dir(i))
        elif self._export_format == 'standalone_cpp':
            name_dir = lambda i: 'PROC_SA_CPP_%s_%s' % \
                                    (self._curr_model['name'], i)
            auto_path = lambda i: pjoin(self.writing_dir,
                                               name_dir(i))
        elif self._export_format in ['matchbox_cpp', 'matchbox']:
            name_dir = lambda i: 'PROC_MATCHBOX_%s_%s' % \
                                    (self._curr_model['name'], i)
            auto_path = lambda i: pjoin(self.writing_dir,
                                               name_dir(i))
        elif self._export_format in ['plugin']:
            name_dir = lambda i: 'PROC_PLUGIN_%s_%s' % \
                                    (self._curr_model['name'], i)
            auto_path = lambda i: pjoin(self.writing_dir,
                                               name_dir(i))
        elif self._export_format == 'pythia8':
            if self.options['pythia8_path']:
                self._export_dir = self.options['pythia8_path']
            else:
                self._export_dir = '.'
            return
        else:
            self._export_dir = '.'
            return
        for i in range(500):
            if os.path.isdir(auto_path(i)):
                continue
            else:
                self._export_dir = auto_path(i)
                break
        if not self._export_dir:
            raise self.InvalidCmd('Can\'t use auto path,' + \
                                  'more than 500 dirs already')


#===============================================================================
# CheckValidForCmdWeb
#===============================================================================
class CheckValidForCmdWeb(CheckValidForCmd):
    """ Check the validity of input line for web entry
    (no explicit path authorized)"""

    class WebRestriction(MadGraph5Error):
        """class for WebRestriction"""

    def check_draw(self, args):
        """check the validity of line
        syntax: draw FILEPATH [option=value]
        """
        raise self.WebRestriction('direct call to draw is forbidden on the web')

    def check_display(self, args):
        """ check the validity of line in web mode """

        if args[0] == 'mg5_variable':
            raise self.WebRestriction('Display internal variable is forbidden on the web')

        CheckValidForCmd.check_history(self, args)

    def check_check(self, args):
        """ Not authorize for the Web"""

        raise self.WebRestriction('Check call is forbidden on the web')

    def check_history(self, args):
        """check the validity of line
        No Path authorize for the Web"""

        CheckValidForCmd.check_history(self, args)

        if len(args) == 2 and args[1] not in ['.', 'clean']:
            raise self.WebRestriction('Path can\'t be specify on the web.')


    def check_import(self, args):
        """check the validity of line
        No Path authorize for the Web"""

        if not args:
            raise self.WebRestriction, 'import requires at least one option'

        if args[0] not in self._import_formats:
            args[:] = ['command', './proc_card_mg5.dat']
        elif args[0] == 'proc_v4':
            args[:] = [args[0], './proc_card.dat']
        elif args[0] == 'command':
            args[:] = [args[0], './proc_card_mg5.dat']

        CheckValidForCmd.check_import(self, args)

    def check_install(self, args):
        """ No possibility to install new software on the web """
        if args == ['update','--mode=mg5_start']:
            return

        raise self.WebRestriction('Impossible to install program on the cluster')

    def check_load(self, args):
        """ check the validity of the line
        No Path authorize for the Web"""

        CheckValidForCmd.check_load(self, args)

        if len(args) == 2:
            if args[0] != 'model':
                raise self.WebRestriction('only model can be loaded online')
            if 'model.pkl' not in args[1]:
                raise self.WebRestriction('not valid pkl file: wrong name')
            if not os.path.realpath(args[1]).startswith(pjoin(MG4DIR, \
                                                                    'Models')):
                raise self.WebRestriction('Wrong path to load model')

    def check_save(self, args):
        """ not authorize on web"""
        raise self.WebRestriction('\"save\" command not authorize online')

    def check_open(self, args):
        """ not authorize on web"""
        raise self.WebRestriction('\"open\" command not authorize online')

    def check_output(self, args, default='madevent'):
        """ check the validity of the line"""

        # first pass to the default
        CheckValidForCmd.check_output(self, args, default=default)
        args[:] = ['.', '-f']

        self._export_dir = os.path.realpath(os.getcwd())
        # Check that we output madevent
        if 'madevent' != self._export_format:
                raise self.WebRestriction, 'only available output format is madevent (at current stage)'

#===============================================================================
# CompleteForCmd
#===============================================================================
class CompleteForCmd(cmd.CompleteCmd):
    """ The Series of help routine for the MadGraphCmd"""

    def nlo_completion(self,args,text,line,allowed_loop_mode=None):
        """ complete the nlo settings within square brackets. It uses the
         allowed_loop_mode for the proposed mode if specified, otherwise, it
         uses self._nlo_modes_for_completion"""

        # We are now editing the loop related options
        # Automatically allow for QCD perturbation if in the sm because the
        # loop_sm would then automatically be loaded
        nlo_modes = allowed_loop_mode if not allowed_loop_mode is None else \
                                                  self._nlo_modes_for_completion
        if isinstance(self._curr_model,loop_base_objects.LoopModel):
            pert_couplings_allowed = ['all']+self._curr_model['perturbation_couplings']
        else:
            pert_couplings_allowed = []
        if self._curr_model.get('name').startswith('sm'):
            pert_couplings_allowed = pert_couplings_allowed + ['QCD']
        # Find wether the loop mode is already set or not
        loop_specs = line[line.index('[')+1:]
        try:
            loop_orders = loop_specs[loop_specs.index('=')+1:]
        except ValueError:
            loop_orders = loop_specs
        possibilities = []
        possible_orders = [order for order in pert_couplings_allowed if \
                                                  order not in loop_orders]

        # Simplify obvious loop completion
        single_completion = ''
        if len(nlo_modes)==1:
                single_completion = '%s= '%nlo_modes[0]
                if len(possible_orders)==1:
                    single_completion = single_completion + possible_orders[0] + ' ] '
        # Automatically add a space if not present after [ or =
        if text.endswith('['):
            if single_completion != '':
                return self.list_completion(text, ['[ '+single_completion])
            else:
                return self.list_completion(text,['[ '])

        if text.endswith('='):
            return self.list_completion(text,[' '])

        if args[-1]=='[':
            possibilities = possibilities + ['%s= '%mode for mode in nlo_modes]
            if single_completion != '':
                return self.list_completion(text, [single_completion])
            else:
                if len(possible_orders)==1:
                    return self.list_completion(text, [poss+' %s ] '%\
                              possible_orders[0] for poss in possibilities])
                return self.list_completion(text, possibilities)

        if len(possible_orders)==1:
            possibilities.append(possible_orders[0]+' ] ')
        else:
            possibilities.extend(possible_orders)
        if any([(order in loop_orders) for order in pert_couplings_allowed]):
            possibilities.append(']')
        return self.list_completion(text, possibilities)

    def model_completion(self, text, process, line, categories = True, \
                                                      allowed_loop_mode = None,
                                                      formatting=True):
        """ complete the line with model information. If categories is True,
        it will use completion with categories. If allowed_loop_mode is
        specified, it will only complete with these loop modes."""

        # First check if we are within squared brackets so that specific
        # input for NLO settings must be completed
        args = self.split_arg(process)
        if len(args) > 2 and '>' in line and '[' in line and not ']' in line:
            return self.nlo_completion(args,text,line, allowed_loop_mode = \
                                                              allowed_loop_mode)

        while ',' in process:
            process = process[process.index(',')+1:]
        args = self.split_arg(process)
        couplings = []

        # Do no complete the @ for the process number.
        if len(args) > 1 and args[-1]=='@':
            return

        # Automatically allow for QCD perturbation if in the sm because the
        # loop_sm would then automatically be loaded
        if isinstance(self._curr_model,loop_base_objects.LoopModel):
            pert_couplings_allowed = ['all'] + self._curr_model['perturbation_couplings']
        else:
            pert_couplings_allowed = []
        if self._curr_model.get('name').startswith('sm'):
            pert_couplings_allowed = pert_couplings_allowed + ['QCD']

        # Remove possible identical names
        particles = list(set(self._particle_names + self._multiparticles.keys()))
        n_part_entered = len([1 for a in args if a in particles])

        # Force '>' if two initial particles.
        if n_part_entered == 2 and args[-1] != '>':
                return self.list_completion(text, '>')

        # Add non-particle names
        syntax = []
        couplings = []
        if len(args) > 0 and args[-1] != '>' and n_part_entered > 0:
            syntax.append('>')
        if '>' in args and args.index('>') < len(args) - 1:
            couplings.extend(sum([[c+"<=", c+"==", c+">",c+'^2<=',c+'^2==',c+'^2>' ] for c in \
                                              self._couplings+['WEIGHTED']],[]))
            syntax.extend(['@','$','/','>',','])
            if '[' not in line and ',' not in line and len(pert_couplings_allowed)>0:
                syntax.append('[')
            
        # If information for the virtuals has been specified already, do not
        # propose syntax or particles input anymore
        if '[' in line:
            syntax = []
            particles = []
            # But still allow for defining the process id
            couplings.append('@')

        if not categories:
            # The direct completion (might be needed for some completion using
            # this function but adding some other completions (like in check)).
            # For those, it looks ok in the categorie mode on my mac, but if
            # someone sees wierd result on Linux systems, then use the
            # default completion for these features.
            return self.list_completion(text, particles+syntax+couplings)
        else:
            # A more elaborate one with categories
            poss_particles = self.list_completion(text, particles)
            poss_syntax = self.list_completion(text, syntax)
            poss_couplings = self.list_completion(text, couplings)
            possibilities = {}
            if poss_particles != []: possibilities['Particles']=poss_particles
            if poss_syntax != []: possibilities['Syntax']=poss_syntax
            if poss_couplings != []: possibilities['Coupling orders']=poss_couplings
            if len(possibilities.keys())==1:
                return self.list_completion(text, possibilities.values()[0])
            else:
                return self.deal_multiple_categories(possibilities, formatting)

    def complete_generate(self, text, line, begidx, endidx, formatting=True):
        "Complete the generate command"

        # Return list of particle names and multiparticle names, as well as
        # coupling orders and allowed symbols
        args = self.split_arg(line[0:begidx])

        valid_sqso_operators=['==','<=','>']

        if any(line.endswith('^2 %s '%op) for op in valid_sqso_operators):
            return
        if args[-1].endswith('^2'):
            return self.list_completion(text,valid_sqso_operators)
        match_op = [o for o in valid_sqso_operators if o.startswith(args[-1])]            
        if len(args)>2 and args[-2].endswith('^2') and len(match_op)>0:
            if args[-1] in valid_sqso_operators:
                return self.list_completion(text,' ')
            if len(match_op)==1:
                return self.list_completion(text,[match_op[0][len(args[-1]):]])
            else:
                return self.list_completion(text,match_op)
        if len(args) > 2 and args[-1] == '@' or ( args[-1].endswith('=') and \
                            (not '[' in line or ('[' in line and ']' in line))):
            return

        try:
            return self.model_completion(text, ' '.join(args[1:]),line, formatting)
        except Exception as error:
            print error

        #if len(args) > 1 and args[-1] != '>':
        #    couplings = ['>']
        #if '>' in args and args.index('>') < len(args) - 1:
        #    couplings = [c + "=" for c in self._couplings] + ['@','$','/','>']
        #return self.list_completion(text, self._particle_names + \
        #                            self._multiparticles.keys() + couplings)


    def complete_compute_widths(self, text, line, begidx, endidx,formatting=True):
        "Complete the compute_widths command"

        args = self.split_arg(line[0:begidx])

        if args[-1] in  ['--path=', '--output=']:
            completion = {'path': self.path_completion(text)}
        elif line[begidx-1] == os.path.sep:
            current_dir = pjoin(*[a for a in args if a.endswith(os.path.sep)])
            if current_dir.startswith('--path='):
                current_dir = current_dir[7:]
            if current_dir.startswith('--output='):
                current_dir = current_dir[9:]
            completion = {'path': self.path_completion(text, current_dir)}
        else:
            completion = {}
            completion['options'] = self.list_completion(text,
                            ['--path=', '--output=', '--min_br=0.\$',
                             '--precision_channel=0.\$', '--body_decay=', '--nlo'])
            completion['particles'] = self.model_completion(text, '', line)

        return self.deal_multiple_categories(completion,formatting)

    complete_decay_diagram = complete_compute_widths

    def complete_add(self, text, line, begidx, endidx, formatting):
        "Complete the add command"

        args = self.split_arg(line[0:begidx])

        # Format
        if len(args) == 1:
            return self.list_completion(text, self._add_opts)

        if args[1] == 'process':
            return self.complete_generate(text, " ".join(args[1:]), begidx, endidx)
        
        elif args[1] == 'model':
            completion_categories = self.complete_import(text, line, begidx, endidx, 
                                                         allow_restrict=False, formatting=False)
            completion_categories['options'] = self.list_completion(text,['--modelname=','--recreate'])
            return self.deal_multiple_categories(completion_categories, formatting) 
            
    def complete_customize_model(self, text, line, begidx, endidx):
        "Complete the customize_model command"

        args = self.split_arg(line[0:begidx])

        # Format
        if len(args) == 1:
            return self.list_completion(text, ['--save='])


    def complete_check(self, text, line, begidx, endidx, formatting=True):
        "Complete the check command"

        out = {}
        args = self.split_arg(line[0:begidx])

        # Format
        if len(args) == 1:
            return self.list_completion(text, self._check_opts)


        cms_check_mode = len(args) >= 2 and args[1]=='cms'

        cms_options = ['--name=','--tweak=','--seed=','--offshellness=',
          '--lambdaCMS=','--show_plot=','--report=','--lambda_plot_range=','--recompute_width=',
          '--CTModeRun=','--helicity=','--reduction=','--cms=','--diff_lambda_power=',
          '--loop_filter=','--resonances=']

        options = ['--energy=']
        if cms_options:
            options.extend(cms_options)

        # Directory continuation
        if args[-1].endswith(os.path.sep):
            return self.path_completion(text, pjoin(*[a for a in args \
                                                    if a.endswith(os.path.sep)]))
        # autocompletion for particles/couplings
        model_comp = self.model_completion(text, ' '.join(args[2:]),line,
                                  categories = True, allowed_loop_mode=['virt'])

        model_comp_and_path = self.deal_multiple_categories(\
          {'Process completion': self.model_completion(text, ' '.join(args[2:]),
          line, categories = False, allowed_loop_mode=['virt']),
          'Param_card.dat path completion:':self.path_completion(text),
          'options': self.list_completion(text,options)}, formatting)

        #Special rules for check cms completion
        if cms_check_mode:
            # A couple of useful value completions
            if line[-1]!=' ' and line[-2]!='\\' and not '--' in line[begidx:endidx] \
                              and args[-1].startswith('--') and '=' in args[-1]:
                examples = {
                  '--tweak=':
['default','alltweaks',"['default','allwidths->1.1*all_withds&seed333(Increased_widths_and_seed_333)','logp->logm&logm->logp(inverted_logs)']"],
                  '--lambdaCMS=':
['(1.0e-2,5)',"[float('1.0e-%d'%exp)\\ for\\ exp\\ in\\ range(8)]","[1.0,0.5,0.001]"],
                  '--lambda_plot_range=':
[' [1e-05,1e-02]','[0.01,1.0]'],
                  '--reduction=':
['1','1|2|3|4','1|2','3'],
                  '--cms=':
['QED&QCD,aewm1->10.0/lambdaCMS&as->0.1*lambdaCMS',
'NP&QED&QCD,aewm1->10.0/lambdaCMS&as->0.1*lambdaCMS&newExpansionParameter->newExpansionParameter*lambdaCMS'],
                  '--loop_filter=':
['None','n>3','n<4 and 6 in loop_pdgs and 3<=id<=7'],
                  '--resonances=':
['1','all','(24,(3,4))','[(24,(3,4)),(24,(4,5))]'],
                  '--analyze=':
['my_default_run.pkl',
'default_run.pkl,increased_widths.pkl(Increased_widths),logs_modified.pkl(Inverted_logs),seed_668.pkl(Different_seed)']
                    }
                for name, example in examples.items():
                    if  args[-1].startswith(name):
                        return self.deal_multiple_categories(
          {"Examples of completion for option '%s'"%args[-1].split('=')[0]:
#                    ['%d: %s'%(i+1,ex) for i, ex in enumerate(example)]},
                    ['%s'%ex for i, ex in enumerate(example)]},formatting,
                                                             forceCategory=True)
                if args[-1]=='--recompute_width=':
                    return self.list_completion(text,
                                         ['never','first_time','always','auto'])
                elif args[-1]=='--show_plot=':
                    return self.list_completion(text,['True','False'])
                elif args[-1]=='--report=':
                    return self.list_completion(text,['concise','full'])
                elif args[-1]=='--CTModeRun=':
                    return self.list_completion(text,['-1','1','2','3','4'])
                else:
                    return text
            if len(args)==2 or len(args)==3 and args[-1]=='-reuse':
                return self.deal_multiple_categories(
          {'Process completion': self.model_completion(text, ' '.join(args[2:]),
                        line, categories = False, allowed_loop_mode=['virt']),
                   'Param_card.dat path completion:': self.path_completion(text),
               'reanalyze result on disk / save output:':self.list_completion(
                                                  text,['-reuse','--analyze='])},
                                                     formatting)
            elif not any(arg.startswith('--') for arg in args):
                if '>' in args:
                    return self.deal_multiple_categories({'Process completion': 
                        self.model_completion(text, ' '.join(args[2:]),
                        line, categories = False, allowed_loop_mode=['virt']),
                        'options': self.list_completion(text,options)},
                                                         formatting)
                else:
                    return self.deal_multiple_categories({'Process completion': 
                        self.model_completion(text, ' '.join(args[2:]),
                        line, categories = False, allowed_loop_mode=['virt'])},
                                                         formatting)
            else:
                return self.list_completion(text,options)
            
        if len(args) == 2:
            return model_comp_and_path
        elif len(args) == 3:
            try:
                int(args[2])
            except ValueError:
                return model_comp
            else:
                return model_comp_and_path
        elif len(args) > 3:
            return model_comp


    def complete_tutorial(self, text, line, begidx, endidx):
        "Complete the tutorial command"

        # Format
        if len(self.split_arg(line[0:begidx])) == 1:
            return self.list_completion(text, self._tutorial_opts)

    def complete_define(self, text, line, begidx, endidx):
        """Complete particle information"""
        return self.model_completion(text, line[6:],line)

    def complete_display(self, text, line, begidx, endidx):
        "Complete the display command"

        args = self.split_arg(line[0:begidx])
        # Format
        if len(args) == 1:
            return self.list_completion(text, self._display_opts)

        if len(args) == 2 and args[1] == 'checks':
            return self.list_completion(text, ['failed'])

        if len(args) == 2 and args[1] == 'particles':
            return self.model_completion(text, line[begidx:],line)

    def complete_draw(self, text, line, begidx, endidx):
        "Complete the draw command"

        args = self.split_arg(line[0:begidx])

        # Directory continuation
        if args[-1].endswith(os.path.sep):
            return self.path_completion(text,
                                        pjoin(*[a for a in args if a.endswith(os.path.sep)]),
                                        only_dirs = True)
        # Format
        if len(args) == 1:
            return self.path_completion(text, '.', only_dirs = True)


        #option
        if len(args) >= 2:
            opt = ['horizontal', 'external=', 'max_size=', 'add_gap=',
                                'non_propagating', '--']
            return self.list_completion(text, opt)

    def complete_launch(self, text, line, begidx, endidx,formatting=True):
        """ complete the launch command"""
        args = self.split_arg(line[0:begidx])

        # Directory continuation
        if args[-1].endswith(os.path.sep):
            return self.path_completion(text,
                                        pjoin(*[a for a in args if a.endswith(os.path.sep)]),
                                        only_dirs = True)
        # Format
        if len(args) == 1:
            out = {'Path from ./': self.path_completion(text, '.', only_dirs = True)}
            if MG5DIR != os.path.realpath('.'):
                out['Path from %s' % MG5DIR] =  self.path_completion(text,
                                     MG5DIR, only_dirs = True, relative=False)
            if MG4DIR and MG4DIR != os.path.realpath('.') and MG4DIR != MG5DIR:
                out['Path from %s' % MG4DIR] =  self.path_completion(text,
                                     MG4DIR, only_dirs = True, relative=False)


        #option
        if len(args) >= 2:
            out={}

        if line[0:begidx].endswith('--laststep='):
            opt = ['parton', 'pythia', 'pgs','delphes','auto']
            out['Options'] = self.list_completion(text, opt, line)
        else:
            opt = ['--cluster', '--multicore', '-i', '--name=', '-f','-m', '-n',
               '-p','--parton','--interactive', '--laststep=parton', '--laststep=pythia',
               '--laststep=pgs', '--laststep=delphes','--laststep=auto']
            out['Options'] = self.list_completion(text, opt, line)


        return self.deal_multiple_categories(out,formatting)

    def complete_load(self, text, line, begidx, endidx):
        "Complete the load command"

        args = self.split_arg(line[0:begidx])

        # Format
        if len(args) == 1:
            return self.list_completion(text, self._save_opts)

        # Directory continuation
        if args[-1].endswith(os.path.sep):
            return self.path_completion(text,
                                        pjoin(*[a for a in args if \
                                                      a.endswith(os.path.sep)]))

        # Filename if directory is not given
        if len(args) == 2:
            return self.path_completion(text)

    def complete_save(self, text, line, begidx, endidx):
        "Complete the save command"

        args = self.split_arg(line[0:begidx])

        # Format
        if len(args) == 1:
            return self.list_completion(text, self._save_opts)

        # Directory continuation
        if args[-1].endswith(os.path.sep):
            return self.path_completion(text,
                                        pjoin(*[a for a in args if a.endswith(os.path.sep)]),
                                        only_dirs = True)

        # Filename if directory is not given
        if len(args) == 2:
            return self.path_completion(text) + self.list_completion(text, ['global'])

    @cmd.debug()
    def complete_open(self, text, line, begidx, endidx):
        """ complete the open command """

        args = self.split_arg(line[0:begidx])

        # Directory continuation
        if os.path.sep in args[-1] + text:
            return self.path_completion(text,
                                    pjoin(*[a for a in args if \
                                                      a.endswith(os.path.sep)]))

        possibility = []
        if self._done_export:
            path = self._done_export[0]
            possibility = ['index.html']
            if os.path.isfile(pjoin(path,'README')):
                possibility.append('README')
            if os.path.isdir(pjoin(path,'Cards')):
                possibility += [f for f in os.listdir(pjoin(path,'Cards'))
                                    if f.endswith('.dat')]
            if os.path.isdir(pjoin(path,'HTML')):
                possibility += [f for f in os.listdir(pjoin(path,'HTML'))
                                  if f.endswith('.html') and 'default' not in f]
        else:
            possibility.extend(['./','../'])
        if os.path.exists('MG5_debug'):
            possibility.append('MG5_debug')
        if os.path.exists('ME5_debug'):
            possibility.append('ME5_debug')

        return self.list_completion(text, possibility)

    @cmd.debug()
    def complete_output(self, text, line, begidx, endidx,
                        possible_options = ['f', 'noclean', 'nojpeg'],
                        possible_options_full = ['-f', '-noclean', '-nojpeg']):
        "Complete the output command"

        possible_format = self._export_formats
        #don't propose directory use by MG_ME
        forbidden_names = ['MadGraphII', 'Template', 'pythia-pgs', 'CVS',
                            'Calculators', 'MadAnalysis', 'SimpleAnalysis',
                            'mg5', 'DECAY', 'EventConverter', 'Models',
                            'ExRootAnalysis', 'HELAS', 'Transfer_Fct', 'aloha',
                            'matchbox', 'matchbox_cpp', 'tests']

        #name of the run =>proposes old run name
        args = self.split_arg(line[0:begidx])
        if len(args) >= 1:
            
            if len(args) > 1 and args[1] == 'pythia8':
                possible_options_full = list(possible_options_full) + ['--version=8.1','--version=8.2'] 
            
            if len(args) > 1 and args[1] == 'aloha':
                try:
                    return self.aloha_complete_output(text, line, begidx, endidx)
                except Exception, error:
                    print error
            # Directory continuation
            if args[-1].endswith(os.path.sep):
                return [name for name in self.path_completion(text,
                        pjoin(*[a for a in args if a.endswith(os.path.sep)]),
                        only_dirs = True) if name not in forbidden_names]
            # options
            if args[-1][0] == '-' or len(args) > 1 and args[-2] == '-':
                return self.list_completion(text, possible_options)
            
            if len(args) > 2:
                return self.list_completion(text, possible_options_full)
            # Formats
            if len(args) == 1:
                format = possible_format + ['.' + os.path.sep, '..' + os.path.sep, 'auto']
                return self.list_completion(text, format)

            # directory names
            content = [name for name in self.path_completion(text, '.', only_dirs = True) \
                       if name not in forbidden_names]
            content += ['auto']
            content += possible_options_full
            return self.list_completion(text, content)

    def aloha_complete_output(self, text, line, begidx, endidx,formatting=True):
        "Complete the output aloha command"
        args = self.split_arg(line[0:begidx])
        completion_categories = {}

        forbidden_names = ['MadGraphII', 'Template', 'pythia-pgs', 'CVS',
                            'Calculators', 'MadAnalysis', 'SimpleAnalysis',
                            'mg5', 'DECAY', 'EventConverter', 'Models',
                            'ExRootAnalysis', 'Transfer_Fct', 'aloha',
                            'apidoc','vendor']


        # options
        options = ['--format=Fortran', '--format=Python','--format=gpu','--format=CPP','--output=']
        options = self.list_completion(text, options)
        if options:
            completion_categories['options'] = options

        if args[-1] == '--output=' or args[-1].endswith(os.path.sep):
            # Directory continuation
            completion_categories['path'] =  [name for name in self.path_completion(text,
                        pjoin(*[a for a in args if a.endswith(os.path.sep)]),
                        only_dirs = True) if name not in forbidden_names]

        else:
            ufomodel = ufomodels.load_model(self._curr_model.get('name'))
            wf_opt = []
            amp_opt = []
            opt_conjg = []
            for lor in ufomodel.all_lorentz:
                amp_opt.append('%s_0' % lor.name)
                for i in range(len(lor.spins)):
                    wf_opt.append('%s_%i' % (lor.name,i+1))
                    if i % 2 == 0 and lor.spins[i] == 2:
                        opt_conjg.append('%sC%i_%i' % (lor.name,i //2 +1,i+1))
            completion_categories['amplitude routines'] = self.list_completion(text, amp_opt)
            completion_categories['Wavefunctions routines'] = self.list_completion(text, wf_opt)
            completion_categories['conjugate_routines'] = self.list_completion(text, opt_conjg)

        return self.deal_multiple_categories(completion_categories,formatting)

    def complete_set(self, text, line, begidx, endidx):
        "Complete the set command"
        misc.sprint([text,line,begidx, endidx])
        args = self.split_arg(line[0:begidx])

        # Format
        if len(args) == 1:
            opts = list(set(self.options.keys() + self._set_options))
            return self.list_completion(text, opts)

        if len(args) == 2:
            if args[1] in ['group_subprocesses', 'complex_mass_scheme',\
                           'loop_optimized_output', 'loop_color_flows',\
                           'low_mem_multicore_nlo_generation']:
                return self.list_completion(text, ['False', 'True', 'default'])
            elif args[1] in ['ignore_six_quark_processes']:
                return self.list_completion(text, self._multiparticles.keys())
            elif args[1].lower() == 'ewscheme':
                return self.list_completion(text, ["external"])
            elif args[1] == 'gauge':
                return self.list_completion(text, ['unitary', 'Feynman','default'])
            elif args[1] == 'OLP':
                return self.list_completion(text, MadGraphCmd._OLP_supported)
            elif args[1] == 'output_dependencies':
                return self.list_completion(text, 
                                     MadGraphCmd._output_dependencies_supported)
            elif args[1] == 'stdout_level':
                return self.list_completion(text, ['DEBUG','INFO','WARNING','ERROR',
                                                          'CRITICAL','default'])
            elif args[1] == 'fortran_compiler':
                return self.list_completion(text, ['f77','g77','gfortran','default'])
            elif args[1] == 'cpp_compiler':
                return self.list_completion(text, ['g++', 'c++', 'clang', 'default'])
            elif args[1] == 'nb_core':
                return self.list_completion(text, [str(i) for i in range(100)] + ['default'] )
            elif args[1] == 'run_mode':
                return self.list_completion(text, [str(i) for i in range(3)] + ['default'])
            elif args[1] == 'cluster_type':
                return self.list_completion(text, cluster.from_name.keys() + ['default'])
            elif args[1] == 'cluster_queue':
                return []
            elif args[1] == 'automatic_html_opening':
                return self.list_completion(text, ['False', 'True', 'default'])
            else:
                # directory names
                second_set = [name for name in self.path_completion(text, '.', only_dirs = True)]
                return self.list_completion(text, second_set + ['default'])
        elif len(args) >2 and args[-1].endswith(os.path.sep):
                return self.path_completion(text,
                        pjoin(*[a for a in args if a.endswith(os.path.sep)]),
                        only_dirs = True)
        
    def complete_import(self, text, line, begidx, endidx, allow_restrict=True,
                        formatting=True):
        "Complete the import command"

        args=self.split_arg(line[0:begidx])

        # Format
        if len(args) == 1:
            opt =  self.list_completion(text, self._import_formats)
            if opt:
                return opt
            mode = 'all'
        elif args[1] in self._import_formats:
            mode = args[1]
        else:
            args.insert(1, 'all')
            mode = 'all'


        completion_categories = {}
        # restriction continuation (for UFO)
        if mode in ['model', 'all'] and '-' in  text:
            # deal with - in readline splitting (different on some computer)
            path = '-'.join([part for part in text.split('-')[:-1]])
            # remove the final - for the model name
            # find the different possibilities
            all_name = self.find_restrict_card(path, no_restrict=False)
            all_name += self.find_restrict_card(path, no_restrict=False,
                                        base_dir=pjoin(MG5DIR,'models'))
            if os.environ['PYTHONPATH']:
                for modeldir in os.environ['PYTHONPATH'].split(':'):
                    if not modeldir:
                            continue
                    all_name += self.find_restrict_card(path, no_restrict=False,
                                        base_dir=modeldir)
            # select the possibility according to the current line
            all_name = [name+' ' for name in  all_name if name.startswith(text)
                                                       and name.strip() != text]


            if all_name:
                completion_categories['Restricted model'] = all_name

        # Path continuation
        if os.path.sep in args[-1]:
            if mode.startswith('model') or mode == 'all':
                # Directory continuation
                try:
                    cur_path = pjoin(*[a for a in args \
                                                   if a.endswith(os.path.sep)])
                except Exception:
                    pass
                else:
                    all_dir = self.path_completion(text, cur_path, only_dirs = True)
                    if mode in ['model_v4','all']:
                        completion_categories['Path Completion'] = all_dir
                    # Only UFO model here
                    new = []
                    data =   [new.__iadd__(self.find_restrict_card(name, base_dir=cur_path))
                                                                for name in all_dir]
                    if data:
                        completion_categories['Path Completion'] = all_dir + new
            else:
                try:
                    cur_path = pjoin(*[a for a in args \
                                                   if a.endswith(os.path.sep)])
                except Exception:
                    pass
                else:
                    all_path =  self.path_completion(text, cur_path)
                    if mode == 'all':
                        new = []
                        data =   [new.__iadd__(self.find_restrict_card(name, base_dir=cur_path))
                                                               for name in all_path]
                        if data:
                            completion_categories['Path Completion'] = data[0]
                    else:
                        completion_categories['Path Completion'] = all_path

        # Model directory name if directory is not given
        if (len(args) == 2):
            is_model = True
            if mode == 'model':
                file_cond = lambda p : os.path.exists(pjoin(MG5DIR,'models',p,'particles.py'))
                mod_name = lambda name: name
            elif mode == 'model_v4':
                file_cond = lambda p :  (os.path.exists(pjoin(MG5DIR,'models',p,'particles.dat'))
                                      or os.path.exists(pjoin(self._mgme_dir,'Models',p,'particles.dat')))
                mod_name = lambda name :(name[-3:] != '_v4' and name or name[:-3])
            elif mode == 'all':
                mod_name = lambda name: name
                file_cond = lambda p : os.path.exists(pjoin(MG5DIR,'models',p,'particles.py')) \
                                      or os.path.exists(pjoin(MG5DIR,'models',p,'particles.dat')) \
                                      or os.path.exists(pjoin(self._mgme_dir,'Models',p,'particles.dat'))
            else:
                cur_path = pjoin(*[a for a in args \
                                                   if a.endswith(os.path.sep)])
                all_path =  self.path_completion(text, cur_path)
                completion_categories['model name'] = all_path
                is_model = False

            if is_model:
                model_list = [mod_name(name) for name in \
                                                self.path_completion(text,
                                                pjoin(MG5DIR,'models'),
                                                only_dirs = True) \
                                                if file_cond(name)]
                if mode == 'model' and 'PYTHONPATH' in os.environ:
                    for modeldir in os.environ['PYTHONPATH'].split(':'):
                        if not modeldir:
                            continue
                        model_list += [name for name in self.path_completion(text,
                                       modeldir, only_dirs=True)
                                       if os.path.exists(pjoin(modeldir,name, 'particles.py'))]
                    
                    

                if mode == 'model_v4':
                    completion_categories['model name'] = model_list
                elif allow_restrict:
                    # need to update the  list with the possible restriction
                    all_name = []
                    for model_name in model_list:
                        all_name += self.find_restrict_card(model_name,
                                            base_dir=pjoin(MG5DIR,'models'))
                else:
                    all_name = model_list
                    
                if mode == 'all':
                    cur_path = pjoin(*[a for a in args \
                                                        if a.endswith(os.path.sep)])
                    all_path =  self.path_completion(text, cur_path)
                    completion_categories['model name'] = all_path + all_name
                elif mode == 'model':
                    completion_categories['model name'] = all_name

        # Options
        if mode == 'all' and len(args)>1:
            mode = self.find_import_type(args[2])

        if len(args) >= 3 and mode.startswith('model') and not '-modelname' in line:
            if not text and not completion_categories:
                return ['--modelname']
            elif not (os.path.sep in args[-1] and line[-1] != ' '):
                completion_categories['options'] = self.list_completion(text, ['--modelname','-modelname','--noprefix'])
        if len(args) >= 3 and mode.startswith('banner') and not '--no_launch' in line:
            completion_categories['options'] = self.list_completion(text, ['--no_launch'])
        
        return self.deal_multiple_categories(completion_categories,formatting) 
    
    def find_restrict_card(self, model_name, base_dir='./', no_restrict=True):
        """find the restriction file associate to a given model"""

        # check if the model_name should be keeped as a possibility
        if no_restrict:
            output = [model_name]
        else:
            output = []

        # check that the model is a valid model
        if not os.path.exists(pjoin(base_dir, model_name, 'couplings.py')):
            # not valid UFO model
            return output

        if model_name.endswith(os.path.sep):
            model_name = model_name[:-1]

        # look for _default and treat this case
        if os.path.exists(pjoin(base_dir, model_name, 'restrict_default.dat')):
            output.append('%s-full' % model_name)

        # look for other restrict_file
        for name in os.listdir(pjoin(base_dir, model_name)):
            if name.startswith('restrict_') and not name.endswith('default.dat') \
                and name.endswith('.dat'):
                tag = name[9:-4] #remove restrict and .dat
                while model_name.endswith(os.path.sep):
                    model_name = model_name[:-1]
                output.append('%s-%s' % (model_name, tag))

        # return
        return output

    def complete_install(self, text, line, begidx, endidx):
        "Complete the import command"

        args = self.split_arg(line[0:begidx])
        # Format
        if len(args) == 1:
            return self.list_completion(text, self._install_opts)
        elif len(args) and args[0] == 'update':
            return self.list_completion(text, ['-f','--timeout='])
        elif len(args)>=2 and args[1] in self._advanced_install_opts:           
            options = ['--keep_source','--logging=']
            if args[1]=='pythia8':
                options.append('--pythia8_tarball=')
            elif args[1]=='mg5amc_py8_interface':
                options.append('--mg5amc_py8_interface_tarball=') 
            elif args[1] in ['MadAnalysis5','MadAnalysis']:
                #options.append('--no_MA5_further_install')
                options.append('--no_root_in_MA5')
                options.append('--update')
                options.append('--madanalysis5_tarball=')
                for prefix in ['--with', '--veto']:
                    for prog in ['fastjet', 'delphes', 'delphesMA5tune']:
                        options.append('%s_%s' % (prefix, prog))
                         
            for opt in options[:]:
                if any(a.startswith(opt) for a in args):
                    options.remove(opt)
            return self.list_completion(text, options)
        else:
            return self.list_completion(text, [])

#===============================================================================
# MadGraphCmd
#===============================================================================
class MadGraphCmd(HelpToCmd, CheckValidForCmd, CompleteForCmd, CmdExtended):
    """The command line processor of MadGraph"""

    writing_dir = '.'

    # Options and formats available
    _display_opts = ['particles', 'interactions', 'processes', 'diagrams',
                     'diagrams_text', 'multiparticles', 'couplings', 'lorentz',
                     'checks', 'parameters', 'options', 'coupling_order','variable']
    _add_opts = ['process', 'model']
    _save_opts = ['model', 'processes', 'options']
    _tutorial_opts = ['aMCatNLO', 'stop', 'MadLoop', 'MadGraph5']
    _switch_opts = ['mg5','aMC@NLO','ML5']
    _check_opts = ['full', 'timing', 'stability', 'profile', 'permutation',
                   'gauge','lorentz', 'brs', 'cms']
    _import_formats = ['model_v4', 'model', 'proc_v4', 'command', 'banner']
    _install_opts = ['Delphes', 'MadAnalysis4', 'ExRootAnalysis',
                     'update', 'SysCalc', 'Golem95', 'PJFry', 'QCDLoop', 'maddm']
    
    # The targets below are installed using the HEPToolsInstaller.py script
    _advanced_install_opts = ['pythia8','zlib','boost','lhapdf6','lhapdf5','collier',
                              'hepmc','mg5amc_py8_interface','ninja','oneloop','MadAnalysis5','MadAnalysis']

    _install_opts.extend(_advanced_install_opts)

    _v4_export_formats = ['madevent', 'standalone', 'standalone_msP','standalone_msF',
                          'matrix', 'standalone_rw', 'madweight'] 
    _export_formats = _v4_export_formats + ['standalone_cpp', 'pythia8', 'aloha',
                                            'matchbox_cpp', 'matchbox']
    _set_options = ['group_subprocesses',
                    'ignore_six_quark_processes',
                    'stdout_level',
                    'fortran_compiler',
                    'cpp_compiler',
                    'loop_optimized_output',
                    'complex_mass_scheme',
                    'gauge',
                    'EWscheme',
                    'max_npoint_for_channel']
    _valid_nlo_modes = ['all','real','virt','sqrvirt','tree','noborn','LOonly']
    _valid_sqso_types = ['==','<=','=','>']
    _valid_amp_so_types = ['=','<=', '==', '>']
    _OLP_supported = ['MadLoop', 'GoSam']
    _output_dependencies_supported = ['external', 'internal','environment_paths']

    # The three options categories are treated on a different footage when a
    # set/save configuration occur. current value are kept in self.options
    options_configuration = {'pythia8_path': './HEPTools/pythia8',
                       'hwpp_path': './herwigPP',
                       'thepeg_path': './thepeg',
                       'hepmc_path': './hepmc',
                       'madanalysis_path': './MadAnalysis',
                       'madanalysis5_path':'./HEPTools/madanalysis5/madanalysis5',
                       'pythia-pgs_path':'./pythia-pgs',
                       'td_path':'./td',
                       'delphes_path':'./Delphes',
                       'exrootanalysis_path':'./ExRootAnalysis',
                       'syscalc_path': './SysCalc',
                       'timeout': 60,
                       'web_browser':None,
                       'eps_viewer':None,
                       'text_editor':None,
                       'fortran_compiler':None,
                       'f2py_compiler':None,
                       'cpp_compiler':None,
                       'auto_update':7,
                       'cluster_type': 'condor',
                       'cluster_queue': None,
                       'cluster_status_update': (600, 30),
                       'fastjet':'fastjet-config',
                       'pjfry':'auto',
                       'golem':'auto',
                       'samurai':None,
                       'ninja':'./HEPTools/lib',
                       'collier':'./HEPTools/lib',
                       'lhapdf':'lhapdf-config',
                       'applgrid':'applgrid-config',
                       'amcfast':'amcfast-config',
                       'cluster_temp_path':None,
                       'mg5amc_py8_interface_path': './HEPTools/MG5aMC_PY8_interface',
                       'cluster_local_path': None,
                       'OLP': 'MadLoop',
                       'cluster_nb_retry':1,
                       'cluster_retry_wait':300,
                       'cluster_size':100,
                       'output_dependencies':'external'
                       }

    options_madgraph= {'group_subprocesses': 'Auto',
                          'ignore_six_quark_processes': False,
                          'low_mem_multicore_nlo_generation': False,
                          'complex_mass_scheme': False,
                          'gauge':'unitary',
                          'stdout_level':None,
                          'loop_optimized_output':True,
                          'loop_color_flows':False,
                          'max_npoint_for_channel': 0 # 0 means automaticly adapted
                        }

    options_madevent = {'automatic_html_opening':True,
                         'run_mode':2,
                         'nb_core': None,
                         'notification_center': True
                         }


    # Variables to store object information
    _curr_model = None  #base_objects.Model()
    _curr_amps = diagram_generation.AmplitudeList()
    _curr_proc_defs = base_objects.ProcessDefinitionList()
    _curr_matrix_elements = helas_objects.HelasMultiProcess()
    _curr_helas_model = None
    _curr_exporter = None
    _done_export = False
    _curr_decaymodel = None

    helporder = ['Main commands', 'Documented commands']


    def preloop(self):
        """Initializing before starting the main loop"""

        self.prompt = 'MG5_aMC>'
        if madgraph.ReadWrite: # prevent on read-only disk
            self.do_install('update --mode=mg5_start')

        # By default, load the UFO Standard Model
        logger.info("Loading default model: sm")
        self.exec_cmd('import model sm', printcmd=False, precmd=True)

        # preloop mother
        CmdExtended.preloop(self)


    def __init__(self, mgme_dir = '', *completekey, **stdin):
        """ add a tracker of the history """

        CmdExtended.__init__(self, *completekey, **stdin)

        # Set MG/ME directory path
        if mgme_dir:
            if os.path.isdir(pjoin(mgme_dir, 'Template')):
                self._mgme_dir = mgme_dir
                logger.info('Setting MG/ME directory to %s' % mgme_dir)
            else:
                logger.warning('Warning: Directory %s not valid MG/ME directory' % \
                             mgme_dir)
                self._mgme_dir = MG4DIR

        # check that make_opts exists
        make_opts = pjoin(MG5DIR, 'Template','LO','Source','make_opts')
        make_opts_source = pjoin(MG5DIR, 'Template','LO','Source','.make_opts')
        if not os.path.exists(make_opts):
            shutil.copy(make_opts_source, make_opts)
        elif  os.path.getmtime(make_opts) <  os.path.getmtime(make_opts_source):
            shutil.copy(make_opts_source, make_opts)
            
        # Variables to store state information
        self._multiparticles = {}
        self.options = {}
        self._generate_info = "" # store the first generated process
        self._model_v4_path = None
        self._export_dir = None
        self._export_format = 'madevent'
        self._mgme_dir = MG4DIR
        self._cuttools_dir=str(os.path.join(self._mgme_dir,'vendor','CutTools'))
        self._iregi_dir=str(os.path.join(self._mgme_dir,'vendor','IREGI','src'))
        self._comparisons = None
        self._cms_checks = []
        self._nlo_modes_for_completion = ['all','virt','real','LOonly']

        # Load the configuration file,i.e.mg5_configuration.txt
        self.set_configuration()

    def setup(self):
        """ Actions to carry when switching to this interface """

        # Refresh all the interface stored value as things like generated
        # processes and amplitudes are not to be reused in between different
        # interfaces
        # Clear history, amplitudes and matrix elements when a model is imported
        # Remove previous imports, generations and outputs from history
        self.history.clean(remove_bef_last='import',keep_switch=True)
        # Reset amplitudes and matrix elements
        self._done_export=False
        self._curr_amps = diagram_generation.AmplitudeList()
        self._curr_proc_defs = base_objects.ProcessDefinitionList()
        self._curr_matrix_elements = helas_objects.HelasMultiProcess()

        self._v4_export_formats = ['madevent', 'standalone','standalone_msP','standalone_msF',
                                   'matrix', 'standalone_rw']
        self._export_formats = self._v4_export_formats + ['standalone_cpp', 'pythia8']
        self._nlo_modes_for_completion = ['all','virt','real']

    def do_quit(self, line):
        """Not in help: Do quit"""

        if self._done_export and \
                    os.path.exists(pjoin(self._done_export[0],'RunWeb')):
            os.remove(pjoin(self._done_export[0],'RunWeb'))

        value = super(MadGraphCmd, self).do_quit(line)
        if madgraph.ReadWrite: #prevent to run on Read Only disk
            self.do_install('update --mode=mg5_end')
        print

        return value

    # Add a process to the existing multiprocess definition
    # Generate a new amplitude
    def do_add(self, line):
        """Generate an amplitude for a given process and add to
        existing amplitudes
        or merge two model
        """

        args = self.split_arg(line)

        
        warning_duplicate = True
        if '--no_warning=duplicate' in args:
            warning_duplicate = False
            args.remove('--no_warning=duplicate')

        diagram_filter = False
        if '--diagram_filter' in args:
            diagram_filter = True
            args.remove('--diagram_filter')
        
        standalone_only = False
        if '--standalone' in args:
            standalone_only = True
            args.remove('--standalone')            

        # Check the validity of the arguments
        self.check_add(args)

        if args[0] == 'model':
            return self.add_model(args[1:])
        
        # special option for 1->N to avoid generation of kinematically forbidden
        #decay.
        if args[-1].startswith('--optimize'):
            optimize = True
            args.pop()
        else:
            optimize = False

        if args[0] == 'process':
            # Rejoin line
            line = ' '.join(args[1:])

            # store the first process (for the perl script)
            if not self._generate_info:
                self._generate_info = line

            # Reset Helas matrix elements
            self._curr_matrix_elements = helas_objects.HelasMultiProcess()

            # Extract process from process definition
            if ',' in line:
                if ']' in line or '[' in line:
                    error_msg=\
"""The '[' and ']' syntax cannot be used in cunjunction with decay chains.
This implies that with decay chains:
  > Squared coupling order limitations are not available.
  > Loop corrections cannot be considered."""
                    raise MadGraph5Error(error_msg)
                else:
                    nb_proc = len([l for l in self.history if l.startswith(('generate','add process'))])
                    myprocdef, line = self.extract_decay_chain_process(line, proc_number=nb_proc)
                    # Redundant with above, but not completely as in the future
                    # one might think of allowing the core process to be 
                    # corrected by loops.
                    if myprocdef.are_decays_perturbed():
                        raise MadGraph5Error("Decay processes cannot be perturbed.")
                    # The two limitations below have some redundancy, but once
                    # again, they might be relieved (one at a time or together)
                    # int he future.
                    if myprocdef.decays_have_squared_orders() or \
                                                myprocdef['squared_orders']!={}:
                        raise MadGraph5Error("Decay processes cannot specify "+\
                                                  "squared orders constraints.")                        
                    if myprocdef.are_negative_orders_present():
                        raise MadGraph5Error("Decay processes cannot include negative"+\
                                                " coupling orders constraints.")                    
            else:
                nb_proc = len([l for l in self.history if l.startswith(('generate','add process'))])
                myprocdef = self.extract_process(line, proc_number=nb_proc)

            

            # Check that we have something
            if not myprocdef:
                raise self.InvalidCmd("Empty or wrong format process, please try again.")
            # Check that we have the same number of initial states as
            # existing processes
            if self._curr_amps and self._curr_amps[0].get_ninitial() != \
               myprocdef.get_ninitial() and not standalone_only:
                raise self.InvalidCmd("Can not mix processes with different number of initial states.")               

            self._curr_proc_defs.append(myprocdef)
            
            # Negative coupling order contraints can be given on at most one
            # coupling order (and either in squared orders or orders, not both)
            if len([1 for val in myprocdef.get('orders').values()+\
                          myprocdef.get('squared_orders').values() if val<0])>1:
                raise MadGraph5Error("Negative coupling order constraints"+\
                  " can only be given on one type of coupling and either on"+\
                               " squared orders or amplitude orders, not both.")

            cpu_time1 = time.time()

            # Generate processes
            if self.options['group_subprocesses'] == 'Auto':
                    collect_mirror_procs = True
            else:
                collect_mirror_procs = self.options['group_subprocesses']
            ignore_six_quark_processes = \
                           self.options['ignore_six_quark_processes'] if \
                           "ignore_six_quark_processes" in self.options \
                           else []

            myproc = diagram_generation.MultiProcess(myprocdef,
                                     collect_mirror_procs = collect_mirror_procs,
                                     ignore_six_quark_processes = ignore_six_quark_processes,
                                     optimize=optimize, diagram_filter=diagram_filter)


            for amp in myproc.get('amplitudes'):
                if amp not in self._curr_amps:
                    self._curr_amps.append(amp)
                elif warning_duplicate:
                    raise self.InvalidCmd, "Duplicate process %s found. Please check your processes." % \
                                                amp.nice_string_processes()

            # Reset _done_export, since we have new process
            self._done_export = False

            cpu_time2 = time.time()

            nprocs = len(myproc.get('amplitudes'))
            ndiags = sum([amp.get_number_of_diagrams() for \
                              amp in myproc.get('amplitudes')])
            
            logger.info("%i processes with %i diagrams generated in %0.3f s" % \
                  (nprocs, ndiags, (cpu_time2 - cpu_time1)))
            ndiags = sum([amp.get_number_of_diagrams() for \
                              amp in self._curr_amps])
            logger.info("Total: %i processes with %i diagrams" % \
                  (len(self._curr_amps), ndiags))        
                
    def add_model(self, args):
        """merge two model"""
        
        model_path = args[0]
        recreate = ('--recreate' in args)
        keep_decay = ('--keep_decay' in args)
        output_dir = [a.split('=',1)[1] for a in args if a.startswith('--output')]
        if output_dir:
            output_dir = output_dir[0]
            recreate = True
            restrict_name = ''
        else:
            name = os.path.basename(self._curr_model.get('modelpath'))
            restrict_name = self._curr_model.get('restrict_name')
            output_dir = pjoin(MG5DIR, 'models', '%s__%s' % (name,
                                                  os.path.basename(model_path)))
        
        if os.path.exists(output_dir):
            if recreate:
                shutil.rmtree(output_dir)
            else:
                logger.info('Model already created! Loading it from %s' % output_dir)
                oldmodel = self._curr_model.get('modelpath')
                new_model_name = output_dir
                if restrict_name:
                    new_model_name = '%s-%s' % (output_dir, restrict_name)
                try:
                    self.exec_cmd('import model %s' % new_model_name, errorhandling=False, 
                              printcmd=False, precmd=True, postcmd=True)
                except Exception, error:
                    logger.debug('fail to load model %s with error:\n %s' % (output_dir, error))
                    logger.warning('Fail to load the model. Restore previous model')
                    self.exec_cmd('import model %s' % oldmodel, errorhandling=False, 
                              printcmd=False, precmd=True, postcmd=True)                    
                    raise Exception('Invalid Model! Please retry with the option \'--recreate\'.')
                else:
                    return
        
        #Need to do the work!!!        
        import models.usermod as usermod
        base_model = usermod.UFOModel(self._curr_model.get('modelpath'))
        
        identify = dict(tuple(a.split('=')) for a in args if '=' in a)
        base_model.add_model(path=model_path, identify_particles=identify)
        base_model.write(output_dir)
        
        if keep_decay and os.path.exists(pjoin(self._curr_model.get('modelpath'), 'decays.py')):
            base_model.mod_file(pjoin(pjoin(self._curr_model.get('modelpath'), 'decays.py')),
                                pjoin(pjoin(output_dir, 'decays.py')))
        
        new_model_name = output_dir
        if restrict_name:
            new_model_name = '%s-%s' % (output_dir, restrict_name)
            
        if 'modelname' in self.history.get('full_model_line'):
            opts = '--modelname'
        else:
            opts='' 
        self.exec_cmd('import model %s %s' % (new_model_name, opts), errorhandling=False, 
                              printcmd=False, precmd=True, postcmd=True)         
        
        
    # Define a multiparticle label
    def do_define(self, line, log=True):
        """Define a multiparticle"""

        self.avoid_history_duplicate('define %s' % line, ['define'])
        if not self._curr_model:
            self.do_import('model sm')
            self.history.append('define %s' % line)
        if not self._curr_model['case_sensitive']:
            # Particle names lowercase
            line = line.lower()
        # Make sure there are spaces around =, | and /
        line = line.replace("=", " = ")
        line = line.replace("|", " | ")
        line = line.replace("/", " / ")
        args = self.split_arg(line)
        # check the validity of the arguments
        self.check_define(args)

        label = args[0]
        remove_ids = []
        try:
            remove_index = args.index("/")
        except ValueError:
            pass
        else:
            remove_ids = args[remove_index + 1:]
            args = args[:remove_index]

        pdg_list = self.extract_particle_ids(args[1:])
        remove_list = self.extract_particle_ids(remove_ids)
        pdg_list = [p for p in pdg_list if p not in remove_list]

        self.optimize_order(pdg_list)
        self._multiparticles[label] = pdg_list
        if log:
            logger.info("Defined multiparticle %s" % \
                                             self.multiparticle_string(label))

    # Display
    def do_display(self, line, output=sys.stdout):
        """Display current internal status"""

        args = self.split_arg(line)
        #check the validity of the arguments
        self.check_display(args)

        if args[0] == 'diagrams':
            self.draw(' '.join(args[1:]))

        if args[0] == 'particles' and len(args) == 1:
            propagating_particle = []
            nb_unpropagating = 0
            for particle in self._curr_model['particles']:
                if particle.get('propagating'):
                    propagating_particle.append(particle)
                else:
                    nb_unpropagating += 1

            print "Current model contains %i particles:" % \
                    len(propagating_particle)
            part_antipart = [part for part in propagating_particle \
                             if not part['self_antipart']]
            part_self = [part for part in propagating_particle \
                             if part['self_antipart']]
            for part in part_antipart:
                print part['name'] + '/' + part['antiname'],
            print ''
            for part in part_self:
                print part['name'],
            print ''
            if nb_unpropagating:
                print 'In addition of %s un-physical particle mediating new interactions.' \
                                     % nb_unpropagating

        elif args[0] == 'particles':
            for arg in args[1:]:
                if arg.isdigit() or (arg[0] == '-' and arg[1:].isdigit()):
                    particle = self._curr_model.get_particle(abs(int(arg)))
                else:
                    particle = self._curr_model['particles'].find_name(arg)
                if not particle:
                    raise self.InvalidCmd, 'no particle %s in current model' % arg

                print "Particle %s has the following properties:" % particle.get_name()
                print str(particle)

        elif args[0] == 'interactions' and len(args) == 1:
            text = "Current model contains %i interactions\n" % \
                    len(self._curr_model['interactions'])
            for i, inter in enumerate(self._curr_model['interactions']):
                text += str(i+1) + ':'
                for part in inter['particles']:
                    if part['is_part']:
                        text += part['name']
                    else:
                        text += part['antiname']
                    text += " "
                text += " ".join(order + '=' + str(inter['orders'][order]) \
                                 for order in inter['orders'])
                text += '\n'
            pydoc.pager(text)

        elif args[0] == 'interactions' and len(args)==2 and args[1].isdigit():
            for arg in args[1:]:
                if int(arg) > len(self._curr_model['interactions']):
                    raise self.InvalidCmd, 'no interaction %s in current model' % arg
                if int(arg) == 0:
                    print 'Special interactions which identify two particles'
                else:
                    print "Interactions %s has the following property:" % arg
                    print self._curr_model['interactions'][int(arg)-1]

        elif args[0] == 'interactions':
            request_part = args[1:]
            text = ''
            for i, inter in enumerate(self._curr_model['interactions']):
                present_part = [part['is_part'] and part['name'] or part['antiname']
                                 for part in inter['particles']
                                if (part['is_part'] and  part['name'] in request_part) or
                                   (not part['is_part'] and part['antiname'] in request_part)]
                if len(present_part) < len(request_part):
                    continue
                # check that all particles are selected at least once
                if set(present_part) != set(request_part):
                    continue
                # check if a particle is asked more than once
                if len(request_part) > len(set(request_part)):
                    for p in request_part:
                        if request_part.count(p) > present_part.count(p):
                            continue

                name = str(i+1) + ' : '
                for part in inter['particles']:
                    if part['is_part']:
                        name += part['name']
                    else:
                        name += part['antiname']
                    name += " "
                text += "\nInteractions %s has the following property:\n" % name
                text += str(self._curr_model['interactions'][i])

                text += '\n'
                print name
            if text =='':
                text += 'No matching for any interactions'
            pydoc.pager(text)


        elif args[0] == 'parameters' and len(args) == 1:
            text = "Current model contains %i parameters\n" % \
                    sum([len(part) for part in
                                       self._curr_model['parameters'].values()])
            keys = self._curr_model['parameters'].keys()
            def key_sort(x, y):
                if ('external',) == x:
                    return -1
                elif ('external',) == y:
                    return +1
                elif  len(x) < len(y):
                    return -1
                else:
                    return 1
            keys.sort(key_sort)
            for key in keys:
                item = self._curr_model['parameters'][key]
                text += '\nparameter type: %s\n' % str(key)
                for value in item:
                    if hasattr(value, 'expr'):
                        if value.value is not None:
                            text+= '        %s = %s = %s\n' % (value.name, value.expr ,value.value)
                        else:
                            text+= '        %s = %s\n' % (value.name, value.expr)
                    else:
                        if value.value is not None:
                            text+= '        %s = %s\n' % (value.name, value.value)
                        else:
                            text+= '        %s \n' % (value.name)
            pydoc.pager(text)

        elif args[0] == 'processes':
            for amp in self._curr_amps:
                print amp.nice_string_processes()

        elif args[0] == 'diagrams_text':
            text = "\n".join([amp.nice_string() for amp in self._curr_amps])
            pydoc.pager(text)

        elif args[0] == 'multiparticles':
            print 'Multiparticle labels:'
            for key in self._multiparticles:
                print self.multiparticle_string(key)

        elif args[0] == 'coupling_order':
            hierarchy = self._curr_model['order_hierarchy'].items()
            #self._curr_model.get_order_hierarchy().items()
            def order(first, second):
                if first[1] < second[1]:
                    return -1
                else:
                    return 1
            hierarchy.sort(order)
            for order in hierarchy:
                print ' %s : weight = %s' % order

        elif args[0] == 'couplings' and len(args) == 1:
            if self._model_v4_path:
                print 'No couplings information available in V4 model'
                return
            text = ''
            text = "Current model contains %i couplings\n" % \
                    sum([len(part) for part in
                                        self._curr_model['couplings'].values()])
            keys = self._curr_model['couplings'].keys()
            def key_sort(x, y):
                if ('external',) == x:
                    return -1
                elif ('external',) == y:
                    return +1
                elif  len(x) < len(y):
                    return -1
                else:
                    return 1
            keys.sort(key_sort)
            for key in keys:
                item = self._curr_model['couplings'][key]
                text += '\ncouplings type: %s\n' % str(key)
                for value in item:
                    if value.value is not None:
                        text+= '        %s = %s = %s\n' % (value.name, value.expr ,value.value)
                    else:
                        text+= '        %s = %s\n' % (value.name, value.expr)

            pydoc.pager(text)

        elif args[0] == 'couplings':
            if self._model_v4_path:
                print 'No couplings information available in V4 model'
                return

            try:
                ufomodel = ufomodels.load_model(self._curr_model.get('name'))
                print 'Note that this is the UFO informations.'
                print ' "display couplings" present the actual definition'
                print 'prints the current states of mode'
                print eval('ufomodel.couplings.%s.nice_string()'%args[1])
            except Exception:
                raise self.InvalidCmd, 'no couplings %s in current model' % args[1]

        elif args[0] == 'lorentz':
            if self._model_v4_path:
                print 'No lorentz information available in V4 model'
                return
            elif len(args) == 1:
                raise self.InvalidCmd,\
                     'display lorentz require an argument: the name of the lorentz structure.'
                return
            try:
                ufomodel = ufomodels.load_model(self._curr_model.get('name'))
                print eval('ufomodel.lorentz.%s.nice_string()'%args[1])
            except Exception:
                raise self.InvalidCmd, 'no lorentz %s in current model' % args[1]

        elif args[0] == 'checks':
            outstr = ''
            if self._comparisons:
                comparisons = self._comparisons[0]
                if len(args) > 1 and args[1] == 'failed':
                    comparisons = [c for c in comparisons if not c['passed']]
                outstr += "Process check results:"
                for comp in comparisons:
                    outstr += "\n%s:" % comp['process'].nice_string()
                    outstr += "\n   Phase space point: (px py pz E)"
                    for i, p in enumerate(comp['momenta']):
                        outstr += "\n%2s    %+.9e  %+.9e  %+.9e  %+.9e" % tuple([i] + p)
                    outstr += "\n   Permutation values:"
                    outstr += "\n   " + str(comp['values'])
                    if comp['passed']:
                        outstr += "\n   Process passed (rel. difference %.9e)" % \
                              comp['difference']
                    else:
                        outstr += "\n   Process failed (rel. difference %.9e)" % \
                              comp['difference']

                used_aloha = sorted(self._comparisons[1])
                if used_aloha:
                    outstr += "\nChecked ALOHA routines:"
                for aloha in used_aloha:
                    aloha_str = aloha[0]
                    if aloha[1]:
                        aloha_str += 'C' + 'C'.join([str(ia) for ia in aloha[1]])
                    aloha_str += "_%d" % aloha[2]
                    outstr += "\n" + aloha_str
            
            outstr += '\n'
            for cms_check in self._cms_checks:
                outstr += '*'*102+'\n'
                outstr += 'Complex Mass Scheme check:\n'
                outstr += '    -> check %s\n'%cms_check['line']
                outstr += '*'*102+'\n'
                tmp_options = copy.copy(cms_check['options'])
                tmp_options['show_plot']=False
                outstr += process_checks.output_complex_mass_scheme(
                            cms_check['cms_result'], cms_check['output_path'], 
                                           tmp_options, self._curr_model) + '\n'
                outstr += '*'*102+'\n\n'
            pydoc.pager(outstr)

        elif args[0] == 'options':
            if len(args) == 1:
                to_print = lambda name: True
            else:
                to_print = lambda name: any(poss in name for poss in args[1:])

            outstr = "                          MadGraph5_aMC@NLO Options    \n"
            outstr += "                          ----------------    \n"
            keys = self.options_madgraph.keys()
            keys.sort()
            for key in keys:
                if not to_print(key):
                    continue
                default = self.options_madgraph[key] 
                value = self.options[key]
                if value == default:
                    outstr += "  %25s \t:\t%s\n" % (key,value)
                else:
                    outstr += "  %25s \t:\t%s (user set)\n" % (key,value)
            outstr += "\n"
            outstr += "                         MadEvent Options    \n"
            outstr += "                          ----------------    \n"
            keys = self.options_madevent.keys()
            keys.sort()
            for key in keys:
                if not to_print(key):
                    continue
                default = self.options_madevent[key]
                value = self.options[key]
                if value == default:
                    outstr += "  %25s \t:\t%s\n" % (key,value)
                else:
                    outstr += "  %25s \t:\t%s (user set)\n" % (key,value)
            outstr += "\n"
            outstr += "                      Configuration Options    \n"
            outstr += "                      ---------------------    \n"
            keys = self.options_configuration.keys()
            keys.sort()
            for key in keys:
                if not to_print(key):
                    continue
                default = self.options_configuration[key]
                value = self.options[key]
                if value == default:
                    outstr += "  %25s \t:\t%s\n" % (key,value)
                else:
                    outstr += "  %25s \t:\t%s (user set)\n" % (key,value)

            output.write(outstr)
        elif args[0] in  ["variable"]:
            super(MadGraphCmd, self).do_display(line, output)


    def multiparticle_string(self, key):
        """Returns a nicely formatted string for the multiparticle"""

        if self._multiparticles[key] and \
               isinstance(self._multiparticles[key][0], list):
            return "%s = %s" % (key, "|".join([" ".join([self._curr_model.\
                                     get('particle_dict')[part_id].get_name() \
                                                     for part_id in id_list]) \
                                  for id_list in self._multiparticles[key]]))
        else:
            return "%s = %s" % (key, " ".join([self._curr_model.\
                                    get('particle_dict')[part_id].get_name() \
                                    for part_id in self._multiparticles[key]]))

    def do_tutorial(self, line):
        """Activate/deactivate the tutorial mode."""

        args = self.split_arg(line)
        self.check_tutorial(args)
        tutorials = {'MadGraph5': logger_tuto,
                     'aMCatNLO': logger_tuto_nlo,
                     'MadLoop': logger_tuto_madloop}
        try:
            tutorials[args[0]].setLevel(logging.INFO)
            for mode in [m for m in tutorials.keys() if m != args[0]]:
                tutorials[mode].setLevel(logging.ERROR)
        except KeyError:
            logger_tuto.info("\n\tThanks for using the tutorial!")
            logger_tuto.setLevel(logging.ERROR)
            logger_tuto_nlo.info("\n\tThanks for using the aMC@NLO tutorial!")
            logger_tuto_nlo.setLevel(logging.ERROR)
            logger_tuto_madloop.info("\n\tThanks for using MadLoop tutorial!")
            logger_tuto_madloop.setLevel(logging.ERROR)

        if not self._mgme_dir:
            logger_tuto.info(\
                       "\n\tWarning: To use all features in this tutorial, " + \
                       "please run from a" + \
                       "\n\t         valid MG_ME directory.")



    def draw(self, line,selection='all',type=''):
        """ draw the Feynman diagram for the given process.
        Type refers to born, real or loop"""

        args = self.split_arg(line)
        # Check the validity of the arguments
        self.check_draw(args)

        # Check if we plot a decay chain
        if any([isinstance(a, diagram_generation.DecayChainAmplitude) for \
               a in self._curr_amps]) and not self._done_export:
            warn = 'WARNING: You try to draw decay chain diagrams without first running output.\n'
            warn += '\t  The decay processes will be drawn separately'
            logger.warning(warn)

        (options, args) = _draw_parser.parse_args(args)
        options = draw_lib.DrawOption(options)
        start = time.time()

        # Collect amplitudes
        amplitudes = diagram_generation.AmplitudeList()

        for amp in self._curr_amps:
            amplitudes.extend(amp.get_amplitudes())

        for amp in amplitudes:
            filename = pjoin(args[0], 'diagrams_' + \
                                    amp.get('process').shell_string() + ".eps")

            if selection=='all' and type != 'loop':
                diags=amp.get('diagrams')
            elif selection=='born':
                diags=amp.get('born_diagrams')
            elif selection=='loop' or type == 'loop':
                diags=base_objects.DiagramList([d for d in
                        amp.get('loop_diagrams') if d.get('type')>0])
                if len(diags) > 5000:
                    logger.warning('Displaying only the first 5000 diagrams')
                    diags = base_objects.DiagramList(diags[:5000])

            plot = draw.MultiEpsDiagramDrawer(diags,
                                          filename,
                                          model=self._curr_model,
                                          amplitude=amp,
                                          legend=amp.get('process').input_string(),
                                          diagram_type=type)


            logger.info("Drawing " + \
                         amp.get('process').nice_string())
            plot.draw(opt=options)
            logger.info("Wrote file " + filename)
            self.exec_cmd('open %s' % filename)

        stop = time.time()
        logger.info('time to draw %s' % (stop - start))

    # Perform checks
    def do_check(self, line):
        """Check a given process or set of processes"""

        def create_lambda_values_list(lower_bound, N):
            """ Returns a list of values spanning the range [1.0, lower_bound] with
             lower_bound < 1.0 and with each interval [1e-i, 1e-(i+1)] covered
             by N values uniformly distributed. For example, lower_bound=1e-2
             and N=5 returns:
             [1, 0.8, 0.6, 0.4, 0.2, 0.1, 0.08, 0.06, 0.04, 0.02, 0.01]"""
            
            lCMS_values = [1]
            exp = 0
            n   = 0
            while lCMS_values[-1]>=lower_bound:
                n = (n+1)
                lCMS_values.append(float('1.0e-%d'%exp)*((N-n%N)/float(N)))
                if lCMS_values[-1]==lCMS_values[-2]:
                    lCMS_values.pop()
                exp = (n+1)//N
            
            lCMS_values = lCMS_values[:-1]
            if lCMS_values[-1]!=lower_bound:
                lCMS_values.append(lower_bound)
                
            return lCMS_values
        
        ###### BEGIN do_check

        args = self.split_arg(line)
        # Check args validity
        param_card = self.check_check(args)

        options= {'events':None} # If the momentum needs to be picked from a event file
        if param_card and 'banner' == madevent_interface.MadEventCmd.detect_card_type(param_card):
            logger_check.info("Will use the param_card contained in the banner and  the events associated")
            import madgraph.various.banner as banner
            options['events'] = param_card
            mybanner = banner.Banner(param_card)
            param_card = mybanner.charge_card('param_card')

        aloha_lib.KERNEL.clean()
        # Back up the gauge for later
        gauge = str(self.options['gauge'])
        options['reuse'] = args[1]=="-reuse"
        args = args[:1]+args[2:] 
        # For the stability check the user can specify the statistics (i.e
        # number of trial PS points) as a second argument
        if args[0] in ['stability', 'profile']:
            options['npoints'] = int(args[1])
            args = args[:1]+args[2:]
        
        MLoptions={}
        i=-1
        CMS_options = {}
        while args[i].startswith('--'):
            option = args[i].split('=')
            if option[0] =='--energy':
                options['energy']=float(option[1])
            elif option[0]=='--split_orders':
                options['split_orders']=int(option[1])
            elif option[0]=='--helicity':
                try:
                    options['helicity']=int(option[1])
                except ValueError:
                    raise self.InvalidCmd("The value of the 'helicity' option"+\
                                       " must be an integer, not %s."%option[1])
            elif option[0]=='--reduction':
                MLoptions['MLReductionLib']=[int(ir) for ir in option[1].split('|')]
            elif option[0]=='--collier_mode':
                MLoptions['COLLIERMode']=int(option[1])
            elif option[0]=='--collier_cache':
                MLoptions['COLLIERGlobalCache']=int(option[1])
            elif option[0]=='--collier_req_acc':
                if option[1]!='auto':
                    MLoptions['COLLIERRequiredAccuracy']=float(option[1])
            elif option[0]=='--collier_internal_stability_test':
                MLoptions['COLLIERUseInternalStabilityTest']=eval(option[1])                
            elif option[0]=='--CTModeRun':
                try:
                    MLoptions['CTModeRun']=int(option[1])  
                except ValueError:
                    raise self.InvalidCmd("The value of the 'CTModeRun' option"+\
                                       " must be an integer, not %s."%option[1])
            elif option[0]=='--offshellness':
                CMS_options['offshellness'] = float(option[1])
                if CMS_options['offshellness']<=-1.0:
                    raise self.InvalidCmd('Offshellness must be number larger or'+
                           ' equal to -1.0, not %f'%CMS_options['offshellness'])
            elif option[0]=='--analyze':
                options['analyze'] = option[1]
            elif option[0]=='--show_plot':
                options['show_plot'] = 'true' in option[1].lower()
            elif option[0]=='--report':
                options['report'] = option[1].lower()
            elif option[0]=='--seed':
                options['seed'] = int(option[1])
            elif option[0]=='--name':
                if '.' in option[1]:
                    raise self.InvalidCmd("Do not specify the extension in the"+
                                                             " name of the run")
                CMS_options['name'] = option[1]
            elif option[0]=='--resonances':
                if option[1]=='all':
                    CMS_options['resonances']  = 'all'
                else:
                    try:
                        resonances=eval(option[1])
                    except:
                        raise self.InvalidCmd("Could not evaluate 'resonances'"+
                                                       " option '%s'"%option[1])
                    if isinstance(resonances,int) and resonances>0:
                        CMS_options['resonances']  = resonances
                    elif isinstance(resonances,list) and all(len(res)==2 and 
                        isinstance(res[0],int) and all(isinstance(i, int) for i in 
                                                     res[1]) for res in resonances):
                        CMS_options['resonances']  = resonances
                    else:
                        raise self.InvalidCmd("The option 'resonances' can only be 'all'"+
                               " or and integer or a list of tuples of the form "+
                               "(resPDG,(res_mothers_ID)). You gave '%s'"%option[1])
            elif option[0]=='--tweak':
                # Lists the sets of custom and widths modifications to apply
                value = option[1]
                # Set a shortcuts for applying all relevant tweaks
                if value=='alltweaks':
                    value=str(['default','seed667(seed667)','seed668(seed668)',
                      'allwidths->0.9*allwidths(widths_x_0.9)',
                      'allwidths->0.99*allwidths(widths_x_0.99)',
                      'allwidths->1.01*allwidths(widths_x_1.01)',
                      'allwidths->1.1*allwidths(widths_x_1.1)',                      
                      'logp->logm(logp2logm)','logm->logp(logm2logp)'])
                try:
                    tweaks = eval(value)
                    if isinstance(tweaks, str):
                        tweaks = [value]                         
                    elif not isinstance(tweaks,list):
                        tweaks = [value]
                except:
                    tweaks = [value]
                if not all(isinstance(t,str) for t in tweaks):
                    raise self.InvalidCmd("Invalid specificaiton of tweaks: %s"%value)
                CMS_options['tweak'] = []
                for tweakID, tweakset in enumerate(tweaks):
                    specs =re.match(r'^(?P<tweakset>.*)\((?P<name>.*)\)$', tweakset)
                    if specs:
                        tweakset = specs.group('tweakset')
                        name    = specs.group('name')
                    else:
                        if tweakset!='default':
                            name = 'tweak_%d'%(tweakID+1)
                        else:
                            name = ''
                    new_tweak_set = {'custom':[],'params':{},'name':name}
                    for tweak in tweakset.split('&'):
                        if tweak=='default':
                            continue
                        if tweak.startswith('seed'):
                            new_tweak_set['custom'].append(tweak)
                            continue
                        try:
                            param, replacement = tweak.split('->')
                        except ValueError:
                            raise self.InvalidCmd("Tweak specification '%s'"%\
                                    tweak+" is incorrect. It should be of"+\
                                 " the form a->_any_function_of_(a,lambdaCMS).")
                        if param in ['logp','logm','log'] and \
                           replacement in ['logp','logm','log']:
                            new_tweak_set['custom'].append(tweak)
                            continue
                        try:
                            # for safety prefix parameters, because 'as' for alphas
                            # is a python reserved name for example
                            orig_param, orig_replacement = param, replacement
                            replacement = replacement.replace(param,
                                                        '__tmpprefix__%s'%param)
                            param = '__tmpprefix__%s'%param
                            res = float(eval(replacement.lower(),
                                         {'lambdacms':1.0,param.lower():98.85}))
                        except:                    
                            raise self.InvalidCmd("The substitution expression "+
                        "'%s' for the tweaked parameter"%orig_replacement+
                        " '%s' could not be evaluated. It must be an "%orig_param+
                        "expression of the parameter and 'lambdaCMS'.")
                        new_tweak_set['params'][param.lower()] = replacement.lower()
                    CMS_options['tweak'].append(new_tweak_set)

            elif option[0]=='--recompute_width':
                if option[1].lower() not in ['never','always','first_time','auto']:
                    raise self.InvalidCmd("The option 'recompute_width' can "+\
                  "only be 'never','always', 'first_time' or 'auto' (default).")
                CMS_options['recompute_width'] = option[1]
            elif option[0]=='--loop_filter':
                # Specify a loop, filter. See functions get_loop_filter and
                # user_filter in loop_diagram_generation.LoopAmplitude for
                # information on usage.
                CMS_options['loop_filter'] = '='.join(option[1:])
            elif option[0]=='--diff_lambda_power':
                #'secret' option to chose by which lambda power one should divide
                # the nwa-cms difference. Useful to set to 2 when doing the Born check
                # to see whether the NLO check will have sensitivity to the CMS
                # implementation
                try:
                    CMS_options['diff_lambda_power']=float(option[1])
                except ValueError:
                    raise self.InvalidCmd("the '--diff_lambda_power' option"+\
                            " must be an integer or float, not '%s'."%option[1])
            elif option[0]=='--lambda_plot_range':
                try:
                    plot_range=eval(option[1])
                except Exception as e:
                    raise self.InvalidCmd("The plot range specified %s"%option[1]+\
                                   " is not a valid syntax. Error:\n%s"%str(e))
                if not isinstance(plot_range,(list,tuple)) or \
                    len(plot_range)!=2 or any(not isinstance(p,(float,int)) 
                                                           for p in plot_range):                    
                    raise self.InvalidCmd("The plot range specified %s"\
                                                       %option[1]+" is invalid")
                CMS_options['lambda_plot_range']=list([float(p) for p in plot_range])
            elif option[0]=='--lambdaCMS':
                try:
                    lambda_values = eval(option[1])
                except SyntaxError:
                    raise self.InvalidCmd("'%s' is not a correct"%option[1]+
                                     " python expression for lambdaCMS values.")
                if isinstance(lambda_values,list):
                    if lambda_values[0]!=1.0:
                        raise self.InvalidCmd("The first value of the lambdaCMS values"+
                                " specified must be 1.0, not %s"%str(lambda_values))
                    for l in lambda_values:
                        if not isinstance(l,float):
                            raise self.InvalidCmd("All lambda CMS values must be"+
                                                          " float, not '%s'"%str(l))
                elif isinstance(lambda_values,(tuple,float)):
                    # Format here is then (lower_bound, N) were lower_bound is
                    # the minimum lambdaCMS value that must be probed and the
                    # integer N is the number of such values that must be 
                    # uniformly distributed in each intervale [1.0e-i,1.0e-(i+1)]
                    if isinstance(lambda_values, float):
                        # Use default of 10 for the number of lambda values
                        lower_bound = lambda_values
                        N = 10
                    else:
                        if isinstance(lambda_values[0],float) and \
                           isinstance(lambda_values[1],int):
                            lower_bound = lambda_values[0]
                            N = lambda_values[1]
                        else:
                            raise self.InvalidCmd("'%s' must be a "%option[1]+
                                               "tuple with types (float, int).")
                    lambda_values = create_lambda_values_list(lower_bound,N)
                else:
                    raise self.InvalidCmd("'%s' must be an expression"%option[1]+
                                          " for either a float, tuple or list.")
                lower_bound = lambda_values[-1]
                # and finally add 5 points for stability test on the last values
                # Depending on how the stab test will behave at NLO, we can 
                # consider automatically adding the values below
#                for stab in range(1,6):
#                    lambda_values.append((1.0+(stab/100.0))*lower_bound)

                CMS_options['lambdaCMS'] = lambda_values
            elif option[0]=='--cms':
                try:
                    CMS_expansion_orders, CMS_expansion_parameters = \
                                                            option[1].split(',')
                except ValueError:
                    raise self.InvalidCmd("CMS expansion specification '%s'"%\
                                                       args[i]+" is incorrect.")
                CMS_options['expansion_orders'] = [expansion_order for 
                             expansion_order in CMS_expansion_orders.split('&')]
                CMS_options['expansion_parameters'] = {}
                for expansion_parameter in CMS_expansion_parameters.split('&'):
                    try:
                        param, replacement = expansion_parameter.split('->')
                    except ValueError:
                        raise self.InvalidCmd("CMS expansion specification '%s'"%\
                          expansion_parameter+" is incorrect. It should be of"+\
                                 " the form a->_any_function_of_(a,lambdaCMS).")
                    try:
                        # for safety prefix parameters, because 'as' for alphas
                        # is a python reserved name for example
                        orig_param, orig_replacement = param, replacement
                        replacement = replacement.replace(param,
                                                        '__tmpprefix__%s'%param)
                        param = '__tmpprefix__%s'%param
                        res = float(eval(replacement.lower(),
                                         {'lambdacms':1.0,param.lower():98.85}))
                    except:                    
                        raise self.InvalidCmd("The substitution expression "+
                        "'%s' for CMS expansion parameter"%orig_replacement+
                        " '%s' could not be evaluated. It must be an "%orig_param+
                        "expression of the parameter and 'lambdaCMS'.")
                    # Put everything lower case as it will be done when
                    # accessing model variables
                    CMS_options['expansion_parameters'][param.lower()]=\
                                                             replacement.lower()
            else:
                raise self.InvalidCmd("The option '%s' is not reckognized."%option[0])

            i=i-1
        args = args[:i+1]
        
        if args[0]=='options':
            # Simple printout of the check command options
            logger_check.info("Options for the command 'check' are:")
            logger_check.info("{:<20}     {}".format('  name','default value'))
            logger_check.info("-"*40)
            for key, value in options.items():
                logger_check.info("{:<20} =   {}".format('--%s'%key,str(value)))
            return

        if args[0].lower()=='cmsoptions':
            # Simple printout of the special check cms options
            logger_check.info("Special options for the command 'check cms' are:")
            logger_check.info("{:<20}     {}".format('  name','default value'))
            logger_check.info("-"*40)
            for key, value in CMS_options.items():
                logger_check.info("{:<20} =   {}".format('--%s'%key,str(value)))
            return        
        
        # Set the seed here if not in cms check and if specified
        if args[0]!='cms' and options['seed']!=-1:
            # Not necessarily optimal as there could be additional call to
            # random() as the code develops, but at least it will encompass
            # everything in this way.
            logger_check.info('Setting random seed to %d.'%options['seed'])
            random.seed(options['seed'])
        
        proc_line = " ".join(args[1:])
        # Don't try to extract the process if just re-analyzing a saved run
        if not (args[0]=='cms' and options['analyze']!='None'):
            myprocdef = self.extract_process(proc_line)

            # Check that we have something
            if not myprocdef:
                raise self.InvalidCmd("Empty or wrong format process, please try again.")
            # For the check command, only the mode 'virt' make sense.
            if myprocdef.get('NLO_mode')=='all':
                myprocdef.set('NLO_mode','virt')
        else:
            myprocdef = None
            
        # If the test has to write out on disk, it should do so at the location
        # specified below where the user must be sure to have writing access.
        output_path = os.getcwd()

        if args[0] in ['timing','stability', 'profile'] and not \
                                        myprocdef.get('perturbation_couplings'):
            raise self.InvalidCmd("Only loop processes can have their "+
                                  " timings or stability checked.")

        if args[0]=='gauge' and \
                    not myprocdef.get('perturbation_couplings') in [[],['QCD']]:
            raise self.InvalidCmd(
"""Feynman vs unitary gauge comparisons can only be done if there are no loop
   propagators affected by this gauge. Typically, either processes at tree level
   or including only QCD perturbations can be considered here.""")

        if args[0]=='gauge' and len(self._curr_model.get('gauge')) < 2:
            raise self.InvalidCmd("The current model does not allow for both "+\
                                                   "Feynman and unitary gauge.")

        # Disable some loggers
        loggers = [logging.getLogger('madgraph.diagram_generation'),
                   logging.getLogger('madgraph.loop_diagram_generation'),
                   logging.getLogger('ALOHA'),
                   logging.getLogger('madgraph.helas_objects'),
                   logging.getLogger('madgraph.loop_exporter'),
                   logging.getLogger('madgraph.export_v4'),
                   logging.getLogger('cmdprint'),
                   logging.getLogger('madgraph.model'),
                   logging.getLogger('madgraph.base_objects')]
        old_levels = [log.level for log in loggers]
        for log in loggers:
            log.setLevel(logging.WARNING)

        # run the check
        cpu_time1 = time.time()
        # Run matrix element generation check on processes

        # The aloha python output has trouble when doing (tree level of course)
        # python output and that loop_mode is True at the beginning.
        # So as a temporary fix for the problem that after doing a check at NLO
        # then a check at LO will fail, I make sure I set it to False if the
        # process is a tree-level one
        if myprocdef:
            if myprocdef.get('perturbation_couplings')==[]:
                aloha.loop_mode = False

        comparisons = []
        gauge_result = []
        gauge_result_no_brs = []
        lorentz_result =[]
        nb_processes = 0
        timings = []
        stability = []
        profile_time = []
        profile_stab = []
        cms_results = []

        if "_cuttools_dir" in dir(self):
            CT_dir = self._cuttools_dir
        else:
            CT_dir =""
            if "MLReductionLib" in MLoptions:
                if 1 in MLoptions["MLReductionLib"]:
                    MLoptions["MLReductionLib"].remove(1)
        # directories for TIR
        TIR_dir={}
        if "_iregi_dir" in dir(self):
            TIR_dir['iregi_dir']=self._iregi_dir
        else:
            if "MLReductionLib" in MLoptions:
                if 3 in MLoptions["MLReductionLib"]:
                    logger_check.warning('IREGI not available on your system; it will be skipped.')                    
                    MLoptions["MLReductionLib"].remove(3)

        if 'pjfry' in self.options and isinstance(self.options['pjfry'],str):
            TIR_dir['pjfry_dir']=self.options['pjfry']
        else:
            if "MLReductionLib" in MLoptions:
                if 2 in MLoptions["MLReductionLib"]:
                    logger_check.warning('PJFRY not available on your system; it will be skipped.')                    
                    MLoptions["MLReductionLib"].remove(2)
                    
        if 'golem' in self.options and isinstance(self.options['golem'],str):
            TIR_dir['golem_dir']=self.options['golem']
        else:
            if "MLReductionLib" in MLoptions:
                if 4 in MLoptions["MLReductionLib"]:
                    logger_check.warning('GOLEM not available on your system; it will be skipped.')
                    MLoptions["MLReductionLib"].remove(4)
        
        if 'samurai' in self.options and isinstance(self.options['samurai'],str):
            TIR_dir['samurai_dir']=self.options['samurai']
        else:
            if "MLReductionLib" in MLoptions:
                if 5 in MLoptions["MLReductionLib"]:
                    logger_check.warning('Samurai not available on your system; it will be skipped.')
                    MLoptions["MLReductionLib"].remove(5)
        
        if 'collier' in self.options and isinstance(self.options['collier'],str):
            TIR_dir['collier_dir']=self.options['collier']
        else:
            if "MLReductionLib" in MLoptions:
                if 7 in MLoptions["MLReductionLib"]:
                    logger_check.warning('Collier not available on your system; it will be skipped.')
                    MLoptions["MLReductionLib"].remove(7)
        
        if 'ninja' in self.options and isinstance(self.options['ninja'],str):
            TIR_dir['ninja_dir']=self.options['ninja']
        else:
            if "MLReductionLib" in MLoptions:
                if 6 in MLoptions["MLReductionLib"]:
                    logger_check.warning('Ninja not available on your system; it will be skipped.')
                    MLoptions["MLReductionLib"].remove(6)
        
        if args[0] in ['timing']:
            timings = process_checks.check_timing(myprocdef,
                                                  param_card = param_card,
                                                  cuttools=CT_dir,
                                                  tir=TIR_dir,
                                                  options = options,
                                                  cmd = self,
                                                  output_path = output_path,
                                                  MLOptions = MLoptions
                                                  )        

        if args[0] in ['stability']:
            stability=process_checks.check_stability(myprocdef,
                                                  param_card = param_card,
                                                  cuttools=CT_dir,
                                                  tir=TIR_dir,
                                                  options = options,
                                                  output_path = output_path,
                                                  cmd = self,
                                                  MLOptions = MLoptions)

        if args[0] in ['profile']:
            # In this case timing and stability will be checked one after the
            # other without re-generating the process.
            profile_time, profile_stab = process_checks.check_profile(myprocdef,
                                                  param_card = param_card,
                                                  cuttools=CT_dir,
                                                  tir=TIR_dir,
                                                  options = options,
                                                  MLOptions = MLoptions,
                                                  output_path = output_path,
                                                  cmd = self)

        if args[0] in  ['gauge', 'full'] and \
          len(self._curr_model.get('gauge')) == 2 and\
                        myprocdef.get('perturbation_couplings') in [[],['QCD']]:

            line = " ".join(args[1:])
            myprocdef = self.extract_process(line)
            if gauge == 'unitary':
                myprocdef_unit = myprocdef
                self.do_set('gauge Feynman', log=False)
                myprocdef_feyn = self.extract_process(line)
            else:
                myprocdef_feyn = myprocdef
                self.do_set('gauge unitary', log=False)
                myprocdef_unit = self.extract_process(line)

            nb_part_unit = len(myprocdef_unit.get('model').get('particles'))
            nb_part_feyn = len(myprocdef_feyn.get('model').get('particles'))
            if nb_part_feyn == nb_part_unit:
                logger_check.error('No Goldstone present for this check!!')
            gauge_result_no_brs = process_checks.check_unitary_feynman(
                                                myprocdef_unit, myprocdef_feyn,
                                                param_card = param_card,
                                                options=options,
                                                cuttools=CT_dir,
                                                tir=TIR_dir,
                                                reuse = options['reuse'],
                                                output_path = output_path,
                                                cmd = self)

            # restore previous settings
            self.do_set('gauge %s' % gauge, log=False)
            nb_processes += len(gauge_result_no_brs)            

        if args[0] in  ['permutation', 'full']:
            comparisons = process_checks.check_processes(myprocdef,
                                            param_card = param_card,
                                            quick = True,
                                            cuttools=CT_dir,
                                            tir=TIR_dir,
                                            reuse = options['reuse'],
                                            cmd = self,
                                            output_path = output_path,
                                            options=options)
            nb_processes += len(comparisons[0])

        if args[0] in ['lorentz', 'full']:
            myprocdeff = copy.copy(myprocdef)
            lorentz_result = process_checks.check_lorentz(myprocdeff,
                                          param_card = param_card,
                                          cuttools=CT_dir,
                                          tir=TIR_dir,
                                          reuse = options['reuse'],
                                          cmd = self,
                                          output_path = output_path,
                                          options=options)
            nb_processes += len(lorentz_result)

        if args[0] in  ['brs', 'full']:
            gauge_result = process_checks.check_gauge(myprocdef,
                                          param_card = param_card,
                                          cuttools=CT_dir,
                                          tir=TIR_dir,
                                          reuse = options['reuse'],
                                          cmd = self,
                                          output_path = output_path,
                                          options=options)
            nb_processes += len(gauge_result)

        # The CMS check is typically more complicated and slower than others
        # so we don't run it automatically with 'full'.
        if args[0] in ['cms']:
            
            cms_original_setup = self.options['complex_mass_scheme']
            process_line = " ".join(args[1:])
            # Merge in the CMS_options to the options
            for key, value in CMS_options.items():
                if key=='tweak':
                    continue
                if key not in options:
                    options[key] = value
                else:
                    raise MadGraph5Error,"Option '%s' is both in the option"%key+\
                                                   " and CMS_option dictionary." 
            
            if options['analyze']=='None':
                cms_results = []
                for tweak in CMS_options['tweak']:
                    options['tweak']=tweak
                    # Try to guess the save path and try to load it before running
                    guessed_proc = myprocdef.get_process(
                      [leg.get('ids')[0] for leg in myprocdef.get('legs') 
                                                       if not leg.get('state')],
                      [leg.get('ids')[0] for leg in myprocdef.get('legs')
                                                           if leg.get('state')])
                    save_path = process_checks.CMS_save_path('pkl',
                    {'ordered_processes':[guessed_proc.base_string()],
                     'perturbation_orders':guessed_proc.get('perturbation_couplings')}, 
                             self._curr_model, options, output_path=output_path)
                    if os.path.isfile(save_path) and options['reuse']:
                        cms_result = save_load_object.load_from_file(save_path)
                        logger_check.info("The cms check for tweak %s is recycled from file:\n %s"%
                                                      (tweak['name'],save_path))
                        if cms_result is None:
                            raise self.InvalidCmd('The complex mass scheme check result'+
                            " file below could not be read.\n     %s"%save_path)
                    else:      
                        cms_result = process_checks.check_complex_mass_scheme(
                                              process_line,
                                              param_card = param_card,
                                              cuttools=CT_dir,
                                              tir=TIR_dir,
                                              cmd = self,
                                              output_path = output_path,
                                              MLOptions = MLoptions,
                                              options=options)
                        # Now set the correct save path
                        save_path = process_checks.CMS_save_path('pkl', cms_result, 
                             self._curr_model, options, output_path=output_path)
                    cms_results.append((cms_result,save_path,tweak['name']))
            else:
                cms_result = save_load_object.load_from_file(
                                               options['analyze'].split(',')[0])
                cms_results.append((cms_result,options['analyze'].split(',')[0],
                                               CMS_options['tweak'][0]['name']))
                if cms_result is None:
                    raise self.InvalidCmd('The complex mass scheme check result'+
                       " file below could not be read.\n     %s"
                                              %options['analyze'].split(',')[0])

            # restore previous settings
            self.do_set('complex_mass_scheme %s'%str(cms_original_setup),
                                                                      log=False)
            # Use here additional key 'ordered_processes'
            nb_processes += len(cms_result['ordered_processes'])

        cpu_time2 = time.time()
        logger_check.info("%i check performed in %s"% (nb_processes,
                                  misc.format_time(int(cpu_time2 - cpu_time1))))

        if args[0] in ['cms']:
                text = "Note that the complex mass scheme test in principle only\n"
                text+= "works for stable particles in final states.\n\ns"            
        if args[0] not in ['timing','stability', 'profile', 'cms']:
            if self.options['complex_mass_scheme']:
                text = "Note that Complex mass scheme gives gauge/lorentz invariant\n"
                text+= "results only for stable particles in final states.\n\ns"
            elif not myprocdef.get('perturbation_couplings'):
                text = "Note That all width have been set to zero for those checks\n\n"
            else:
                text = "\n"
        else:
            text ="\n"

        if timings:
            text += 'Timing result for the '+('optimized' if \
              self.options['loop_optimized_output'] else 'default')+' output:\n'

            text += process_checks.output_timings(myprocdef, timings)
        if stability:
            text += 'Stability result for the '+('optimized' if \
              self.options['loop_optimized_output'] else 'default')+' output:\n'
            text += process_checks.output_stability(stability,output_path)

        if profile_time and profile_stab:
            text += 'Timing result '+('optimized' if \
                    self.options['loop_optimized_output'] else 'default')+':\n'
            text += process_checks.output_profile(myprocdef, profile_stab,
                             profile_time, output_path, options['reuse']) + '\n'
        if lorentz_result:
            text += 'Lorentz invariance results:\n'
            text += process_checks.output_lorentz_inv(lorentz_result) + '\n'
        if gauge_result:
            text += 'Gauge results:\n'
            text += process_checks.output_gauge(gauge_result) + '\n'
        if gauge_result_no_brs:
            text += 'Gauge results (switching between Unitary/Feynman):\n'
            text += process_checks.output_unitary_feynman(gauge_result_no_brs) + '\n'
        if cms_results:
            text += 'Complex mass scheme results (varying width in the off-shell regions):\n'
            cms_result = cms_results[0][0]
            if len(cms_results)>1:
                analyze = []
                for i, (cms_res, save_path, tweakname) in enumerate(cms_results):
                    save_load_object.save_to_file(save_path, cms_res)
                    logger_check.info("Pickle file for tweak '%s' saved to disk at:\n ->%s"%
                                                          (tweakname,save_path))
                    if i==0:
                        analyze.append(save_path)
                    else:
                        analyze.append('%s(%s)'%(save_path,tweakname))
                options['analyze']=','.join(analyze)
                options['tweak']  = CMS_options['tweak'][0]
            
            self._cms_checks.append({'line':line, 'cms_result':cms_result,
                                  'options':options, 'output_path':output_path})
            text += process_checks.output_complex_mass_scheme(cms_result,
              output_path, options, self._curr_model,
              output='concise_text' if options['report']=='concise' else 'text')+'\n'

        if comparisons and len(comparisons[0])>0:
            text += 'Process permutation results:\n'
            text += process_checks.output_comparisons(comparisons[0]) + '\n'
            self._comparisons = comparisons

        # We use the reuse tag for an alternative way of skipping the pager.
        if len(text.split('\n'))>20 and not '-reuse' in line and text!='':
            if 'test_manager' not in sys.argv[0]:
                pydoc.pager(text)

        # Restore diagram logger
        for i, log in enumerate(loggers):
            log.setLevel(old_levels[i])

        # Output the result to the interface directly if short enough or if it
        # was anyway not output to the pager
        if len(text.split('\n'))<=20 or options['reuse']:
            # Useful to really specify what logger is used for ML acceptance tests
            logging.getLogger('madgraph.check_cmd').info(text)
        else:
            logging.getLogger('madgraph.check_cmd').debug(text)

        # clean the globals created.
        process_checks.clean_added_globals(process_checks.ADDED_GLOBAL)
        if not options['reuse']:
            process_checks.clean_up(self._mgme_dir)

    # Generate a new amplitude
    def do_generate(self, line):
        """Main commands: Generate an amplitude for a given process"""

        aloha_lib.KERNEL.clean()
        # Reset amplitudes
        self._curr_amps = diagram_generation.AmplitudeList()
        # Reset Process definition
        self._curr_proc_defs = base_objects.ProcessDefinitionList()
        # Reset Helas matrix elements
        self._curr_matrix_elements = helas_objects.HelasMultiProcess()
        self._generate_info = line
        # Reset _done_export, since we have new process
        self._done_export = False
        # Also reset _export_format and _export_dir
        self._export_format = None


        # Call add process
        args = self.split_arg(line)
        args.insert(0, 'process')
        self.do_add(" ".join(args))

    def extract_process(self, line, proc_number = 0, overall_orders = {}):
        """Extract a process definition from a string. Returns
        a ProcessDefinition."""

        orig_line = line
        # Check basic validity of the line
        if not len(re.findall('>\D', line)) in [1,2]:
            self.do_help('generate')
            raise self.InvalidCmd('Wrong use of \">\" special character.')


        # Perform sanity modifications on the lines:
        # Add a space before and after any > , $ / | [ ]
        space_before = re.compile(r"(?P<carac>\S)(?P<tag>[\\[\\]/\,\\$\\>|])(?P<carac2>\S)")
        line = space_before.sub(r'\g<carac> \g<tag> \g<carac2>', line)

        # Use regular expressions to extract s-channel propagators,
        # forbidden s-channel propagators/particles, coupling orders
        # and process number, starting from the back

        # Start with process number (identified by "@")
        proc_number_pattern = re.compile("^(.+)@\s*(\d+)\s*(.*)$")
        proc_number_re = proc_number_pattern.match(line)
        if proc_number_re:
            proc_number = int(proc_number_re.group(2))
            line = proc_number_re.group(1)+ proc_number_re.group(3)
            #overall_order are already handle but it is better to pass the info to each group
        
        # Now check for perturbation orders, specified in between squared brackets
        perturbation_couplings_pattern = \
          re.compile("^(?P<proc>.+>.+)\s*\[\s*((?P<option>\w+)\s*\=)?\s*"+\
                               "(?P<pertOrders>(\w+\s*)*)\s*\]\s*(?P<rest>.*)$")
        perturbation_couplings_re = perturbation_couplings_pattern.match(line)
        perturbation_couplings = ""
        LoopOption= 'tree'
        HasBorn= True
        if perturbation_couplings_re:
            perturbation_couplings = perturbation_couplings_re.group("pertOrders")
            option=perturbation_couplings_re.group("option")
            if option:
                if option in self._valid_nlo_modes:
                    LoopOption=option
                    if option=='sqrvirt':
                        LoopOption='virt'
                        HasBorn=False
                    elif option=='noborn':
                        HasBorn=False
                else:
                    raise self.InvalidCmd, "NLO mode %s is not valid. "%option+\
                       "Valid modes are %s. "%str(self._valid_nlo_modes)
            else:
                LoopOption='all'

            line = perturbation_couplings_re.group("proc")+\
                     perturbation_couplings_re.group("rest")
                        
        ## Now check for orders/squared orders/constrained orders
        order_pattern = re.compile(\
           "^(?P<before>.+>.+)\s+(?P<name>(\w|(\^2))+)\s*(?P<type>"+\
                    "(=|(<=)|(==)|(===)|(!=)|(>=)|<|>))\s*(?P<value>-?\d+)\s*$")
        order_re = order_pattern.match(line)
        squared_orders = {}
        orders = {}
        constrained_orders = {}
        ## The 'split_orders' (i.e. those for which individual matrix element
        ## evalutations must be provided for each corresponding order value) are
        ## defined from the orders specified in between [] and any order for
        ## which there are squared order constraints.
        split_orders = []
        while order_re:
            type = order_re.group('type')
            if order_re.group('name').endswith('^2'):
                if type not in self._valid_sqso_types:
                    raise self.InvalidCmd, "Type of squared order "+\
                                 "constraint '%s'"% type+" is not supported."
                if type == '=':
                    name =  order_re.group('name')
                    value = order_re.group('value')
                    logger.warning("Interpreting '%(n)s=%(v)s' as '%(n)s<=%(v)s'" %\
                                       {'n':name, 'v': value})
                    type = "<="
                squared_orders[order_re.group('name')[:-2]] = \
                                         (int(order_re.group('value')),type)
            else:
                if type not in self._valid_amp_so_types:
                    raise self.InvalidCmd, \
                      "Amplitude order constraints can only be of type %s"%\
                    (', '.join(self._valid_amp_so_types))+", not '%s'."%type
                name = order_re.group('name')
                value = int(order_re.group('value'))
                if type in ['=', '<=']:
                    if type == '=' and value != 0:
                        logger.warning("Interpreting '%(n)s=%(v)s' as '%(n)s<=%(v)s'" %\
                                       {'n':name, 'v': value}) 
                    orders[name] = value
                elif type == "==":
                    constrained_orders[name] = (value, type)
                    if name not in squared_orders:
                        squared_orders[name] = (2 * value,'==')
                    if True:#name not in orders:
                        orders[name] = value
                    
                elif type == ">":
                    constrained_orders[name] = (value, type)
                    if name not in squared_orders:
                        squared_orders[name] = (2 * value,'>')
                                          
            line = order_re.group('before')
            order_re = order_pattern.match(line)          
            
        #only allow amplitue restrctions >/ == for LO/tree level
        if constrained_orders and LoopOption != 'tree':
            raise self.InvalidCmd, \
                          "Amplitude order constraints (for not LO processes) can only be of type %s"%\
                        (', '.join(['<=']))+", not '%s'."%type

        # If the squared orders are defined but not the orders, assume 
        # orders=sq_orders. In case the squared order has a negative value or is
        # defined with the '>' operato, then this order correspondingly set to 
        # be maximal (99) since there is no way to know, during generation, if 
        # the amplitude being contstructed will be leading or not.
        if orders=={} and squared_orders!={}:
            for order in squared_orders.keys():
                if squared_orders[order][0]>=0 and squared_orders[order][1]!='>':
                    orders[order]=squared_orders[order][0]
                else:
                    orders[order]=99
        
        if not self._curr_model['case_sensitive']:
            # Particle names lowercase
            line = line.lower()

        # Now check for forbidden particles, specified using "/"
        slash = line.find("/")
        dollar = line.find("$")
        forbidden_particles = ""
        if slash > 0:
            if dollar > slash:
                forbidden_particles_re = re.match("^(.+)\s*/\s*(.+\s*)(\$.*)$", line)
            else:
                forbidden_particles_re = re.match("^(.+)\s*/\s*(.+\s*)$", line)
            if forbidden_particles_re:
                forbidden_particles = forbidden_particles_re.group(2)
                line = forbidden_particles_re.group(1)
                if len(forbidden_particles_re.groups()) > 2:
                    line = line + forbidden_particles_re.group(3)

        # Now check for forbidden schannels, specified using "$$"
        forbidden_schannels_re = re.match("^(.+)\s*\$\s*\$\s*(.+)\s*$", line)
        forbidden_schannels = ""
        if forbidden_schannels_re:
            forbidden_schannels = forbidden_schannels_re.group(2)
            line = forbidden_schannels_re.group(1)

        # Now check for forbidden onshell schannels, specified using "$"
        forbidden_onsh_schannels_re = re.match("^(.+)\s*\$\s*(.+)\s*$", line)
        forbidden_onsh_schannels = ""
        if forbidden_onsh_schannels_re:
            forbidden_onsh_schannels = forbidden_onsh_schannels_re.group(2)
            line = forbidden_onsh_schannels_re.group(1)

        # Now check for required schannels, specified using "> >"
        required_schannels_re = re.match("^(.+?)>(.+?)>(.+)$", line)
        required_schannels = ""
        if required_schannels_re:
            required_schannels = required_schannels_re.group(2)
            line = required_schannels_re.group(1) + ">" + \
                   required_schannels_re.group(3)

        args = self.split_arg(line)

        myleglist = base_objects.MultiLegList()
        state = False

        # Extract process
        for part_name in args:
            if part_name == '>':
                if not myleglist:
                    raise self.InvalidCmd, "No final state particles"
                state = True
                continue

            mylegids = []
            if part_name in self._multiparticles:
                if isinstance(self._multiparticles[part_name][0], list):
                    raise self.InvalidCmd,\
                          "Multiparticle %s is or-multiparticle" % part_name + \
                          " which can be used only for required s-channels"
                mylegids.extend(self._multiparticles[part_name])
            elif part_name.isdigit() or part_name.startswith('-') and part_name[1:].isdigit():
                if int(part_name) in self._curr_model.get('particle_dict'):
                    mylegids.append(int(part_name))
                else:
                    raise self.InvalidCmd, \
                      "No pdg_code %s in model" % part_name
            else:
                mypart = self._curr_model['particles'].get_copy(part_name)
                if mypart:
                    mylegids.append(mypart.get_pdg_code())

            if mylegids:
                myleglist.append(base_objects.MultiLeg({'ids':mylegids,
                                                        'state':state}))
            else:
                raise self.InvalidCmd, "No particle %s in model" % part_name

        # Apply the keyword 'all' for perturbed coupling orders.
        if perturbation_couplings.lower()=='all':
            perturbation_couplings=' '.join(self._curr_model['perturbation_couplings'])

        if filter(lambda leg: leg.get('state') == True, myleglist):
            # We have a valid process
            # Extract perturbation orders
            perturbation_couplings_list = perturbation_couplings.split()
            if perturbation_couplings_list==['']:
                perturbation_couplings_list=[]
            # Correspondingly set 'split_order' from the squared orders and the
            # perturbation couplings list
            split_orders=list(set(perturbation_couplings_list+squared_orders.keys()))
            try:
                split_orders.sort(key=lambda elem: 0 if elem=='WEIGHTED' else
                                       self._curr_model['order_hierarchy']
                                       [elem if not elem.endswith('.sqrt') else elem[:-5]])
            except KeyError:
                raise self.InvalidCmd, "The loaded model does not defined a "+\
                    " coupling order hierarchy for these couplings: %s"%\
                      str([so for so in split_orders if so!='WEIGHTED' and so not 
                                 in self._curr_model['order_hierarchy'].keys()])

            # If the loopOption is 'tree' then the user used the syntax 
            # [tree= Orders] for the sole purpose of setting split_orders. We
            # then empty the perturbation_couplings_list at this stage.
            if LoopOption=='tree':
                perturbation_couplings_list = []
            if perturbation_couplings_list and LoopOption not in ['real', 'LOonly']:
                if not isinstance(self._curr_model,loop_base_objects.LoopModel):
                    raise self.InvalidCmd(\
                      "The current model does not allow for loop computations.")
                else:
                    for pert_order in perturbation_couplings_list:
                        if pert_order not in self._curr_model['perturbation_couplings']:
                            raise self.InvalidCmd(\
                                "Perturbation order %s is not among" % pert_order + \
                                " the perturbation orders allowed for by the loop model.")
            if not self.options['loop_optimized_output'] and \
                         LoopOption not in ['tree','real'] and split_orders!=[]:
                logger.warning('The default output mode (loop_optimized_output'+\
                  ' = False) does not support evaluations for given powers of'+\
                  ' coupling orders. MadLoop output will therefore not be'+\
                  ' able to provide such quantities.')
                split_orders = []
                       
            # Now extract restrictions
            forbidden_particle_ids = \
                              self.extract_particle_ids(forbidden_particles)
            if forbidden_particle_ids and \
               isinstance(forbidden_particle_ids[0], list):
                raise self.InvalidCmd(\
                      "Multiparticle %s is or-multiparticle" % part_name + \
                      " which can be used only for required s-channels")
            forbidden_onsh_schannel_ids = \
                              self.extract_particle_ids(forbidden_onsh_schannels)
            forbidden_schannel_ids = \
                              self.extract_particle_ids(forbidden_schannels)
            if forbidden_onsh_schannel_ids and \
               isinstance(forbidden_onsh_schannel_ids[0], list):
                raise self.InvalidCmd,\
                      "Multiparticle %s is or-multiparticle" % part_name + \
                      " which can be used only for required s-channels"
            if forbidden_schannel_ids and \
               isinstance(forbidden_schannel_ids[0], list):
                raise self.InvalidCmd,\
                      "Multiparticle %s is or-multiparticle" % part_name + \
                      " which can be used only for required s-channels"
            required_schannel_ids = \
                               self.extract_particle_ids(required_schannels)
            if required_schannel_ids and not \
                   isinstance(required_schannel_ids[0], list):
                required_schannel_ids = [required_schannel_ids]
            
            sqorders_values = dict([(k,v[0]) for k, v in squared_orders.items()])
            if len([1 for sqo_v in sqorders_values.values() if sqo_v<0])>1:
                raise self.InvalidCmd(
                  "At most one negative squared order constraint can be specified.")
            
            sqorders_types = dict([(k,v[1]) for k, v in squared_orders.items()]) 
                        
            
            out = base_objects.ProcessDefinition({'legs': myleglist,
                              'model': self._curr_model,
                              'id': proc_number,
                              'orders': orders,
                              'squared_orders':sqorders_values,
                              'sqorders_types':sqorders_types,
                              'constrained_orders': constrained_orders,
                              'forbidden_particles': forbidden_particle_ids,
                              'forbidden_onsh_s_channels': forbidden_onsh_schannel_ids,
                              'forbidden_s_channels': forbidden_schannel_ids,
                              'required_s_channels': required_schannel_ids,
                              'overall_orders': overall_orders,
                              'perturbation_couplings': perturbation_couplings_list,
                              'has_born':HasBorn,
                              'NLO_mode':LoopOption,
                              'split_orders':split_orders
                              })
            return out
        #                       'is_decay_chain': decay_process\


    def create_loop_induced(self, line, myprocdef=None):
        """ Routine to create the MultiProcess for the loop-induced case"""
        
        args = self.split_arg(line)
        
        warning_duplicate = True
        if '--no_warning=duplicate' in args:
            warning_duplicate = False
            args.remove('--no_warning=duplicate')
        
        # Check the validity of the arguments
        self.check_add(args)
        if args[0] == 'process':
            args = args[1:]
        
        # special option for 1->N to avoid generation of kinematically forbidden
        #decay.
        if args[-1].startswith('--optimize'):
            optimize = True
            args.pop()
        else:
            optimize = False

    
        if not myprocdef:
            myprocdef = self.extract_process(' '.join(args))
        
        myprocdef.set('NLO_mode', 'noborn')
            
        # store the first process (for the perl script)
        if not self._generate_info:
            self._generate_info = line
                
        # Reset Helas matrix elements
        #self._curr_matrix_elements = helas_objects.HelasLoopInducedMultiProcess()


        # Check that we have the same number of initial states as
        # existing processes
        if self._curr_amps and self._curr_amps[0].get_ninitial() != \
               myprocdef.get_ninitial():
            raise self.InvalidCmd("Can not mix processes with different number of initial states.")               
      
        if self._curr_amps and (not isinstance(self._curr_amps[0], loop_diagram_generation.LoopAmplitude) or \
             self._curr_amps[0]['has_born']):
            raise self.InvalidCmd("Can not mix loop induced process with not loop induced process")
            
        # Negative coupling order contraints can be given on at most one
        # coupling order (and either in squared orders or orders, not both)
        if len([1 for val in myprocdef.get('orders').values()+\
                      myprocdef.get('squared_orders').values() if val<0])>1:
            raise MadGraph5Error("Negative coupling order constraints"+\
              " can only be given on one type of coupling and either on"+\
                           " squared orders or amplitude orders, not both.")

        cpu_time1 = time.time()

        # Generate processes
        if self.options['group_subprocesses'] == 'Auto':
                collect_mirror_procs = True
        else:
            collect_mirror_procs = self.options['group_subprocesses']
        ignore_six_quark_processes = \
                       self.options['ignore_six_quark_processes'] if \
                       "ignore_six_quark_processes" in self.options \
                       else []

        # Decide here wether one needs a LoopMultiProcess or a MultiProcess

        myproc = loop_diagram_generation.LoopInducedMultiProcess(myprocdef,
                                 collect_mirror_procs = collect_mirror_procs,
                                 ignore_six_quark_processes = ignore_six_quark_processes,
                                 optimize=optimize)

        for amp in myproc.get('amplitudes'):
            if amp not in self._curr_amps:
                self._curr_amps.append(amp)
                if amp['has_born']:
                    raise Exception
            elif warning_duplicate:
                raise self.InvalidCmd, "Duplicate process %s found. Please check your processes." % \
                                            amp.nice_string_processes()

        # Reset _done_export, since we have new process
        self._done_export = False

        cpu_time2 = time.time()

        nprocs = len(myproc.get('amplitudes'))
        ndiags = sum([amp.get_number_of_diagrams() for \
                          amp in myproc.get('amplitudes')])
        logger.info("%i processes with %i diagrams generated in %0.3f s" % \
              (nprocs, ndiags, (cpu_time2 - cpu_time1)))
        ndiags = sum([amp.get_number_of_diagrams() for \
                          amp in self._curr_amps])
        logger.info("Total: %i processes with %i diagrams" % \
              (len(self._curr_amps), ndiags))

    @staticmethod
    def split_process_line(procline):
        """Takes a valid process and return
           a tuple (core_process, options). This removes
             - any NLO specifications.
             - any options
           [Used by MadSpin]
        """

        # remove the tag "[*]": this tag is used in aMC@LNO ,
        # but it is not a valid syntax for LO
        line=procline
        pos1=line.find("[")
        if pos1>0:
            pos2=line.find("]")
            if pos2 >pos1:
                line=line[:pos1]+line[pos2+1:]
        #
        # Extract the options:
        #
        # A. Remove process number (identified by "@")
        proc_number_pattern = re.compile("^(.+)@\s*(\d+)\s*(.*)$")
        proc_number_re = proc_number_pattern.match(line)
        if proc_number_re:
            line = proc_number_re.group(1) + proc_number_re.group(3)

        # B. search for the beginning of the option string
        pos=1000
        # start with order
        order_pattern = re.compile("^(.+)\s+(\w+)\s*=\s*(\d+)\s*$")
        order_re = order_pattern.match(line)
        if (order_re):
            pos_order=line.find(order_re.group(2))
            if pos_order>0 and pos_order < pos : pos=pos_order

        # then look for slash or dollar
        slash = line.find("/")
        if slash > 0 and slash < pos: pos=slash
        dollar = line.find("$")
        if dollar > 0 and dollar < pos: pos=dollar

        if pos<1000:
            proc_option=line[pos:]
            line=line[:pos]
        else:
            proc_option=""

        return line, proc_option

    def get_final_part(self, procline):
        """Takes a valid process and return
           a set of id of final states particles. [Used by MadSpin]
        """

        if not self._curr_model['case_sensitive']:
            procline = procline.lower()
        pids = self._curr_model.get('name2pdg')

        # method.
        # 1) look for decay.
        #     in presence of decay call this routine recursively and veto
        #     the particles which are decayed

        # Deal with decay chain
        if ',' in procline:
            core, decay = procline.split(',', 1)
            core_final = self.get_final_part(core)

            #split the decay
            all_decays = decay.split(',')
            nb_level,  tmp_decay = 0, ''
            decays = []
            # deal with ()
            for one_decay in all_decays:
                if '(' in one_decay:
                    nb_level += 1
                if ')' in one_decay:
                    nb_level -= 1

                if nb_level:
                    if tmp_decay:
                        tmp_decay += ', %s' % one_decay
                    else:
                        tmp_decay = one_decay
                elif tmp_decay:
                    final = '%s,%s' % (tmp_decay, one_decay)
                    final = final.strip()
                    assert final[0] == '(' and final[-1] == ')'
                    final = final[1:-1]
                    decays.append(final)
                    tmp_decay = ''
                else:
                    decays.append(one_decay)
            # remove from the final states all particles which are decayed
            for one_decay in decays:
                first = one_decay.split('>',1)[0].strip()
                if first in pids:
                    pid = set([pids[first]])
                elif first in self._multiparticles:
                    pid = set(self._multiparticles[first])
                else:
                    raise Exception, 'invalid particle name: %s. ' % first
                core_final.difference_update(pid)
                core_final.update(self.get_final_part(one_decay))

            return core_final

        # NO DECAY CHAIN
        final = set()
        final_states = re.search(r'> ([^\/\$\=\@>]*)(\[|\s\S+\=|\$|\/|\@|$)', procline)
        particles = final_states.groups()[0]
        for particle in particles.split():
            if particle in pids:
                final.add(pids[particle])
            elif particle in self._multiparticles:
                final.update(set(self._multiparticles[particle]))
        return final

    def extract_particle_ids(self, args):
        """Extract particle ids from a list of particle names. If
        there are | in the list, this corresponds to an or-list, which
        is represented as a list of id lists. An or-list is used to
        allow multiple required s-channel propagators to be specified
        (e.g. Z/gamma)."""

        if isinstance(args, basestring):
            args.replace("|", " | ")
            args = self.split_arg(args)
        all_ids = []
        ids=[]
        for part_name in args:
            mypart = self._curr_model['particles'].get_copy(part_name)
            if mypart:
                ids.append([mypart.get_pdg_code()])
            elif part_name in self._multiparticles:
                ids.append(self._multiparticles[part_name])
            elif part_name == "|":
                # This is an "or-multiparticle"
                if ids:
                    all_ids.append(ids)
                ids = []
            elif part_name.isdigit() or (part_name.startswith('-') and part_name[1:].isdigit()):
                ids.append([int(part_name)])
            else:
                raise self.InvalidCmd("No particle %s in model" % part_name)
        all_ids.append(ids)
        # Flatten id list, to take care of multiparticles and
        # or-multiparticles
        res_lists = []
        for i, id_list in enumerate(all_ids):
            res_lists.extend(diagram_generation.expand_list_list(id_list))
        # Trick to avoid duplication while keeping ordering
        for ilist, idlist in enumerate(res_lists):
            set_dict = {}
            res_lists[ilist] = [set_dict.setdefault(i,i) for i in idlist \
                         if i not in set_dict]

        if len(res_lists) == 1:
            res_lists = res_lists[0]

        return res_lists

    def optimize_order(self, pdg_list):
        """Optimize the order of particles in a pdg list, so that
        similar particles are next to each other. Sort according to:
        1. pdg > 0, 2. spin, 3. color, 4. mass > 0"""

        if not pdg_list:
            return
        if not isinstance(pdg_list[0], int):
            return

        model = self._curr_model
        pdg_list.sort(key = lambda i: i < 0)
        pdg_list.sort(key = lambda i: model.get_particle(i).is_fermion())
        pdg_list.sort(key = lambda i: model.get_particle(i).get('color'),
                      reverse = True)
        pdg_list.sort(key = lambda i: \
                      model.get_particle(i).get('mass').lower() != 'zero')

    def extract_decay_chain_process(self, line, level_down=False, proc_number=0):
        """Recursively extract a decay chain process definition from a
        string. Returns a ProcessDefinition."""

        # Start with process number (identified by "@") and overall orders
        proc_number_pattern = re.compile("^(.+)@\s*(\d+)\s*((\w+\s*=\s*\d+\s*)*)$")
        proc_number_re = proc_number_pattern.match(line)
        overall_orders = {}
        if proc_number_re:
            proc_number = int(proc_number_re.group(2))
            line = proc_number_re.group(1)
            if proc_number_re.group(3):
                order_pattern = re.compile("^(.*?)\s*(\w+)\s*=\s*(\d+)\s*$")
                order_line = proc_number_re.group(3)
                order_re = order_pattern.match(order_line)
                while order_re:
                    overall_orders[order_re.group(2)] = int(order_re.group(3))
                    order_line = order_re.group(1)
                    order_re = order_pattern.match(order_line)                
            logger.info(line)
            

        index_comma = line.find(",")
        index_par = line.find(")")
        min_index = index_comma
        if index_par > -1 and (index_par < min_index or min_index == -1):
            min_index = index_par

        if min_index > -1:
            core_process = self.extract_process(line[:min_index], proc_number,
                                                overall_orders)
        else:
            core_process = self.extract_process(line, proc_number,
                                                overall_orders)

        #level_down = False

        while index_comma > -1:
            line = line[index_comma + 1:]
            if not line.strip():
                break
            index_par = line.find(')')
            # special cases: parenthesis but no , => remove the paranthesis!
            if line.lstrip()[0] == '(' and index_par !=-1 and \
                                                    not ',' in line[:index_par]:
                par_start = line.find('(')
                line = '%s %s' % (line[par_start+1:index_par], line[index_par+1:]) 
                index_par = line.find(')')
            if line.lstrip()[0] == '(':
                # Go down one level in process hierarchy
                #level_down = True
                line = line.lstrip()[1:]
                # This is where recursion happens
                decay_process, line = \
                            self.extract_decay_chain_process(line,
                                                             level_down=True)
                index_comma = line.find(",")
                index_par = line.find(')')
            else:
                index_comma = line.find(",")
                min_index = index_comma
                if index_par > -1 and \
                       (index_par < min_index or min_index == -1):
                    min_index = index_par
                if min_index > -1:
                    decay_process = self.extract_process(line[:min_index])
                else:
                    decay_process = self.extract_process(line)

            core_process.get('decay_chains').append(decay_process)

            if level_down:
                if index_par == -1:
                    raise self.InvalidCmd, \
                      "Missing ending parenthesis for decay process"

                if index_par < index_comma:
                    line = line[index_par + 1:]
                    level_down = False
                    break

        if level_down:
            index_par = line.find(')')
            if index_par == -1:
                raise self.InvalidCmd, \
                      "Missing ending parenthesis for decay process"
            line = line[index_par + 1:]

        # Return the core process (ends recursion when there are no
        # more decays)
        return core_process, line


    # Import files
    def do_import(self, line, force=False):
        """Main commands: Import files with external formats"""

        args = self.split_arg(line)
        # Check argument's validity
        self.check_import(args)
        if args[0].startswith('model'):
            self._model_v4_path = None
            # Reset amplitudes and matrix elements
            self._curr_amps = diagram_generation.AmplitudeList()
            # Reset proc defs
            self._curr_proc_defs = base_objects.ProcessDefinitionList()
            self._curr_matrix_elements = helas_objects.HelasMultiProcess()
            # Import model
            if args[0].endswith('_v4'):
                self._curr_model, self._model_v4_path = \
                                 import_v4.import_model(args[1], self._mgme_dir)
            else:
                # avoid loading the qcd/qed model twice
                if (args[1].startswith('loop_qcd_qed_sm') or\
                    args[1].split('/')[-1].startswith('loop_qcd_qed_sm')) and\
                     self.options['gauge']!='Feynman':
                    logger.info('Switching to Feynman gauge because '+\
                          'it is the only one supported by the model %s.'%args[1])
                    self._curr_model = None
                    self.do_set('gauge Feynman',log=False)
                prefix = not '--noprefix' in args
                if prefix:
                    aloha.aloha_prefix='mdl_'
                else:
                    aloha.aloha_prefix=''
                
                try:
                    self._curr_model = import_ufo.import_model(args[1], prefix=prefix,
                        complex_mass_scheme=self.options['complex_mass_scheme'])
                except import_ufo.UFOImportError, error:
                    if 'not a valid UFO model' in str(error):
                        logger_stderr.warning('WARNING: %s' % error)
                        logger_stderr.warning('Try to recover by running '+\
                         'automatically `import model_v4 %s` instead.'% args[1])
                    self.exec_cmd('import model_v4 %s ' % args[1], precmd=True)
                    return
                if self.options['gauge']=='unitary':
                    if not force and isinstance(self._curr_model,\
                                              loop_base_objects.LoopModel) and \
                         self._curr_model.get('perturbation_couplings') not in \
                                                                   [[],['QCD']]:
                        if 1 not in self._curr_model.get('gauge') :
                            logger_stderr.warning('This model does not allow Feynman '+\
                              'gauge. You will only be able to do tree level '+\
                                                'QCD loop cmputations with it.')
                        else:
                            logger.info('Change to the gauge to Feynman because '+\
                          'this loop model allows for more than just tree level'+\
                                                      ' and QCD perturbations.')
                            self.do_set('gauge Feynman', log=False)
                            return
                    if 0 not in self._curr_model.get('gauge') :
                        logger_stderr.warning('Change the gauge to Feynman since '+\
                                       'the model does not allow unitary gauge')
                        self.do_set('gauge Feynman', log=False)
                        return
                else:
                    if 1 not in self._curr_model.get('gauge') :
                        logger_stderr.warning('Change the gauge to unitary since the'+\
                          ' model does not allow Feynman gauge.'+\
                                                  ' Please re-import the model')
                        self._curr_model = None
                        self.do_set('gauge unitary', log= False)
                        return

            if '-modelname' not in args:
                self._curr_model.pass_particles_name_in_mg_default()

            # Do post-processing of model
            self.process_model()
            # Reset amplitudes and matrix elements and global checks
            self._curr_amps = diagram_generation.AmplitudeList()
            # Reset proc defs
            self._curr_proc_defs = base_objects.ProcessDefinitionList()
            self._curr_matrix_elements = helas_objects.HelasMultiProcess()
            process_checks.store_aloha = []

        elif args[0] == 'command':

            if not os.path.isfile(args[1]):
                raise self.InvalidCmd("Path %s is not a valid pathname" % args[1])
            else:
                # Check the status of export and try to use file position if no
                #self._export dir are define
                self.check_for_export_dir(args[1])
                # Execute the card
                self.import_command_file(args[1])

        elif args[0] == 'banner':
            type = madevent_interface.MadEventCmd.detect_card_type(args[1])
            if type != 'banner':
                raise self.InvalidCmd, 'The File should be a valid banner'
            ban = banner_module.Banner(args[1])
            # Check that this is MG5 banner
            if 'mg5proccard' in ban:
                for line in ban['mg5proccard'].split('\n'):
                    if line.startswith('#') or line.startswith('<'):
                        continue
                    self.exec_cmd(line)
            else:
                raise self.InvalidCmd, 'Only MG5 banner are supported'

            if not self._done_export:
                self.exec_cmd('output . -f')

            ban.split(self._done_export[0])
            logger.info('All Cards from the banner have been place in directory %s' % pjoin(self._done_export[0], 'Cards'))
            if '--no_launch' not in args:
                self.exec_cmd('launch')

        elif args[0] == 'proc_v4':

            if len(args) == 1 and self._export_dir:
                proc_card = pjoin(self._export_dir, 'Cards', \
                                                                'proc_card.dat')
            elif len(args) == 2:
                proc_card = args[1]
                # Check the status of export and try to use file position is no
                # self._export dir are define
                self.check_for_export_dir(os.path.realpath(proc_card))
            else:
                raise MadGraph5Error('No default directory in output')


            #convert and excecute the card
            self.import_mg4_proc_card(proc_card)

    def remove_pointless_decay(self, param_card):
        """ For simple decay chain: remove diagram that are not in the BR.
            param_card should be a ParamCard instance."""

        assert isinstance(param_card, check_param_card.ParamCard)

        # Collect amplitudes
        amplitudes = diagram_generation.AmplitudeList()
        for amp in self._curr_amps:
            amplitudes.extend(amp.get_amplitudes())

        decay_tables = param_card['decay'].decay_table
        to_remove = []
        for amp in amplitudes:
            mother = [l.get('id') for l in amp['process'].get('legs') \
                                                        if not l.get('state')]
            if 1 == len(mother):
                try:
                    decay_table = decay_tables[abs(mother[0])]
                except KeyError:
                    logger.warning("No decay table for %s. decay of this particle with MadSpin should be discarded" % abs(mother[0]))
                    continue # No BR for this particle -> accept all.
                # create the tuple associate to the decay mode
                child = [l.get('id') for l in amp['process'].get('legs') \
                                                              if l.get('state')]
                if not mother[0] > 0:
                    child = [x if self._curr_model.get_particle(x)['self_antipart']
                             else -x for x in child]
                child.sort()
                child.insert(0, len(child))
                #check if the decay is present or not:
                if tuple(child) not in decay_table.keys():
                    to_remove.append(amp)

        def remove_amp(amps):
            for amp in amps[:]:
                if amp in to_remove:
                    amps.remove(amp)
                if isinstance(amp, diagram_generation.DecayChainAmplitude):
                    remove_amp(amp.get('decay_chains'))
                    for decay in amp.get('decay_chains'):
                        remove_amp(decay.get('amplitudes'))
        remove_amp(self._curr_amps)


    def import_ufo_model(self, model_name):
        """ import the UFO model """

        self._curr_model = import_ufo.import_model(model_name)

    def process_model(self):
        """Set variables _particle_names and _couplings for tab
        completion, define multiparticles"""

         # Set variables for autocomplete
        self._particle_names = [p.get('name') for p in self._curr_model.get('particles')\
                                                    if p.get('propagating')] + \
                 [p.get('antiname') for p in self._curr_model.get('particles') \
                                                    if p.get('propagating')]

        self._couplings = list(set(sum([i.get('orders').keys() for i in \
                                        self._curr_model.get('interactions')], [])))

        self.add_default_multiparticles()


    def import_mg4_proc_card(self, filepath):
        """ read a V4 proc card, convert it and run it in mg5"""

        # change the status of this line in the history -> pass in comment
        if self.history and self.history[-1].startswith('import proc_v4'):
            self.history[-1] = '#%s' % self.history[-1]

        # read the proc_card.dat
        reader = files.read_from_file(filepath, import_v4.read_proc_card_v4)
        if not reader:
            raise self.InvalidCmd('\"%s\" is not a valid path' % filepath)

        if self._mgme_dir:
            # Add comment to history
            self.exec_cmd("# Import the model %s" % reader.model, precmd=True)
            line = self.exec_cmd('import model_v4 %s -modelname' % \
                                 (reader.model), precmd=True)
        else:
            logging.error('No MG_ME installation detected')
            return


        # Now that we have the model we can split the information
        lines = reader.extract_command_lines(self._curr_model)
        for line in lines:
            self.exec_cmd(line, precmd=True)

        return

    def add_default_multiparticles(self):
        """ add default particle from file interface.multiparticles_default.txt
        """

        defined_multiparticles = self._multiparticles.keys()
        removed_multiparticles = []
        # First check if the defined multiparticles are allowed in the
        # new model
        
        for key in self._multiparticles.keys():
            try:
                for part in self._multiparticles[key]:
                    self._curr_model.get('particle_dict')[part]
            except Exception:
                del self._multiparticles[key]
                defined_multiparticles.remove(key)
                removed_multiparticles.append(key)

        # Now add default multiparticles
        for line in open(pjoin(MG5DIR, 'input', \
                                      'multiparticles_default.txt')):
            if line.startswith('#'):
                continue
            try:
                if not self._curr_model['case_sensitive']:
                    multipart_name = line.lower().split()[0]
                else:
                    multipart_name = line.split()[0]
                if multipart_name not in self._multiparticles:
                    #self.do_define(line)
                    self.exec_cmd('define %s' % line, printcmd=False, precmd=True)
            except self.InvalidCmd, why:
                logger_stderr.warning('impossible to set default multiparticles %s because %s' %
                                        (line.split()[0],why))
                if self.history[-1] == 'define %s' % line.strip():
                    self.history.pop(-1)
                else:
                    misc.sprint([self.history[-1], 'define %s' % line.strip()])

        scheme = "old"
        for qcd_container in ['p', 'j']:
            if qcd_container not in self._multiparticles:
                continue
            multi = self._multiparticles[qcd_container]
            b = self._curr_model.get_particle(5)
            if not b:
                break

            if 5 in multi:
                if b['mass'] != 'ZERO':
                    multi.remove(5)
                    multi.remove(-5)
                    scheme = 4
            elif b['mass'] == 'ZERO':
                multi.append(5)
                multi.append(-5)
                scheme = 5
                
        if scheme in [4,5]:
            logger.warning("Pass the definition of \'j\' and \'p\' to %s flavour scheme." % scheme)
            for container in ['p', 'j']:
                if container in defined_multiparticles:
                    defined_multiparticles.remove(container)
            self.history.append("define p = %s # pass to %s flavors" % \
                                (' ' .join([`i` for i in self._multiparticles['p']]), 
                                 scheme) 
                               )
            self.history.append("define j = p")
                
        
        if defined_multiparticles:
            if 'all' in defined_multiparticles:
                defined_multiparticles.remove('all')
            logger.info("Kept definitions of multiparticles %s unchanged" % \
                                         " / ".join(defined_multiparticles))

        for removed_part in removed_multiparticles:
            if removed_part in self._multiparticles:
                removed_multiparticles.remove(removed_part)

        if removed_multiparticles:
            logger.info("Removed obsolete multiparticles %s" % \
                                         " / ".join(removed_multiparticles))

        # add all tag
        line = []
        for part in self._curr_model.get('particles'):
            line.append('%s %s' % (part.get('name'), part.get('antiname')))
        line = 'all =' + ' '.join(line)
        self.do_define(line)

    def advanced_install(self, tool_to_install, 
                               HepToolsInstaller_web_address=None,
                               additional_options=[]):
        """ Uses the HEPToolsInstaller.py script maintened online to install
        HEP tools with more complicated dependences.
        Additional options will be added to the list when calling HEPInstaller"""
        
        # prevent border effects
        add_options = list(additional_options)

        # Always refresh the installer if already present
        if not os.path.isdir(pjoin(MG5DIR,'HEPTools','HEPToolsInstallers')):
            if HepToolsInstaller_web_address is None:
                raise MadGraph5Error, "The option 'HepToolsInstaller_web_address'"+\
                             " must be specified in function advanced_install"+\
                                " if the installers are not already downloaded."
            if not os.path.isdir(pjoin(MG5DIR,'HEPTools')):
                os.mkdir(pjoin(MG5DIR,'HEPTools'))
        elif not HepToolsInstaller_web_address is None:
            shutil.rmtree(pjoin(MG5DIR,'HEPTools','HEPToolsInstallers'))
        if not HepToolsInstaller_web_address is None:
            logger.info('Downloading the HEPToolInstaller at:\n   %s'%
                                                  HepToolsInstaller_web_address)
            # Guess if it is a local or web address
            if '//' in HepToolsInstaller_web_address:
                if sys.platform == "darwin":
                    misc.call(['curl', HepToolsInstaller_web_address, '-o%s' 
                      %pjoin(MG5DIR,'HEPTools','HEPToolsInstallers.tar.gz')],
                      stderr=open(os.devnull,'w'), stdout=open(os.devnull,'w'),
                                                                         cwd=MG5DIR)
                else:
                    misc.call(['wget', HepToolsInstaller_web_address, 
                      '--output-document=%s'% pjoin(MG5DIR,'HEPTools',
                      'HEPToolsInstallers.tar.gz')], stderr=open(os.devnull, 'w'),
                                           stdout=open(os.devnull, 'w'), cwd=MG5DIR)
            else:
                # If it is a local tarball, then just copy it
                shutil.copyfile(HepToolsInstaller_web_address,
                           pjoin(MG5DIR,'HEPTools','HEPToolsInstallers.tar.gz'))

            # Untar the file
            returncode = misc.call(['tar', '-xzpf', 'HEPToolsInstallers.tar.gz'],
                     cwd=pjoin(MG5DIR,'HEPTools'), stdout=open(os.devnull, 'w'))
            
            # Remove the tarball
            os.remove(pjoin(MG5DIR,'HEPTools','HEPToolsInstallers.tar.gz'))

            
            # FOR DEBUGGING ONLY, Take HEPToolsInstaller locally
            if '--local' in add_options:
                add_options.remove('--local')
                logger.warning('you are using a local installer. This is intended for debugging only!')
                shutil.rmtree(pjoin(MG5DIR,'HEPTools','HEPToolsInstallers'))
                shutil.copytree(os.path.abspath(pjoin(MG5DIR,os.path.pardir,
           'HEPToolsInstallers')),pjoin(MG5DIR,'HEPTools','HEPToolsInstallers'))
            
        # Potential change in naming convention
        name_map = {}
        try:
            tool = name_map[tool_to_install]
        except:
            tool = tool_to_install
     
        # Compiler options
        compiler_options = []
        if self.options['cpp_compiler'] is not None:
            compiler_options.append('--cpp_compiler=%s'%
                                                   self.options['cpp_compiler'])
            compiler_options.append('--cpp_standard_lib=%s'%
               misc.detect_cpp_std_lib_dependence(self.options['cpp_compiler']))
        elif misc.which('g++'):
            compiler_options.append('--cpp_standard_lib=%s'%
               misc.detect_cpp_std_lib_dependence('g++'))
        else:
            compiler_options.append('--cpp_standard_lib=%s'%
               misc.detect_cpp_std_lib_dependence(None))
            
        if not self.options['fortran_compiler'] is None:
            compiler_options.append('--fortran_compiler=%s'%
                                               self.options['fortran_compiler'])

        if 'heptools_install_dir' in self.options:
            prefix = self.options['heptools_install_dir']
            config_file = '~/.mg5/mg5_configuration.txt'
        else:
            prefix = pjoin(MG5DIR, 'HEPTools')
            config_file = ''

        # Add the path of pythia8 if known and the MG5 path
        if tool=='mg5amc_py8_interface':
            add_options.append('--mg5_path=%s'%MG5DIR)
            # Warn about the soft dependency to gnuplot
            if misc.which('gnuplot') is None:
                logger.warning("==========")
                logger.warning("The optional dependency 'gnuplot' for the tool"+\
                 " 'mg5amc_py8_interface' was not found. We recommend that you"+\
                 " install it so as to be able to view the plots related to "+\
                                                      " merging with Pythia 8.")
                logger.warning("==========")
            if self.options['pythia8_path']:
                add_options.append(
                               '--with_pythia8=%s'%self.options['pythia8_path'])

        # Special rules for certain tools
        if tool=='madanalysis5':
            add_options.append('--mg5_path=%s'%MG5DIR)
            if not any(opt.startswith(('--with_fastjet', '--veto_fastjet')) for opt in add_options):
                fastjet_config  = misc.which(self.options['fastjet'])
                if fastjet_config:
                    add_options.append('--with_fastjet=%s'%fastjet_config)
           
            if self.options['delphes_path'] and os.path.isdir(
                  os.path.normpath(pjoin(MG5DIR,self.options['delphes_path']))):
                add_options.append('--with_delphes3=%s'%\
                   os.path.normpath(pjoin(MG5DIR,self.options['delphes_path'])))

        if tool=='pythia8':
            # All what's below is to handle the lhapdf dependency of Pythia8
            lhapdf_config  = misc.which(self.options['lhapdf'])
            lhapdf_version = None
            if lhapdf_config is None:
                lhapdf_version = None
            else:
                try:
                    version = misc.Popen(
                           [lhapdf_config,'--version'], stdout=subprocess.PIPE)
                    lhapdf_version = int(version.stdout.read()[0])
                    if lhapdf_version not in [5,6]:
                        raise 
                except:
                    raise self.InvalidCmd('Could not detect LHAPDF version. Make'+
                           " sure '%s --version ' runs properly."%lhapdf_config)
        
            if lhapdf_version is None:
                answer = self.ask(question=
"\033[33;34mLHAPDF was not found. Do you want to install LHPADF6? "+
"(recommended) \033[0m \033[33;32my\033[0m/\033[33;31mn\033[0m >",
                                                default='y',text_format='33;32')
                if not answer.lower() in ['y','']:
                    lhapdf_path = None
                else:
                    self.advanced_install('lhapdf6',
                                          additional_options=add_options)
                    lhapdf_path = pjoin(MG5DIR,'HEPTools','lhapdf6')
                    lhapdf_version = 6
            else:
                lhapdf_path = os.path.abspath(pjoin(os.path.dirname(\
                                                 lhapdf_config),os.path.pardir))
            if lhapdf_version is None:
                logger.warning('You decided not to link the Pythia8 installation'+
                  ' to LHAPDF. Beware that only built-in PDF sets can be used then.')
            else:
                logger.info('Pythia8 will be linked to LHAPDF v%d.'%lhapdf_version)
            logger.info('Now installing Pythia8. Be patient...','$MG:color:GREEN')
            lhapdf_option = []
            if lhapdf_version is None:
                lhapdf_option.append('--with_lhapdf6=OFF')
                lhapdf_option.append('--with_lhapdf5=OFF')                
            elif lhapdf_version==5:
                lhapdf_option.append('--with_lhapdf5=%s'%lhapdf_path)
                lhapdf_option.append('--with_lhapdf6=OFF')
            elif lhapdf_version==6:
                lhapdf_option.append('--with_lhapdf5=OFF')
                lhapdf_option.append('--with_lhapdf6=%s'%lhapdf_path)
            # Make sure each otion in add_options appears only once
            add_options = list(set(add_options))
             # And that the option '--force' is placed last.
            add_options = [opt for opt in add_options if opt!='--force']+\
                        (['--force'] if '--force' in add_options else [])
            return_code = misc.call([pjoin(MG5DIR,'HEPTools',
             'HEPToolsInstallers','HEPToolInstaller.py'),'pythia8',
             '--prefix=%s' % prefix]
                        + lhapdf_option + compiler_options + add_options)
        else:
            logger.info('Now installing %s. Be patient...'%tool)
            # Make sure each otion in add_options appears only once
            add_options = list(set(add_options))
             # And that the option '--force' is placed last.
            add_options = [opt for opt in add_options if opt!='--force']+\
                        (['--force'] if '--force' in add_options else [])
            return_code = misc.call([pjoin(MG5DIR,'HEPTools',
              'HEPToolsInstallers', 'HEPToolInstaller.py'), tool,'--prefix=%s'%
              prefix] + compiler_options + add_options)

        if return_code == 0:
            logger.info("%s successfully installed in %s."%(
                   tool_to_install, prefix),'$MG:color:GREEN')
            
            if tool=='madanalysis5':
                if not any(o.startswith(('--with_','--veto_','--update')) for o in add_options):
                    logger.info('    To install recasting capabilities of madanalysis5 and/or', '$MG:color:BLACK')
                    logger.info('    to allow delphes analysis at parton level.','$MG:color:BLACK')
                    logger.info('    Please run \'install MadAnalysis5 --with_delphes --update\':', '$MG:color:BLACK')
            
        elif return_code == 66:
            answer = self.ask(question=
"""\033[33;34mTool %s already installed in %s."""%(tool_to_install, prefix)+
""" Do you want to overwrite its installation?\033[0m \033[33;32my\033[0m/\033[33;31mn\033[0m >"""
    ,default='y',text_format='33;32')
            if not answer.lower() in ['y','']:
                logger.info("Installation of %s aborted."%tool_to_install,
                                                              '$MG:color:GREEN')
                return
            else:
                return self.advanced_install(tool_to_install,
                              additional_options=add_options+['--force'])            
        else:
            if tool=='madanalysis5' and '--update' not in add_options and \
                                 ('--no_MA5_further_install' not in add_options or
                                                        '--no_root_in_MA5' in add_options):
                if not __debug__:
                    logger.warning('Default installation of Madanalys5 failed.')
                    logger.warning("MG5aMC will now attempt to reinstall it with the options '--no_MA5_further_install --no_root_in_MA5'.")
                    logger.warning("This will however limit MA5 applicability for hadron-level analysis.")
                    logger.warning("If you would like to prevent MG5aMC to re-attempt MA5 installation, start MG5aMC with './bin/mg5_aMC --debug'.")
                    for option in ['--no_MA5_further_install', '--no_root_in_MA5', '--force']:
                        if option not in add_options:
                            add_options.append(option)
                    self.advanced_install('madanalysis5', 
                               HepToolsInstaller_web_address=HepToolsInstaller_web_address,
                               additional_options=add_options)
                else:
                    logger.critical("Default installation of Madanalys5 failed, we suggest you try again with the options '--no_MA5_further_install --no_root_in_MA5'.")
            raise self.InvalidCmd("Installation of %s failed."%tool_to_install)

        # Post-installation treatment
        if tool == 'pythia8':
            self.options['pythia8_path'] = pjoin(prefix,'pythia8')
            self.exec_cmd('save options %s pythia8_path' % config_file, printcmd=False, log=False)
            # Automatically re-install the mg5amc_py8_interface after a fresh
            # Pythia8 installation
            self.advanced_install('mg5amc_py8_interface',
                              additional_options=add_options+['--force'])          
        elif tool == 'lhapdf6':
            self.options['lhapdf'] = pjoin(prefix,'lhapdf6','bin', 'lhapdf-config')
            self.exec_cmd('save options %s lhapdf' % config_file)
        elif tool == 'lhapdf5':
            self.options['lhapdf'] = pjoin(prefix,'lhapdf5','bin', 'lhapdf-config')
            self.exec_cmd('save options %s lhapdf' % config_file, printcmd=False, log=False)            
        elif tool == 'madanalysis5':
            self.options['madanalysis5_path'] = pjoin(prefix, 'madanalysis5','madanalysis5')
            self.exec_cmd('save options madanalysis5_path', printcmd=False, log=False)
        elif tool == 'mg5amc_py8_interface':
            # At this stage, pythia is guaranteed to be installed
            if self.options['pythia8_path'] in ['',None,'None']:
                self.options['pythia8_path'] = pjoin(prefix,'pythia8')
            self.options['mg5amc_py8_interface_path'] = pjoin(prefix, 'MG5aMC_PY8_interface')
            self.exec_cmd('save options %s mg5amc_py8_interface_path' % config_file, 
                                                            printcmd=False, log=False)      
        elif tool == 'collier':
            self.options['collier'] = pjoin(prefix,'lib')
            self.exec_cmd('save options %s collier' % config_file, printcmd=False, log=False)      
        elif tool == 'ninja':
            if not misc.get_ninja_quad_prec_support(pjoin(
                                              prefix,'ninja','lib')):
                logger.warning(
"""Successful installation of Ninja, but without support for quadruple precision
arithmetics. If you want to enable this (hence improving the treatment of numerically
unstable points in the loop matrix elements) you can try to reinstall Ninja with:
  MG5aMC>install ninja
After having made sure to have selected a C++ compiler in the 'cpp' option of
MG5aMC that supports quadruple precision (typically g++ based on gcc 4.6+).""")
            self.options['ninja'] = pjoin(prefix,'lib')
            self.exec_cmd('save options %s ninja' % config_file, printcmd=False, log=False)      
            
        # Now warn the user if he didn't add HEPTools first in his environment
        # variables.
        path_to_be_set = []
        if sys.platform == "darwin":
            library_variables = ["DYLD_LIBRARY_PATH"]
        else:
            library_variables = ["LD_LIBRARY_PATH"]
        for variable in library_variables:
            if (variable not in os.environ) or \
                not any(os.path.abspath(pjoin(MG5DIR,'HEPTools','lib'))==\
                os.path.abspath(path) for path in os.environ[variable].split(os.pathsep)):
                path_to_be_set.append((variable,
                               os.path.abspath(pjoin(MG5DIR,'HEPTools','lib'))))
        for variable in ["PATH"]:
            if (variable not in os.environ) or \
                not any(os.path.abspath(pjoin(MG5DIR,'HEPTools','bin'))==\
                os.path.abspath(path) for path in os.environ[variable].split(os.pathsep)):
                path_to_be_set.append((variable,
                               os.path.abspath(pjoin(MG5DIR,'HEPTools','bin'))))
            if (variable not in os.environ) or \
                not any(os.path.abspath(pjoin(MG5DIR,'HEPTools','include'))==\
                os.path.abspath(path) for path in os.environ[variable].split(os.pathsep)):
                path_to_be_set.append((variable,
                               os.path.abspath(pjoin(MG5DIR,'HEPTools','include'))))
       
        if len(path_to_be_set)>0:
            shell_type = misc.get_shell_type()
            if shell_type in ['bash',None]:
                modification_line = r"printf '\n# MG5aMC paths:\n%s\n' >> ~/.bashrc"%\
                (r'\n'.join('export %s=%s%s'%
                (var,path,'%s$%s'%(os.pathsep,var)) for var,path in path_to_be_set))
            elif shell_type=='tcsh':
                modification_line = r"printf '\n# MG5aMC paths:\n%s\n' >> ~/.cshrc"%\
                (r'\n'.join('setenv %s %s%s'%
                (var,path,'%s$%s'%(os.pathsep,var)) for var,path in path_to_be_set))

            logger.debug("==========")
            logger.debug("We recommend that you add to the following paths"+\
             " to your environment variables, so that you are guaranteed that"+\
             " at runtime, MG5_aMC will use the tools you have just installed"+\
             " and not some other versions installed elsewhere on your system.\n"+\
             "You can do so by running the following command in your terminal:"
             "\n   %s"%modification_line) 
            logger.debug("==========")
    
         # Return true for successful installation
        return True

    def do_install(self, line, paths=None, additional_options=[]):
        """Install optional package from the MG suite.
        The argument 'additional_options' will be passed to the advanced_install
        functions. If it contains the option '--force', then the advanced_install
        function will overwrite any existing installation of the tool without 
        warnings.
        """
        
        # Make sure to avoid any border effect on custom_additional_options
        add_options = list(additional_options)
        
        args = self.split_arg(line)
        #check the validity of the arguments
        install_options = self.check_install(args)

        if sys.platform == "darwin":
            program = "curl"
        else:
            program = "wget"

        # special command for auto-update
        if args[0] == 'update':
            self.install_update(['update']+install_options['update_options'],wget=program)
            return

        plugin = ['maddm']
        
        advertisements = {'pythia-pgs':['arXiv:0603175'],
                          'Delphes':['arXiv:1307.6346'],
                          'Delphes2':['arXiv:0903.2225'],
                          'SysCalc':['arXiv:XXXX.YYYYY'],
                          'Golem95':['arXiv:0807.0605'],
                          'PJFry':['arXiv:1210.4095','arXiv:1112.0500'],
                          'QCDLoop':['arXiv:0712.1851'],
                          'pythia8':['arXiv:1410.3012'],
                          'lhapdf6':['arXiv:1412.7420'],
                          'lhapdf5':['arXiv:0605240'],
                          'hepmc':['CPC 134 (2001) 41-46'],
                          'mg5amc_py8_interface':['arXiv:1410.3012','arXiv:XXXX.YYYYY'],
                          'ninja':['arXiv:1203.0291','arXiv:1403.1229','arXiv:1604.01363'],
                          'MadAnalysis5':['arXiv:1206.1599'],
                          'MadAnalysis':['arXiv:1206.1599'],
                          'collier':['arXiv:1604.06792'],
                          'oneloop':['arXiv:1007.4716'],
                          'maddm':['arXiv:1505.04190']}


        if args[0] in advertisements:
#            logger.info('{:^80}'.format("-"*70), '$MG:color:BLACK')
#            logger.info('{:^80}'.format("You are installing '%s', please cite ref(s):"%args[0]), '$MG:color:BLACK')
#            logger.info('{:^80}'.format(', '.join(advertisements[args[0]])), '$MG:color:GREEN')
#            logger.info('{:^80}'.format("when using results produced with this tool."), '$MG:color:BLACK')
#            logger.info('{:^80}'.format("-"*70), '$MG:color:BLACK')
            logger.info("   You are installing '%s', please cite ref(s): \033[92m%s\033[0m. " % (args[0], ', '.join(advertisements[args[0]])), '$MG:color:BLACK')

        # Load file with path of the different program:
        import urllib
        if paths:
            path = paths
        else:
            path = {}
    
            data_path = ['http://madgraph.phys.ucl.ac.be/package_info.dat',
                         'http://madgraph.physics.illinois.edu/package_info.dat']

            r = random.randint(0,1)
            r = [r, (1-r)]
#           Force here to choose one particular server
            if any(a.startswith('--source=') for a in args):
                source = [a[9:] for a in args if a.startswith('--source=')][-1]
                if source == 'uiuc':
                    r = [1]
                elif source == 'ucl':
                    r = [0]
                else:
                    data_path.append(source)
                    r = [2]
            else: 
                r = random.randint(0,1)
                r = [r, (1-r)]



            for index in r:
                cluster_path = data_path[index]
                try:
                    data = urllib.urlopen(cluster_path)
                except Exception:
                    continue
                break
            else:
                raise MadGraph5Error, '''Impossible to connect any of us servers.
                Please check your internet connection or retry later'''
            for line in data:
                split = line.split()
                path[split[0]] = split[1]

################################################################################
# TEMPORARY HACK WHERE WE ADD ENTRIES TO WHAT WILL BE EVENTUALLY ON THE WEB
################################################################################
#            path['XXX'] = 'YYY'
################################################################################

        if args[0] == 'Delphes':
            args[0] = 'Delphes3'

        try:
            name = {'td_mac': 'td', 'td_linux':'td', 'Delphes2':'Delphes',
                'Delphes3':'Delphes', 'pythia-pgs':'pythia-pgs',
                'ExRootAnalysis': 'ExRootAnalysis','MadAnalysis':'madanalysis5',
                'MadAnalysis4':'MadAnalysis',
                'SysCalc':'SysCalc', 'Golem95': 'golem95',
                'PJFry':'PJFry','QCDLoop':'QCDLoop','MadAnalysis5':'madanalysis5'
                }
            name = name[args[0]]
        except KeyError:
            name = args[0]

        if args[0] in self._advanced_install_opts:
            # Now launch the advanced installation of the tool args[0]
            # path['HEPToolsInstaller'] is the online adress where to downlaod
            # the installers if necessary.
            # Specify the path of the MG5_aMC_interface
            MG5aMC_PY8_interface_path = path['MG5aMC_PY8_interface'] if \
                                        'MG5aMC_PY8_interface' in path else 'NA'
            add_options.append('--mg5amc_py8_interface_tarball=%s'%\
                                                   MG5aMC_PY8_interface_path)
            add_options.extend(install_options['options_for_HEPToolsInstaller'])
            if not any(opt.startswith('--logging=') for opt in add_options):
                add_options.append('--logging=%d' % logger.level)

            return self.advanced_install(name, path['HEPToolsInstaller'],
                                        additional_options = add_options)

        if args[0] == 'PJFry' and not os.path.exists(
                                 pjoin(MG5DIR,'QCDLoop','lib','libqcdloop1.a')):
            logger.info("Installing PJFRY's dependence QCDLoop...")
            self.do_install('QCDLoop', paths=path)

        if args[0] == 'Delphes':
            args[0] = 'Delphes3'        
        if args[0] == 'MadAnalysis4':
            args[0] = 'MadAnalysis'
        try:
            name = {'td_mac': 'td', 'td_linux':'td', 'Delphes2':'Delphes',
                'Delphes3':'Delphes', 'pythia-pgs':'pythia-pgs',
                'ExRootAnalysis': 'ExRootAnalysis','MadAnalysis':'MadAnalysis',
                'SysCalc':'SysCalc', 'Golem95': 'golem95',
                'PJFry':'PJFry','QCDLoop':'QCDLoop',
                'maddm':'maddm'
                }
            name = name[args[0]]
        except:
            pass

        #check outdated install
        substitution={'Delphes2':'Delphes','pythia-pgs':'pythia8'}
        if args[0] in substitution:
            logger.warning("Please Note that this package is NOT maintained anymore by their author(s).\n"+\
               "  You should consider installing and using %s, with:\n"%substitution[args[0]]+
               "   > install %s"%substitution[args[0]])

        try:
            os.system('rm -rf %s' % pjoin(MG5DIR, name))
        except Exception:
            pass

        # Load that path
        logger.info('Downloading %s' % path[args[0]])
        if sys.platform == "darwin":
            misc.call(['curl', path[args[0]], '-o%s.tgz' % name], cwd=MG5DIR)
        else:
            misc.call(['wget', path[args[0]], '--output-document=%s.tgz'% name], cwd=MG5DIR)

        # Untar the file
        returncode = misc.call(['tar', '-xzpf', '%s.tgz' % name], cwd=MG5DIR,
                                     stdout=open(os.devnull, 'w'))

        if returncode:
            raise MadGraph5Error, 'Fail to download correctly the File. Stop'


        # Check that the directory has the correct name
        if not os.path.exists(pjoin(MG5DIR, name)):
            created_name = [n for n in os.listdir(MG5DIR) if n.lower().startswith(
                                         name.lower()) and not n.endswith('gz')]
            if not created_name:
                raise MadGraph5Error, 'The file was not loaded correctly. Stop'
            else:
                created_name = created_name[0]
            files.mv(pjoin(MG5DIR, created_name), pjoin(MG5DIR, name))


        logger.info('compile %s. This might take a while.' % name)

        # Modify Makefile for pythia-pgs on Mac 64 bit
        if args[0] == "pythia-pgs" and sys.maxsize > 2**32:
            path = os.path.join(MG5DIR, 'pythia-pgs', 'src', 'make_opts')
            text = open(path).read()
            text = text.replace('MBITS=32','MBITS=64')
            open(path, 'w').writelines(text)
            if not os.path.exists(pjoin(MG5DIR, 'pythia-pgs', 'libraries','pylib','lib')):
                os.mkdir(pjoin(MG5DIR, 'pythia-pgs', 'libraries','pylib','lib'))

        make_flags = [] #flags for the compilation
        # Compile the file
        # Check for F77 compiler
        if 'FC' not in os.environ or not os.environ['FC']:
            if self.options['fortran_compiler'] and self.options['fortran_compiler'] != 'None':
                compiler = self.options['fortran_compiler']
            elif misc.which('gfortran'):
                compiler = 'gfortran'
            elif misc.which('g77'):
                compiler = 'g77'
            else:
                raise self.InvalidCmd('Require g77 or Gfortran compiler')

            path = None
            base_compiler= ['FC=g77','FC=gfortran']
            if args[0] == "pythia-pgs":
                path = os.path.join(MG5DIR, 'pythia-pgs', 'src', 'make_opts')
            elif args[0] == 'MadAnalysis':
                path = os.path.join(MG5DIR, 'MadAnalysis', 'makefile')
            if path:
                text = open(path).read()
                for base in base_compiler:
                    text = text.replace(base,'FC=%s' % compiler)
                open(path, 'w').writelines(text)
            os.environ['FC'] = compiler
        
        # For Golem95, use autotools.
        if name == 'golem95':
            # Run the configure script
            ld_path = misc.Popen(['./configure', 
            '--prefix=%s'%str(pjoin(MG5DIR, name)),'FC=%s'%os.environ['FC']],
            cwd=pjoin(MG5DIR,'golem95'),stdout=subprocess.PIPE).communicate()[0]

        # For PJFry, use autotools.
        if name == 'PJFry':
            # Run the configure script
            ld_path = misc.Popen(['./configure', 
            '--prefix=%s'%str(pjoin(MG5DIR, name)),
            '--enable-golem-mode', '--with-integrals=qcdloop1',
            'LDFLAGS=-L%s'%str(pjoin(MG5DIR,'QCDLoop','lib')),
            'FC=%s'%os.environ['FC'],
            'F77=%s'%os.environ['FC']], cwd=pjoin(MG5DIR,name),
                                        stdout=subprocess.PIPE).communicate()[0]

        # For QCDLoop, use autotools.
        if name == 'QCDLoop':
            # Run the configure script
            ld_path = misc.Popen(['./configure', 
            '--prefix=%s'%str(pjoin(MG5DIR, name)),'FC=%s'%os.environ['FC'],
            'F77=%s'%os.environ['FC']], cwd=pjoin(MG5DIR,name),
                                        stdout=subprocess.PIPE).communicate()[0]

        # For Delphes edit the makefile to add the proper link to correct library
        if args[0] == 'Delphes3':
            #change in the makefile 
            #DELPHES_LIBS = $(shell $(RC) --libs) -lEG $(SYSLIBS)
            # to 
            #DELPHES_LIBS = $(shell $(RC) --libs) -lEG $(SYSLIBS) -Wl,-rpath,/Applications/root_v6.04.08/lib/
            rootsys = os.environ['ROOTSYS']
            text = open(pjoin(MG5DIR, 'Delphes','Makefile')).read()
            text = text.replace('DELPHES_LIBS = $(shell $(RC) --libs) -lEG $(SYSLIBS)', 
                         'DELPHES_LIBS = $(shell $(RC) --libs) -lEG $(SYSLIBS) -Wl,-rpath,%s/lib/' % rootsys)
            open(pjoin(MG5DIR, 'Delphes','Makefile'),'w').write(text)
            
        # For SysCalc link to lhapdf
        if name == 'SysCalc':
            if self.options['lhapdf']:
                ld_path = misc.Popen([self.options['lhapdf'], '--libdir'],
                                     stdout=subprocess.PIPE).communicate()[0]
                ld_path = ld_path.replace('\n','')
                if 'LD_LIBRARY_PATH' not in os.environ:
                    os.environ['LD_LIBRARY_PATH'] = ld_path
                elif not os.environ['LD_LIBRARY_PATH']:
                    os.environ['LD_LIBRARY_PATH'] = ld_path
                elif ld_path not in os.environ['LD_LIBRARY_PATH']:
                    os.environ['LD_LIBRARY_PATH'] += ';%s' % ld_path
                if self.options['lhapdf'] != 'lhapdf-config':
                    if misc.which('lhapdf-config') != os.path.realpath(self.options['lhapdf']):
                        os.environ['PATH'] = '%s:%s' % (os.path.realpath(self.options['lhapdf']),os.environ['PATH']) 
            else:
                raise self.InvalidCmd('lhapdf is required to compile/use SysCalc. Specify his path or install it via install lhapdf6')
            if self.options['cpp_compiler']:
                make_flags.append('CXX=%s' % self.options['cpp_compiler'])
            

        if name in plugin:
            logger.info('no compilation needed for plugin. Loading plugin information')
            try:
                shutil.rmtree(pjoin(MG5DIR, 'PLUGIN', name))
            except Exception:
                pass
            shutil.move(pjoin(os.path.join(MG5DIR, name)), os.path.join(MG5DIR, 'PLUGIN', name))
            # read the __init__.py to check if we need to add a new executable
            try:
                __import__('PLUGIN.%s' % name, globals(), locals(), [], -1)
                plugin = sys.modules['PLUGIN.%s' % name] 
                new_interface = plugin.new_interface
                new_output = plugin.new_output
                latest_validated_version = plugin.latest_validated_version
                minimal_mg5amcnlo_version = plugin.minimal_mg5amcnlo_version
                maximal_mg5amcnlo_version = plugin.maximal_mg5amcnlo_version
            except Exception, error:
                raise Exception, 'Plugin %s fail to be loaded. Please contact the author of the PLUGIN\n Error %s' % (name, error)
                
            logger.info('Plugin %s correctly interfaced. Latest official validition for MG5aMC version %s.' % (name, '.'.join(`i` for i in latest_validated_version)))
            if new_interface:
                ff = open(pjoin(MG5DIR, 'bin', '%s.py' % name) , 'w') 
                if __debug__:
                    text = '''#! /usr/bin/env python
import os
import sys
root_path = os.path.split(os.path.dirname(os.path.realpath( __file__ )))[0]
exe_path = os.path.join(root_path,'bin','mg5_aMC')
sys.argv.pop(0)
os.system('%s  -tt %s %s --mode={0}' %(sys.executable, str(exe_path) , ' '.join(sys.argv) ))
'''.format(name)                    
                else:
                    text = '''#! /usr/bin/env python
import os
import sys
root_path = os.path.split(os.path.dirname(os.path.realpath( __file__ )))[0]
exe_path = os.path.join(root_path,'bin','mg5_aMC')
sys.argv.pop(0)
os.system('%s  -O -W ignore::DeprecationWarning %s %s --mode={0}' %(sys.executable, str(exe_path) , ' '.join(sys.argv) ))
'''.format(name)                     
                ff.write(text)
                ff.close()
                import stat
<<<<<<< HEAD
                os.chmod(pjoin(MG5DIR, 'bin', name), stat.S_IRWXU)
=======
                os.chmod(pjoin(MG5DIR, 'bin', '%s.py' % name), stat.S_IRWXU)
>>>>>>> 84898441
                logger.info('To use this module, you need to quite MG5aMC and run the executable bin/%s.py' % name)
            status=0
                
        elif logger.level <= logging.INFO:
            devnull = open(os.devnull,'w')
            try:
                misc.call(['make', 'clean'], stdout=devnull, stderr=-2)
            except Exception:
                pass
            if name == 'pythia-pgs':
                #SLC6 needs to have this first (don't ask why)
                status = misc.call(['make'], cwd = pjoin(MG5DIR, name, 'libraries', 'pylib'))
            if name in ['golem95','QCDLoop','PJFry']:
                status = misc.call(['make','install'], 
                                               cwd = os.path.join(MG5DIR, name))
            else:
                status = misc.call(['make']+make_flags, cwd = os.path.join(MG5DIR, name))
        else:
            try:
                misc.compile(['clean'], mode='', cwd = os.path.join(MG5DIR, name))
            except Exception:
                pass
            if name == 'pythia-pgs':
                #SLC6 needs to have this first (don't ask why)
                status = self.compile(mode='', cwd = pjoin(MG5DIR, name, 'libraries', 'pylib'))
            if name in ['golem95','QCDLoop','PJFry']:
                status = misc.compile(['install'], mode='', 
                                          cwd = os.path.join(MG5DIR, name))
            else:
                status = self.compile(make_flags, mode='',
                                               cwd = os.path.join(MG5DIR, name))

        if not status:
            logger.info('Installation succeeded')
        else:
            # For pythia-pgs check when removing the "-fno-second-underscore" flag
            if name == 'pythia-pgs':
                to_comment = ['libraries/PGS4/src/stdhep-dir/mcfio/arch_mcfio',
                              'libraries/PGS4/src/stdhep-dir/src/stdhep_Arch']
                for f in to_comment:
                    f = pjoin(MG5DIR, name, *f.split('/'))
                    text = "".join(l for l in open(f) if 'fno-second-underscore' not in l)
                    fsock = open(f,'w').write(text)
                try:
                    misc.compile(['clean'], mode='', cwd = os.path.join(MG5DIR, name))
                except Exception:
                    pass
                status = self.compile(mode='', cwd = os.path.join(MG5DIR, name))
            if not status:
                logger.info('Compilation succeeded')
            else:
                logger.warning('Error detected during the compilation. Please check the compilation error and run make manually.')


        # Special treatment for TD/Ghostscript program (require by MadAnalysis)
        if args[0] == 'MadAnalysis':
            try:
                os.system('rm -rf td')
                os.mkdir(pjoin(MG5DIR, 'td'))
            except Exception, error:
                print error
                pass

            if sys.platform == "darwin":
                logger.info('Downloading TD for Mac')
                target = 'http://madgraph.phys.ucl.ac.be/Downloads/td_mac_intel.tar.gz'
                misc.call(['curl', target, '-otd.tgz'],
                                                  cwd=pjoin(MG5DIR,'td'))
                misc.call(['tar', '-xzpvf', 'td.tgz'],
                                                  cwd=pjoin(MG5DIR,'td'))
                files.mv(MG5DIR + '/td/td_mac_intel',MG5DIR+'/td/td')
            else:
                if sys.maxsize > 2**32:
                    logger.info('Downloading TD for Linux 64 bit')
                    target = 'http://madgraph.phys.ucl.ac.be/Downloads/td64/td'
                    logger.warning('''td program (needed by MadAnalysis) is not compile for 64 bit computer.
                In 99% of the case, this is perfectly fine. If you do not have plot, please follow 
                instruction in https://cp3.irmp.ucl.ac.be/projects/madgraph/wiki/TopDrawer .''')
                else:                    
                    logger.info('Downloading TD for Linux 32 bit')
                    target = 'http://madgraph.phys.ucl.ac.be/Downloads/td'
                misc.call(['wget', target], cwd=pjoin(MG5DIR,'td'))
            os.chmod(pjoin(MG5DIR,'td','td'), 0775)
            self.options['td_path'] = pjoin(MG5DIR,'td')

            if not misc.which('gs'):
                logger.warning('''gosthscript not install on your system. This is not required to run MA.
                    but this prevent to create jpg files and therefore to have the plots in the html output.''')
                if sys.platform == "darwin":
                    logger.warning('''You can download this program at the following link:
                    http://www.macupdate.com/app/mac/9980/gpl-ghostscript''')

        if args[0] == 'Delphes2':
            data = open(pjoin(MG5DIR, 'Delphes','data','DetectorCard.dat')).read()
            data = data.replace('data/', 'DELPHESDIR/data/')
            out = open(pjoin(MG5DIR, 'Template','Common', 'Cards', 'delphes_card_default.dat'), 'w')
            out.write(data)
        if args[0] == 'Delphes3':
            if os.path.exists(pjoin(MG5DIR, 'Delphes','cards')):
                card_dir = pjoin(MG5DIR, 'Delphes','cards')
            else:
                card_dir = pjoin(MG5DIR, 'Delphes','examples')
            files.cp(pjoin(card_dir,'delphes_card_CMS.tcl'),
                     pjoin(MG5DIR,'Template', 'Common', 'Cards', 'delphes_card_default.dat'))
            files.cp(pjoin(card_dir,'delphes_card_CMS.tcl'),
                     pjoin(MG5DIR,'Template', 'Common', 'Cards', 'delphes_card_CMS.dat'))
            files.cp(pjoin(card_dir,'delphes_card_ATLAS.tcl'),
                     pjoin(MG5DIR,'Template', 'Common', 'Cards', 'delphes_card_ATLAS.dat'))
            

        #reset the position of the executable
        options_name = {'Delphes': 'delphes_path',
                           'Delphes2': 'delphes_path',
                           'Delphes3': 'delphes_path',
                           'ExRootAnalysis': 'exrootanalysis_path',
                           'MadAnalysis': 'madanalysis_path',
                           'SysCalc': 'syscalc_path',
                           'pythia-pgs':'pythia-pgs_path',
                           'Golem95': 'golem',
                           'PJFry': 'pjfry'}

        if args[0] in options_name:
            opt = options_name[args[0]]
            if opt=='golem':
                self.options[opt] = pjoin(MG5DIR,name,'lib')
                self.exec_cmd('save options', printcmd=False)
            elif opt=='pjfry':
                self.options[opt] = pjoin(MG5DIR,'PJFry','lib')
                self.exec_cmd('save options', printcmd=False)            
            elif self.options[opt] != self.options_configuration[opt]:
                self.options[opt] = self.options_configuration[opt]
                self.exec_cmd('save options',printcmd=False)



    def install_update(self, args, wget):
        """ check if the current version of mg5 is up-to-date.
        and allow user to install the latest version of MG5 """

        def apply_patch(filetext):
            """function to apply the patch"""
            text = filetext.read()
            pattern = re.compile(r'''=== renamed directory \'(?P<orig>[^\']*)\' => \'(?P<new>[^\']*)\'''')
            #=== renamed directory 'Template' => 'Template/LO'
            for orig, new in pattern.findall(text):
                shutil.copytree(pjoin(MG5DIR, orig), pjoin(MG5DIR, 'UPDATE_TMP'))
                full_path = os.path.dirname(pjoin(MG5DIR, new)).split('/')
                for i, name in enumerate(full_path):
                    path = os.path.sep.join(full_path[:i+1])
                    if path and not os.path.isdir(path):
                        os.mkdir(path)
                shutil.copytree(pjoin(MG5DIR, 'UPDATE_TMP'), pjoin(MG5DIR, new))
                shutil.rmtree(pjoin(MG5DIR, 'UPDATE_TMP'))
            # track rename since patch fail to apply those correctly.
            pattern = re.compile(r'''=== renamed file \'(?P<orig>[^\']*)\' => \'(?P<new>[^\']*)\'''')
            #=== renamed file 'Template/SubProcesses/addmothers.f' => 'madgraph/iolibs/template_files/addmothers.f'
            for orig, new in pattern.findall(text):
                print 'move %s to %s' % (orig, new)
                try:
                    files.cp(pjoin(MG5DIR, orig), pjoin(MG5DIR, new), error=True)
                except IOError:
                    full_path = os.path.dirname(pjoin(MG5DIR, new)).split('/')
                    for i, name in enumerate(full_path):
                        path = os.path.sep.join(full_path[:i+1])
                        if path and not os.path.isdir(path):
                            os.mkdir(path)
                files.cp(pjoin(MG5DIR, orig), pjoin(MG5DIR, new), error=True)
            # track remove/re-added file:
            pattern = re.compile(r'''^=== added file \'(?P<new>[^\']*)\'''',re.M)
            all_add = pattern.findall(text)
            #pattern = re.compile(r'''=== removed file \'(?P<new>[^\']*)\'''')
            #all_rm = pattern.findall(text)
            pattern=re.compile(r'''=== removed file \'(?P<new>[^\']*)\'(?=.*=== added file \'(?P=new)\')''',re.S)
            print 'this step can take a few minuts. please be patient'
            all_rm_add = pattern.findall(text)
            #=== added file 'tests/input_files/full_sm/interactions.dat'
            for new in all_add:
                if new in all_rm_add:
                    continue
                if os.path.isfile(pjoin(MG5DIR, new)):
                    os.remove(pjoin(MG5DIR, new))
            #pattern = re.compile(r'''=== removed file \'(?P<new>[^\']*)\'''')
            #=== removed file 'tests/input_files/full_sm/interactions.dat'
            #for old in pattern.findall(text):
            #    if not os.path.isfile(pjoin(MG5DIR, old)):
            #        full_path = os.path.dirname(pjoin(MG5DIR, old)).split('/')
            #        for i, _ in enumerate(full_path):
            #            path = os.path.sep.join(full_path[:i+1])
            #            if path and not os.path.isdir(path):
            #                os.mkdir(path)
            #        subprocess.call(['touch', pjoin(MG5DIR, old)])

            p= subprocess.Popen(['patch', '-p1'], stdin=subprocess.PIPE,
                                                              cwd=MG5DIR)
            p.communicate(text)

            # check file which are not move
            #=== modified file 'Template/LO/Cards/run_card.dat'
            #--- old/Template/Cards/run_card.dat     2012-12-06 10:01:04 +0000
            #+++ new/Template/LO/Cards/run_card.dat  2013-12-09 02:35:59 +0000
            pattern=re.compile('''=== modified file \'(?P<new>[^\']*)\'[^\n]*\n\-\-\- old/(?P<old>\S*)[^\n]*\n\+\+\+ new/(?P=new)''',re.S)
            for match in pattern.findall(text):
                new = pjoin(MG5DIR, match[0])
                old = pjoin(MG5DIR, match[1])
                if new == old:
                    continue
                elif os.path.exists(old):
                    if not os.path.exists(os.path.dirname(new)):
                        split = new.split('/')
                        for i in range(1,len(split)):
                            path = '/'.join(split[:i])
                            if not os.path.exists(path):
                                print 'mkdir', path
                                os.mkdir(path)
                    files.cp(old,new)
            #=== renamed file 'Template/bin/internal/run_delphes' => 'Template/Common/bin/internal/run_delphes'
            #--- old/Template/bin/internal/run_delphes       2011-12-09 07:28:10 +0000
            #+++ new/Template/Common/bin/internal/run_delphes        2012-10-23 02:41:37 +0000
            #pattern=re.compile('''=== renamed file \'(?P<old>[^\']*)\' => \'(?P<new>[^\']*)\'[^\n]*\n\-\-\- old/(?P=old)[^\n]*\n\+\+\+ new/(?P=new)''',re.S)
            #for match in pattern.findall(text):
            #    old = pjoin(MG5DIR, match[0])
            #    new = pjoin(MG5DIR, match[1])
            #    if new == old:
            #       continue
            #    elif os.path.exists(old):
            #        if not os.path.exists(os.path.dirname(new)):
            #            split = new.split('/')
            #            for i in range(1,len(split)):
            #                path = '/'.join(split[:i])
            #                if not os.path.exists(path):
            #                    print 'mkdir', path
            #                    os.mkdir(path)
            #        files.cp(old,new)

            # check that all files in bin directory are executable
            for path in misc.glob('*', pjoin(MG5DIR, 'bin')):
                misc.call(['chmod', '+x', path])
            for path in misc.glob(pjoin('*','bin','*'), pjoin(MG5DIR, 'Template')):
                misc.call(['chmod', '+x', path])
            for path in misc.glob(pjoin('*','bin','internal','*'), pjoin(MG5DIR, 'Template')):
                misc.call(['chmod', '+x', path])
            for path in misc.glob(pjoin('*','*', '*.py'), pjoin(MG5DIR, 'Template')):
                misc.call(['chmod', '+x', path])
            for path in misc.glob(pjoin('*','*','*.sh'), pjoin(MG5DIR, 'Template')):
                misc.call(['chmod', '+x', path])

            #add empty files/directory
            pattern=re.compile('''^=== touch (file|directory) \'(?P<new>[^\']*)\'''',re.M)
            for match in pattern.findall(text):
                if match[0] == 'file':
                    new = os.path.dirname(pjoin(MG5DIR, match[1]))
                else:
                    new = pjoin(MG5DIR, match[1])
                if not os.path.exists(new):
                    split = new.split('/')
                    for i in range(1,len(split)+1):
                        path = '/'.join(split[:i])
                        if path and not os.path.exists(path):
                            print 'mkdir', path
                            os.mkdir(path)
                if match[0] == 'file':
                    print 'touch ', pjoin(MG5DIR, match[1])
                    misc.call(['touch', pjoin(MG5DIR, match[1])])
            # add new symlink
            pattern=re.compile('''^=== link file \'(?P<new>[^\']*)\' \'(?P<old>[^\']*)\'''', re.M)
            for new, old in pattern.findall(text):
                    if not os.path.exists(pjoin(MG5DIR, new)):
                        files.ln(old, os.path.dirname(new), os.path.basename(new))

            # Re-compile CutTools and IREGI
            if os.path.isfile(pjoin(MG5DIR,'vendor','CutTools','includects','libcts.a')):
                misc.compile(cwd=pjoin(MG5DIR,'vendor','CutTools'))
            if os.path.isfile(pjoin(MG5DIR,'vendor','IREGI','src','libiregi.a')):
                misc.compile(cwd=pjoin(MG5DIR,'vendor','IREGI','src'))

            # check if it need to download binary:
            pattern = re.compile("""^Binary files old/(\S*).*and new/(\S*).*$""", re.M)
            if pattern.search(text):
                return True
            else:
                return False
        
        mode = [arg.split('=',1)[1] for arg in args if arg.startswith('--mode=')]
        if mode:
            mode = mode[-1]
        else:
            mode = "userrequest"
        force = any([arg=='-f' for arg in args])
        timeout = [arg.split('=',1)[1] for arg in args if arg.startswith('--timeout=')]
        if timeout:
            try:
                timeout = int(timeout[-1])
            except ValueError:
                raise self.InvalidCmd('%s: invalid argument for timeout (integer expected)'%timeout[-1])
        else:
            timeout = self.options['timeout']
        input_path = [arg.split('=',1)[1] for arg in args if arg.startswith('--input=')]

        if input_path:
            fsock = open(input_path[0])
            need_binary = apply_patch(fsock)
            logger.info('manual patch apply. Please test your version.')
            if need_binary:
                logger.warning('Note that some files need to be loaded separately!')
            sys.exit(0)

        options = ['y','n','on_exit']
        if mode == 'mg5_start':
            timeout = 2
            default = 'n'
            update_delay = self.options['auto_update'] * 24 * 3600
            if update_delay == 0:
                return
        elif mode == 'mg5_end':
            timeout = 5
            default = 'n'
            update_delay = self.options['auto_update'] * 24 * 3600
            if update_delay == 0:
                return
            options.remove('on_exit')
        elif mode == "userrequest":
            default = 'y'
            update_delay = 0
        else:
            raise self.InvalidCmd('Unknown mode for command install update')

        if not os.path.exists(os.path.join(MG5DIR,'input','.autoupdate')) or \
                os.path.exists(os.path.join(MG5DIR,'.bzr')):
            error_text = """This version of MG5 doesn\'t support auto-update. Common reasons are:
            1) This version was loaded via bazaar (use bzr pull to update instead).
            2) This version is a beta release of MG5."""
            if mode == 'userrequest':
                raise self.ConfigurationError(error_text)
            return

        if not misc.which('patch'):
            error_text = """Not able to find program \'patch\'. Please reload a clean version
            or install that program and retry."""
            if mode == 'userrequest':
                raise self.ConfigurationError(error_text)
            return

        # read the data present in .autoupdate
        data = {}
        for line in open(os.path.join(MG5DIR,'input','.autoupdate')):
            if not line.strip():
                continue
            sline = line.split()
            data[sline[0]] = int(sline[1])

        #check validity of the file
        if 'version_nb' not in data:
            if mode == 'userrequest':
                error_text = 'This version of MG5 doesn\'t support auto-update. (Invalid information)'
                raise self.ConfigurationError(error_text)
            return
        elif 'last_check' not in data:
            data['last_check'] = time.time()

        #check if we need to update.
        if time.time() - data['last_check'] < update_delay:
            return

        logger.info('Checking if MG5 is up-to-date... (takes up to %ss)' % timeout)
        class TimeOutError(Exception): pass

        def handle_alarm(signum, frame):
            raise TimeOutError

        signal.signal(signal.SIGALRM, handle_alarm)
        signal.alarm(timeout)
        to_update = 0
        try:
            filetext = urllib.urlopen('http://madgraph.phys.ucl.ac.be/mg5amc_build_nb')
            signal.alarm(0)
            web_version = int(filetext.read().strip())
        except (TimeOutError, ValueError, IOError):
            signal.alarm(0)
            print 'failed to connect server'
            if mode == 'mg5_end':
                # wait 24h before next check
                fsock = open(os.path.join(MG5DIR,'input','.autoupdate'),'w')
                fsock.write("version_nb   %s\n" % data['version_nb'])
                fsock.write("last_check   %s\n" % \
                int(time.time()) - 3600 * 24 * (self.options['auto_update'] -1))
                fsock.close()
            return

        if web_version == data['version_nb']:
            logger.info('No new version of MG5 available')
            # update .autoupdate to prevent a too close check
            fsock = open(os.path.join(MG5DIR,'input','.autoupdate'),'w')
            fsock.write("version_nb   %s\n" % data['version_nb'])
            fsock.write("last_check   %s\n" % int(time.time()))
            fsock.close()
            return
        elif data['version_nb'] > web_version:
            logger_stderr.info('impossible to update: local %s web %s' % (data['version_nb'], web_version))
            fsock = open(os.path.join(MG5DIR,'input','.autoupdate'),'w')
            fsock.write("version_nb   %s\n" % data['version_nb'])
            fsock.write("last_check   %s\n" % int(time.time()))
            fsock.close()
            return
        else:
            if not force:
                answer = self.ask('New Version of MG5 available! Do you want to update your current version?',
                                  default, options)
            else:
                answer = default


        if answer == 'y':
            logger.info('start updating code')
            fail = 0
            for i in range(data['version_nb'], web_version):
                try:
                    filetext = urllib.urlopen('http://madgraph.phys.ucl.ac.be/patch/build%s.patch' %(i+1))
#                    filetext = urllib.urlopen('http://madgraph.phys.ucl.ac.be/patch_test/build%s.patch' %(i+1))
                except Exception:
                    print 'fail to load patch to build #%s' % (i+1)
                    fail = i
                    break
                need_binary = apply_patch(filetext)
                if need_binary:
                    path = "http://madgraph.phys.ucl.ac.be/binary/binary_file%s.tgz" %(i+1)
                    name = "extra_file%i" % (i+1)
                    if sys.platform == "darwin":
                        misc.call(['curl', path, '-o%s.tgz' % name], cwd=MG5DIR)
                    else:
                        misc.call(['wget', path, '--output-document=%s.tgz'% name], cwd=MG5DIR)
                    # Untar the file
                    returncode = misc.call(['tar', '-xzpf', '%s.tgz' % name], cwd=MG5DIR,
                                     stdout=open(os.devnull, 'w'))

            fsock = open(os.path.join(MG5DIR,'input','.autoupdate'),'w')
            if not fail:
                fsock.write("version_nb   %s\n" % web_version)
            else:
                fsock.write("version_nb   %s\n" % fail)
            fsock.write("last_check   %s\n" % int(time.time()))
            fsock.close()
            logger.info('Refreshing installation of MG5aMC_PY8_interface.')
            self.do_install('mg5amc_py8_interface',additional_options=['--force'])
            logger.info('Checking current version. (type ctrl-c to bypass the check)')
            subprocess.call([os.path.join('tests','test_manager.py')],
                                                                  cwd=MG5DIR)            
            print 'new version installed, please relaunch mg5'
            try:
                os.remove(pjoin(MG5DIR, 'Template','LO','Source','make_opts'))
                shutil.copy(pjoin(MG5DIR, 'Template','LO','Source','.make_opts'),
                            pjoin(MG5DIR, 'Template','LO','Source','make_opts'))
            except:
                pass
            sys.exit(0)
        elif answer == 'n':
            # prevent for a future check
            fsock = open(os.path.join(MG5DIR,'input','.autoupdate'),'w')
            fsock.write("version_nb   %s\n" % data['version_nb'])
            fsock.write("last_check   %s\n" % int(time.time()))
            fsock.close()
            logger.info('Update bypassed.')
            logger.info('The next check for a new version will be performed in %s days' \
                        % abs(self.options['auto_update']))
            logger.info('In order to change this delay. Enter the command:')
            logger.info('set auto_update X')
            logger.info('Putting X to zero will prevent this check at anytime.')
            logger.info('You can upgrade your version at any time by typing:')
            logger.info('install update')
        else: #answer is on_exit
            #ensure that the test will be done on exit
            #Do not use the set command here!!
            self.options['auto_update'] = -1 * self.options['auto_update']



    def set_configuration(self, config_path=None, final=True):
        """ assign all configuration variable from file
            ./input/mg5_configuration.txt. assign to default if not define """

        if not self.options:
            self.options = dict(self.options_configuration)
            self.options.update(self.options_madgraph)
            self.options.update(self.options_madevent)

        if not config_path:
            if os.environ.has_key('MADGRAPH_BASE'):
                config_path = pjoin(os.environ['MADGRAPH_BASE'],'mg5_configuration.txt')
                self.set_configuration(config_path, final=False)
            if 'HOME' in os.environ:
                config_path = pjoin(os.environ['HOME'],'.mg5',
                                                        'mg5_configuration.txt')
                if os.path.exists(config_path):
                    self.set_configuration(config_path, final=False)
            config_path = os.path.relpath(pjoin(MG5DIR,'input',
                                                       'mg5_configuration.txt'))
            return self.set_configuration(config_path, final)

        if not os.path.exists(config_path):
            files.cp(pjoin(MG5DIR,'input','.mg5_configuration_default.txt'), config_path)
        config_file = open(config_path)

        # read the file and extract information
        logger.info('load MG5 configuration from %s ' % config_file.name)
        for line in config_file:
            if '#' in line:
                line = line.split('#',1)[0]
            line = line.replace('\n','').replace('\r\n','')
            try:
                name, value = line.split('=')
            except ValueError:
                pass
            else:
                name = name.strip()
                value = value.strip()
                if name != 'mg5_path':
                    self.options[name] = value
                if value.lower() == "none" or value=="":
                    self.options[name] = None

        self.options['stdout_level'] = logging.getLogger('madgraph').level
        if not final:
            return self.options # the return is usefull for unittest

        # Treat each expected input
        # 1: Pythia8_path and hewrig++ paths
        # try absolute and relative path
        for key in self.options:
            if key in ['pythia8_path', 'hwpp_path', 'thepeg_path', 'hepmc_path',
                       'mg5amc_py8_interface_path','madanalysis5_path']:
                if self.options[key] in ['None', None]:
                    self.options[key] = None
                    continue
                path = self.options[key]
                #this is for pythia8
                if key == 'pythia8_path' and not os.path.isfile(pjoin(MG5DIR, path, 'include', 'Pythia8', 'Pythia.h')):
                    if not os.path.isfile(pjoin(path, 'include', 'Pythia8', 'Pythia.h')):
                        self.options['pythia8_path'] = None
                    else:
                        continue
                #this is for mg5amc_py8_interface_path
                if key == 'mg5amc_py8_interface_path' and not os.path.isfile(pjoin(MG5DIR, path, 'MG5aMC_PY8_interface')):
                    if not os.path.isfile(pjoin(path, 'MG5aMC_PY8_interface')):
                        self.options['mg5amc_py8_interface_path'] = None
                    else:
                        continue
                #this is for madanalysis5
                if key == 'madanalysis5_path' and not os.path.isfile(pjoin(MG5DIR, path,'bin','ma5')):
                    if not os.path.isfile(pjoin(path,'bin','ma5')):
                        self.options['madanalysis5_path'] = None
                    else:
                        continue
                #this is for hw++
                if key == 'hwpp_path' and not os.path.isfile(pjoin(MG5DIR, path, 'include', 'Herwig++', 'Analysis', 'BasicConsistency.hh')):
                    if not os.path.isfile(pjoin(path, 'include', 'Herwig++', 'Analysis', 'BasicConsistency.hh')):
                        self.options['hwpp_path'] = None
                    else:
                        continue
                # this is for thepeg
                elif key == 'thepeg_path' and not os.path.isfile(pjoin(MG5DIR, path, 'include', 'ThePEG', 'ACDC', 'ACDCGenCell.h')):
                    if not os.path.isfile(pjoin(path, 'include', 'ThePEG', 'ACDC', 'ACDCGenCell.h')):
                        self.options['thepeg_path'] = None
                    else:
                        continue
                # this is for hepmc
                elif key == 'hepmc_path' and not os.path.isfile(pjoin(MG5DIR, path, 'include', 'HepMC', 'HEPEVT_Wrapper.h')):
                    if not os.path.isfile(pjoin(path, 'include', 'HepMC', 'HEPEVT_Wrapper.h')):
                        self.options['hepmc_path'] = None
                    else:
                        continue

            elif key in ['pjfry','golem','samurai']:
                if isinstance(self.options[key],str) and self.options[key].lower() == 'auto':
                    # try to find it automatically on the system                                                                                                                                            
                    program = misc.which_lib('lib%s.a'%key)
                    if program != None:
                        fpath, _ = os.path.split(program)
                        logger.info('Using %s library in %s' % (key,fpath))
                        self.options[key]=fpath
                    else:
                        # Try to look for it locally
                        local_install = {'pjfry':'PJFRY', 'golem':'golem95',
                                         'samurai':'samurai'}
                        if os.path.isfile(pjoin(MG5DIR,local_install[key],'lib', 'lib%s.a' % key)):
                            self.options[key]=pjoin(MG5DIR,local_install[key],'lib')
                        else:
                            self.options[key]=None
                    # Make sure that samurai version is recent enough
                    if key=='samurai' and \
                       isinstance(self.options[key],str) and \
                       self.options[key].lower() != 'auto':
                        if os.path.isfile(pjoin(self.options[key],os.pardir,'AUTHORS')):
                            try:
                                version = open(pjoin(self.options[key],os.pardir,
                                                          'VERSION'),'r').read()
                            except IOError:
                                version = None
                            if version is None:
                                self.options[key] = None
                                logger.info('--------')
                                logger.info(
"""The version of 'samurai' automatically detected seems too old to be compatible
with MG5aMC and it will be turned off. Ask the authors for the latest version if
you want to use samurai. 
If you want to enforce its use as-it-is, then specify directly its library folder
in the MG5aMC option 'samurai' (instead of leaving it to its default 'auto').""")
                                logger.info('--------')

            elif key.endswith('path'):
                pass
            elif key in ['run_mode', 'auto_update']:
                self.options[key] = int(self.options[key])
            elif key in ['cluster_type','automatic_html_opening']:
                pass
            elif key in ['notification_center']:
                if self.options[key] in ['False', 'True']:
                    self.allow_notification_center = eval(self.options[key])
                    self.options[key] = self.allow_notification_center
            elif key not in ['text_editor','eps_viewer','web_browser', 'stdout_level']:
                # Default: try to set parameter
                try:
                    self.do_set("%s %s --no_save" % (key, self.options[key]), log=False)
                except MadGraph5Error, error:
                    print error
                    logger.warning("Option %s from config file not understood" \
                                   % key)
                else:
                    if key in self.options_madgraph:
                        self.history.append('set %s %s' % (key, self.options[key]))
        
        warnings = madevent_interface.MadEventCmd.mg5amc_py8_interface_consistency_warning(self.options)
        if warnings:
            logger.warning(warnings)

        # Configure the way to open a file:
        launch_ext.open_file.configure(self.options)
        return self.options

    def check_for_export_dir(self, filepath):
        """Check if the files is in a valid export directory and assign it to
        export path if if is"""

        # keep previous if a previous one is defined
        if self._export_dir:
            return

        if os.path.exists(pjoin(os.getcwd(), 'Cards')):
            self._export_dir = os.getcwd()
            return

        path_split = filepath.split(os.path.sep)
        if len(path_split) > 2 and path_split[-2] == 'Cards':
            self._export_dir = os.path.sep.join(path_split[:-2])
            return

    def do_launch(self, line):
        """Main commands: Ask for editing the parameter and then
        Execute the code (madevent/standalone/...)
        """

        #ensure that MG option are not modified by the launch routine
        current_options = dict([(name, self.options[name]) for name in self.options_madgraph])
        start_cwd = os.getcwd()

        args = self.split_arg(line)
        # check argument validity and normalise argument
        (options, args) = _launch_parser.parse_args(args)
        self.check_launch(args, options)
        options = options.__dict__
        # args is now MODE PATH

        if args[0].startswith('standalone'):
            if os.path.isfile(os.path.join(os.getcwd(),args[1],'Cards',\
              'MadLoopParams.dat')) and not os.path.isfile(os.path.join(\
              os.getcwd(),args[1],'SubProcesses','check_poles.f')):
                ext_program = launch_ext.MadLoopLauncher(self, args[1], \
                                                options=self.options, **options)
            else:
                ext_program = launch_ext.SALauncher(self, args[1], \
                                                options=self.options, **options)
        elif args[0] == 'madevent':
            if options['interactive']:
                
                if isinstance(self, cmd.CmdShell):
                    ME = madevent_interface.MadEventCmdShell(me_dir=args[1], options=self.options)
                else:
                    ME = madevent_interface.MadEventCmd(me_dir=args[1],options=self.options)
                    ME.pass_in_web_mode()
                stop = self.define_child_cmd_interface(ME)
                return stop

            #check if this is a cross-section
            if not self._generate_info:
                # This relaunch an old run -> need to check if this is a
                # cross-section or a width
                info = open(pjoin(args[1],'SubProcesses','procdef_mg5.dat')).read()
                generate_info = info.split('# Begin PROCESS',1)[1].split('\n')[1]
                generate_info = generate_info.split('#')[0]
            else:
                generate_info = self._generate_info

            if len(generate_info.split('>')[0].strip().split())>1:
                ext_program = launch_ext.MELauncher(args[1], self,
                                shell = isinstance(self, cmd.CmdShell),
                                options=self.options,**options)
            else:
                # This is a width computation
                ext_program = launch_ext.MELauncher(args[1], self, unit='GeV',
                                shell = isinstance(self, cmd.CmdShell),
                                options=self.options,**options)

        elif args[0] == 'pythia8':
            ext_program = launch_ext.Pythia8Launcher( args[1], self, **options)

        elif args[0] == 'aMC@NLO':
            if options['interactive']:
                if isinstance(self, cmd.CmdShell):
                    ME = amcatnlo_run.aMCatNLOCmdShell(me_dir=args[1], options=self.options)
                else:
                    ME = amcatnlo_run.aMCatNLOCmd(me_dir=args[1],options=self.options)
                    ME.pass_in_web_mode()
                # transfer interactive configuration
                config_line = [l for l in self.history if l.strip().startswith('set')]
                for line in config_line:
                    ME.exec_cmd(line)
                stop = self.define_child_cmd_interface(ME)
                return stop
            ext_program = launch_ext.aMCatNLOLauncher( args[1], self,
                                                       shell = isinstance(self, cmd.CmdShell),
                                                        **options)
        elif args[0] == 'madweight':
            import madgraph.interface.madweight_interface as madweight_interface
            if options['interactive']:
                if isinstance(self, cmd.CmdShell):
                    MW = madweight_interface.MadWeightCmdShell(me_dir=args[1], options=self.options)
                else:
                    MW = madweight_interface.MadWeightCmd(me_dir=args[1],options=self.options)
                # transfer interactive configuration
                config_line = [l for l in self.history if l.strip().startswith('set')]
                for line in config_line:
                    MW.exec_cmd(line)
                stop = self.define_child_cmd_interface(MW)                
                return stop
            ext_program = launch_ext.MWLauncher( self, args[1],
                                                 shell = isinstance(self, cmd.CmdShell),
                                                 options=self.options,**options)            
        else:
            os.chdir(start_cwd) #ensure to go to the initial path
            raise self.InvalidCmd , '%s cannot be run from MG5 interface' % args[0]


        ext_program.run()
        os.chdir(start_cwd) #ensure to go to the initial path
        # ensure that MG options are not changed!
        for key, value in current_options.items():
            self.options[key] = value

    def do_load(self, line):
        """Not in help: Load information from file"""

        args = self.split_arg(line)
        # check argument validity
        self.check_load(args)

        cpu_time1 = time.time()
        if args[0] == 'model':
            self._curr_model = save_load_object.load_from_file(args[1])
            if self._curr_model.get('parameters'):
                # This is a UFO model
                self._model_v4_path = None
            else:
                # This is a v4 model
                self._model_v4_path = import_v4.find_model_path(\
                    self._curr_model.get('name').replace("_v4", ""),
                    self._mgme_dir)

            # Do post-processing of model
            self.process_model()

            #save_model.save_model(args[1], self._curr_model)
            if isinstance(self._curr_model, base_objects.Model):
                cpu_time2 = time.time()
                logger.info("Loaded model from file in %0.3f s" % \
                      (cpu_time2 - cpu_time1))
            else:
                raise self.RWError('Could not load model from file %s' \
                                      % args[1])
        elif args[0] == 'processes':
            amps,proc_defs = save_load_object.load_from_file(args[1])
            if isinstance(amps, diagram_generation.AmplitudeList):
                cpu_time2 = time.time()
                logger.info("Loaded processes from file in %0.3f s" % \
                      (cpu_time2 - cpu_time1))
                if amps:
                    model = amps[0].get('process').get('model')
                    if not model.get('parameters'):
                        # This is a v4 model.  Look for path.
                        self._model_v4_path = import_v4.find_model_path(\
                                   model.get('name').replace("_v4", ""),
                                   self._mgme_dir)
                    else:
                        self._model_v4_path = None
                    # If not exceptions from previous steps, set
                    # _curr_amps and _curr_model
                    self._curr_amps = amps
                    self._curr_model = model
                    self._curr_proc_defs = proc_defs
                    logger.info("Model set from process.")
                    # Do post-processing of model
                    self.process_model()
                self._done_export = None
            else:
                raise self.RWError('Could not load processes from file %s' % args[1])


    def do_customize_model(self, line):
        """create a restriction card in a interactive way"""

        args = self.split_arg(line)
        self.check_customize_model(args)

        model_path = self._curr_model.get('modelpath')
        if not os.path.exists(pjoin(model_path,'build_restrict.py')):
            raise self.InvalidCmd('''Model not compatible with this option.''')

        # (re)import the full model (get rid of the default restriction)
        self._curr_model = import_ufo.import_model(model_path, restrict=False)

        #1) create the full param_card
        out_path = StringIO.StringIO()
        param_writer.ParamCardWriter(self._curr_model, out_path)
        # and load it to a python object
        param_card = check_param_card.ParamCard(out_path.getvalue().split('\n'))


        all_categories = self.ask('','0',[], ask_class=AskforCustomize)
        put_to_one = []
        ## Make a Temaplate for  the restriction card. (card with no restrict)
        for block in param_card:
            value_dict = {}
            for param in param_card[block]:
                value = param.value
                if value == 0:
                    param.value = 0.000001e-99
                elif value == 1:
                    if block != 'qnumbers':
                        put_to_one.append((block,param.lhacode))
                        param.value = random.random()
                elif abs(value) in value_dict:
                    param.value += value_dict[abs(value)] * 1e-4 * param.value
                    value_dict[abs(value)] += 1
                else:
                    value_dict[abs(value)] = 1

        for category in all_categories:
            for options in category:
                if not options.status:
                    continue
                param = param_card[options.lhablock].get(options.lhaid)
                param.value = options.value

        logger.info('Loading the resulting model')
        # Applying the restriction
        self._curr_model = import_ufo.RestrictModel(self._curr_model)
        model_name = self._curr_model.get('name')
        if model_name == 'mssm':
            keep_external=True
        else:
            keep_external=False
        self._curr_model.restrict_model(param_card,keep_external=keep_external)

        if args:
            name = args[0].split('=',1)[1]
            path = pjoin(model_path,'restrict_%s.dat' % name)
            logger.info('Save restriction file as %s' % path)
            param_card.write(path)
            self._curr_model['name'] += '-%s' % name

        # if some need to put on one
        if put_to_one:
            out_path = StringIO.StringIO()
            param_writer.ParamCardWriter(self._curr_model, out_path)
            # and load it to a python object
            param_card = check_param_card.ParamCard(out_path.getvalue().split('\n'))
            
            for (block, lhacode) in put_to_one:
                misc.sprint(block, lhacode)
                try:
                    param_card[block].get(lhacode).value = 1
                except:
                    pass # was removed of the model!
            self._curr_model.set_parameters_and_couplings(param_card)

            if args:
                name = args[0].split('=',1)[1]
                path = pjoin(model_path,'paramcard_%s.dat' % name)
                logger.info('Save default card file as %s' % path)
                param_card.write(path)

    def do_save(self, line, check=True, to_keep={}, log=True):
        """Not in help: Save information to file"""

        args = self.split_arg(line)
        # Check argument validity
        if check:
            self.check_save(args)

        if args[0] == 'model':
            if self._curr_model:
                #save_model.save_model(args[1], self._curr_model)
                if save_load_object.save_to_file(args[1], self._curr_model):
                    logger.info('Saved model to file %s' % args[1])
            else:
                raise self.InvalidCmd('No model to save!')
        elif args[0] == 'processes':
            if self._curr_amps:
                if save_load_object.save_to_file(args[1], (self._curr_amps,self._curr_proc_defs) ):
                    logger.info('Saved processes to file %s' % args[1])
            else:
                raise self.InvalidCmd('No processes to save!')

        elif args[0] == 'options':
            partial_save = False
            to_define = {}
            
            if any(not arg.startswith('--') and arg in self.options 
                                                               for arg in args):
                # store in file only those ones
                partial_save = True
                all_arg = [arg for arg in args[1:] if not arg.startswith('--') and
                           arg in self.options]
                for key in all_arg:
                    to_define[key] = self.options[key] 
            else:
                # First look at options which should be put in MG5DIR/input
                for key, default in self.options_configuration.items():
                    if self.options_configuration[key] != self.options[key] and not self.options_configuration[key] is None:
                        to_define[key] = self.options[key]
    
                if not '--auto' in args:
                    for key, default in self.options_madevent.items():
                        if self.options_madevent[key] != self.options[key] != None:
                            if '_path' in key and os.path.basename(self.options[key]) == 'None':
                                continue
                            to_define[key] = self.options[key]
                        elif key == 'cluster_queue' and self.options[key] is None:
                            to_define[key] = self.options[key]
    
                if '--all' in args:
                    for key, default in self.options_madgraph.items():
                        if self.options_madgraph[key] != self.options[key] != None and \
                          key != 'stdout_level':
                            to_define[key] = self.options[key]
                elif not '--auto' in args:
                    for key, default in self.options_madgraph.items():
                        if self.options_madgraph[key] != self.options[key] != None and  key != 'stdout_level':
                            logger.info('The option %s is modified [%s] but will not be written in the configuration files.' \
                                        % (key,self.options_madgraph[key]) )
                            logger.info('If you want to make this value the default for future session, you can run \'save options --all\'')

            if len(args) >1 and not args[1].startswith('--') and args[1] not in self.options:
                filepath = args[1]
            else:
                filepath = pjoin(MG5DIR, 'input', 'mg5_configuration.txt')
            
            basedir = MG5DIR
            if partial_save:
                basefile = filepath
            else:
                basefile = pjoin(MG5DIR, 'input', '.mg5_configuration_default.txt')
                
            

            if to_keep:
                to_define = to_keep
            self.write_configuration(filepath, basefile, basedir, to_define)

    # Set an option
    def do_set(self, line, log=True, model_reload=True):
        """Set an option, which will be default for coming generations/outputs.
        """

        # Be careful:
        # This command is associated to a post_cmd: post_set.
        args = self.split_arg(line)

        # Check the validity of the arguments
        self.check_set(args)

        if args[0] == 'ignore_six_quark_processes':
            if args[1] == 'False':
                self.options[args[0]] = False
                return
            self.options[args[0]] = list(set([abs(p) for p in \
                                      self._multiparticles[args[1]]\
                                      if self._curr_model.get_particle(p).\
                                      is_fermion() and \
                                      self._curr_model.get_particle(abs(p)).\
                                      get('color') == 3]))
            if log:
                logger.info('Ignore processes with >= 6 quarks (%s)' % \
                        ",".join([\
                            self._curr_model.get_particle(q).get('name') \
                            for q in self.options[args[0]]]))

        elif args[0] == 'group_subprocesses':
            if args[1] not in ['Auto', 'NLO']:
                self.options[args[0]] = eval(args[1])
            else:
                self.options[args[0]] = args[1]
            if log:
                logger.info('Set group_subprocesses to %s' % \
                                                    str(self.options[args[0]]))
                logger.info('Note that you need to regenerate all processes')
            self._curr_amps = diagram_generation.AmplitudeList()
            self._curr_proc_defs = base_objects.ProcessDefinitionList()
            self._curr_matrix_elements = helas_objects.HelasMultiProcess()

        elif args[0] == "stdout_level":
            if args[1].isdigit():
                level = int(args[1])
            else:
                level = eval('logging.' + args[1])
            logging.root.setLevel(level)
            logging.getLogger('madgraph').setLevel(level)
            logging.getLogger('madevent').setLevel(level)
            self.options[args[0]] = level
            if log:
                logger.info('set output information to level: %s' % level)
        elif args[0].lower() == "ewscheme":
            logger.info("Change EW scheme to %s for the model %s. Note that YOU are responsible of the full validity of the input in that scheme." %\
                                              (self._curr_model.get('name'), args[1]))
            logger.info("Importing a model will restore the default scheme")
            self._curr_model.change_electroweak_mode(args[1])
        elif args[0] == "complex_mass_scheme":
            old = self.options[args[0]]
            self.options[args[0]] = eval(args[1])
            aloha.complex_mass = eval(args[1])
            aloha_lib.KERNEL.clean()
            if self.options[args[0]]:
                if old:
                    if log:
                        logger.info('Complex mass already activated.')
                    return
                if log:
                    logger.info('Activate complex mass scheme.')
            else:
                if not old:
                    if log:
                        logger.info('Complex mass already desactivated.')
                    return
                if log:
                    logger.info('Desactivate complex mass scheme.')
            if not self._curr_model:
                return
            self.exec_cmd('import model %s' % self._curr_model.get('name'))

        elif args[0] == "gauge":
            # Treat the case where they are no model loaded
            if not self._curr_model:
                if args[1] == 'unitary':
                    aloha.unitary_gauge = True
                else:
                    aloha.unitary_gauge = False
                aloha_lib.KERNEL.clean()
                self.options[args[0]] = args[1]
                if log: logger.info('Passing to gauge %s.' % args[1])
                return

            # They are a valid model
            able_to_mod = True
            if args[1] == 'unitary':
                if 0 in self._curr_model.get('gauge'):
                    aloha.unitary_gauge = True
                else:
                    able_to_mod = False
                    if log: logger.warning('Note that unitary gauge is not allowed for your current model %s' \
                                           % self._curr_model.get('name'))
            else:
                if 1 in self._curr_model.get('gauge'):
                    aloha.unitary_gauge = False
                else:
                    able_to_mod = False
                    if log: logger.warning('Note that Feynman gauge is not allowed for your current model %s' \
                                           % self._curr_model.get('name'))

            if self.options['gauge'] == args[1]:
                return
            
            
            self.options[args[0]] = args[1]

            if able_to_mod and log and args[0] == 'gauge' and \
                args[1] == 'unitary' and not self.options['gauge']=='unitary' and \
                isinstance(self._curr_model,loop_base_objects.LoopModel) and \
                  not self._curr_model['perturbation_couplings'] in [[],['QCD']]:
                logger.warning('You will only be able to do tree level'+\
                                   ' and QCD corrections in the unitary gauge.')



            #re-init all variable
            model_name = self._curr_model.get('modelpath+restriction')
            self._curr_model = None
            self._curr_amps = diagram_generation.AmplitudeList()
            self._curr_proc_defs = base_objects.ProcessDefinitionList()
            self._curr_matrix_elements = helas_objects.HelasMultiProcess()
            self._curr_helas_model = None
            self._curr_exporter = None
            self._done_export = False
            import_ufo._import_once = []
            logger.info('Passing to gauge %s.' % args[1])

            if able_to_mod:
                # We don't want to go through the MasterCommand again
                # because it messes with the interface switching when
                # importing a loop model from MG5
                MadGraphCmd.do_import(self,'model %s' %model_name, force=True)
            elif log:
                logger.info('Note that you have to reload the model')

        elif args[0] == 'fortran_compiler':
            if args[1] != 'None':
                if log:
                    logger.info('set fortran compiler to %s' % args[1])
                self.options['fortran_compiler'] = args[1]
            else:
                self.options['fortran_compiler'] = None
        elif args[0] == 'f2py_compiler':
            if args[1] != 'None':
                if log:
                    logger.info('set f2py compiler to %s' % args[1])
                self.options['f2py_compiler'] = args[1]
            else:
                self.options['f2py_compiler'] = None
            
        elif args[0] == 'loop_optimized_output':
            if log:
                    logger.info('set loop optimized output to %s' % args[1])
            self._curr_matrix_elements = helas_objects.HelasMultiProcess()
            self.options[args[0]] = args[1]
            if not self.options['loop_optimized_output'] and \
                                               self.options['loop_color_flows']:
                logger.warning("Turning off option 'loop_color_flows'"+\
                    " since it is not available for non-optimized loop output.")
                self.do_set('loop_color_flows False',log=False)
        elif args[0] == 'loop_color_flows':
            if log:
                    logger.info('set loop color flows to %s' % args[1])
            self._curr_matrix_elements = helas_objects.HelasMultiProcess()
            self.options[args[0]] = args[1]
            if self.options['loop_color_flows'] and \
                                      not self.options['loop_optimized_output']:
                logger.warning("Turning on option 'loop_optimized'"+\
                                     " needed for loop color flow computation.")
                self.do_set('loop_optimized_output True',False)

        elif args[0] == 'fastjet':
            try:
                p = subprocess.Popen([args[1], '--version'], stdout=subprocess.PIPE,
                stderr=subprocess.PIPE)
                output, error = p.communicate()
                res = 0
            except Exception:
                res = 1

            if res != 0 or error:
                logger.info('%s does not seem to correspond to a valid fastjet-config ' % args[1] + \
                 'executable (v3+). We will use fjcore instead.\n Please set the \'fastjet\'' + \
                 'variable to the full (absolute) /PATH/TO/fastjet-config (including fastjet-config).' +
                        '\n MG5_aMC> set fastjet /PATH/TO/fastjet-config\n')
                self.options[args[0]] = None
                self.history.pop()
            elif int(output.split('.')[0]) < 3:
                logger.warning('%s is not ' % args[1] + \
                        'v3 or greater. Please install FastJet v3+.')
                self.options[args[0]] = None
                self.history.pop()
            else: #everything is fine
                logger.info('set fastjet to %s' % args[1])
                self.options[args[0]] = args[1]

        elif args[0] in ['pjfry','golem','samurai','ninja','collier'] and \
             not (args[0] in ['ninja','collier'] and args[1]=='./HEPTools/lib'):
            if args[1] in ['None',"''",'""']:
                self.options[args[0]] = None
            else:
                program = misc.which_lib(os.path.join(args[1],'lib%s.a'%args[0]))
                if program!=None:
                    res = 0
                    logger.info('set %s to %s' % (args[0],args[1]))
                    self.options[args[0]] = args[1]
                else:
                    res = 1
    
                if res != 0 :
                    logger.warning('%s does not seem to correspond to a valid %s lib ' % (args[1],args[0]) + \
                            '. Please enter the full PATH/TO/%s/lib .\n'%args[0] + \
                            'You will NOT be able to run %s otherwise.\n'%args[0])
                
        elif args[0] == 'lhapdf':
            try:
                res = misc.call([args[1], '--version'], stdout=subprocess.PIPE,
                                                             stderr=subprocess.PIPE)
                logger.info('set lhapdf to %s' % args[1])
                self.options[args[0]] = args[1]
            except Exception:
                res = 1
            if res != 0:
                logger.info('%s does not seem to correspond to a valid lhapdf-config ' % args[1] + \
                        'executable. \nPlease set the \'lhapdf\' variable to the (absolute) ' + \
                        '/PATH/TO/lhapdf-config (including lhapdf-config).\n' + \
                        'Note that you can still compile and run aMC@NLO with the built-in PDFs\n' + \
                        ' MG5_aMC> set lhapdf /PATH/TO/lhapdf-config\n')

        elif args[0] in ['timeout', 'auto_update', 'cluster_nb_retry',
                         'cluster_retry_wait', 'cluster_size', 'max_npoint_for_channel']:
                self.options[args[0]] = int(args[1])

        elif args[0] in ['cluster_local_path']:
            self.options[args[0]] = args[1].strip()

        elif args[0] == 'cluster_status_update':
            if '(' in args[1]:
                data = ' '.join([a for a in args[1:] if not a.startswith('-')])
                data = data.replace('(','').replace(')','').replace(',',' ').split()
                first, second = data[:2]
            else:
                first, second = args[1:3]

            self.options[args[0]] = (int(first), int(second))

        elif args[0] == 'OLP':
            # Reset the amplitudes, MatrixElements and exporter as they might
            # depend on this option
            self._curr_amps = diagram_generation.AmplitudeList()
            self._curr_proc_defs = base_objects.ProcessDefinitionList()
            self._curr_matrix_elements = helas_objects.HelasMultiProcess()
            self._curr_exporter = None
            self.options[args[0]] = args[1]

        elif args[0] =='output_dependencies':
            self.options[args[0]] = args[1]
        elif args[0] =='notification_center':
            if args[1] in ['None','True','False']:
                self.options[args[0]] = eval(args[1])
                self.allow_notification_center = self.options[args[0]]
            else:
                raise self.InvalidCmd('expected bool for notification_center')
        elif args[0] in ['cluster_queue']:
            self.options[args[0]] = args[1].strip()
        elif args[0] in self.options:
            if args[1] in ['None','True','False']:
                self.options[args[0]] = eval(args[1])
            else:
                self.options[args[0]] = args[1]

    def post_set(self, stop, line):
        """Check if we need to save this in the option file"""

        args = self.split_arg(line)
        # Check the validity of the arguments
        try:
            self.check_set(args, log=False)
        except Exception:
            return stop

        if args[0] in self.options_configuration and '--no_save' not in args:
            self.exec_cmd('save options --auto', log=False)
        elif args[0] in self.options_madevent:
            if not '--no_save' in line:
                logger.info('This option will be the default in any output that you are going to create in this session.')
                logger.info('In order to keep this changes permanent please run \'save options\'')
        else:
            #MadGraph5_aMC@NLO configuration
            if not self.history or self.history[-1].split() != line.split():
                self.history.append('set %s' % line)
                self.avoid_history_duplicate('set %s' % args[0], ['define', 'set'])
        return stop

    def do_open(self, line):
        """Open a text file/ eps file / html file"""

        args = self.split_arg(line)
        # Check Argument validity and modify argument to be the real path
        self.check_open(args)
        file_path = args[0]

        launch_ext.open_file(file_path)

    def do_output(self, line):
        """Main commands: Initialize a new Template or reinitialize one"""

        args = self.split_arg(line)
        # Check Argument validity
        self.check_output(args)


        noclean = '-noclean' in args
        force = '-f' in args
        nojpeg = '-nojpeg' in args
        flaglist = []
                    
        if '--postpone_model' in args:
            flaglist.append('store_model')
        
        main_file_name = ""
        try:
            main_file_name = args[args.index('-name') + 1]
        except Exception:
            pass


        ################
        # ALOHA OUTPUT #
        ################
        if self._export_format == 'aloha':
            # catch format
            format = [d[9:] for d in args if d.startswith('--format=')]
            if not format:
                format = 'Fortran'
            else:
                format = format[-1]
            # catch output dir
            output = [d for d in args if d.startswith('--output=')]
            if not output:
                output = import_ufo.find_ufo_path(self._curr_model['name'])
                output = pjoin(output, format)
                if not os.path.isdir(output):
                    os.mkdir(output)
            else:
                output = output[-1]
                if not os.path.isdir(output):
                    raise self.InvalidCmd('%s is not a valid directory' % output)
            logger.info('creating routines in directory %s ' % output)
            # build the calling list for aloha
            names = [d for d in args if not d.startswith('-')]
            wanted_lorentz = aloha_fct.guess_routine_from_name(names)
            # Create and write ALOHA Routine
            aloha_model = create_aloha.AbstractALOHAModel(self._curr_model.get('name'))
            aloha_model.add_Lorentz_object(self._curr_model.get('lorentz'))
            if wanted_lorentz:
                aloha_model.compute_subset(wanted_lorentz)
            else:
                aloha_model.compute_all(save=False)
            aloha_model.write(output, format)
            return

        #################
        ## Other Output #
        #################
        # Configuration of what to do:
        # check: check status of the directory
        # exporter: which exporter to use (v4/cpp/...)
        # output: [Template/dir/None] copy the Template, just create dir or do nothing
        config = {}
        config['madevent'] =       {'check': True,  'exporter': 'v4',  'output':'Template'}
        config['matrix'] =         {'check': False, 'exporter': 'v4',  'output':'dir'}
        config['standalone'] =     {'check': True, 'exporter': 'v4',  'output':'Template'}
        config['standalone_msF'] = {'check': False, 'exporter': 'v4',  'output':'Template'}
        config['standalone_msP'] = {'check': False, 'exporter': 'v4',  'output':'Template'}
        config['standalone_rw'] =  {'check': False, 'exporter': 'v4',  'output':'Template'}
        config['standalone_cpp'] = {'check': False, 'exporter': 'cpp', 'output': 'Template'}
        config['pythia8'] =        {'check': False, 'exporter': 'cpp', 'output':'dir'}
        config['matchbox_cpp'] =   {'check': True, 'exporter': 'cpp', 'output': 'Template'}
        config['matchbox'] =       {'check': True, 'exporter': 'v4',  'output': 'Template'}
        config['madweight'] =      {'check': True, 'exporter': 'v4',  'output':'Template'}

        if self._export_format == 'plugin':
            options = {'check': self._export_plugin.check, 'exporter':self._export_plugin.exporter, 'output':self._export_plugin.output}
        else:
            options = config[self._export_format]
            
        # check
        if os.path.realpath(self._export_dir) == os.getcwd():
            if len(args) == 0:
                i=0
                while 1:
                    if os.path.exists('Pythia8_proc_%i' %i):
                        i+=1
                    else:
                        break
                os.mkdir('Pythia8_proc_%i' %i) 
                self._export_dir = pjoin(self._export_dir, 'Pythia8_proc_%i' %i)
                logger.info('Create output in %s' % self._export_dir)
            elif not args[0] in ['.', '-f']:
                raise self.InvalidCmd, 'Wrong path directory to create in local directory use \'.\''
        elif not noclean and os.path.isdir(self._export_dir) and options['check']:
            if not force:
                # Don't ask if user already specified force or noclean
                logger.info('INFO: directory %s already exists.' % self._export_dir)
                logger.info('If you continue this directory will be deleted and replaced.')
                answer = self.ask('Do you want to continue?', 'y', ['y','n'])
            else:
                answer = 'y'
            if answer != 'y':
                raise self.InvalidCmd('Stopped by user request')
            else:
                shutil.rmtree(self._export_dir)

        # Choose here whether to group subprocesses or not, if the option was
        # set to 'Auto' and propagate this choice down the line:
        if self.options['group_subprocesses'] in [True, False]:
            group_processes = self.options['group_subprocesses']
        elif self.options['group_subprocesses'] == 'Auto':
            # By default we set it to True
            group_processes = True
            # But we turn if off for decay processes which
            # have been defined with multiparticle labels, because then
            # branching ratios necessitates to keep subprocesses independent.
            # That applies only if there is more than one subprocess of course.
            if self._curr_amps[0].get_ninitial() == 1 and \
                                                     len(self._curr_amps)>1:
                processes = [amp.get('process') for amp in self._curr_amps]            
                if len(set(proc.get('id') for proc in processes))!=len(processes):
                    # Special warning for loop-induced
                    if any(proc['perturbation_couplings'] != [] for proc in
                               processes) and self._export_format == 'madevent':
                        logger.warning("""
|| The loop-induced decay process you have specified contains several
|| subprocesses and, in order to be able to compute individual branching ratios, 
|| MG5_aMC will *not* group them. Integration channels will also be considered
|| for each diagrams and as a result integration will be inefficient.
|| It is therefore recommended to perform this simulation by setting the MG5_aMC
|| option 'group_subprocesses' to 'True' (before the output of the process).
|| Notice that when doing so, processes for which one still wishes to compute
|| branching ratios independently can be specified using the syntax:
||   -> add process <proc_def>
""")
                    group_processes = False

        #Exporter + Template
        if options['exporter'] == 'v4':
            self._curr_exporter = export_v4.ExportV4Factory(self, noclean, 
                                             group_subprocesses=group_processes)
        elif options['exporter'] == 'cpp':
            self._curr_exporter = export_cpp.ExportCPPFactory(self, group_subprocesses=group_processes)
        
        self._curr_exporter.pass_information_from_cmd(self)
        
        if options['output'] == 'Template':
            self._curr_exporter.copy_template(self._curr_model)
        elif options['output'] == 'dir' and not os.path.isdir(self._export_dir):
            os.makedirs(self._export_dir)

        # Reset _done_export, since we have new directory
        self._done_export = False

        if self._export_format == "madevent":
            # for MadEvent with MadLoop decide if we keep the box as channel of 
            #integration or not. Forbid them for matching and for h+j
            if self.options['max_npoint_for_channel']:
                base_objects.Vertex.max_n_loop_for_multichanneling = self.options['max_npoint_for_channel']
            else:
                base_objects.Vertex.max_n_loop_for_multichanneling = 3                        

        # Perform export and finalize right away
        self.export(nojpeg, main_file_name, group_processes, args)

        # Automatically run finalize
        self.finalize(nojpeg, flaglist=flaglist)

        # Remember that we have done export
        self._done_export = (self._export_dir, self._export_format)

        # Reset _export_dir, so we don't overwrite by mistake later
        self._export_dir = None

    # Export a matrix element
    def export(self, nojpeg = False, main_file_name = "", group_processes=True, 
                                                                       args=[]):
        """Export a generated amplitude to file."""

        # Define the helas call  writer
        if self._curr_exporter.exporter == 'cpp':       
            self._curr_helas_model = helas_call_writers.CPPUFOHelasCallWriter(self._curr_model)
        elif self._model_v4_path:
            assert self._curr_exporter.exporter == 'v4'
            self._curr_helas_model = helas_call_writers.FortranHelasCallWriter(self._curr_model)
        else:
            assert self._curr_exporter.exporter == 'v4'
            self._curr_helas_model = helas_call_writers.FortranUFOHelasCallWriter(self._curr_model)

        version = [arg[10:] for arg in args if arg.startswith('--version=')]
        if version:
            version = version[-1]
        else:
            version = '8.2'

        def generate_matrix_elements(self, group_processes=True):
            """Helper function to generate the matrix elements before
            exporting. Uses the main function argument 'group_processes' to decide 
            whether to use group_subprocess or not. (it has been set in do_output to
            the appropriate value if the MG5 option 'group_subprocesses' was set
            to 'Auto'."""

            if self._export_format in ['standalone_msP', 'standalone_msF', 'standalone_mw']:
                to_distinguish = []
                for part in self._curr_model.get('particles'):
                    if part.get('name') in args and part.get('antiname') in args and\
                       part.get('name') != part.get('antiname'):
                        to_distinguish.append(abs(part.get('pdg_code')))
            # Sort amplitudes according to number of diagrams,
            # to get most efficient multichannel output
            self._curr_amps.sort(lambda a1, a2: a2.get_number_of_diagrams() - \
                                 a1.get_number_of_diagrams())

            cpu_time1 = time.time()
            ndiags = 0
            if not self._curr_matrix_elements.get_matrix_elements():
                if group_processes:
                    cpu_time1 = time.time()
                    dc_amps = diagram_generation.DecayChainAmplitudeList(\
                        [amp for amp in self._curr_amps if isinstance(amp, \
                                        diagram_generation.DecayChainAmplitude)])
                    non_dc_amps = diagram_generation.AmplitudeList(\
                             [amp for amp in self._curr_amps if not \
                              isinstance(amp, \
                                         diagram_generation.DecayChainAmplitude)])
                    subproc_groups = group_subprocs.SubProcessGroupList()
                    matrix_elements_opts = {'optimized_output':
                                       self.options['loop_optimized_output']}
                    
                    grouping_criteria = self._curr_exporter.grouped_mode
                    if non_dc_amps:
                        subproc_groups.extend(\
                          group_subprocs.SubProcessGroup.group_amplitudes(\
                          non_dc_amps,grouping_criteria, 
                                     matrix_elements_opts=matrix_elements_opts))

                    if dc_amps:
                        dc_subproc_group = \
                                  group_subprocs.DecayChainSubProcessGroup.\
                                  group_amplitudes(dc_amps, grouping_criteria,
                                      matrix_elements_opts=matrix_elements_opts)
                        subproc_groups.extend(dc_subproc_group.\
                                    generate_helas_decay_chain_subproc_groups())

                    ndiags = sum([len(m.get('diagrams')) for m in \
                              subproc_groups.get_matrix_elements()])
                    self._curr_matrix_elements = subproc_groups
                    # assign a unique id number to all groups
                    uid = 0
                    for group in subproc_groups:
                        uid += 1 # update the identification number
                        for me in group.get('matrix_elements'):
                            me.get('processes')[0].set('uid', uid)
                else: # Not grouped subprocesses
                    mode = {}
                    if self._export_format in [ 'standalone_msP' , 
                                             'standalone_msF', 'standalone_rw']:
                        mode['mode'] = 'MadSpin'
                    # The conditional statement tests whether we are dealing
                    # with a loop induced process.
                    if isinstance(self._curr_amps[0], 
                                         loop_diagram_generation.LoopAmplitude):
                        mode['optimized_output']=self.options['loop_optimized_output']
                        HelasMultiProcessClass = loop_helas_objects.LoopHelasProcess
                        compute_loop_nc = True
                    else:
                        HelasMultiProcessClass = helas_objects.HelasMultiProcess
                        compute_loop_nc = False
                    
                    self._curr_matrix_elements = HelasMultiProcessClass(
                      self._curr_amps, compute_loop_nc=compute_loop_nc,
                                                       matrix_element_opts=mode)
                    
                    ndiags = sum([len(me.get('diagrams')) for \
                                  me in self._curr_matrix_elements.\
                                  get_matrix_elements()])
                    # assign a unique id number to all process
                    uid = 0
                    for me in self._curr_matrix_elements.get_matrix_elements()[:]:
                        uid += 1 # update the identification number
                        me.get('processes')[0].set('uid', uid)

            cpu_time2 = time.time()


            return ndiags, cpu_time2 - cpu_time1

        # Start of the actual routine
        
        ndiags, cpu_time = generate_matrix_elements(self,group_processes)

        calls = 0

        path = self._export_dir
            
        cpu_time1 = time.time()

        # First treat madevent and pythia8 exports, where we need to
        # distinguish between grouped and ungrouped subprocesses

        # MadEvent
        if self._export_format == 'madevent':
            path = pjoin(path, 'SubProcesses')
            calls += self._curr_exporter.export_processes(self._curr_matrix_elements,
                                                         self._curr_helas_model)
            
            # Write the procdef_mg5.dat file with process info
            card_path = pjoin(path, os.path.pardir, 'SubProcesses', \
                                     'procdef_mg5.dat')
            if self._generate_info:
                self._curr_exporter.write_procdef_mg5(card_path,
                                self._curr_model['name'],
                                self._generate_info)
                try:
                    cmd.Cmd.onecmd(self, 'history .')
                except Exception:
                    misc.sprint('command history fails.', 10)
                    pass

        # Pythia 8
        elif self._export_format == 'pythia8':
            # Output the process files
            process_names = []
            if isinstance(self._curr_matrix_elements, group_subprocs.SubProcessGroupList):
                for (group_number, me_group) in enumerate(self._curr_matrix_elements):
                    exporter = self._curr_exporter.generate_process_directory(\
                            me_group.get('matrix_elements'), self._curr_helas_model,
                            process_string = me_group.get('name'),
                            process_number = group_number,
                            version = version)
                    process_names.append(exporter.process_name)
            else:
                exporter =  self._curr_exporter.generate_process_directory(\
                            self._curr_matrix_elements, self._curr_helas_model,
                            process_string = self._generate_info, version = version)
                process_names.append(exporter.process_file_name)

            # Output the model parameter and ALOHA files
            model_name, model_path = exporter.convert_model_to_pythia8(\
                            self._curr_model, self._export_dir)

            # Generate the main program file
            filename, make_filename = \
                      self._curr_exporter.generate_example_file_pythia8(path,
                                                               model_path,
                                                               process_names,
                                                               exporter,
                                                               main_file_name)
                      
                      
        matrix_elements = self._curr_matrix_elements.get_matrix_elements()
        # Just the matrix.f files
        if self._export_format == 'matrix':
            for me in matrix_elements:
                filename = pjoin(path, 'matrix_' + \
                           me.get('processes')[0].shell_string() + ".f")
                if os.path.isfile(filename):
                    logger.warning("Overwriting existing file %s" % filename)
                else:
                    logger.info("Creating new file %s" % filename)
                calls = calls + self._curr_exporter.write_matrix_element_v4(\
                    writers.FortranWriter(filename),\
                    me, self._curr_helas_model)
        elif self._export_format in ['madevent', 'pythia8']:
            pass
        # grouping mode
        elif isinstance(self._curr_matrix_elements, group_subprocs.SubProcessGroupList) and\
            self._curr_exporter.grouped_mode:
            modify, self._curr_matrix_elements = self._curr_exporter.modify_grouping(self._curr_matrix_elements)
            if modify:
                matrix_elements = self._curr_matrix_elements.get_matrix_elements()

            for me_number, me in enumerate(self._curr_matrix_elements):
                calls = calls + \
                    self._curr_exporter.generate_subprocess_directory(\
                        me, self._curr_helas_model, me_number)               
        
        # ungroup mode
        else:
            for nb,me in enumerate(matrix_elements[:]):
                new_calls = self._curr_exporter.generate_subprocess_directory(\
                            me, self._curr_helas_model, nb)
                if  isinstance(new_calls, int):
                    if new_calls ==0:
                        matrix_elements.remove(me)
                    else:
                        calls = calls + new_calls

        cpu_time2 = time.time() - cpu_time1

        logger.info(("Generated helas calls for %d subprocesses " + \
              "(%d diagrams) in %0.3f s") % \
              (len(matrix_elements),
               ndiags, cpu_time))

        if calls:
            if "cpu_time2" in locals():
                logger.info("Wrote files for %d helas calls in %0.3f s" % \
                            (calls, cpu_time2))
            else:
                logger.info("Wrote files for %d helas calls" % \
                            (calls))

        if self._export_format == 'pythia8':
            logger.info("- All necessary files for Pythia 8 generated.")
            logger.info("- Run \"launch\" and select %s.cc," % filename)
            logger.info("  or go to %s/examples and run" % path)
            logger.info("      make -f %s" % make_filename)
            logger.info("  (with process_name replaced by process name).")
            logger.info("  You can then run ./%s to produce events for the process" % \
                        filename)

        # Replace the amplitudes with the actual amplitudes from the
        # matrix elements, which allows proper diagram drawing also of
        # decay chain processes
        matrix_elements = self._curr_matrix_elements.get_matrix_elements()
        self._curr_amps = diagram_generation.AmplitudeList(\
               [me.get('base_amplitude') for me in \
                matrix_elements])

    def finalize(self, nojpeg, online = False, flaglist=[]):
        """Make the html output, write proc_card_mg5.dat and create
        madevent.tar.gz for a MadEvent directory"""

        compiler_dict = {'fortran': self.options['fortran_compiler'],
                             'cpp': self.options['cpp_compiler'],
                             'f2py': self.options['f2py_compiler']}

        # Handling of the model.
        if self._model_v4_path:
            logger.info('Copy %s model files to directory %s' % \
                            (os.path.basename(self._model_v4_path), self._export_dir))
            self._curr_exporter.export_model_files(self._model_v4_path)
            self._curr_exporter.export_helas(pjoin(self._mgme_dir,'HELAS'))        
        else:
            # wanted_lorentz are the lorentz structures which are
            # actually used in the wavefunctions and amplitudes in
            # these processes
            wanted_lorentz = self._curr_matrix_elements.get_used_lorentz()
            wanted_couplings = self._curr_matrix_elements.get_used_couplings()
            # For a unique output of multiple type of exporter need to store this
            # information.             
            if hasattr(self, 'previous_lorentz'):
                wanted_lorentz = list(set(self.previous_lorentz + wanted_lorentz))
                wanted_couplings = list(set(self.previous_couplings + wanted_couplings))
                del self.previous_lorentz
                del self.previous_couplings        
            if 'store_model' in flaglist:
                self.previous_lorentz = wanted_lorentz
                self.previous_couplings = wanted_couplings
            else:
                self._curr_exporter.convert_model(self._curr_model, 
                                               wanted_lorentz,
                                               wanted_couplings)
        
        # move the old options to the flaglist system.
        if nojpeg:
            flaglist.append('nojpeg')
        if online:
            flaglist.append('online')

            

        if self._export_format in ['NLO']:
            ## write fj_lhapdf_opts file            
            # Create configuration file [path to executable] for amcatnlo
            filename = os.path.join(self._export_dir, 'Cards', 'amcatnlo_configuration.txt')
            opts_to_keep = ['lhapdf', 'fastjet', 'pythia8_path', 'hwpp_path', 'thepeg_path', 
                                                                    'hepmc_path']
            to_keep = {}
            for opt in opts_to_keep:
                if self.options[opt]:
                    to_keep[opt] = self.options[opt]
            self.do_save('options %s' % filename.replace(' ', '\ '), check=False, \
                    to_keep = to_keep)

        elif self._export_format in ['madevent', 'madweight']:          
            # Create configuration file [path to executable] for madevent
            filename = os.path.join(self._export_dir, 'Cards', 'me5_configuration.txt')
            self.do_save('options %s' % filename.replace(' ', '\ '), check=False,
                         to_keep={'mg5_path':MG5DIR})

        # Dedicated finalize function.
        self._curr_exporter.finalize(self._curr_matrix_elements,
                                    self.history,
                                    self.options,
                                    flaglist)

        if self._export_format in ['madevent', 'standalone', 'standalone_cpp','madweight', 'matchbox']:
            logger.info('Output to directory ' + self._export_dir + ' done.')

        if self._export_format in ['madevent', 'NLO']:
            logger.info('Type \"launch\" to generate events from this process, or see')
            logger.info(self._export_dir + '/README')
            logger.info('Run \"open index.html\" to see more information about this process.')

    def do_help(self, line):
        """ propose some usefull possible action """

        super(MadGraphCmd,self).do_help(line)

        if line:
            return

        if len(self.history) == 0:
            last_action_2 = 'mg5_start'
            last_action = 'mg5_start'
        else:
            args = self.history[-1].split()
            last_action = args[0]
            if len(args)>1:
                last_action_2 = '%s %s' % (last_action, args[1])
            else:
                last_action_2 = 'none'



    # Calculate decay width
    def do_compute_widths(self, line, model=None, do2body=True, decaymodel=None):
        """Documented commands:Generate amplitudes for decay width calculation, with fixed
           number of final particles (called level)
           syntax; compute_widths particle [other particles] [--options=]

            - particle/other particles can also be multiparticle name (can also be
           pid of the particle)

           --body_decay=X [default=4.0025] allow to choose the precision.
                if X is an integer: compute all X body decay
                if X is a float <1: compute up to the time that total error < X
                if X is a float >1: stops at the first condition.

           --path=X. Use a given file for the param_card. (default UFO built-in)

           special argument:
               - skip_2body: allow to not consider those decay (use FR)
               - model: use the model pass in argument.

        """



        self.change_principal_cmd('MadGraph')
        if '--nlo' not in line:
            warning_text = """Please note that the automatic computation of the width is
    only valid in narrow-width approximation and at tree-level."""
            logger.warning(warning_text)
            
        if not model:
            modelname = self._curr_model.get('modelpath+restriction')
            with misc.MuteLogger(['madgraph'], ['INFO']):
                model = import_ufo.import_model(modelname, decay=True)
        self._curr_model = model
            
        if not isinstance(model, model_reader.ModelReader):
            model = model_reader.ModelReader(model)

        if '--nlo' in line:
            # call SMWidth to calculate NLO Width
            self.compute_widths_SMWidth(line, model=model)
            return

        # check the argument and return those in a dictionary format
        particles, opts = self.check_compute_widths(self.split_arg(line))

        if opts['path']:
            correct = True
            param_card = check_param_card.ParamCard(opts['path'])
            for param in param_card['decay']:
                if param.value == "auto":
                    param.value = 1
                    param.format = 'float'
                    correct = False
            if not correct:
                if opts['output']:
                    param_card.write(opts['output'])
                    opts['path'] = opts['output']
                else:
                    param_card.write(opts['path'])

        data = model.set_parameters_and_couplings(opts['path'])

        # find UFO particles linked to the require names.
        if do2body:
            skip_2body = True
            decay_info = {}
            for pid in particles:
                particle = model.get_particle(pid)
                if not hasattr(particle, 'partial_widths'):
                    skip_2body = False
                    break
                elif not decay_info:
                    logger_mg.info('Get two body decay from FeynRules formula')
                decay_info[pid] = []
                mass = abs(eval(str(particle.get('mass')), data).real)
                data = model.set_parameters_and_couplings(opts['path'], scale= mass)
                total = 0
    
                for mode, expr in particle.partial_widths.items():
                    tmp_mass = mass
                    for p in mode:
                        try:
                            value_mass = eval(str(p.mass), data)
                        except Exception:
                            # the p object can still be UFO reference. since the 
                            # mass name might hve change load back the MG5 one.
                            value_mass = eval(str(model.get_particle(p.pdg_code).get('mass')), data)
                        tmp_mass -= abs(value_mass)             
                    if tmp_mass <=0:
                        continue
    
                    decay_to = [p.get('pdg_code') for p in mode]
                    value = eval(expr,{'cmath':cmath},data).real
                    if -1e-10 < value < 0:
                        value = 0
                    if -1e-5 < value < 0:
                        logger.warning('Partial width for %s > %s negative: %s automatically set to zero' %
                                       (particle.get('name'), ' '.join([p.get('name') for p in mode]), value))
                        value = 0
                    elif value < 0:
                        raise Exception, 'Partial width for %s > %s negative: %s' % \
                                       (particle.get('name'), ' '.join([p.get('name') for p in mode]), value)
                    elif 0 < value < 0.1 and particle['color'] !=1:
                        logger.warning("partial width of particle %s lower than QCD scale:%s. Set it to zero. (%s)" \
                                   % (particle.get('name'), value, decay_to))
                        value = 0
                                     
                    decay_info[particle.get('pdg_code')].append([decay_to, value])
                    total += value
            else:
                madevent_interface.MadEventCmd.update_width_in_param_card(decay_info,
                                                       opts['path'], opts['output'])
                if float(opts['body_decay']) == 2:
                    return
        else:
            skip_2body = True

        #
        # add info from decay module
        #
        self.do_decay_diagram('%s %s' % (' '.join([`id` for id in particles]),
                                         ' '.join('--%s=%s' % (key,value)
                                                  for key,value in opts.items()
                                                  if key not in ['precision_channel'])
                                         ), skip_2body=skip_2body, model=decaymodel)

        if self._curr_amps:
            logger.info('Pass to numerical integration for computing the widths:')
        else:            
            logger.info('No need for N body-decay (N>2). Results are in %s' % opts['output'])
            
            
            
            return

        # Do the MadEvent integration!!
        with misc.TMP_directory(dir=os.getcwd()) as path:
            decay_dir = pjoin(path,'temp_decay')
            logger_mg.info('More info in temporary files:\n    %s/index.html' % (decay_dir))
            with misc.MuteLogger(['madgraph','ALOHA','cmdprint','madevent'], [40,40,40,40]):
                self.exec_cmd('output %s -f' % decay_dir,child=False)
                # Need to write the correct param_card in the correct place !!!
                if os.path.exists(opts['output']):
                    files.cp(opts['output'], pjoin(decay_dir, 'Cards', 'param_card.dat'))
                else:
                    files.cp(opts['path'], pjoin(decay_dir, 'Cards', 'param_card.dat'))
                if self._curr_model['name'] == 'mssm' or self._curr_model['name'].startswith('mssm-'):
                    check_param_card.convert_to_slha1(pjoin(decay_dir, 'Cards', 'param_card.dat'))
                # call a ME interface and define as it as child for correct error handling
                me_cmd = madevent_interface.MadEventCmd(decay_dir)
                #self.define_child_cmd_interface(me_cmd, interface=False)
                me_cmd.model_name = self._curr_model['name'] #needed for mssm
                me_cmd.options['automatic_html_opening'] = False

                me_opts=[('accuracy', opts['precision_channel']), # default 0.01
                         ('points', 1000),
                         ('iterations',9)]
                me_cmd.exec_cmd('survey decay -f %s' % (
                       " ".join(['--%s=%s' % val for val in me_opts])),
                      postcmd=False)
                me_cmd.exec_cmd('combine_events', postcmd=False)
                #me_cmd.exec_cmd('store_events', postcmd=False)
                me_cmd.collect_decay_widths()
                me_cmd.do_quit('')
                # cleaning
                del me_cmd

            param = check_param_card.ParamCard(pjoin(decay_dir, 'Events', 'decay','param_card.dat'))

        for pid in particles:
            width = param['decay'].get((pid,)).value
            particle = self._curr_model.get_particle(pid) 
            #if particle['color'] !=1 and 0 < width.real < 0.1:
            #    logger.warning("width of colored particle \"%s(%s)\" lower than QCD scale: %s. Set width to zero "
            #                   % (particle.get('name'), pid, width.real))
            #    width = 0
                
            
            if not pid in param['decay'].decay_table:
                continue
            if pid not in decay_info:
                decay_info[pid] = []
            for BR in param['decay'].decay_table[pid]:
                if len(BR.lhacode) == 3 and skip_2body:
                    continue
                if 0 < BR.value * width <0.1 and particle['color'] !=1:
                    logger.warning("partial width of particle %s lower than QCD scale:%s. Set it to zero. (%s)" \
                                   % (particle.get('name'), BR.value * width, BR.lhacode[1:]))
                                     
                    continue
                
                decay_info[pid].append([BR.lhacode[1:], BR.value * width])

        madevent_interface.MadEventCmd.update_width_in_param_card(decay_info,
                                                   opts['path'], opts['output'])

        if self._curr_model['name'] == 'mssm' or self._curr_model['name'].startswith('mssm-'):
            check_param_card.convert_to_slha1(opts['output'])
        return



    # Calculate decay width with SMWidth
    def compute_widths_SMWidth(self, line, model=None):
        """Compute widths with SMWidth.
        """

        # check the argument and return those in a dictionary format
        particles, opts = self.check_compute_widths(self.split_arg(line))

        if opts['path']:
            correct = True
            param_card = check_param_card.ParamCard(opts['path'])
            for param in param_card['decay']:
                if param.value == "auto":
                    param.value = 1
                    param.format = 'float'
                    correct = False
            if not correct:
                if opts['output']:
                    param_card.write(opts['output'])
                    opts['path'] = opts['output']
                else:
                    param_card.write(opts['path'])

        if not model:
            model_path = self._curr_model.get('modelpath')
            model_name = self._curr_model.get('name')
            currmodel = self._curr_model
        else:
            model_path = model.get('modelpath')
            model_name = model.get('name')
            currmodel = model

        if not os.path.exists(pjoin(model_path, 'SMWidth')):
            raise self.InvalidCmd, "Model %s is not valid for computing NLO width with SMWidth"%model_name

        # determine the EW scheme
        externparam = [(param.lhablock.lower(),param.name.lower()) for param \
                           in currmodel.get('parameters')[('external',)]]

        if ('sminputs','aewm1') in externparam:
            # alpha(MZ) scheme
            arg2 = "1"
        elif ('sminputs','mdl_gf') in externparam or ('sminputs','gf') in externparam:
            # Gmu scheme
            arg2 = "2"
        else:
            raise Exception, "Do not know the EW scheme in the model %s"%model_name

        #compile the code
        if not os.path.exists(pjoin(model_path, 'SMWidth','smwidth')):
            logger.info('Compiling SMWidth. This has to be done only once and'+\
                            ' can take a couple of minutes.','$MG:color:BLACK')
            current = misc.detect_current_compiler(pjoin(model_path, 'SMWidth',
                                                         'makefile_MW5'))
            new = 'gfortran' if self.options_configuration['fortran_compiler'] is None else \
                self.options_configuration['fortran_compiler']
            if current != new:
                misc.mod_compilator(pjoin(model_path, 'SMWidth'), new, current)
                misc.mod_compilator(pjoin(model_path, 'SMWidth','oneloop'), new, current)
                misc.mod_compilator(pjoin(model_path, 'SMWidth','hdecay'), new, current)
            misc.compile(cwd=pjoin(model_path, 'SMWidth'))

        # look for the ident_card.dat
        identpath=" "
        carddir=os.path.dirname(opts['path'])
        if 'ident_card.dat' in os.listdir(carddir):
            identpath=pjoin(carddir,'ident_card.dat')
        #run the code
        output,error = misc.Popen(['./smwidth',opts['path'],identpath,arg2],
                                  stdout=subprocess.PIPE,
                                  stdin=subprocess.PIPE,
                                  cwd=pjoin(model_path, 'SMWidth')).communicate()
        pattern = re.compile(r'''  decay\s+(\+?\-?\d+)\s+(\+?\-?\d+\.\d+E\+?\-?\d+)''',re.I)
        width_list = pattern.findall(output)
        width_dict = {}
        for pid,width in width_list:
            width_dict[int(pid)] = float(width)

        for pid in particles:
            if not pid in width_dict:
                width = 0
            else:
                width = width_dict[pid]
            param = param_card['decay'].get((pid,))
            param.value = width
            param.format = 'float'
            if pid not in param_card['decay'].decay_table:
                continue
            del param_card['decay'].decay_table[pid] # reset the BR
        # write the output file. (the new param_card)
        if opts['output']:
            param_card.write(opts['output'])
            logger.info('Results are written in %s' % opts['output'])
        else:
            param_card.write(opts['path'])
            logger.info('Results are written in %s' % opts['path'])
        return

    # Calculate decay width
    def do_decay_diagram(self, line, skip_2body=False,  model=None):
        """Not in help: Generate amplitudes for decay width calculation, with fixed
           number of final particles (called level)
           syntax; decay_diagram part_name level param_path
           args; part_name level param_path
           part_name = name of the particle you want to calculate width
           level = a.) when level is int,
                       it means the max number of decay products
                   b.) when level is float,
                       it means the required precision for width.
           param_path = path for param_card
           (this is necessary to determine whether a channel is onshell or not)
           e.g. calculate width for higgs up to 2-body decays.
           calculate_width h 2 [path]
           N.B. param_card must be given so that the program knows which channel
           is on shell and which is not.

           special argument:
               - skip_2body: allow to not consider those decay (use FR)
               - model: use the model pass in argument.
        """

        if model:
            self._curr_decaymodel = model


        args = self.split_arg(line)
        #check the validity of the arguments
        particles, args = self.check_decay_diagram(args)
        #print args
        pids = particles
        level = float(args['body_decay'])
        param_card_path = args['path']
        min_br = float(args['min_br'])

        # Reset amplitudes
        self._curr_amps = diagram_generation.AmplitudeList()
        self._curr_proc_defs = base_objects.ProcessDefinitionList()
        # Reset Helas matrix elements
        self._curr_matrix_elements = helas_objects.HelasMultiProcess()
        # Reset _done_export, since we have new process
        self._done_export = False
        # Also reset _export_format and _export_dir
        self._export_format = None


        # Setup before find_channels
        if not model:
            self._curr_decaymodel = decay_objects.DecayModel(self._curr_model,
                                                         True)
            self._curr_decaymodel.read_param_card(param_card_path)
        else:
            self._curr_decaymodel = model
        model = self._curr_decaymodel

        if  isinstance(pids, int):
            pids = [pids]

        first =True
        for part_nb,pid in enumerate(pids):
            part = self._curr_decaymodel.get_particle(pid)
            if part.get('width').lower() == 'zero':
                continue
            logger_mg.info('get decay diagram for %s' % part['name'])
            # Find channels as requested
            if level // 1 == level and level >1:
                level = int(level)
                self._curr_decaymodel.find_channels(part, level, min_br)
                if not skip_2body:
                    amp = part.get_amplitudes(2)
                    if amp:
                        self._curr_amps.extend(amp)

                for l in range(3, level+1):
                    amp = part.get_amplitudes(l)
                    if amp:
                        self._curr_amps.extend(amp)
            else:
                max_level = level // 1
                if max_level < 2:
                    max_level = 999
                precision = level % 1
                if first:
                    model.find_all_channels(2,generate_abstract=False)
                    first = False
                if not skip_2body:
                    amp = part.get_amplitudes(2)
                    if amp:
                        self._curr_amps.extend(amp)
                clevel = 2
                while part.get('apx_decaywidth_err').real > precision:
                    clevel += 1
                    if clevel > max_level:
                        logger_mg.info('    stop to %s body-decay. approximate error: %s' %
                                   (max_level, part.get('apx_decaywidth_err')) )
                        break
                    if clevel > 3:
                        logger_mg.info('    current estimated error: %s go to %s-body decay:' %\
                                        (part.get('apx_decaywidth_err'), clevel))
                    part.find_channels_nextlevel(model, min_br)
                    #part.group_channels_2_amplitudes(clevel, model, min_br)
                    amp = part.get_amplitudes(clevel)
                    if amp:
                        self._curr_amps.extend(amp)
                    part.update_decay_attributes(False, True, True, model)


        # Set _generate_info
        if len(self._curr_amps) > 0:
            process = self._curr_amps[0]['process'].nice_string()
            #print process
            self._generate_info = process[9:]
            #print self._generate_info
        else:
            logger.info("No decay is found")

class MadGraphCmdWeb(CheckValidForCmdWeb, MadGraphCmd):
    """Temporary parser"""

#===============================================================================
# Command Parser
#===============================================================================
# DRAW
_draw_usage = "draw FILEPATH [options]\n" + \
         "-- draw the diagrams in eps format\n" + \
         "   Files will be FILEPATH/diagrams_\"process_string\".eps \n" + \
         "   Example: draw plot_dir . \n"
_draw_parser = misc.OptionParser(usage=_draw_usage)
_draw_parser.add_option("", "--horizontal", default=False,
                   action='store_true', help="force S-channel to be horizontal")
_draw_parser.add_option("", "--external", default=0, type='float',
                    help="authorizes external particles to end at top or " + \
                    "bottom of diagram. If bigger than zero this tune the " + \
                    "length of those line.")
_draw_parser.add_option("", "--max_size", default=1.5, type='float',
                         help="this forbids external line bigger than max_size")
_draw_parser.add_option("", "--non_propagating", default=True, \
                          dest="contract_non_propagating", action='store_false',
                          help="avoid contractions of non propagating lines")
_draw_parser.add_option("", "--add_gap", default=0, type='float', \
                          help="set the x-distance between external particles")

# LAUNCH PROGRAM
_launch_usage = "launch [DIRPATH] [options]\n" + \
         "-- execute the madevent/standalone/standalone_cpp/pythia8/NLO output present in DIRPATH\n" + \
         "   By default DIRPATH is the latest created directory \n" + \
         "   (for pythia8, it should be the Pythia 8 main directory) \n" + \
         "   Example: launch PROC_sm_1 --name=run2 \n" + \
         "   Example: launch ../pythia8 \n"
_launch_parser = misc.OptionParser(usage=_launch_usage)
_launch_parser.add_option("-f", "--force", default=False, action='store_true',
                                help="Use the card present in the directory in order to launch the different program")
_launch_parser.add_option("-n", "--name", default='', type='str',
                                help="Provide a name to the run (for madevent run)")
_launch_parser.add_option("-c", "--cluster", default=False, action='store_true',
                                help="submit the job on the cluster")
_launch_parser.add_option("-m", "--multicore", default=False, action='store_true',
                                help="submit the job on multicore core")

_launch_parser.add_option("-i", "--interactive", default=False, action='store_true',
                                help="Use Interactive Console [if available]")
_launch_parser.add_option("-s", "--laststep", default='',
                                help="last program run in MadEvent run. [auto|parton|pythia|pgs|delphes]")
_launch_parser.add_option("-R", "--reweight", default=False, action='store_true',
                            help="Run the reweight module (reweighting by different model parameter")
_launch_parser.add_option("-M", "--madspin", default=False, action='store_true',
                            help="Run the madspin package")

#===============================================================================
# Interface for customize question.
#===============================================================================
class AskforCustomize(cmd.SmartQuestion):
    """A class for asking a question where in addition you can have the
    set command define and modifying the param_card/run_card correctly"""

    def __init__(self, question, allow_arg=[], default=None,
                                            mother_interface=None, *arg, **opt):

        model_path = mother_interface._curr_model.get('modelpath')
        #2) Import the option available in the model
        ufo_model = ufomodels.load_model(model_path)
        self.all_categories = ufo_model.build_restrict.all_categories

        question = self.get_question()
        # determine the possible value and how they are linked to the restriction
        #options.
        allow_arg = ['0']
        self.name2options = {}
        for category in self.all_categories:
            for options in category:
                if not options.first:
                    continue
                self.name2options[str(len(allow_arg))] = options
                self.name2options[options.name.replace(' ','')] = options
                allow_arg.append(len(allow_arg))
        allow_arg.append('done')

        cmd.SmartQuestion.__init__(self, question, allow_arg, default, mother_interface)



    def default(self, line):
        """Default action if line is not recognized"""

        line = line.strip()
        args = line.split()
        if line == '' and self.default_value is not None:
            self.value = self.default_value
        # check if input is a file
        elif hasattr(self, 'do_%s' % args[0]):
            self.do_set(' '.join(args[1:]))
        elif line.strip() != '0' and line.strip() != 'done' and \
            str(line) != 'EOF' and line.strip() in self.allow_arg:
            option = self.name2options[line.strip()]
            option.status = not option.status
            self.value = 'repeat'
        else:
            self.value = line

        return self.all_categories

    def reask(self, reprint_opt=True):
        """ """
        reprint_opt = True
        self.question = self.get_question()
        cmd.SmartQuestion.reask(self, reprint_opt)

    def do_set(self, line):
        """ """
        self.value = 'repeat'

        args = line.split()
        if args[0] not in self.name2options:
            logger.warning('Invalid set command. %s not recognize options. Valid options are: \n  %s' %
                           (args[0], ', '.join(self.name2options.keys()) ))
            return
        elif len(args) != 2:
            logger.warning('Invalid set command. Not correct number of argument')
            return


        if args[1] in ['True','1','.true.','T',1,True,'true','TRUE']:
            self.name2options[args[0]].status = True
        elif args[1] in ['False','0','.false.','F',0,False,'false','FALSE']:
            self.name2options[args[0]].status = False
        else:
            logger.warning('%s is not True/False. Didn\'t do anything.' % args[1])



    def get_question(self):
        """define the current question."""
        question = ''
        i=0
        for category in self.all_categories:
            question += category.name + ':\n'
            for options in category:
                if not options.first:
                    continue
                i+=1
                question += '    %s: %s [%s]\n' % (i, options.name,
                                options.display(options.status))
            question += 'Enter a number to change it\'s status or press enter to validate.\n'
            question += 'For scripting this function, please type: \'help\''
        return question


    def complete_set(self, text, line, begidx, endidx):
        """ Complete the set command"""
        signal.alarm(0) # avoid timer if any
        args = self.split_arg(line[0:begidx])

        if len(args) == 1:
            possibilities = [x for x in self.name2options if not x.isdigit()]
            return self.list_completion(text, possibilities, line)
        else:
            return self.list_completion(text,['True', 'False'], line)


    def do_help(self, line):
        '''help message'''

        print 'This allows you to optimize your model to your needs.'
        print 'Enter the number associate to the possible restriction/add-on'
        print ' to change the status of this restriction/add-on.'
        print ''
        print 'In order to allow scripting of this function you can use the '
        print 'function \'set\'. This function takes two argument:'
        print 'set NAME VALUE'
        print '   NAME is the description of the option where you remove all spaces'
        print '   VALUE is either True or False'
        print ' Example: For the question'
        print '''     sm customization:
        1: diagonal ckm [True]
        2: c mass = 0 [True]
        3: b mass = 0 [False]
        4: tau mass = 0 [False]
        5: muon mass = 0 [True]
        6: electron mass = 0 [True]
    Enter a number to change it's status or press enter to validate.'''
        print ''' you can answer by'''
        print '   set diagonalckm False'
        print '   set taumass=0 True'

    def cmdloop(self, intro=None):
        cmd.SmartQuestion.cmdloop(self, intro)
        return self.all_categories



#===============================================================================
# __main__
#===============================================================================

if __name__ == '__main__':

    run_option = sys.argv
    if len(run_option) > 1:
        # The first argument of sys.argv is the name of the program
        input_file = open(run_option[1], 'rU')
        cmd_line = MadGraphCmd(stdin=input_file)
        cmd_line.use_rawinput = False #put it in non interactive mode
        cmd_line.cmdloop()
    else:
        # Interactive mode
        MadGraphCmd().cmdloop()<|MERGE_RESOLUTION|>--- conflicted
+++ resolved
@@ -5978,11 +5978,7 @@
                 ff.write(text)
                 ff.close()
                 import stat
-<<<<<<< HEAD
-                os.chmod(pjoin(MG5DIR, 'bin', name), stat.S_IRWXU)
-=======
                 os.chmod(pjoin(MG5DIR, 'bin', '%s.py' % name), stat.S_IRWXU)
->>>>>>> 84898441
                 logger.info('To use this module, you need to quite MG5aMC and run the executable bin/%s.py' % name)
             status=0
                 

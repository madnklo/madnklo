################################################################################
#
# Copyright (c) 2009 The MadGraph Development team and Contributors
#
# This file is a part of the MadGraph 5 project, an application which 
# automatically generates Feynman diagrams and matrix elements for arbitrary
# high-energy processes in the Standard Model and beyond.
#
# It is subject to the MadGraph license which should accompany this 
# distribution.
#
# For more information, please visit: http://madgraph.phys.ucl.ac.be
#
################################################################################
"""A user friendly command line interface to access MadGraph features at LO.
   Uses the cmd package for command interpretation and tab completion.
"""

import atexit
import logging
import optparse
import os
import pydoc
import re
import signal
import subprocess
import sys
import shutil
import StringIO
import traceback
import time
<<<<<<< HEAD
import inspect
=======
import urllib
        
>>>>>>> 43f0cc27

#usefull shortcut
pjoin = os.path.join

try:
    import readline
    GNU_SPLITTING = ('GNU' in readline.__doc__)
except:
    GNU_SPLITTING = True

import aloha
import madgraph
from madgraph import MG4DIR, MG5DIR, MadGraph5Error


import madgraph.core.base_objects as base_objects
import madgraph.core.diagram_generation as diagram_generation
import madgraph.loop.loop_diagram_generation as loop_diagram_generation
import madgraph.loop.loop_base_objects as loop_base_objects
import madgraph.core.drawing as draw_lib
import madgraph.core.helas_objects as helas_objects

import madgraph.iolibs.drawing_eps as draw
import madgraph.iolibs.export_cpp as export_cpp
import madgraph.iolibs.export_v4 as export_v4
import madgraph.loop.loop_exporters as loop_exporters
import madgraph.iolibs.helas_call_writers as helas_call_writers
import madgraph.iolibs.file_writers as writers
import madgraph.iolibs.files as files
import madgraph.iolibs.group_subprocs as group_subprocs
import madgraph.iolibs.import_v4 as import_v4
import madgraph.iolibs.save_load_object as save_load_object

import madgraph.interface.extended_cmd as cmd
import madgraph.interface.tutorial_text as tutorial_text
import madgraph.interface.tutorial_text_nlo as tutorial_text_nlo
import madgraph.interface.tutorial_text_madloop as tutorial_text_madloop
import madgraph.interface.launch_ext_program as launch_ext
import madgraph.interface.madevent_interface as madevent_interface
import madgraph.interface.amcatnlo_run_interface as amcatnlo_run

import madgraph.various.process_checks as process_checks
import madgraph.various.banner as banner_module
import madgraph.various.misc as misc
import madgraph.various.cluster as cluster

import models as ufomodels
import models.import_ufo as import_ufo
import models.write_param_card as param_writer
import models.check_param_card as check_param_card

import aloha.aloha_fct as aloha_fct
import aloha.create_aloha as create_aloha
import aloha.aloha_lib as aloha_lib

# Special logger for the Cmd Interface
logger = logging.getLogger('cmdprint') # -> stdout
logger_stderr = logging.getLogger('fatalerror') # ->stderr
logger_tuto = logging.getLogger('tutorial') # -> stdout include instruction in  
                                            #order to learn MG5
logger_tuto_nlo = logging.getLogger('tutorial_aMCatNLO') # -> stdout include instruction in  
                                                        #order to learn aMC@NLO

logger_tuto_madloop = logging.getLogger('tutorial_MadLoop') # -> stoud for MadLoop tuto

#===============================================================================
# CmdExtended
#===============================================================================
class CmdExtended(cmd.Cmd):
    """Particularisation of the cmd command for MG5"""

    #suggested list of command
    next_possibility = {
        'start': ['import model ModelName', 'import command PATH',
                      'import proc_v4 PATH', 'tutorial'],
        'import model' : ['generate PROCESS','define MULTIPART PART1 PART2 ...', 
                                   'display particles', 'display interactions'],
        'define': ['define MULTIPART PART1 PART2 ...', 'generate PROCESS', 
                                                    'display multiparticles'],
        'generate': ['add process PROCESS','output [OUTPUT_TYPE] [PATH]','display diagrams'],
        'add process':['output [OUTPUT_TYPE] [PATH]', 'display processes'],
        'output':['launch','open index.html','history PATH', 'exit'],
        'display': ['generate PROCESS', 'add process PROCESS', 'output [OUTPUT_TYPE] [PATH]'],
        'import proc_v4' : ['launch','exit'],
        'launch': ['open index.html','exit'],
        'tutorial': ['generate PROCESS', 'import model MODEL', 'help TOPIC']
    }
    
    debug_output = 'MG5_debug'
    error_debug = 'Please report this bug on https://bugs.launchpad.net/madgraph5\n'
    error_debug += 'More information is found in \'%(debug)s\'.\n' 
    error_debug += 'Please attach this file to your report.'
    
    config_debug = 'If you need help with this issue please contact us on https://answers.launchpad.net/madgraph5\n'

    keyboard_stop_msg = """stopping all operation
            in order to quit mg5 please enter exit"""
    
    # Define the Error Class # Define how error are handle
    InvalidCmd = madgraph.InvalidCmd
    ConfigurationError = MadGraph5Error

    def __init__(self, *arg, **opt):
        """Init history and line continuation"""
        
        # If possible, build an info line with current version number 
        # and date, from the VERSION text file
        info = misc.get_pkg_info()
        info_line = ""

        if info.has_key('version') and  info.has_key('date'):
            len_version = len(info['version'])
            len_date = len(info['date'])
            if len_version + len_date < 30:
                info_line = "#*         VERSION %s %s %s         *\n" % \
                            (info['version'],
                            (30 - len_version - len_date) * ' ',
                            info['date'])

        # Create a header for the history file.
        # Remember to fill in time at writeout time!
        self.history_header = \
        '#************************************************************\n' + \
        '#*                        MadGraph 5                        *\n' + \
        '#*                                                          *\n' + \
        "#*                *                       *                 *\n" + \
        "#*                  *        * *        *                   *\n" + \
        "#*                    * * * * 5 * * * *                     *\n" + \
        "#*                  *        * *        *                   *\n" + \
        "#*                *                       *                 *\n" + \
        "#*                                                          *\n" + \
        "#*                                                          *\n" + \
        info_line + \
        "#*                                                          *\n" + \
        "#*    The MadGraph Development Team - Please visit us at    *\n" + \
        "#*    https://server06.fynu.ucl.ac.be/projects/madgraph     *\n" + \
        '#*                                                          *\n' + \
        '#************************************************************\n' + \
        '#*                                                          *\n' + \
        '#*               Command File for MadGraph 5                *\n' + \
        '#*                                                          *\n' + \
        '#*     run as ./bin/mg5  filename                           *\n' + \
        '#*                                                          *\n' + \
        '#************************************************************\n'
        
        if info_line:
            info_line = info_line[1:]

        logger.info(\
        "************************************************************\n" + \
        "*                                                          *\n" + \
        "*           W E L C O M E  to  M A D G R A P H  5          *\n" + \
        "*                                                          *\n" + \
        "*                                                          *\n" + \
        "*                 *                       *                *\n" + \
        "*                   *        * *        *                  *\n" + \
        "*                     * * * * 5 * * * *                    *\n" + \
        "*                   *        * *        *                  *\n" + \
        "*                 *                       *                *\n" + \
        "*                                                          *\n" + \
        info_line + \
        "*                                                          *\n" + \
        "*    The MadGraph Development Team - Please visit us at    *\n" + \
        "*    https://server06.fynu.ucl.ac.be/projects/madgraph     *\n" + \
        "*                                                          *\n" + \
        "*               Type 'help' for in-line help.              *\n" + \
        "*           Type 'tutorial' to learn how MG5 works         *\n" + \
        "*    Type 'tutorial aMCatNLO' to learn how aMC@NLO works   *\n" + \
        "*    Type 'tutorial MadLoop' to learn how MadLoop works    *\n" + \
        "*                                                          *\n" + \
        "************************************************************")
        
        cmd.Cmd.__init__(self, *arg, **opt)
    
    def postcmd(self,stop, line):
        """ finishing a command
        This looks if the command add a special post part.
        This looks if we have to write an additional text for the tutorial."""
        
        stop = super(CmdExtended, self).postcmd(stop, line)   
        # Print additional information in case of routines fails
        if stop == False:
            return False
        
        args=line.split()
        # Return for empty line
        if len(args)==0:
            return stop
        
        # try to print linked to the first word in command 
        #as import_model,... if you don't find then try print with only
        #the first word.
        if len(args)==1:
            command=args[0]
        else:
            command = args[0]+'_'+args[1].split('.')[0]
        
        try:
            logger_tuto.info(getattr(tutorial_text, command).replace('\n','\n\t'))
        except Exception:
            try:
                logger_tuto.info(getattr(tutorial_text, args[0]).replace('\n','\n\t'))
            except Exception:
                pass

        try:
            logger_tuto_nlo.info(getattr(tutorial_text_nlo, command).replace('\n','\n\t'))
        except Exception:
            try:
                logger_tuto_nlo.info(getattr(tutorial_text_nlo, args[0]).replace('\n','\n\t'))
            except Exception:
                pass
        
        try:
            logger_tuto_madloop.info(getattr(tutorial_text_madloop, command).replace('\n','\n\t'))
        except Exception:
            try:
                logger_tuto_madloop.info(getattr(tutorial_text_madloop, args[0]).replace('\n','\n\t'))
            except Exception:
                pass
        
        return stop

     
    def get_history_header(self):
        """return the history header""" 
        return self.history_header % misc.get_time_info()

#===============================================================================
# HelpToCmd
#===============================================================================
class HelpToCmd(cmd.HelpCmd):
    """ The Series of help routine for the MadGraphCmd"""    
    
    def help_save(self):
        logger.info("syntax: save %s FILENAME" % "|".join(self._save_opts),'$MG:color:BLUE')
        logger.info("-- save information as file FILENAME",'$MG:color:BLACK')
        logger.info("   FILENAME is optional for saving 'options'.")
        logger.info('   By default it uses ./input/mg5_configuration.txt')
        logger.info('   If you put "global" for FILENAME it will use ~/.mg5/mg5_configuration.txt')
        logger.info('   If this files exists, it is uses by all MG5 on the system but continues')
        logger.info('   to read the local options files.')

    def help_load(self):
        logger.info("syntax: load %s FILENAME" % "|".join(self._save_opts),'$MG:color:BLUE')
        logger.info("-- load information from file FILENAME",'$MG:color:BLACK')

    def help_import(self):
        logger.info("syntax: import " + "|".join(self._import_formats) + \
              " FILENAME",'$MG:color:BLUE')
        logger.info("-- imports file(s) in various formats",'$MG:color:GREEN')
        logger.info("")
        logger.info("   import model MODEL[-RESTRICTION] [--modelname]:",'$MG:color:BLACK')
        logger.info("      Import a UFO model.")
        logger.info("      MODEL should be a valid UFO model name")
        logger.info("      Model restrictions are specified by MODEL-RESTRICTION")
        logger.info("        with the file restrict_RESTRICTION.dat in the model dir.")
        logger.info("        By default, restrict_default.dat is used.")
        logger.info("        Specify model_name-full to get unrestricted model.")
        logger.info("      '--modelname' keeps the original particle names for the model")
        logger.info("")
        logger.info("   import model_v4 MODEL [--modelname] :",'$MG:color:BLACK')
        logger.info("      Import an MG4 model.")
        logger.info("      Model should be the name of the model")
        logger.info("      or the path to theMG4 model directory")
        logger.info("      '--modelname' keeps the original particle names for the model")
        logger.info("")
        logger.info("   import proc_v4 [PATH] :",'$MG:color:BLACK')
        logger.info("      Execute MG5 based on a proc_card.dat in MG4 format.")
        logger.info("      Path to the proc_card is optional if you are in a")
        logger.info("      madevent directory")
        logger.info("")
        logger.info("   import command PATH :",'$MG:color:BLACK')
        logger.info("      Execute the list of command in the file at PATH")
        logger.info("")
        logger.info("   import banner PATH  [--no_launch]:",'$MG:color:BLACK')
        logger.info("      Rerun the exact same run define in the valid banner.")
 
    def help_install(self):
        logger.info("syntax: install " + "|".join(self._install_opts),'$MG:color:BLUE')
        logger.info("-- Download the last version of the program and install it")
        logger.info("   locally in the current Madgraph version. In order to have")
        logger.info("   a successful installation, you will need to have an up-to-date")
        logger.info("   F77 and/or C and Root compiler.")
        logger.info(" ")
        logger.info("   \"install update\"",'$MG:color:BLACK')
        logger.info("   check if your MG5 installation is the latest one.")
        logger.info("   If not it load the difference between your current version and the latest one,")
        logger.info("   and apply it to the code. Two options are available for this command:")
        logger.info("     -f: didn't ask for confirmation if it founds an update.")
        logger.info("     --timeout=: Change the maximum time allowed to reach the server.")
        
    def help_display(self):
        logger.info("syntax: display " + "|".join(self._display_opts),'$MG:color:BLUE')
        logger.info("-- display a the status of various internal state variables")
        logger.info("   for particles/interactions you can specify the name or id of the")
        logger.info("   particles/interactions to receive more details information.")
        logger.info("   Example: display particles e+.",'$MG:color:GREEN')
        logger.info(" > For \"checks\", can specify only to see failed checks.")
        logger.info(" > For \"diagrams\", you can specify where the file will be written.")
        logger.info("   Example: display diagrams ./",'$MG:color:GREEN')
        
        
    def help_launch(self):
        """help for launch command"""
        # Using the built-in parser help is not convenient when one wants to use
        # color schemes.
        #_launch_parser.print_help()
        logger.info("syntax: launch <dir_path> <options>",'$MG:color:BLUE')
        logger.info("-- execute the aMC@NLO/madevent/standalone/pythia8 output present in dir_path",'$MG:color:BLACK')
        logger.info("By default, dir_path points to the last created directory.")
        logger.info("(for pythia8, it should be the Pythia 8 main directory)")
        logger.info("")        
        logger.info("Launch on madevent/pythia8/standalone outputs:",'$MG:color:BLACK')
        logger.info(" o Example: launch PROC_sm_1 --name=run2",'$MG:color:GREEN')        
        logger.info(" o Example: launch ../pythia8",'$MG:color:GREEN')        
        logger.info(" > Options:")        
        logger.info("     -h, --help            show this help message and exit")        
        logger.info("     -f, --force           Use the card present in the directory in order")        
        logger.info("                           to launch the different program")        
        logger.info("     -n NAME, --name=NAME  Provide a name to the run (for madevent run)")        
        logger.info("     -c, --cluster         submit the job on the cluster")        
        logger.info("     -m, --multicore       submit the job on multicore core")        
        logger.info("     -i, --interactive     Use Interactive Console [if available]")        
        logger.info("     -s LASTSTEP, --laststep=LASTSTEP")        
        logger.info("                           last program run in MadEvent run.")
        logger.info("                           [auto|parton|pythia|pgs|delphes]")        
        logger.info("")    
        logger.info("Launch on MadLoop standalone output:",'$MG:color:BLACK')
        logger.info(" o Example: launch PROC_loop_sm_1 -f",'$MG:color:GREEN')    
        logger.info(" > Simple check of a single Phase-space points.")    
        logger.info(" > You will be asked whether you want to edit the MadLoop ")    
        logger.info("   and model param card as well as the PS point, unless ")    
        logger.info("   the -f option is specified. All other options are ")    
        logger.info("   irrelevant for this kind of launch.")    
        logger.info("")    
        logger.info("Launch on aMC@NLO output:",'$MG:color:BLACK')
        logger.info(" > launch <dir_path> <mode> <options>",'$MG:color:BLUE')
        logger.info(" o Example: launch MyProc aMC@NLO -f -p",'$MG:color:GREEN')    

    def help_tutorial(self):
        logger.info("syntax: tutorial [" + "|".join(self._tutorial_opts) + "]",'$MG:color:BLUE')
        logger.info("-- start/stop the MG5 tutorial mode (or stop any other mode)")
        logger.info("-- aMCatNLO: start aMC@NLO tutorial mode")
        logger.info("-- MadLoop: start MadLoop tutorial mode")

    def help_open(self):
        logger.info("syntax: open FILE  ",'$MG:color:BLUE')
        logger.info("-- open a file with the appropriate editor.",'$MG:color:BLACK')
        logger.info('   If FILE belongs to index.html, param_card.dat, run_card.dat')
        logger.info('   the path to the last created/used directory is used')
        logger.info('   The program used to open those files can be chosen in the')
        logger.info('   configuration file ./input/mg5_configuration.txt')
        
    def help_customize_model(self):
        logger.info("syntax: customize_model --save=NAME",'$MG:color:BLUE')
        logger.info("--  Open an invite where you options to tweak the model.",'$MG:color:BLACK')
        logger.info("    If you specify the option --save=NAME, this tweak will be")
        logger.info("    available for future import with the command 'import model XXXX-NAME'")
        
    def help_output(self):
        logger.info("syntax: output [" + "|".join(self._export_formats) + \
                    "] [path|.|auto] [options]",'$MG:color:BLUE')
        logger.info("-- Output any generated process(es) to file.",'$MG:color:BLACK')
        logger.info("   Default mode is madevent. Default path is \'.\' or auto.")
        logger.info("   mode:",'$MG:color:BLACK')
        logger.info("   - For MadLoop and aMC@NLO runs, there is only one mode and")
        logger.info("     it is set by default.")                
        logger.info("   - If mode is madevent, create a MadEvent process directory.")
        logger.info("   - If mode is standalone, create a Standalone directory")
        logger.info("   - If mode is matrix, output the matrix.f files for all")
        logger.info("     generated processes in directory \"path\".")
        logger.info("   - If mode is standalone_cpp, create a standalone C++")
        logger.info("     directory in \"path\".")
        logger.info("   - If mode is pythia8, output all files needed to generate")
        logger.info("     the processes using Pythia 8. The files are written in")
        logger.info("     the Pythia 8 directory (default).")
        logger.info("     NOTE: The Pythia 8 directory is set in the ./input/mg5_configuration.txt")
        logger.info("   - If mode is aloha: Special syntax output:")
        logger.info("     syntax: aloha [ROUTINE] [--options]" )
        logger.info("     valid options for aloha output are:")
        logger.info("      --format=Fortran|Python|Cpp : defining the output language")
        logger.info("      --output= : defining output directory")
        logger.info("   path: The path of the process directory.",'$MG:color:BLACK')
        logger.info("     If you put '.' as path, your pwd will be used.")
        logger.info("     If you put 'auto', an automatic directory PROC_XX_n will be created.")
        logger.info("   options:",'$MG:color:BLACK')
        logger.info("      -f: force cleaning of the directory if it already exists")
        logger.info("      -d: specify other MG/ME directory")
        logger.info("      -noclean: no cleaning performed in \"path\".")
        logger.info("      -nojpeg: no jpeg diagrams will be generated.")
        logger.info("      -name: the postfix of the main file in pythia8 mode.")
        logger.info("   Examples:",'$MG:color:GREEN')
        logger.info("       output",'$MG:color:GREEN')
        logger.info("       output standalone MYRUN -f",'$MG:color:GREEN')
        logger.info("       output pythia8 ../pythia8/ -name qcdprocs",'$MG:color:GREEN')
        
    def help_check(self):

        logger.info("syntax: check [" + "|".join(self._check_opts) + "] [param_card] process_definition",'$MG:color:BLUE')
        logger.info("-- check a process or set of processes.",'$MG:color:BLACK')
        logger.info("General options:",'$MG:color:BLACK')
        logger.info("o full:",'$MG:color:GREEN')
        logger.info("   Perform all four checks described below:")
        logger.info("   permutation, gauge and lorentz_invariance.")
        logger.info("o permutation:",'$MG:color:GREEN')
        logger.info("   Check that the model and MG5 are working properly")
        logger.info("   by generating permutations of the process and checking")
        logger.info("   that the resulting matrix elements give the same value.")
        logger.info("o gauge:",'$MG:color:GREEN')
        logger.info("   Check that processes with massless gauge bosons are")
        logger.info("   gauge invariant (comparing Feynman and unitary gauges)")
        logger.info("   This check if for now not available for loop processes.")
        logger.info("o brs:",'$MG:color:GREEN')
        logger.info("   Check that the ward identities are satisfied if the ")
        logger.info("   process has at least one massless gauge boson as an")
        logger.info("   external particle.")
        logger.info("o lorentz_invariance:",'$MG:color:GREEN')
        logger.info("   Check that the amplitude is lorentz invariant by")
        logger.info("   comparing the amplitiude in different frames")
        logger.info("Comments",'$MG:color:GREEN')         
        logger.info(" > If param_card is given, that param_card is used ")
        logger.info("   instead of the default values for the model.")
        logger.info(" > Except for the 'gauge' test, all checks above are also")
        logger.info("   available for loop processes with ML5 ('virt=' mode)")
        logger.info("Example: check full p p > j j",'$MG:color:GREEN')
        logger.info("Options for loop processes only:",'$MG:color:BLACK')
        logger.info("o timing:",'$MG:color:GREEN')
        logger.info("   Generate and output a process and returns detailed")        
        logger.info("   information about the code and a timing benchmark.")
        logger.info("o stability:",'$MG:color:GREEN')
        logger.info("   Generate and output a process and returns detailed")        
        logger.info("   statistics about the numerical stability of the code.")
        logger.info("o profile:",'$MG:color:GREEN')
        logger.info("   Performs both the timing and stability analysis at once")
        logger.info("   and outputs the result in a log file without prompting")
        logger.info("   it to the user.")
        logger.info("Comments",'$MG:color:GREEN')
        logger.info(" > These checks are only available for ML5 ('virt=' mode)")
        logger.info(" > For the 'profile' and 'stability' checks, you can chose") 
        logger.info("   how many PS points should be used for the statistic by")  
        logger.info("   specifying it as an integer just before the [param_card]")        
        logger.info("   optional argument.")
        logger.info(" > Notice multiparticle labels cannot be used with these checks.")
        logger.info(" > For process syntax, please see help generate.")
        logger.info("Example: check profile g g > t t~",'$MG:color:GREEN')

    def help_generate(self):

        logger.info("-- generate diagrams for a given process",'$MG:color:BLUE')
        logger.info("General leading-order syntax:",'$MG:color:BLACK')
        logger.info(" o generate INITIAL STATE > REQ S-CHANNEL > FINAL STATE $ EXCL S-CHANNEL / FORBIDDEN PARTICLES COUP1=ORDER1 COUP2=ORDER2 @N")
        logger.info(" o Example: generate l+ vl > w+ > l+ vl a $ z / a h QED=3 QCD=0 @1",'$MG:color:GREEN')
        logger.info(" > Alternative required s-channels can be separated by \"|\":")
        logger.info("   b b~ > W+ W- | H+ H- > ta+ vt ta- vt~")
        logger.info(" > If no coupling orders are given, MG5 will try to determine")
        logger.info("   orders to ensure maximum number of QCD vertices.")
        logger.info(" > To generate a second process use the \"add process\" command")
        logger.info("Decay chain syntax:",'$MG:color:BLACK')
        logger.info(" o core process, decay1, (decay2, (decay2', ...)), ...  etc")
        logger.info(" o Example: generate p p > t~ t QED=0, (t~ > W- b~, W- > l- vl~), t > j j b @2",'$MG:color:GREEN')
        logger.info(" > Note that identical particles will all be decayed.")
        logger.info("Loop processes syntax:",'$MG:color:BLACK')
        logger.info(" o core process [ <NLO_mode=> LoopOrder1 LoopOrder2 ... ] SQUAREDCOUPi=ORDERi")        
        logger.info(" o Example: generate p p > t~ t QED=0 QCD=2 [ all= QCD ] QCD=6",'$MG:color:GREEN')
        logger.info(" > Notice that in this format, decay chains are not allowed.")
        logger.info(" > The LoopOrder(s) defined specify the kind of loops to consider (only QCD for now).")
        logger.info(" > The coupling restrictions before '[' restrict the orders of born *amplitudes*.")
        logger.info("   So that in the example above QCD=2 restricts the born amplitude to have at")   
        logger.info("   most QCD=2 and loop amplitudes at most QCD=2+2 (because QCD loops are considered)")             
        logger.info(" > The coupling restrictions after ']' restrict the orders of the matrix element, ")
        logger.info("   namely the squared amplitudes. In the example above QCD=6 correspond to born") 
        logger.info("   amplitudes with QCD=2 squared against loop amplitudes with QCD=4, adding up to 6.")
        logger.info(" > The optional <NLO_mode=> can be any of the following ('all=' by default if absent):")                    
        logger.info("     all=   : Generate all the real-emission and loop diagrams, ready for aMC@NLO runs.")                    
        logger.info("     virt=  : Generate only the loop diagrams, read for MadLoop standalone checks/runs.")                    
        logger.info("     real=  : Generate only the real-emission diagrams, for use with alternative OLP. ")                    
        logger.info(" > For processes without born amplitudes (i.e. loop-induced like g g > z), please use ")                    
        logger.info("   the 'virt=' NLO mode. aMC@NLO cannot integrate these processes, but standalone MadLoop5")                    
        logger.info("   can still handle these.")                    

    def help_add(self):

        logger.info("-- generate diagrams for a process and add to existing processes",'$MG:color:BLUE')
        logger.info("General leading-order syntax:",'$MG:color:BLACK')
        logger.info(" o add process INITIAL STATE > REQ S-CHANNEL > FINAL STATE $ EXCL S-CHANNEL / FORBIDDEN PARTICLES COUP1=ORDER1 COUP2=ORDER2 @N")
        logger.info(" o Example: add process l+ vl > w+ > l+ vl a $ z / a h QED=3 QCD=0 @1",'$MG:color:GREEN')
        logger.info(" > Alternative required s-channels can be separated by \"|\":")
        logger.info("   b b~ > W+ W- | H+ H- > ta+ vt ta- vt~")
        logger.info(" > If no coupling orders are given, MG5 will try to determine")
        logger.info("   orders to ensure maximum number of QCD vertices.")
        logger.info(" > Note that if there are more than one non-QCD coupling type,")
        logger.info("   coupling orders need to be specified by hand.")
        logger.info("Decay chain syntax:",'$MG:color:BLACK')
        logger.info(" o core process, decay1, (decay2, (decay2', ...)), ...  etc")
        logger.info(" o Example: add process p p > t~ t QED=0, (t~ > W- b~, W- > l- vl~), t > j j b @2",'$MG:color:GREEN')
        logger.info(" > Note that identical particles will all be decayed.")
        logger.info("Loop processes syntax:",'$MG:color:BLACK')
        logger.info(" o core process [ <NLO_mode=> LoopOrder1 LoopOrder2 ... ] SQUAREDCOUPi=ORDERi")        
        logger.info(" o Example: add process p p > t~ t QED=0 QCD=2 [ all= QCD ] QCD=6",'$MG:color:GREEN')
        logger.info(" > Notice that in this format, decay chains are not allowed.")
        logger.info(" > The LoopOrder(s) defined specify the kind of loops to consider (only QCD for now).")
        logger.info(" > The coupling restrictions before '[' restrict the orders of born *amplitudes*.")
        logger.info("   So that in the example above QCD=2 restricts the born amplitude to have at")   
        logger.info("   most QCD=2 and loop amplitudes at most QCD=2+2 (because QCD loops are considered)")             
        logger.info(" > The coupling restrictions after ']' restrict the orders of the matrix element, ")
        logger.info("   namely the squared amplitudes. In the example above QCD=6 correspond to born") 
        logger.info("   amplitudes with QCD=2 squared against loop amplitudes with QCD=4, adding up to 6.")
        logger.info(" > The optional <NLO_mode=> can be any of the following ('all=' by default if absent):")                    
        logger.info("     all=   : Generate all the real-emission and loop diagrams, ready for aMC@NLO runs.")                    
        logger.info("     virt=  : Generate only the loop diagrams, read for MadLoop standalone checks/runs.")                    
        logger.info("     real=  : Generate only the real-emission diagrams, for use with alternative OLP. ")                    
        logger.info(" > For processes without born amplitudes (i.e. loop-induced like g g > z), please use ")                    
        logger.info("   the 'virt=' NLO mode. aMC@NLO cannot integrate these processes, but standalone MadLoop5")                    
        logger.info("   can still handle these.")

    def help_define(self):
        logger.info("-- define a multiparticle",'$MG:color:BLUE')
        logger.info("Syntax:  define multipart_name [=] part_name_list")
        logger.info("Example: define p = g u u~ c c~ d d~ s s~ b b~",'$MG:color:GREEN')
        

    def help_set(self):
        logger.info("-- set options for generation or output.",'$MG:color:BLUE')
        logger.info("syntax: set <option_name> <option_value>",'$MG:color:BLACK')
        logger.info("Possible options are: ")
        for opts in [self._set_options[i*3:(i+1)*3] for i in \
                                          range((len(self._set_options)//4)+1)]:
            logger.info("%s"%(','.join(opts)),'$MG:color:GREEN')
        logger.info("Details of each option:")
        logger.info("group_subprocesses True/False/Auto: ",'$MG:color:BLACK')
        logger.info(" > (default Auto) Smart grouping of subprocesses into ")
        logger.info("   directories, mirroring of initial states, and ")
        logger.info("   combination of integration channels.")
        logger.info(" > Example: p p > j j j w+ gives 5 directories and 184 channels",'$MG:color:GREEN')
        logger.info("   (cf. 65 directories and 1048 channels for regular output)",'$MG:color:GREEN')
        logger.info(" > Auto means False for decay computation and True for collisions.") 
        logger.info("ignore_six_quark_processes multi_part_label",'$MG:color:BLACK')
        logger.info(" > (default none) ignore processes with at least 6 of any")
        logger.info("   of the quarks given in multi_part_label.")
        logger.info(" > These processes give negligible contribution to the")
        logger.info("   cross section but have subprocesses/channels.")
        logger.info("stdout_level DEBUG|INFO|WARNING|ERROR|CRITICAL",'$MG:color:BLACK')
        logger.info(" > change the default level for printed information")
        logger.info("fortran_compiler NAME",'$MG:color:BLACK')
        logger.info(" > (default None) Force a specific fortran compiler.")
        logger.info("   If None, it tries first g77 and if not present gfortran")
        logger.info("   but loop output use gfortran.")
        logger.info("loop_optimized_output True|False",'$MG:color:BLACK')
        logger.info(" > Exploits the open loop thechnique for considerable")
        logger.info("   improvement.")
        logger.info(" > CP relations among helicites are detected and the helicity")
        logger.info("   filter has more potential.")
        logger.info("gauge unitary|Feynman",'$MG:color:BLACK')        
        logger.info(" > (default unitary) choose the gauge of the non QCD part.")
        logger.info(" > For loop processes, only Feynman gauge is employable.")        
        logger.info("complex_mass_scheme True|False",'$MG:color:BLACK')        
        logger.info(" > (default False) Set complex mass scheme.")
        logger.info(" > Complex mass scheme is not yet supported for loop processes.")
        logger.info("timeout VALUE",'$MG:color:BLACK')
        logger.info(" > (default 20) Seconds allowed to answer questions.")
        logger.info(" > Note that pressing tab always stops the timer.")
        logger.info("cluster_temp_path PATH",'$MG:color:BLACK')
        logger.info(" > (default None) [Used in Madevent Output]")
        logger.info(" > Allow to perform the run in PATH directory")
        logger.info(" > This allow to not run on the central disk. ")
        logger.info(" > This is not used by condor cluster (since condor has")
        logger.info("   its own way to prevent it).")
       
#===============================================================================
# CheckValidForCmd
#===============================================================================
class CheckValidForCmd(cmd.CheckCmd):
    """ The Series of help routine for the MadGraphCmd"""
    
    class RWError(MadGraph5Error):
        """a class for read/write errors"""
    
    def check_add(self, args):
        """check the validity of line
        syntax: add process PROCESS 
        """
    
        if len(args) < 2:
            self.help_add()
            raise self.InvalidCmd('\"add\" requires at least two arguments')
        
        if args[0] != 'process':
            raise self.InvalidCmd('\"add\" requires the argument \"process\"')

        if not self._curr_model:
            logger.info("No model currently active, so we import the Standard Model")
            self.do_import('model sm')
    
        self.check_process_format(' '.join(args[1:]))

    def check_define(self, args):
        """check the validity of line
        syntax: define multipart_name [ part_name_list ]
        """  
        
        if len(args) < 2:
            self.help_define()
            raise self.InvalidCmd('\"define\" command requires at least two arguments')

        if args[1] == '=':
            del args[1]
            if len(args) < 2:
                self.help_define()
                raise self.InvalidCmd('\"define\" command requires at least one particles name after \"=\"')
        
        if '=' in args:
            self.help_define()
            raise self.InvalidCmd('\"define\" command requires symbols \"=\" at the second position')
        
        if not self._curr_model:
            logger.info('No model currently active. Try with the Standard Model')
            self.do_import('model sm')

        if self._curr_model['particles'].find_name(args[0]):
            raise self.InvalidCmd("label %s is a particle name in this model\n\
            Please retry with another name." % args[0])

    def check_display(self, args):
        """check the validity of line
        syntax: display XXXXX
        """
            
        if len(args) < 1:
            self.help_display()
            raise self.InvalidCmd, 'display requires an argument specifying what to display'
        if args[0] not in self._display_opts:
            self.help_display()
            raise self.InvalidCmd, 'Invalid arguments for display command: %s' % args[0]

        if not self._curr_model:
            raise self.InvalidCmd("No model currently active, please import a model!")

# check that either _curr_amps or _fks_multi_proc exists
        if (args[0] in ['processes', 'diagrams'] and not self._curr_amps and not self._fks_multi_proc):
           raise self.InvalidCmd("No process generated, please generate a process!")
        if args[0] == 'checks' and not self._comparisons:
            raise self.InvalidCmd("No check results to display.")
        
        if args[0] == 'variable' and len(args) !=2:
            raise self.InvalidCmd('variable need a variable name')


    def check_draw(self, args):
        """check the validity of line
        syntax: draw DIRPATH [option=value]
        """
        
        if len(args) < 1:
            args.append('/tmp')
        
        if not self._curr_amps:
            raise self.InvalidCmd("No process generated, please generate a process!")
            
        if not os.path.isdir(args[0]):
            raise self.InvalidCmd( "%s is not a valid directory for export file" % args[0])
            
    def check_check(self, args):
        """check the validity of args"""
        
        if  not self._curr_model:
            raise self.InvalidCmd("No model currently active, please import a model!")

        if self._model_v4_path:
            raise self.InvalidCmd(\
                "\"check\" not possible for v4 models")

        if len(args) < 2:
            self.help_check()
            raise self.InvalidCmd("\"check\" requires a process.")

        param_card = None
        if args[0] not in ['stability','profile','timing'] and os.path.isfile(args[1]):
            param_card = args.pop(1)

        if args[0] in ['stability','profile','timing'] and len(args)>1:
            if args[1] != "-reuse":
                if args[1][0] == '-':
                    raise self.InvalidCmd("Command option %s not recognized."%args[1])
                else:    
                    args.insert(1, '-no_reuse')

        if args[0] in ['timing'] and os.path.isfile(args[2]):
            param_card = args.pop(2)

        if args[0] in ['stability', 'profile'] and len(args)>1:
            # If the first argument after 'stability' is not the integer
            # specifying the desired statistics (i.e. number of points), then
            # we insert the default value 100
            try: 
                int(args[2])
            except ValueError:
                args.insert(2, '100')
            
        if args[0] in ['stability', 'profile'] and os.path.isfile(args[3]):
            param_card = args.pop(3)
                
        if args[0] not in self._check_opts:
            args.insert(0, 'full')

        if any([',' in elem for elem in args]):
            raise self.InvalidCmd('Decay chains not allowed in check')
        
        self.check_process_format(" ".join(args[1:]))

        return param_card
    
    def check_generate(self, args):
        """check the validity of args"""
        # Not called anymore see check_add
        return self.check_add(args)
    
    def check_process_format(self, process):
        """ check the validity of the string given to describe a format """
        
        #check balance of paranthesis
        if process.count('(') != process.count(')'):
            raise self.InvalidCmd('Invalid Format, no balance between open and close parenthesis')
        #remove parenthesis for fututre introspection
        process = process.replace('(',' ').replace(')',' ')
        
        # split following , (for decay chains)
        subprocesses = process.split(',')
        if len(subprocesses) > 1:
            for subprocess in subprocesses:
                self.check_process_format(subprocess)
            return
        
        # request that we have one or two > in the process
        if process.count('>') not in [1,2]:
            raise self.InvalidCmd(
               'wrong format for \"%s\" this part requires one or two symbols \'>\', %s found' 
               % (process, process.count('>')))
        
        # we need at least one particles in each pieces
        particles_parts = process.split('>')
        for particles in particles_parts:
            if re.match(r'^\s*$', particles):
                raise self.InvalidCmd(
                '\"%s\" is a wrong process format. Please try again' % process)  
        
        # '/' and '$' sould be used only after the process definition
        for particles in particles_parts[:-1]:
            if re.search('\D/', particles):
                raise self.InvalidCmd(
                'wrong process format: restriction should be place after the final states')
            if re.search('\D\$', particles):
                raise self.InvalidCmd(
                'wrong process format: restriction should be place after the final states')
        

    def check_tutorial(self, args):
        """check the validity of the line"""
        if len(args) == 1:
            if not args[0] in self._tutorial_opts:
                self.help_tutorial()
                raise self.InvalidCmd('Invalid argument for tutorial')
        elif len(args) == 0:
            #this means mg5 tutorial
            args.append('MadGraph5')
        else:
            self.help_tutorial()
            raise self.InvalidCmd('Too manu arguments for tutorial')


    
    def check_import(self, args):
        """check the validity of line"""
        
        modelname = False
        if '-modelname' in args:
            args.remove('-modelname')
            modelname = True   
        elif '--modelname' in args:
            args.remove('--modelname')
            modelname = True              
                
        if not args:
            self.help_import()
            raise self.InvalidCmd('wrong \"import\" format')
        
        if len(args) >= 2 and args[0] not in self._import_formats:
            self.help_import()
            raise self.InvalidCmd('wrong \"import\" format')            
        elif len(args) == 1:
            if args[0] in self._import_formats:
                if args[0] != "proc_v4":
                    self.help_import()
                    raise self.InvalidCmd('wrong \"import\" format')
                elif not self._export_dir:
                    self.help_import()
                    raise self.InvalidCmd('PATH is mandatory in the current context\n' + \
                                  'Did you forget to run the \"output\" command')
            # The type of the import is not given -> guess it
            format = self.find_import_type(args[0])
            logger.info('The import format was not given, so we guess it as %s' % format)
            args.insert(0, format)
            if self.history[-1].startswith('import'):
                self.history[-1] = 'import %s %s' % \
                                (format, ' '.join(self.history[-1].split()[1:]))
                                    
        if modelname:
            args.append('-modelname') 
        
        
          
    def check_install(self, args):
        """check that the install command is valid"""
        
        if len(args) < 1:
            self.help_install()
            raise self.InvalidCmd('install command require at least one argument')
        
        if args[0] not in self._install_opts:
            if not args[0].startswith('td'):
                self.help_install()
                raise self.InvalidCmd('Not recognize program %s ' % args[0])
            
        if args[0] in ["ExRootAnalysis", "Delphes"]:
            if not misc.which('root'):
                raise self.InvalidCmd(
'''In order to install ExRootAnalysis, you need to install Root on your computer first.
please follow information on http://root.cern.ch/drupal/content/downloading-root''')
            if 'ROOTSYS' not in os.environ:
                raise self.InvalidCmd(
'''The environment variable ROOTSYS is not configured.
You can set it by adding the following lines in your .bashrc [.bash_profile for mac]:
export ROOTSYS=%s
export PATH=$PATH:$ROOTSYS/bin
export LD_LIBRARY_PATH=$LD_LIBRARY_PATH:$ROOTSYS/lib
export DYLD_LIBRARY_PATH=$DYLD_LIBRARY_PATH:$ROOTSYS/lib
This will take effect only in a NEW terminal
''' % os.path.realpath(pjoin(misc.which('root'), \
                                               os.path.pardir, os.path.pardir)))

                
    def check_launch(self, args, options):
        """check the validity of the line"""
        # modify args in order to be MODE DIR
        # mode being either standalone or madevent
        if not( 0 <= int(options.cluster) <= 2):
            return self.InvalidCmd, 'cluster mode should be between 0 and 2'
        
        if not args:
            if self._done_export:
                mode = self.find_output_type(self._done_export[0])
                if mode != self._done_export[1]:
                    raise self.InvalidCmd, \
                          '%s not valid directory for launch' % self._done_export[0]
                args.append(self._done_export[1])
                args.append(self._done_export[0])
                return
            else:
                logger.warning('output command missing, run it automatically (with default argument)')
                self.do_output('')
                logger.warning('output done: running launch')
                return self.check_launch(args, options)
        
        if len(args) != 1:
            self.help_launch()
            return self.InvalidCmd, 'Invalid Syntax: Too many argument'
        
        # search for a valid path
        if os.path.isdir(args[0]):
            path = os.path.realpath(args[0])
        elif os.path.isdir(pjoin(MG5DIR,args[0])):
            path = pjoin(MG5DIR,args[0])
        elif  MG4DIR and os.path.isdir(pjoin(MG4DIR,args[0])):
            path = pjoin(MG4DIR,args[0])
        else:    
            raise self.InvalidCmd, '%s is not a valid directory' % args[0]
                
        mode = self.find_output_type(path)
        
        args[0] = mode
        args.append(path)
        # inform where we are for future command
        self._done_export = [path, mode]
        

    def find_import_type(self, path):
        """ identify the import type of a given path 
        valid output: model/model_v4/proc_v4/command"""
        
        possibility = [pjoin(MG5DIR,'models',path), \
                     pjoin(MG5DIR,'models',path+'_v4'), path]
        if '-' in path:
            name = path.rsplit('-',1)[0]
            possibility = [pjoin(MG5DIR,'models',name), name] + possibility
        # Check if they are a valid directory
        for name in possibility:
            if os.path.isdir(name):
                if os.path.exists(pjoin(name,'particles.py')):
                    return 'model'
                elif os.path.exists(pjoin(name,'particles.dat')):
                    return 'model_v4'
        
        # Not valid directory so maybe a file
        if os.path.isfile(path):
            text = open(path).read()
            pat = re.compile('(Begin process|<MGVERSION>)', re.I)
            matches = pat.findall(text)
            if not matches:
                return 'command'
            elif len(matches) > 1:
                return 'banner'
            elif matches[0].lower() == 'begin process':
                return 'proc_v4'
            else:
                return 'banner'
        else:
            return 'proc_v4'
        
        

    
    def find_output_type(self, path):
        """ identify the type of output of a given directory:
        valid output: madevent/standalone/standalone_cpp"""
        
        card_path = pjoin(path,'Cards')
        bin_path = pjoin(path,'bin')
        src_path = pjoin(path,'src')
        include_path = pjoin(path,'include')
        subproc_path = pjoin(path,'SubProcesses')

        if os.path.isfile(pjoin(include_path, 'Pythia.h')):
            return 'pythia8'
        elif not os.path.isdir(os.path.join(path, 'SubProcesses')):
            raise self.InvalidCmd, '%s : Not a valid directory' % path
        
        if os.path.isdir(src_path):
            return 'standalone_cpp'
        elif os.path.isfile(pjoin(bin_path,'madevent')):
            return 'madevent'
        elif os.path.isfile(pjoin(bin_path,'aMCatNLO')):
            return 'aMC@NLO'
        elif os.path.isdir(card_path):
            return 'standalone'

        raise self.InvalidCmd, '%s : Not a valid directory' % path
        
    def check_load(self, args):
        """ check the validity of the line"""
        
        if len(args) != 2 or args[0] not in self._save_opts:
            self.help_load()
            raise self.InvalidCmd('wrong \"load\" format')
    
    def check_customize_model(self, args):
        """check the validity of the line"""
        
        # Check argument validity
        if len(args) >1 :
            self.help_customize_model()
            raise self.InvalidCmd('No argument expected for this command')
        
        if len(args):
            if not args[0].startswith('--save='):
                self.help_customize_model()
                raise self.InvalidCmd('Wrong argument for this command')
            if '-' in args[0][6:]:
                raise self.InvalidCmd('The name given in save options can\'t contain \'-\' symbol.')
            
        if self._model_v4_path:
            raise self.InvalidCmd('Restriction of Model is not supported by v4 model.')
        
        
    def check_save(self, args):
        """ check the validity of the line"""
        
        if len(args) == 0:
            args.append('options')
        
        if args[0] not in self._save_opts and args[0] != 'global':
            self.help_save()
            raise self.InvalidCmd('wrong \"save\" format')
        elif args[0] == 'global':
            args.insert(0, 'options')
        
        if args[0] != 'options' and len(args) != 2:
            self.help_save()
            raise self.InvalidCmd('wrong \"save\" format')
        elif args[0] != 'options' and len(args) == 2:
            basename = os.path.dirname(args[1])
            if not os.path.exists(basename):
                raise self.InvalidCmd('%s is not a valid path, please retry' % \
                                                                        args[1])
        
        if args[0] == 'options':
            has_path = None
            for arg in args[1:]:
                if arg in ['--auto', '--all']:
                    continue
                elif arg.startswith('--'):
                    raise self.InvalidCmd('unknow command for \'save options\'')
                elif arg == 'global':
                    if os.environ.has_key('HOME'):
                        args.remove('global')
                        args.insert(1,pjoin(os.environ['HOME'],'.mg5','mg5_configuration.txt'))
                        has_path = True
                else:
                    basename = os.path.dirname(arg)
                    if not os.path.exists(basename):
                        raise self.InvalidCmd('%s is not a valid path, please retry' % \
                                                                        arg)
                    elif has_path:
                        raise self.InvalidCmd('only one path is allowed')
                    else:
                        args.remove(arg)
                        args.insert(1, arg)
                        has_path = True
            if not has_path:
                args.insert(1, pjoin(MG5DIR,'input','mg5_configuration.txt'))     
                

    def check_set(self, args, log=True):
        """ check the validity of the line"""
        
        if len(args) == 1 and args[0] in ['complex_mass_scheme',\
                                          'loop_optimized_output']:
            args.append('True')
        
        if len(args) < 2:
            self.help_set()
            raise self.InvalidCmd('set needs an option and an argument')

        if args[1] == 'default':
            if args[0] in self.options_configuration:
                default = self.options_configuration[args[0]]
            elif args[0] in self.options_madgraph:
                default = self.options_madgraph[args[0]]
            elif args[0] in self.options_madevent:
                default = self.options_madevent[args[0]]
            else:
                raise self.InvalidCmd('%s doesn\'t have a valid default value' % args[0])
            if log:
                logger.info('Pass parameter %s to it\'s default value: %s' % 
                                                             (args[0], default))
            args[1] = str(default)

        if args[0] not in self._set_options:
            if not args[0] in self.options and not args[0] in self.options:
                self.help_set()
                raise self.InvalidCmd('Possible options for set are %s' % \
                                  self._set_options)

        if args[0] in ['group_subprocesses']:
            if args[1] not in ['False', 'True', 'Auto']:
                raise self.InvalidCmd('%s needs argument False, True or Auto' % \
                                      args[0])
        if args[0] in ['ignore_six_quark_processes']:
            if args[1] not in self._multiparticles.keys() and args[1] != 'False':
                raise self.InvalidCmd('ignore_six_quark_processes needs ' + \
                                      'a multiparticle name as argument')
        
        if args[0] in ['stdout_level']:
            if args[1] not in ['DEBUG','INFO','WARNING','ERROR','CRITICAL'] and \
                                                          not args[1].isdigit():
                raise self.InvalidCmd('output_level needs ' + \
                                      'a valid level')       
        
        if args[0] in ['timeout']:
            if not args[1].isdigit():
                raise self.InvalidCmd('timeout values should be a integer')   

        if args[0] in ['loop_optimized_output']:
            if args[1] not in ['True', 'False']:
                raise self.InvalidCmd('loop_optimized_output needs argument True or False') 
    
        if args[0] in ['gauge']:
            if args[1] not in ['unitary','Feynman']:
                raise self.InvalidCmd('gauge needs argument unitary or Feynman.')       

        if args[0] in ['timeout']:
            if not args[1].isdigit():
                raise self.InvalidCmd('timeout values should be a integer')
            

            
    def check_open(self, args):
        """ check the validity of the line """
        
        if len(args) != 1:
            self.help_open()
            raise self.InvalidCmd('OPEN command requires exactly one argument')

        if args[0].startswith('./'):
            if not os.path.isfile(args[0]):
                raise self.InvalidCmd('%s: not such file' % args[0])
            return True

        # if special : create the path.
        if not self._done_export:
            if not os.path.isfile(args[0]):
                self.help_open()
                raise self.InvalidCmd('No command \"output\" or \"launch\" used. Impossible to associate this name to a file')
            else:
                return True
            
        path = self._done_export[0]
        if os.path.isfile(pjoin(path,args[0])):
            args[0] = pjoin(path,args[0])
        elif os.path.isfile(pjoin(path,'Cards',args[0])):
            args[0] = pjoin(path,'Cards',args[0])
        elif os.path.isfile(pjoin(path,'HTML',args[0])):
            args[0] = pjoin(path,'HTML',args[0])
        # special for card with _default define: copy the default and open it
        elif '_card.dat' in args[0]:   
            name = args[0].replace('_card.dat','_card_default.dat')
            if os.path.isfile(pjoin(path,'Cards', name)):
                files.cp(path + '/Cards/' + name, path + '/Cards/'+ args[0])
                args[0] = pjoin(path,'Cards', args[0])
            else:
                raise self.InvalidCmd('No default path for this file')
        elif not os.path.isfile(args[0]):
            raise self.InvalidCmd('No default path for this file')
                
                
    def check_output(self, args):
        """ check the validity of the line"""
        
        
        if args and args[0] in self._export_formats:
            self._export_format = args.pop(0)
        else:
            self._export_format = 'madevent'

        if not self._curr_model:
            text = 'No model found. Please import a model first and then retry.'
            raise self.InvalidCmd(text)

        if self._model_v4_path and \
               (self._export_format not in self._v4_export_formats):
            text = " The Model imported (MG4 format) does not contain enough\n "
            text += " information for this type of output. In order to create\n"
            text += " output for " + args[0] + ", you have to use a UFO model.\n"
            text += " Those model can be imported with MG5> import model NAME."
            logger.warning(text)
            raise self.InvalidCmd('')

        if self._export_format == 'aloha':
            return


        if not self._curr_amps:
            text = 'No processes generated. Please generate a process first.'
            raise self.InvalidCmd(text)





        if args and args[0][0] != '-':
            # This is a path
            path = args.pop(0)
            forbiden_chars = ['>','<',';','&']
            for char in forbiden_chars:
                if char in path:
                    raise self.invalidCmd('%s is not allowed in the output path' % char)
            # Check for special directory treatment
            if path == 'auto' and self._export_format in \
                     ['madevent', 'madweight', 'standalone', 'standalone_cpp']:
                self.get_default_path()
            elif path != 'auto':
                self._export_dir = path
            elif path == 'auto':
                if self.options['pythia8_path']:
                    self._export_dir = self.options['pythia8_path']
                else:
                    self._export_dir = '.'
        else:
            if self._export_format != 'pythia8':
                # No valid path
                self.get_default_path()
            else:
                if self.options['pythia8_path']:
                    self._export_dir = self.options['pythia8_path']
                else:
                    self._export_dir = '.'
                    
        self._export_dir = os.path.realpath(self._export_dir)

    def get_default_path(self):
        """Set self._export_dir to the default (\'auto\') path"""

        if self._export_format in ['madevent', 'standalone']:
            # Detect if this script is launched from a valid copy of the Template,
            # if so store this position as standard output directory
            if 'TemplateVersion.txt' in os.listdir('.'):
                #Check for ./
                self._export_dir = os.path.realpath('.')
                return
            elif 'TemplateVersion.txt' in os.listdir('..'):
                #Check for ../
                self._export_dir = os.path.realpath('..')
                return
            elif self.stdin != sys.stdin:
                #Check for position defined by the input files
                input_path = os.path.realpath(self.stdin.name).split(os.path.sep)
                print "Not standard stdin, use input path"
                if input_path[-2] == 'Cards':
                    self._export_dir = os.path.sep.join(input_path[:-2])
                    if 'TemplateVersion.txt' in self._export_dir:
                        return
        

        if self._export_format == 'NLO':            
            name_dir = lambda i: 'PROCNLO_%s_%s' % \
                                    (self._curr_model['name'], i)
            auto_path = lambda i: pjoin(self.writing_dir,
                                               name_dir(i))
        elif self._export_format.startswith('madevent'):            
            name_dir = lambda i: 'PROC_%s_%s' % \
                                    (self._curr_model['name'], i)
            auto_path = lambda i: pjoin(self.writing_dir,
                                               name_dir(i))
        elif self._export_format == 'standalone':
            name_dir = lambda i: 'PROC_SA_%s_%s' % \
                                    (self._curr_model['name'], i)
            auto_path = lambda i: pjoin(self.writing_dir,
                                               name_dir(i))                
        elif self._export_format == 'standalone_cpp':
            name_dir = lambda i: 'PROC_SA_CPP_%s_%s' % \
                                    (self._curr_model['name'], i)
            auto_path = lambda i: pjoin(self.writing_dir,
                                               name_dir(i))
        elif self._export_format == 'pythia8':
            if self.options['pythia8_path']:
                self._export_dir = self.options['pythia8_path']
            else:
                self._export_dir = '.'
            return
        else:
            self._export_dir = '.'
            return
        for i in range(500):
            if os.path.isdir(auto_path(i)):
                continue
            else:
                self._export_dir = auto_path(i) 
                break
        if not self._export_dir:
            raise self.InvalidCmd('Can\'t use auto path,' + \
                                  'more than 500 dirs already')    
            
        
#===============================================================================
# CheckValidForCmdWeb
#===============================================================================
class CheckValidForCmdWeb(CheckValidForCmd):
    """ Check the validity of input line for web entry
    (no explicit path authorized)"""
    
    class WebRestriction(MadGraph5Error):
        """class for WebRestriction"""
    
    def check_draw(self, args):
        """check the validity of line
        syntax: draw FILEPATH [option=value]
        """
        raise self.WebRestriction('direct call to draw is forbidden on the web')
    
    def check_display(self, args):
        """ check the validity of line in web mode """
        
        if args[0] == 'mg5_variable':
            raise self.WebRestriction('Display internal variable is forbidden on the web')
        
        CheckValidForCmd.check_history(self, args)
    
    def check_check(self, args):
        """ Not authorize for the Web"""
        
        raise self.WebRestriction('Check call is forbidden on the web')
    
    def check_history(self, args):
        """check the validity of line
        No Path authorize for the Web"""
        
        CheckValidForCmd.check_history(self, args)

        if len(args) == 2 and args[1] not in ['.', 'clean']:
            raise self.WebRestriction('Path can\'t be specify on the web.')

        
    def check_import(self, args):
        """check the validity of line
        No Path authorize for the Web"""
        
        if not args:
            raise self.WebRestriction, 'import requires at least one option'
        
        if args[0] not in self._import_formats:
            args[:] = ['command', './Cards/proc_card_mg5.dat']
        elif args[0] == 'proc_v4':
            args[:] = [args[0], './Cards/proc_card.dat']
        elif args[0] == 'command':
            args[:] = [args[0], './Cards/proc_card_mg5.dat']

        CheckValidForCmd.check_import(self, args)
        
    def check_install(self, args):
        """ No possibility to install new software on the web """
        if args == ['update','--mode=mg5_start']:
            return
        
        raise self.WebRestriction('Impossible to install program on the cluster')
        
    def check_load(self, args):
        """ check the validity of the line
        No Path authorize for the Web"""

        CheckValidForCmd.check_load(self, args)        

        if len(args) == 2:
            if args[0] != 'model':
                raise self.WebRestriction('only model can be loaded online')
            if 'model.pkl' not in args[1]:
                raise self.WebRestriction('not valid pkl file: wrong name')
            if not os.path.realpath(args[1]).startswith(pjoin(MG4DIR, \
                                                                    'Models')):
                raise self.WebRestriction('Wrong path to load model')
        
    def check_save(self, args):
        """ not authorize on web"""
        raise self.WebRestriction('\"save\" command not authorize online')
    
    def check_open(self, args):
        """ not authorize on web"""
        raise self.WebRestriction('\"open\" command not authorize online')
    
    def check_output(self, args):
        """ check the validity of the line"""

        
        # first pass to the default
        CheckValidForCmd.check_output(self, args)
        
        args[:] = [self._export_format, '.', '-f']

        # Check that we output madevent
        if 'madevent' != self._export_format:
                raise self.WebRestriction, 'only available output format is madevent (at current stage)'

#===============================================================================
# CompleteForCmd
#===============================================================================
class CompleteForCmd(cmd.CompleteCmd):
    """ The Series of help routine for the MadGraphCmd"""
     
    def nlo_completion(self,args,text,line,allowed_loop_mode=None):
        """ complete the nlo settings within square brackets. It uses the
         allowed_loop_mode for the proposed mode if specified, otherwise, it 
         uses self._nlo_modes_for_completion"""

        # We are now editing the loop related options
        # Automatically allow for QCD perturbation if in the sm because the
        # loop_sm would then automatically be loaded
        nlo_modes = allowed_loop_mode if not allowed_loop_mode is None else \
                                                  self._nlo_modes_for_completion
        if isinstance(self._curr_model,loop_base_objects.LoopModel):
            pert_couplings_allowed = self._curr_model['perturbation_couplings']
        else:
            pert_couplings_allowed = []
        if self._curr_model.get('name').startswith('sm'):
            pert_couplings_allowed = pert_couplings_allowed + ['QCD']
        # Find wether the loop mode is already set or not
        loop_specs = line[line.index('[')+1:]
        try:
            loop_orders = loop_specs[loop_specs.index('=')+1:]
        except ValueError:
            loop_orders = loop_specs
        possibilities = []
        possible_orders = [order for order in pert_couplings_allowed if \
                                                  order not in loop_orders]
            
        # Simplify obvious loop completion
        single_completion = ''
        if len(nlo_modes)==1:
                single_completion = '%s= '%nlo_modes[0]
                if len(possible_orders)==1:
                    single_completion = single_completion + possible_orders[0] + ' ] '
        # Automatically add a space if not present after [ or =
        if text.endswith('['):
            if single_completion != '':
                return self.list_completion(text, ['[ '+single_completion])
            else:
                return self.list_completion(text,['[ '])

        if text.endswith('='):
            return self.list_completion(text,[' '])

        if args[-1]=='[':
            possibilities = possibilities + ['%s= '%mode for mode in nlo_modes]                    
            if single_completion != '':
                return self.list_completion(text, [single_completion])
            else:
                if len(possible_orders)==1:
                    return self.list_completion(text, [poss+' %s ] '%\
                              possible_orders[0] for poss in possibilities])
                return self.list_completion(text, possibilities)

        if len(possible_orders)==1:
            possibilities.append(possible_orders[0]+' ] ')
        else:
            possibilities.extend(possible_orders)
        if any([(order in loop_orders) for order in pert_couplings_allowed]):
            possibilities.append(']')
        return self.list_completion(text, possibilities)
 
    def model_completion(self, text, process, line, categories = True, \
                                                      allowed_loop_mode = None):
        """ complete the line with model information. If categories is True,
        it will use completion with categories. If allowed_loop_mode is 
        specified, it will only complete with these loop modes."""

        # First check if we are within squared brackets so that specific 
        # input for NLO settings must be completed
        args = self.split_arg(process)
        if len(args) > 2 and '>' in line and '[' in line and not ']' in line:
            return self.nlo_completion(args,text,line, allowed_loop_mode = \
                                                              allowed_loop_mode)

        while ',' in process:
            process = process[process.index(',')+1:]
        args = self.split_arg(process)
        couplings = []

        # Do no complete the @ for the process number.
        if len(args) > 1 and args[-1]=='@':
            return
        
        # Automatically allow for QCD perturbation if in the sm because the
        # loop_sm would then automatically be loaded
        if isinstance(self._curr_model,loop_base_objects.LoopModel):
            pert_couplings_allowed = self._curr_model['perturbation_couplings']
        else:
            pert_couplings_allowed = []        
        if self._curr_model.get('name').startswith('sm'):
            pert_couplings_allowed = pert_couplings_allowed + ['QCD']

        # Remove possible identical names
        particles = list(set(self._particle_names + self._multiparticles.keys()))
        n_part_entered = len([1 for a in args if a in particles])

        # Force '>' if two initial particles.
        if n_part_entered == 2 and args[-1] != '>':
                return self.list_completion(text, '>')
            
        # Add non-particle names
        syntax = []
        couplings = []
        if len(args) > 0 and args[-1] != '>' and n_part_entered > 0:
            syntax.append('>')
        if '>' in args and args.index('>') < len(args) - 1:
            couplings.extend([c + "=" for c in self._couplings] + ['WEIGHTED='])
            syntax.extend(['@','$','/','>',','])
            if '[' not in line and ',' not in line and len(pert_couplings_allowed)>0:
                syntax.append('[')
        # If information for the virtuals has been specified already, do not
        # propose syntax or particles input anymore
        if '[' in line:
            syntax = []
            particles = []
            # But still allow for defining the process id
            couplings.append('@')
        
        if not categories:
            # The direct completion (might be needed for some completion using
            # this function but adding some other completions (like in check)).
            # For those, it looks ok in the categorie mode on my mac, but if
            # someone sees wierd result on Linux systems, then use the 
            # default completion for these features.
            return self.list_completion(text, particles+syntax+couplings)
        else:
            # A more elaborate one with categories
            poss_particles = self.list_completion(text, particles)
            poss_syntax = self.list_completion(text, syntax)
            poss_couplings = self.list_completion(text, couplings)
            possibilities = {}
            if poss_particles != []: possibilities['Particles']=poss_particles
            if poss_syntax != []: possibilities['Syntax']=poss_syntax
            if poss_couplings != []: possibilities['Coupling orders']=poss_couplings
            if len(possibilities.keys())==1:    
                return self.list_completion(text, possibilities.values()[0])   
            else:
                return self.deal_multiple_categories(possibilities)     
                    
    def complete_generate(self, text, line, begidx, endidx):
        "Complete the generate command"

        # Return list of particle names and multiparticle names, as well as
        # coupling orders and allowed symbols
        args = self.split_arg(line[0:begidx])
        
        if len(args) > 2 and args[-1] == '@' or ( args[-1].endswith('=') and \
                            (not '[' in line or ('[' in line and ']' in line))):
            return

        try:
            return self.model_completion(text, ' '.join(args[1:]),line)
        except Exception as error:
            print error
            
        #if len(args) > 1 and args[-1] != '>':
        #    couplings = ['>']
        #if '>' in args and args.index('>') < len(args) - 1:
        #    couplings = [c + "=" for c in self._couplings] + ['@','$','/','>']
        #return self.list_completion(text, self._particle_names + \
        #                            self._multiparticles.keys() + couplings)
        
    def complete_add(self, text, line, begidx, endidx):
        "Complete the add command"

        args = self.split_arg(line[0:begidx])

        # Format
        if len(args) == 1:
            return self.list_completion(text, self._add_opts)

        return self.complete_generate(text, " ".join(args[1:]), begidx, endidx)

        # Return list of particle names and multiparticle names, as well as
        # coupling orders and allowed symbols
        couplings = []
        if len(args) > 2 and args[-1] != '>':
            couplings = ['>']
        if '>' in args and args.index('>') < len(args) - 1:
            couplings = [c + "=" for c in self._couplings] + ['@','$','/','>']
        return self.list_completion(text, self._particle_names + \
                                    self._multiparticles.keys() + couplings)
    
    def complete_customize_model(self, text, line, begidx, endidx):
        "Complete the customize_model command"
        
        args = self.split_arg(line[0:begidx])

        # Format
        if len(args) == 1:
            return self.list_completion(text, ['--save='])
        
    
    def complete_check(self, text, line, begidx, endidx):
        "Complete the check command"

        args = self.split_arg(line[0:begidx])

        # Format
        if len(args) == 1:
            return self.list_completion(text, self._check_opts)

        # Directory continuation
        if args[-1].endswith(os.path.sep):
            return self.path_completion(text, pjoin(*[a for a in args \
                                                    if a.endswith(os.path.sep)]))
        # autocompletion for particles/couplings
        model_comp = self.model_completion(text, ' '.join(args[2:]),line,
                                  categories = True, allowed_loop_mode=['virt'])

        model_comp_and_path = self.deal_multiple_categories(\
          {'Process completion': self.model_completion(text, ' '.join(args[2:]),
          line, categories = False, allowed_loop_mode=['virt']), 
          'Param_card.dat path completion:':self.path_completion(text)})

        if len(args) == 2:
            return model_comp_and_path
        elif len(args) == 3:
            try:
                int(args[2])
            except ValueError:
                return model_comp
            else:
                return model_comp_and_path
        elif len(args) > 3:
            return model_comp
            
        
    def complete_tutorial(self, text, line, begidx, endidx):
        "Complete the tutorial command"

        # Format
        if len(self.split_arg(line[0:begidx])) == 1:
            return self.list_completion(text, self._tutorial_opts)
        
    def complete_define(self, text, line, begidx, endidx):
        """Complete particle information"""
        return self.model_completion(text, line[6:],line)

    def complete_display(self, text, line, begidx, endidx):
        "Complete the display command"

        args = self.split_arg(line[0:begidx])
        # Format
        if len(args) == 1:
            return self.list_completion(text, self._display_opts)

        if len(args) == 2 and args[1] == 'checks':
            return self.list_completion(text, ['failed'])

        if len(args) == 2 and args[1] == 'particles':
            return self.model_completion(text, line[begidx:],line)

    def complete_draw(self, text, line, begidx, endidx):
        "Complete the draw command"

        args = self.split_arg(line[0:begidx])

        # Directory continuation
        if args[-1].endswith(os.path.sep):
            return self.path_completion(text,
                                        pjoin(*[a for a in args if a.endswith(os.path.sep)]),
                                        only_dirs = True)
        # Format
        if len(args) == 1:
            return self.path_completion(text, '.', only_dirs = True)


        #option
        if len(args) >= 2:
            opt = ['horizontal', 'external=', 'max_size=', 'add_gap=',
                                'non_propagating', '--']
            return self.list_completion(text, opt)

    def complete_launch(self, text, line, begidx, endidx):
        """ complete the launch command"""
        args = self.split_arg(line[0:begidx])

        # Directory continuation
        if args[-1].endswith(os.path.sep):
            return self.path_completion(text,
                                        pjoin(*[a for a in args if a.endswith(os.path.sep)]),
                                        only_dirs = True)
        # Format
        if len(args) == 1:
            out = {'Path from ./': self.path_completion(text, '.', only_dirs = True)}
            if MG5DIR != os.path.realpath('.'):
                out['Path from %s' % MG5DIR] =  self.path_completion(text,
                                     MG5DIR, only_dirs = True, relative=False)
            if MG4DIR and MG4DIR != os.path.realpath('.') and MG4DIR != MG5DIR:
                out['Path from %s' % MG4DIR] =  self.path_completion(text,
                                     MG4DIR, only_dirs = True, relative=False)

            
        #option
        if len(args) >= 2:
            out={}

        if line[0:begidx].endswith('--laststep='):
            opt = ['parton', 'pythia', 'pgs','delphes','auto']
            out['Options'] = self.list_completion(text, opt, line)
        else:
            opt = ['--cluster', '--multicore', '-i', '--name=', '-f','-m', '-n', 
               '-p','--parton','--interactive', '--laststep=parton', '--laststep=pythia',
               '--laststep=pgs', '--laststep=delphes','--laststep=auto']
            out['Options'] = self.list_completion(text, opt, line)
        

        return self.deal_multiple_categories(out)

    def complete_load(self, text, line, begidx, endidx):
        "Complete the load command"

        args = self.split_arg(line[0:begidx])        

        # Format
        if len(args) == 1:
            return self.list_completion(text, self._save_opts)

        # Directory continuation
        if args[-1].endswith(os.path.sep):
            return self.path_completion(text,
                                        pjoin(*[a for a in args if \
                                                      a.endswith(os.path.sep)]))

        # Filename if directory is not given
        if len(args) == 2:
            return self.path_completion(text)

    def complete_save(self, text, line, begidx, endidx):
        "Complete the save command"

        args = self.split_arg(line[0:begidx])

        # Format
        if len(args) == 1:
            return self.list_completion(text, self._save_opts)

        # Directory continuation
        if args[-1].endswith(os.path.sep):
            return self.path_completion(text,
                                        pjoin(*[a for a in args if a.endswith(os.path.sep)]),
                                        only_dirs = True)

        # Filename if directory is not given
        if len(args) == 2:
            return self.path_completion(text) + self.list_completion(text, ['global'])

    @cmd.debug()    
    def complete_open(self, text, line, begidx, endidx): 
        """ complete the open command """
        
        args = self.split_arg(line[0:begidx])
        
        # Directory continuation
        if os.path.sep in args[-1] + text:
            return self.path_completion(text,
                                    pjoin(*[a for a in args if \
                                                      a.endswith(os.path.sep)]))

        possibility = []
        if self._done_export:
            path = self._done_export[0]
            possibility = ['index.html']
            if os.path.isfile(pjoin(path,'README')):
                possibility.append('README')
            if os.path.isdir(pjoin(path,'Cards')):
                possibility += [f for f in os.listdir(pjoin(path,'Cards')) 
                                    if f.endswith('.dat')]
            if os.path.isdir(pjoin(path,'HTML')):
                possibility += [f for f in os.listdir(pjoin(path,'HTML')) 
                                  if f.endswith('.html') and 'default' not in f]
        else:
            possibility.extend(['./','../'])
        if os.path.exists('MG5_debug'):
            possibility.append('MG5_debug')
        if os.path.exists('ME5_debug'):
            possibility.append('ME5_debug')            

        return self.list_completion(text, possibility)
    
    @cmd.debug()
    def complete_output(self, text, line, begidx, endidx,
                        possible_options = ['f', 'noclean', 'nojpeg'],
                        possible_options_full = ['-f', '-noclean', '-nojpeg']):
        "Complete the output command"

        possible_format = self._export_formats
        #don't propose directory use by MG_ME
        forbidden_names = ['MadGraphII', 'Template', 'pythia-pgs', 'CVS',
                            'Calculators', 'MadAnalysis', 'SimpleAnalysis',
                            'mg5', 'DECAY', 'EventConverter', 'Models',
                            'ExRootAnalysis', 'HELAS', 'Transfer_Fct', 'aloha']
        
        #name of the run =>proposes old run name
        args = self.split_arg(line[0:begidx])
        if len(args) >= 1: 
            if len(args) > 1 and args[1] == 'aloha':
                try:
                    return self.aloha_complete_output(text, line, begidx, endidx)
                except Exception, error:
                    print error
            # Directory continuation
            if args[-1].endswith(os.path.sep):
                return [name for name in self.path_completion(text,
                        pjoin(*[a for a in args if a.endswith(os.path.sep)]),
                        only_dirs = True) if name not in forbidden_names]
            # options
            if args[-1][0] == '-' or len(args) > 1 and args[-2] == '-':
                return self.list_completion(text, possible_options)
            if len(args) > 2:
                return self.list_completion(text, possible_options_full)
            # Formats
            if len(args) == 1:
                format = possible_format + ['.' + os.path.sep, '..' + os.path.sep, 'auto']
                return self.list_completion(text, format)

            # directory names
            content = [name for name in self.path_completion(text, '.', only_dirs = True) \
                       if name not in forbidden_names]
            content += ['auto']
            return self.list_completion(text, content)

    def aloha_complete_output(self, text, line, begidx, endidx):
        "Complete the output aloha command"
        args = self.split_arg(line[0:begidx])
        completion_categories = {}
        
        forbidden_names = ['MadGraphII', 'Template', 'pythia-pgs', 'CVS',
                            'Calculators', 'MadAnalysis', 'SimpleAnalysis',
                            'mg5', 'DECAY', 'EventConverter', 'Models',
                            'ExRootAnalysis', 'Transfer_Fct', 'aloha',
                            'apidoc','vendor']
        
        
        # options
        options = ['--format=Fortran', '--format=Python','--format=gpu','--format=CPP','--output=']
        options = self.list_completion(text, options)
        if options:
            completion_categories['options'] = options
        
        if args[-1] == '--output=' or args[-1].endswith(os.path.sep):
            # Directory continuation
            completion_categories['path'] =  [name for name in self.path_completion(text,
                        pjoin(*[a for a in args if a.endswith(os.path.sep)]),
                        only_dirs = True) if name not in forbidden_names]

        else:
            ufomodel = ufomodels.load_model(self._curr_model.get('name'))
            wf_opt = []
            amp_opt = []
            opt_conjg = []
            for lor in ufomodel.all_lorentz:
                amp_opt.append('%s_0' % lor.name)
                for i in range(len(lor.spins)):
                    wf_opt.append('%s_%i' % (lor.name,i+1))
                    if i % 2 == 0 and lor.spins[i] == 2:
                        opt_conjg.append('%sC%i_%i' % (lor.name,i //2 +1,i+1))
            completion_categories['amplitude routines'] = self.list_completion(text, amp_opt) 
            completion_categories['Wavefunctions routines'] = self.list_completion(text, wf_opt)        
            completion_categories['conjugate_routines'] = self.list_completion(text, opt_conjg)
            
        return self.deal_multiple_categories(completion_categories)

    def complete_set(self, text, line, begidx, endidx):
        "Complete the set command"
        args = self.split_arg(line[0:begidx])

        # Format
        if len(args) == 1:
            opts = self.options.keys() 
            return self.list_completion(text, opts)

        if len(args) == 2:
            if args[1] in ['group_subprocesses', 'complex_mass_scheme',\
                           'loop_optimized_output']:
                return self.list_completion(text, ['False', 'True', 'default'])
            elif args[1] in ['ignore_six_quark_processes']:
                return self.list_completion(text, self._multiparticles.keys())
            elif args[1] == 'gauge':
                return self.list_completion(text, ['unitary', 'Feynman','default'])
            elif args[1] == 'stdout_level':
                return self.list_completion(text, ['DEBUG','INFO','WARNING','ERROR','CRITICAL','default'])
        
            elif args[1] == 'fortran_compiler':
                return self.list_completion(text, ['f77','g77','gfortran','default'])
            elif args[1] == 'nb_core':
                return self.list_completion(text, [str(i) for i in range(100)] + ['default'] )
            elif args[1] == 'run_mode':
                return self.list_completion(text, [str(i) for i in range(3)] + ['default'])
            elif args[1] == 'cluster_type':
                return self.list_completion(text, cluster.from_name.keys() + ['default'])
            elif args[1] == 'cluster_queue':
                return []
            elif args[1] == 'automatic_html_opening':
                return self.list_completion(text, ['False', 'True', 'default'])            
            else:
                # directory names
                second_set = [name for name in self.path_completion(text, '.', only_dirs = True)]
                return self.list_completion(text, second_set + ['default'])
        elif len(args) >2 and args[-1].endswith(os.path.sep):
                return self.path_completion(text,
                        pjoin(*[a for a in args if a.endswith(os.path.sep)]),
                        only_dirs = True)
        
    def complete_import(self, text, line, begidx, endidx):
        "Complete the import command"
        
        args=self.split_arg(line[0:begidx])
    
        # Format
        if len(args) == 1:
            opt =  self.list_completion(text, self._import_formats)
            if opt:
                return opt
            mode = 'all'
        elif args[1] in self._import_formats:
            mode = args[1]
        else:
            args.insert(1, 'all')
            mode = 'all'


        completion_categories = {}
        # restriction continuation (for UFO)
        if mode in ['model', 'all'] and '-' in  text:
            # deal with - in readline splitting (different on some computer)
            path = '-'.join([part for part in text.split('-')[:-1]])
            # remove the final - for the model name
            # find the different possibilities
            all_name = self.find_restrict_card(path, no_restrict=False)
            all_name += self.find_restrict_card(path, no_restrict=False,
                                        base_dir=pjoin(MG5DIR,'models'))

            # select the possibility according to the current line           
            all_name = [name+' ' for name in  all_name if name.startswith(text)
                                                       and name.strip() != text]
            
                
            if all_name:
                completion_categories['Restricted model'] = all_name

        # Path continuation
        if os.path.sep in args[-1]:
            if mode.startswith('model') or mode == 'all':
                # Directory continuation
                try:
                    cur_path = pjoin(*[a for a in args \
                                                   if a.endswith(os.path.sep)])
                except Exception:
                    pass
                else:
                    all_dir = self.path_completion(text, cur_path, only_dirs = True)
                    if mode in ['model_v4','all']:
                        completion_categories['Path Completion'] = all_dir
                    # Only UFO model here
                    new = []
                    data =   [new.__iadd__(self.find_restrict_card(name, base_dir=cur_path))
                                                                for name in all_dir]
                    if data:
                        completion_categories['Path Completion'] = all_dir + new
            else:
                try:
                    cur_path = pjoin(*[a for a in args \
                                                   if a.endswith(os.path.sep)])
                except Exception:
                    pass
                else:
                    all_path =  self.path_completion(text, cur_path)
                    if mode == 'all':
                        new = [] 
                        data =   [new.__iadd__(self.find_restrict_card(name, base_dir=cur_path)) 
                                                               for name in all_path]
                        if data:
                            completion_categories['Path Completion'] = data[0]
                    else:
                        completion_categories['Path Completion'] = all_path
                
        # Model directory name if directory is not given
        if (len(args) == 2):
            is_model = True
            if mode == 'model':
                file_cond = lambda p : os.path.exists(pjoin(MG5DIR,'models',p,'particles.py'))
                mod_name = lambda name: name
            elif mode == 'model_v4':
                file_cond = lambda p :  (os.path.exists(pjoin(MG5DIR,'models',p,'particles.dat')) 
                                      or os.path.exists(pjoin(self._mgme_dir,'Models',p,'particles.dat')))
                mod_name = lambda name :(name[-3:] != '_v4' and name or name[:-3]) 
            elif mode == 'all':
                mod_name = lambda name: name
                file_cond = lambda p : os.path.exists(pjoin(MG5DIR,'models',p,'particles.py')) \
                                      or os.path.exists(pjoin(MG5DIR,'models',p,'particles.dat')) \
                                      or os.path.exists(pjoin(self._mgme_dir,'Models',p,'particles.dat')) 
            else:
                cur_path = pjoin(*[a for a in args \
                                                   if a.endswith(os.path.sep)])
                all_path =  self.path_completion(text, cur_path)
                completion_categories['model name'] = all_path
                is_model = False
            
            if is_model:
                model_list = [mod_name(name) for name in \
                                                self.path_completion(text,
                                                pjoin(MG5DIR,'models'),
                                                only_dirs = True) \
                                                if file_cond(name)]
                
                if mode == 'model_v4':
                    completion_categories['model name'] = model_list
                else:
                    # need to update the  list with the possible restriction
                    all_name = []
                    for model_name in model_list:
                        all_name += self.find_restrict_card(model_name, 
                                            base_dir=pjoin(MG5DIR,'models'))
                if mode == 'all':
                    cur_path = pjoin(*[a for a in args \
                                                        if a.endswith(os.path.sep)])
                    all_path =  self.path_completion(text, cur_path)
                    completion_categories['model name'] = all_path + all_name 
                elif mode == 'model':
                    completion_categories['model name'] = all_name 

        # Options
        if mode == 'all' and len(args)>1:
            mode = self.find_import_type(args[2])
   
        if len(args) >= 3 and mode.startswith('model') and not '-modelname' in line:
            if not text and not completion_categories:
                return ['--modelname']
            elif not (os.path.sep in args[-1] and line[-1] != ' '):
                completion_categories['options'] = self.list_completion(text, ['--modelname','-modelname'])
        if len(args) >= 3 and mode.startswith('banner') and not '--no_launch' in line:
            completion_categories['options'] = self.list_completion(text, ['--no_launch'])
        return self.deal_multiple_categories(completion_categories) 
        
        
            
    def find_restrict_card(self, model_name, base_dir='./', no_restrict=True):
        """find the restriction file associate to a given model"""

        # check if the model_name should be keeped as a possibility
        if no_restrict:
            output = [model_name]
        else:
            output = []
        
        # check that the model is a valid model
        if not os.path.exists(pjoin(base_dir, model_name, 'couplings.py')):
            # not valid UFO model
            return output
        
        if model_name.endswith(os.path.sep):
            model_name = model_name[:-1]
        
        # look for _default and treat this case
        if os.path.exists(pjoin(base_dir, model_name, 'restrict_default.dat')):
            output.append('%s-full' % model_name)
        
        # look for other restrict_file
        for name in os.listdir(pjoin(base_dir, model_name)):
            if name.startswith('restrict_') and not name.endswith('default.dat') \
                and name.endswith('.dat'):
                tag = name[9:-4] #remove restrict and .dat
                while model_name.endswith(os.path.sep):
                    model_name = model_name[:-1]
                output.append('%s-%s' % (model_name, tag))

        # return
        return output
    
    def complete_install(self, text, line, begidx, endidx):
        "Complete the import command"

        args = self.split_arg(line[0:begidx])
        
        # Format
        if len(args) == 1:
            return self.list_completion(text, self._install_opts)
        elif len(args) and args[0] == 'update':
            return self.list_completion(text, ['-f','--timeout='])     

#===============================================================================
# MadGraphCmd
#===============================================================================
class MadGraphCmd(HelpToCmd, CheckValidForCmd, CompleteForCmd, CmdExtended):
    """The command line processor of MadGraph"""    

    writing_dir = '.'
  
    # Options and formats available
    _display_opts = ['particles', 'interactions', 'processes', 'diagrams', 
                     'diagrams_text', 'multiparticles', 'couplings', 'lorentz', 
                     'checks', 'parameters', 'options', 'coupling_order','variable']
    _add_opts = ['process']
    _save_opts = ['model', 'processes', 'options']
    _tutorial_opts = ['aMCatNLO', 'stop', 'MadLoop', 'MadGraph5']
    _switch_opts = ['mg5','aMC@NLO','ML5']
    _check_opts = ['full', 'timing', 'stability', 'profile', 'permutation', 
                   'gauge','lorentz', 'brs']
    _import_formats = ['model_v4', 'model', 'proc_v4', 'command', 'banner']
<<<<<<< HEAD
    _install_opts = ['pythia-pgs', 'Delphes', 'MadAnalysis', 'ExRootAnalysis']
    _v4_export_formats = ['madevent', 'standalone', 'matrix', 'madweight'] 
=======
    _install_opts = ['pythia-pgs', 'Delphes', 'MadAnalysis', 'ExRootAnalysis', 'MCatNLO-utilities','update']
    _v4_export_formats = ['madevent', 'standalone', 'matrix'] 
>>>>>>> 43f0cc27
    _export_formats = _v4_export_formats + ['standalone_cpp', 'pythia8', 'aloha']
    _set_options = ['group_subprocesses',
                    'ignore_six_quark_processes',
                    'stdout_level',
                    'fortran_compiler',
                    'loop_optimized_output',
                    'complex_mass_scheme',
                    'gauge']
    _valid_nlo_modes = ['all','real','virt','sqrvirt','tree']

    # The three options categories are treated on a different footage when a 
    # set/save configuration occur. current value are kept in self.options
    options_configuration = {'pythia8_path': './pythia8',
                       'madanalysis_path': './MadAnalysis',
                       'pythia-pgs_path':'./pythia-pgs',
                       'td_path':'./td',
                       'delphes_path':'./Delphes',
                       'exrootanalysis_path':'./ExRootAnalysis',
                       'MCatNLO-utilities_path':'./MCatNLO-utilities',
                       'timeout': 60,
                       'web_browser':None,
                       'eps_viewer':None,
                       'text_editor':None,
                       'fortran_compiler':None,
                       'auto_update':7,
                       'cluster_type': 'condor',
                       'cluster_temp_path': None,
                       'cluster_queue': None,
                       'fastjet':'fastjet-config',
                       'lhapdf':'lhapdf-config',
                       'cluster_temp_path':None
                       }
    
    options_madgraph= {'group_subprocesses': 'Auto',
                          'ignore_six_quark_processes': False,
                          'complex_mass_scheme': False,
                          'gauge':'unitary',
                          'stdout_level':None,
                          'loop_optimized_output':True}

    options_madevent = {'automatic_html_opening':True,
                         'run_mode':2,
                         'nb_core': None,
                         }


    # Variables to store object information
    _curr_model = None  #base_objects.Model()
    _curr_amps = diagram_generation.AmplitudeList()
    _curr_matrix_elements = helas_objects.HelasMultiProcess()
    _curr_fortran_model = None
    _curr_cpp_model = None
    _curr_exporter = None
    _done_export = False
    
    helporder = ['Main commands', 'Documented commands']

    def preloop(self):
        """Initializing before starting the main loop"""

        self.prompt = 'MG5>'       
        self.do_install('update --mode=mg5_start')
        
        # By default, load the UFO Standard Model
        logger.info("Loading default model: sm")
        self.exec_cmd('import model sm', printcmd=False, precmd=True)
        
        # preloop mother
        CmdExtended.preloop(self)

    
    def __init__(self, mgme_dir = '', *completekey, **stdin):
        """ add a tracker of the history """

        CmdExtended.__init__(self, *completekey, **stdin)
     
        # Set MG/ME directory path
        if mgme_dir:
            if os.path.isdir(pjoin(mgme_dir, 'Template')):
                self._mgme_dir = mgme_dir
                logger.info('Setting MG/ME directory to %s' % mgme_dir)
            else:
                logger.warning('Warning: Directory %s not valid MG/ME directory' % \
                             mgme_dir)
                self._mgme_dir = MG4DIR

        # Variables to store state information
        self._multiparticles = {}
        self.options = {}
        self._generate_info = "" # store the first generated process
        self._model_v4_path = None
        self._use_lower_part_names = False
        self._export_dir = None
        self._export_format = 'madevent'
        self._mgme_dir = MG4DIR
        self._cuttools_dir=str(os.path.join(self._mgme_dir,'vendor','CutTools'))
        self._comparisons = None
        self._nlo_modes_for_completion = ['all','virt','real']

        # Load the configuration file
        self.set_configuration()

    def setup(self):
        """ Actions to carry when switching to this interface """
        
        # Refresh all the interface stored value as things like generated
        # processes and amplitudes are not to be reused in between different
        # interfaces
        # Clear history, amplitudes and matrix elements when a model is imported
        # Remove previous imports, generations and outputs from history
        self.clean_history(remove_bef_last='import')
        # Reset amplitudes and matrix elements
        self._done_export=False
        self._curr_amps = diagram_generation.AmplitudeList()
        self._curr_matrix_elements = helas_objects.HelasMultiProcess()    

        self._v4_export_formats = ['madevent', 'standalone', 'matrix'] 
        self._export_formats = self._v4_export_formats + ['standalone_cpp', 'pythia8']
        self._nlo_modes_for_completion = ['all','virt','real']
    
    def do_quit(self, line):
        """Not in help: Do quit"""

        if self._done_export and \
                    os.path.exists(pjoin(self._done_export[0],'RunWeb')):
            os.remove(pjoin(self._done_export[0],'RunWeb'))
                
        value = super(MadGraphCmd, self).do_quit(line)
        self.do_install('update --mode=mg5_end')

        return value
        
    # Add a process to the existing multiprocess definition
    # Generate a new amplitude
    def do_add(self, line):
        """Generate an amplitude for a given process and add to
        existing amplitudes
        """

        args = self.split_arg(line)
        
        # Check the validity of the arguments
        self.check_add(args)

        if args[0] == 'process':            
            # Rejoin line
            line = ' '.join(args[1:])
            
            # store the first process (for the perl script)
            if not self._generate_info:
                self._generate_info = line
                
            # Reset Helas matrix elements
            self._curr_matrix_elements = helas_objects.HelasMultiProcess()

            # Extract process from process definition
            if ',' in line:
                myprocdef, line = self.extract_decay_chain_process(line)
                if myprocdef.are_decays_perturbed():
                    raise MadGraph5Error("Decay processes cannot be perturbed")
            else:
                myprocdef = self.extract_process(line)

            # Check that we have something    
            if not myprocdef:
                raise self.InvalidCmd("Empty or wrong format process, please try again.")
            # Check that we have the same number of initial states as
            # existing processes
            if self._curr_amps and self._curr_amps[0].get_ninitial() != \
               myprocdef.get_ninitial():
                raise self.InvalidCmd("Can not mix processes with different number of initial states.")               
            
            cpu_time1 = time.time()

            # Generate processes
            if self.options['group_subprocesses'] == 'Auto':
                    collect_mirror_procs = True
            else:
                collect_mirror_procs = self.options['group_subprocesses']
            ignore_six_quark_processes = \
                           self.options['ignore_six_quark_processes'] if \
                           "ignore_six_quark_processes" in self.options \
                           else []

            # Decide here wether one needs a LoopMultiProcess or a MultiProcess
            multiprocessclass=None
            if myprocdef['perturbation_couplings']!=[]:
                multiprocessclass=loop_diagram_generation.LoopMultiProcess
            else:
                multiprocessclass=diagram_generation.MultiProcess

            myproc = multiprocessclass(myprocdef,
                                       collect_mirror_procs =\
                                       collect_mirror_procs,
                                       ignore_six_quark_processes = \
                                       ignore_six_quark_processes)

            for amp in myproc.get('amplitudes'):
                if amp not in self._curr_amps:
                    self._curr_amps.append(amp)
                else:
                    raise self.InvalidCmd, "Duplicate process %s found. Please check your processes." % \
                                                amp.nice_string_processes()


            # Reset _done_export, since we have new process
            self._done_export = False

            cpu_time2 = time.time()

            nprocs = len(myproc.get('amplitudes'))
            ndiags = sum([amp.get_number_of_diagrams() for \
                              amp in myproc.get('amplitudes')])
            logger.info("%i processes with %i diagrams generated in %0.3f s" % \
                  (nprocs, ndiags, (cpu_time2 - cpu_time1)))
            ndiags = sum([amp.get_number_of_diagrams() for \
                              amp in self._curr_amps])
            logger.info("Total: %i processes with %i diagrams" % \
                  (len(self._curr_amps), ndiags))                
  
    # Define a multiparticle label
    def do_define(self, line, log=True):
        """Define a multiparticle"""

        self.avoid_history_duplicate('define %s' % line, ['define'])
        if self._use_lower_part_names:
            # Particle names lowercase
            line = line.lower()
        # Make sure there are spaces around = and |
        line = line.replace("=", " = ")
        line = line.replace("|", " | ")
        args = self.split_arg(line)
        # check the validity of the arguments
        self.check_define(args)

        label = args[0]
        
        pdg_list = self.extract_particle_ids(args[1:])
        self.optimize_order(pdg_list)
        self._multiparticles[label] = pdg_list
        if log:
            logger.info("Defined multiparticle %s" % \
                                             self.multiparticle_string(label))
    
    # Display
    def do_display(self, line, output=sys.stdout):
        """Display current internal status"""

        args = self.split_arg(line)
        #check the validity of the arguments
        self.check_display(args)

        if args[0] == 'diagrams':
            self.draw(' '.join(args[1:]))

        if args[0] == 'particles' and len(args) == 1:
            propagating_particle = []
            nb_unpropagating = 0
            for particle in self._curr_model['particles']:
                if particle.get('propagating'):
                    propagating_particle.append(particle)
                else:
                    nb_unpropagating += 1
                    
            print "Current model contains %i particles:" % \
                    len(propagating_particle)
            part_antipart = [part for part in propagating_particle \
                             if not part['self_antipart']]
            part_self = [part for part in propagating_particle \
                             if part['self_antipart']]
            for part in part_antipart:
                print part['name'] + '/' + part['antiname'],
            print ''
            for part in part_self:
                print part['name'],
            print ''
            if nb_unpropagating:
                print 'In addition of %s un-physical particle mediating new interactions.' \
                                     % nb_unpropagating

        elif args[0] == 'particles':
            for arg in args[1:]:
                if arg.isdigit() or (arg[0] == '-' and arg[1:].isdigit()):
                    particle = self._curr_model.get_particle(abs(int(arg)))
                else:
                    particle = self._curr_model['particles'].find_name(arg)
                if not particle:
                    raise self.InvalidCmd, 'no particle %s in current model' % arg

                print "Particle %s has the following properties:" % particle.get_name()
                print str(particle)
            
        elif args[0] == 'interactions' and len(args) == 1:
            text = "Current model contains %i interactions\n" % \
                    len(self._curr_model['interactions'])
            for i, inter in enumerate(self._curr_model['interactions']):
                text += str(i+1) + ':'
                for part in inter['particles']:
                    if part['is_part']:
                        text += part['name']
                    else:
                        text += part['antiname']
                    text += " "
                text += " ".join(order + '=' + str(inter['orders'][order]) \
                                 for order in inter['orders'])
                text += '\n'
            pydoc.pager(text)

        elif args[0] == 'interactions' and len(args)==2 and args[1].isdigit():
            for arg in args[1:]:
                if int(arg) > len(self._curr_model['interactions']):
                    raise self.InvalidCmd, 'no interaction %s in current model' % arg
                if int(arg) == 0:
                    print 'Special interactions which identify two particles'
                else:
                    print "Interactions %s has the following property:" % arg
                    print self._curr_model['interactions'][int(arg)-1]

        elif args[0] == 'interactions':
            request_part = args[1:]
            text = ''
            for i, inter in enumerate(self._curr_model['interactions']):
                present_part = [part['is_part'] and part['name'] or part['antiname']
                                 for part in inter['particles']
                                if (part['is_part'] and  part['name'] in request_part) or
                                   (not part['is_part'] and part['antiname'] in request_part)]
                if len(present_part) < len(request_part):
                    continue
                # check that all particles are selected at least once
                if set(present_part) != set(request_part):
                    continue
                # check if a particle is asked more than once
                if len(request_part) > len(set(request_part)):
                    for p in request_part:
                        if request_part.count(p) > present_part.count(p):
                            continue
                        
                name = str(i+1) + ' : '
                for part in inter['particles']:
                    if part['is_part']:
                        name += part['name']
                    else:
                        name += part['antiname']
                    name += " "                   
                text += "\nInteractions %s has the following property:\n" % name
                text += str(self._curr_model['interactions'][i]) 

                text += '\n'
                print name
            if text =='':
                text += 'No matching for any interactions'
            pydoc.pager(text)


        elif args[0] == 'parameters' and len(args) == 1:
            text = "Current model contains %i parameters\n" % \
                    sum([len(part) for part in 
                                       self._curr_model['parameters'].values()])
            keys = self._curr_model['parameters'].keys()
            def key_sort(x, y):
                if ('external',) == x:
                    return -1
                elif ('external',) == y:
                    return +1
                elif  len(x) < len(y):
                    return -1
                else:
                    return 1
            keys.sort(key_sort)
            for key in keys:
                item = self._curr_model['parameters'][key]
                text += '\nparameter type: %s\n' % str(key)
                for value in item:
                    if hasattr(value, 'expr'):
                        if value.value is not None:
                            text+= '        %s = %s = %s\n' % (value.name, value.expr ,value.value)
                        else:
                            text+= '        %s = %s\n' % (value.name, value.expr)
                    else:
                        if value.value is not None:
                            text+= '        %s = %s\n' % (value.name, value.value)
                        else:
                            text+= '        %s \n' % (value.name)
            pydoc.pager(text)
            
        elif args[0] == 'processes':
            for amp in self._curr_amps:
                print amp.nice_string_processes()

        elif args[0] == 'diagrams_text':
            text = "\n".join([amp.nice_string() for amp in self._curr_amps])
            pydoc.pager(text)

        elif args[0] == 'multiparticles':
            print 'Multiparticle labels:'
            for key in self._multiparticles:
                print self.multiparticle_string(key)
                
        elif args[0] == 'coupling_order':
            hierarchy = self._curr_model['order_hierarchy'].items()
            #self._curr_model.get_order_hierarchy().items()
            def order(first, second):
                if first[1] < second[1]:
                    return -1
                else:
                    return 1
            hierarchy.sort(order)
            for order in hierarchy:
                print ' %s : weight = %s' % order 
            
        elif args[0] == 'couplings' and len(args) == 1:
            if self._model_v4_path:
                print 'No couplings information available in V4 model'
                return
            text = ''
            text = "Current model contains %i couplings\n" % \
                    sum([len(part) for part in 
                                        self._curr_model['couplings'].values()])
            keys = self._curr_model['couplings'].keys()
            def key_sort(x, y):
                if ('external',) == x:
                    return -1
                elif ('external',) == y:
                    return +1
                elif  len(x) < len(y):
                    return -1
                else:
                    return 1
            keys.sort(key_sort)
            for key in keys:
                item = self._curr_model['couplings'][key]
                text += '\ncouplings type: %s\n' % str(key)
                for value in item:
                    if value.value is not None:
                        text+= '        %s = %s = %s\n' % (value.name, value.expr ,value.value)
                    else:
                        text+= '        %s = %s\n' % (value.name, value.expr)

            pydoc.pager(text)

        elif args[0] == 'couplings':
            if self._model_v4_path:
                print 'No couplings information available in V4 model'
                return
            
            try:
                ufomodel = ufomodels.load_model(self._curr_model.get('name'))
                print 'Note that this is the UFO informations.'
                print ' "display couplings" present the actual definition'
                print 'prints the current states of mode'
                print eval('ufomodel.couplings.%s.nice_string()'%args[1])
            except Exception:
                raise self.InvalidCmd, 'no couplings %s in current model' % args[1]
        
        elif args[0] == 'lorentz':
            if self._model_v4_path:
                print 'No lorentz information available in V4 model'
                return
            elif len(args) == 1: 
                raise self.InvalidCmd,\
                     'display lorentz require an argument: the name of the lorentz structure.'
                return
            try:
                ufomodel = ufomodels.load_model(self._curr_model.get('name'))
                print eval('ufomodel.lorentz.%s.nice_string()'%args[1])
            except Exception:
                raise self.InvalidCmd, 'no lorentz %s in current model' % args[1]
            
        elif args[0] == 'checks':
            comparisons = self._comparisons[0]
            if len(args) > 1 and args[1] == 'failed':
                comparisons = [c for c in comparisons if not c['passed']]
            outstr = "Process check results:"
            for comp in comparisons:
                outstr += "\n%s:" % comp['process'].nice_string()
                outstr += "\n   Phase space point: (px py pz E)"
                for i, p in enumerate(comp['momenta']):
                    outstr += "\n%2s    %+.9e  %+.9e  %+.9e  %+.9e" % tuple([i] + p)
                outstr += "\n   Permutation values:"
                outstr += "\n   " + str(comp['values'])
                if comp['passed']:
                    outstr += "\n   Process passed (rel. difference %.9e)" % \
                          comp['difference']
                else:
                    outstr += "\n   Process failed (rel. difference %.9e)" % \
                          comp['difference']

            used_aloha = sorted(self._comparisons[1])
            outstr += "\nChecked ALOHA routines:"
            for aloha in used_aloha:
                aloha_str = aloha[0]
                if aloha[1]:
                    aloha_str += 'C' + 'C'.join([str(ia) for ia in aloha[1]])
                aloha_str += "_%d" % aloha[2]
                outstr += "\n" + aloha_str

            pydoc.pager(outstr)            
        
        elif args[0] == 'options':
            outstr = "                          MadGraph Options    \n"
            outstr += "                          ----------------    \n"
            for key, default in self.options_madgraph.items():
                value = self.options[key]
                if value == default:
                    outstr += "  %25s \t:\t%s\n" % (key,value)
                else:
                    outstr += "  %25s \t:\t%s (user set)\n" % (key,value)
            outstr += "\n"
            outstr += "                         MadEvent Options    \n"
            outstr += "                          ----------------    \n"
            for key, default in self.options_madevent.items():
                value = self.options[key]
                if value == default:
                    outstr += "  %25s \t:\t%s\n" % (key,value)
                else:
                    outstr += "  %25s \t:\t%s (user set)\n" % (key,value)  
            outstr += "\n"                 
            outstr += "                      Configuration Options    \n"
            outstr += "                      ---------------------    \n"
            for key, default in self.options_configuration.items():
                value = self.options[key]
                if value == default:
                    outstr += "  %25s \t:\t%s\n" % (key,value)
                else:
                    outstr += "  %25s \t:\t%s (user set)\n" % (key,value)

            output.write(outstr)
        elif args[0] in  ["variable"]:
            super(MadGraphCmd, self).do_display(line, output)
                
            
    def multiparticle_string(self, key):
        """Returns a nicely formatted string for the multiparticle"""

        if self._multiparticles[key] and \
               isinstance(self._multiparticles[key][0], list):
            return "%s = %s" % (key, "|".join([" ".join([self._curr_model.\
                                     get('particle_dict')[part_id].get_name() \
                                                     for part_id in id_list]) \
                                  for id_list in self._multiparticles[key]]))
        else:
            return "%s = %s" % (key, " ".join([self._curr_model.\
                                    get('particle_dict')[part_id].get_name() \
                                    for part_id in self._multiparticles[key]]))
            
    def do_tutorial(self, line):
        """Activate/deactivate the tutorial mode."""

        args = self.split_arg(line)
        self.check_tutorial(args)
        tutorials = {'MadGraph5': logger_tuto,
                     'aMCatNLO': logger_tuto_nlo,
                     'MadLoop': logger_tuto_madloop}
        try:
            tutorials[args[0]].setLevel(logging.INFO)
            for mode in [m for m in tutorials.keys() if m != args[0]]:
                tutorials[mode].setLevel(logging.ERROR)
        except KeyError:
            logger_tuto.info("\n\tThanks for using the tutorial!")
            logger_tuto.setLevel(logging.ERROR)
            logger_tuto_nlo.info("\n\tThanks for using the aMC@NLO tutorial!")
            logger_tuto_nlo.setLevel(logging.ERROR)
            logger_tuto_madloop.info("\n\tThanks for using MadLoop tutorial!")
            logger_tuto_madloop.setLevel(logging.ERROR)

        if not self._mgme_dir:
            logger_tuto.info(\
                       "\n\tWarning: To use all features in this tutorial, " + \
                       "please run from a" + \
                       "\n\t         valid MG_ME directory.")



    def draw(self, line,selection='all',type=''):
        """ draw the Feynman diagram for the given process.
        Type refers to born, real or loop"""

        args = self.split_arg(line)
        # Check the validity of the arguments
        self.check_draw(args)
        
        # Check if we plot a decay chain 
        if any([isinstance(a, diagram_generation.DecayChainAmplitude) for \
               a in self._curr_amps]) and not self._done_export:
            warn = 'WARNING: You try to draw decay chain diagrams without first running output.\n'
            warn += '\t  The decay processes will be drawn separately'
            logger.warning(warn)

        (options, args) = _draw_parser.parse_args(args)
        options = draw_lib.DrawOption(options)
        start = time.time()
        
        # Collect amplitudes
        amplitudes = diagram_generation.AmplitudeList()

        for amp in self._curr_amps:
            amplitudes.extend(amp.get_amplitudes())            

        for amp in amplitudes:
            filename = pjoin(args[0], 'diagrams_' + \
                                    amp.get('process').shell_string() + ".eps")
            
            if selection=='all' and type != 'loop':
                diags=amp.get('diagrams')
            elif selection=='born':
                diags=amp.get('born_diagrams')
            elif selection=='loop' or type == 'loop':
                diags=base_objects.DiagramList([d for d in 
                        amp.get('loop_diagrams') if d.get('type')>0])
                if len(diags) > 1000:
                    logger.warning('Displaying only the first 1000 diagrams')
                    diags = base_objects.DiagramList(diags[:1000])

            plot = draw.MultiEpsDiagramDrawer(diags,
                                          filename,
                                          model=self._curr_model,
                                          amplitude=amp,
                                          legend=amp.get('process').input_string(),
                                          diagram_type=type)
                                          

            logger.info("Drawing " + \
                         amp.get('process').nice_string())
            plot.draw(opt=options)
            logger.info("Wrote file " + filename)
            self.exec_cmd('open %s' % filename)

        stop = time.time()
        logger.info('time to draw %s' % (stop - start)) 
    
    # Perform checks
    def do_check(self, line):
        """Check a given process or set of processes"""
        args = self.split_arg(line)
        # Check args validity
        param_card = self.check_check(args)
        
        # For the stability check the user can specify the statistics (i.e
        # number of trial PS points) as a second argument
        reuse = False
        if args[0] in ['stability','profile','timing']:        
            reuse = args[1]=="-reuse"       
            args = args[:1]+args[2:] 
        if args[0] in ['stability', 'profile']:
            stab_statistics = int(args[1])
            args = args[:1]+args[2:]
        
        proc_line = " ".join(args[1:])
        myprocdef = self.extract_process(proc_line)

        # Check that we have something    
        if not myprocdef:
            raise self.InvalidCmd("Empty or wrong format process, please try again.")

        if args[0]=='gauge' and myprocdef.get('perturbation_couplings'):
            raise self.InvalidCmd("Processes involving loops can only be"+
                                                 " evaluated in Feynman gauge.")

        if args[0] in ['timing','stability', 'profile'] and not \
                                        myprocdef.get('perturbation_couplings'):
            raise self.InvalidCmd("Only loop processes can have their "+
                                  " timings or stability checked.")
        
        # Disable some loggers
        loggers = [logging.getLogger('madgraph.diagram_generation'),
                   logging.getLogger('madgraph.loop_diagram_generation'),
                   logging.getLogger('ALOHA'),
                   logging.getLogger('madgraph.helas_objects'),
                   logging.getLogger('madgraph.loop_exporter'),
                   logging.getLogger('madgraph.export_v4')]
        old_levels = [logger.getEffectiveLevel() for logger in loggers]
        for logger in loggers:
            logger.setLevel(logging.WARNING)
        
        # run the check
        cpu_time1 = time.time()
        # Run matrix element generation check on processes
        # The loop optimization output flag is passed as a global to 
        # process_checks because I am fed up with passing it through each single
        # damn little function of process_checks.
        old_process_checks_loop_opt = process_checks.loop_optimized_output
        
        process_checks.loop_optimized_output = self.options['loop_optimized_output']

        comparisons = []
        gauge_result = []
        gauge_result_no_brs = []
        lorentz_result =[]
        nb_processes = 0
        timings = []
        stability = []
        profile_time = []
        profile_stab = []
        
        if "_cuttools_dir" in dir(self):
            CT_dir = self._cuttools_dir
        else:
            CT_dir =""
        
        if args[0] in ['timing']:
            timings = process_checks.check_timing(myprocdef,
                                                  param_card = param_card,
                                                  cuttools=CT_dir,
                                                  reuse = reuse,
                                                  cmd = self)        

        if args[0] in ['stability']:
            stability = process_checks.check_stability(myprocdef,
                                                  param_card = param_card,
                                                  cuttools=CT_dir,
                                                  nPoints=stab_statistics,
                                                  reuse = reuse,
                                                  cmd = self)

        if args[0] in ['profile']:
            # In this case timing and stability will be checked one after the
            # other without re-generating the process.
            profile_time, profile_stab = process_checks.check_profile(myprocdef,
                                                  param_card = param_card,
                                                  cuttools=CT_dir,
                                                  nPoints=stab_statistics,
                                                  reuse = reuse,
                                                  cmd = self)

        if args[0] in  ['permutation', 'full']:
            comparisons = process_checks.check_processes(myprocdef,
                                            param_card = param_card,
                                            quick = True,
                                            cuttools=CT_dir,
                                            cmd = self)
            nb_processes += len(comparisons[0])

        if args[0] in ['lorentz', 'full']:
            lorentz_result = process_checks.check_lorentz(myprocdef,
                                          param_card = param_card,
                                          cuttools=CT_dir,
                                          cmd = self)
            nb_processes += len(lorentz_result)
            
        if args[0] in  ['brs', 'full']:
            gauge_result = process_checks.check_gauge(myprocdef,
                                          param_card = param_card,
                                          cuttools=CT_dir,
                                          cmd = self)
            nb_processes += len(gauge_result)

        if args[0] in  ['gauge', 'full'] and \
          len(self._curr_model.get('gauge')) == 2 and \
          not myprocdef.get('perturbation_couplings'):            
            gauge = str(self.options['gauge'])
            line = " ".join(args[1:])
            myprocdef = self.extract_process(line)
            if gauge == 'unitarity':
                myprocdef_unit = myprocdef
                self.do_set('gauge Feynman', log=False)
                myprocdef_feyn = self.extract_process(line)
            else:
                myprocdef_feyn = myprocdef
                self.do_set('gauge unitary', log=False)
                myprocdef_unit = self.extract_process(line)            
            
            gauge_result_no_brs = process_checks.check_unitary_feynman(
                                                myprocdef_unit, myprocdef_feyn,
                                                param_card = param_card,
                                                cuttools=CT_dir,
                                                cmd = self)
            
            # restore previous settings
            self.do_set('gauge %s' % gauge, log=False)
            
            nb_processes += len(gauge_result_no_brs)            
            
        cpu_time2 = time.time()

        logger.info("%i checked performed in %0.3f s" \
                    % (nb_processes,
                      (cpu_time2 - cpu_time1)))

        if args[0] not in ['timing','stability', 'profile']:
            if self.options['complex_mass_scheme']:
                text = "Note that Complex mass scheme gives gauge/lorentz invariant\n"
                text+= "results only for stable particles in final states.\n\n"
            else:
                text = "Note That all width have been set to zero for those checks\n\n"
        else:
            text =""
        
        if timings:
            text += 'Timing result for the '+('optimized' if \
              self.options['loop_optimized_output'] else 'default')+' output:\n'
                
            text += process_checks.output_timings(myprocdef, timings,
                                         process_checks.loop_optimized_output)
        if stability:
            text += 'Stability result for the '+('optimized' if \
              self.options['loop_optimized_output'] else 'default')+' output:\n'
            text += process_checks.output_stability(stability,
                                    mg_root=self._mgme_dir, 
                                    opt = process_checks.loop_optimized_output)
        
        if profile_time and profile_stab:
            text += 'Timing result '+('optimized' if \
                    self.options['loop_optimized_output'] else 'default')+':\n'
            text += process_checks.output_profile(myprocdef, profile_stab,
                                   profile_time, self._mgme_dir,
                                   process_checks.loop_optimized_output,
                                   reuse) + '\n'
        if gauge_result:
            text += 'Gauge results:\n'
            text += process_checks.output_gauge(gauge_result) + '\n'
        if gauge_result_no_brs:
            text += 'Gauge results (switching between Unitary/Feynman):\n'
            text += process_checks.output_unitary_feynman(gauge_result_no_brs) + '\n'

        if lorentz_result:
            text += 'Lorentz invariance results:\n'
            text += process_checks.output_lorentz_inv(lorentz_result) + '\n'

        if comparisons:
            text += 'Process permutation results:\n'
            text += process_checks.output_comparisons(comparisons[0]) + '\n'
            self._comparisons = comparisons

        logger.info(text)
        if not (reuse and args[0] in ['profile']) and text!='':
            pydoc.pager(text)
        # Restore diagram logger
        for i, logger in enumerate(loggers):
            logger.setLevel(old_levels[i])

        # Restore the default global for checks
        process_checks.loop_optimized_output = old_process_checks_loop_opt

        # clean the globals created.
        process_checks.clean_added_globals(process_checks.ADDED_GLOBAL)
        if not reuse:
            process_checks.clean_up(self._mgme_dir)
    
    # Generate a new amplitude
    def do_generate(self, line):
        """Main commands: Generate an amplitude for a given process"""

        # Reset amplitudes
        self._curr_amps = diagram_generation.AmplitudeList()
        # Reset Helas matrix elements
        self._curr_matrix_elements = helas_objects.HelasMultiProcess()
        self._generate_info = line
        # Reset _done_export, since we have new process
        self._done_export = False
        # Also reset _export_format and _export_dir
        self._export_format = None

        # Remove previous generations from history
        self.clean_history(remove_bef_last='generate', keep_switch=True,
                     allow_for_removal= ['generate', 'add process', 'output'])


        # Call add process
        args = self.split_arg(line)
        args.insert(0, 'process')
        
        self.do_add(" ".join(args))

    def extract_process(self, line, proc_number = 0, overall_orders = {}):
        """Extract a process definition from a string. Returns
        a ProcessDefinition."""

        # Check basic validity of the line
        if not line.count('>') in [1,2]:
            self.do_help('generate')
            print
            raise self.InvalidCmd('Wrong use of \">\" special character.')
        

        # Perform sanity modifications on the lines:
        # Add a space before and after any > , $ / | [ ]
        space_before = re.compile(r"(?P<carac>\S)(?P<tag>[\\[\\]/\,\\$\\>|])(?P<carac2>\S)")
        line = space_before.sub(r'\g<carac> \g<tag> \g<carac2>', line)       
        
        # Use regular expressions to extract s-channel propagators,
        # forbidden s-channel propagators/particles, coupling orders
        # and process number, starting from the back

        # Start with process number (identified by "@")
        proc_number_pattern = re.compile("^(.+)@\s*(\d+)\s*(.*)$")
        proc_number_re = proc_number_pattern.match(line)
        if proc_number_re:
            proc_number = int(proc_number_re.group(2))
            line = proc_number_re.group(1) + \
                   proc_number_re.group(3)

        # Now check for squared orders, specified after the perturbation orders.
        # If it turns out there is no perturbation order then we will use these orders
        # for the regular orders.
        squared_order_pattern = re.compile("^(.+)\s+(\w+)\s*=\s*(\d+)\s*$")
        squared_order_re = squared_order_pattern.match(line)
        squared_orders = {}
        while squared_order_re:
            squared_orders[squared_order_re.group(2)] = int(squared_order_re.group(3))
            line = squared_order_re.group(1)
            squared_order_re = squared_order_pattern.match(line)

        # Now check for perturbation orders, specified in between squared brackets
        perturbation_couplings_pattern = \
          re.compile("^(?P<proc>.+)\s*\[\s*((?P<option>\w+)\s*\=)?\s*(?P<pertOrders>(\w+\s*)*)\s*\]\s*(?P<rest>.*)$")
        perturbation_couplings_re = perturbation_couplings_pattern.match(line)
        perturbation_couplings = ""
        LoopOption= 'tree'
        HasBorn= True
        if perturbation_couplings_re:
            perturbation_couplings = perturbation_couplings_re.group("pertOrders")
            option=perturbation_couplings_re.group("option")
            if option:
                if option in self._valid_nlo_modes:
                    if option=='sqrvirt':
                        LoopOption='virt'
                        HasBorn=False
                    else:
                        LoopOption=option
                else:
                    raise self.InvalidCmd, "NLO mode %s is not valid. "%option+\
                       "Valid modes are %s. "%str(self._valid_nlo_modes)
            else:
                LoopOption='all'
            line = perturbation_couplings_re.group("proc")+\
                     perturbation_couplings_re.group("rest")

        # Now if perturbation orders are defined, we will scan for the 
        # amplitudes orders. If not we will use the squared orders above instead.
        orders = {}
        if perturbation_couplings == "":
            for order in squared_orders:
                orders[order]=squared_orders[order]
            squared_orders={}
        else:
            # We take the coupling orders (identified by "=")
            order_pattern = re.compile("^(.+)\s+(\w+)\s*=\s*(\d+)\s*$")
            order_re = order_pattern.match(line)
            while order_re:
                orders[order_re.group(2)] = int(order_re.group(3))
                line = order_re.group(1)
                order_re = order_pattern.match(line)
        # if the squared orders are defined but not the orders, assume orders=sq_orders
        if not orders and squared_orders:
            for order in squared_orders:
                orders[order]=squared_orders[order]

        if self._use_lower_part_names:
            # Particle names lowercase
            line = line.lower()

        # Now check for forbidden particles, specified using "/"
        slash = line.find("/")
        dollar = line.find("$")
        dollar = line.find("$")
        forbidden_particles = ""
        if slash > 0:
            if dollar > slash:
                forbidden_particles_re = re.match("^(.+)\s*/\s*(.+\s*)(\$.*)$", line)
            else:
                forbidden_particles_re = re.match("^(.+)\s*/\s*(.+\s*)$", line)
            if forbidden_particles_re:
                forbidden_particles = forbidden_particles_re.group(2)
                line = forbidden_particles_re.group(1)
                if len(forbidden_particles_re.groups()) > 2:
                    line = line + forbidden_particles_re.group(3)

        # Now check for forbidden schannels, specified using "$$"
        forbidden_schannels_re = re.match("^(.+)\s*\$\s*\$\s*(.+)\s*$", line)
        forbidden_schannels = ""
        if forbidden_schannels_re:
            forbidden_schannels = forbidden_schannels_re.group(2)
            line = forbidden_schannels_re.group(1)

        # Now check for forbidden onshell schannels, specified using "$"
        forbidden_onsh_schannels_re = re.match("^(.+)\s*\$\s*(.+)\s*$", line)
        forbidden_onsh_schannels = ""
        if forbidden_onsh_schannels_re:
            forbidden_onsh_schannels = forbidden_onsh_schannels_re.group(2)
            line = forbidden_onsh_schannels_re.group(1)

        # Now check for required schannels, specified using "> >"
        required_schannels_re = re.match("^(.+?)>(.+?)>(.+)$", line)
        required_schannels = ""
        if required_schannels_re:
            required_schannels = required_schannels_re.group(2)
            line = required_schannels_re.group(1) + ">" + \
                   required_schannels_re.group(3)

        args = self.split_arg(line)

        myleglist = base_objects.MultiLegList()
        state = False

        # Extract process
        for part_name in args:
            if part_name == '>':
                if not myleglist:
                    raise self.InvalidCmd, "No final state particles"
                state = True
                continue

            mylegids = []
            if part_name in self._multiparticles:
                if isinstance(self._multiparticles[part_name][0], list):
                    raise self.InvalidCmd,\
                          "Multiparticle %s is or-multiparticle" % part_name + \
                          " which can be used only for required s-channels"
                mylegids.extend(self._multiparticles[part_name])
            else:
                mypart = self._curr_model['particles'].get_copy(part_name)
                if mypart:
                    mylegids.append(mypart.get_pdg_code())

            if mylegids:
                myleglist.append(base_objects.MultiLeg({'ids':mylegids,
                                                        'state':state}))
            else:
                raise self.InvalidCmd, \
                      "No particle %s in model" % part_name
                                                
        if filter(lambda leg: leg.get('state') == True, myleglist):
            # We have a valid process
            # Extract perturbation orders
            perturbation_couplings_list = perturbation_couplings.split()
            if perturbation_couplings_list==['']:
                perturbation_couplings_list=[]
            if perturbation_couplings_list and LoopOption!='real':
                if not isinstance(self._curr_model,loop_base_objects.LoopModel):
                    raise self.InvalidCmd(\
                      "The current model does not allow for loop computations.")
                else:
                    for pert_order in perturbation_couplings_list:
                        if pert_order not in self._curr_model['perturbation_couplings']:
                            raise self.InvalidCmd(\
                                "Perturbation order %s is not among" % pert_order + \
                                " the perturbation orders allowed for by the loop model.")
                                                        
            # Now extract restrictions
            forbidden_particle_ids = \
                              self.extract_particle_ids(forbidden_particles)
            if forbidden_particle_ids and \
               isinstance(forbidden_particle_ids[0], list):
                raise self.InvalidCmd(\
                      "Multiparticle %s is or-multiparticle" % part_name + \
                      " which can be used only for required s-channels")
            forbidden_onsh_schannel_ids = \
                              self.extract_particle_ids(forbidden_onsh_schannels)
            forbidden_schannel_ids = \
                              self.extract_particle_ids(forbidden_schannels)
            if forbidden_onsh_schannel_ids and \
               isinstance(forbidden_onsh_schannel_ids[0], list):
                raise self.InvalidCmd,\
                      "Multiparticle %s is or-multiparticle" % part_name + \
                      " which can be used only for required s-channels"
            if forbidden_schannel_ids and \
               isinstance(forbidden_schannel_ids[0], list):
                raise self.InvalidCmd,\
                      "Multiparticle %s is or-multiparticle" % part_name + \
                      " which can be used only for required s-channels"
            required_schannel_ids = \
                               self.extract_particle_ids(required_schannels)
            if required_schannel_ids and not \
                   isinstance(required_schannel_ids[0], list):
                required_schannel_ids = [required_schannel_ids]
            
            return \
                base_objects.ProcessDefinition({'legs': myleglist,
                              'model': self._curr_model,
                              'id': proc_number,
                              'orders': orders,
                              'squared_orders':squared_orders,
                              'forbidden_particles': forbidden_particle_ids,
                              'forbidden_onsh_s_channels': forbidden_onsh_schannel_ids,
                              'forbidden_s_channels': \
                                                forbidden_schannel_ids,
                              'required_s_channels': required_schannel_ids,
                              'overall_orders': overall_orders,
                              'perturbation_couplings': perturbation_couplings_list,
                              'has_born':HasBorn,
                              'NLO_mode':LoopOption
                              })
      #                       'is_decay_chain': decay_process\

    def extract_particle_ids(self, args):
        """Extract particle ids from a list of particle names. If
        there are | in the list, this corresponds to an or-list, which
        is represented as a list of id lists. An or-list is used to
        allow multiple required s-channel propagators to be specified
        (e.g. Z/gamma)."""

        if isinstance(args, basestring):
            args.replace("|", " | ")
            args = self.split_arg(args)
        all_ids = []
        ids=[]
        for part_name in args:
            mypart = self._curr_model['particles'].get_copy(part_name)
            if mypart:
                ids.append([mypart.get_pdg_code()])
            elif part_name in self._multiparticles:
                ids.append(self._multiparticles[part_name])
            elif part_name == "|":
                # This is an "or-multiparticle"
                if ids:
                    all_ids.append(ids)
                ids = []
            else:
                raise self.InvalidCmd("No particle %s in model" % part_name)
        all_ids.append(ids)
        # Flatten id list, to take care of multiparticles and
        # or-multiparticles
        res_lists = []
        for i, id_list in enumerate(all_ids):
            res_lists.extend(diagram_generation.expand_list_list(id_list))
        # Trick to avoid duplication while keeping ordering
        for ilist, idlist in enumerate(res_lists):
            set_dict = {}
            res_lists[ilist] = [set_dict.setdefault(i,i) for i in idlist \
                         if i not in set_dict]

        if len(res_lists) == 1:
            res_lists = res_lists[0]

        return res_lists

    def optimize_order(self, pdg_list):
        """Optimize the order of particles in a pdg list, so that
        similar particles are next to each other. Sort according to:
        1. pdg > 0, 2. spin, 3. color, 4. mass > 0"""

        if not pdg_list:
            return
        if not isinstance(pdg_list[0], int):
            return
        
        model = self._curr_model
        pdg_list.sort(key = lambda i: i < 0)
        pdg_list.sort(key = lambda i: model.get_particle(i).is_fermion())
        pdg_list.sort(key = lambda i: model.get_particle(i).get('color'),
                      reverse = True)
        pdg_list.sort(key = lambda i: \
                      model.get_particle(i).get('mass').lower() != 'zero')

    def extract_decay_chain_process(self, line, level_down=False):
        """Recursively extract a decay chain process definition from a
        string. Returns a ProcessDefinition."""

        # Start with process number (identified by "@") and overall orders
        proc_number_pattern = re.compile("^(.+)@\s*(\d+)\s*((\w+\s*=\s*\d+\s*)*)$")
        proc_number_re = proc_number_pattern.match(line)
        proc_number = 0
        overall_orders = {}
        if proc_number_re:
            proc_number = int(proc_number_re.group(2))
            line = proc_number_re.group(1)
            if proc_number_re.group(3):
                order_pattern = re.compile("^(.*?)\s*(\w+)\s*=\s*(\d+)\s*$")
                order_line = proc_number_re.group(3)
                order_re = order_pattern.match(order_line)
                while order_re:
                    overall_orders[order_re.group(2)] = int(order_re.group(3))
                    order_line = order_re.group(1)
                    order_re = order_pattern.match(order_line)
            logger.info(line)            
            
        index_comma = line.find(",")
        index_par = line.find(")")
        min_index = index_comma
        if index_par > -1 and (index_par < min_index or min_index == -1):
            min_index = index_par
        
        if min_index > -1:
            core_process = self.extract_process(line[:min_index], proc_number,
                                                overall_orders)
        else:
            core_process = self.extract_process(line, proc_number,
                                                overall_orders)

        #level_down = False

        while index_comma > -1:
            line = line[index_comma + 1:]
            if not line.strip():
                break
            index_par = line.find(')')
            if line.lstrip()[0] == '(':
                # Go down one level in process hierarchy
                #level_down = True
                line = line.lstrip()[1:]
                # This is where recursion happens
                decay_process, line = \
                            self.extract_decay_chain_process(line,
                                                             level_down=True)
                index_comma = line.find(",")
                index_par = line.find(')')
            else:
                index_comma = line.find(",")
                min_index = index_comma
                if index_par > -1 and \
                       (index_par < min_index or min_index == -1):
                    min_index = index_par
                if min_index > -1:
                    decay_process = self.extract_process(line[:min_index])
                else:
                    decay_process = self.extract_process(line)

            core_process.get('decay_chains').append(decay_process)

            if level_down:
                if index_par == -1:
                    raise self.InvalidCmd, \
                      "Missing ending parenthesis for decay process"

                if index_par < index_comma:
                    line = line[index_par + 1:]
                    level_down = False
                    break

        if level_down:
            index_par = line.find(')')
            if index_par == -1:
                raise self.InvalidCmd, \
                      "Missing ending parenthesis for decay process"
            line = line[index_par + 1:]
            
        # Return the core process (ends recursion when there are no
        # more decays)
        return core_process, line
    

    # Import files
    def do_import(self, line):
        """Main commands: Import files with external formats"""
        args = self.split_arg(line)
        # Check argument's validity
        self.check_import(args)
        
        if args[0].startswith('model'):
            self._model_v4_path = None
            # Clear history, amplitudes and matrix elements when a model is imported
            # Remove previous imports, generations and outputs from history
            self.clean_history(remove_bef_last='import', keep_switch=True,
                        allow_for_removal=['generate', 'add process', 'output'])
            # Reset amplitudes and matrix elements
            self._curr_amps = diagram_generation.AmplitudeList()
            self._curr_matrix_elements = helas_objects.HelasMultiProcess()
            # Import model
            if args[0].endswith('_v4'):
                self._curr_model, self._model_v4_path = \
                                 import_v4.import_model(args[1], self._mgme_dir)
                self._curr_fortran_model = \
                      helas_call_writers.FortranHelasCallWriter(\
                                                               self._curr_model)
            else:
                try:
                    self._curr_model = import_ufo.import_model(args[1])
                except import_ufo.UFOImportError, error:
                    if 'not a valid UFO model' in str(error):
                        logger_stderr.warning('WARNING: %s' % error)
                        logger_stderr.warning('Try to recover by running automatically `import model_v4 %s` instead.' \
                                                                      % args[1])
                    self.exec_cmd('import model_v4 %s ' % args[1], precmd=True)
                    return    
                if self.options['complex_mass_scheme']:
                    self._curr_model.change_mass_to_complex_scheme()
                    if hasattr(self._curr_model, 'set_parameters_and_couplings'):
                        self._curr_model.set_parameters_and_couplings()
                if self.options['gauge']=='unitary':
                    if isinstance(self._curr_model,loop_base_objects.LoopModel) and \
                         self._curr_model.get('perturbation_couplings')!=[] and \
                                           self.options['gauge']=='unitary' and \
                                          self.options['loop_optimized_output']:
                        logger.info('Change the gauge to Feynman because '+\
                          'the loop optimized output requires to work in this gauge')
                        if 1 not in self._curr_model.get('gauge') :
                            raise self.InvalidCmd(' Could not load this loop '+\
                              'model in the loop_optimized output mode because'+\
                                      ' it does not support the Feynman gauge.')
                        self.do_set('gauge Feynman', log=False)
                        return
                    if 0 not in self._curr_model.get('gauge') :
                        logger.warning('Change the gauge to Feynman since the model does not allow unitary gauge') 
                        self.do_set('gauge Feynman', log=False)
                        return                        
                else:
                    if 1 not in self._curr_model.get('gauge') :
                        logger.warning('Change the gauge to unitary since the model does not allow Feynman gauge')
                        self._curr_model = None
                        self.do_set('gauge unitary', log= False)
                        return 
                
                self._curr_fortran_model = \
                      helas_call_writers.FortranUFOHelasCallWriter(\
                                                               self._curr_model)
                self._curr_cpp_model = \
                      helas_call_writers.CPPUFOHelasCallWriter(\
                                                               self._curr_model)

            if '-modelname' not in args:
                self._curr_model.pass_particles_name_in_mg_default()

            # Do post-processing of model
            self.process_model()
            # Reset amplitudes and matrix elements and global checks
            self._curr_amps = diagram_generation.AmplitudeList()
            self._curr_matrix_elements = helas_objects.HelasMultiProcess()
            process_checks.store_aloha = []
            
        elif args[0] == 'command':

            if not os.path.isfile(args[1]):
                raise self.InvalidCmd("Path %s is not a valid pathname" % args[1])
            else:
                # Check the status of export and try to use file position if no
                #self._export dir are define
                self.check_for_export_dir(args[1])
                # Execute the card
                self.import_command_file(args[1])
                            
        elif args[0] == 'banner':
            type = madevent_interface.MadEventCmd.detect_card_type(args[1])    
            if type != 'banner':
                raise self.InvalidCmd, 'The File should be a valid banner'
            ban = banner_module.Banner(args[1])
            # Check that this is MG5 banner
            if 'mg5proccard' in ban:
                for line in ban['mg5proccard'].split('\n'):
                    if line.startswith('#') or line.startswith('<'):
                        continue
                    self.exec_cmd(line)
            else:
                raise self.InvalidCmd, 'Only MG5 banner are supported'
            
            if not self._done_export:
                self.exec_cmd('output . -f')

            ban.split(self._done_export[0])
            logger.info('All Cards from the banner have been place in directory %s' % pjoin(self._done_export[0], 'Cards'))
            if '--no_launch' not in args:
                self.exec_cmd('launch')
            
        elif args[0] == 'proc_v4':
            self.history = []

            if len(args) == 1 and self._export_dir:
                proc_card = pjoin(self._export_dir, 'Cards', \
                                                                'proc_card.dat')
            elif len(args) == 2:
                proc_card = args[1]
                # Check the status of export and try to use file position is no
                # self._export dir are define
                self.check_for_export_dir(os.path.realpath(proc_card))
            else:
                raise MadGraph5Error('No default directory in output')

 
            #convert and excecute the card
            self.import_mg4_proc_card(proc_card)
    
    def import_ufo_model(self, model_name):
        """ import the UFO model """
        
        self._curr_model = import_ufo.import_model(model_name)
        self._curr_fortran_model = \
                helas_call_writers.FortranUFOHelasCallWriter(self._curr_model)
        self._curr_cpp_model = \
                helas_call_writers.CPPUFOHelasCallWriter(self._curr_model)
                
    def process_model(self):
        """Set variables _particle_names and _couplings for tab
        completion, define multiparticles"""

         # Set variables for autocomplete
        self._particle_names = [p.get('name') for p in self._curr_model.get('particles')\
                                                    if p.get('propagating')] + \
                 [p.get('antiname') for p in self._curr_model.get('particles') \
                                                    if p.get('propagating')]
        
        self._couplings = list(set(sum([i.get('orders').keys() for i in \
                                        self._curr_model.get('interactions')], [])))
        # Check if we can use case-independent particle names
        self._use_lower_part_names = \
            (self._particle_names == \
             [p.get('name').lower() for p in self._curr_model.get('particles')] + \
             [p.get('antiname').lower() for p in self._curr_model.get('particles')])

        self.add_default_multiparticles()
        
    
    def import_mg4_proc_card(self, filepath):
        """ read a V4 proc card, convert it and run it in mg5"""
        
        # change the status of this line in the history -> pass in comment
        if self.history and self.history[-1].startswith('import proc_v4'):
            self.history[-1] = '#%s' % self.history[-1]
         
        # read the proc_card.dat
        reader = files.read_from_file(filepath, import_v4.read_proc_card_v4)
        if not reader:
            raise self.InvalidCmd('\"%s\" is not a valid path' % filepath)
        
        if self._mgme_dir:
            # Add comment to history
            self.exec_cmd("# Import the model %s" % reader.model, precmd=True)
            line = self.exec_cmd('import model_v4 %s -modelname' % \
                                 (reader.model), precmd=True)
        else:
            logging.error('No MG_ME installation detected')
            return    


        # Now that we have the model we can split the information
        lines = reader.extract_command_lines(self._curr_model)

        for line in lines:
            self.exec_cmd(line, precmd=True)
    
        return 
    
    def add_default_multiparticles(self):
        """ add default particle from file interface.multiparticles_default.txt
        """
        
        defined_multiparticles = self._multiparticles.keys()
        removed_multiparticles = []
        # First check if the defined multiparticles are allowed in the
        # new model
        for key in self._multiparticles.keys():
            try:
                for part in self._multiparticles[key]:
                    self._curr_model.get('particle_dict')[part]
            except Exception:
                del self._multiparticles[key]
                defined_multiparticles.remove(key)
                removed_multiparticles.append(key)
        
        # Now add default multiparticles
        for line in open(pjoin(MG5DIR, 'input', \
                                      'multiparticles_default.txt')):
            if line.startswith('#'):
                continue
            try:
                if self._use_lower_part_names:
                    multipart_name = line.lower().split()[0]
                else:
                    multipart_name = line.split()[0]
                if multipart_name not in self._multiparticles:
                    #self.do_define(line)
                    self.exec_cmd('define %s' % line, printcmd=False, precmd=True)
            except self.InvalidCmd, why:
                logger_stderr.warning('impossible to set default multiparticles %s because %s' %
                                        (line.split()[0],why))
        if defined_multiparticles:
            if 'all' in defined_multiparticles:
                defined_multiparticles.remove('all')
            logger.info("Kept definitions of multiparticles %s unchanged" % \
                                         " / ".join(defined_multiparticles))

        for removed_part in removed_multiparticles:
            if removed_part in self._multiparticles:
                removed_multiparticles.remove(removed_part)

        if removed_multiparticles:
            logger.info("Removed obsolete multiparticles %s" % \
                                         " / ".join(removed_multiparticles))
        
        # add all tag
        line = []
        for part in self._curr_model.get('particles'):
            line.append('%s %s' % (part.get('name'), part.get('antiname')))
        line = 'all =' + ' '.join(line)
        self.do_define(line)

    def do_install(self, line):
        """Install optional package from the MG suite."""
        
        args = self.split_arg(line)
        #check the validity of the arguments
        self.check_install(args)

        if sys.platform == "darwin":
            program = "curl"
        else:
            program = "wget"
        
        # special command for auto-update
        if args[0] == 'update':
            self.install_update(args, wget=program)
            return
           
        # Load file with path of the different program:
        import urllib
        path = {}

        name = {'td_mac': 'td', 'td_linux':'td', 'Delphes':'Delphes', 
                'pythia-pgs':'pythia-pgs', 'ExRootAnalysis': 'ExRootAnalysis',
                'MadAnalysis':'MadAnalysis', 'MCatNLO-utilities':'MCatNLO-utilities'}
        name = name[args[0]]

        try:
            data = urllib.urlopen('http://madgraph.phys.ucl.ac.be/package_info.dat')
        except Exception:
            raise MadGraph5Error, '''Impossible to connect the server. 
            Please check your internet connection or retry later'''
        for line in data: 
            split = line.split()   
            path[split[0]] = split[1]
        
        try:
            os.system('rm -rf %s' % pjoin(MG5DIR, name))
        except Exception:
            pass
        
        # Load that path
        logger.info('Downloading %s' % path[args[0]])
        if sys.platform == "darwin":
            misc.call(['curl', path[args[0]], '-o%s.tgz' % name], cwd=MG5DIR)
        else:
            misc.call(['wget', path[args[0]], '--output-document=%s.tgz'% name], cwd=MG5DIR)

        # Untar the file
        returncode = misc.call(['tar', '-xzpvf', '%s.tgz' % name], cwd=MG5DIR, 
                                     stdout=open(os.devnull, 'w'))

        if returncode:
            raise MadGraph5Error, 'Fail to download correctly the File. Stop'
        
        # Check that the directory has the correct name
        if not os.path.exists(pjoin(MG5DIR, name)):
            created_name = [n for n in os.listdir(MG5DIR) if n.startswith(name) 
                                                  and not n.endswith('gz')]
            if not created_name:
                raise MadGraph5Error, 'The file was not loaded correctly. Stop'
            else:
                created_name = created_name[0]
            files.mv(pjoin(MG5DIR, created_name), pjoin(MG5DIR, name))


        logger.info('compile %s. This might takes a while.' % name)
        
        # Modify Makefile for pythia-pgs on Mac 64 bit
        if args[0] == "pythia-pgs" and sys.maxsize > 2**32:
            path = os.path.join(MG5DIR, 'pythia-pgs', 'src', 'make_opts')
            text = open(path).read()
            text = text.replace('MBITS=32','MBITS=64')
            open(path, 'w').writelines(text)
        elif args[0] == "MCatNLO-utilities" and sys.maxsize > 2**32:
            path = os.path.join(MG5DIR, 'MCatNLO-utilities', 'StdHEP', 'src', 'make_opts')
            text = open(path).read()
            text = text.replace('MBITS=32','MBITS=64')
            open(path, 'w').writelines(text)
            
        # Compile the file
        # Check for F77 compiler
        if 'FC' not in os.environ or not os.environ['FC']:
            if self.options['fortran_compiler']:
                compiler = self.options['fortran_compiler']
            elif misc.which('gfortran'):
                compiler = 'gfortran'
            elif misc.which('g77'):
                compiler = 'g77'
            else:
                raise self.InvalidCmd('Require g77 or Gfortran compiler')
            
            path = None
            base_compiler= ['FC=g77','FC=gfortran']
            if args[0] == "pythia-pgs":
                path = os.path.join(MG5DIR, 'pythia-pgs', 'src', 'make_opts')
            elif args[0] == 'MadAnalysis':
                path = os.path.join(MG5DIR, 'MadAnalysis', 'makefile')
            elif args[0] == 'MCatNLO-utilities':
                path = os.path.join(MG5DIR, 'MCatNLO-utilities', 'StdHEP', 'src', 'make_opts')
            
            if path:
                text = open(path).read()
                for base in base_compiler:
                    text = text.replace(base,'FC=%s' % compiler)
                open(path, 'w').writelines(text)
                        
        if logger.level <= logging.INFO:
            devnull = open(os.devnull,'w')
            try: 
                misc.call(['make', 'clean'], stdout=devnull, stderr=-2)
            except Exception:
                pass
            status = misc.call(['make'], cwd = os.path.join(MG5DIR, name))
        else:
            try:
                misc.compile(['clean'], mode='', cwd = os.path.join(MG5DIR, name))
            except Exception:
                pass
            status = misc.compile(mode='', cwd = os.path.join(MG5DIR, name))
        if not status:
            logger.info('Compilation succeeded')
        else:
            logger.warning('Error detected during the compilation. Please check the compilation error and run make manually.')


        # Special treatment for TD/Ghostscript program (require by MadAnalysis)
        if args[0] == 'MadAnalysis':
            try:
                os.system('rm -rf td')
                os.mkdir(pjoin(MG5DIR, 'td'))
            except Exception, error:
                print error
                pass
            
            if sys.platform == "darwin":
                logger.info('Downloading TD for Mac')
                target = 'http://theory.fnal.gov/people/parke/TD/td_mac_intel.tar.gz'
                misc.call(['curl', target, '-otd.tgz'], 
                                                  cwd=pjoin(MG5DIR,'td'))      
                misc.call(['tar', '-xzpvf', 'td.tgz'], 
                                                  cwd=pjoin(MG5DIR,'td'))
                files.mv(MG5DIR + '/td/td_mac_intel',MG5DIR+'/td/td')
            else:
                logger.info('Downloading TD for Linux 32 bit')
                target = 'http://madgraph.phys.ucl.ac.be/Downloads/td'
                misc.call(['wget', target], cwd=pjoin(MG5DIR,'td'))      
                os.chmod(pjoin(MG5DIR,'td','td'), 0775)
                if sys.maxsize > 2**32:
                    logger.warning('''td program (needed by MadAnalysis) is not compile for 64 bit computer
                Please follow instruction in https://cp3.irmp.ucl.ac.be/projects/madgraph/wiki/TopDrawer .''')
            
            if not misc.which('gs'):
                logger.warning('''gosthscript not install on your system. This is not required to run MA.
                    but this prevent to create jpg files and therefore to have the plots in the html output.''')
                if sys.platform == "darwin":
                    logger.warning('''You can download this program at the following link: 
                    http://www.macupdate.com/app/mac/9980/gpl-ghostscript''')
                    
            if args[0] == 'MCatNLO-utilities':
                self.do_set('MCatNLO-utilities_path %s/MCatNLO-utilities' % MG5DIR)

    def install_update(self, args, wget):
        """ check if the current version of mg5 is up-to-date. 
        and allow user to install the latest version of MG5 """

        # load options
        mode = [arg.split('=',1)[1] for arg in args if arg.startswith('--mode=')]
        if mode:
            mode = mode[-1]
        else:
            mode = "userrequest"
        force = any([arg=='-f' for arg in args])
        timeout = [arg.split('=',1)[1] for arg in args if arg.startswith('--timeout=')]
        if timeout:
            try:
                timeout = int(timeout[-1])
            except ValueError:
                raise self.InvalidCmd('%s: invalid argument for timeout (integer expected)'%timeout[-1])
        else:
            timeout = self.options['timeout']
        
        options = ['y','n','on_exit']
        if mode == 'mg5_start':
            timeout = 2
            default = 'n'
            update_delay = self.options['auto_update'] * 24 * 3600
            if update_delay == 0:
                return
        elif mode == 'mg5_end':
            timeout = 5
            default = 'n'
            update_delay = self.options['auto_update'] * 24 * 3600
            if update_delay == 0:
                return
            options.remove('on_exit')
        elif mode == "userrequest":
            default = 'y'
            update_delay = 0
        else:
            raise self.InvalidCmd('Unknown mode for command install update')
        
        if not os.path.exists(os.path.join(MG5DIR,'input','.autoupdate')) or \
                os.path.exists(os.path.join(MG5DIR,'.bzr')):
            error_text = """This version of MG5 doesn\'t support auto-update. Common reasons are:
            1) This version was loaded via bazaar (use bzr pull to update instead).
            2) This version is a beta release of MG5."""
            if mode == 'userrequest':
                raise self.ConfigurationError(error_text)
            return 
        
        
        # read the data present in .autoupdate
        data = {}
        for line in open(os.path.join(MG5DIR,'input','.autoupdate')):
            if not line.strip():
                continue
            sline = line.split()
            data[sline[0]] = int(sline[1])

        #check validity of the file
        if 'version_nb' not in data:
            if mode == 'userrequest':
                error_text = 'This version of MG5 doesn\'t support auto-update. (Invalid information)'
                raise self.ConfigurationError(error_text)
            return
        elif 'last_check' not in data:
            data['last_check'] = time.time()
        
        #check if we need to update.
        if time.time() - data['last_check'] < update_delay:
            return
        
        logger.info('Checking if MG5 is up-to-date... (takes up to %ss)' % timeout)
        class TimeOutError(Exception): pass
        
        def handle_alarm(signum, frame): 
            raise TimeOutError
        
        signal.signal(signal.SIGALRM, handle_alarm)
        signal.alarm(timeout)
        to_update = 0
        try:
            filetext = urllib.urlopen('http://madgraph.phys.ucl.ac.be/mg5_build_nb')
            signal.alarm(0)
            web_version = int(filetext.read().strip())            
        except (TimeOutError, ValueError, IOError):
            signal.alarm(0)
            print 'failed to connect server'
            if mode == 'mg5_end':
                # wait 24h before next check
                fsock = open(os.path.join(MG5DIR,'input','.autoupdate'),'w')
                fsock.write("version_nb   %s\n" % data['version_nb'])
                fsock.write("last_check   %s\n" % \
                int(time.time()) - 3600 * 24 * (self.options['auto_update'] -1))
                fsock.close()
            return
        
        if web_version == data['version_nb']:
            logger.info('No new version of MG5 available')
            # update .autoupdate to prevent a too close check
            fsock = open(os.path.join(MG5DIR,'input','.autoupdate'),'w')
            fsock.write("version_nb   %s\n" % data['version_nb'])
            fsock.write("last_check   %s\n" % int(time.time()))
            fsock.close()
            return
        elif data['version_nb'] > web_version:
            logger_stderr.info('impossible to update: local %s web %s' % (data['version_nb'], web_version))
            fsock = open(os.path.join(MG5DIR,'input','.autoupdate'),'w')
            fsock.write("version_nb   %s\n" % data['version_nb'])
            fsock.write("last_check   %s\n" % int(time.time()))
            fsock.close()
            return
        else:
            if not force:
                answer = self.ask('New Version of MG5 available! Do you want to update your current version?',
                                  default, options)
            else:
                answer = default

        
        if answer == 'y':
            logger.info('start updating code')
            fail = 0
            for i in range(data['version_nb'], web_version):
                try:
                    filetext = urllib.urlopen('http://madgraph.phys.ucl.ac.be/patch/build%s.patch' %(i+1))
#                    filetext = urllib.urlopen('http://madgraph.phys.ucl.ac.be/patch_test/build%s.patch' %(i+1))
                except Exception:
                    print 'fail to load patch to build #%s' % (i+1)
                    fail = i
                    break
                print 'apply patch %s' % (i+1)
                text = filetext.read()
                p= subprocess.Popen(['patch', '-p1'], stdin=subprocess.PIPE, 
                                                                  cwd=MG5DIR)
                p.communicate(text)
            
            fsock = open(os.path.join(MG5DIR,'input','.autoupdate'),'w')
            if not fail:
                fsock.write("version_nb   %s\n" % web_version)
            else:
                fsock.write("version_nb   %s\n" % fail)
            fsock.write("last_check   %s\n" % int(time.time()))
            fsock.close()
            logger.info('Checking current version. (type ctrl-c to bypass the check)')
            subprocess.call([os.path.join('tests','test_manager.py')],
                                                                  cwd=MG5DIR)
            
            print 'new version installed, please relaunch mg5'
            sys.exit(0)
        elif answer == 'n':
            # prevent for a future check
            fsock = open(os.path.join(MG5DIR,'input','.autoupdate'),'w')
            fsock.write("version_nb   %s\n" % data['version_nb'])
            fsock.write("last_check   %s\n" % int(time.time()))
            fsock.close()
            logger.info('Update bypassed.')
            logger.info('The next check for a new version will be performed in %s days' \
                        % abs(self.options['auto_update']))
            logger.info('In order to change this delay. Enter the command:')
            logger.info('set auto_update X')
            logger.info('Putting X to zero will prevent this check at anytime.')
            logger.info('You can upgrade your version at any time by typing:')
            logger.info('install update')
        else: #answer is on_exit
            #ensure that the test will be done on exit
            #Do not use the set command here!!
            self.options['auto_update'] = -1 * self.options['auto_update']


    
    def set_configuration(self, config_path=None, final=True):
        """ assign all configuration variable from file 
            ./input/mg5_configuration.txt. assign to default if not define """

        if not self.options:
            self.options = dict(self.options_configuration)
            self.options.update(self.options_madgraph)
            self.options.update(self.options_madevent)             

        if not config_path:
            if os.environ.has_key('MADGRAPH_BASE'):
                config_path = pjoin(os.environ['MADGRAPH_BASE'],'mg5_configuration.txt')
                self.set_configuration(config_path, final)
                return
            if 'HOME' in os.environ:
                config_path = pjoin(os.environ['HOME'],'.mg5', 
                                                        'mg5_configuration.txt')
                if os.path.exists(config_path):
                    self.set_configuration(config_path, final=False)
            config_path = os.path.relpath(pjoin(MG5DIR,'input',
                                                       'mg5_configuration.txt'))     
            return self.set_configuration(config_path, final)
        
        if not os.path.exists(config_path):
            files.cp(pjoin(MG5DIR,'input','.mg5_configuration_default.txt'), config_path)
        config_file = open(config_path)

        # read the file and extract information
        logger.info('load MG5 configuration from %s ' % config_file.name)
        for line in config_file:
            if '#' in line:
                line = line.split('#',1)[0]
            line = line.replace('\n','').replace('\r\n','')
            try:
                name, value = line.split('=')
            except ValueError:
                pass
            else:
                name = name.strip()
                value = value.strip()
                if name != 'mg5_path':
                    self.options[name] = value
                if value.lower() == "none":
                    self.options[name] = None

        self.options['stdout_level'] = logging.getLogger('madgraph').level
        if not final:
            return self.options # the return is usefull for unittest

        # Treat each expected input
        # 1: Pythia8_path
        # try relative path
        for key in self.options:
            if key == 'pythia8_path':
                if self.options['pythia8_path'] in ['None', None]:
                    self.options['pythia8_path'] = None
                    continue
                pythia8_dir = pjoin(MG5DIR, self.options['pythia8_path'])
                if not os.path.isfile(pjoin(pythia8_dir, 'include', 'Pythia.h')):
                    if not os.path.isfile(pjoin(self.options['pythia8_path'], 'include', 'Pythia.h')):
                        self.options['pythia8_path'] = None
                    else:
                        continue

            elif key.endswith('path'):
                pass
            elif key in ['run_mode', 'auto_update']:
                self.options[key] = int(self.options[key])
            elif key in ['cluster_type','automatic_html_opening']:
                pass
            elif key not in ['text_editor','eps_viewer','web_browser', 'stdout_level']:
                # Default: try to set parameter
                try:
                    self.do_set("%s %s --no_save" % (key, self.options[key]), log=False)
                except MadGraph5Error, error:
                    print error
                    logger.warning("Option %s from config file not understood" \
                                   % key)
                else:
                    if key in self.options_madgraph:
                        self.history.append('set %s %s' % (key, self.options[key]))             
        
        # Configure the way to open a file:
        launch_ext.open_file.configure(self.options)
          
        return self.options
     
    def check_for_export_dir(self, filepath):
        """Check if the files is in a valid export directory and assign it to
        export path if if is"""

        # keep previous if a previous one is defined
        if self._export_dir:
            return
        
        if os.path.exists(pjoin(os.getcwd(), 'Cards')):    
            self._export_dir = os.getcwd()
            return
    
        path_split = filepath.split(os.path.sep)
        if len(path_split) > 2 and path_split[-2] == 'Cards':
            self._export_dir = os.path.sep.join(path_split[:-2])
            return

    def do_launch(self, line):
        """Main commands: Ask for editing the parameter and then 
        Execute the code (madevent/standalone/...)
        """
        start_cwd = os.getcwd()
        
        args = self.split_arg(line)
        # check argument validity and normalise argument
        (options, args) = _launch_parser.parse_args(args)
        self.check_launch(args, options)
        options = options.__dict__
        # args is now MODE PATH

        if args[0].startswith('standalone'):
            if os.path.isfile(os.path.join(os.getcwd(),args[1],'Cards',\
              'MadLoopParams.dat')) and not os.path.isfile(os.path.join(\
              os.getcwd(),args[1],'SubProcesses','check_poles.f')):
                ext_program = launch_ext.MadLoopLauncher(self, args[1], \
                                                options=self.options, **options)
            else:
                ext_program = launch_ext.SALauncher(self, args[1], \
                                                options=self.options, **options)
        elif args[0] == 'madevent':
            if options['interactive']:
                if hasattr(self, 'do_shell'):
                    ME = madevent_interface.MadEventCmdShell(me_dir=args[1], options=self.options)
                else:
                    ME = madevent_interface.MadEventCmd(me_dir=args[1],options=self.options)
                    ME.pass_in_web_mode()
                stop = self.define_child_cmd_interface(ME)                
                return stop
            
            #check if this is a cross-section
            if not self._generate_info:
                # This relaunch an old run -> need to check if this is a 
                # cross-section or a width
                info = open(pjoin(args[1],'SubProcesses','procdef_mg5.dat')).read()
                generate_info = info.split('# Begin PROCESS',1)[1].split('\n')[1]
                generate_info = generate_info.split('#')[0]
            else:
                generate_info = self._generate_info

            if len(generate_info.split('>')[0].strip().split())>1:
                ext_program = launch_ext.MELauncher(args[1], self,
                                shell = hasattr(self, 'do_shell'),
                                options=self.options,**options)
            else:
                # This is a width computation
                ext_program = launch_ext.MELauncher(args[1], self, unit='GeV',
                                shell = hasattr(self, 'do_shell'),
                                options=self.options,**options)

        elif args[0] == 'pythia8':
            ext_program = launch_ext.Pythia8Launcher( args[1], self, **options)

        elif args[0] == 'aMC@NLO':
            if options['interactive']:
                if hasattr(self, 'do_shell'):
                    ME = amcatnlo_run.aMCatNLOCmdShell(me_dir=args[1], options=self.options)
                else:
                     ME = amcatnlo_run.aMCatNLOCmd(me_dir=args[1],options=self.options)
                     ME.pass_in_web_mode()
                # transfer interactive configuration
                config_line = [l for l in self.history if l.strip().startswith('set')]
                for line in config_line:
                    ME.exec_cmd(line)
                stop = self.define_child_cmd_interface(ME)                
                return stop
            ext_program = launch_ext.aMCatNLOLauncher( args[1], self, **options)
        else:
            os.chdir(start_cwd) #ensure to go to the initial path
            raise self.InvalidCmd , '%s cannot be run from MG5 interface' % args[0]
        
        
        ext_program.run()
        os.chdir(start_cwd) #ensure to go to the initial path
        
    def do_load(self, line):
        """Not in help: Load information from file"""

        args = self.split_arg(line)
        # check argument validity
        self.check_load(args)

        cpu_time1 = time.time()
        if args[0] == 'model':
            self._curr_model = save_load_object.load_from_file(args[1])
            if self._curr_model.get('parameters'):
                # This is a UFO model
                self._model_v4_path = None
                self._curr_fortran_model = \
                  helas_call_writers.FortranUFOHelasCallWriter(self._curr_model)
            else:
                # This is a v4 model
                self._model_v4_path = import_v4.find_model_path(\
                    self._curr_model.get('name').replace("_v4", ""),
                    self._mgme_dir)
                self._curr_fortran_model = \
                  helas_call_writers.FortranHelasCallWriter(self._curr_model)

            # Do post-processing of model
            self.process_model()
                
            #save_model.save_model(args[1], self._curr_model)
            if isinstance(self._curr_model, base_objects.Model):
                cpu_time2 = time.time()
                logger.info("Loaded model from file in %0.3f s" % \
                      (cpu_time2 - cpu_time1))
            else:
                raise self.RWError('Could not load model from file %s' \
                                      % args[1])
        elif args[0] == 'processes':
            amps = save_load_object.load_from_file(args[1])
            if isinstance(amps, diagram_generation.AmplitudeList):
                cpu_time2 = time.time()
                logger.info("Loaded processes from file in %0.3f s" % \
                      (cpu_time2 - cpu_time1))
                if amps:
                    model = amps[0].get('process').get('model')
                    if not model.get('parameters'):
                        # This is a v4 model.  Look for path.
                        self._model_v4_path = import_v4.find_model_path(\
                                   model.get('name').replace("_v4", ""),
                                   self._mgme_dir)
                        self._curr_fortran_model = \
                                helas_call_writers.FortranHelasCallWriter(\
                                                              model)
                    else:
                        self._model_v4_path = None
                        self._curr_fortran_model = \
                                helas_call_writers.FortranUFOHelasCallWriter(\
                                                              model)
                    # If not exceptions from previous steps, set
                    # _curr_amps and _curr_model
                    self._curr_amps = amps                    
                    self._curr_model = model
                    logger.info("Model set from process.")
                    # Do post-processing of model
                    self.process_model()
                self._done_export = None
            else:
                raise self.RWError('Could not load processes from file %s' % args[1])
    
    
    def do_customize_model(self, line):
        """create a restriction card in a interactive way"""

        args = self.split_arg(line)
        self.check_customize_model(args)

        try:
            model_path = import_ufo.find_ufo_path(self._curr_model.get('name'))
        except import_ufo.UFOImportError:
            name = self._curr_model.get('name').rsplit('-',1)[0]
            try:
                model_path = import_ufo.find_ufo_path(name)
            except import_ufo.UFOImportError:
                print name
                raise self.InvalidCmd('''Invalid model.''')
                
        if not os.path.exists(pjoin(model_path,'build_restrict.py')):
            raise self.InvalidCmd('''Model not compatible with this option.''')
        
        # (re)import the full model (get rid of the default restriction)
        self._curr_model = import_ufo.import_full_model(model_path)
        
        #1) create the full param_card
        out_path = StringIO.StringIO()
        param_writer.ParamCardWriter(self._curr_model, out_path)
        # and load it to a python object
        param_card = check_param_card.ParamCard(out_path.getvalue().split('\n'))
        
        #2) Import the option available in the model
        ufo_model = ufomodels.load_model(model_path)
        all_categories = ufo_model.build_restrict.all_categories
        
        #3) making the options
        def change_options(name, all_categories):
            for category in all_categories:
                for options in category:            
                    if options.name == name:
                        options.status = not options.status

        # asking the question to the user                        
        while 1:
            question = ''
            answers = ['0']
            cat = {} 
            for category in all_categories:
                question += category.name + ':\n'
                for options in category:
                    if not options.first:
                        continue
                    question += '    %s: %s [%s]\n' % (len(answers), options.name, 
                                options.display(options.status))
                    cat[str(len(answers))] = options.name
                    answers.append(len(answers))
            question += 'Enter a number to change it\'s status or press enter to validate'
            answers.append('done')
            value = self.ask(question,'0',answers)
            if value not in ['0','done']:
                change_options(cat[value], all_categories)
            else:
                break

        ## Make a Temaplate for  the restriction card. (card with no restrict)
        for block in param_card:
            value_dict = {}
            for param in param_card[block]:
                value = param.value
                if value == 0:
                    param.value = 0.000001e-99
                elif value == 1:
                    param.value = 9.999999e-1                
                elif abs(value) in value_dict:
                    param.value += value_dict[abs(value)] * 1e-4 * param.value
                    value_dict[abs(value)] += 1
                else:
                    value_dict[abs(value)] = 1 
        
        for category in all_categories:
            for options in category:
                if not options.status:
                    continue
                param = param_card[options.lhablock].get(options.lhaid)
                param.value = options.value
        
        logger.info('Loading the resulting model')
        # Applying the restriction 
        self._curr_model = import_ufo.RestrictModel(self._curr_model)
        self._curr_model.restrict_model(param_card)
        
        if args:
            name = args[0].split('=',1)[1]
            path = pjoin(model_path,'restrict_%s.dat' % name)
            logger.info('Save restriction file as %s' % path)
            param_card.write(path)
            self._curr_model['name'] += '-%s' % name
        
    
    
    def do_save(self, line, check=True, to_keep={}, log=True):
        """Not in help: Save information to file"""

        args = self.split_arg(line)
        # Check argument validity
        if check:
            self.check_save(args)

        if args[0] == 'model':
            if self._curr_model:
                #save_model.save_model(args[1], self._curr_model)
                if save_load_object.save_to_file(args[1], self._curr_model):
                    logger.info('Saved model to file %s' % args[1])
            else:
                raise self.InvalidCmd('No model to save!')
        elif args[0] == 'processes':
            if self._curr_amps:
                if save_load_object.save_to_file(args[1], self._curr_amps):
                    logger.info('Saved processes to file %s' % args[1])
            else:
                raise self.InvalidCmd('No processes to save!')
        
        elif args[0] == 'options':
            # First look at options which should be put in MG5DIR/input
            to_define = {}
            for key, default in self.options_configuration.items():
                if  self.options_configuration[key] != self.options[key] != None:
                    to_define[key] = self.options[key]
                
            if not '--auto' in args:
                for key, default in self.options_madevent.items():
                    if self.options_madevent[key] != self.options[key] != None:
                        to_define[key] = self.options[key]
                    elif key == 'cluster_queue' and self.options[key] is None:
                        to_define[key] = self.options[key]
                        
            if '--all' in args:
                for key, default in self.options_madgraph.items():
                    if self.options_madgraph[key] != self.options[key] != None and \
                      key != 'stdout_level':
                        to_define[key] = self.options[key]
            elif not '--auto' in args:
                for key, default in self.options_madgraph.items():
                    if self.options_madgraph[key] != self.options[key] != None and  key != 'stdout_level':
                        logger.info('The option %s is modified [%s] but will not be written in the configuration files.' \
                                    % (key,self.options_madgraph[key]) )
                        logger.info('If you want to make this value the default for future session, you can run \'save options --all\'')
            if len(args) >1 and not args[1].startswith('--'):
                filepath = args[1]
            else:
                filepath = pjoin(MG5DIR, 'input', 'mg5_configuration.txt')
            basefile = pjoin(MG5DIR, 'input', '.mg5_configuration_default.txt')
            basedir = MG5DIR
            
            if to_keep:
                to_define = to_keep
            self.write_configuration(filepath, basefile, basedir, to_define)
    
    # Set an option
    def do_set(self, line, log=True):
        """Set an option, which will be default for coming generations/outputs
        """
        # Be carefull:        
        # This command is associated to a post_cmd: post_set.
        args = self.split_arg(line)
        
        # Check the validity of the arguments
        self.check_set(args)
            
        if args[0] == 'ignore_six_quark_processes':
            if args[1] == 'False':
                self.options[args[0]] = False
                return
            self.options[args[0]] = list(set([abs(p) for p in \
                                      self._multiparticles[args[1]]\
                                      if self._curr_model.get_particle(p).\
                                      is_fermion() and \
                                      self._curr_model.get_particle(abs(p)).\
                                      get('color') == 3]))
            if log:
                logger.info('Ignore processes with >= 6 quarks (%s)' % \
                        ",".join([\
                            self._curr_model.get_particle(q).get('name') \
                            for q in self.options[args[0]]]))
            
        elif args[0] == 'group_subprocesses':
            if args[1] not in ['Auto', 'NLO']:
                self.options[args[0]] = eval(args[1])
            else:
                self.options[args[0]] = args[1]
            if log:
                logger.info('Set group_subprocesses to %s' % \
                        str(self.options[args[0]]))
                logger.info('Note that you need to regenerate all processes')
            self._curr_amps = diagram_generation.AmplitudeList()
            self._curr_matrix_elements = helas_objects.HelasMultiProcess()

        elif args[0] == "stdout_level":
            if args[1].isdigit():
                level = int(args[1])
            else:
                level = eval('logging.' + args[1])
            logging.root.setLevel(level)
            logging.getLogger('madgraph').setLevel(level)
            logging.getLogger('madevent').setLevel(level)
            if log:
                logger.info('set output information to level: %s' % level)

        elif args[0] == "complex_mass_scheme":
            old = self.options[args[0]] 
            self.options[args[0]] = eval(args[1])
            aloha.complex_mass = eval(args[1])
            aloha_lib.KERNEL.clean()
            if not self._curr_model:
                pass
            elif self.options[args[0]]:
                if old:
                    if log:
                        logger.info('Complex mass already activated.')
                    return
                if log:
                    logger.info('Activate complex mass scheme.')
                self._curr_model.change_mass_to_complex_scheme()
                if hasattr(self._curr_model, 'set_parameters_and_couplings'):
                        self._curr_model.set_parameters_and_couplings()
            else:
                if not old:
                    if log:
                        logger.info('Complex mass already desactivated.')
                    return
                if log:
                    logger.info('Desactivate complex mass scheme.')
                self.exec_cmd('import model %s' % self._curr_model.get('name'))

        elif args[0] == "gauge":
            # Treat the case where they are no model loaded
            if not self._curr_model:
                if args[1] == 'unitary':
                    aloha.unitary_gauge = True
                else:
                    aloha.unitary_gauge = False
                aloha_lib.KERNEL.clean()
                self.options[args[0]] = args[1]
                if log: logger.info('Passing to gauge %s.' % args[1])
                return
            
            # They are a valid model
            able_to_mod = True
            if args[1] == 'unitary':
                if 1 in self._curr_model.get('gauge'):		   
                    aloha.unitary_gauge = True
                else:
                    able_to_mod = False
                    if log: logger.warning('Note that unitary gauge is not allowed for your current model %s' \
		                                     % self._curr_model.get('name'))
            else:
                if 0 in self._curr_model.get('gauge'):		   
                    aloha.unitary_gauge = False
                else:
                    able_to_mod = False
                    if log: logger.warning('Note that Feynman gauge is not allowed for your current model %s' \
		                                     % self._curr_model.get('name'))
            self.options[args[0]] = args[1]

            #re-init all variable
            model_name = self._curr_model.get('version_tag').split('##')[0]
            self._curr_model = None
            self._curr_amps = diagram_generation.AmplitudeList()
            self._curr_matrix_elements = helas_objects.HelasMultiProcess()
            self._curr_fortran_model = None
            self._curr_cpp_model = None
            self._curr_exporter = None
            self._done_export = False
            import_ufo._import_once = []
            logger.info('Passing to gauge %s.' % args[1])
            
            if able_to_mod:
                # We don't want to go through the MasterCommand again
                # because it messes with the interface switching when
                # importing a loop model from MG5
                MadGraphCmd.do_import(self,'model %s' %model_name)
            elif log:
                logger.info('Note that you have to reload the model') 

		
        elif args[0] == 'fortran_compiler':
            if args[1] != 'None':
                if log:
                    logger.info('set fortran compiler to %s' % args[1])
                self.options['fortran_compiler'] = args[1]
            else:
                self.options['fortran_compiler'] = None
        elif args[0] == 'loop_optimized_output':
            if log:
                    logger.info('set loop optimized output to %s' % args[1])
            self._curr_matrix_elements = helas_objects.HelasMultiProcess()
            self.options[args[0]] = eval(args[1])

        elif args[0] == 'fastjet':
            try:
                p = subprocess.Popen([args[1], '--version'], stdout=subprocess.PIPE, 
                stderr=subprocess.PIPE)
                output, error = p.communicate()
                res = 0
                logger.info('set fastjet to %s' % args[1])
                self.options[args[0]] = args[1]
            except Exception:
                res = 1

            if res != 0 or error:
                logger.warning('%s does not seem to correspond to a valid fastjet-config ' % args[1] + \
                        'executable (v3+). Please enter the full PATH/TO/fastjet-config (including fastjet-config).\n' + \
                        'You will NOT be able to run aMC@NLO otherwise.\n')
            elif int(output.split('.')[0]) < 3:
                logger.warning('%s is not ' + \
                        'v3 or greater. Please install FastJet v3+.' % args[1] + \
                        'You will NOT be able to run aMC@NLO otherwise.\n')

        elif args[0] == 'lhapdf':
            try:
                res = misc.call([args[1], '--version'], stdout=subprocess.PIPE,
                                                             stderr=subprocess.PIPE)
                logger.info('set lhapdf to %s' % args[1])
                self.options[args[0]] = args[1]
            except Exception:
                res = 1
            if res != 0:
                logger.info('%s does not seem to correspond to a valid lhapdf-config ' % args[1] + \
                        'executable. Please enter the full PATH/TO/lhapdf-config (including lhapdf-config).\n' + \
                        'Note that you can still compile and run aMC@NLO with the built-in PDFs\n')

        elif args[0] in ['timeout', 'auto_update']:
                self.options[args[0]] = int(args[1]) 
        
        elif args[0] in self.options:
            if args[1] in ['None','True','False']:
                self.options[args[0]] = eval(args[1])
            else:
                self.options[args[0]] = args[1]             

    def post_set(self, stop, line):
        """Check if we need to save this in the option file"""
        
        args = self.split_arg(line)
        # Check the validity of the arguments
        try:
            self.check_set(args, log=False)
        except Exception:
            return stop
        
        if args[0] in self.options_configuration and '--no_save' not in args:
            self.exec_cmd('save options --auto', log=False)
        elif args[0] in self.options_madevent:
            if not '--no_save' in line:
                logger.info('This option will be the default in any output that you are going to create in this session.')
                logger.info('In order to keep this changes permanent please run \'save options\'')
        else:
            #madgraph configuration
            if not self.history or self.history[-1].split() != line.split():
                self.history.append('set %s' % line)
                self.avoid_history_duplicate('set %s' % args[0], ['define', 'set']) 
        return stop

    def do_open(self, line):
        """Open a text file/ eps file / html file"""
        
        args = self.split_arg(line)
        # Check Argument validity and modify argument to be the real path
        self.check_open(args)
        file_path = args[0]
        
        launch_ext.open_file(file_path)
                 
    def do_output(self, line):
        """Main commands: Initialize a new Template or reinitialize one"""

        args = self.split_arg(line)
        # Check Argument validity
        self.check_output(args)

        # Remove previous outputs from history
        self.clean_history(allow_for_removal = ['output'], keep_switch=True,
                           remove_bef_last='output')
        
        noclean = '-noclean' in args
        force = '-f' in args 
        nojpeg = '-nojpeg' in args
        main_file_name = ""
        try:
            main_file_name = args[args.index('-name') + 1]
        except Exception:
            pass
        
        ################
        # ALOHA OUTPUT #
        ################
        if self._export_format == 'aloha':
            # catch format
            format = [d[9:] for d in args if d.startswith('--format=')]
            if not format:
                format = 'Fortran'
            else:
                format = format[-1]
            # catch output dir
            output = [d for d in args if d.startswith('--output=')]
            if not output:
                output = import_ufo.find_ufo_path(self._curr_model['name'])
                output = pjoin(output, format)
                if not os.path.isdir(output):
                    os.mkdir(output)
            else:
                output = output[-1]
                if not os.path.isdir(output):
                    raise self.InvalidCmd('%s is not a valid directory' % output)
            logger.info('creating routines in directory %s ' % output)
            # build the calling list for aloha
            names = [d for d in args if not d.startswith('-')]
            wanted_lorentz = aloha_fct.guess_routine_from_name(names)
            # Create and write ALOHA Routine
            aloha_model = create_aloha.AbstractALOHAModel(self._curr_model.get('name'))
            aloha_model.add_Lorentz_object(self._curr_model.get('lorentz'))
            if wanted_lorentz:
                aloha_model.compute_subset(wanted_lorentz)
            else:
                aloha_model.compute_all(save=False)
            aloha_model.write(output, format)
            return
        
        #################
        ## Other Output #
        #################
        if not force and not noclean and os.path.isdir(self._export_dir)\
               and self._export_format in ['madevent', 'standalone', 'madweight']:
            # Don't ask if user already specified force or noclean
            logger.info('INFO: directory %s already exists.' % self._export_dir)
            logger.info('If you continue this directory will be deleted and replaced.')
            answer = self.ask('Do you want to continue?', 'y', ['y','n'])
            if answer != 'y':
                raise self.InvalidCmd('Stopped by user request')
            else:
                shutil.rmtree(self._export_dir)

<<<<<<< HEAD
        #check if we need to group processes
        group_subprocesses = False
        if self._export_format in ['madevent', 'madweight'] and \
                                            self.options['group_subprocesses']:
                if self.options['group_subprocesses'] is True:
                    group_subprocesses = True
                elif self._curr_amps[0].get_ninitial()  == 2:
                    group_subprocesses = True

                             
        # Make a Template Copy
        if self._export_format == 'madevent':
            if group_subprocesses:
                self._curr_exporter = export_v4.ProcessExporterFortranMEGroup(\
                                      self._mgme_dir, self._export_dir,
                                      not noclean)
            else:
                self._curr_exporter = export_v4.ProcessExporterFortranME(\
                                      self._mgme_dir, self._export_dir,
                                      not noclean)

        elif self._export_format == 'madweight':
            if group_subprocesses:
                self._curr_exporter = export_v4.ProcessExporterFortranMWGroup(\
                                      self._mgme_dir, self._export_dir,
                                      not noclean)
            else:
                self._curr_exporter = export_v4.ProcessExporterFortranMW(\
                                      self._mgme_dir, self._export_dir,
                                      not noclean)
        elif self._export_format in ['standalone', 'matrix']:
            self._curr_exporter = export_v4.ProcessExporterFortranSA(\
                                  self._mgme_dir, self._export_dir,not noclean)
=======
        # Make a Template Copy
        if self._export_format in ['madevent', 'standalone', 'matrix']:
            self._curr_exporter = export_v4.ExportV4Factory(self, noclean)
>>>>>>> 43f0cc27
        elif self._export_format == 'standalone_cpp':
            export_cpp.setup_cpp_standalone_dir(self._export_dir, self._curr_model)
        elif not os.path.isdir(self._export_dir):
            os.makedirs(self._export_dir)

        if self._export_format in ['madevent', 'standalone','madweight']:
            self._curr_exporter.copy_v4template(modelname=self._curr_model.get('name'))            

        # Reset _done_export, since we have new directory
        self._done_export = False

        # Perform export and finalize right away
        self.export(nojpeg, main_file_name)

        # Automatically run finalize
        self.finalize(nojpeg)
            
        # Remember that we have done export
        self._done_export = (self._export_dir, self._export_format)

        # Reset _export_dir, so we don't overwrite by mistake later
        self._export_dir = None

    # Export a matrix element
    def export(self, nojpeg = False, main_file_name = ""):
        """Export a generated amplitude to file"""

        def generate_matrix_elements(self):
            """Helper function to generate the matrix elements before
            exporting"""

            # Sort amplitudes according to number of diagrams,
            # to get most efficient multichannel output
            self._curr_amps.sort(lambda a1, a2: a2.get_number_of_diagrams() - \
                                 a1.get_number_of_diagrams())

            # Check if we need to group the SubProcesses or not
            group = True
            if self.options['group_subprocesses'] is False:
                group = False
            elif self.options['group_subprocesses'] == 'Auto' and \
                                         self._curr_amps[0].get_ninitial() == 1:
                   group = False 



            cpu_time1 = time.time()
            ndiags = 0
            if not self._curr_matrix_elements.get_matrix_elements():
                if group:
                    cpu_time1 = time.time()
                    dc_amps = diagram_generation.DecayChainAmplitudeList(\
                        [amp for amp in self._curr_amps if isinstance(amp, \
                                        diagram_generation.DecayChainAmplitude)])
                    non_dc_amps = diagram_generation.AmplitudeList(\
                             [amp for amp in self._curr_amps if not \
                              isinstance(amp, \
                                         diagram_generation.DecayChainAmplitude)])
                    subproc_groups = group_subprocs.SubProcessGroupList()
                    if non_dc_amps:
                        if self._export_format =='madweight':
                          subproc_groups.extend(\
                                   group_subprocs.SubProcessGroup.group_amplitudes(\
                                                                       non_dc_amps,"madweight"))
                        else:
                          subproc_groups.extend(\
                                   group_subprocs.SubProcessGroup.group_amplitudes(\
<<<<<<< HEAD
                                                                       non_dc_amps,"madevent"))
                    for dc_amp in dc_amps:
                        if self._export_format =='madweight':
                          dc_subproc_group = \
                                 group_subprocs.DecayChainSubProcessGroup.\
                                                           group_amplitudes(dc_amp,"madweight")
                        else:
                          dc_subproc_group = \
                                 group_subprocs.DecayChainSubProcessGroup.\
                                                           group_amplitudes(dc_amp,"madevent")
=======
                                                                       non_dc_amps))
                    if dc_amps:
                        dc_subproc_group = \
                                 group_subprocs.DecayChainSubProcessGroup.\
                                                           group_amplitudes(dc_amps)
>>>>>>> 43f0cc27
                        subproc_groups.extend(\
                                  dc_subproc_group.\
                                        generate_helas_decay_chain_subproc_groups())

                    ndiags = sum([len(m.get('diagrams')) for m in \
                              subproc_groups.get_matrix_elements()])
                    self._curr_matrix_elements = subproc_groups
                    # assign a unique id number to all groups
                    uid = 0 
                    for group in subproc_groups:
                        uid += 1 # update the identification number
                        for me in group.get('matrix_elements'):
                            me.get('processes')[0].set('uid', uid)
                else: # Not grouped subprocesses
                    self._curr_matrix_elements = \
                        helas_objects.HelasMultiProcess(self._curr_amps)
                    ndiags = sum([len(me.get('diagrams')) for \
                                  me in self._curr_matrix_elements.\
                                  get_matrix_elements()])
                    # assign a unique id number to all process
                    uid = 0 
                    for me in self._curr_matrix_elements.get_matrix_elements():
                        uid += 1 # update the identification number
                        me.get('processes')[0].set('uid', uid)

            cpu_time2 = time.time()
            return ndiags, cpu_time2 - cpu_time1

        # Start of the actual routine

        ndiags, cpu_time = generate_matrix_elements(self)

        calls = 0

        path = self._export_dir
        if self._export_format in ['standalone_cpp', 'madevent', 'standalone', 'madweight']:
            path = pjoin(path, 'SubProcesses')
            
        cpu_time1 = time.time()

        # First treat madevent and pythia8 exports, where we need to
        # distinguish between grouped and ungrouped subprocesses

        # MadEvent
        if self._export_format == 'madevent':
            if isinstance(self._curr_matrix_elements, group_subprocs.SubProcessGroupList):
                for (group_number, me_group) in enumerate(self._curr_matrix_elements):
                    calls = calls + \
                         self._curr_exporter.generate_subprocess_directory_v4(\
                                me_group, self._curr_fortran_model,
                                group_number)
            else:
                for me_number, me in \
                   enumerate(self._curr_matrix_elements.get_matrix_elements()):
                    calls = calls + \
                            self._curr_exporter.generate_subprocess_directory_v4(\
                                me, self._curr_fortran_model, me_number)


            # Write the procdef_mg5.dat file with process info
            card_path = pjoin(path, os.path.pardir, 'SubProcesses', \
                                     'procdef_mg5.dat')
            if self._generate_info:
                self._curr_exporter.write_procdef_mg5(card_path,
                                self._curr_model['name'],
                                self._generate_info)
                try:
                    cmd.Cmd.onecmd(self, 'history .')
                except Exception:
                    misc.sprint('command history fails.')
                    pass
                
        # Pythia 8
        if self._export_format == 'pythia8':
            # Output the process files
            process_names = []
            if isinstance(self._curr_matrix_elements, group_subprocs.SubProcessGroupList):
                for (group_number, me_group) in enumerate(self._curr_matrix_elements):
                    exporter = export_cpp.generate_process_files_pythia8(\
                            me_group.get('matrix_elements'), self._curr_cpp_model,
                            process_string = me_group.get('name'),
                            process_number = group_number, path = path)
                    process_names.append(exporter.process_name)
            else:
                exporter = export_cpp.generate_process_files_pythia8(\
                            self._curr_matrix_elements, self._curr_cpp_model,
                            process_string = self._generate_info, path = path)
                process_names.append(exporter.process_file_name)

            # Output the model parameter and ALOHA files
            model_name, model_path = export_cpp.convert_model_to_pythia8(\
                            self._curr_model, self._export_dir)

            # Generate the main program file
            filename, make_filename = \
                      export_cpp.generate_example_file_pythia8(path,
                                                               model_path,
                                                               process_names,
                                                               exporter,
                                                               main_file_name)

        # Pick out the matrix elements in a list
        matrix_elements = \
                        self._curr_matrix_elements.get_matrix_elements()

        # Fortran MadGraph MadWeight
        if self._export_format == 'madweight':
            if isinstance(self._curr_matrix_elements, group_subprocs.SubProcessGroupList):
                for (group_number, me_group) in enumerate(self._curr_matrix_elements):
                    calls = calls + \
                         self._curr_exporter.generate_subprocess_directory_v4(\
                                me_group, self._curr_fortran_model,
                                group_number)
            else:
                for me_number, me in \
                   enumerate(self._curr_matrix_elements.get_matrix_elements()):
                    calls = calls + \
                            self._curr_exporter.generate_subprocess_directory_v4(\
                                me, self._curr_fortran_model, me_number)

#            for me in matrix_elements:
#                calls = calls + \
#                        self._curr_exporter.generate_subprocess_directory_v4(\
#                            me, self._curr_fortran_model)

        # Fortran MadGraph Standalone
        if self._export_format == 'standalone':
            for me in matrix_elements:
                calls = calls + \
                        self._curr_exporter.generate_subprocess_directory_v4(\
                            me, self._curr_fortran_model)

        # Just the matrix.f files
        if self._export_format == 'matrix':
            for me in matrix_elements:
                filename = pjoin(path, 'matrix_' + \
                           me.get('processes')[0].shell_string() + ".f")
                if os.path.isfile(filename):
                    logger.warning("Overwriting existing file %s" % filename)
                else:
                    logger.info("Creating new file %s" % filename)
                calls = calls + self._curr_exporter.write_matrix_element_v4(\
                    writers.FortranWriter(filename),\
                    me, self._curr_fortran_model)

        # C++ standalone
        if self._export_format == 'standalone_cpp':
            for me in matrix_elements:
                export_cpp.generate_subprocess_directory_standalone_cpp(\
                              me, self._curr_cpp_model,
                              path = path)
                
        cpu_time2 = time.time() - cpu_time1

        logger.info(("Generated helas calls for %d subprocesses " + \
              "(%d diagrams) in %0.3f s") % \
              (len(matrix_elements),
               ndiags, cpu_time))

        if calls:
            if "cpu_time2" in locals():
                logger.info("Wrote files for %d helas calls in %0.3f s" % \
                            (calls, cpu_time2))
            else:
                logger.info("Wrote files for %d helas calls" % \
                            (calls))
                
        if self._export_format == 'pythia8':
            logger.info("- All necessary files for Pythia 8 generated.")
            logger.info("- Run \"launch\" and select %s.cc," % filename)
            logger.info("  or go to %s/examples and run" % path)
            logger.info("      make -f %s" % make_filename)
            logger.info("  (with process_name replaced by process name).")
            logger.info("  You can then run ./%s to produce events for the process" % \
                        filename)

        # Replace the amplitudes with the actual amplitudes from the
        # matrix elements, which allows proper diagram drawing also of
        # decay chain processes
        self._curr_amps = diagram_generation.AmplitudeList(\
               [me.get('base_amplitude') for me in \
                matrix_elements])

    def finalize(self, nojpeg, online = False):
        """Make the html output, write proc_card_mg5.dat and create
        madevent.tar.gz for a MadEvent directory"""
        
<<<<<<< HEAD
        if self._export_format in ['madevent', 'standalone','madweight']:
=======
        if self._export_format in ['madevent', 'standalone', 'NLO']:
>>>>>>> 43f0cc27
            # For v4 models, copy the model/HELAS information.
            if self._model_v4_path:
                logger.info('Copy %s model files to directory %s' % \
                            (os.path.basename(self._model_v4_path), self._export_dir))
                self._curr_exporter.export_model_files(self._model_v4_path)
                self._curr_exporter.export_helas(pjoin(self._mgme_dir,'HELAS'))
            else:
                logger.info('Export UFO model to MG4 format')
                # wanted_lorentz are the lorentz structures which are
                # actually used in the wavefunctions and amplitudes in
                # these processes
                wanted_lorentz = self._curr_matrix_elements.get_used_lorentz()
                wanted_couplings = self._curr_matrix_elements.get_used_couplings()
                self._curr_exporter.convert_model_to_mg4(self._curr_model,
                                               wanted_lorentz,
                                               wanted_couplings)

        if self._export_format == 'standalone_cpp':
            logger.info('Export UFO model to C++ format')
            # wanted_lorentz are the lorentz structures which are
            # actually used in the wavefunctions and amplitudes in
            # these processes
            wanted_lorentz = self._curr_matrix_elements.get_used_lorentz()
            wanted_couplings = self._curr_matrix_elements.get_used_couplings()
            export_cpp.convert_model_to_cpp(self._curr_model,
                                            pjoin(self._export_dir),
                                            wanted_lorentz,
                                            wanted_couplings)
            export_cpp.make_model_cpp(self._export_dir)


        elif self._export_format in ['NLO']:
            ## write fj_lhapdf_opts file
            devnull = os.open(os.devnull, os.O_RDWR)
            fj_lhapdf_file = open(os.path.join(self._export_dir,'Source','fj_lhapdf_opts'),'w')

            try:
                p = subprocess.Popen([self.options['fastjet'], '--version'], stdout=subprocess.PIPE, 
                stderr=subprocess.PIPE)
                output, error = p.communicate()
                res = 0
            except Exception:
                res = 1
                pass

            if res != 0 or error:
                logger.warning('The value for "fastjet" in the current configuration does not ' + \
                        'correspond to a valid executable.\nPlease make sure you have FastJet ' + \
                        'v3 or greater installed, then set the variable correctly either in ' + \
                        'input/mg5_configuration or with "set fastjet /path/to/fastjet-config" ' + \
                        'and regenrate the process. To avoid regeneration, manually edit the ' + \
                        ('%s/Source/fj_lhapdf_opts file\n' % self._export_dir) + \
                        'You will NOT be able to run aMC@NLO otherwise.\n')
            elif int(output.split('.')[0]) < 3:
                logger.warning('The value for "fastjet" in the current configuration is not ' + \
                        'v3 or greater. Please install FastJet v3+, then set the variable ' + \
                        'correctly either in ' + \
                        'input/mg5_configuration or with "set fastjet /path/to/fastjet-config" ' + \
                        'and regenrate the process. To avoid regeneration, manually edit the ' + \
                        ('%s/Source/fj_lhapdf_opts file\n' % self._export_dir) + \
                        'You will NOT be able to run aMC@NLO otherwise.\n')

            try:
                res = misc.call([self.options['lhapdf'], '--version'], \
                                 stdout=subprocess.PIPE, stderr=subprocess.PIPE)
            except Exception:
                res = 1
            if res != 0:
                logger.info('The value for lhapdf in the current configuration does not ' + \
                        'correspond to a valid executable.\nPlease set it correctly either in ' + \
                        'input/mg5_configuration or with "set lhapdf /path/to/lhapdf-config" ' + \
                        'and regenrate the process. \nTo avoid regeneration, manually edit the ' + \
                        ('%s/Source/fj_lhapdf_opts file.\n' % self._export_dir ) + \
                        'Note that you can still compile and run aMC@NLO with the built-in PDFs\n')

            fj_lhapdf_lines = \
                 ['fastjet_config=%s' % self.options['fastjet'],
                  'lhapdf_config=%s' % self.options['lhapdf']]
            text = '\n'.join(fj_lhapdf_lines) + '\n'
            fj_lhapdf_file.write(text)
            fj_lhapdf_file.close()
            self._curr_exporter.finalize_fks_directory( \
                                           self._curr_matrix_elements,
                                           [self.history_header] + \
                                           self.history,
                                           not nojpeg,
                                           online,
                                           self.options['fortran_compiler'])
            # Create configuration file [path to executable] for amcatnlo
            filename = os.path.join(self._export_dir, 'Cards', 'amcatnlo_configuration.txt')
            self.do_save('options %s' % filename.replace(' ', '\ '), check=False, \
                    to_keep = {'MCatNLO-utilities_path': './MCatNLO-utilities',
                               'lhapdf': self.options['lhapdf'],
                               'fastjet': self.options['fastjet']})

            # copy the MCatNLO directory from mcatnlo-utils inside the exported dir
            if os.path.isdir(pjoin(MG5DIR, 'MCatNLO-utilities')):
                os.system('cp -r %s %s' % \
                        (pjoin(MG5DIR, 'MCatNLO-utilities', 'MCatNLO'), self._export_dir))
            else:
                logger.warning('MCatNLO-utilities is not installed.')
                logger.warning('If you want to shower events ' + \
                        'with MC@NLO please install it by typing "install MCatNLO-utilities"')

        elif self._export_format == 'madevent':          
            # Create configuration file [path to executable] for madevent
            filename = os.path.join(self._export_dir, 'Cards', 'me5_configuration.txt')
<<<<<<< HEAD
            self.do_save('options %s' % filename.replace(' ', '\ '), check=False)
        if self._export_format in ['madevent', 'standalone', 'madweight']:
=======
            self.do_save('options %s' % filename.replace(' ', '\ '), check=False, 
                         to_keep={'mg5_path':MG5DIR})

        if self._export_format in ['madevent', 'standalone']:
            
>>>>>>> 43f0cc27
            self._curr_exporter.finalize_v4_directory( \
                                           self._curr_matrix_elements,
                                           [self.history_header] + \
                                           self.history,
                                           not nojpeg,
                                           online,
                                           self.options['fortran_compiler'])

        if self._export_format in ['madevent', 'standalone', 'standalone_cpp','madweight']:
            logger.info('Output to directory ' + self._export_dir + ' done.')

        if self._export_format in ['madevent', 'NLO']:              
            logger.info('Type \"launch\" to generate events from this process, or see')
            logger.info(self._export_dir + '/README')
            logger.info('Run \"open index.html\" to see more information about this process.')

    def do_help(self, line):
        """ propose some usefull possible action """
        
        super(MadGraphCmd,self).do_help(line)
        
        if line:
            return
        
        if len(self.history) == 0:
            last_action_2 = 'mg5_start'
            last_action = 'mg5_start'
        else:
            args = self.history[-1].split()
            last_action = args[0]
            if len(args)>1: 
                last_action_2 = '%s %s' % (last_action, args[1])
            else: 
                last_action_2 = 'none'

class MadGraphCmdWeb(CheckValidForCmdWeb,MadGraphCmd):
    """Temporary parser"""               
#===============================================================================
# Command Parser
#=============================================================================== 
# DRAW
_draw_usage = "draw FILEPATH [options]\n" + \
         "-- draw the diagrams in eps format\n" + \
         "   Files will be FILEPATH/diagrams_\"process_string\".eps \n" + \
         "   Example: draw plot_dir . \n"
_draw_parser = misc.OptionParser(usage=_draw_usage)
_draw_parser.add_option("", "--horizontal", default=False,
                   action='store_true', help="force S-channel to be horizontal")
_draw_parser.add_option("", "--external", default=0, type='float',
                    help="authorizes external particles to end at top or " + \
                    "bottom of diagram. If bigger than zero this tune the " + \
                    "length of those line.")
_draw_parser.add_option("", "--max_size", default=1.5, type='float',
                         help="this forbids external line bigger than max_size")
_draw_parser.add_option("", "--non_propagating", default=True, \
                          dest="contract_non_propagating", action='store_false',
                          help="avoid contractions of non propagating lines") 
_draw_parser.add_option("", "--add_gap", default=0, type='float', \
                          help="set the x-distance between external particles")  

# LAUNCH PROGRAM
_launch_usage = "launch [DIRPATH] [options]\n" + \
         "-- execute the madevent/standalone/standalone_cpp/pythia8/NLO output present in DIRPATH\n" + \
         "   By default DIRPATH is the latest created directory \n" + \
         "   (for pythia8, it should be the Pythia 8 main directory) \n" + \
         "   Example: launch PROC_sm_1 --name=run2 \n" + \
         "   Example: launch ../pythia8 \n"
_launch_parser = misc.OptionParser(usage=_launch_usage)
_launch_parser.add_option("-f", "--force", default=False, action='store_true',
                                help="Use the card present in the directory in order to launch the different program")
_launch_parser.add_option("-n", "--name", default='', type='str',
                                help="Provide a name to the run (for madevent run)")
_launch_parser.add_option("-c", "--cluster", default=False, action='store_true',
                                help="submit the job on the cluster")
_launch_parser.add_option("-m", "--multicore", default=False, action='store_true',
                                help="submit the job on multicore core")

_launch_parser.add_option("-i", "--interactive", default=False, action='store_true',
                                help="Use Interactive Console [if available]")
_launch_parser.add_option("-s", "--laststep", default='', 
                                help="last program run in MadEvent run. [auto|parton|pythia|pgs|delphes]")
    
    
#===============================================================================
# __main__
#===============================================================================

if __name__ == '__main__':
    
    run_option = sys.argv
    if len(run_option) > 1:
        # The first argument of sys.argv is the name of the program
        input_file = open(run_option[1], 'rU')
        cmd_line = MadGraphCmd(stdin=input_file)
        cmd_line.use_rawinput = False #put it in non interactive mode
        cmd_line.cmdloop()
    else:
        # Interactive mode
        MadGraphCmd().cmdloop()    <|MERGE_RESOLUTION|>--- conflicted
+++ resolved
@@ -29,12 +29,9 @@
 import StringIO
 import traceback
 import time
-<<<<<<< HEAD
 import inspect
-=======
 import urllib
         
->>>>>>> 43f0cc27
 
 #usefull shortcut
 pjoin = os.path.join
@@ -1262,6 +1259,11 @@
                                     (self._curr_model['name'], i)
             auto_path = lambda i: pjoin(self.writing_dir,
                                                name_dir(i))                
+        elif self._export_format == 'madweight':
+            name_dir = lambda i: 'PROC_MW_%s_%s' % \
+                                    (self._curr_model['name'], i)
+            auto_path = lambda i: pjoin(self.writing_dir,
+                                               name_dir(i))
         elif self._export_format == 'standalone_cpp':
             name_dir = lambda i: 'PROC_SA_CPP_%s_%s' % \
                                     (self._curr_model['name'], i)
@@ -2091,13 +2093,8 @@
     _check_opts = ['full', 'timing', 'stability', 'profile', 'permutation', 
                    'gauge','lorentz', 'brs']
     _import_formats = ['model_v4', 'model', 'proc_v4', 'command', 'banner']
-<<<<<<< HEAD
-    _install_opts = ['pythia-pgs', 'Delphes', 'MadAnalysis', 'ExRootAnalysis']
+    _install_opts = ['pythia-pgs', 'Delphes', 'MadAnalysis', 'ExRootAnalysis', 'MCatNLO-utilities','update']
     _v4_export_formats = ['madevent', 'standalone', 'matrix', 'madweight'] 
-=======
-    _install_opts = ['pythia-pgs', 'Delphes', 'MadAnalysis', 'ExRootAnalysis', 'MCatNLO-utilities','update']
-    _v4_export_formats = ['madevent', 'standalone', 'matrix'] 
->>>>>>> 43f0cc27
     _export_formats = _v4_export_formats + ['standalone_cpp', 'pythia8', 'aloha']
     _set_options = ['group_subprocesses',
                     'ignore_six_quark_processes',
@@ -4590,45 +4587,10 @@
             else:
                 shutil.rmtree(self._export_dir)
 
-<<<<<<< HEAD
-        #check if we need to group processes
-        group_subprocesses = False
-        if self._export_format in ['madevent', 'madweight'] and \
-                                            self.options['group_subprocesses']:
-                if self.options['group_subprocesses'] is True:
-                    group_subprocesses = True
-                elif self._curr_amps[0].get_ninitial()  == 2:
-                    group_subprocesses = True
-
-                             
-        # Make a Template Copy
-        if self._export_format == 'madevent':
-            if group_subprocesses:
-                self._curr_exporter = export_v4.ProcessExporterFortranMEGroup(\
-                                      self._mgme_dir, self._export_dir,
-                                      not noclean)
-            else:
-                self._curr_exporter = export_v4.ProcessExporterFortranME(\
-                                      self._mgme_dir, self._export_dir,
-                                      not noclean)
-
-        elif self._export_format == 'madweight':
-            if group_subprocesses:
-                self._curr_exporter = export_v4.ProcessExporterFortranMWGroup(\
-                                      self._mgme_dir, self._export_dir,
-                                      not noclean)
-            else:
-                self._curr_exporter = export_v4.ProcessExporterFortranMW(\
-                                      self._mgme_dir, self._export_dir,
-                                      not noclean)
-        elif self._export_format in ['standalone', 'matrix']:
-            self._curr_exporter = export_v4.ProcessExporterFortranSA(\
-                                  self._mgme_dir, self._export_dir,not noclean)
-=======
-        # Make a Template Copy
-        if self._export_format in ['madevent', 'standalone', 'matrix']:
-            self._curr_exporter = export_v4.ExportV4Factory(self, noclean)
->>>>>>> 43f0cc27
+
+        if self._export_format in ['madevent', 'standalone', 'matrix', 'madweight']:
+            self._curr_exporter = export_v4.ExportV4Factory(self, noclean)       
+
         elif self._export_format == 'standalone_cpp':
             export_cpp.setup_cpp_standalone_dir(self._export_dir, self._curr_model)
         elif not os.path.isdir(self._export_dir):
@@ -4689,34 +4651,16 @@
                                          diagram_generation.DecayChainAmplitude)])
                     subproc_groups = group_subprocs.SubProcessGroupList()
                     if non_dc_amps:
-                        if self._export_format =='madweight':
-                          subproc_groups.extend(\
-                                   group_subprocs.SubProcessGroup.group_amplitudes(\
-                                                                       non_dc_amps,"madweight"))
-                        else:
-                          subproc_groups.extend(\
-                                   group_subprocs.SubProcessGroup.group_amplitudes(\
-<<<<<<< HEAD
-                                                                       non_dc_amps,"madevent"))
-                    for dc_amp in dc_amps:
-                        if self._export_format =='madweight':
-                          dc_subproc_group = \
-                                 group_subprocs.DecayChainSubProcessGroup.\
-                                                           group_amplitudes(dc_amp,"madweight")
-                        else:
-                          dc_subproc_group = \
-                                 group_subprocs.DecayChainSubProcessGroup.\
-                                                           group_amplitudes(dc_amp,"madevent")
-=======
-                                                                       non_dc_amps))
+                        subproc_groups.extend(\
+                            group_subprocs.SubProcessGroup.group_amplitudes(\
+                                                non_dc_amps, self._export_format))
+
                     if dc_amps:
                         dc_subproc_group = \
-                                 group_subprocs.DecayChainSubProcessGroup.\
-                                                           group_amplitudes(dc_amps)
->>>>>>> 43f0cc27
-                        subproc_groups.extend(\
-                                  dc_subproc_group.\
-                                        generate_helas_decay_chain_subproc_groups())
+                                  group_subprocs.DecayChainSubProcessGroup.\
+                                  group_amplitudes(dc_amps, self._export_format)
+                        subproc_groups.extend(dc_subproc_group.\
+                                    generate_helas_decay_chain_subproc_groups())
 
                     ndiags = sum([len(m.get('diagrams')) for m in \
                               subproc_groups.get_matrix_elements()])
@@ -4901,11 +4845,8 @@
         """Make the html output, write proc_card_mg5.dat and create
         madevent.tar.gz for a MadEvent directory"""
         
-<<<<<<< HEAD
-        if self._export_format in ['madevent', 'standalone','madweight']:
-=======
-        if self._export_format in ['madevent', 'standalone', 'NLO']:
->>>>>>> 43f0cc27
+
+        if self._export_format in ['madevent', 'standalone', 'madweight', 'NLO']:
             # For v4 models, copy the model/HELAS information.
             if self._model_v4_path:
                 logger.info('Copy %s model files to directory %s' % \
@@ -5013,16 +4954,11 @@
         elif self._export_format == 'madevent':          
             # Create configuration file [path to executable] for madevent
             filename = os.path.join(self._export_dir, 'Cards', 'me5_configuration.txt')
-<<<<<<< HEAD
-            self.do_save('options %s' % filename.replace(' ', '\ '), check=False)
-        if self._export_format in ['madevent', 'standalone', 'madweight']:
-=======
             self.do_save('options %s' % filename.replace(' ', '\ '), check=False, 
                          to_keep={'mg5_path':MG5DIR})
 
-        if self._export_format in ['madevent', 'standalone']:
-            
->>>>>>> 43f0cc27
+        if self._export_format in ['madevent', 'standalone',  'madweight']:
+            
             self._curr_exporter.finalize_v4_directory( \
                                            self._curr_matrix_elements,
                                            [self.history_header] + \

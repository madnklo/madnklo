################################################################################
#
# Copyright (c) 2009 The MadGraph5_aMC@NLO Development team and Contributors
#
# This file is a part of the MadGraph5_aMC@NLO project, an application which
# automatically generates Feynman diagrams and matrix elements for arbitrary
# high-energy processes in the Standard Model and beyond.
#
# It is subject to the MadGraph5_aMC@NLO license which should accompany this
# distribution.
#
# For more information, visit madgraph.phys.ucl.ac.be and amcatnlo.web.cern.ch
#
################################################################################
"""A user friendly command line interface to access MadGraph5_aMC@NLO features at LO.
   Uses the cmd package for command interpretation and tab completion.
"""
from __future__ import division

import atexit
import collections
import cmath
import glob
import logging
import optparse
import os
import pydoc
import random
import re
import signal
import subprocess
import copy
import sys
import shutil
import StringIO
import traceback
import time
import inspect
import urllib


#useful shortcut
pjoin = os.path.join

try:
    import readline
    GNU_SPLITTING = ('GNU' in readline.__doc__)
except:
    GNU_SPLITTING = True

import aloha
import madgraph
from madgraph import MG4DIR, MG5DIR, MadGraph5Error


import madgraph.core.base_objects as base_objects
import madgraph.core.diagram_generation as diagram_generation
import madgraph.loop.loop_diagram_generation as loop_diagram_generation
import madgraph.loop.loop_base_objects as loop_base_objects
import madgraph.core.drawing as draw_lib
import madgraph.core.helas_objects as helas_objects

import madgraph.iolibs.drawing_eps as draw
import madgraph.iolibs.export_cpp as export_cpp
import madgraph.iolibs.export_v4 as export_v4
import madgraph.loop.loop_exporters as loop_exporters
import madgraph.iolibs.helas_call_writers as helas_call_writers
import madgraph.iolibs.file_writers as writers
import madgraph.iolibs.files as files
import madgraph.iolibs.group_subprocs as group_subprocs
import madgraph.iolibs.import_v4 as import_v4
import madgraph.iolibs.save_load_object as save_load_object

import madgraph.interface.extended_cmd as cmd
import madgraph.interface.tutorial_text as tutorial_text
import madgraph.interface.tutorial_text_nlo as tutorial_text_nlo
import madgraph.interface.tutorial_text_madloop as tutorial_text_madloop
import madgraph.interface.launch_ext_program as launch_ext
import madgraph.interface.madevent_interface as madevent_interface
import madgraph.interface.amcatnlo_run_interface as amcatnlo_run

import madgraph.various.process_checks as process_checks
import madgraph.various.banner as banner_module
import madgraph.various.misc as misc
import madgraph.various.cluster as cluster

import models as ufomodels
import models.import_ufo as import_ufo
import models.write_param_card as param_writer
import models.check_param_card as check_param_card
import models.model_reader as model_reader

import aloha.aloha_fct as aloha_fct
import aloha.create_aloha as create_aloha
import aloha.aloha_lib as aloha_lib

import mg5decay.decay_objects as decay_objects

# Special logger for the Cmd Interface
logger = logging.getLogger('cmdprint') # -> stdout
logger_mg = logging.getLogger('madgraph') # -> stdout
logger_stderr = logging.getLogger('fatalerror') # ->stderr
logger_tuto = logging.getLogger('tutorial') # -> stdout include instruction in
                                            #order to learn MG5
logger_tuto_nlo = logging.getLogger('tutorial_aMCatNLO') # -> stdout include instruction in
                                                        #order to learn aMC@NLO

logger_tuto_madloop = logging.getLogger('tutorial_MadLoop') # -> stoud for MadLoop tuto

#===============================================================================
# CmdExtended
#===============================================================================
class CmdExtended(cmd.Cmd):
    """Particularisation of the cmd command for MG5"""

    #suggested list of command
    next_possibility = {
        'start': ['import model ModelName', 'import command PATH',
                      'import proc_v4 PATH', 'tutorial'],
        'import model' : ['generate PROCESS','define MULTIPART PART1 PART2 ...',
                                   'display particles', 'display interactions'],
        'define': ['define MULTIPART PART1 PART2 ...', 'generate PROCESS',
                                                    'display multiparticles'],
        'generate': ['add process PROCESS','output [OUTPUT_TYPE] [PATH]','display diagrams'],
        'add process':['output [OUTPUT_TYPE] [PATH]', 'display processes'],
        'output':['launch','open index.html','history PATH', 'exit'],
        'display': ['generate PROCESS', 'add process PROCESS', 'output [OUTPUT_TYPE] [PATH]'],
        'import proc_v4' : ['launch','exit'],
        'launch': ['open index.html','exit'],
        'tutorial': ['generate PROCESS', 'import model MODEL', 'help TOPIC']
    }

    debug_output = 'MG5_debug'
    error_debug = 'Please report this bug on https://bugs.launchpad.net/madgraph5\n'
    error_debug += 'More information is found in \'%(debug)s\'.\n'
    error_debug += 'Please attach this file to your report.'

    config_debug = 'If you need help with this issue please contact us on https://answers.launchpad.net/madgraph5\n'

    keyboard_stop_msg = """stopping all operation
            in order to quit mg5 please enter exit"""

    # Define the Error Class # Define how error are handle
    InvalidCmd = madgraph.InvalidCmd
    ConfigurationError = MadGraph5Error

    def __init__(self, *arg, **opt):
        """Init history and line continuation"""

        # If possible, build an info line with current version number
        # and date, from the VERSION text file
        info = misc.get_pkg_info()
        info_line = ""

        if info.has_key('version') and  info.has_key('date'):
            len_version = len(info['version'])
            len_date = len(info['date'])
            if len_version + len_date < 30:
                info_line = "#*         VERSION %s %s %s         *\n" % \
                            (info['version'],
                            (30 - len_version - len_date) * ' ',
                            info['date'])

        # Create a header for the history file.
        # Remember to fill in time at writeout time!
        self.history_header = \
        '#************************************************************\n' + \
        '#*                     MadGraph5_aMC@NLO                    *\n' + \
        '#*                                                          *\n' + \
        "#*                *                       *                 *\n" + \
        "#*                  *        * *        *                   *\n" + \
        "#*                    * * * * 5 * * * *                     *\n" + \
        "#*                  *        * *        *                   *\n" + \
        "#*                *                       *                 *\n" + \
        "#*                                                          *\n" + \
        "#*                                                          *\n" + \
        info_line + \
        "#*                                                          *\n" + \
        "#*    The MadGraph5_aMC@NLO Development Team - Find us at   *\n" + \
        "#*    https://server06.fynu.ucl.ac.be/projects/madgraph     *\n" + \
        '#*                                                          *\n' + \
        '#************************************************************\n' + \
        '#*                                                          *\n' + \
        '#*               Command File for MadGraph5_aMC@NLO         *\n' + \
        '#*                                                          *\n' + \
        '#*     run as ./bin/mg5_aMC  filename                       *\n' + \
        '#*                                                          *\n' + \
        '#************************************************************\n'

        if info_line:
            info_line = info_line[1:]

        logger.info(\
        "************************************************************\n" + \
        "*                                                          *\n" + \
        "*                     W E L C O M E to                     *\n" + \
        "*              M A D G R A P H 5 _ a M C @ N L O           *\n" + \
        "*                                                          *\n" + \
        "*                                                          *\n" + \
        "*                 *                       *                *\n" + \
        "*                   *        * *        *                  *\n" + \
        "*                     * * * * 5 * * * *                    *\n" + \
        "*                   *        * *        *                  *\n" + \
        "*                 *                       *                *\n" + \
        "*                                                          *\n" + \
        info_line + \
        "*                                                          *\n" + \
        "*    The MadGraph5_aMC@NLO Development Team - Find us at   *\n" + \
        "*    https://server06.fynu.ucl.ac.be/projects/madgraph     *\n" + \
        "*                            and                           *\n" + \
        "*            http://amcatnlo.web.cern.ch/amcatnlo/         *\n" + \
        "*                                                          *\n" + \
        "*               Type 'help' for in-line help.              *\n" + \
        "*           Type 'tutorial' to learn how MG5 works         *\n" + \
        "*    Type 'tutorial aMCatNLO' to learn how aMC@NLO works   *\n" + \
        "*    Type 'tutorial MadLoop' to learn how MadLoop works    *\n" + \
        "*                                                          *\n" + \
        "************************************************************")

        cmd.Cmd.__init__(self, *arg, **opt)

        self.history = banner_module.ProcCard()

    def postcmd(self,stop, line):
        """ finishing a command
        This looks if the command add a special post part.
        This looks if we have to write an additional text for the tutorial."""

        stop = super(CmdExtended, self).postcmd(stop, line)
        # Print additional information in case of routines fails
        if stop == False:
            return False

        args=line.split()
        # Return for empty line
        if len(args)==0:
            return stop

        # try to print linked to the first word in command
        #as import_model,... if you don't find then try print with only
        #the first word.
        if len(args)==1:
            command=args[0]
        else:
            command = args[0]+'_'+args[1].split('.')[0]

        try:
            logger_tuto.info(getattr(tutorial_text, command).replace('\n','\n\t'))
        except Exception:
            try:
                logger_tuto.info(getattr(tutorial_text, args[0]).replace('\n','\n\t'))
            except Exception:
                pass

        try:
            logger_tuto_nlo.info(getattr(tutorial_text_nlo, command).replace('\n','\n\t'))
        except Exception:
            try:
                logger_tuto_nlo.info(getattr(tutorial_text_nlo, args[0]).replace('\n','\n\t'))
            except Exception:
                pass

        try:
            logger_tuto_madloop.info(getattr(tutorial_text_madloop, command).replace('\n','\n\t'))
        except Exception:
            try:
                logger_tuto_madloop.info(getattr(tutorial_text_madloop, args[0]).replace('\n','\n\t'))
            except Exception:
                pass

        return stop


    def get_history_header(self):
        """return the history header"""
        return self.history_header % misc.get_time_info()

#===============================================================================
# HelpToCmd
#===============================================================================
class HelpToCmd(cmd.HelpCmd):
    """ The Series of help routine for the MadGraphCmd"""

    def help_save(self):
        logger.info("syntax: save %s FILENAME" % "|".join(self._save_opts),'$MG:color:BLUE')
        logger.info("-- save information as file FILENAME",'$MG:color:BLACK')
        logger.info("   FILENAME is optional for saving 'options'.")
        logger.info('   By default it uses ./input/mg5_configuration.txt')
        logger.info('   If you put "global" for FILENAME it will use ~/.mg5/mg5_configuration.txt')
        logger.info('   If this files exists, it is uses by all MG5 on the system but continues')
        logger.info('   to read the local options files.')

    def help_load(self):
        logger.info("syntax: load %s FILENAME" % "|".join(self._save_opts),'$MG:color:BLUE')
        logger.info("-- load information from file FILENAME",'$MG:color:BLACK')

    def help_import(self):
        logger.info("syntax: import " + "|".join(self._import_formats) + \
              " FILENAME",'$MG:color:BLUE')
        logger.info("-- imports file(s) in various formats",'$MG:color:GREEN')
        logger.info("")
        logger.info("   import model MODEL[-RESTRICTION] [OPTIONS]:",'$MG:color:BLACK')
        logger.info("      Import a UFO model.")
        logger.info("      MODEL should be a valid UFO model name")
        logger.info("      Model restrictions are specified by MODEL-RESTRICTION")
        logger.info("        with the file restrict_RESTRICTION.dat in the model dir.")
        logger.info("        By default, restrict_default.dat is used.")
        logger.info("        Specify model_name-full to get unrestricted model.")
        logger.info("      '--modelname' keeps the original particle names for the model")
        logger.info("")
        logger.info("   import model_v4 MODEL [--modelname] :",'$MG:color:BLACK')
        logger.info("      Import an MG4 model.")
        logger.info("      Model should be the name of the model")
        logger.info("      or the path to theMG4 model directory")
        logger.info("      '--modelname' keeps the original particle names for the model")
        logger.info("")
        logger.info("   import proc_v4 [PATH] :",'$MG:color:BLACK')
        logger.info("      Execute MG5 based on a proc_card.dat in MG4 format.")
        logger.info("      Path to the proc_card is optional if you are in a")
        logger.info("      madevent directory")
        logger.info("")
        logger.info("   import command PATH :",'$MG:color:BLACK')
        logger.info("      Execute the list of command in the file at PATH")
        logger.info("")
        logger.info("   import banner PATH  [--no_launch]:",'$MG:color:BLACK')
        logger.info("      Rerun the exact same run define in the valid banner.")

    def help_install(self):
        logger.info("syntax: install " + "|".join(self._install_opts),'$MG:color:BLUE')
        logger.info("-- Download the last version of the program and install it")
        logger.info("   locally in the current MadGraph5_aMC@NLO version. In order to have")
        logger.info("   a successful installation, you will need to have an up-to-date")
        logger.info("   F77 and/or C and Root compiler.")
        logger.info(" ")
        logger.info("   \"install update\"",'$MG:color:BLACK')
        logger.info("   check if your MG5 installation is the latest one.")
        logger.info("   If not it load the difference between your current version and the latest one,")
        logger.info("   and apply it to the code. Two options are available for this command:")
        logger.info("     -f: didn't ask for confirmation if it founds an update.")
        logger.info("     --timeout=: Change the maximum time allowed to reach the server.")

    def help_display(self):
        logger.info("syntax: display " + "|".join(self._display_opts),'$MG:color:BLUE')
        logger.info("-- display a the status of various internal state variables")
        logger.info("   for particles/interactions you can specify the name or id of the")
        logger.info("   particles/interactions to receive more details information.")
        logger.info("   Example: display particles e+.",'$MG:color:GREEN')
        logger.info(" > For \"checks\", can specify only to see failed checks.")
        logger.info(" > For \"diagrams\", you can specify where the file will be written.")
        logger.info("   Example: display diagrams ./",'$MG:color:GREEN')


    def help_launch(self):
        """help for launch command"""
        # Using the built-in parser help is not convenient when one wants to use
        # color schemes.
        #_launch_parser.print_help()
        logger.info("syntax: launch <dir_path> <options>",'$MG:color:BLUE')
        logger.info("-- execute the aMC@NLO/madevent/standalone/pythia8 output present in dir_path",'$MG:color:BLACK')
        logger.info("By default, dir_path points to the last created directory.")
        logger.info("(for pythia8, it should be the Pythia 8 main directory)")
        logger.info("")
        logger.info("Launch on madevent/pythia8/standalone outputs:",'$MG:color:BLACK')
        logger.info(" o Example: launch PROC_sm_1 --name=run2",'$MG:color:GREEN')
        logger.info(" o Example: launch ../pythia8",'$MG:color:GREEN')
        logger.info(" > Options:")
        logger.info("     -h, --help            show this help message and exit")
        logger.info("     -f, --force           Use the card present in the directory in order")
        logger.info("                           to launch the different program")
        logger.info("     -n NAME, --name=NAME  Provide a name to the run (for madevent run)")
        logger.info("     -c, --cluster         submit the job on the cluster")
        logger.info("     -m, --multicore       submit the job on multicore core")
        logger.info("     -i, --interactive     Use Interactive Console [if available]")
        logger.info("     -s LASTSTEP, --laststep=LASTSTEP")
        logger.info("                           last program run in MadEvent run.")
        logger.info("                           [auto|parton|pythia|pgs|delphes]")
        logger.info("")
        logger.info("Launch on MadLoop standalone output:",'$MG:color:BLACK')
        logger.info(" o Example: launch PROC_loop_sm_1 -f",'$MG:color:GREEN')
        logger.info(" > Simple check of a single Phase-space points.")
        logger.info(" > You will be asked whether you want to edit the MadLoop ")
        logger.info("   and model param card as well as the PS point, unless ")
        logger.info("   the -f option is specified. All other options are ")
        logger.info("   irrelevant for this kind of launch.")
        logger.info("")
        logger.info("Launch on aMC@NLO output:",'$MG:color:BLACK')
        logger.info(" > launch <dir_path> <mode> <options>",'$MG:color:BLUE')
        logger.info(" o Example: launch MyProc aMC@NLO -f -p",'$MG:color:GREEN')

    def help_tutorial(self):
        logger.info("syntax: tutorial [" + "|".join(self._tutorial_opts) + "]",'$MG:color:BLUE')
        logger.info("-- start/stop the MG5 tutorial mode (or stop any other mode)")
        logger.info("-- aMCatNLO: start aMC@NLO tutorial mode")
        logger.info("-- MadLoop: start MadLoop tutorial mode")

    def help_open(self):
        logger.info("syntax: open FILE  ",'$MG:color:BLUE')
        logger.info("-- open a file with the appropriate editor.",'$MG:color:BLACK')
        logger.info('   If FILE belongs to index.html, param_card.dat, run_card.dat')
        logger.info('   the path to the last created/used directory is used')
        logger.info('   The program used to open those files can be chosen in the')
        logger.info('   configuration file ./input/mg5_configuration.txt')

    def help_customize_model(self):
        logger.info("syntax: customize_model --save=NAME",'$MG:color:BLUE')
        logger.info("--  Open an invite where you options to tweak the model.",'$MG:color:BLACK')
        logger.info("    If you specify the option --save=NAME, this tweak will be")
        logger.info("    available for future import with the command 'import model XXXX-NAME'")

    def help_output(self):
        logger.info("syntax: output [" + "|".join(self._export_formats) + \
                    "] [path|.|auto] [options]",'$MG:color:BLUE')
        logger.info("-- Output any generated process(es) to file.",'$MG:color:BLACK')
        logger.info("   Default mode is madevent. Default path is \'.\' or auto.")
        logger.info("   mode:",'$MG:color:BLACK')
        logger.info("   - For MadLoop and aMC@NLO runs, there is only one mode and")
        logger.info("     it is set by default.")
        logger.info("   - If mode is madevent, create a MadEvent process directory.")
        logger.info("   - If mode is standalone, create a Standalone directory")
        logger.info("   - If mode is matrix, output the matrix.f files for all")
        logger.info("     generated processes in directory \"path\".")
        logger.info("   - If mode is standalone_cpp, create a standalone C++")
        logger.info("     directory in \"path\".")
        logger.info("   - If mode is pythia8, output all files needed to generate")
        logger.info("     the processes using Pythia 8. The files are written in")
        logger.info("     the Pythia 8 directory (default).")
        logger.info("     NOTE: The Pythia 8 directory is set in the ./input/mg5_configuration.txt")
        logger.info("   - If mode is aloha: Special syntax output:")
        logger.info("     syntax: aloha [ROUTINE] [--options]" )
        logger.info("     valid options for aloha output are:")
        logger.info("      --format=Fortran|Python|Cpp : defining the output language")
        logger.info("      --output= : defining output directory")
        logger.info("   path: The path of the process directory.",'$MG:color:BLACK')
        logger.info("     If you put '.' as path, your pwd will be used.")
        logger.info("     If you put 'auto', an automatic directory PROC_XX_n will be created.")
        logger.info("   options:",'$MG:color:BLACK')
        logger.info("      -f: force cleaning of the directory if it already exists")
        logger.info("      -d: specify other MG/ME directory")
        logger.info("      -noclean: no cleaning performed in \"path\".")
        logger.info("      -nojpeg: no jpeg diagrams will be generated.")
        logger.info("      -name: the postfix of the main file in pythia8 mode.")
        logger.info("   Examples:",'$MG:color:GREEN')
        logger.info("       output",'$MG:color:GREEN')
        logger.info("       output standalone MYRUN -f",'$MG:color:GREEN')
        logger.info("       output pythia8 ../pythia8/ -name qcdprocs",'$MG:color:GREEN')

    def help_check(self):

        logger.info("syntax: check [" + "|".join(self._check_opts) + "] [param_card] process_definition [--energy=]",'$MG:color:BLUE')
        logger.info("-- check a process or set of processes.",'$MG:color:BLACK')
        logger.info("General options:",'$MG:color:BLACK')
        logger.info("o full:",'$MG:color:GREEN')
        logger.info("   Perform all four checks described below:")
        logger.info("   permutation, brs, gauge and lorentz_invariance.")
        logger.info("o permutation:",'$MG:color:GREEN')
        logger.info("   Check that the model and MG5 are working properly")
        logger.info("   by generating permutations of the process and checking")
        logger.info("   that the resulting matrix elements give the same value.")
        logger.info("o gauge:",'$MG:color:GREEN')
        logger.info("   Check that processes with massless gauge bosons are")
        logger.info("   gauge invariant (comparing Feynman and unitary gauges)")
        logger.info("   This check if for now not available for loop processes.")
        logger.info("o brs:",'$MG:color:GREEN')
        logger.info("   Check that the Ward identities are satisfied if the ")
        logger.info("   process has at least one massless gauge boson as an")
        logger.info("   external particle.")
        logger.info("o lorentz_invariance:",'$MG:color:GREEN')
        logger.info("   Check that the amplitude is lorentz invariant by")
        logger.info("   comparing the amplitiude in different frames")
        logger.info("Comments",'$MG:color:GREEN')
        logger.info(" > If param_card is given, that param_card is used ")
        logger.info("   instead of the default values for the model.")
        logger.info("   If that file is an (LHE) event file. The param_card of the banner")
        logger.info("   is used and the first event compatible with the requested process")
        logger.info("   is used for the computation of the square matrix elements")
        logger.info(" > \"--energy=\" allows to change the default value of sqrt(S).")
        logger.info(" > Except for the 'gauge' test, all checks above are also")
        logger.info("   available for loop processes with ML5 ('virt=' mode)")
        logger.info("Example: check full p p > j j",'$MG:color:GREEN')
        logger.info("Options for loop processes only:",'$MG:color:BLACK')
        logger.info("o timing:",'$MG:color:GREEN')
        logger.info("   Generate and output a process and returns detailed")
        logger.info("   information about the code and a timing benchmark.")
        logger.info("o stability:",'$MG:color:GREEN')
        logger.info("   Generate and output a process and returns detailed")
        logger.info("   statistics about the numerical stability of the code.")
        logger.info("o profile:",'$MG:color:GREEN')
        logger.info("   Performs both the timing and stability analysis at once")
        logger.info("   and outputs the result in a log file without prompting")
        logger.info("   it to the user.")
        logger.info("Comments",'$MG:color:GREEN')
        logger.info(" > These checks are only available for ML5 ('virt=' mode)")
        logger.info(" > For the 'profile' and 'stability' checks, you can chose")
        logger.info("   how many PS points should be used for the statistic by")
        logger.info("   specifying it as an integer just before the [param_card]")
        logger.info("   optional argument.")
        logger.info(" > Notice multiparticle labels cannot be used with these checks.")
        logger.info(" > For process syntax, please see help generate.")
        logger.info("Example: check profile g g > t t~",'$MG:color:GREEN')

    def help_generate(self):

        logger.info("-- generate diagrams for a given process",'$MG:color:BLUE')
        logger.info("General leading-order syntax:",'$MG:color:BLACK')
        logger.info(" o generate INITIAL STATE > REQ S-CHANNEL > FINAL STATE $ EXCL S-CHANNEL / FORBIDDEN PARTICLES COUP1=ORDER1 COUP2=ORDER2 @N")
        logger.info(" o Example: generate l+ vl > w+ > l+ vl a $ z / a h QED=3 QCD=0 @1",'$MG:color:GREEN')
        logger.info(" > Alternative required s-channels can be separated by \"|\":")
        logger.info("   b b~ > W+ W- | H+ H- > ta+ vt ta- vt~")
        logger.info(" > If no coupling orders are given, MG5 will try to determine")
        logger.info("   orders to ensure maximum number of QCD vertices.")
        logger.info(" > To generate a second process use the \"add process\" command")
        logger.info("Decay chain syntax:",'$MG:color:BLACK')
        logger.info(" o core process, decay1, (decay2, (decay2', ...)), ...  etc")
        logger.info(" o Example: generate p p > t~ t QED=0, (t~ > W- b~, W- > l- vl~), t > j j b @2",'$MG:color:GREEN')
        logger.info(" > Note that identical particles will all be decayed.")
        logger.info("Loop processes syntax:",'$MG:color:BLACK')
        logger.info(" o core process [ <NLO_mode=> LoopOrder1 LoopOrder2 ... ] SQUAREDCOUPi=ORDERi")
        logger.info(" o Example: generate p p > t~ t QED=0 QCD=2 [ all= QCD ] QCD=6",'$MG:color:GREEN')
        logger.info(" > Notice that in this format, decay chains are not allowed.")
        logger.info(" > The LoopOrder(s) defined specify the kind of loops to consider (only QCD for now).")
        logger.info(" > The coupling restrictions before '[' restrict the orders of born *amplitudes*.")
        logger.info("   So that in the example above QCD=2 restricts the born amplitude to have at")
        logger.info("   most QCD=2 and loop amplitudes at most QCD=2+2 (because QCD loops are considered)")
        logger.info(" > The coupling restrictions after ']' restrict the orders of the matrix element, ")
        logger.info("   namely the squared amplitudes. In the example above QCD=6 correspond to born")
        logger.info("   amplitudes with QCD=2 squared against loop amplitudes with QCD=4, adding up to 6.")
        logger.info(" > The optional <NLO_mode=> can be any of the following ('all=' by default if absent):")
        logger.info("     all=   : Generate all the real-emission and loop diagrams, ready for aMC@NLO runs.")
        logger.info("     virt=  : Generate only the loop diagrams, read for MadLoop standalone checks/runs.")
        logger.info("     real=  : Generate only the real-emission diagrams, for use with alternative OLP. ")
        logger.info(" > For processes without born amplitudes (i.e. loop-induced like g g > z), please use ")
        logger.info("   the 'virt=' NLO mode. aMC@NLO cannot integrate these processes, but standalone MadLoop5")
        logger.info("   can still handle these.")

    def help_add(self):
        logger.info("-- generate diagrams for a process and add to existing processes",'$MG:color:BLUE')
        logger.info("   OR merge two model",'$MG:color:BLUE')
        logger.info('')
        logger.info("-- generate diagrams for a process and add to existing processes",'$MG:color:BLUE')
        logger.info("General leading-order syntax:",'$MG:color:BLACK')
        logger.info(" o add process INITIAL STATE > REQ S-CHANNEL > FINAL STATE $ EXCL S-CHANNEL / FORBIDDEN PARTICLES COUP1=ORDER1 COUP2=ORDER2 @N")
        logger.info(" o Example: add process l+ vl > w+ > l+ vl a $ z / a h QED=3 QCD=0 @1",'$MG:color:GREEN')
        logger.info(" > Alternative required s-channels can be separated by \"|\":")
        logger.info("   b b~ > W+ W- | H+ H- > ta+ vt ta- vt~")
        logger.info(" > If no coupling orders are given, MG5 will try to determine")
        logger.info("   orders to ensure maximum number of QCD vertices.")
        logger.info(" > Note that if there are more than one non-QCD coupling type,")
        logger.info("   coupling orders need to be specified by hand.")
        logger.info("Decay chain syntax:",'$MG:color:BLACK')
        logger.info(" o core process, decay1, (decay2, (decay2', ...)), ...  etc")
        logger.info(" o Example: add process p p > t~ t QED=0, (t~ > W- b~, W- > l- vl~), t > j j b @2",'$MG:color:GREEN')
        logger.info(" > Note that identical particles will all be decayed.")
        logger.info("Loop processes syntax:",'$MG:color:BLACK')
        logger.info(" o core process [ <NLO_mode=> LoopOrder1 LoopOrder2 ... ] SQUAREDCOUPi=ORDERi")
        logger.info(" o Example: add process p p > t~ t QED=0 QCD=2 [ all= QCD ] QCD=6",'$MG:color:GREEN')
        logger.info(" > Notice that in this format, decay chains are not allowed.")
        logger.info(" > The LoopOrder(s) defined specify the kind of loops to consider (only QCD for now).")
        logger.info(" > The coupling restrictions before '[' restrict the orders of born *amplitudes*.")
        logger.info("   So that in the example above QCD=2 restricts the born amplitude to have at")
        logger.info("   most QCD=2 and loop amplitudes at most QCD=2+2 (because QCD loops are considered)")
        logger.info(" > The coupling restrictions after ']' restrict the orders of the matrix element, ")
        logger.info("   namely the squared amplitudes. In the example above QCD=6 correspond to born")
        logger.info("   amplitudes with QCD=2 squared against loop amplitudes with QCD=4, adding up to 6.")
<<<<<<< HEAD
        logger.info(" > The optional <NLO_mode=> can be any of the following ('all=' by default if absent):")                    
        logger.info("     all=   : Generate all the real-emission and loop diagrams, ready for aMC@NLO runs.")                    
        logger.info("     virt=  : Generate only the loop diagrams, read for MadLoop standalone checks/runs.")                    
        logger.info("     real=  : Generate only the real-emission diagrams, for use with alternative OLP. ")                    
        logger.info(" > For processes without born amplitudes (i.e. loop-induced like g g > z), please use ")                    
        logger.info("   the 'virt=' NLO mode. aMC@NLO cannot integrate these processes, but standalone MadLoop5")                    
        logger.info("   can still handle these.\n")
        
        logger.info("--  merge two model to create a new one", '$MG:color:BLUE')
        logger.info("syntax:",'$MG:color:BLACK')
        logger.info(" o add model MODELNAME [OPTIONS]")
        logger.info(" o Example: add model taudecay",'$MG:color:GREEN')
        logger.info(" > Merge the two model in a single one. If that same merge was done before.")
        logger.info(" > Just reload the previous merge. (WARNING: This doesn't check if those model are modified)")
        logger.info(" > Options:")
        logger.info("   --output=  : Specify the name of the directory where the merge is done.")
        logger.info("                This allow to do \"import NAME\" to load that merge.")
        logger.info("   --recreate : Force to recreated the merge model even if the merge model directory already exists.")
        
        
        
=======
        logger.info(" > The optional <NLO_mode=> can be any of the following ('all=' by default if absent):")
        logger.info("     all=   : Generate all the real-emission and loop diagrams, ready for aMC@NLO runs.")
        logger.info("     virt=  : Generate only the loop diagrams, read for MadLoop standalone checks/runs.")
        logger.info("     real=  : Generate only the real-emission diagrams, for use with alternative OLP. ")
        logger.info(" > For processes without born amplitudes (i.e. loop-induced like g g > z), please use ")
        logger.info("   the 'virt=' NLO mode. aMC@NLO cannot integrate these processes, but standalone MadLoop5")
        logger.info("   can still handle these.")
>>>>>>> 2f63bc1d

    def help_compute_widths(self):
        logger.info("syntax: calculate_width PART [other particles] [OPTIONS]")
        logger.info("  Computes the width and partial width for a set of particles")
        logger.info("  Returns a valid param_card with this information.")
        logger.info(" ")
        logger.info("  PART: name of the particle you want to calculate width")
        logger.info("        you can enter either the name or pdg code.\n")
        logger.info("  Various options:\n")
        logger.info("  --body_decay=X: Parameter to control the precision of the computation")
        logger.info("        if X is an integer, we compute all channels up to X-body decay.")
        logger.info("        if X <1, then we stop when the estimated error is lower than X.")
        logger.info("        if X >1 BUT not an integer, then we X = N + M, with M <1 and N an integer")
        logger.info("              We then either stop at the N-body decay or when the estimated error is lower than M.")
        logger.info("        default: 4.0025")
        logger.info("  --min_br=X: All channel which are estimated below this value will not be integrated numerically.")
        logger.info("        default: precision (decimal part of the body_decay options) divided by four")
        logger.info("  --precision_channel=X: requested numerical precision for each channel")
        logger.info("        default: 0.01")
        logger.info("  --path=X: path for param_card")
        logger.info("        default: take value from the model")
        logger.info("  --output=X: path where to write the resulting card. ")
        logger.info("        default: overwrite input file. If no input file, write it in the model directory")
        logger.info("")
        logger.info(" example: calculate_width h --body_decay=2 --output=./param_card")

    def help_decay_diagram(self):
        logger.info("syntax: decay_diagram PART [other particles] [OPTIONS]")
        logger.info("  Returns the amplitude required for the computation of the widths")
        logger.info(" ")
        logger.info("  PART: name of the particle you want to calculate width")
        logger.info("        you can enter either the name or pdg code.\n")
        logger.info("  Various options:\n")
        logger.info("  --body_decay=X: Parameter to control the precision of the computation")
        logger.info("        if X is an integer, we compute all channels up to X-body decay.")
        logger.info("        if X <1, then we stop when the estimated error is lower than X.")
        logger.info("        if X >1 BUT not an integer, then we X = N + M, with M <1 and N an integer")
        logger.info("              We then either stop at the N-body decay or when the estimated error is lower than M.")
        logger.info("        default: 4.0025")
        logger.info("  --min_br=X: All channel which are estimated below this value will not be integrated numerically.")
        logger.info("        default: precision (decimal part of the body_decay options) divided by four")
        logger.info("  --precision_channel=X: requested numerical precision for each channel")
        logger.info("        default: 0.01")
        logger.info("  --path=X: path for param_card")
        logger.info("        default: take value from the model")
        logger.info("  --output=X: path where to write the resulting card. ")
        logger.info("        default: overwrite input file. If no input file, write it in the model directory")
        logger.info("")
        logger.info(" example: calculate_width h --body_decay=2 --output=./param_card")

    def help_define(self):
        logger.info("-- define a multiparticle",'$MG:color:BLUE')
        logger.info("Syntax:  define multipart_name [=] part_name_list")
        logger.info("Example: define p = g u u~ c c~ d d~ s s~ b b~",'$MG:color:GREEN')
        logger.info("Special syntax: Use | for OR (used for required s-channels)")
        logger.info("Special syntax: Use / to remove particles. Example: define q = p / g")

    def help_set(self):
        logger.info("-- set options for generation or output.",'$MG:color:BLUE')
        logger.info("syntax: set <option_name> <option_value>",'$MG:color:BLACK')
        logger.info("Possible options are: ")
        for opts in [self._set_options[i*3:(i+1)*3] for i in \
                                          range((len(self._set_options)//4)+1)]:
            logger.info("%s"%(','.join(opts)),'$MG:color:GREEN')
        logger.info("Details of each option:")
        logger.info("group_subprocesses True/False/Auto: ",'$MG:color:BLACK')
        logger.info(" > (default Auto) Smart grouping of subprocesses into ")
        logger.info("   directories, mirroring of initial states, and ")
        logger.info("   combination of integration channels.")
        logger.info(" > Example: p p > j j j w+ gives 5 directories and 184 channels",'$MG:color:GREEN')
        logger.info("   (cf. 65 directories and 1048 channels for regular output)",'$MG:color:GREEN')
        logger.info(" > Auto means False for decay computation and True for collisions.")
        logger.info("ignore_six_quark_processes multi_part_label",'$MG:color:BLACK')
        logger.info(" > (default none) ignore processes with at least 6 of any")
        logger.info("   of the quarks given in multi_part_label.")
        logger.info(" > These processes give negligible contribution to the")
        logger.info("   cross section but have subprocesses/channels.")
        logger.info("stdout_level DEBUG|INFO|WARNING|ERROR|CRITICAL",'$MG:color:BLACK')
        logger.info(" > change the default level for printed information")
        logger.info("fortran_compiler NAME",'$MG:color:BLACK')
        logger.info(" > (default None) Force a specific fortran compiler.")
        logger.info("   If None, it tries first g77 and if not present gfortran")
        logger.info("   but loop output use gfortran.")
        logger.info("loop_optimized_output True|False",'$MG:color:BLACK')
        logger.info(" > Exploits the open loop thechnique for considerable")
        logger.info("   improvement.")
        logger.info(" > CP relations among helicites are detected and the helicity")
        logger.info("   filter has more potential.")
        logger.info("gauge unitary|Feynman",'$MG:color:BLACK')
        logger.info(" > (default unitary) choose the gauge of the non QCD part.")
        logger.info(" > For loop processes, only Feynman gauge is employable.")
        logger.info("complex_mass_scheme True|False",'$MG:color:BLACK')
        logger.info(" > (default False) Set complex mass scheme.")
        logger.info(" > Complex mass scheme is not yet supported for loop processes.")
        logger.info("timeout VALUE",'$MG:color:BLACK')
        logger.info(" > (default 20) Seconds allowed to answer questions.")
        logger.info(" > Note that pressing tab always stops the timer.")
        logger.info("cluster_temp_path PATH",'$MG:color:BLACK')
        logger.info(" > (default None) [Used in Madevent Output]")
        logger.info(" > Allow to perform the run in PATH directory")
        logger.info(" > This allow to not run on the central disk. ")
        logger.info(" > This is not used by condor cluster (since condor has")
        logger.info("   its own way to prevent it).")
        logger.info("OLP ProgramName",'$MG:color:BLACK')
        logger.info(" > (default 'MadLoop') [Used for virtual generation]")
        logger.info(" > Chooses what One-Loop Program to use for the virtual")
        logger.info(" > matrix element generation via the BLAH accord.")

#===============================================================================
# CheckValidForCmd
#===============================================================================
class CheckValidForCmd(cmd.CheckCmd):
    """ The Series of help routine for the MadGraphCmd"""

    class RWError(MadGraph5Error):
        """a class for read/write errors"""

    def check_add(self, args):
        """check the validity of line
<<<<<<< HEAD
        syntax: add process PROCESS | add model MODELNAME
=======
        syntax: add process PROCESS
>>>>>>> 2f63bc1d
        """

        if len(args) < 2:
            self.help_add()
            raise self.InvalidCmd('\"add\" requires at least two arguments')
<<<<<<< HEAD
        
        if args[0] not in  ['model', 'process']:
            raise self.InvalidCmd('\"add\" requires the argument \"process\" or \"model\"')    
    
        if args[0] == 'process':
            return self.check_generate(args)
    
        if args[0] == 'model':
            pass
            

    
    

=======

        if args[0] != 'process':
            raise self.InvalidCmd('\"add\" requires the argument \"process\"')

        if not self._curr_model:
            logger.info("No model currently active, so we import the Standard Model")
            self.do_import('model sm')

        if args[-1].startswith('--optimize'):
            if args[2] != '>':
                raise self.InvalidCmd('optimize mode valid only for 1->N processes. (See model restriction for 2->N)')
            if '=' in args[-1]:
                path = args[-1].split('=',1)[1]
                if not os.path.exists(path) or \
                                self.detect_file_type(path) != 'param_card':
                    raise self.InvalidCmd('%s is not a valid param_card')
            else:
                path=None
            # Update the default value of the model here.
            if not isinstance(self._curr_model, model_reader.ModelReader):
                self._curr_model = model_reader.ModelReader(self._curr_model)
            self._curr_model.set_parameters_and_couplings(path)
            self.check_process_format(' '.join(args[1:-1]))
        else:
            self.check_process_format(' '.join(args[1:]))
>>>>>>> 2f63bc1d

    def check_define(self, args):
        """check the validity of line
        syntax: define multipart_name [ part_name_list ]
        """

        if len(args) < 2:
            self.help_define()
            raise self.InvalidCmd('\"define\" command requires at least two arguments')

        if args[1] == '=':
            del args[1]
            if len(args) < 2:
                self.help_define()
                raise self.InvalidCmd('\"define\" command requires at least one particles name after \"=\"')

        if '=' in args:
            self.help_define()
            raise self.InvalidCmd('\"define\" command requires symbols \"=\" at the second position')

        if not self._curr_model:
            logger.info('No model currently active. Try with the Standard Model')
            self.do_import('model sm')

        if self._curr_model['particles'].find_name(args[0]):
            raise self.InvalidCmd("label %s is a particle name in this model\n\
            Please retry with another name." % args[0])

    def check_display(self, args):
        """check the validity of line
        syntax: display XXXXX
        """

        if len(args) < 1:
            self.help_display()
            raise self.InvalidCmd, 'display requires an argument specifying what to display'
        if args[0] not in self._display_opts:
            self.help_display()
            raise self.InvalidCmd, 'Invalid arguments for display command: %s' % args[0]

        if not self._curr_model:
            raise self.InvalidCmd("No model currently active, please import a model!")

# check that either _curr_amps or _fks_multi_proc exists
        if (args[0] in ['processes', 'diagrams'] and not self._curr_amps and not self._fks_multi_proc):
           raise self.InvalidCmd("No process generated, please generate a process!")
        if args[0] == 'checks' and not self._comparisons:
            raise self.InvalidCmd("No check results to display.")

        if args[0] == 'variable' and len(args) !=2:
            raise self.InvalidCmd('variable need a variable name')


    def check_draw(self, args):
        """check the validity of line
        syntax: draw DIRPATH [option=value]
        """

        if len(args) < 1:
            args.append('/tmp')

        if not self._curr_amps:
            raise self.InvalidCmd("No process generated, please generate a process!")

        if not os.path.isdir(args[0]):
            raise self.InvalidCmd( "%s is not a valid directory for export file" % args[0])

    def check_check(self, args):
        """check the validity of args"""

        if  not self._curr_model:
            raise self.InvalidCmd("No model currently active, please import a model!")

        if self._model_v4_path:
            raise self.InvalidCmd(\
                "\"check\" not possible for v4 models")

        if len(args) < 2:
            self.help_check()
            raise self.InvalidCmd("\"check\" requires a process.")

        if args[0] not in self._check_opts:
            args.insert(0, 'full')

        param_card = None
        if args[0] not in ['stability','profile','timing'] and os.path.isfile(args[1]):
            param_card = args.pop(1)

        if len(args)>1:
            if args[1] != "-reuse":
                args.insert(1, '-no_reuse')
        else:
            args.append('-no_reuse')

        if args[0] in ['timing'] and os.path.isfile(args[2]):
            param_card = args.pop(2)
            misc.sprint(param_card)
        if args[0] in ['stability', 'profile'] and len(args)>1:
            # If the first argument after 'stability' is not the integer
            # specifying the desired statistics (i.e. number of points), then
            # we insert the default value 100
            try:
                int(args[2])
            except ValueError:
                args.insert(2, '100')

        if args[0] in ['stability', 'profile'] and os.path.isfile(args[3]):
            param_card = args.pop(3)

        if any([',' in elem for elem in args]):
            raise self.InvalidCmd('Decay chains not allowed in check')

        if not args[-1].startswith('--energy='):
            args.append('--energy=1000')

        self.check_process_format(" ".join(args[1:-1]))

        return param_card

    def check_generate(self, args):
        """check the validity of args"""
<<<<<<< HEAD

        if not self._curr_model:
            logger.info("No model currently active, so we import the Standard Model")
            self.do_import('model sm')
        
        if args[-1].startswith('--optimize'):
            if args[2] != '>':
                raise self.InvalidCmd('optimize mode valid only for 1->N processes. (See model restriction for 2->N)')
            if '=' in args[-1]:
                path = args[-1].split('=',1)[1]
                if not os.path.exists(path) or \
                                self.detect_file_type(path) != 'param_card':
                    raise self.InvalidCmd('%s is not a valid param_card')
            else:
                path=None
            # Update the default value of the model here.
            if not isinstance(self._curr_model, model_reader.ModelReader):
                self._curr_model = model_reader.ModelReader(self._curr_model)
            self._curr_model.set_parameters_and_couplings(path)
            self.check_process_format(' '.join(args[1:-1]))
        else:
            self.check_process_format(' '.join(args[1:]))
    
    
    
    
=======
        # Not called anymore see check_add
        return self.check_add(args)

>>>>>>> 2f63bc1d
    def check_process_format(self, process):
        """ check the validity of the string given to describe a format """

        #check balance of paranthesis
        if process.count('(') != process.count(')'):
            raise self.InvalidCmd('Invalid Format, no balance between open and close parenthesis')
        #remove parenthesis for fututre introspection
        process = process.replace('(',' ').replace(')',' ')

        # split following , (for decay chains)
        subprocesses = process.split(',')
        if len(subprocesses) > 1:
            for subprocess in subprocesses:
                self.check_process_format(subprocess)
            return

        # request that we have one or two > in the process
        if process.count('>') not in [1,2]:
            raise self.InvalidCmd(
               'wrong format for \"%s\" this part requires one or two symbols \'>\', %s found'
               % (process, process.count('>')))

        # we need at least one particles in each pieces
        particles_parts = process.split('>')
        for particles in particles_parts:
            if re.match(r'^\s*$', particles):
                raise self.InvalidCmd(
                '\"%s\" is a wrong process format. Please try again' % process)

        # '/' and '$' sould be used only after the process definition
        for particles in particles_parts[:-1]:
            if re.search('\D/', particles):
                raise self.InvalidCmd(
                'wrong process format: restriction should be place after the final states')
            if re.search('\D\$', particles):
                raise self.InvalidCmd(
                'wrong process format: restriction should be place after the final states')


    def check_tutorial(self, args):
        """check the validity of the line"""
        if len(args) == 1:
            if not args[0] in self._tutorial_opts:
                self.help_tutorial()
                raise self.InvalidCmd('Invalid argument for tutorial')
        elif len(args) == 0:
            #this means mg5 tutorial
            args.append('MadGraph5')
        else:
            self.help_tutorial()
            raise self.InvalidCmd('Too many arguments for tutorial')



    def check_import(self, args):
        """check the validity of line"""

        modelname = False
        prefix = True
        if '-modelname' in args:
            args.remove('-modelname')
            modelname = True
        elif '--modelname' in args:
            args.remove('--modelname')
            modelname = True
            
        if '--noprefix' in args:
            args.remove('--noprefix')
            prefix = False  

        if not args:
            self.help_import()
            raise self.InvalidCmd('wrong \"import\" format')

        if len(args) >= 2 and args[0] not in self._import_formats:
            self.help_import()
            raise self.InvalidCmd('wrong \"import\" format')
        elif len(args) == 1:
            if args[0] in self._import_formats:
                if args[0] != "proc_v4":
                    self.help_import()
                    raise self.InvalidCmd('wrong \"import\" format')
                elif not self._export_dir:
                    self.help_import()
                    raise self.InvalidCmd('PATH is mandatory in the current context\n' + \
                                  'Did you forget to run the \"output\" command')
            # The type of the import is not given -> guess it
            format = self.find_import_type(args[0])
            logger.info('The import format was not given, so we guess it as %s' % format)
            args.insert(0, format)
            if self.history[-1].startswith('import'):
                self.history[-1] = 'import %s %s' % \
                                (format, ' '.join(self.history[-1].split()[1:]))

        if not prefix:
            args.append('--noprefix')

        if modelname:
            args.append('-modelname')



    def check_install(self, args):
        """check that the install command is valid"""

        if len(args) < 1:
            self.help_install()
            raise self.InvalidCmd('install command require at least one argument')

        if args[0] not in self._install_opts:
            if not args[0].startswith('td'):
                self.help_install()
                raise self.InvalidCmd('Not recognize program %s ' % args[0])

        if args[0] in ["ExRootAnalysis", "Delphes", "Delphes2"]:
            if not misc.which('root'):
                raise self.InvalidCmd(
'''In order to install ExRootAnalysis, you need to install Root on your computer first.
please follow information on http://root.cern.ch/drupal/content/downloading-root''')
            if 'ROOTSYS' not in os.environ:
                raise self.InvalidCmd(
'''The environment variable ROOTSYS is not configured.
You can set it by adding the following lines in your .bashrc [.bash_profile for mac]:
export ROOTSYS=%s
export PATH=$PATH:$ROOTSYS/bin
export LD_LIBRARY_PATH=$LD_LIBRARY_PATH:$ROOTSYS/lib
export DYLD_LIBRARY_PATH=$DYLD_LIBRARY_PATH:$ROOTSYS/lib
This will take effect only in a NEW terminal
''' % os.path.realpath(pjoin(misc.which('root'), \
                                               os.path.pardir, os.path.pardir)))


    def check_launch(self, args, options):
        """check the validity of the line"""
        # modify args in order to be MODE DIR
        # mode being either standalone or madevent
        if not( 0 <= int(options.cluster) <= 2):
            return self.InvalidCmd, 'cluster mode should be between 0 and 2'

        if not args:
            if self._done_export:
                mode = self.find_output_type(self._done_export[0])
                if mode != self._done_export[1]:
                    print mode, self._done_export[1]
                    raise self.InvalidCmd, \
                          '%s not valid directory for launch' % self._done_export[0]
                args.append(self._done_export[1])
                args.append(self._done_export[0])
                return
            else:
                logger.warning('output command missing, run it automatically (with default argument)')
                self.do_output('')
                logger.warning('output done: running launch')
                return self.check_launch(args, options)

        if len(args) != 1:
            self.help_launch()
            return self.InvalidCmd, 'Invalid Syntax: Too many argument'

        # search for a valid path
        if os.path.isdir(args[0]):
            path = os.path.realpath(args[0])
        elif os.path.isdir(pjoin(MG5DIR,args[0])):
            path = pjoin(MG5DIR,args[0])
        elif  MG4DIR and os.path.isdir(pjoin(MG4DIR,args[0])):
            path = pjoin(MG4DIR,args[0])
        else:
            raise self.InvalidCmd, '%s is not a valid directory' % args[0]

        mode = self.find_output_type(path)

        args[0] = mode
        args.append(path)
        # inform where we are for future command
        self._done_export = [path, mode]


    def find_import_type(self, path):
        """ identify the import type of a given path
        valid output: model/model_v4/proc_v4/command"""

        possibility = [pjoin(MG5DIR,'models',path), \
                     pjoin(MG5DIR,'models',path+'_v4'), path]
        if '-' in path:
            name = path.rsplit('-',1)[0]
            possibility = [pjoin(MG5DIR,'models',name), name] + possibility
        # Check if they are a valid directory
        for name in possibility:
            if os.path.isdir(name):
                if os.path.exists(pjoin(name,'particles.py')):
                    return 'model'
                elif os.path.exists(pjoin(name,'particles.dat')):
                    return 'model_v4'

        # Not valid directory so maybe a file
        if os.path.isfile(path):
            text = open(path).read()
            pat = re.compile('(Begin process|<MGVERSION>)', re.I)
            matches = pat.findall(text)
            if not matches:
                return 'command'
            elif len(matches) > 1:
                return 'banner'
            elif matches[0].lower() == 'begin process':
                return 'proc_v4'
            else:
                return 'banner'
        else:
            return 'proc_v4'




    def find_output_type(self, path):
        """ identify the type of output of a given directory:
        valid output: madevent/standalone/standalone_cpp"""

        card_path = pjoin(path,'Cards')
        bin_path = pjoin(path,'bin')
        src_path = pjoin(path,'src')
        include_path = pjoin(path,'include')
        subproc_path = pjoin(path,'SubProcesses')
        mw_path = pjoin(path,'Source','MadWeight')

        if os.path.isfile(pjoin(include_path, 'Pythia.h')):
            return 'pythia8'
        elif not os.path.isdir(os.path.join(path, 'SubProcesses')):
            raise self.InvalidCmd, '%s : Not a valid directory' % path

        if os.path.isdir(src_path):
            return 'standalone_cpp'
        elif os.path.isdir(mw_path):
            return 'madweight'
        elif os.path.isfile(pjoin(bin_path,'madevent')):
            return 'madevent'
        elif os.path.isfile(pjoin(bin_path,'aMCatNLO')):
            return 'aMC@NLO'
        elif os.path.isdir(card_path):
            return 'standalone'

        raise self.InvalidCmd, '%s : Not a valid directory' % path

    def check_load(self, args):
        """ check the validity of the line"""

        if len(args) != 2 or args[0] not in self._save_opts:
            self.help_load()
            raise self.InvalidCmd('wrong \"load\" format')

    def check_customize_model(self, args):
        """check the validity of the line"""

        # Check argument validity
        if len(args) >1 :
            self.help_customize_model()
            raise self.InvalidCmd('No argument expected for this command')

        if len(args):
            if not args[0].startswith('--save='):
                self.help_customize_model()
                raise self.InvalidCmd('Wrong argument for this command')
            if '-' in args[0][6:]:
                raise self.InvalidCmd('The name given in save options can\'t contain \'-\' symbol.')

        if self._model_v4_path:
            raise self.InvalidCmd('Restriction of Model is not supported by v4 model.')


    def check_save(self, args):
        """ check the validity of the line"""

        if len(args) == 0:
            args.append('options')

        if args[0] not in self._save_opts and args[0] != 'global':
            self.help_save()
            raise self.InvalidCmd('wrong \"save\" format')
        elif args[0] == 'global':
            args.insert(0, 'options')

        if args[0] != 'options' and len(args) != 2:
            self.help_save()
            raise self.InvalidCmd('wrong \"save\" format')
        elif args[0] != 'options' and len(args) == 2:
            basename = os.path.dirname(args[1])
            if not os.path.exists(basename):
                raise self.InvalidCmd('%s is not a valid path, please retry' % \
                                                                        args[1])

        if args[0] == 'options':
            has_path = None
            for arg in args[1:]:
                if arg in ['--auto', '--all']:
                    continue
                elif arg.startswith('--'):
                    raise self.InvalidCmd('unknow command for \'save options\'')
                elif arg == 'global':
                    if os.environ.has_key('HOME'):
                        args.remove('global')
                        args.insert(1,pjoin(os.environ['HOME'],'.mg5','mg5_configuration.txt'))
                        has_path = True
                else:
                    basename = os.path.dirname(arg)
                    if not os.path.exists(basename):
                        raise self.InvalidCmd('%s is not a valid path, please retry' % \
                                                                        arg)
                    elif has_path:
                        raise self.InvalidCmd('only one path is allowed')
                    else:
                        args.remove(arg)
                        args.insert(1, arg)
                        has_path = True
            if not has_path:
                args.insert(1, pjoin(MG5DIR,'input','mg5_configuration.txt'))


    def check_set(self, args, log=True):
        """ check the validity of the line"""

        if len(args) == 1 and args[0] in ['complex_mass_scheme',\
                                          'loop_optimized_output']:
            args.append('True')

        if len(args) > 2 and '=' == args[1]:
            args.pop(1)

        if len(args) < 2:
            self.help_set()
            raise self.InvalidCmd('set needs an option and an argument')

        if args[1] == 'default':
            if args[0] in self.options_configuration:
                default = self.options_configuration[args[0]]
            elif args[0] in self.options_madgraph:
                default = self.options_madgraph[args[0]]
            elif args[0] in self.options_madevent:
                default = self.options_madevent[args[0]]
            else:
                raise self.InvalidCmd('%s doesn\'t have a valid default value' % args[0])
            if log:
                logger.info('Pass parameter %s to it\'s default value: %s' %
                                                             (args[0], default))
            args[1] = str(default)

        if args[0] not in self._set_options:
            if not args[0] in self.options and not args[0] in self.options:
                self.help_set()
                raise self.InvalidCmd('Possible options for set are %s' % \
                                  self._set_options)

        if args[0] in ['group_subprocesses']:
            if args[1] not in ['False', 'True', 'Auto']:
                raise self.InvalidCmd('%s needs argument False, True or Auto' % \
                                      args[0])
        if args[0] in ['ignore_six_quark_processes']:
            if args[1] not in self._multiparticles.keys() and args[1] != 'False':
                raise self.InvalidCmd('ignore_six_quark_processes needs ' + \
                                      'a multiparticle name as argument')

        if args[0] in ['stdout_level']:
            if args[1] not in ['DEBUG','INFO','WARNING','ERROR','CRITICAL'] and \
                                                          not args[1].isdigit():
                raise self.InvalidCmd('output_level needs ' + \
                                      'a valid level')

        if args[0] in ['timeout']:
            if not args[1].isdigit():
                raise self.InvalidCmd('timeout values should be a integer')

        if args[0] in ['loop_optimized_output']:
            if args[1] not in ['True', 'False']:
                raise self.InvalidCmd('loop_optimized_output needs argument True or False')

        if args[0] in ['gauge']:
            if args[1] not in ['unitary','Feynman']:
                raise self.InvalidCmd('gauge needs argument unitary or Feynman.')

        if args[0] in ['timeout']:
            if not args[1].isdigit():
                raise self.InvalidCmd('timeout values should be a integer')

        if args[0] in ['OLP']:
            if args[1] not in MadGraphCmd._OLP_supported:
                raise self.InvalidCmd('timeout values should be a integer')


    def check_open(self, args):
        """ check the validity of the line """

        if len(args) != 1:
            self.help_open()
            raise self.InvalidCmd('OPEN command requires exactly one argument')

        if args[0].startswith('./'):
            if not os.path.isfile(args[0]):
                raise self.InvalidCmd('%s: not such file' % args[0])
            return True

        # if special : create the path.
        if not self._done_export:
            if not os.path.isfile(args[0]):
                self.help_open()
                raise self.InvalidCmd('No command \"output\" or \"launch\" used. Impossible to associate this name to a file')
            else:
                return True

        path = self._done_export[0]
        if os.path.isfile(pjoin(path,args[0])):
            args[0] = pjoin(path,args[0])
        elif os.path.isfile(pjoin(path,'Cards',args[0])):
            args[0] = pjoin(path,'Cards',args[0])
        elif os.path.isfile(pjoin(path,'HTML',args[0])):
            args[0] = pjoin(path,'HTML',args[0])
        # special for card with _default define: copy the default and open it
        elif '_card.dat' in args[0]:
            name = args[0].replace('_card.dat','_card_default.dat')
            if os.path.isfile(pjoin(path,'Cards', name)):
                files.cp(path + '/Cards/' + name, path + '/Cards/'+ args[0])
                args[0] = pjoin(path,'Cards', args[0])
            else:
                raise self.InvalidCmd('No default path for this file')
        elif not os.path.isfile(args[0]):
            raise self.InvalidCmd('No default path for this file')


    def check_output(self, args):
        """ check the validity of the line"""


        if args and args[0] in self._export_formats:
            self._export_format = args.pop(0)
        else:
            self._export_format = 'madevent'

        if not self._curr_model:
            text = 'No model found. Please import a model first and then retry.'
            raise self.InvalidCmd(text)

        if self._model_v4_path and \
               (self._export_format not in self._v4_export_formats):
            text = " The Model imported (MG4 format) does not contain enough\n "
            text += " information for this type of output. In order to create\n"
            text += " output for " + args[0] + ", you have to use a UFO model.\n"
            text += " Those model can be imported with MG5> import model NAME."
            logger.warning(text)
            raise self.InvalidCmd('')

        if self._export_format == 'aloha':
            return


        if not self._curr_amps:
            text = 'No processes generated. Please generate a process first.'
            raise self.InvalidCmd(text)





        if args and args[0][0] != '-':
            # This is a path
            path = args.pop(0)
            forbiden_chars = ['>','<',';','&']
            for char in forbiden_chars:
                if char in path:
                    raise self.InvalidCmd('%s is not allowed in the output path' % char)
            # Check for special directory treatment
            if path == 'auto' and self._export_format in \
                     ['madevent', 'madweight', 'standalone', 'standalone_cpp']:
                self.get_default_path()
                if '-noclean' not in args and os.path.exists(self._export_dir):
                    args.append('-noclean')
            elif path != 'auto':
                self._export_dir = path
            elif path == 'auto':
                if self.options['pythia8_path']:
                    self._export_dir = self.options['pythia8_path']
                else:
                    self._export_dir = '.'
        else:
            if self._export_format != 'pythia8':
                # No valid path
                self.get_default_path()
                if '-noclean' not in args and os.path.exists(self._export_dir):
                    args.append('-noclean')
            else:
                if self.options['pythia8_path']:
                    self._export_dir = self.options['pythia8_path']
                else:
                    self._export_dir = '.'

        self._export_dir = os.path.realpath(self._export_dir)


    def check_compute_widths(self, args):
        """ check and format calculate decay width:
        Expected format: NAME [other names] [--options]
        # fill the options if not present.
        # NAME can be either (anti-)particle name, multiparticle, pid
        """

        if len(args)<1:
            self.help_compute_widths()
            raise self.InvalidCmd('''compute_widths requires at least the name of one particle.
            If you want to compute the width of all particles, type \'compute_widths all\'''')

        particles = set()
        options = {'path':None, 'output':None,
                   'min_br':None, 'body_decay':4.0025, 'precision_channel':0.01}
        # check that the firsts argument is valid
        for i,arg in enumerate(args):
            if arg.startswith('--'):
                if not '=' in arg:
                    raise self.InvalidCmd('Options required an equal (and then the value)')
                arg, value = arg.split('=')
                if arg[2:] not in options:
                    raise self.InvalidCmd('%s not valid options' % arg)
                options[arg[2:]] = value
                continue
            # check for pid
            if arg.isdigit():
                p = self._curr_model.get_particle(int(arg))
                if not p:
                    raise self.InvalidCmd('Model doesn\'t have pid %s for any particle' % arg)
                particles.add(abs(int(arg)))
            elif arg in self._multiparticles:
                particles.update([abs(id) for id in self._multiparticles[args[0]]])
            else:
                for p in self._curr_model['particles']:
                    if p['name'] == arg or p['antiname'] == arg:
                        particles.add(abs(p.get_pdg_code()))
                        break
                else:
                    if arg == 'all':
                        #sometimes the multiparticle all is not define
                        particles.update([abs(p.get_pdg_code())
                                        for p in self._curr_model['particles']])
                    else:
                        raise self.InvalidCmd('%s invalid particle name' % arg)

        if options['path'] and not os.path.isfile(options['path']):

            if os.path.exists(pjoin(MG5DIR, options['path'])):
                options['path'] = pjoin(MG5DIR, options['path'])
            elif self._model_v4_path and  os.path.exists(pjoin(self._model_v4_path, options['path'])):
                options['path'] = pjoin(self._curr_model_v4_path, options['path'])
            elif os.path.exists(pjoin(self._curr_model.path, options['path'])):
                options['path'] = pjoin(self._curr_model.path, options['path'])

            if os.path.isdir(options['path']) and os.path.isfile(pjoin(options['path'], 'param_card.dat')):
                options['path'] = pjoin(options['path'], 'param_card.dat')
            elif not os.path.isfile(options['path']):
                raise self.InvalidCmd('%s is not a valid path' % args[2])
            # check that the path is indeed a param_card:
            if madevent_interface.MadEventCmd.detect_card_type(options['path']) != 'param_card.dat':
                raise self.InvalidCmd('%s should be a path to a param_card' % options['path'])

        if not options['path']:
            param_card_text = self._curr_model.write_param_card()
            if not options['output']:
                dirpath = self._curr_model.get('modelpath')
                options['path'] = pjoin(dirpath, 'param_card.dat')
            else:
                options['path'] = options['output']
            ff = open(options['path'],'w')
            ff.write(param_card_text)
            ff.close()
        if not options['output']:
            options['output'] = options['path']

        if not options['min_br']:
            options['min_br'] = (float(options['body_decay']) % 1) / 5
        return particles, options


    check_decay_diagram = check_compute_widths

    def get_default_path(self):
        """Set self._export_dir to the default (\'auto\') path"""

        if self._export_format in ['madevent', 'standalone']:
            # Detect if this script is launched from a valid copy of the Template,
            # if so store this position as standard output directory
            if 'TemplateVersion.txt' in os.listdir('.'):
                #Check for ./
                self._export_dir = os.path.realpath('.')
                return
            elif 'TemplateVersion.txt' in os.listdir('..'):
                #Check for ../
                self._export_dir = os.path.realpath('..')
                return
            elif self.stdin != sys.stdin:
                #Check for position defined by the input files
                input_path = os.path.realpath(self.stdin.name).split(os.path.sep)
                print "Not standard stdin, use input path"
                if input_path[-2] == 'Cards':
                    self._export_dir = os.path.sep.join(input_path[:-2])
                    if 'TemplateVersion.txt' in self._export_dir:
                        return


        if self._export_format == 'NLO':
            name_dir = lambda i: 'PROCNLO_%s_%s' % \
                                    (self._curr_model['name'], i)
            auto_path = lambda i: pjoin(self.writing_dir,
                                               name_dir(i))
        elif self._export_format.startswith('madevent'):
            name_dir = lambda i: 'PROC_%s_%s' % \
                                    (self._curr_model['name'], i)
            auto_path = lambda i: pjoin(self.writing_dir,
                                               name_dir(i))
        elif self._export_format == 'standalone':
            name_dir = lambda i: 'PROC_SA_%s_%s' % \
                                    (self._curr_model['name'], i)
            auto_path = lambda i: pjoin(self.writing_dir,
                                               name_dir(i))                
        elif self._export_format == 'madweight':
            name_dir = lambda i: 'PROC_MW_%s_%s' % \
                                    (self._curr_model['name'], i)
            auto_path = lambda i: pjoin(self.writing_dir,
                                               name_dir(i))
        elif self._export_format == 'standalone_cpp':
            name_dir = lambda i: 'PROC_SA_CPP_%s_%s' % \
                                    (self._curr_model['name'], i)
            auto_path = lambda i: pjoin(self.writing_dir,
                                               name_dir(i))
        elif self._export_format == 'pythia8':
            if self.options['pythia8_path']:
                self._export_dir = self.options['pythia8_path']
            else:
                self._export_dir = '.'
            return
        else:
            self._export_dir = '.'
            return
        for i in range(500):
            if os.path.isdir(auto_path(i)):
                continue
            else:
                self._export_dir = auto_path(i)
                break
        if not self._export_dir:
            raise self.InvalidCmd('Can\'t use auto path,' + \
                                  'more than 500 dirs already')


#===============================================================================
# CheckValidForCmdWeb
#===============================================================================
class CheckValidForCmdWeb(CheckValidForCmd):
    """ Check the validity of input line for web entry
    (no explicit path authorized)"""

    class WebRestriction(MadGraph5Error):
        """class for WebRestriction"""

    def check_draw(self, args):
        """check the validity of line
        syntax: draw FILEPATH [option=value]
        """
        raise self.WebRestriction('direct call to draw is forbidden on the web')

    def check_display(self, args):
        """ check the validity of line in web mode """

        if args[0] == 'mg5_variable':
            raise self.WebRestriction('Display internal variable is forbidden on the web')

        CheckValidForCmd.check_history(self, args)

    def check_check(self, args):
        """ Not authorize for the Web"""

        raise self.WebRestriction('Check call is forbidden on the web')

    def check_history(self, args):
        """check the validity of line
        No Path authorize for the Web"""

        CheckValidForCmd.check_history(self, args)

        if len(args) == 2 and args[1] not in ['.', 'clean']:
            raise self.WebRestriction('Path can\'t be specify on the web.')


    def check_import(self, args):
        """check the validity of line
        No Path authorize for the Web"""

        if not args:
            raise self.WebRestriction, 'import requires at least one option'

        if args[0] not in self._import_formats:
            args[:] = ['command', './proc_card_mg5.dat']
        elif args[0] == 'proc_v4':
            args[:] = [args[0], './proc_card.dat']
        elif args[0] == 'command':
            args[:] = [args[0], './proc_card_mg5.dat']

        CheckValidForCmd.check_import(self, args)

    def check_install(self, args):
        """ No possibility to install new software on the web """
        if args == ['update','--mode=mg5_start']:
            return

        raise self.WebRestriction('Impossible to install program on the cluster')

    def check_load(self, args):
        """ check the validity of the line
        No Path authorize for the Web"""

        CheckValidForCmd.check_load(self, args)

        if len(args) == 2:
            if args[0] != 'model':
                raise self.WebRestriction('only model can be loaded online')
            if 'model.pkl' not in args[1]:
                raise self.WebRestriction('not valid pkl file: wrong name')
            if not os.path.realpath(args[1]).startswith(pjoin(MG4DIR, \
                                                                    'Models')):
                raise self.WebRestriction('Wrong path to load model')

    def check_save(self, args):
        """ not authorize on web"""
        raise self.WebRestriction('\"save\" command not authorize online')

    def check_open(self, args):
        """ not authorize on web"""
        raise self.WebRestriction('\"open\" command not authorize online')

    def check_output(self, args):
        """ check the validity of the line"""

        # first pass to the default
        CheckValidForCmd.check_output(self, args)
        args[:] = ['.', '-f']

        self._export_dir = os.path.realpath(os.getcwd())
        # Check that we output madevent
        if 'madevent' != self._export_format:
                raise self.WebRestriction, 'only available output format is madevent (at current stage)'

#===============================================================================
# CompleteForCmd
#===============================================================================
class CompleteForCmd(cmd.CompleteCmd):
    """ The Series of help routine for the MadGraphCmd"""

    def nlo_completion(self,args,text,line,allowed_loop_mode=None):
        """ complete the nlo settings within square brackets. It uses the
         allowed_loop_mode for the proposed mode if specified, otherwise, it
         uses self._nlo_modes_for_completion"""

        # We are now editing the loop related options
        # Automatically allow for QCD perturbation if in the sm because the
        # loop_sm would then automatically be loaded
        nlo_modes = allowed_loop_mode if not allowed_loop_mode is None else \
                                                  self._nlo_modes_for_completion
        if isinstance(self._curr_model,loop_base_objects.LoopModel):
            pert_couplings_allowed = self._curr_model['perturbation_couplings']
        else:
            pert_couplings_allowed = []
        if self._curr_model.get('name').startswith('sm'):
            pert_couplings_allowed = pert_couplings_allowed + ['QCD']
        # Find wether the loop mode is already set or not
        loop_specs = line[line.index('[')+1:]
        try:
            loop_orders = loop_specs[loop_specs.index('=')+1:]
        except ValueError:
            loop_orders = loop_specs
        possibilities = []
        possible_orders = [order for order in pert_couplings_allowed if \
                                                  order not in loop_orders]

        # Simplify obvious loop completion
        single_completion = ''
        if len(nlo_modes)==1:
                single_completion = '%s= '%nlo_modes[0]
                if len(possible_orders)==1:
                    single_completion = single_completion + possible_orders[0] + ' ] '
        # Automatically add a space if not present after [ or =
        if text.endswith('['):
            if single_completion != '':
                return self.list_completion(text, ['[ '+single_completion])
            else:
                return self.list_completion(text,['[ '])

        if text.endswith('='):
            return self.list_completion(text,[' '])

        if args[-1]=='[':
            possibilities = possibilities + ['%s= '%mode for mode in nlo_modes]
            if single_completion != '':
                return self.list_completion(text, [single_completion])
            else:
                if len(possible_orders)==1:
                    return self.list_completion(text, [poss+' %s ] '%\
                              possible_orders[0] for poss in possibilities])
                return self.list_completion(text, possibilities)

        if len(possible_orders)==1:
            possibilities.append(possible_orders[0]+' ] ')
        else:
            possibilities.extend(possible_orders)
        if any([(order in loop_orders) for order in pert_couplings_allowed]):
            possibilities.append(']')
        return self.list_completion(text, possibilities)

    def model_completion(self, text, process, line, categories = True, \
                                                      allowed_loop_mode = None):
        """ complete the line with model information. If categories is True,
        it will use completion with categories. If allowed_loop_mode is
        specified, it will only complete with these loop modes."""

        # First check if we are within squared brackets so that specific
        # input for NLO settings must be completed
        args = self.split_arg(process)
        if len(args) > 2 and '>' in line and '[' in line and not ']' in line:
            return self.nlo_completion(args,text,line, allowed_loop_mode = \
                                                              allowed_loop_mode)

        while ',' in process:
            process = process[process.index(',')+1:]
        args = self.split_arg(process)
        couplings = []

        # Do no complete the @ for the process number.
        if len(args) > 1 and args[-1]=='@':
            return

        # Automatically allow for QCD perturbation if in the sm because the
        # loop_sm would then automatically be loaded
        if isinstance(self._curr_model,loop_base_objects.LoopModel):
            pert_couplings_allowed = self._curr_model['perturbation_couplings']
        else:
            pert_couplings_allowed = []
        if self._curr_model.get('name').startswith('sm'):
            pert_couplings_allowed = pert_couplings_allowed + ['QCD']

        # Remove possible identical names
        particles = list(set(self._particle_names + self._multiparticles.keys()))
        n_part_entered = len([1 for a in args if a in particles])

        # Force '>' if two initial particles.
        if n_part_entered == 2 and args[-1] != '>':
                return self.list_completion(text, '>')

        # Add non-particle names
        syntax = []
        couplings = []
        if len(args) > 0 and args[-1] != '>' and n_part_entered > 0:
            syntax.append('>')
        if '>' in args and args.index('>') < len(args) - 1:
            couplings.extend([c + "=" for c in self._couplings] + ['WEIGHTED='])
            syntax.extend(['@','$','/','>',','])
            if '[' not in line and ',' not in line and len(pert_couplings_allowed)>0:
                syntax.append('[')
        # If information for the virtuals has been specified already, do not
        # propose syntax or particles input anymore
        if '[' in line:
            syntax = []
            particles = []
            # But still allow for defining the process id
            couplings.append('@')

        if not categories:
            # The direct completion (might be needed for some completion using
            # this function but adding some other completions (like in check)).
            # For those, it looks ok in the categorie mode on my mac, but if
            # someone sees wierd result on Linux systems, then use the
            # default completion for these features.
            return self.list_completion(text, particles+syntax+couplings)
        else:
            # A more elaborate one with categories
            poss_particles = self.list_completion(text, particles)
            poss_syntax = self.list_completion(text, syntax)
            poss_couplings = self.list_completion(text, couplings)
            possibilities = {}
            if poss_particles != []: possibilities['Particles']=poss_particles
            if poss_syntax != []: possibilities['Syntax']=poss_syntax
            if poss_couplings != []: possibilities['Coupling orders']=poss_couplings
            if len(possibilities.keys())==1:
                return self.list_completion(text, possibilities.values()[0])
            else:
                return self.deal_multiple_categories(possibilities)

    def complete_generate(self, text, line, begidx, endidx):
        "Complete the generate command"

        # Return list of particle names and multiparticle names, as well as
        # coupling orders and allowed symbols
        args = self.split_arg(line[0:begidx])

        if len(args) > 2 and args[-1] == '@' or ( args[-1].endswith('=') and \
                            (not '[' in line or ('[' in line and ']' in line))):
            return

        try:
            return self.model_completion(text, ' '.join(args[1:]),line)
        except Exception as error:
            print error

        #if len(args) > 1 and args[-1] != '>':
        #    couplings = ['>']
        #if '>' in args and args.index('>') < len(args) - 1:
        #    couplings = [c + "=" for c in self._couplings] + ['@','$','/','>']
        #return self.list_completion(text, self._particle_names + \
        #                            self._multiparticles.keys() + couplings)


    def complete_compute_widths(self, text, line, begidx, endidx):
        "Complete the compute_widths command"

        args = self.split_arg(line[0:begidx])

        if args[-1] in  ['--path=', '--output=']:
            completion = {'path': self.path_completion(text)}
        elif line[begidx-1] == os.path.sep:
            current_dir = pjoin(*[a for a in args if a.endswith(os.path.sep)])
            if current_dir.startswith('--path='):
                current_dir = current_dir[7:]
            if current_dir.startswith('--output='):
                current_dir = current_dir[9:]
            completion = {'path': self.path_completion(text, current_dir)}
        else:
            completion = {}
            completion['options'] = self.list_completion(text,
                            ['--path=', '--output=', '--min_br=0.\$',
                             '--precision_channel=0.\$', '--body_decay='])
            completion['particles'] = self.model_completion(text, '', line)

        return self.deal_multiple_categories(completion)

    complete_decay_diagram = complete_compute_widths

    def complete_add(self, text, line, begidx, endidx):
        "Complete the add command"

        args = self.split_arg(line[0:begidx])

        # Format
        if len(args) == 1:
            return self.list_completion(text, self._add_opts)

<<<<<<< HEAD
        if args[1] == 'process':
            return self.complete_generate(text, " ".join(args[1:]), begidx, endidx)
        
        elif args[1] == 'model':
            completion_categories = self.complete_import(text, line, begidx, endidx, 
                                                         allow_restrict=False, treat_completion=False)
            completion_categories['options'] = self.list_completion(text,['--modelname=','--recreate'])
            return self.deal_multiple_categories(completion_categories) 
            
=======
        return self.complete_generate(text, " ".join(args[1:]), begidx, endidx)

        # Return list of particle names and multiparticle names, as well as
        # coupling orders and allowed symbols
        couplings = []
        if len(args) > 2 and args[-1] != '>':
            couplings = ['>']
        if '>' in args and args.index('>') < len(args) - 1:
            couplings = [c + "=" for c in self._couplings] + ['@','$','/','>']
        return self.list_completion(text, self._particle_names + \
                                    self._multiparticles.keys() + couplings)

>>>>>>> 2f63bc1d
    def complete_customize_model(self, text, line, begidx, endidx):
        "Complete the customize_model command"

        args = self.split_arg(line[0:begidx])

        # Format
        if len(args) == 1:
            return self.list_completion(text, ['--save='])


    def complete_check(self, text, line, begidx, endidx):
        "Complete the check command"

        out = {}
        args = self.split_arg(line[0:begidx])

        # Format
        if len(args) == 1:
            return self.list_completion(text, self._check_opts)

        # Directory continuation
        if args[-1].endswith(os.path.sep):
            return self.path_completion(text, pjoin(*[a for a in args \
                                                    if a.endswith(os.path.sep)]))
        # autocompletion for particles/couplings
        model_comp = self.model_completion(text, ' '.join(args[2:]),line,
                                  categories = True, allowed_loop_mode=['virt'])

        model_comp_and_path = self.deal_multiple_categories(\
          {'Process completion': self.model_completion(text, ' '.join(args[2:]),
          line, categories = False, allowed_loop_mode=['virt']),
          'Param_card.dat path completion:':self.path_completion(text),
          'options': self.list_completion(text, ['--energy='])})

        if len(args) == 2:
            return model_comp_and_path
        elif len(args) == 3:
            try:
                int(args[2])
            except ValueError:
                return model_comp
            else:
                return model_comp_and_path
        elif len(args) > 3:
            return model_comp


    def complete_tutorial(self, text, line, begidx, endidx):
        "Complete the tutorial command"

        # Format
        if len(self.split_arg(line[0:begidx])) == 1:
            return self.list_completion(text, self._tutorial_opts)

    def complete_define(self, text, line, begidx, endidx):
        """Complete particle information"""
        return self.model_completion(text, line[6:],line)

    def complete_display(self, text, line, begidx, endidx):
        "Complete the display command"

        args = self.split_arg(line[0:begidx])
        # Format
        if len(args) == 1:
            return self.list_completion(text, self._display_opts)

        if len(args) == 2 and args[1] == 'checks':
            return self.list_completion(text, ['failed'])

        if len(args) == 2 and args[1] == 'particles':
            return self.model_completion(text, line[begidx:],line)

    def complete_draw(self, text, line, begidx, endidx):
        "Complete the draw command"

        args = self.split_arg(line[0:begidx])

        # Directory continuation
        if args[-1].endswith(os.path.sep):
            return self.path_completion(text,
                                        pjoin(*[a for a in args if a.endswith(os.path.sep)]),
                                        only_dirs = True)
        # Format
        if len(args) == 1:
            return self.path_completion(text, '.', only_dirs = True)


        #option
        if len(args) >= 2:
            opt = ['horizontal', 'external=', 'max_size=', 'add_gap=',
                                'non_propagating', '--']
            return self.list_completion(text, opt)

    def complete_launch(self, text, line, begidx, endidx):
        """ complete the launch command"""
        args = self.split_arg(line[0:begidx])

        # Directory continuation
        if args[-1].endswith(os.path.sep):
            return self.path_completion(text,
                                        pjoin(*[a for a in args if a.endswith(os.path.sep)]),
                                        only_dirs = True)
        # Format
        if len(args) == 1:
            out = {'Path from ./': self.path_completion(text, '.', only_dirs = True)}
            if MG5DIR != os.path.realpath('.'):
                out['Path from %s' % MG5DIR] =  self.path_completion(text,
                                     MG5DIR, only_dirs = True, relative=False)
            if MG4DIR and MG4DIR != os.path.realpath('.') and MG4DIR != MG5DIR:
                out['Path from %s' % MG4DIR] =  self.path_completion(text,
                                     MG4DIR, only_dirs = True, relative=False)


        #option
        if len(args) >= 2:
            out={}

        if line[0:begidx].endswith('--laststep='):
            opt = ['parton', 'pythia', 'pgs','delphes','auto']
            out['Options'] = self.list_completion(text, opt, line)
        else:
            opt = ['--cluster', '--multicore', '-i', '--name=', '-f','-m', '-n',
               '-p','--parton','--interactive', '--laststep=parton', '--laststep=pythia',
               '--laststep=pgs', '--laststep=delphes','--laststep=auto']
            out['Options'] = self.list_completion(text, opt, line)


        return self.deal_multiple_categories(out)

    def complete_load(self, text, line, begidx, endidx):
        "Complete the load command"

        args = self.split_arg(line[0:begidx])

        # Format
        if len(args) == 1:
            return self.list_completion(text, self._save_opts)

        # Directory continuation
        if args[-1].endswith(os.path.sep):
            return self.path_completion(text,
                                        pjoin(*[a for a in args if \
                                                      a.endswith(os.path.sep)]))

        # Filename if directory is not given
        if len(args) == 2:
            return self.path_completion(text)

    def complete_save(self, text, line, begidx, endidx):
        "Complete the save command"

        args = self.split_arg(line[0:begidx])

        # Format
        if len(args) == 1:
            return self.list_completion(text, self._save_opts)

        # Directory continuation
        if args[-1].endswith(os.path.sep):
            return self.path_completion(text,
                                        pjoin(*[a for a in args if a.endswith(os.path.sep)]),
                                        only_dirs = True)

        # Filename if directory is not given
        if len(args) == 2:
            return self.path_completion(text) + self.list_completion(text, ['global'])

    @cmd.debug()
    def complete_open(self, text, line, begidx, endidx):
        """ complete the open command """

        args = self.split_arg(line[0:begidx])

        # Directory continuation
        if os.path.sep in args[-1] + text:
            return self.path_completion(text,
                                    pjoin(*[a for a in args if \
                                                      a.endswith(os.path.sep)]))

        possibility = []
        if self._done_export:
            path = self._done_export[0]
            possibility = ['index.html']
            if os.path.isfile(pjoin(path,'README')):
                possibility.append('README')
            if os.path.isdir(pjoin(path,'Cards')):
                possibility += [f for f in os.listdir(pjoin(path,'Cards'))
                                    if f.endswith('.dat')]
            if os.path.isdir(pjoin(path,'HTML')):
                possibility += [f for f in os.listdir(pjoin(path,'HTML'))
                                  if f.endswith('.html') and 'default' not in f]
        else:
            possibility.extend(['./','../'])
        if os.path.exists('MG5_debug'):
            possibility.append('MG5_debug')
        if os.path.exists('ME5_debug'):
            possibility.append('ME5_debug')

        return self.list_completion(text, possibility)

    @cmd.debug()
    def complete_output(self, text, line, begidx, endidx,
                        possible_options = ['f', 'noclean', 'nojpeg'],
                        possible_options_full = ['-f', '-noclean', '-nojpeg']):
        "Complete the output command"

        possible_format = self._export_formats
        #don't propose directory use by MG_ME
        forbidden_names = ['MadGraphII', 'Template', 'pythia-pgs', 'CVS',
                            'Calculators', 'MadAnalysis', 'SimpleAnalysis',
                            'mg5', 'DECAY', 'EventConverter', 'Models',
                            'ExRootAnalysis', 'HELAS', 'Transfer_Fct', 'aloha']

        #name of the run =>proposes old run name
        args = self.split_arg(line[0:begidx])
        if len(args) >= 1:
            if len(args) > 1 and args[1] == 'aloha':
                try:
                    return self.aloha_complete_output(text, line, begidx, endidx)
                except Exception, error:
                    print error
            # Directory continuation
            if args[-1].endswith(os.path.sep):
                return [name for name in self.path_completion(text,
                        pjoin(*[a for a in args if a.endswith(os.path.sep)]),
                        only_dirs = True) if name not in forbidden_names]
            # options
            if args[-1][0] == '-' or len(args) > 1 and args[-2] == '-':
                return self.list_completion(text, possible_options)
            if len(args) > 2:
                return self.list_completion(text, possible_options_full)
            # Formats
            if len(args) == 1:
                format = possible_format + ['.' + os.path.sep, '..' + os.path.sep, 'auto']
                return self.list_completion(text, format)

            # directory names
            content = [name for name in self.path_completion(text, '.', only_dirs = True) \
                       if name not in forbidden_names]
            content += ['auto']
            return self.list_completion(text, content)

    def aloha_complete_output(self, text, line, begidx, endidx):
        "Complete the output aloha command"
        args = self.split_arg(line[0:begidx])
        completion_categories = {}

        forbidden_names = ['MadGraphII', 'Template', 'pythia-pgs', 'CVS',
                            'Calculators', 'MadAnalysis', 'SimpleAnalysis',
                            'mg5', 'DECAY', 'EventConverter', 'Models',
                            'ExRootAnalysis', 'Transfer_Fct', 'aloha',
                            'apidoc','vendor']


        # options
        options = ['--format=Fortran', '--format=Python','--format=gpu','--format=CPP','--output=']
        options = self.list_completion(text, options)
        if options:
            completion_categories['options'] = options

        if args[-1] == '--output=' or args[-1].endswith(os.path.sep):
            # Directory continuation
            completion_categories['path'] =  [name for name in self.path_completion(text,
                        pjoin(*[a for a in args if a.endswith(os.path.sep)]),
                        only_dirs = True) if name not in forbidden_names]

        else:
            ufomodel = ufomodels.load_model(self._curr_model.get('name'))
            wf_opt = []
            amp_opt = []
            opt_conjg = []
            for lor in ufomodel.all_lorentz:
                amp_opt.append('%s_0' % lor.name)
                for i in range(len(lor.spins)):
                    wf_opt.append('%s_%i' % (lor.name,i+1))
                    if i % 2 == 0 and lor.spins[i] == 2:
                        opt_conjg.append('%sC%i_%i' % (lor.name,i //2 +1,i+1))
            completion_categories['amplitude routines'] = self.list_completion(text, amp_opt)
            completion_categories['Wavefunctions routines'] = self.list_completion(text, wf_opt)
            completion_categories['conjugate_routines'] = self.list_completion(text, opt_conjg)

        return self.deal_multiple_categories(completion_categories)

    def complete_set(self, text, line, begidx, endidx):
        "Complete the set command"
        args = self.split_arg(line[0:begidx])

        # Format
        if len(args) == 1:
            opts = self.options.keys()
            return self.list_completion(text, opts)

        if len(args) == 2:
            if args[1] in ['group_subprocesses', 'complex_mass_scheme',\
                           'loop_optimized_output']:
                return self.list_completion(text, ['False', 'True', 'default'])
            elif args[1] in ['ignore_six_quark_processes']:
                return self.list_completion(text, self._multiparticles.keys())
            elif args[1] == 'gauge':
                return self.list_completion(text, ['unitary', 'Feynman','default'])
            elif args[1] == 'OLP':
                return self.list_completion(text, MadGraphCmd._OLP_supported)
            elif args[1] == 'stdout_level':
                return self.list_completion(text, ['DEBUG','INFO','WARNING','ERROR',
                                                          'CRITICAL','default'])
            elif args[1] == 'fortran_compiler':
                return self.list_completion(text, ['f77','g77','gfortran','default'])
            elif args[1] == 'nb_core':
                return self.list_completion(text, [str(i) for i in range(100)] + ['default'] )
            elif args[1] == 'run_mode':
                return self.list_completion(text, [str(i) for i in range(3)] + ['default'])
            elif args[1] == 'cluster_type':
                return self.list_completion(text, cluster.from_name.keys() + ['default'])
            elif args[1] == 'cluster_queue':
                return []
            elif args[1] == 'automatic_html_opening':
                return self.list_completion(text, ['False', 'True', 'default'])
            else:
                # directory names
                second_set = [name for name in self.path_completion(text, '.', only_dirs = True)]
                return self.list_completion(text, second_set + ['default'])
        elif len(args) >2 and args[-1].endswith(os.path.sep):
                return self.path_completion(text,
                        pjoin(*[a for a in args if a.endswith(os.path.sep)]),
                        only_dirs = True)
<<<<<<< HEAD
        
    def complete_import(self, text, line, begidx, endidx, allow_restrict=True,
                        treat_completion=True):
=======

    def complete_import(self, text, line, begidx, endidx):
>>>>>>> 2f63bc1d
        "Complete the import command"

        args=self.split_arg(line[0:begidx])

        # Format
        if len(args) == 1:
            opt =  self.list_completion(text, self._import_formats)
            if opt:
                return opt
            mode = 'all'
        elif args[1] in self._import_formats:
            mode = args[1]
        else:
            args.insert(1, 'all')
            mode = 'all'


        completion_categories = {}
        # restriction continuation (for UFO)
        if mode in ['model', 'all'] and '-' in  text:
            # deal with - in readline splitting (different on some computer)
            path = '-'.join([part for part in text.split('-')[:-1]])
            # remove the final - for the model name
            # find the different possibilities
            all_name = self.find_restrict_card(path, no_restrict=False)
            all_name += self.find_restrict_card(path, no_restrict=False,
                                        base_dir=pjoin(MG5DIR,'models'))

            # select the possibility according to the current line
            all_name = [name+' ' for name in  all_name if name.startswith(text)
                                                       and name.strip() != text]


            if all_name:
                completion_categories['Restricted model'] = all_name

        # Path continuation
        if os.path.sep in args[-1]:
            if mode.startswith('model') or mode == 'all':
                # Directory continuation
                try:
                    cur_path = pjoin(*[a for a in args \
                                                   if a.endswith(os.path.sep)])
                except Exception:
                    pass
                else:
                    all_dir = self.path_completion(text, cur_path, only_dirs = True)
                    if mode in ['model_v4','all']:
                        completion_categories['Path Completion'] = all_dir
                    # Only UFO model here
                    new = []
                    data =   [new.__iadd__(self.find_restrict_card(name, base_dir=cur_path))
                                                                for name in all_dir]
                    if data:
                        completion_categories['Path Completion'] = all_dir + new
            else:
                try:
                    cur_path = pjoin(*[a for a in args \
                                                   if a.endswith(os.path.sep)])
                except Exception:
                    pass
                else:
                    all_path =  self.path_completion(text, cur_path)
                    if mode == 'all':
                        new = []
                        data =   [new.__iadd__(self.find_restrict_card(name, base_dir=cur_path))
                                                               for name in all_path]
                        if data:
                            completion_categories['Path Completion'] = data[0]
                    else:
                        completion_categories['Path Completion'] = all_path

        # Model directory name if directory is not given
        if (len(args) == 2):
            is_model = True
            if mode == 'model':
                file_cond = lambda p : os.path.exists(pjoin(MG5DIR,'models',p,'particles.py'))
                mod_name = lambda name: name
            elif mode == 'model_v4':
                file_cond = lambda p :  (os.path.exists(pjoin(MG5DIR,'models',p,'particles.dat'))
                                      or os.path.exists(pjoin(self._mgme_dir,'Models',p,'particles.dat')))
                mod_name = lambda name :(name[-3:] != '_v4' and name or name[:-3])
            elif mode == 'all':
                mod_name = lambda name: name
                file_cond = lambda p : os.path.exists(pjoin(MG5DIR,'models',p,'particles.py')) \
                                      or os.path.exists(pjoin(MG5DIR,'models',p,'particles.dat')) \
                                      or os.path.exists(pjoin(self._mgme_dir,'Models',p,'particles.dat'))
            else:
                cur_path = pjoin(*[a for a in args \
                                                   if a.endswith(os.path.sep)])
                all_path =  self.path_completion(text, cur_path)
                completion_categories['model name'] = all_path
                is_model = False

            if is_model:
                model_list = [mod_name(name) for name in \
                                                self.path_completion(text,
                                                pjoin(MG5DIR,'models'),
                                                only_dirs = True) \
                                                if file_cond(name)]

                if mode == 'model_v4':
                    completion_categories['model name'] = model_list
                elif allow_restrict:
                    # need to update the  list with the possible restriction
                    all_name = []
                    for model_name in model_list:
                        all_name += self.find_restrict_card(model_name,
                                            base_dir=pjoin(MG5DIR,'models'))
                else:
                    all_name = model_list
                    
                if mode == 'all':
                    cur_path = pjoin(*[a for a in args \
                                                        if a.endswith(os.path.sep)])
                    all_path =  self.path_completion(text, cur_path)
                    completion_categories['model name'] = all_path + all_name
                elif mode == 'model':
                    completion_categories['model name'] = all_name

        # Options
        if mode == 'all' and len(args)>1:
            mode = self.find_import_type(args[2])

        if len(args) >= 3 and mode.startswith('model') and not '-modelname' in line:
            if not text and not completion_categories:
                return ['--modelname']
            elif not (os.path.sep in args[-1] and line[-1] != ' '):
                completion_categories['options'] = self.list_completion(text, ['--modelname','-modelname','--noprefix'])
        if len(args) >= 3 and mode.startswith('banner') and not '--no_launch' in line:
            completion_categories['options'] = self.list_completion(text, ['--no_launch'])
<<<<<<< HEAD
        
        if treat_completion:
            return self.deal_multiple_categories(completion_categories) 
        else:
            #this means this function is called as a subgroup of another completion
            return completion_categories
        
            
=======
        return self.deal_multiple_categories(completion_categories)



>>>>>>> 2f63bc1d
    def find_restrict_card(self, model_name, base_dir='./', no_restrict=True):
        """find the restriction file associate to a given model"""

        # check if the model_name should be keeped as a possibility
        if no_restrict:
            output = [model_name]
        else:
            output = []

        # check that the model is a valid model
        if not os.path.exists(pjoin(base_dir, model_name, 'couplings.py')):
            # not valid UFO model
            return output

        if model_name.endswith(os.path.sep):
            model_name = model_name[:-1]

        # look for _default and treat this case
        if os.path.exists(pjoin(base_dir, model_name, 'restrict_default.dat')):
            output.append('%s-full' % model_name)

        # look for other restrict_file
        for name in os.listdir(pjoin(base_dir, model_name)):
            if name.startswith('restrict_') and not name.endswith('default.dat') \
                and name.endswith('.dat'):
                tag = name[9:-4] #remove restrict and .dat
                while model_name.endswith(os.path.sep):
                    model_name = model_name[:-1]
                output.append('%s-%s' % (model_name, tag))

        # return
        return output

    def complete_install(self, text, line, begidx, endidx):
        "Complete the import command"

        args = self.split_arg(line[0:begidx])

        # Format
        if len(args) == 1:
            return self.list_completion(text, self._install_opts)
        elif len(args) and args[0] == 'update':
            return self.list_completion(text, ['-f','--timeout='])

#===============================================================================
# MadGraphCmd
#===============================================================================
class MadGraphCmd(HelpToCmd, CheckValidForCmd, CompleteForCmd, CmdExtended):
    """The command line processor of MadGraph"""

    writing_dir = '.'

    # Options and formats available
    _display_opts = ['particles', 'interactions', 'processes', 'diagrams',
                     'diagrams_text', 'multiparticles', 'couplings', 'lorentz',
                     'checks', 'parameters', 'options', 'coupling_order','variable']
    _add_opts = ['process', 'model']
    _save_opts = ['model', 'processes', 'options']
    _tutorial_opts = ['aMCatNLO', 'stop', 'MadLoop', 'MadGraph5']
    _switch_opts = ['mg5','aMC@NLO','ML5']
    _check_opts = ['full', 'timing', 'stability', 'profile', 'permutation',
                   'gauge','lorentz', 'brs']
    _import_formats = ['model_v4', 'model', 'proc_v4', 'command', 'banner']
    _install_opts = ['pythia-pgs', 'Delphes', 'MadAnalysis', 'ExRootAnalysis',
                     'update', 'Delphes2', 'SysCalc']
    _v4_export_formats = ['madevent', 'standalone', 'standalone_msP','standalone_msF',
                          'matrix', 'standalone_rw', 'madweight'] 
    _export_formats = _v4_export_formats + ['standalone_cpp', 'pythia8', 'aloha']
    _set_options = ['group_subprocesses',
                    'ignore_six_quark_processes',
                    'stdout_level',
                    'fortran_compiler',
                    'loop_optimized_output',
                    'complex_mass_scheme',
                    'gauge']
    _valid_nlo_modes = ['all','real','virt','sqrvirt','tree']
    _OLP_supported = ['MadLoop', 'GoSam']

    # The three options categories are treated on a different footage when a
    # set/save configuration occur. current value are kept in self.options
    options_configuration = {'pythia8_path': './pythia8',
                       'hwpp_path': './herwigPP',
                       'thepeg_path': './thepeg',
                       'hepmc_path': './hepmc',
                       'madanalysis_path': './MadAnalysis',
                       'pythia-pgs_path':'./pythia-pgs',
                       'td_path':'./td',
                       'delphes_path':'./Delphes',
                       'exrootanalysis_path':'./ExRootAnalysis',
                       'syscalc_path': './SysCalc',
                       'timeout': 60,
                       'web_browser':None,
                       'eps_viewer':None,
                       'text_editor':None,
                       'fortran_compiler':None,
                       'auto_update':7,
                       'cluster_type': 'condor',
                       'cluster_temp_path': None,
                       'cluster_queue': None,
                       'cluster_status_update': (600, 30),
                       'fastjet':'fastjet-config',
                       'lhapdf':'lhapdf-config',
                       'cluster_temp_path':None,
                       'OLP': 'MadLoop',
                       'cluster_nb_retry':1,
                       'cluster_retry_wait':300
                       }

    options_madgraph= {'group_subprocesses': 'Auto',
                          'ignore_six_quark_processes': False,
                          'complex_mass_scheme': False,
                          'gauge':'unitary',
                          'stdout_level':None,
                          'loop_optimized_output':True}

    options_madevent = {'automatic_html_opening':True,
                         'run_mode':2,
                         'nb_core': None
                         }


    # Variables to store object information
    _curr_model = None  #base_objects.Model()
    _curr_amps = diagram_generation.AmplitudeList()
    _curr_matrix_elements = helas_objects.HelasMultiProcess()
    _curr_fortran_model = None
    _curr_cpp_model = None
    _curr_exporter = None
    _done_export = False
    _curr_decaymodel = None

    helporder = ['Main commands', 'Documented commands']


    def preloop(self):
        """Initializing before starting the main loop"""

        self.prompt = 'MG5_aMC>'
        if madgraph.ReadWrite: # prevent on read-only disk
            self.do_install('update --mode=mg5_start')

        # By default, load the UFO Standard Model
        logger.info("Loading default model: sm")
        self.exec_cmd('import model sm', printcmd=False, precmd=True)

        # preloop mother
        CmdExtended.preloop(self)


    def __init__(self, mgme_dir = '', *completekey, **stdin):
        """ add a tracker of the history """

        CmdExtended.__init__(self, *completekey, **stdin)

        # Set MG/ME directory path
        if mgme_dir:
            if os.path.isdir(pjoin(mgme_dir, 'Template')):
                self._mgme_dir = mgme_dir
                logger.info('Setting MG/ME directory to %s' % mgme_dir)
            else:
                logger.warning('Warning: Directory %s not valid MG/ME directory' % \
                             mgme_dir)
                self._mgme_dir = MG4DIR

        # Variables to store state information
        self._multiparticles = {}
        self.options = {}
        self._generate_info = "" # store the first generated process
        self._model_v4_path = None
        self._export_dir = None
        self._export_format = 'madevent'
        self._mgme_dir = MG4DIR
        self._cuttools_dir=str(os.path.join(self._mgme_dir,'vendor','CutTools'))
        self._comparisons = None
        self._nlo_modes_for_completion = ['all','virt','real']

        # Load the configuration file
        self.set_configuration()

    def setup(self):
        """ Actions to carry when switching to this interface """

        # Refresh all the interface stored value as things like generated
        # processes and amplitudes are not to be reused in between different
        # interfaces
        # Clear history, amplitudes and matrix elements when a model is imported
        # Remove previous imports, generations and outputs from history
        self.history.clean(remove_bef_last='import',keep_switch=True)
        # Reset amplitudes and matrix elements
        self._done_export=False
        self._curr_amps = diagram_generation.AmplitudeList()
        self._curr_matrix_elements = helas_objects.HelasMultiProcess()

        self._v4_export_formats = ['madevent', 'standalone','standalone_msP','standalone_msF',
                                   'matrix', 'standalone_rw']
        self._export_formats = self._v4_export_formats + ['standalone_cpp', 'pythia8']
        self._nlo_modes_for_completion = ['all','virt','real']

    def do_quit(self, line):
        """Not in help: Do quit"""

        if self._done_export and \
                    os.path.exists(pjoin(self._done_export[0],'RunWeb')):
            os.remove(pjoin(self._done_export[0],'RunWeb'))

        value = super(MadGraphCmd, self).do_quit(line)
        if madgraph.ReadWrite: #prevent to run on Read Only disk
            self.do_install('update --mode=mg5_end')
        print

        return value

    # Add a process to the existing multiprocess definition
    # Generate a new amplitude
    def do_add(self, line):
        """Generate an amplitude for a given process and add to
        existing amplitudes
        or merge two model
        """

        args = self.split_arg(line)
<<<<<<< HEAD
        
        if args[0] == 'model':
            return self.add_model(args[1:])
        
=======

>>>>>>> 2f63bc1d
        warning_duplicate = True
        if '--no_warning=duplicate' in args:
            warning_duplicate = False
            args.remove('--no_warning=duplicate')

        # Check the validity of the arguments
        self.check_add(args)

        # special option for 1->N to avoid generation of kinematically forbidden
        #decay.
        if args[-1].startswith('--optimize'):
            optimize = True
            args.pop()
        else:
            optimize = False

        if args[0] == 'process':
            # Rejoin line
            line = ' '.join(args[1:])

            # store the first process (for the perl script)
            if not self._generate_info:
                self._generate_info = line

            # Reset Helas matrix elements
            self._curr_matrix_elements = helas_objects.HelasMultiProcess()

            # Extract process from process definition
            if ',' in line:
                myprocdef, line = self.extract_decay_chain_process(line)
                if myprocdef.are_decays_perturbed():
                    raise MadGraph5Error("Decay processes cannot be perturbed")
            else:
                myprocdef = self.extract_process(line)

            # Check that we have something
            if not myprocdef:
                raise self.InvalidCmd("Empty or wrong format process, please try again.")
            # Check that we have the same number of initial states as
            # existing processes
            if self._curr_amps and self._curr_amps[0].get_ninitial() != \
               myprocdef.get_ninitial():
                raise self.InvalidCmd("Can not mix processes with different number of initial states.")

            cpu_time1 = time.time()

            # Generate processes
            if self.options['group_subprocesses'] == 'Auto':
                    collect_mirror_procs = True
            else:
                collect_mirror_procs = self.options['group_subprocesses']
            ignore_six_quark_processes = \
                           self.options['ignore_six_quark_processes'] if \
                           "ignore_six_quark_processes" in self.options \
                           else []

            # Decide here wether one needs a LoopMultiProcess or a MultiProcess
            multiprocessclass=None
            if myprocdef['perturbation_couplings']!=[]:
                multiprocessclass=loop_diagram_generation.LoopMultiProcess
            else:
                multiprocessclass=diagram_generation.MultiProcess

            myproc = diagram_generation.MultiProcess(myprocdef,
                                     collect_mirror_procs = collect_mirror_procs,
                                     ignore_six_quark_processes = ignore_six_quark_processes,
                                     optimize=optimize)


            for amp in myproc.get('amplitudes'):
                if amp not in self._curr_amps:
                    self._curr_amps.append(amp)
                elif warning_duplicate:
                    raise self.InvalidCmd, "Duplicate process %s found. Please check your processes." % \
                                                amp.nice_string_processes()


            # Reset _done_export, since we have new process
            self._done_export = False

            cpu_time2 = time.time()

            nprocs = len(myproc.get('amplitudes'))
            ndiags = sum([amp.get_number_of_diagrams() for \
                              amp in myproc.get('amplitudes')])
            logger.info("%i processes with %i diagrams generated in %0.3f s" % \
                  (nprocs, ndiags, (cpu_time2 - cpu_time1)))
            ndiags = sum([amp.get_number_of_diagrams() for \
                              amp in self._curr_amps])
            logger.info("Total: %i processes with %i diagrams" % \
<<<<<<< HEAD
                  (len(self._curr_amps), ndiags))        
                
  

    def add_model(self, args):
        """merge two model"""
        
        model_path = args[0]
        recreate = ('--recreate' in args)
        output_dir = [a.split('=',1)[1] for a in args if a.startswith('--output')]
        if output_dir:
            output_dir = output_dir[0]
            recreate = True
        else:
            output_dir = pjoin(MG5DIR, 'models', '%s__%s' % (self._curr_model.get('name'),
                                                  os.path.basename(model_path)))
        
        if os.path.exists(output_dir):
            if recreate:
                shutil.rmtree(output_dir)
            else:
                oldmodel = self._curr_model.get('modelpath')
                try:
                    self.exec_cmd('import model %s' % output_dir, errorhandling=False, 
                              printcmd=False, precmd=True, postcmd=True)
                except Exception, error:
                    logger.debug('fail to load model %s with error:\n %s' % (output_dir, error))
                    logger.warning('Fail to load the model. Restore previous model')
                    self.exec_cmd('import model %s' % oldmodel, errorhandling=False, 
                              printcmd=False, precmd=True, postcmd=True)                    
                    raise Exception('Invalid Model! Please retry with the option \'--recreate\'.')
                else:
                    return
        
        #Need to do the work!!!        
        import models.usermod as usermod
        base_model = usermod.UFOModel(self._curr_model.get('modelpath'))
        base_model.add_model(path=model_path)
        base_model.write(output_dir)
        self.exec_cmd('import model %s' % output_dir, errorhandling=False, 
                              printcmd=False, precmd=True, postcmd=True)         
        
        
=======
                  (len(self._curr_amps), ndiags))       

>>>>>>> 2f63bc1d
    # Define a multiparticle label
    def do_define(self, line, log=True):
        """Define a multiparticle"""

        self.avoid_history_duplicate('define %s' % line, ['define'])
        if not self._curr_model:
            self.do_import('model sm')
        if not self._curr_model['case_sensitive']:
            # Particle names lowercase
            line = line.lower()
        # Make sure there are spaces around =, | and /
        line = line.replace("=", " = ")
        line = line.replace("|", " | ")
        line = line.replace("/", " / ")
        args = self.split_arg(line)
        # check the validity of the arguments
        self.check_define(args)

        label = args[0]
        remove_ids = []
        try:
            remove_index = args.index("/")
        except ValueError:
            pass
        else:
            remove_ids = args[remove_index + 1:]
            args = args[:remove_index]

        pdg_list = self.extract_particle_ids(args[1:])
        remove_list = self.extract_particle_ids(remove_ids)
        pdg_list = [p for p in pdg_list if p not in remove_list]

        self.optimize_order(pdg_list)
        self._multiparticles[label] = pdg_list
        if log:
            logger.info("Defined multiparticle %s" % \
                                             self.multiparticle_string(label))

    # Display
    def do_display(self, line, output=sys.stdout):
        """Display current internal status"""

        args = self.split_arg(line)
        #check the validity of the arguments
        self.check_display(args)

        if args[0] == 'diagrams':
            self.draw(' '.join(args[1:]))

        if args[0] == 'particles' and len(args) == 1:
            propagating_particle = []
            nb_unpropagating = 0
            for particle in self._curr_model['particles']:
                if particle.get('propagating'):
                    propagating_particle.append(particle)
                else:
                    nb_unpropagating += 1

            print "Current model contains %i particles:" % \
                    len(propagating_particle)
            part_antipart = [part for part in propagating_particle \
                             if not part['self_antipart']]
            part_self = [part for part in propagating_particle \
                             if part['self_antipart']]
            for part in part_antipart:
                print part['name'] + '/' + part['antiname'],
            print ''
            for part in part_self:
                print part['name'],
            print ''
            if nb_unpropagating:
                print 'In addition of %s un-physical particle mediating new interactions.' \
                                     % nb_unpropagating

        elif args[0] == 'particles':
            for arg in args[1:]:
                if arg.isdigit() or (arg[0] == '-' and arg[1:].isdigit()):
                    particle = self._curr_model.get_particle(abs(int(arg)))
                else:
                    particle = self._curr_model['particles'].find_name(arg)
                if not particle:
                    raise self.InvalidCmd, 'no particle %s in current model' % arg

                print "Particle %s has the following properties:" % particle.get_name()
                print str(particle)

        elif args[0] == 'interactions' and len(args) == 1:
            text = "Current model contains %i interactions\n" % \
                    len(self._curr_model['interactions'])
            for i, inter in enumerate(self._curr_model['interactions']):
                text += str(i+1) + ':'
                for part in inter['particles']:
                    if part['is_part']:
                        text += part['name']
                    else:
                        text += part['antiname']
                    text += " "
                text += " ".join(order + '=' + str(inter['orders'][order]) \
                                 for order in inter['orders'])
                text += '\n'
            pydoc.pager(text)

        elif args[0] == 'interactions' and len(args)==2 and args[1].isdigit():
            for arg in args[1:]:
                if int(arg) > len(self._curr_model['interactions']):
                    raise self.InvalidCmd, 'no interaction %s in current model' % arg
                if int(arg) == 0:
                    print 'Special interactions which identify two particles'
                else:
                    print "Interactions %s has the following property:" % arg
                    print self._curr_model['interactions'][int(arg)-1]

        elif args[0] == 'interactions':
            request_part = args[1:]
            text = ''
            for i, inter in enumerate(self._curr_model['interactions']):
                present_part = [part['is_part'] and part['name'] or part['antiname']
                                 for part in inter['particles']
                                if (part['is_part'] and  part['name'] in request_part) or
                                   (not part['is_part'] and part['antiname'] in request_part)]
                if len(present_part) < len(request_part):
                    continue
                # check that all particles are selected at least once
                if set(present_part) != set(request_part):
                    continue
                # check if a particle is asked more than once
                if len(request_part) > len(set(request_part)):
                    for p in request_part:
                        if request_part.count(p) > present_part.count(p):
                            continue

                name = str(i+1) + ' : '
                for part in inter['particles']:
                    if part['is_part']:
                        name += part['name']
                    else:
                        name += part['antiname']
                    name += " "
                text += "\nInteractions %s has the following property:\n" % name
                text += str(self._curr_model['interactions'][i])

                text += '\n'
                print name
            if text =='':
                text += 'No matching for any interactions'
            pydoc.pager(text)


        elif args[0] == 'parameters' and len(args) == 1:
            text = "Current model contains %i parameters\n" % \
                    sum([len(part) for part in
                                       self._curr_model['parameters'].values()])
            keys = self._curr_model['parameters'].keys()
            def key_sort(x, y):
                if ('external',) == x:
                    return -1
                elif ('external',) == y:
                    return +1
                elif  len(x) < len(y):
                    return -1
                else:
                    return 1
            keys.sort(key_sort)
            for key in keys:
                item = self._curr_model['parameters'][key]
                text += '\nparameter type: %s\n' % str(key)
                for value in item:
                    if hasattr(value, 'expr'):
                        if value.value is not None:
                            text+= '        %s = %s = %s\n' % (value.name, value.expr ,value.value)
                        else:
                            text+= '        %s = %s\n' % (value.name, value.expr)
                    else:
                        if value.value is not None:
                            text+= '        %s = %s\n' % (value.name, value.value)
                        else:
                            text+= '        %s \n' % (value.name)
            pydoc.pager(text)

        elif args[0] == 'processes':
            for amp in self._curr_amps:
                print amp.nice_string_processes()

        elif args[0] == 'diagrams_text':
            text = "\n".join([amp.nice_string() for amp in self._curr_amps])
            pydoc.pager(text)

        elif args[0] == 'multiparticles':
            print 'Multiparticle labels:'
            for key in self._multiparticles:
                print self.multiparticle_string(key)

        elif args[0] == 'coupling_order':
            hierarchy = self._curr_model['order_hierarchy'].items()
            #self._curr_model.get_order_hierarchy().items()
            def order(first, second):
                if first[1] < second[1]:
                    return -1
                else:
                    return 1
            hierarchy.sort(order)
            for order in hierarchy:
                print ' %s : weight = %s' % order

        elif args[0] == 'couplings' and len(args) == 1:
            if self._model_v4_path:
                print 'No couplings information available in V4 model'
                return
            text = ''
            text = "Current model contains %i couplings\n" % \
                    sum([len(part) for part in
                                        self._curr_model['couplings'].values()])
            keys = self._curr_model['couplings'].keys()
            def key_sort(x, y):
                if ('external',) == x:
                    return -1
                elif ('external',) == y:
                    return +1
                elif  len(x) < len(y):
                    return -1
                else:
                    return 1
            keys.sort(key_sort)
            for key in keys:
                item = self._curr_model['couplings'][key]
                text += '\ncouplings type: %s\n' % str(key)
                for value in item:
                    if value.value is not None:
                        text+= '        %s = %s = %s\n' % (value.name, value.expr ,value.value)
                    else:
                        text+= '        %s = %s\n' % (value.name, value.expr)

            pydoc.pager(text)

        elif args[0] == 'couplings':
            if self._model_v4_path:
                print 'No couplings information available in V4 model'
                return

            try:
                ufomodel = ufomodels.load_model(self._curr_model.get('name'))
                print 'Note that this is the UFO informations.'
                print ' "display couplings" present the actual definition'
                print 'prints the current states of mode'
                print eval('ufomodel.couplings.%s.nice_string()'%args[1])
            except Exception:
                raise self.InvalidCmd, 'no couplings %s in current model' % args[1]

        elif args[0] == 'lorentz':
            if self._model_v4_path:
                print 'No lorentz information available in V4 model'
                return
            elif len(args) == 1:
                raise self.InvalidCmd,\
                     'display lorentz require an argument: the name of the lorentz structure.'
                return
            try:
                ufomodel = ufomodels.load_model(self._curr_model.get('name'))
                print eval('ufomodel.lorentz.%s.nice_string()'%args[1])
            except Exception:
                raise self.InvalidCmd, 'no lorentz %s in current model' % args[1]

        elif args[0] == 'checks':
            comparisons = self._comparisons[0]
            if len(args) > 1 and args[1] == 'failed':
                comparisons = [c for c in comparisons if not c['passed']]
            outstr = "Process check results:"
            for comp in comparisons:
                outstr += "\n%s:" % comp['process'].nice_string()
                outstr += "\n   Phase space point: (px py pz E)"
                for i, p in enumerate(comp['momenta']):
                    outstr += "\n%2s    %+.9e  %+.9e  %+.9e  %+.9e" % tuple([i] + p)
                outstr += "\n   Permutation values:"
                outstr += "\n   " + str(comp['values'])
                if comp['passed']:
                    outstr += "\n   Process passed (rel. difference %.9e)" % \
                          comp['difference']
                else:
                    outstr += "\n   Process failed (rel. difference %.9e)" % \
                          comp['difference']

            used_aloha = sorted(self._comparisons[1])
            outstr += "\nChecked ALOHA routines:"
            for aloha in used_aloha:
                aloha_str = aloha[0]
                if aloha[1]:
                    aloha_str += 'C' + 'C'.join([str(ia) for ia in aloha[1]])
                aloha_str += "_%d" % aloha[2]
                outstr += "\n" + aloha_str

            pydoc.pager(outstr)

        elif args[0] == 'options':
            outstr = "                          MadGraph5_aMC@NLO Options    \n"
            outstr += "                          ----------------    \n"
            for key, default in self.options_madgraph.items():
                value = self.options[key]
                if value == default:
                    outstr += "  %25s \t:\t%s\n" % (key,value)
                else:
                    outstr += "  %25s \t:\t%s (user set)\n" % (key,value)
            outstr += "\n"
            outstr += "                         MadEvent Options    \n"
            outstr += "                          ----------------    \n"
            for key, default in self.options_madevent.items():
                value = self.options[key]
                if value == default:
                    outstr += "  %25s \t:\t%s\n" % (key,value)
                else:
                    outstr += "  %25s \t:\t%s (user set)\n" % (key,value)
            outstr += "\n"
            outstr += "                      Configuration Options    \n"
            outstr += "                      ---------------------    \n"
            for key, default in self.options_configuration.items():
                value = self.options[key]
                if value == default:
                    outstr += "  %25s \t:\t%s\n" % (key,value)
                else:
                    outstr += "  %25s \t:\t%s (user set)\n" % (key,value)

            output.write(outstr)
        elif args[0] in  ["variable"]:
            super(MadGraphCmd, self).do_display(line, output)


    def multiparticle_string(self, key):
        """Returns a nicely formatted string for the multiparticle"""

        if self._multiparticles[key] and \
               isinstance(self._multiparticles[key][0], list):
            return "%s = %s" % (key, "|".join([" ".join([self._curr_model.\
                                     get('particle_dict')[part_id].get_name() \
                                                     for part_id in id_list]) \
                                  for id_list in self._multiparticles[key]]))
        else:
            return "%s = %s" % (key, " ".join([self._curr_model.\
                                    get('particle_dict')[part_id].get_name() \
                                    for part_id in self._multiparticles[key]]))

    def do_tutorial(self, line):
        """Activate/deactivate the tutorial mode."""

        args = self.split_arg(line)
        self.check_tutorial(args)
        tutorials = {'MadGraph5': logger_tuto,
                     'aMCatNLO': logger_tuto_nlo,
                     'MadLoop': logger_tuto_madloop}
        try:
            tutorials[args[0]].setLevel(logging.INFO)
            for mode in [m for m in tutorials.keys() if m != args[0]]:
                tutorials[mode].setLevel(logging.ERROR)
        except KeyError:
            logger_tuto.info("\n\tThanks for using the tutorial!")
            logger_tuto.setLevel(logging.ERROR)
            logger_tuto_nlo.info("\n\tThanks for using the aMC@NLO tutorial!")
            logger_tuto_nlo.setLevel(logging.ERROR)
            logger_tuto_madloop.info("\n\tThanks for using MadLoop tutorial!")
            logger_tuto_madloop.setLevel(logging.ERROR)

        if not self._mgme_dir:
            logger_tuto.info(\
                       "\n\tWarning: To use all features in this tutorial, " + \
                       "please run from a" + \
                       "\n\t         valid MG_ME directory.")



    def draw(self, line,selection='all',type=''):
        """ draw the Feynman diagram for the given process.
        Type refers to born, real or loop"""

        args = self.split_arg(line)
        # Check the validity of the arguments
        self.check_draw(args)

        # Check if we plot a decay chain
        if any([isinstance(a, diagram_generation.DecayChainAmplitude) for \
               a in self._curr_amps]) and not self._done_export:
            warn = 'WARNING: You try to draw decay chain diagrams without first running output.\n'
            warn += '\t  The decay processes will be drawn separately'
            logger.warning(warn)

        (options, args) = _draw_parser.parse_args(args)
        options = draw_lib.DrawOption(options)
        start = time.time()

        # Collect amplitudes
        amplitudes = diagram_generation.AmplitudeList()

        for amp in self._curr_amps:
            amplitudes.extend(amp.get_amplitudes())

        for amp in amplitudes:
            filename = pjoin(args[0], 'diagrams_' + \
                                    amp.get('process').shell_string() + ".eps")

            if selection=='all' and type != 'loop':
                diags=amp.get('diagrams')
            elif selection=='born':
                diags=amp.get('born_diagrams')
            elif selection=='loop' or type == 'loop':
                diags=base_objects.DiagramList([d for d in
                        amp.get('loop_diagrams') if d.get('type')>0])
                if len(diags) > 1000:
                    logger.warning('Displaying only the first 1000 diagrams')
                    diags = base_objects.DiagramList(diags[:1000])

            plot = draw.MultiEpsDiagramDrawer(diags,
                                          filename,
                                          model=self._curr_model,
                                          amplitude=amp,
                                          legend=amp.get('process').input_string(),
                                          diagram_type=type)


            logger.info("Drawing " + \
                         amp.get('process').nice_string())
            plot.draw(opt=options)
            logger.info("Wrote file " + filename)
            self.exec_cmd('open %s' % filename)

        stop = time.time()
        logger.info('time to draw %s' % (stop - start))

    # Perform checks
    def do_check(self, line):
        """Check a given process or set of processes"""

        args = self.split_arg(line)
        # Check args validity
        param_card = self.check_check(args)
        options= {'events':None} # If the momentum needs to be picked from a event file
        if param_card and 'banner' == madevent_interface.MadEventCmd.detect_card_type(param_card):
            logger.info("Will use the param_card contained in the banner and  the events associated")
            import madgraph.various.banner as banner
            options['events'] = param_card
            mybanner = banner.Banner(param_card)
            param_card = mybanner.charge_card('param_card')

        aloha_lib.KERNEL.clean()
        # Back up the gauge for later
        gauge = str(self.options['gauge'])

        options['reuse'] = args[1]=="-reuse"
        args = args[:1]+args[2:]
        # For the stability check the user can specify the statistics (i.e
        # number of trial PS points) as a second argument
        if args[0] in ['stability', 'profile']:
            options['npoints'] = int(args[1])
            args = args[:1]+args[2:]

        options['energy'] = float(args[-1].split('=')[1])
        args = args[:-1]
        proc_line = " ".join(args[1:])
        myprocdef = self.extract_process(proc_line)

        # If the test has to write out on disk, it should do so at the location
        # specified below where the user must be sure to have writing access.
        output_path = os.getcwd()

        # Check that we have something
        if not myprocdef:
            raise self.InvalidCmd("Empty or wrong format process, please try again.")

        if args[0] in ['timing','stability', 'profile'] and \
                                    myprocdef.get('perturbation_couplings')==[]:
            raise self.InvalidCmd("Only loop processes can have their "+
                                  " timings or stability checked.")

        if args[0]=='gauge' and \
                    not myprocdef.get('perturbation_couplings') in [[],['QCD']]:
            raise self.InvalidCmd(
"""Feynman vs unitary gauge comparisons can only be done if there are no loop
   propagators affected by this gauge. Typically, either processes at tree level
   or including only QCD perturbations can be considered here.""")

        if args[0]=='gauge' and len(self._curr_model.get('gauge')) < 2:
            raise self.InvalidCmd("The current model does not allow for both "+\
                                                   "Feynman and unitary gauge.")

        # Disable some loggers
        loggers = [logging.getLogger('madgraph.diagram_generation'),
                   logging.getLogger('madgraph.loop_diagram_generation'),
                   logging.getLogger('ALOHA'),
                   logging.getLogger('madgraph.helas_objects'),
                   logging.getLogger('madgraph.loop_exporter'),
                   logging.getLogger('madgraph.export_v4'),
                   logging.getLogger('cmdprint'),
                   logging.getLogger('madgraph.model'),
                   logging.getLogger('madgraph.base_objects')]
        old_levels = [log.level for log in loggers]
        for log in loggers:
            log.setLevel(logging.WARNING)

        # run the check
        cpu_time1 = time.time()
        # Run matrix element generation check on processes

        # The aloha python output has trouble when doing (tree level of course)
        # python output and that loop_mode is True at the beginning.
        # So as a temporary fix for the problem that after doing a check at NLO
        # then a check at LO will fail, I make sure I set it to False if the
        # process is a tree-level one
        if myprocdef.get('perturbation_couplings')==[]:
            aloha.loop_mode = False

        comparisons = []
        gauge_result = []
        gauge_result_no_brs = []
        lorentz_result =[]
        nb_processes = 0
        timings = []
        stability = []
        profile_time = []
        profile_stab = []

        if "_cuttools_dir" in dir(self):
            CT_dir = self._cuttools_dir
        else:
            CT_dir =""

        if args[0] in ['timing']:
            timings = process_checks.check_timing(myprocdef,
                                                  param_card = param_card,
                                                  cuttools=CT_dir,
                                                  options = options,
                                                  output_path = output_path,
                                                  cmd = self)

        if args[0] in ['stability']:
            stability = process_checks.check_stability(myprocdef,
                                                  param_card = param_card,
                                                  cuttools=CT_dir,
                                                  options = options,
                                                  output_path = output_path,
                                                  cmd = self)

        if args[0] in ['profile']:
            # In this case timing and stability will be checked one after the
            # other without re-generating the process.
            profile_time, profile_stab = process_checks.check_profile(myprocdef,
                                                  param_card = param_card,
                                                  cuttools=CT_dir,
                                                  options = options,
                                                  output_path = output_path,
                                                  cmd = self)

        if args[0] in  ['gauge', 'full'] and \
          len(self._curr_model.get('gauge')) == 2 and\
                        myprocdef.get('perturbation_couplings') in [[],['QCD']]:

            line = " ".join(args[1:])
            myprocdef = self.extract_process(line)
            if gauge == 'unitary':
                myprocdef_unit = myprocdef
                self.do_set('gauge Feynman', log=False)
                myprocdef_feyn = self.extract_process(line)
            else:
                myprocdef_feyn = myprocdef
                self.do_set('gauge unitary', log=False)
                myprocdef_unit = self.extract_process(line)

            nb_part_unit = len(myprocdef_unit.get('model').get('particles'))
            nb_part_feyn = len(myprocdef_feyn.get('model').get('particles'))
            if nb_part_feyn == nb_part_unit:
                logger.error('No Goldstone present for this check!!')
            gauge_result_no_brs = process_checks.check_unitary_feynman(
                                                myprocdef_unit, myprocdef_feyn,
                                                param_card = param_card,
                                                options=options,
                                                cuttools=CT_dir,
                                                reuse = options['reuse'],
                                                output_path = output_path,
                                                cmd = self)

            # restore previous settings
            self.do_set('gauge %s' % gauge, log=False)

            nb_processes += len(gauge_result_no_brs)

        if args[0] in  ['permutation', 'full']:
            comparisons = process_checks.check_processes(myprocdef,
                                            param_card = param_card,
                                            quick = True,
                                            cuttools=CT_dir,
                                            reuse = options['reuse'],
                                            cmd = self,
                                            output_path = output_path,
                                            options=options)
            nb_processes += len(comparisons[0])

        if args[0] in ['lorentz', 'full']:
            myprocdeff = copy.copy(myprocdef)
            lorentz_result = process_checks.check_lorentz(myprocdeff,
                                          param_card = param_card,
                                          cuttools=CT_dir,
                                          reuse = options['reuse'],
                                          cmd = self,
                                          output_path = output_path,
                                          options=options)
            nb_processes += len(lorentz_result)

        if args[0] in  ['brs', 'full']:
            gauge_result = process_checks.check_gauge(myprocdef,
                                          param_card = param_card,
                                          cuttools=CT_dir,
                                          reuse = options['reuse'],
                                          cmd = self,
                                          output_path = output_path,
                                          options=options)
            nb_processes += len(gauge_result)

        cpu_time2 = time.time()

        logger.info("%i checked performed in %0.3f s" \
                    % (nb_processes,
                      (cpu_time2 - cpu_time1)))

        if args[0] not in ['timing','stability', 'profile']:
            if self.options['complex_mass_scheme']:
                text = "Note that Complex mass scheme gives gauge/lorentz invariant\n"
                text+= "results only for stable particles in final states.\n\n"
            elif not myprocdef.get('perturbation_couplings'):
                text = "Note That all width have been set to zero for those checks\n\n"
            else:
                text = "\n"
        else:
            text ="\n"

        if timings:
            text += 'Timing result for the '+('optimized' if \
              self.options['loop_optimized_output'] else 'default')+' output:\n'

            text += process_checks.output_timings(myprocdef, timings)
        if stability:
            text += 'Stability result for the '+('optimized' if \
              self.options['loop_optimized_output'] else 'default')+' output:\n'
            text += process_checks.output_stability(stability,output_path)

        if profile_time and profile_stab:
            text += 'Timing result '+('optimized' if \
                    self.options['loop_optimized_output'] else 'default')+':\n'
            text += process_checks.output_profile(myprocdef, profile_stab,
                             profile_time, output_path, options['reuse']) + '\n'
        if lorentz_result:
            text += 'Lorentz invariance results:\n'
            text += process_checks.output_lorentz_inv(lorentz_result) + '\n'
        if gauge_result:
            text += 'Gauge results:\n'
            text += process_checks.output_gauge(gauge_result) + '\n'
        if gauge_result_no_brs:
            text += 'Gauge results (switching between Unitary/Feynman):\n'
            text += process_checks.output_unitary_feynman(gauge_result_no_brs) + '\n'

        if comparisons and len(comparisons[0])>0:
            text += 'Process permutation results:\n'
            text += process_checks.output_comparisons(comparisons[0]) + '\n'
            self._comparisons = comparisons

        # We use the reuse tag for an alternative way of skipping the pager.
        if len(text.split('\n'))>20 and not '-reuse' in line and text!='':
            if 'test_manager' not in sys.argv[0]:
                pydoc.pager(text)

        # Restore diagram logger
        for i, log in enumerate(loggers):
            log.setLevel(old_levels[i])

        # Output the result to the interface directly if short enough or if it
        # was anyway not output to the pager
        if len(text.split('\n'))<=20 or options['reuse']:
            # Useful to really specify what logger is used for ML acceptance tests
            logging.getLogger('madgraph.check_cmd').info(text)
        else:
            logging.getLogger('madgraph.check_cmd').debug(text)

        # clean the globals created.
        process_checks.clean_added_globals(process_checks.ADDED_GLOBAL)
        if not options['reuse']:
            process_checks.clean_up(self._mgme_dir)

    # Generate a new amplitude
    def do_generate(self, line):
        """Main commands: Generate an amplitude for a given process"""

        aloha_lib.KERNEL.clean()
        # Reset amplitudes
        self._curr_amps = diagram_generation.AmplitudeList()
        # Reset Helas matrix elements
        self._curr_matrix_elements = helas_objects.HelasMultiProcess()
        self._generate_info = line
        # Reset _done_export, since we have new process
        self._done_export = False
        # Also reset _export_format and _export_dir
        self._export_format = None


        # Call add process
        args = self.split_arg(line)
        args.insert(0, 'process')

        self.do_add(" ".join(args))

    def extract_process(self, line, proc_number = 0, overall_orders = {}):
        """Extract a process definition from a string. Returns
        a ProcessDefinition."""

        # Check basic validity of the line
        if not line.count('>') in [1,2]:
            self.do_help('generate')
            print
            raise self.InvalidCmd('Wrong use of \">\" special character.')


        # Perform sanity modifications on the lines:
        # Add a space before and after any > , $ / | [ ]
        space_before = re.compile(r"(?P<carac>\S)(?P<tag>[\\[\\]/\,\\$\\>|])(?P<carac2>\S)")
        line = space_before.sub(r'\g<carac> \g<tag> \g<carac2>', line)

        # Use regular expressions to extract s-channel propagators,
        # forbidden s-channel propagators/particles, coupling orders
        # and process number, starting from the back

        # Start with process number (identified by "@")
        proc_number_pattern = re.compile("^(.+)@\s*(\d+)\s*(.*)$")
        proc_number_re = proc_number_pattern.match(line)
        if proc_number_re:
            proc_number = int(proc_number_re.group(2))
            line = proc_number_re.group(1) + \
                   proc_number_re.group(3)

        # Now check for squared orders, specified after the perturbation orders.
        # If it turns out there is no perturbation order then we will use these orders
        # for the regular orders.
        squared_order_pattern = re.compile("^(.+)\s+(\w+)\s*=\s*(\d+)\s*$")
        squared_order_re = squared_order_pattern.match(line)
        squared_orders = {}
        while squared_order_re:
            squared_orders[squared_order_re.group(2)] = int(squared_order_re.group(3))
            line = squared_order_re.group(1)
            squared_order_re = squared_order_pattern.match(line)

        # Now check for perturbation orders, specified in between squared brackets
        perturbation_couplings_pattern = \
          re.compile("^(?P<proc>.+)\s*\[\s*((?P<option>\w+)\s*\=)?\s*(?P<pertOrders>(\w+\s*)*)\s*\]\s*(?P<rest>.*)$")
        perturbation_couplings_re = perturbation_couplings_pattern.match(line)
        perturbation_couplings = ""
        LoopOption= 'tree'
        HasBorn= True
        if perturbation_couplings_re:
            perturbation_couplings = perturbation_couplings_re.group("pertOrders")
            option=perturbation_couplings_re.group("option")
            if option:
                if option in self._valid_nlo_modes:
                    if option=='sqrvirt':
                        LoopOption='virt'
                        HasBorn=False
                    else:
                        LoopOption=option
                else:
                    raise self.InvalidCmd, "NLO mode %s is not valid. "%option+\
                       "Valid modes are %s. "%str(self._valid_nlo_modes)
            else:
                LoopOption='all'
            line = perturbation_couplings_re.group("proc")+\
                     perturbation_couplings_re.group("rest")

        # Now if perturbation orders are defined, we will scan for the
        # amplitudes orders. If not we will use the squared orders above instead.
        orders = {}
        if perturbation_couplings == "":
            for order in squared_orders:
                orders[order]=squared_orders[order]
            squared_orders={}
        else:
            # We take the coupling orders (identified by "=")
            order_pattern = re.compile("^(.+)\s+(\w+)\s*=\s*(\d+)\s*$")
            order_re = order_pattern.match(line)
            while order_re:
                orders[order_re.group(2)] = int(order_re.group(3))
                line = order_re.group(1)
                order_re = order_pattern.match(line)
        # if the squared orders are defined but not the orders, assume orders=sq_orders
        if not orders and squared_orders:
            for order in squared_orders:
                orders[order]=squared_orders[order]

        if not self._curr_model['case_sensitive']:
            # Particle names lowercase
            line = line.lower()

        # Now check for forbidden particles, specified using "/"
        slash = line.find("/")
        dollar = line.find("$")
        forbidden_particles = ""
        if slash > 0:
            if dollar > slash:
                forbidden_particles_re = re.match("^(.+)\s*/\s*(.+\s*)(\$.*)$", line)
            else:
                forbidden_particles_re = re.match("^(.+)\s*/\s*(.+\s*)$", line)
            if forbidden_particles_re:
                forbidden_particles = forbidden_particles_re.group(2)
                line = forbidden_particles_re.group(1)
                if len(forbidden_particles_re.groups()) > 2:
                    line = line + forbidden_particles_re.group(3)

        # Now check for forbidden schannels, specified using "$$"
        forbidden_schannels_re = re.match("^(.+)\s*\$\s*\$\s*(.+)\s*$", line)
        forbidden_schannels = ""
        if forbidden_schannels_re:
            forbidden_schannels = forbidden_schannels_re.group(2)
            line = forbidden_schannels_re.group(1)

        # Now check for forbidden onshell schannels, specified using "$"
        forbidden_onsh_schannels_re = re.match("^(.+)\s*\$\s*(.+)\s*$", line)
        forbidden_onsh_schannels = ""
        if forbidden_onsh_schannels_re:
            forbidden_onsh_schannels = forbidden_onsh_schannels_re.group(2)
            line = forbidden_onsh_schannels_re.group(1)

        # Now check for required schannels, specified using "> >"
        required_schannels_re = re.match("^(.+?)>(.+?)>(.+)$", line)
        required_schannels = ""
        if required_schannels_re:
            required_schannels = required_schannels_re.group(2)
            line = required_schannels_re.group(1) + ">" + \
                   required_schannels_re.group(3)

        args = self.split_arg(line)

        myleglist = base_objects.MultiLegList()
        state = False

        # Extract process
        for part_name in args:
            if part_name == '>':
                if not myleglist:
                    raise self.InvalidCmd, "No final state particles"
                state = True
                continue

            mylegids = []
            if part_name in self._multiparticles:
                if isinstance(self._multiparticles[part_name][0], list):
                    raise self.InvalidCmd,\
                          "Multiparticle %s is or-multiparticle" % part_name + \
                          " which can be used only for required s-channels"
                mylegids.extend(self._multiparticles[part_name])
            else:
                mypart = self._curr_model['particles'].get_copy(part_name)
                if mypart:
                    mylegids.append(mypart.get_pdg_code())

            if mylegids:
                myleglist.append(base_objects.MultiLeg({'ids':mylegids,
                                                        'state':state}))
            else:
                raise self.InvalidCmd, \
                      "No particle %s in model" % part_name

        if filter(lambda leg: leg.get('state') == True, myleglist):
            # We have a valid process
            # Extract perturbation orders
            perturbation_couplings_list = perturbation_couplings.split()
            if perturbation_couplings_list==['']:
                perturbation_couplings_list=[]
            if perturbation_couplings_list and LoopOption!='real':
                if not isinstance(self._curr_model,loop_base_objects.LoopModel):
                    raise self.InvalidCmd(\
                      "The current model does not allow for loop computations.")
                else:
                    for pert_order in perturbation_couplings_list:
                        if pert_order not in self._curr_model['perturbation_couplings']:
                            raise self.InvalidCmd(\
                                "Perturbation order %s is not among" % pert_order + \
                                " the perturbation orders allowed for by the loop model.")

            # Now extract restrictions
            forbidden_particle_ids = \
                              self.extract_particle_ids(forbidden_particles)
            if forbidden_particle_ids and \
               isinstance(forbidden_particle_ids[0], list):
                raise self.InvalidCmd(\
                      "Multiparticle %s is or-multiparticle" % part_name + \
                      " which can be used only for required s-channels")
            forbidden_onsh_schannel_ids = \
                              self.extract_particle_ids(forbidden_onsh_schannels)
            forbidden_schannel_ids = \
                              self.extract_particle_ids(forbidden_schannels)
            if forbidden_onsh_schannel_ids and \
               isinstance(forbidden_onsh_schannel_ids[0], list):
                raise self.InvalidCmd,\
                      "Multiparticle %s is or-multiparticle" % part_name + \
                      " which can be used only for required s-channels"
            if forbidden_schannel_ids and \
               isinstance(forbidden_schannel_ids[0], list):
                raise self.InvalidCmd,\
                      "Multiparticle %s is or-multiparticle" % part_name + \
                      " which can be used only for required s-channels"
            required_schannel_ids = \
                               self.extract_particle_ids(required_schannels)
            if required_schannel_ids and not \
                   isinstance(required_schannel_ids[0], list):
                required_schannel_ids = [required_schannel_ids]

            return \
                base_objects.ProcessDefinition({'legs': myleglist,
                              'model': self._curr_model,
                              'id': proc_number,
                              'orders': orders,
                              'squared_orders':squared_orders,
                              'forbidden_particles': forbidden_particle_ids,
                              'forbidden_onsh_s_channels': forbidden_onsh_schannel_ids,
                              'forbidden_s_channels': \
                                                forbidden_schannel_ids,
                              'required_s_channels': required_schannel_ids,
                              'overall_orders': overall_orders,
                              'perturbation_couplings': perturbation_couplings_list,
                              'has_born':HasBorn,
                              'NLO_mode':LoopOption
                              })
        #                       'is_decay_chain': decay_process\

    @staticmethod
    def split_process_line(procline):
        """Takes a valid process and return
           a tuple (core_process, options). This removes
             - any NLO specifications.
             - any options
           [Used by MadSpin]
        """

        # remove the tag "[*]": this tag is used in aMC@LNO ,
        # but it is not a valid syntax for LO
        line=procline
        pos1=line.find("[")
        if pos1>0:
            pos2=line.find("]")
            if pos2 >pos1:
                line=line[:pos1]+line[pos2+1:]
        #
        # Extract the options:
        #
        # A. Remove process number (identified by "@")
        proc_number_pattern = re.compile("^(.+)@\s*(\d+)\s*(.*)$")
        proc_number_re = proc_number_pattern.match(line)
        if proc_number_re:
            line = proc_number_re.group(1) + proc_number_re.group(3)

        # B. search for the beginning of the option string
        pos=1000
        # start with order
        order_pattern = re.compile("^(.+)\s+(\w+)\s*=\s*(\d+)\s*$")
        order_re = order_pattern.match(line)
        if (order_re):
            pos_order=line.find(order_re.group(2))
            if pos_order>0 and pos_order < pos : pos=pos_order

        # then look for slash or dollar
        slash = line.find("/")
        if slash > 0 and slash < pos: pos=slash
        dollar = line.find("$")
        if dollar > 0 and dollar < pos: pos=dollar

        if pos<1000:
            proc_option=line[pos:]
            line=line[:pos]
        else:
            proc_option=""

        return line, proc_option

    def get_final_part(self, procline):
        """Takes a valid process and return
           a set of id of final states particles. [Used by MadSpin]
        """

        if not self._curr_model['case_sensitive']:
            procline = procline.lower()
        pids = self._curr_model.get('name2pdg')

        # method.
        # 1) look for decay.
        #     in presence of decay call this routine recursively and veto
        #     the particles which are decayed

        # Deal with decay chain
        if ',' in procline:
            core, decay = procline.split(',', 1)
            core_final = self.get_final_part(core)

            #split the decay
            all_decays = decay.split(',')
            nb_level,  tmp_decay = 0, ''
            decays = []
            # deal with ()
            for one_decay in all_decays:
                if '(' in one_decay:
                    nb_level += 1
                if ')' in one_decay:
                    nb_level -= 1

                if nb_level:
                    if tmp_decay:
                        tmp_decay += ', %s' % one_decay
                    else:
                        tmp_decay = one_decay
                elif tmp_decay:
                    final = '%s,%s' % (tmp_decay, one_decay)
                    final = final.strip()
                    assert final[0] == '(' and final[-1] == ')'
                    final = final[1:-1]
                    decays.append(final)
                    tmp_decay = ''
                else:
                    decays.append(one_decay)
            # remove from the final states all particles which are decayed
            for one_decay in decays:
                first = one_decay.split('>',1)[0].strip()
                if first in pids:
                    pid = set([pids[first]])
                elif first in self._multiparticles:
                    pid = set(self._multiparticles[first])
                else:
                    raise Exception, 'invalid particle name: %s. ' % first
                core_final.difference_update(pid)
                core_final.update(self.get_final_part(one_decay))

            return core_final

        # NO DECAY CHAIN
        final = set()
        final_states = re.search(r'> ([^\/\$\=\@>]*)(\[|\s\S+\=|\$|\/|\@|$)', procline)
        particles = final_states.groups()[0]
        for particle in particles.split():
            if particle in pids:
                final.add(pids[particle])
            elif particle in self._multiparticles:
                final.update(set(self._multiparticles[particle]))
        return final










    def extract_particle_ids(self, args):
        """Extract particle ids from a list of particle names. If
        there are | in the list, this corresponds to an or-list, which
        is represented as a list of id lists. An or-list is used to
        allow multiple required s-channel propagators to be specified
        (e.g. Z/gamma)."""

        if isinstance(args, basestring):
            args.replace("|", " | ")
            args = self.split_arg(args)
        all_ids = []
        ids=[]
        for part_name in args:
            mypart = self._curr_model['particles'].get_copy(part_name)
            if mypart:
                ids.append([mypart.get_pdg_code()])
            elif part_name in self._multiparticles:
                ids.append(self._multiparticles[part_name])
            elif part_name == "|":
                # This is an "or-multiparticle"
                if ids:
                    all_ids.append(ids)
                ids = []
            elif part_name.isdigit() or (part_name.startswith('-') and part_name[1:].isdigit()):
                ids.append([int(part_name)])
            else:
                raise self.InvalidCmd("No particle %s in model" % part_name)
        all_ids.append(ids)
        # Flatten id list, to take care of multiparticles and
        # or-multiparticles
        res_lists = []
        for i, id_list in enumerate(all_ids):
            res_lists.extend(diagram_generation.expand_list_list(id_list))
        # Trick to avoid duplication while keeping ordering
        for ilist, idlist in enumerate(res_lists):
            set_dict = {}
            res_lists[ilist] = [set_dict.setdefault(i,i) for i in idlist \
                         if i not in set_dict]

        if len(res_lists) == 1:
            res_lists = res_lists[0]

        return res_lists

    def optimize_order(self, pdg_list):
        """Optimize the order of particles in a pdg list, so that
        similar particles are next to each other. Sort according to:
        1. pdg > 0, 2. spin, 3. color, 4. mass > 0"""

        if not pdg_list:
            return
        if not isinstance(pdg_list[0], int):
            return

        model = self._curr_model
        pdg_list.sort(key = lambda i: i < 0)
        pdg_list.sort(key = lambda i: model.get_particle(i).is_fermion())
        pdg_list.sort(key = lambda i: model.get_particle(i).get('color'),
                      reverse = True)
        pdg_list.sort(key = lambda i: \
                      model.get_particle(i).get('mass').lower() != 'zero')

    def extract_decay_chain_process(self, line, level_down=False):
        """Recursively extract a decay chain process definition from a
        string. Returns a ProcessDefinition."""

        # Start with process number (identified by "@") and overall orders
        proc_number_pattern = re.compile("^(.+)@\s*(\d+)\s*((\w+\s*=\s*\d+\s*)*)$")
        proc_number_re = proc_number_pattern.match(line)
        proc_number = 0
        overall_orders = {}
        if proc_number_re:
            proc_number = int(proc_number_re.group(2))
            line = proc_number_re.group(1)
            if proc_number_re.group(3):
                order_pattern = re.compile("^(.*?)\s*(\w+)\s*=\s*(\d+)\s*$")
                order_line = proc_number_re.group(3)
                order_re = order_pattern.match(order_line)
                while order_re:
                    overall_orders[order_re.group(2)] = int(order_re.group(3))
                    order_line = order_re.group(1)
                    order_re = order_pattern.match(order_line)
            logger.info(line)

        index_comma = line.find(",")
        index_par = line.find(")")
        min_index = index_comma
        if index_par > -1 and (index_par < min_index or min_index == -1):
            min_index = index_par

        if min_index > -1:
            core_process = self.extract_process(line[:min_index], proc_number,
                                                overall_orders)
        else:
            core_process = self.extract_process(line, proc_number,
                                                overall_orders)

        #level_down = False

        while index_comma > -1:
            line = line[index_comma + 1:]
            if not line.strip():
                break
            index_par = line.find(')')
            # special cases: parenthesis but no , => remove the paranthesis!
            if line.lstrip()[0] == '(' and index_par !=-1 and \
                                                    not ',' in line[:index_par]:
                par_start = line.find('(')
                line = '%s %s' % (line[par_start+1:index_par], line[index_par+1:]) 
                index_par = line.find(')')
            if line.lstrip()[0] == '(':
                # Go down one level in process hierarchy
                #level_down = True
                line = line.lstrip()[1:]
                # This is where recursion happens
                decay_process, line = \
                            self.extract_decay_chain_process(line,
                                                             level_down=True)
                index_comma = line.find(",")
                index_par = line.find(')')
            else:
                index_comma = line.find(",")
                min_index = index_comma
                if index_par > -1 and \
                       (index_par < min_index or min_index == -1):
                    min_index = index_par
                if min_index > -1:
                    decay_process = self.extract_process(line[:min_index])
                else:
                    decay_process = self.extract_process(line)

            core_process.get('decay_chains').append(decay_process)

            if level_down:
                if index_par == -1:
                    raise self.InvalidCmd, \
                      "Missing ending parenthesis for decay process"

                if index_par < index_comma:
                    line = line[index_par + 1:]
                    level_down = False
                    break

        if level_down:
            index_par = line.find(')')
            if index_par == -1:
                raise self.InvalidCmd, \
                      "Missing ending parenthesis for decay process"
            line = line[index_par + 1:]

        # Return the core process (ends recursion when there are no
        # more decays)
        return core_process, line


    # Import files
    def do_import(self, line, force=False):
        """Main commands: Import files with external formats"""

        args = self.split_arg(line)
        # Check argument's validity
        self.check_import(args)
        if args[0].startswith('model'):
            self._model_v4_path = None
            # Reset amplitudes and matrix elements
            self._curr_amps = diagram_generation.AmplitudeList()
            self._curr_matrix_elements = helas_objects.HelasMultiProcess()
            # Import model
            if args[0].endswith('_v4'):
                self._curr_model, self._model_v4_path = \
                                 import_v4.import_model(args[1], self._mgme_dir)
                self._curr_fortran_model = \
                      helas_call_writers.FortranHelasCallWriter(\
                                                               self._curr_model)
            else:
                prefix = not '--noprefix' in args
                try:
                    self._curr_model = import_ufo.import_model(args[1], prefix=prefix)
                except import_ufo.UFOImportError, error:
                    if 'not a valid UFO model' in str(error):
                        logger_stderr.warning('WARNING: %s' % error)
                        logger_stderr.warning('Try to recover by running '+\
                         'automatically `import model_v4 %s` instead.'% args[1])
                    self.exec_cmd('import model_v4 %s ' % args[1], precmd=True)
                    return
                if self.options['complex_mass_scheme']:
                    self._curr_model.change_mass_to_complex_scheme()
                    if hasattr(self._curr_model, 'set_parameters_and_couplings'):
                        self._curr_model.set_parameters_and_couplings()
                if self.options['gauge']=='unitary':
                    if not force and isinstance(self._curr_model,\
                                              loop_base_objects.LoopModel) and \
                         self._curr_model.get('perturbation_couplings') not in \
                                                                   [[],['QCD']]:
                        if 1 not in self._curr_model.get('gauge') :
                            logger_stderr.warning('This model does not allow Feynman '+\
                              'gauge. You will only be able to do tree level '+\
                                                'QCD loop cmputations with it.')
                        else:
                            logger.info('Change to the gauge to Feynman because '+\
                          'this loop model allows for more than just tree level'+\
                                                      ' and QCD perturbations.')
                            self.do_set('gauge Feynman', log=False)
                            return
                    if 0 not in self._curr_model.get('gauge') :
                        logger_stderr.warning('Change the gauge to Feynman since '+\
                                       'the model does not allow unitary gauge')
                        self.do_set('gauge Feynman', log=False)
                        return
                else:
                    if 1 not in self._curr_model.get('gauge') :
                        logger_stderr.warning('Change the gauge to unitary since the'+\
                          ' model does not allow Feynman gauge.'+\
                                                  ' Please re-import the model')
                        self._curr_model = None
                        self.do_set('gauge unitary', log= False)
                        return
                
                self._curr_fortran_model = \
                      helas_call_writers.FortranUFOHelasCallWriter(\
                                                               self._curr_model)
                self._curr_cpp_model = \
                      helas_call_writers.CPPUFOHelasCallWriter(\
                                                               self._curr_model)

            if '-modelname' not in args:
                self._curr_model.pass_particles_name_in_mg_default()

            # Do post-processing of model
            self.process_model()
            # Reset amplitudes and matrix elements and global checks
            self._curr_amps = diagram_generation.AmplitudeList()
            self._curr_matrix_elements = helas_objects.HelasMultiProcess()
            process_checks.store_aloha = []

        elif args[0] == 'command':

            if not os.path.isfile(args[1]):
                raise self.InvalidCmd("Path %s is not a valid pathname" % args[1])
            else:
                # Check the status of export and try to use file position if no
                #self._export dir are define
                self.check_for_export_dir(args[1])
                # Execute the card
                self.import_command_file(args[1])

        elif args[0] == 'banner':
            type = madevent_interface.MadEventCmd.detect_card_type(args[1])
            if type != 'banner':
                raise self.InvalidCmd, 'The File should be a valid banner'
            ban = banner_module.Banner(args[1])
            # Check that this is MG5 banner
            if 'mg5proccard' in ban:
                for line in ban['mg5proccard'].split('\n'):
                    if line.startswith('#') or line.startswith('<'):
                        continue
                    self.exec_cmd(line)
            else:
                raise self.InvalidCmd, 'Only MG5 banner are supported'

            if not self._done_export:
                self.exec_cmd('output . -f')

            ban.split(self._done_export[0])
            logger.info('All Cards from the banner have been place in directory %s' % pjoin(self._done_export[0], 'Cards'))
            if '--no_launch' not in args:
                self.exec_cmd('launch')

        elif args[0] == 'proc_v4':

            if len(args) == 1 and self._export_dir:
                proc_card = pjoin(self._export_dir, 'Cards', \
                                                                'proc_card.dat')
            elif len(args) == 2:
                proc_card = args[1]
                # Check the status of export and try to use file position is no
                # self._export dir are define
                self.check_for_export_dir(os.path.realpath(proc_card))
            else:
                raise MadGraph5Error('No default directory in output')


            #convert and excecute the card
            self.import_mg4_proc_card(proc_card)

    def remove_pointless_decay(self, param_card):
        """ For simple decay chain: remove diagram that are not in the BR.
            param_card should be a ParamCard instance."""

        assert isinstance(param_card, check_param_card.ParamCard)

        # Collect amplitudes
        amplitudes = diagram_generation.AmplitudeList()
        for amp in self._curr_amps:
            amplitudes.extend(amp.get_amplitudes())

        to_remove = []
        for amp in amplitudes:
            mother = [l.get('id') for l in amp['process'].get('legs') \
                                                        if not l.get('state')]
            if 1 == len(mother):
                decay_table = param_card['decay'].decay_table[abs(mother[0])]
                # create the tuple associate to the decay mode
                child = [l.get('id') for l in amp['process'].get('legs') \
                                                              if l.get('state')]
                if not mother[0] > 0:
                    child = [x if self._curr_model.get_particle(x)['self_antipart']
                             else -x for x in child]
                child.sort()
                child.insert(0, len(child))
                #check if the decay is present or not:
                if tuple(child) not in decay_table.keys():
                    to_remove.append(amp)

        def remove_amp(amps):
            for amp in amps[:]:
                if amp in to_remove:
                    amps.remove(amp)
                if isinstance(amp, diagram_generation.DecayChainAmplitude):
                    remove_amp(amp.get('decay_chains'))
                    for decay in amp.get('decay_chains'):
                        remove_amp(decay.get('amplitudes'))
        remove_amp(self._curr_amps)


    def import_ufo_model(self, model_name):
        """ import the UFO model """

        self._curr_model = import_ufo.import_model(model_name)
        self._curr_fortran_model = \
                helas_call_writers.FortranUFOHelasCallWriter(self._curr_model)
        self._curr_cpp_model = \
                helas_call_writers.CPPUFOHelasCallWriter(self._curr_model)

    def process_model(self):
        """Set variables _particle_names and _couplings for tab
        completion, define multiparticles"""

         # Set variables for autocomplete
        self._particle_names = [p.get('name') for p in self._curr_model.get('particles')\
                                                    if p.get('propagating')] + \
                 [p.get('antiname') for p in self._curr_model.get('particles') \
                                                    if p.get('propagating')]

        self._couplings = list(set(sum([i.get('orders').keys() for i in \
                                        self._curr_model.get('interactions')], [])))

        self.add_default_multiparticles()


    def import_mg4_proc_card(self, filepath):
        """ read a V4 proc card, convert it and run it in mg5"""

        # change the status of this line in the history -> pass in comment
        if self.history and self.history[-1].startswith('import proc_v4'):
            self.history[-1] = '#%s' % self.history[-1]

        # read the proc_card.dat
        reader = files.read_from_file(filepath, import_v4.read_proc_card_v4)
        if not reader:
            raise self.InvalidCmd('\"%s\" is not a valid path' % filepath)

        if self._mgme_dir:
            # Add comment to history
            self.exec_cmd("# Import the model %s" % reader.model, precmd=True)
            line = self.exec_cmd('import model_v4 %s -modelname' % \
                                 (reader.model), precmd=True)
        else:
            logging.error('No MG_ME installation detected')
            return


        # Now that we have the model we can split the information
        lines = reader.extract_command_lines(self._curr_model)
        for line in lines:
            self.exec_cmd(line, precmd=True)

        return

    def add_default_multiparticles(self):
        """ add default particle from file interface.multiparticles_default.txt
        """

        defined_multiparticles = self._multiparticles.keys()
        removed_multiparticles = []
        # First check if the defined multiparticles are allowed in the
        # new model
        for key in self._multiparticles.keys():
            try:
                for part in self._multiparticles[key]:
                    self._curr_model.get('particle_dict')[part]
            except Exception:
                del self._multiparticles[key]
                defined_multiparticles.remove(key)
                removed_multiparticles.append(key)

        # Now add default multiparticles
        for line in open(pjoin(MG5DIR, 'input', \
                                      'multiparticles_default.txt')):
            if line.startswith('#'):
                continue
            try:
                if not self._curr_model['case_sensitive']:
                    multipart_name = line.lower().split()[0]
                else:
                    multipart_name = line.split()[0]
                if multipart_name not in self._multiparticles:
                    #self.do_define(line)
                    self.exec_cmd('define %s' % line, printcmd=False, precmd=True)
            except self.InvalidCmd, why:
                logger_stderr.warning('impossible to set default multiparticles %s because %s' %
                                        (line.split()[0],why))
        if defined_multiparticles:
            if 'all' in defined_multiparticles:
                defined_multiparticles.remove('all')
            logger.info("Kept definitions of multiparticles %s unchanged" % \
                                         " / ".join(defined_multiparticles))

        for removed_part in removed_multiparticles:
            if removed_part in self._multiparticles:
                removed_multiparticles.remove(removed_part)

        if removed_multiparticles:
            logger.info("Removed obsolete multiparticles %s" % \
                                         " / ".join(removed_multiparticles))

        # add all tag
        line = []
        for part in self._curr_model.get('particles'):
            line.append('%s %s' % (part.get('name'), part.get('antiname')))
        line = 'all =' + ' '.join(line)
        self.do_define(line)

    def do_install(self, line):
        """Install optional package from the MG suite."""

        args = self.split_arg(line)
        #check the validity of the arguments
        self.check_install(args)

        if sys.platform == "darwin":
            program = "curl"
        else:
            program = "wget"

        # special command for auto-update
        if args[0] == 'update':
            self.install_update(args, wget=program)
            return

        # Load file with path of the different program:
        import urllib
        path = {}

        data_path = ['http://madgraph.phys.ucl.ac.be/package_info.dat',
                     'http://madgraph.hep.uiuc.edu/package_info.dat']
        r = random.randint(0,1)
        r = [r, (1-r)]
        for index in r:
            cluster_path = data_path[index]
            try:
                data = urllib.urlopen(cluster_path)
            except Exception:
                continue
            break
        else:
            raise MadGraph5Error, '''Impossible to connect any of us servers.
            Please check your internet connection or retry later'''

        for line in data:
            split = line.split()
            path[split[0]] = split[1]


        if args[0] == 'Delphes':
            args[0] = 'Delphes3'

        name = {'td_mac': 'td', 'td_linux':'td', 'Delphes2':'Delphes',
                'Delphes3':'Delphes', 'pythia-pgs':'pythia-pgs',
                'ExRootAnalysis': 'ExRootAnalysis','MadAnalysis':'MadAnalysis',
                'SysCalc':'SysCalc'}
        name = name[args[0]]


        try:
            os.system('rm -rf %s' % pjoin(MG5DIR, name))
        except Exception:
            pass

        # Load that path
        logger.info('Downloading %s' % path[args[0]])
        if sys.platform == "darwin":
            misc.call(['curl', path[args[0]], '-o%s.tgz' % name], cwd=MG5DIR)
        else:
            misc.call(['wget', path[args[0]], '--output-document=%s.tgz'% name], cwd=MG5DIR)

        # Untar the file
        returncode = misc.call(['tar', '-xzpf', '%s.tgz' % name], cwd=MG5DIR,
                                     stdout=open(os.devnull, 'w'))

        if returncode:
            raise MadGraph5Error, 'Fail to download correctly the File. Stop'


        # Check that the directory has the correct name
        if not os.path.exists(pjoin(MG5DIR, name)):
            created_name = [n for n in os.listdir(MG5DIR) if n.startswith(name)
                                                  and not n.endswith('gz')]
            if not created_name:
                raise MadGraph5Error, 'The file was not loaded correctly. Stop'
            else:
                created_name = created_name[0]
            files.mv(pjoin(MG5DIR, created_name), pjoin(MG5DIR, name))


        logger.info('compile %s. This might takes a while.' % name)

        # Modify Makefile for pythia-pgs on Mac 64 bit
        if args[0] == "pythia-pgs" and sys.maxsize > 2**32:
            path = os.path.join(MG5DIR, 'pythia-pgs', 'src', 'make_opts')
            text = open(path).read()
            text = text.replace('MBITS=32','MBITS=64')
            open(path, 'w').writelines(text)
            if not os.path.exists(pjoin(MG5DIR, 'pythia-pgs', 'libraries','pylib','lib')):
                os.mkdir(pjoin(MG5DIR, 'pythia-pgs', 'libraries','pylib','lib'))

        # Compile the file
        # Check for F77 compiler
        if 'FC' not in os.environ or not os.environ['FC']:
            if self.options['fortran_compiler'] and self.options['fortran_compiler'] != 'None':
                compiler = self.options['fortran_compiler']
            elif misc.which('gfortran'):
                compiler = 'gfortran'
            elif misc.which('g77'):
                compiler = 'g77'
            else:
                raise self.InvalidCmd('Require g77 or Gfortran compiler')

            path = None
            base_compiler= ['FC=g77','FC=gfortran']
            if args[0] == "pythia-pgs":
                path = os.path.join(MG5DIR, 'pythia-pgs', 'src', 'make_opts')
            elif args[0] == 'MadAnalysis':
                path = os.path.join(MG5DIR, 'MadAnalysis', 'makefile')

            if path:
                text = open(path).read()
                for base in base_compiler:
                    text = text.replace(base,'FC=%s' % compiler)
                open(path, 'w').writelines(text)
            os.environ['FC'] = compiler

        # For SysCalc link to lhapdf
        if name == 'SysCalc':
            if self.options['lhapdf']:
                ld_path = misc.Popen([self.options['lhapdf'], '--libdir'],
                                     stdout=subprocess.PIPE).communicate()[0]
                ld_path = ld_path.replace('\n','')
                if 'LD_LIBRARY_PATH' not in os.environ:
                    os.environ['LD_LIBRARY_PATH'] = ld_path
                elif not os.environ['LD_LIBRARY_PATH']:
                    os.environ['LD_LIBRARY_PATH'] = ld_path
                elif 1:#ld_path not in os.environ['LD_LIBRARY_PATH']:
                    os.environ['LD_LIBRARY_PATH'] += ';%s' % ld_path
            else:
                raise self.InvalidCmd('lhapdf is required to compile/use SysCalc')

        if logger.level <= logging.INFO:
            devnull = open(os.devnull,'w')
            try:
                misc.call(['make', 'clean'], stdout=devnull, stderr=-2)
            except Exception:
                pass
            if name == 'pythia-pgs':
                #SLC6 needs to have this first (don't ask why)
                status = misc.call(['make'], cwd = pjoin(MG5DIR, name, 'libraries', 'pylib'))
            status = misc.call(['make'], cwd = os.path.join(MG5DIR, name))
        else:
            try:
                misc.compile(['clean'], mode='', cwd = os.path.join(MG5DIR, name))
            except Exception:
                pass
            if name == 'pythia-pgs':
                #SLC6 needs to have this first (don't ask why)
                status = self.compile(mode='', cwd = pjoin(MG5DIR, name, 'libraries', 'pylib'))
            status = self.compile(mode='', cwd = os.path.join(MG5DIR, name))

        if not status:
            logger.info('Compilation succeeded')
        else:
            # For pythia-pgs check when removing the "-fno-second-underscore" flag
            if name == 'pythia-pgs':
                to_comment = ['libraries/PGS4/src/stdhep-dir/mcfio/arch_mcfio',
                              'libraries/PGS4/src/stdhep-dir/src/stdhep_Arch']
                for f in to_comment:
                    f = pjoin(MG5DIR, name, *f.split('/'))
                    text = "".join(l for l in open(f) if 'fno-second-underscore' not in l)
                    fsock = open(f,'w').write(text)
                try:
                    misc.compile(['clean'], mode='', cwd = os.path.join(MG5DIR, name))
                except Exception:
                    pass
                status = self.compile(mode='', cwd = os.path.join(MG5DIR, name))
            if not status:
                logger.info('Compilation succeeded')
            else:
                logger.warning('Error detected during the compilation. Please check the compilation error and run make manually.')


        # Special treatment for TD/Ghostscript program (require by MadAnalysis)
        if args[0] == 'MadAnalysis':
            try:
                os.system('rm -rf td')
                os.mkdir(pjoin(MG5DIR, 'td'))
            except Exception, error:
                print error
                pass

            if sys.platform == "darwin":
                logger.info('Downloading TD for Mac')
                target = 'http://theory.fnal.gov/people/parke/TD/td_mac_intel.tar.gz'
                misc.call(['curl', target, '-otd.tgz'],
                                                  cwd=pjoin(MG5DIR,'td'))
                misc.call(['tar', '-xzpvf', 'td.tgz'],
                                                  cwd=pjoin(MG5DIR,'td'))
                files.mv(MG5DIR + '/td/td_mac_intel',MG5DIR+'/td/td')
            else:
                logger.info('Downloading TD for Linux 32 bit')
                target = 'http://madgraph.phys.ucl.ac.be/Downloads/td'
                misc.call(['wget', target], cwd=pjoin(MG5DIR,'td'))
                os.chmod(pjoin(MG5DIR,'td','td'), 0775)
                if sys.maxsize > 2**32:
                    logger.warning('''td program (needed by MadAnalysis) is not compile for 64 bit computer.
                In 99% of the case, this is perfectly fine. If you do not have plot, please follow 
                instruction in https://cp3.irmp.ucl.ac.be/projects/madgraph/wiki/TopDrawer .''')
                self.options['td_path'] = pjoin(MG5DIR,'td')

            if not misc.which('gs'):
                logger.warning('''gosthscript not install on your system. This is not required to run MA.
                    but this prevent to create jpg files and therefore to have the plots in the html output.''')
                if sys.platform == "darwin":
                    logger.warning('''You can download this program at the following link:
                    http://www.macupdate.com/app/mac/9980/gpl-ghostscript''')

        if args[0] == 'Delphes2':
            data = open(pjoin(MG5DIR, 'Delphes','data','DetectorCard.dat')).read()
            data = data.replace('data/', 'DELPHESDIR/data/')
            out = open(pjoin(MG5DIR, 'Template','Common', 'Cards', 'delphes_card_default.dat'), 'w')
            out.write(data)
        if args[0] == 'Delphes3':
            files.cp(pjoin(MG5DIR, 'Delphes','examples','delphes_card_CMS.tcl'),
                     pjoin(MG5DIR,'Template', 'Common', 'Cards', 'delphes_card_default.dat'))

        #reset the position of the executable
        options_name = {'Delphes': 'delphes_path',
                           'Delphes2': 'delphes_path',
                           'Delphes3': 'delphes_path',
                           'ExRootAnalysis': 'exrootanalysis_path',
                           'MadAnalysis': 'madanalysis_path',
                           'SysCalc': 'syscalc_path',
                           'pythia-pgs':'pythia-pgs_path'}

        if args[0] in options_name:
            opt = options_name[args[0]]
            if self.options[opt] != self.options_configuration[opt]:
                self.options[opt] = self.options_configuration[opt]
                self.exec_cmd('save options')



    def install_update(self, args, wget):
        """ check if the current version of mg5 is up-to-date.
        and allow user to install the latest version of MG5 """

        def apply_patch(filetext):
            """function to apply the patch"""
            text = filetext.read()
            pattern = re.compile(r'''=== renamed directory \'(?P<orig>[^\']*)\' => \'(?P<new>[^\']*)\'''')
            #=== renamed directory 'Template' => 'Template/LO'
            for orig, new in pattern.findall(text):
                shutil.copytree(pjoin(MG5DIR, orig), pjoin(MG5DIR, 'UPDATE_TMP'))
                full_path = os.path.dirname(pjoin(MG5DIR, new)).split('/')
                for i, name in enumerate(full_path):
                    path = os.path.sep.join(full_path[:i+1])
                    if path and not os.path.isdir(path):
                        os.mkdir(path)
                shutil.copytree(pjoin(MG5DIR, 'UPDATE_TMP'), pjoin(MG5DIR, new))
                shutil.rmtree(pjoin(MG5DIR, 'UPDATE_TMP'))
            # track rename since patch fail to apply those correctly.
            pattern = re.compile(r'''=== renamed file \'(?P<orig>[^\']*)\' => \'(?P<new>[^\']*)\'''')
            #=== renamed file 'Template/SubProcesses/addmothers.f' => 'madgraph/iolibs/template_files/addmothers.f'
            for orig, new in pattern.findall(text):
                print 'move %s to %s' % (orig, new)
                try:
                    files.cp(pjoin(MG5DIR, orig), pjoin(MG5DIR, new), error=True)
                except IOError:
                    full_path = os.path.dirname(pjoin(MG5DIR, new)).split('/')
                    for i, name in enumerate(full_path):
                        path = os.path.sep.join(full_path[:i+1])
                        if path and not os.path.isdir(path):
                            os.mkdir(path)
                files.cp(pjoin(MG5DIR, orig), pjoin(MG5DIR, new), error=True)
            # track remove/re-added file:
            pattern = re.compile(r'''^=== added file \'(?P<new>[^\']*)\'''',re.M)
            all_add = pattern.findall(text)
            #pattern = re.compile(r'''=== removed file \'(?P<new>[^\']*)\'''')
            #all_rm = pattern.findall(text)
            pattern=re.compile(r'''=== removed file \'(?P<new>[^\']*)\'(?=.*=== added file \'(?P=new)\')''',re.S)
            print 'this step can take a few minuts. please be patient'
            all_rm_add = pattern.findall(text)
            #=== added file 'tests/input_files/full_sm/interactions.dat'
            for new in all_add:
                if new in all_rm_add:
                    continue
                if os.path.isfile(pjoin(MG5DIR, new)):
                    os.remove(pjoin(MG5DIR, new))
            #pattern = re.compile(r'''=== removed file \'(?P<new>[^\']*)\'''')
            #=== removed file 'tests/input_files/full_sm/interactions.dat'
            #for old in pattern.findall(text):
            #    if not os.path.isfile(pjoin(MG5DIR, old)):
            #        full_path = os.path.dirname(pjoin(MG5DIR, old)).split('/')
            #        for i, _ in enumerate(full_path):
            #            path = os.path.sep.join(full_path[:i+1])
            #            if path and not os.path.isdir(path):
            #                os.mkdir(path)
            #        subprocess.call(['touch', pjoin(MG5DIR, old)])

            p= subprocess.Popen(['patch', '-p1'], stdin=subprocess.PIPE,
                                                              cwd=MG5DIR)
            p.communicate(text)

            # check file which are not move
            #=== modified file 'Template/LO/Cards/run_card.dat'
            #--- old/Template/Cards/run_card.dat     2012-12-06 10:01:04 +0000
            #+++ new/Template/LO/Cards/run_card.dat  2013-12-09 02:35:59 +0000
            pattern=re.compile('''=== modified file \'(?P<new>[^\']*)\'[^\n]*\n\-\-\- old/(?P<old>\S*)[^\n]*\n\+\+\+ new/(?P=new)''',re.S)
            for match in pattern.findall(text):
                new = pjoin(MG5DIR, match[0])
                old = pjoin(MG5DIR, match[1])
                if new == old:
                    continue
                elif os.path.exists(old):
                    if not os.path.exists(os.path.dirname(new)):
                        split = new.split('/')
                        for i in range(1,len(split)):
                            path = '/'.join(split[:i])
                            if not os.path.exists(path):
                                print 'mkdir', path
                                os.mkdir(path)
                    files.cp(old,new)
            #=== renamed file 'Template/bin/internal/run_delphes' => 'Template/Common/bin/internal/run_delphes'
            #--- old/Template/bin/internal/run_delphes       2011-12-09 07:28:10 +0000
            #+++ new/Template/Common/bin/internal/run_delphes        2012-10-23 02:41:37 +0000
            #pattern=re.compile('''=== renamed file \'(?P<old>[^\']*)\' => \'(?P<new>[^\']*)\'[^\n]*\n\-\-\- old/(?P=old)[^\n]*\n\+\+\+ new/(?P=new)''',re.S)
            #for match in pattern.findall(text):
            #    old = pjoin(MG5DIR, match[0])
            #    new = pjoin(MG5DIR, match[1])
            #    if new == old:
            #       continue
            #    elif os.path.exists(old):
            #        if not os.path.exists(os.path.dirname(new)):
            #            split = new.split('/')
            #            for i in range(1,len(split)):
            #                path = '/'.join(split[:i])
            #                if not os.path.exists(path):
            #                    print 'mkdir', path
            #                    os.mkdir(path)
            #        files.cp(old,new)

            # check that all files in bin directory are executable
            for path in glob.glob(pjoin(MG5DIR, 'bin','*')):
                misc.call(['chmod', '+x', path])
            for path in glob.glob(pjoin(MG5DIR, 'Template','*','bin','*')):
                misc.call(['chmod', '+x', path])
            for path in glob.glob(pjoin(MG5DIR, 'Template','*','bin','internal','*')):
                misc.call(['chmod', '+x', path])
            for path in glob.glob(pjoin(MG5DIR, 'Template','*','*', '*.py')):
                misc.call(['chmod', '+x', path])
            for path in glob.glob(pjoin(MG5DIR, 'Template','*','*','*.sh')):
                misc.call(['chmod', '+x', path])

            #add empty files/directory
            pattern=re.compile('''^=== touch (file|directory) \'(?P<new>[^\']*)\'''',re.M)
            for match in pattern.findall(text):
                if match[0] == 'file':
                    new = os.path.dirname(pjoin(MG5DIR, match[1]))
                else:
                    new = pjoin(MG5DIR, match[1])
                if not os.path.exists(new):
                    split = new.split('/')
                    for i in range(1,len(split)+1):
                        path = '/'.join(split[:i])
                        if path and not os.path.exists(path):
                            print 'mkdir', path
                            os.mkdir(path)
                if match[0] == 'file':
                    print 'touch ', pjoin(MG5DIR, match[1])
                    misc.call(['touch', pjoin(MG5DIR, match[1])])
            # add new symlink
            pattern=re.compile('''^=== link file \'(?P<new>[^\']*)\' \'(?P<old>[^\']*)\'''', re.M)
            for new, old in pattern.findall(text):
                    if not os.path.exists(pjoin(MG5DIR, new)):
                        files.ln(old, os.path.dirname(new), os.path.basename(new))

            # check if it need to download binary:
            pattern = re.compile("""^Binary files old/(\S*).*and new/(\S*).*$""", re.M)
            if pattern.search(text):
                return True
            else:
                return False

        # load options
        mode = [arg.split('=',1)[1] for arg in args if arg.startswith('--mode=')]
        if mode:
            mode = mode[-1]
        else:
            mode = "userrequest"
        force = any([arg=='-f' for arg in args])
        timeout = [arg.split('=',1)[1] for arg in args if arg.startswith('--timeout=')]
        if timeout:
            try:
                timeout = int(timeout[-1])
            except ValueError:
                raise self.InvalidCmd('%s: invalid argument for timeout (integer expected)'%timeout[-1])
        else:
            timeout = self.options['timeout']
        input_path = [arg.split('=',1)[1] for arg in args if arg.startswith('--input=')]

        if input_path:
            fsock = open(input_path[0])
            need_binary = apply_patch(fsock)
            logger.info('manual patch apply. Please test your version.')
            if need_binary:
                logger.warning('Note that some files need to be loaded separately!')
            sys.exit(0)

        options = ['y','n','on_exit']
        if mode == 'mg5_start':
            timeout = 2
            default = 'n'
            update_delay = self.options['auto_update'] * 24 * 3600
            if update_delay == 0:
                return
        elif mode == 'mg5_end':
            timeout = 5
            default = 'n'
            update_delay = self.options['auto_update'] * 24 * 3600
            if update_delay == 0:
                return
            options.remove('on_exit')
        elif mode == "userrequest":
            default = 'y'
            update_delay = 0
        else:
            raise self.InvalidCmd('Unknown mode for command install update')

        if not os.path.exists(os.path.join(MG5DIR,'input','.autoupdate')) or \
                os.path.exists(os.path.join(MG5DIR,'.bzr')):
            error_text = """This version of MG5 doesn\'t support auto-update. Common reasons are:
            1) This version was loaded via bazaar (use bzr pull to update instead).
            2) This version is a beta release of MG5."""
            if mode == 'userrequest':
                raise self.ConfigurationError(error_text)
            return

        if not misc.which('patch'):
            error_text = """Not able to find program \'patch\'. Please reload a clean version
            or install that program and retry."""
            if mode == 'userrequest':
                raise self.ConfigurationError(error_text)
            return


        # read the data present in .autoupdate
        data = {}
        for line in open(os.path.join(MG5DIR,'input','.autoupdate')):
            if not line.strip():
                continue
            sline = line.split()
            data[sline[0]] = int(sline[1])

        #check validity of the file
        if 'version_nb' not in data:
            if mode == 'userrequest':
                error_text = 'This version of MG5 doesn\'t support auto-update. (Invalid information)'
                raise self.ConfigurationError(error_text)
            return
        elif 'last_check' not in data:
            data['last_check'] = time.time()

        #check if we need to update.
        if time.time() - data['last_check'] < update_delay:
            return

        logger.info('Checking if MG5 is up-to-date... (takes up to %ss)' % timeout)
        class TimeOutError(Exception): pass

        def handle_alarm(signum, frame):
            raise TimeOutError

        signal.signal(signal.SIGALRM, handle_alarm)
        signal.alarm(timeout)
        to_update = 0
        try:
            filetext = urllib.urlopen('http://madgraph.phys.ucl.ac.be/mg5amc_build_nb')
            signal.alarm(0)
            web_version = int(filetext.read().strip())
        except (TimeOutError, ValueError, IOError):
            signal.alarm(0)
            print 'failed to connect server'
            if mode == 'mg5_end':
                # wait 24h before next check
                fsock = open(os.path.join(MG5DIR,'input','.autoupdate'),'w')
                fsock.write("version_nb   %s\n" % data['version_nb'])
                fsock.write("last_check   %s\n" % \
                int(time.time()) - 3600 * 24 * (self.options['auto_update'] -1))
                fsock.close()
            return

        if web_version == data['version_nb']:
            logger.info('No new version of MG5 available')
            # update .autoupdate to prevent a too close check
            fsock = open(os.path.join(MG5DIR,'input','.autoupdate'),'w')
            fsock.write("version_nb   %s\n" % data['version_nb'])
            fsock.write("last_check   %s\n" % int(time.time()))
            fsock.close()
            return
        elif data['version_nb'] > web_version:
            logger_stderr.info('impossible to update: local %s web %s' % (data['version_nb'], web_version))
            fsock = open(os.path.join(MG5DIR,'input','.autoupdate'),'w')
            fsock.write("version_nb   %s\n" % data['version_nb'])
            fsock.write("last_check   %s\n" % int(time.time()))
            fsock.close()
            return
        else:
            if not force:
                answer = self.ask('New Version of MG5 available! Do you want to update your current version?',
                                  default, options)
            else:
                answer = default


        if answer == 'y':
            logger.info('start updating code')
            fail = 0
            for i in range(data['version_nb'], web_version):
                try:
                    filetext = urllib.urlopen('http://madgraph.phys.ucl.ac.be/patch/build%s.patch' %(i+1))
#                    filetext = urllib.urlopen('http://madgraph.phys.ucl.ac.be/patch_test/build%s.patch' %(i+1))
                except Exception:
                    print 'fail to load patch to build #%s' % (i+1)
                    fail = i
                    break
                need_binary = apply_patch(filetext)
                if need_binary:
                    path = "http://madgraph.phys.ucl.ac.be/binary/binary_file%s.tgz" %(i+1)
                    name = "extra_file%i" % (i+1)
                    if sys.platform == "darwin":
                        misc.call(['curl', path, '-o%s.tgz' % name], cwd=MG5DIR)
                    else:
                        misc.call(['wget', path, '--output-document=%s.tgz'% name], cwd=MG5DIR)
                    # Untar the file
                    returncode = misc.call(['tar', '-xzpf', '%s.tgz' % name], cwd=MG5DIR,
                                     stdout=open(os.devnull, 'w'))

            fsock = open(os.path.join(MG5DIR,'input','.autoupdate'),'w')
            if not fail:
                fsock.write("version_nb   %s\n" % web_version)
            else:
                fsock.write("version_nb   %s\n" % fail)
            fsock.write("last_check   %s\n" % int(time.time()))
            fsock.close()
            logger.info('Checking current version. (type ctrl-c to bypass the check)')
            subprocess.call([os.path.join('tests','test_manager.py')],
                                                                  cwd=MG5DIR)

            print 'new version installed, please relaunch mg5'
            sys.exit(0)
        elif answer == 'n':
            # prevent for a future check
            fsock = open(os.path.join(MG5DIR,'input','.autoupdate'),'w')
            fsock.write("version_nb   %s\n" % data['version_nb'])
            fsock.write("last_check   %s\n" % int(time.time()))
            fsock.close()
            logger.info('Update bypassed.')
            logger.info('The next check for a new version will be performed in %s days' \
                        % abs(self.options['auto_update']))
            logger.info('In order to change this delay. Enter the command:')
            logger.info('set auto_update X')
            logger.info('Putting X to zero will prevent this check at anytime.')
            logger.info('You can upgrade your version at any time by typing:')
            logger.info('install update')
        else: #answer is on_exit
            #ensure that the test will be done on exit
            #Do not use the set command here!!
            self.options['auto_update'] = -1 * self.options['auto_update']



    def set_configuration(self, config_path=None, final=True):
        """ assign all configuration variable from file
            ./input/mg5_configuration.txt. assign to default if not define """

        if not self.options:
            self.options = dict(self.options_configuration)
            self.options.update(self.options_madgraph)
            self.options.update(self.options_madevent)

        if not config_path:
            if os.environ.has_key('MADGRAPH_BASE'):
                config_path = pjoin(os.environ['MADGRAPH_BASE'],'mg5_configuration.txt')
                self.set_configuration(config_path, final)
                return
            if 'HOME' in os.environ:
                config_path = pjoin(os.environ['HOME'],'.mg5',
                                                        'mg5_configuration.txt')
                if os.path.exists(config_path):
                    self.set_configuration(config_path, final=False)
            config_path = os.path.relpath(pjoin(MG5DIR,'input',
                                                       'mg5_configuration.txt'))
            return self.set_configuration(config_path, final)

        if not os.path.exists(config_path):
            files.cp(pjoin(MG5DIR,'input','.mg5_configuration_default.txt'), config_path)
        config_file = open(config_path)

        # read the file and extract information
        logger.info('load MG5 configuration from %s ' % config_file.name)
        for line in config_file:
            if '#' in line:
                line = line.split('#',1)[0]
            line = line.replace('\n','').replace('\r\n','')
            try:
                name, value = line.split('=')
            except ValueError:
                pass
            else:
                name = name.strip()
                value = value.strip()
                if name != 'mg5_path':
                    self.options[name] = value
                if value.lower() == "none":
                    self.options[name] = None

        self.options['stdout_level'] = logging.getLogger('madgraph').level
        if not final:
            return self.options # the return is usefull for unittest

        # Treat each expected input
        # 1: Pythia8_path and hewrig++ paths
        # try absolute and relative path
        for key in self.options:
            if key in ['pythia8_path', 'hwpp_path', 'thepeg_path', 'hepmc_path']:
                if self.options[key] in ['None', None]:
                    self.options[key] = None
                    continue
                path = self.options[key]
                #this is for pythia8
                if key == 'pythia8_path' and not os.path.isfile(pjoin(MG5DIR, path, 'include', 'Pythia.h')):
                    if not os.path.isfile(pjoin(path, 'include', 'Pythia.h')):
                        self.options['pythia8_path'] = None
                    else:
                        continue
                #this is for hw++
                elif key == 'hwpp_path' and not os.path.isfile(pjoin(MG5DIR, path, 'include', 'Herwig++', 'Analysis', 'BasicConsistency.hh')):
                    if not os.path.isfile(pjoin(path, 'include', 'Herwig++', 'Analysis', 'BasicConsistency.hh')):
                        self.options['hwpp_path'] = None
                    else:
                        continue
                # this is for thepeg
                elif key == 'thepeg_path' and not os.path.isfile(pjoin(MG5DIR, path, 'include', 'ThePEG', 'ACDC', 'ACDCGenCell.h')):
                    if not os.path.isfile(pjoin(path, 'include', 'ThePEG', 'ACDC', 'ACDCGenCell.h')):
                        self.options['thepeg_path'] = None
                    else:
                        continue
                # this is for hepmc
                elif key == 'hepmc_path' and not os.path.isfile(pjoin(MG5DIR, path, 'include', 'HEPEVT_Wrapper.h')):
                    if not os.path.isfile(pjoin(path, 'include', 'HEPEVT_Wrapper.h')):
                        self.options['hepmc_path'] = None
                    else:
                        continue

            elif key.endswith('path'):
                pass
            elif key in ['run_mode', 'auto_update']:
                self.options[key] = int(self.options[key])
            elif key in ['cluster_type','automatic_html_opening']:
                pass
            elif key not in ['text_editor','eps_viewer','web_browser', 'stdout_level']:
                # Default: try to set parameter
                try:
                    self.do_set("%s %s --no_save" % (key, self.options[key]), log=False)
                except MadGraph5Error, error:
                    print error
                    logger.warning("Option %s from config file not understood" \
                                   % key)
                else:
                    if key in self.options_madgraph:
                        self.history.append('set %s %s' % (key, self.options[key]))

        # Configure the way to open a file:
        launch_ext.open_file.configure(self.options)

        return self.options

    def check_for_export_dir(self, filepath):
        """Check if the files is in a valid export directory and assign it to
        export path if if is"""

        # keep previous if a previous one is defined
        if self._export_dir:
            return

        if os.path.exists(pjoin(os.getcwd(), 'Cards')):
            self._export_dir = os.getcwd()
            return

        path_split = filepath.split(os.path.sep)
        if len(path_split) > 2 and path_split[-2] == 'Cards':
            self._export_dir = os.path.sep.join(path_split[:-2])
            return

    def do_launch(self, line):
        """Main commands: Ask for editing the parameter and then
        Execute the code (madevent/standalone/...)
        """

        #ensure that MG option are not modified by the launch routine
        current_options = dict([(name, self.options[name]) for name in self.options_madgraph])
        start_cwd = os.getcwd()

        args = self.split_arg(line)
        # check argument validity and normalise argument
        (options, args) = _launch_parser.parse_args(args)
        self.check_launch(args, options)
        options = options.__dict__
        # args is now MODE PATH

        if args[0].startswith('standalone'):
            if os.path.isfile(os.path.join(os.getcwd(),args[1],'Cards',\
              'MadLoopParams.dat')) and not os.path.isfile(os.path.join(\
              os.getcwd(),args[1],'SubProcesses','check_poles.f')):
                ext_program = launch_ext.MadLoopLauncher(self, args[1], \
                                                options=self.options, **options)
            else:
                ext_program = launch_ext.SALauncher(self, args[1], \
                                                options=self.options, **options)
        elif args[0] == 'madevent':
            if options['interactive']:
                if hasattr(self, 'do_shell'):
                    ME = madevent_interface.MadEventCmdShell(me_dir=args[1], options=self.options)
                else:
                    ME = madevent_interface.MadEventCmd(me_dir=args[1],options=self.options)
                    ME.pass_in_web_mode()
                stop = self.define_child_cmd_interface(ME)
                return stop

            #check if this is a cross-section
            if not self._generate_info:
                # This relaunch an old run -> need to check if this is a
                # cross-section or a width
                info = open(pjoin(args[1],'SubProcesses','procdef_mg5.dat')).read()
                generate_info = info.split('# Begin PROCESS',1)[1].split('\n')[1]
                generate_info = generate_info.split('#')[0]
            else:
                generate_info = self._generate_info

            if len(generate_info.split('>')[0].strip().split())>1:
                ext_program = launch_ext.MELauncher(args[1], self,
                                shell = hasattr(self, 'do_shell'),
                                options=self.options,**options)
            else:
                # This is a width computation
                ext_program = launch_ext.MELauncher(args[1], self, unit='GeV',
                                shell = hasattr(self, 'do_shell'),
                                options=self.options,**options)

        elif args[0] == 'pythia8':
            ext_program = launch_ext.Pythia8Launcher( args[1], self, **options)

        elif args[0] == 'aMC@NLO':
            if options['interactive']:
                if hasattr(self, 'do_shell'):
                    ME = amcatnlo_run.aMCatNLOCmdShell(me_dir=args[1], options=self.options)
                else:
                    ME = amcatnlo_run.aMCatNLOCmd(me_dir=args[1],options=self.options)
                    ME.pass_in_web_mode()
                # transfer interactive configuration
                config_line = [l for l in self.history if l.strip().startswith('set')]
                for line in config_line:
                    ME.exec_cmd(line)
                stop = self.define_child_cmd_interface(ME)
                return stop
            ext_program = launch_ext.aMCatNLOLauncher( args[1], self, **options)
        elif args[0] == 'madweight':
            import madgraph.interface.madweight_interface as madweight_interface
            if options['interactive']:
                if hasattr(self, 'do_shell'):
                    MW = madweight_interface.MadWeightCmdShell(me_dir=args[1], options=self.options)
                else:
                    MW = madweight_interface.MadWeightCmd(me_dir=args[1],options=self.options)
                # transfer interactive configuration
                config_line = [l for l in self.history if l.strip().startswith('set')]
                for line in config_line:
                    MW.exec_cmd(line)
                stop = self.define_child_cmd_interface(MW)                
                return stop
            ext_program = launch_ext.MWLauncher( self, args[1],
                                                 shell = hasattr(self, 'do_shell'),
                                                 options=self.options,**options)            
        else:
            os.chdir(start_cwd) #ensure to go to the initial path
            raise self.InvalidCmd , '%s cannot be run from MG5 interface' % args[0]


        ext_program.run()
        os.chdir(start_cwd) #ensure to go to the initial path
        # ensure that MG options are not changed!
        for key, value in current_options.items():
            self.options[key] = value

    def do_load(self, line):
        """Not in help: Load information from file"""

        args = self.split_arg(line)
        # check argument validity
        self.check_load(args)

        cpu_time1 = time.time()
        if args[0] == 'model':
            self._curr_model = save_load_object.load_from_file(args[1])
            if self._curr_model.get('parameters'):
                # This is a UFO model
                self._model_v4_path = None
                self._curr_fortran_model = \
                  helas_call_writers.FortranUFOHelasCallWriter(self._curr_model)
            else:
                # This is a v4 model
                self._model_v4_path = import_v4.find_model_path(\
                    self._curr_model.get('name').replace("_v4", ""),
                    self._mgme_dir)
                self._curr_fortran_model = \
                  helas_call_writers.FortranHelasCallWriter(self._curr_model)

            # Do post-processing of model
            self.process_model()

            #save_model.save_model(args[1], self._curr_model)
            if isinstance(self._curr_model, base_objects.Model):
                cpu_time2 = time.time()
                logger.info("Loaded model from file in %0.3f s" % \
                      (cpu_time2 - cpu_time1))
            else:
                raise self.RWError('Could not load model from file %s' \
                                      % args[1])
        elif args[0] == 'processes':
            amps = save_load_object.load_from_file(args[1])
            if isinstance(amps, diagram_generation.AmplitudeList):
                cpu_time2 = time.time()
                logger.info("Loaded processes from file in %0.3f s" % \
                      (cpu_time2 - cpu_time1))
                if amps:
                    model = amps[0].get('process').get('model')
                    if not model.get('parameters'):
                        # This is a v4 model.  Look for path.
                        self._model_v4_path = import_v4.find_model_path(\
                                   model.get('name').replace("_v4", ""),
                                   self._mgme_dir)
                        self._curr_fortran_model = \
                                helas_call_writers.FortranHelasCallWriter(\
                                                              model)
                    else:
                        self._model_v4_path = None
                        self._curr_fortran_model = \
                                helas_call_writers.FortranUFOHelasCallWriter(\
                                                              model)
                    # If not exceptions from previous steps, set
                    # _curr_amps and _curr_model
                    self._curr_amps = amps
                    self._curr_model = model
                    logger.info("Model set from process.")
                    # Do post-processing of model
                    self.process_model()
                self._done_export = None
            else:
                raise self.RWError('Could not load processes from file %s' % args[1])


    def do_customize_model(self, line):
        """create a restriction card in a interactive way"""

        args = self.split_arg(line)
        self.check_customize_model(args)

        model_path = self._curr_model.get('modelpath')
        if not os.path.exists(pjoin(model_path,'build_restrict.py')):
            raise self.InvalidCmd('''Model not compatible with this option.''')

        # (re)import the full model (get rid of the default restriction)
        self._curr_model = import_ufo.import_model(model_path, restrict=False)

        #1) create the full param_card
        out_path = StringIO.StringIO()
        param_writer.ParamCardWriter(self._curr_model, out_path)
        # and load it to a python object
        param_card = check_param_card.ParamCard(out_path.getvalue().split('\n'))


        all_categories = self.ask('','0',[], ask_class=AskforCustomize)
        ## Make a Temaplate for  the restriction card. (card with no restrict)
        for block in param_card:
            value_dict = {}
            for param in param_card[block]:
                value = param.value
                if value == 0:
                    param.value = 0.000001e-99
                elif value == 1:
                    param.value = 9.999999e-1
                elif abs(value) in value_dict:
                    param.value += value_dict[abs(value)] * 1e-4 * param.value
                    value_dict[abs(value)] += 1
                else:
                    value_dict[abs(value)] = 1

        for category in all_categories:
            for options in category:
                if not options.status:
                    continue
                param = param_card[options.lhablock].get(options.lhaid)
                param.value = options.value

        logger.info('Loading the resulting model')
        # Applying the restriction
        self._curr_model = import_ufo.RestrictModel(self._curr_model)
        model_name = self._curr_model.get('name')
        if model_name == 'mssm':
            keep_external=True
        else:
            keep_external=False
        self._curr_model.restrict_model(param_card,keep_external=keep_external)

        if args:
            name = args[0].split('=',1)[1]
            path = pjoin(model_path,'restrict_%s.dat' % name)
            logger.info('Save restriction file as %s' % path)
            param_card.write(path)
            self._curr_model['name'] += '-%s' % name



    def do_save(self, line, check=True, to_keep={}, log=True):
        """Not in help: Save information to file"""

        args = self.split_arg(line)
        # Check argument validity
        if check:
            self.check_save(args)

        if args[0] == 'model':
            if self._curr_model:
                #save_model.save_model(args[1], self._curr_model)
                if save_load_object.save_to_file(args[1], self._curr_model):
                    logger.info('Saved model to file %s' % args[1])
            else:
                raise self.InvalidCmd('No model to save!')
        elif args[0] == 'processes':
            if self._curr_amps:
                if save_load_object.save_to_file(args[1], self._curr_amps):
                    logger.info('Saved processes to file %s' % args[1])
            else:
                raise self.InvalidCmd('No processes to save!')

        elif args[0] == 'options':
            # First look at options which should be put in MG5DIR/input
            to_define = {}
            for key, default in self.options_configuration.items():
                if  self.options_configuration[key] != self.options[key] != None:
                    to_define[key] = self.options[key]

            if not '--auto' in args:
                for key, default in self.options_madevent.items():
                    if self.options_madevent[key] != self.options[key] != None:
                        if '_path' in key and os.path.basename(self.options[key]) == 'None':
                            continue
                        to_define[key] = self.options[key]
                    elif key == 'cluster_queue' and self.options[key] is None:
                        to_define[key] = self.options[key]

            if '--all' in args:
                for key, default in self.options_madgraph.items():
                    if self.options_madgraph[key] != self.options[key] != None and \
                      key != 'stdout_level':
                        to_define[key] = self.options[key]
            elif not '--auto' in args:
                for key, default in self.options_madgraph.items():
                    if self.options_madgraph[key] != self.options[key] != None and  key != 'stdout_level':
                        logger.info('The option %s is modified [%s] but will not be written in the configuration files.' \
                                    % (key,self.options_madgraph[key]) )
                        logger.info('If you want to make this value the default for future session, you can run \'save options --all\'')
            if len(args) >1 and not args[1].startswith('--'):
                filepath = args[1]
            else:
                filepath = pjoin(MG5DIR, 'input', 'mg5_configuration.txt')
            basefile = pjoin(MG5DIR, 'input', '.mg5_configuration_default.txt')
            basedir = MG5DIR

            if to_keep:
                to_define = to_keep
            self.write_configuration(filepath, basefile, basedir, to_define)

    # Set an option
    def do_set(self, line, log=True):
        """Set an option, which will be default for coming generations/outputs
        """
        # Be carefull:
        # This command is associated to a post_cmd: post_set.
        args = self.split_arg(line)

        # Check the validity of the arguments
        self.check_set(args)

        if args[0] == 'ignore_six_quark_processes':
            if args[1] == 'False':
                self.options[args[0]] = False
                return
            self.options[args[0]] = list(set([abs(p) for p in \
                                      self._multiparticles[args[1]]\
                                      if self._curr_model.get_particle(p).\
                                      is_fermion() and \
                                      self._curr_model.get_particle(abs(p)).\
                                      get('color') == 3]))
            if log:
                logger.info('Ignore processes with >= 6 quarks (%s)' % \
                        ",".join([\
                            self._curr_model.get_particle(q).get('name') \
                            for q in self.options[args[0]]]))

        elif args[0] == 'group_subprocesses':
            if args[1] not in ['Auto', 'NLO']:
                self.options[args[0]] = eval(args[1])
            else:
                self.options[args[0]] = args[1]
            if log:
                logger.info('Set group_subprocesses to %s' % \
                        str(self.options[args[0]]))
                logger.info('Note that you need to regenerate all processes')
            self._curr_amps = diagram_generation.AmplitudeList()
            self._curr_matrix_elements = helas_objects.HelasMultiProcess()

        elif args[0] == "stdout_level":
            if args[1].isdigit():
                level = int(args[1])
            else:
                level = eval('logging.' + args[1])
            logging.root.setLevel(level)
            logging.getLogger('madgraph').setLevel(level)
            logging.getLogger('madevent').setLevel(level)
            if log:
                logger.info('set output information to level: %s' % level)

        elif args[0] == "complex_mass_scheme":
            old = self.options[args[0]]
            self.options[args[0]] = eval(args[1])
            aloha.complex_mass = eval(args[1])
            aloha_lib.KERNEL.clean()
            if not self._curr_model:
                pass
            elif self.options[args[0]]:
                if old:
                    if log:
                        logger.info('Complex mass already activated.')
                    return
                if log:
                    logger.info('Activate complex mass scheme.')
                self._curr_model.change_mass_to_complex_scheme()
                if hasattr(self._curr_model, 'set_parameters_and_couplings'):
                        self._curr_model.set_parameters_and_couplings()
            else:
                if not old:
                    if log:
                        logger.info('Complex mass already desactivated.')
                    return
                if log:
                    logger.info('Desactivate complex mass scheme.')
                self.exec_cmd('import model %s' % self._curr_model.get('name'))

        elif args[0] == "gauge":
            # Treat the case where they are no model loaded
            if not self._curr_model:
                if args[1] == 'unitary':
                    aloha.unitary_gauge = True
                else:
                    aloha.unitary_gauge = False
                aloha_lib.KERNEL.clean()
                self.options[args[0]] = args[1]
                if log: logger.info('Passing to gauge %s.' % args[1])
                return

            # They are a valid model
            able_to_mod = True
            if args[1] == 'unitary':
                if 0 in self._curr_model.get('gauge'):
                    aloha.unitary_gauge = True
                else:
                    able_to_mod = False
                    if log: logger.warning('Note that unitary gauge is not allowed for your current model %s' \
		                                     % self._curr_model.get('name'))
            else:
                if 1 in self._curr_model.get('gauge'):
                    aloha.unitary_gauge = False
                else:
                    able_to_mod = False
                    if log: logger.warning('Note that Feynman gauge is not allowed for your current model %s' \
		                                     % self._curr_model.get('name'))
            self.options[args[0]] = args[1]

            if able_to_mod and log and args[0] == 'gauge' and \
                args[1] == 'unitary' and not self.options['gauge']=='unitary' and \
                isinstance(self._curr_model,loop_base_objects.LoopModel) and \
                  not self._curr_model['perturbation_couplings'] in [[],['QCD']]:
                logger.warning('You will only be able to do tree level'+\
                                   ' and QCD corrections in the unitary gauge.')

            #re-init all variable
            model_name = self._curr_model.get('modelpath+restriction')
            self._curr_model = None
            self._curr_amps = diagram_generation.AmplitudeList()
            self._curr_matrix_elements = helas_objects.HelasMultiProcess()
            self._curr_fortran_model = None
            self._curr_cpp_model = None
            self._curr_exporter = None
            self._done_export = False
            import_ufo._import_once = []
            logger.info('Passing to gauge %s.' % args[1])

            if able_to_mod:
                # We don't want to go through the MasterCommand again
                # because it messes with the interface switching when
                # importing a loop model from MG5
                MadGraphCmd.do_import(self,'model %s' %model_name, force=True)
            elif log:
                logger.info('Note that you have to reload the model')

        elif args[0] == 'fortran_compiler':
            if args[1] != 'None':
                if log:
                    logger.info('set fortran compiler to %s' % args[1])
                self.options['fortran_compiler'] = args[1]
            else:
                self.options['fortran_compiler'] = None
        elif args[0] == 'loop_optimized_output':
            if log:
                    logger.info('set loop optimized output to %s' % args[1])
            self._curr_matrix_elements = helas_objects.HelasMultiProcess()
            self.options[args[0]] = eval(args[1])

        elif args[0] == 'fastjet':
            try:
                p = subprocess.Popen([args[1], '--version'], stdout=subprocess.PIPE,
                stderr=subprocess.PIPE)
                output, error = p.communicate()
                res = 0
            except Exception:
                res = 1

            if res != 0 or error:
                logger.warning('%s does not seem to correspond to a valid fastjet-config ' % args[1] + \
                        'executable (v3+). Please enter the full PATH/TO/fastjet-config (including fastjet-config).\n')
                self.options[args[0]] = None
                self.history.pop()
            elif int(output.split('.')[0]) < 3:
                logger.warning('%s is not ' % args[1] + \
                        'v3 or greater. Please install FastJet v3+.')
                self.options[args[0]] = None
                self.history.pop()
            else: #everything is fine
                logger.info('set fastjet to %s' % args[1])
                self.options[args[0]] = args[1]

        elif args[0] == 'lhapdf':
            try:
                res = misc.call([args[1], '--version'], stdout=subprocess.PIPE,
                                                             stderr=subprocess.PIPE)
                logger.info('set lhapdf to %s' % args[1])
                self.options[args[0]] = args[1]
            except Exception:
                res = 1
            if res != 0:
                logger.info('%s does not seem to correspond to a valid lhapdf-config ' % args[1] + \
                        'executable. Please enter the full PATH/TO/lhapdf-config (including lhapdf-config).\n' + \
                        'Note that you can still compile and run aMC@NLO with the built-in PDFs\n')

        elif args[0] in ['timeout', 'auto_update', 'cluster_nb_retry',
                         'cluster_retry_wait']:
                self.options[args[0]] = int(args[1])

        elif args[0] == 'cluster_status_update':
            if '(' in args[1]:
                data = ' '.join([a for a in args[1:] if not a.startswith('-')])
                data = data.replace('(','').replace(')','').replace(',',' ').split()
                first, second = data[:2]
            else:
                first, second = args[1:3]

            self.options[args[0]] = (int(first), int(second))

        elif args[0] == 'OLP':
            # Reset the amplitudes, MatrixElements and exporter as they might
            # depend on this option
            self._curr_amps = diagram_generation.AmplitudeList()
            self._curr_matrix_elements = helas_objects.HelasMultiProcess()
            self._curr_exporter = None
            self.options[args[0]] = args[1]

        elif args[0] in self.options:
            if args[1] in ['None','True','False']:
                self.options[args[0]] = eval(args[1])
            else:
                self.options[args[0]] = args[1]

    def post_set(self, stop, line):
        """Check if we need to save this in the option file"""

        args = self.split_arg(line)
        # Check the validity of the arguments
        try:
            self.check_set(args, log=False)
        except Exception:
            return stop

        if args[0] in self.options_configuration and '--no_save' not in args:
            self.exec_cmd('save options --auto', log=False)
        elif args[0] in self.options_madevent:
            if not '--no_save' in line:
                logger.info('This option will be the default in any output that you are going to create in this session.')
                logger.info('In order to keep this changes permanent please run \'save options\'')
        else:
            #MadGraph5_aMC@NLO configuration
            if not self.history or self.history[-1].split() != line.split():
                self.history.append('set %s' % line)
                self.avoid_history_duplicate('set %s' % args[0], ['define', 'set'])
        return stop

    def do_open(self, line):
        """Open a text file/ eps file / html file"""

        args = self.split_arg(line)
        # Check Argument validity and modify argument to be the real path
        self.check_open(args)
        file_path = args[0]

        launch_ext.open_file(file_path)

    def do_output(self, line):
        """Main commands: Initialize a new Template or reinitialize one"""

        args = self.split_arg(line)
        # Check Argument validity
        self.check_output(args)


        noclean = '-noclean' in args
        force = '-f' in args
        nojpeg = '-nojpeg' in args
        main_file_name = ""
        try:
            main_file_name = args[args.index('-name') + 1]
        except Exception:
            pass

        ################
        # ALOHA OUTPUT #
        ################
        if self._export_format == 'aloha':
            # catch format
            format = [d[9:] for d in args if d.startswith('--format=')]
            if not format:
                format = 'Fortran'
            else:
                format = format[-1]
            # catch output dir
            output = [d for d in args if d.startswith('--output=')]
            if not output:
                output = import_ufo.find_ufo_path(self._curr_model['name'])
                output = pjoin(output, format)
                if not os.path.isdir(output):
                    os.mkdir(output)
            else:
                output = output[-1]
                if not os.path.isdir(output):
                    raise self.InvalidCmd('%s is not a valid directory' % output)
            logger.info('creating routines in directory %s ' % output)
            # build the calling list for aloha
            names = [d for d in args if not d.startswith('-')]
            wanted_lorentz = aloha_fct.guess_routine_from_name(names)
            # Create and write ALOHA Routine
            aloha_model = create_aloha.AbstractALOHAModel(self._curr_model.get('name'))
            aloha_model.add_Lorentz_object(self._curr_model.get('lorentz'))
            if wanted_lorentz:
                aloha_model.compute_subset(wanted_lorentz)
            else:
                aloha_model.compute_all(save=False)
            aloha_model.write(output, format)
            return

        #################
        ## Other Output #
        #################
        # Configuration of what to do:
        # check: check status of the directory
        # exporter: which exporter to use (v4/cpp/...)
        # output: [Template/dir/None] copy the Template, just create dir or do nothing
        config = {}
        config['madevent'] =       {'check': True,  'exporter': 'v4',  'output':'Template'}
        config['matrix'] =         {'check': False, 'exporter': 'v4',  'output':'dir'}
        config['standalone'] =     {'check': True, 'exporter': 'v4',  'output':'Template'}
        config['standalone_msF'] = {'check': False, 'exporter': 'v4',  'output':'Template'}
        config['standalone_msP'] = {'check': False, 'exporter': 'v4',  'output':'Template'}
        config['standalone_rw'] =  {'check': False, 'exporter': 'v4',  'output':'Template'}
        config['standalone_cpp'] = {'check': False, 'exporter': 'cpp', 'output': 'Template'}
        config['pythia8'] =        {'check': False, 'exporter': 'cpp', 'output':'dir'}
        config['madweight'] =      {'check': True, 'exporter': 'v4',  'output':'Template'}

        options = config[self._export_format]
        # check
        if os.path.realpath(self._export_dir) == os.getcwd():
            if not args[0] in ['.', '-f']:
                raise self.InvalidCmd, 'Wrong path directory to create in local directory use \'.\''
        elif not noclean and os.path.isdir(self._export_dir) and options['check']:
            if not force:
                # Don't ask if user already specified force or noclean
                logger.info('INFO: directory %s already exists.' % self._export_dir)
                logger.info('If you continue this directory will be deleted and replaced.')
                answer = self.ask('Do you want to continue?', 'y', ['y','n'])
            else:
                answer = 'y'
            if answer != 'y':
                raise self.InvalidCmd('Stopped by user request')
            else:
                shutil.rmtree(self._export_dir)

        #Exporter + Template
        if options['exporter'] == 'v4':
            self._curr_exporter = export_v4.ExportV4Factory(self, noclean)
            if options['output'] == 'Template':
                self._curr_exporter.copy_v4template(modelname=self._curr_model.get('name'))
        if  options['exporter'] == 'cpp' and options['output'] == 'Template':
            export_cpp.setup_cpp_standalone_dir(self._export_dir, self._curr_model)

        if options['output'] == 'dir' and not os.path.isdir(self._export_dir):
            os.makedirs(self._export_dir)

        # Reset _done_export, since we have new directory
        self._done_export = False

        # Perform export and finalize right away
        self.export(nojpeg, main_file_name, args)

        # Automatically run finalize
        self.finalize(nojpeg)

        # Remember that we have done export
        self._done_export = (self._export_dir, self._export_format)

        # Reset _export_dir, so we don't overwrite by mistake later
        self._export_dir = None

    # Export a matrix element
    def export(self, nojpeg = False, main_file_name = "", args=[]):
        """Export a generated amplitude to file"""

        def generate_matrix_elements(self):
            """Helper function to generate the matrix elements before
            exporting"""

            if self._export_format in ['standalone_msP', 'standalone_msF', 'standalone_mw']:
                to_distinguish = []
                for part in self._curr_model.get('particles'):
                    if part.get('name') in args and part.get('antiname') in args and\
                       part.get('name') != part.get('antiname'):
                        to_distinguish.append(abs(part.get('pdg_code')))
            # Sort amplitudes according to number of diagrams,
            # to get most efficient multichannel output
            self._curr_amps.sort(lambda a1, a2: a2.get_number_of_diagrams() - \
                                 a1.get_number_of_diagrams())

            # Check if we need to group the SubProcesses or not
            group = True
            if self.options['group_subprocesses'] is False:
                group = False
            elif self.options['group_subprocesses'] == 'Auto' and \
                                         self._curr_amps[0].get_ninitial() == 1:
                group = False



            cpu_time1 = time.time()
            ndiags = 0
            if not self._curr_matrix_elements.get_matrix_elements():
                if group:
                    cpu_time1 = time.time()
                    dc_amps = diagram_generation.DecayChainAmplitudeList(\
                        [amp for amp in self._curr_amps if isinstance(amp, \
                                        diagram_generation.DecayChainAmplitude)])
                    non_dc_amps = diagram_generation.AmplitudeList(\
                             [amp for amp in self._curr_amps if not \
                              isinstance(amp, \
                                         diagram_generation.DecayChainAmplitude)])
                    subproc_groups = group_subprocs.SubProcessGroupList()
                    if non_dc_amps:
                        subproc_groups.extend(\
                            group_subprocs.SubProcessGroup.group_amplitudes(\
                                                non_dc_amps, self._export_format))

                    if dc_amps:
                        dc_subproc_group = \
                                  group_subprocs.DecayChainSubProcessGroup.\
                                  group_amplitudes(dc_amps, self._export_format)
                        subproc_groups.extend(dc_subproc_group.\
                                    generate_helas_decay_chain_subproc_groups())

                    ndiags = sum([len(m.get('diagrams')) for m in \
                              subproc_groups.get_matrix_elements()])
                    self._curr_matrix_elements = subproc_groups
                    # assign a unique id number to all groups
                    uid = 0
                    for group in subproc_groups:
                        uid += 1 # update the identification number
                        for me in group.get('matrix_elements'):
                            me.get('processes')[0].set('uid', uid)
                else: # Not grouped subprocesses
                    mode = {}
                    if self._export_format in [ 'standalone_msP' , 'standalone_msF', 'standalone_rw']:
                        mode['mode'] = 'MadSpin'
                    self._curr_matrix_elements = \
                       helas_objects.HelasMultiProcess(self._curr_amps, matrix_element_opts=mode)
                    ndiags = sum([len(me.get('diagrams')) for \
                                  me in self._curr_matrix_elements.\
                                  get_matrix_elements()])
                    # assign a unique id number to all process
                    uid = 0
                    for me in self._curr_matrix_elements.get_matrix_elements()[:]:
                        uid += 1 # update the identification number
                        me.get('processes')[0].set('uid', uid)

            cpu_time2 = time.time()


            return ndiags, cpu_time2 - cpu_time1

        # Start of the actual routine

        ndiags, cpu_time = generate_matrix_elements(self)

        calls = 0

        path = self._export_dir
        if self._export_format in ['standalone_cpp', 'madevent', 'standalone', 
                                   'standalone_msP', 'standalone_msF', 
                                   'standalone_rw', 'madweight']:
            path = pjoin(path, 'SubProcesses')

        cpu_time1 = time.time()

        # First treat madevent and pythia8 exports, where we need to
        # distinguish between grouped and ungrouped subprocesses

        # MadEvent
        if self._export_format == 'madevent':
            if isinstance(self._curr_matrix_elements, group_subprocs.SubProcessGroupList):
                for (group_number, me_group) in enumerate(self._curr_matrix_elements):
                    calls = calls + \
                         self._curr_exporter.generate_subprocess_directory_v4(\
                                me_group, self._curr_fortran_model,
                                group_number)
            else:
                for me_number, me in \
                   enumerate(self._curr_matrix_elements.get_matrix_elements()):
                    calls = calls + \
                            self._curr_exporter.generate_subprocess_directory_v4(\
                                me, self._curr_fortran_model, me_number)


            # Write the procdef_mg5.dat file with process info
            card_path = pjoin(path, os.path.pardir, 'SubProcesses', \
                                     'procdef_mg5.dat')
            if self._generate_info:
                self._curr_exporter.write_procdef_mg5(card_path,
                                self._curr_model['name'],
                                self._generate_info)
                try:
                    cmd.Cmd.onecmd(self, 'history .')
                except Exception:
                    misc.sprint('command history fails.', 10)
                    pass

        # Pythia 8
        if self._export_format == 'pythia8':
            # Output the process files
            process_names = []
            if isinstance(self._curr_matrix_elements, group_subprocs.SubProcessGroupList):
                for (group_number, me_group) in enumerate(self._curr_matrix_elements):
                    exporter = export_cpp.generate_process_files_pythia8(\
                            me_group.get('matrix_elements'), self._curr_cpp_model,
                            process_string = me_group.get('name'),
                            process_number = group_number, path = path)
                    process_names.append(exporter.process_name)
            else:
                exporter = export_cpp.generate_process_files_pythia8(\
                            self._curr_matrix_elements, self._curr_cpp_model,
                            process_string = self._generate_info, path = path)
                process_names.append(exporter.process_file_name)

            # Output the model parameter and ALOHA files
            model_name, model_path = export_cpp.convert_model_to_pythia8(\
                            self._curr_model, self._export_dir)

            # Generate the main program file
            filename, make_filename = \
                      export_cpp.generate_example_file_pythia8(path,
                                                               model_path,
                                                               process_names,
                                                               exporter,
                                                               main_file_name)

        # Pick out the matrix elements in a list
        matrix_elements = self._curr_matrix_elements.get_matrix_elements()

        # Fortran MadGraph MadWeight
        if self._export_format == 'madweight':
                        
            if isinstance(self._curr_matrix_elements, group_subprocs.SubProcessGroupList):
                #remove the merging between electron and muon
                self._curr_matrix_elements = self._curr_matrix_elements.split_lepton_grouping() 
                
                for (group_number, me_group) in enumerate(self._curr_matrix_elements):
                    calls = calls + \
                         self._curr_exporter.generate_subprocess_directory_v4(\
                                me_group, self._curr_fortran_model,
                                group_number)
            else:
                for me_number, me in \
                   enumerate(self._curr_matrix_elements.get_matrix_elements()):
                    calls = calls + \
                            self._curr_exporter.generate_subprocess_directory_v4(\
                                me, self._curr_fortran_model, me_number)

        # Fortran MadGraph5_aMC@NLO Standalone
        if self._export_format in ['standalone', 'standalone_msP', 'standalone_msF', 'standalone_rw']:
            for me in matrix_elements[:]:
                new_calls = self._curr_exporter.generate_subprocess_directory_v4(\
                            me, self._curr_fortran_model)
                if not new_calls:
                    matrix_elements.remove(me)
                calls = calls + new_calls

        # Just the matrix.f files
        if self._export_format == 'matrix':
            for me in matrix_elements:
                filename = pjoin(path, 'matrix_' + \
                           me.get('processes')[0].shell_string() + ".f")
                if os.path.isfile(filename):
                    logger.warning("Overwriting existing file %s" % filename)
                else:
                    logger.info("Creating new file %s" % filename)
                calls = calls + self._curr_exporter.write_matrix_element_v4(\
                    writers.FortranWriter(filename),\
                    me, self._curr_fortran_model)

        # C++ standalone
        if self._export_format == 'standalone_cpp':
            for me in matrix_elements:
                export_cpp.generate_subprocess_directory_standalone_cpp(\
                              me, self._curr_cpp_model,
                              path = path)

        cpu_time2 = time.time() - cpu_time1

        logger.info(("Generated helas calls for %d subprocesses " + \
              "(%d diagrams) in %0.3f s") % \
              (len(matrix_elements),
               ndiags, cpu_time))

        if calls:
            if "cpu_time2" in locals():
                logger.info("Wrote files for %d helas calls in %0.3f s" % \
                            (calls, cpu_time2))
            else:
                logger.info("Wrote files for %d helas calls" % \
                            (calls))

        if self._export_format == 'pythia8':
            logger.info("- All necessary files for Pythia 8 generated.")
            logger.info("- Run \"launch\" and select %s.cc," % filename)
            logger.info("  or go to %s/examples and run" % path)
            logger.info("      make -f %s" % make_filename)
            logger.info("  (with process_name replaced by process name).")
            logger.info("  You can then run ./%s to produce events for the process" % \
                        filename)

        # Replace the amplitudes with the actual amplitudes from the
        # matrix elements, which allows proper diagram drawing also of
        # decay chain processes
        self._curr_amps = diagram_generation.AmplitudeList(\
               [me.get('base_amplitude') for me in \
                matrix_elements])

    def finalize(self, nojpeg, online = False):
        """Make the html output, write proc_card_mg5.dat and create
        madevent.tar.gz for a MadEvent directory"""

        if self._export_format in ['madevent', 'standalone', 'standalone_msP', 
                                   'standalone_msF', 'standalone_rw', 'NLO', 'madweight']:

            # For v4 models, copy the model/HELAS information.
            if self._model_v4_path:
                logger.info('Copy %s model files to directory %s' % \
                            (os.path.basename(self._model_v4_path), self._export_dir))
                self._curr_exporter.export_model_files(self._model_v4_path)
                self._curr_exporter.export_helas(pjoin(self._mgme_dir,'HELAS'))
            else:
                logger.info('Export UFO model to MG4 format')
                # wanted_lorentz are the lorentz structures which are
                # actually used in the wavefunctions and amplitudes in
                # these processes
                wanted_lorentz = self._curr_matrix_elements.get_used_lorentz()
                wanted_couplings = self._curr_matrix_elements.get_used_couplings()
                self._curr_exporter.convert_model_to_mg4(self._curr_model,
                                               wanted_lorentz,
                                               wanted_couplings)

        if self._export_format == 'standalone_cpp':
            logger.info('Export UFO model to C++ format')
            # wanted_lorentz are the lorentz structures which are
            # actually used in the wavefunctions and amplitudes in
            # these processes
            wanted_lorentz = self._curr_matrix_elements.get_used_lorentz()
            wanted_couplings = self._curr_matrix_elements.get_used_couplings()
            export_cpp.convert_model_to_cpp(self._curr_model,
                                            pjoin(self._export_dir),
                                            wanted_lorentz,
                                            wanted_couplings)
            export_cpp.make_model_cpp(self._export_dir)


        elif self._export_format in ['NLO']:
            ## write fj_lhapdf_opts file
            devnull = os.open(os.devnull, os.O_RDWR)
            try:
                res = misc.call([self.options['lhapdf'], '--version'], \
                                 stdout=subprocess.PIPE, stderr=subprocess.PIPE)
            except Exception:
                res = 1
            if res != 0:
                logger.info('The value for lhapdf in the current configuration does not ' + \
                        'correspond to a valid executable.\nPlease set it correctly either in ' + \
                        'input/mg5_configuration or with "set lhapdf /path/to/lhapdf-config" ' + \
                        'and regenrate the process. \nTo avoid regeneration, manually edit the ' + \
                        ('%s/Source/fj_lhapdf_opts file.\n' % self._export_dir ) + \
                        'Note that you can still compile and run aMC@NLO with the built-in PDFs\n')

            self._curr_exporter.finalize_fks_directory( \
                                           self._curr_matrix_elements,
                                           [self.history_header] + \
                                           self.history,
                                           not nojpeg,
                                           online,
                                           self.options['fortran_compiler'])
            # Create configuration file [path to executable] for amcatnlo
            filename = os.path.join(self._export_dir, 'Cards', 'amcatnlo_configuration.txt')
            opts_to_keep = ['lhapdf', 'fastjet', 'pythia8_path', 'hwpp_path', 'thepeg_path', 'hepmc_path']
            to_keep = {}
            for opt in opts_to_keep:
                if self.options[opt]:
                    to_keep[opt] = self.options[opt]
            self.do_save('options %s' % filename.replace(' ', '\ '), check=False, \
                    to_keep = to_keep)

            # check if stdhep has to be compiled (only the first time)
            if not os.path.exists(pjoin(MG5DIR, 'vendor', 'StdHEP', 'lib', 'libstdhep.a')) or \
                not os.path.exists(pjoin(MG5DIR, 'vendor', 'StdHEP', 'lib', 'libFmcfio.a')):
                logger.info('Compiling StdHEP. This has to be done only once.')
                # this is for 64-bit systems
                if sys.maxsize > 2**32:
                    path = os.path.join(MG5DIR, 'vendor', 'StdHEP', 'src', 'make_opts')
                    text = open(path).read()
                    text = text.replace('MBITS=32','MBITS=64')
                    open(path, 'w').writelines(text)
                # Set the correct fortran compiler
                if 'FC' not in os.environ or not os.environ['FC']:
                    if self.options['fortran_compiler'] and self.options['fortran_compiler'] != 'None':
                        compiler = self.options['fortran_compiler']
                    elif misc.which('gfortran'):
                        compiler = 'gfortran'
                    elif misc.which('g77'):
                        compiler = 'g77'
                    else:
                        raise self.InvalidCmd('Require g77 or Gfortran compiler')
                    path = None
                    base_compiler= ['FC=g77','FC=gfortran']
                    path = os.path.join(MG5DIR, 'vendor', 'StdHEP', 'src', 'make_opts')
                    text = open(path).read()
                    for base in base_compiler:
                        text = text.replace(base,'FC=%s' % compiler)
                    open(path, 'w').writelines(text)

                misc.compile(cwd = pjoin(MG5DIR, 'vendor', 'StdHEP'))
                logger.info('Done.')
            #then link the libraries in the exported dir
            files.ln(pjoin(MG5DIR, 'vendor', 'StdHEP', 'lib', 'libstdhep.a'), \
               pjoin(self._export_dir, 'MCatNLO', 'lib'))
            files.ln(pjoin(MG5DIR, 'vendor', 'StdHEP', 'lib', 'libFmcfio.a'), \
               pjoin(self._export_dir, 'MCatNLO', 'lib'))

        elif self._export_format in ['madevent', 'madweight']:          
            # Create configuration file [path to executable] for madevent
            filename = os.path.join(self._export_dir, 'Cards', 'me5_configuration.txt')
            self.do_save('options %s' % filename.replace(' ', '\ '), check=False,
                         to_keep={'mg5_path':MG5DIR})

        if self._export_format in ['madevent', 'standalone', 'standalone_msP', 'standalone_msF',
                                   'standalone_rw', 'madweight']:

            self._curr_exporter.finalize_v4_directory( \
                                           self._curr_matrix_elements,
                                           [self.history_header] + \
                                           self.history,
                                           not nojpeg,
                                           online,
                                           self.options['fortran_compiler'])

        if self._export_format in ['madevent', 'standalone', 'standalone_cpp','madweight']:
            logger.info('Output to directory ' + self._export_dir + ' done.')

        if self._export_format in ['madevent', 'NLO']:
            logger.info('Type \"launch\" to generate events from this process, or see')
            logger.info(self._export_dir + '/README')
            logger.info('Run \"open index.html\" to see more information about this process.')

    def do_help(self, line):
        """ propose some usefull possible action """

        super(MadGraphCmd,self).do_help(line)

        if line:
            return

        if len(self.history) == 0:
            last_action_2 = 'mg5_start'
            last_action = 'mg5_start'
        else:
            args = self.history[-1].split()
            last_action = args[0]
            if len(args)>1:
                last_action_2 = '%s %s' % (last_action, args[1])
            else:
                last_action_2 = 'none'



    # Calculate decay width
    def do_compute_widths(self, line, model=None):
        """Documented commands:Generate amplitudes for decay width calculation, with fixed
           number of final particles (called level)
           syntax; compute_widths particle [other particles] [--options=]

            - particle/other particles can also be multiparticle name (can also be
           pid of the particle)

           --body_decay=X [default=4.0025] allow to choose the precision.
                if X is an integer: compute all X body decay
                if X is a float <1: compute up to the time that total error < X
                if X is a float >1: stops at the first condition.

           --path=X. Use a given file for the param_card. (default UFO built-in)

           special argument:
               - skip_2body: allow to not consider those decay (use FR)
               - model: use the model pass in argument.

        """

        warning_text = """Be carefull automatic computation of the width is
ONLY valid in Narrow-Width Approximation and at Tree-Level."""
        logger.warning(warning_text)
        self.change_principal_cmd('MadGraph')
        if not model:
            modelname = self._curr_model['name']
            with misc.MuteLogger(['madgraph'], ['INFO']):
                model = import_ufo.import_model(modelname, decay=True)
        else:
            self._curr_model = model
            self._curr_fortran_model = \
                      helas_call_writers.FortranUFOHelasCallWriter(\
                                                               self._curr_model)
        if not isinstance(model, model_reader.ModelReader):
            model = model_reader.ModelReader(model)


        # check the argument and return those in a dictionary format
        particles, opts = self.check_compute_widths(self.split_arg(line))

        if opts['path']:
            correct = True
            param_card = check_param_card.ParamCard(opts['path'])
            for param in param_card['decay']:
                if param.value == "auto":
                    param.value = 1
                    param.format = 'float'
                    correct = False
            if not correct:
                if opts['output']:
                    param_card.write(opts['output'])
                    opts['path'] = opts['output']
                else:
                    param_card.write(opts['path'])

        data = model.set_parameters_and_couplings(opts['path'])

        # find UFO particles linked to the require names.
        skip_2body = True
        decay_info = {}
        for pid in particles:
            particle = model.get_particle(pid)
            if not hasattr(particle, 'partial_widths'):
                skip_2body = False
                break
            elif not decay_info:
                logger_mg.info('Get two body decay from FeynRules formula')
            decay_info[pid] = []
            mass = abs(eval(str(particle.get('mass')), data).real)
            data = model.set_parameters_and_couplings(opts['path'], scale= mass)
            total = 0

            for mode, expr in particle.partial_widths.items():
                tmp_mass = mass
                for p in mode:
                    tmp_mass -= abs(eval(str(p.mass), data))
                if tmp_mass <=0:
                    continue

                decay_to = [p.get('pdg_code') for p in mode]
                value = eval(expr,{'cmath':cmath},data).real
                if -1e-10 < value < 0:
                    value = 0
                if -1e-5 < value < 0:
                    logger.warning('Partial width for %s > %s negative: %s automatically set to zero' %
                                   (particle.get('name'), ' '.join([p.get('name') for p in mode]), value))
                    value = 0
                elif value < 0:
                    raise Exception, 'Partial width for %s > %s negative: %s' % \
                                   (particle.get('name'), ' '.join([p.get('name') for p in mode]), value)
                decay_info[particle.get('pdg_code')].append([decay_to, value])
                total += value
        else:
            madevent_interface.MadEventCmd.update_width_in_param_card(decay_info,
                                                   opts['path'], opts['output'])
            if float(opts['body_decay']) == 2:
                return

        #
        # add info from decay module
        #
        self.do_decay_diagram('%s %s' % (' '.join([`id` for id in particles]),
                                         ' '.join('--%s=%s' % (key,value)
                                                  for key,value in opts.items()
                                                  if key not in ['precision_channel'])
                                         ), skip_2body=skip_2body)

        if self._curr_amps:
            logger.info('Pass to numerical integration for computing the widths:')
        else:
            logger.info('No need for N body-decay (N>2). Results are in %s' % opts['output'])
            return

        # Do the MadEvent integration!!
        with misc.TMP_directory() as path:
            decay_dir = pjoin(path,'temp_decay')
            logger_mg.info('More info in temporary files:\n    %s/index.html' % (decay_dir))
            with misc.MuteLogger(['madgraph','ALOHA','cmdprint','madevent'], [40,40,40,40]):
                self.exec_cmd('output %s -f' % decay_dir)
                # Need to write the correct param_card in the correct place !!!
                files.cp(opts['output'], pjoin(decay_dir, 'Cards', 'param_card.dat'))
                if self._curr_model['name'] == 'mssm' or self._curr_model['name'].startswith('mssm-'):
                    check_param_card.convert_to_slha1(pjoin(decay_dir, 'Cards', 'param_card.dat'))
                # call a ME interface and define as it as child for correct error handling
                me_cmd = madevent_interface.MadEventCmd(decay_dir)
                #self.define_child_cmd_interface(me_cmd, interface=False)
                me_cmd.model_name = self._curr_model['name'] #needed for mssm
                me_cmd.options['automatic_html_opening'] = False

                me_opts=[('accuracy', opts['precision_channel']), # default 0.01
                         ('points', 1000),
                         ('iterations',9)]
                me_cmd.exec_cmd('survey decay -f %s' % (
                       " ".join(['--%s=%s' % val for val in me_opts])),
                      postcmd=False)
                me_cmd.exec_cmd('combine_events', postcmd=False)
                #me_cmd.exec_cmd('store_events', postcmd=False)
                me_cmd.collect_decay_widths()
                me_cmd.do_quit('')
                # cleaning
                del me_cmd

            param = check_param_card.ParamCard(pjoin(decay_dir, 'Events', 'decay','param_card.dat'))

        for pid in particles:
            width = param['decay'].get((pid,)).value
            if not pid in param['decay'].decay_table:
                continue
            if pid not in decay_info:
                decay_info[pid] = []
            for BR in param['decay'].decay_table[pid]:
                if len(BR.lhacode) == 3 and skip_2body:
                    continue
                decay_info[pid].append([BR.lhacode[1:], BR.value * width])

        madevent_interface.MadEventCmd.update_width_in_param_card(decay_info,
                                                   opts['path'], opts['output'])

        if self._curr_model['name'] == 'mssm' or self._curr_model['name'].startswith('mssm-'):
            check_param_card.convert_to_slha1(opts['output'])
        return



    # Calculate decay width
    def do_decay_diagram(self, line, skip_2body=False, model=None):
        """Not in help: Generate amplitudes for decay width calculation, with fixed
           number of final particles (called level)
           syntax; decay_diagram part_name level param_path
           args; part_name level param_path
           part_name = name of the particle you want to calculate width
           level = a.) when level is int,
                       it means the max number of decay products
                   b.) when level is float,
                       it means the required precision for width.
           param_path = path for param_card
           (this is necessary to determine whether a channel is onshell or not)
           e.g. calculate width for higgs up to 2-body decays.
           calculate_width h 2 [path]
           N.B. param_card must be given so that the program knows which channel
           is on shell and which is not.

           special argument:
               - skip_2body: allow to not consider those decay (use FR)
               - model: use the model pass in argument.
        """

        if model:
            self._curr_model = model

        args = self.split_arg(line)
        #check the validity of the arguments
        particles, args = self.check_decay_diagram(args)
        #print args
        pids = particles
        level = float(args['body_decay'])
        param_card_path = args['path']
        min_br = float(args['min_br'])

        # Reset amplitudes
        self._curr_amps = diagram_generation.AmplitudeList()
        # Reset Helas matrix elements
        self._curr_matrix_elements = helas_objects.HelasMultiProcess()
        # Reset _done_export, since we have new process
        self._done_export = False
        # Also reset _export_format and _export_dir
        self._export_format = None


        # Setup before find_channels
        if not model:
            self._curr_decaymodel = decay_objects.DecayModel(self._curr_model,
                                                         True)
            self._curr_decaymodel.read_param_card(param_card_path)
        else:
            self._curr_decaymodel = model
        model = self._curr_decaymodel

        if  isinstance(pids, int):
            pids = [pids]

        first =True
        for part_nb,pid in enumerate(pids):
            part = self._curr_decaymodel.get_particle(pid)
            if part.get('width').lower() == 'zero':
                continue
            logger_mg.info('get decay diagram for %s' % part['name'])
            # Find channels as requested
            if level // 1 == level and level >1:
                level = int(level)
                self._curr_decaymodel.find_channels(part, level, min_br)
                if not skip_2body:
                    amp = part.get_amplitudes(2)
                    if amp:
                        self._curr_amps.extend(amp)

                for l in range(3, level+1):
                    amp = part.get_amplitudes(l)
                    if amp:
                        self._curr_amps.extend(amp)
            else:
                max_level = level // 1
                if max_level < 2:
                    max_level = 999
                precision = level % 1
                if first:
                    model.find_all_channels(2,generate_abstract=False)
                    first = False
                if not skip_2body:
                    amp = part.get_amplitudes(2)
                    if amp:
                        self._curr_amps.extend(amp)
                clevel = 2
                while part.get('apx_decaywidth_err') > precision:
                    clevel += 1
                    if clevel > max_level:
                        logger_mg.info('    stop to %s body-decay. approximate error: %s' %
                                   (max_level, part.get('apx_decaywidth_err')) )
                        break
                    if clevel > 3:
                        logger_mg.info('    current estimated error: %s go to %s-body decay:' %\
                                        (part.get('apx_decaywidth_err'), clevel))
                    part.find_channels_nextlevel(model, min_br)
                    #part.group_channels_2_amplitudes(clevel, model, min_br)
                    amp = part.get_amplitudes(clevel)
                    if amp:
                        self._curr_amps.extend(amp)
                    part.update_decay_attributes(False, True, True, model)


        # Set _generate_info
        if len(self._curr_amps) > 0:
            process = self._curr_amps[0]['process'].nice_string()
            #print process
            self._generate_info = process[9:]
            #print self._generate_info
        else:
            print "No decay is found"

class MadGraphCmdWeb(CheckValidForCmdWeb, MadGraphCmd):
    """Temporary parser"""

#===============================================================================
# Command Parser
#===============================================================================
# DRAW
_draw_usage = "draw FILEPATH [options]\n" + \
         "-- draw the diagrams in eps format\n" + \
         "   Files will be FILEPATH/diagrams_\"process_string\".eps \n" + \
         "   Example: draw plot_dir . \n"
_draw_parser = misc.OptionParser(usage=_draw_usage)
_draw_parser.add_option("", "--horizontal", default=False,
                   action='store_true', help="force S-channel to be horizontal")
_draw_parser.add_option("", "--external", default=0, type='float',
                    help="authorizes external particles to end at top or " + \
                    "bottom of diagram. If bigger than zero this tune the " + \
                    "length of those line.")
_draw_parser.add_option("", "--max_size", default=1.5, type='float',
                         help="this forbids external line bigger than max_size")
_draw_parser.add_option("", "--non_propagating", default=True, \
                          dest="contract_non_propagating", action='store_false',
                          help="avoid contractions of non propagating lines")
_draw_parser.add_option("", "--add_gap", default=0, type='float', \
                          help="set the x-distance between external particles")

# LAUNCH PROGRAM
_launch_usage = "launch [DIRPATH] [options]\n" + \
         "-- execute the madevent/standalone/standalone_cpp/pythia8/NLO output present in DIRPATH\n" + \
         "   By default DIRPATH is the latest created directory \n" + \
         "   (for pythia8, it should be the Pythia 8 main directory) \n" + \
         "   Example: launch PROC_sm_1 --name=run2 \n" + \
         "   Example: launch ../pythia8 \n"
_launch_parser = misc.OptionParser(usage=_launch_usage)
_launch_parser.add_option("-f", "--force", default=False, action='store_true',
                                help="Use the card present in the directory in order to launch the different program")
_launch_parser.add_option("-n", "--name", default='', type='str',
                                help="Provide a name to the run (for madevent run)")
_launch_parser.add_option("-c", "--cluster", default=False, action='store_true',
                                help="submit the job on the cluster")
_launch_parser.add_option("-m", "--multicore", default=False, action='store_true',
                                help="submit the job on multicore core")

_launch_parser.add_option("-i", "--interactive", default=False, action='store_true',
                                help="Use Interactive Console [if available]")
_launch_parser.add_option("-s", "--laststep", default='',
                                help="last program run in MadEvent run. [auto|parton|pythia|pgs|delphes]")

#===============================================================================
# Interface for customize question.
#===============================================================================
class AskforCustomize(cmd.SmartQuestion):
    """A class for asking a question where in addition you can have the
    set command define and modifying the param_card/run_card correctly"""

    def __init__(self, question, allow_arg=[], default=None,
                                            mother_interface=None, *arg, **opt):

        model_path = mother_interface._curr_model.get('modelpath')
        #2) Import the option available in the model
        ufo_model = ufomodels.load_model(model_path)
        self.all_categories = ufo_model.build_restrict.all_categories

        question = self.get_question()
        # determine the possible value and how they are linked to the restriction
        #options.
        allow_arg = ['0']
        self.name2options = {}
        for category in self.all_categories:
            for options in category:
                if not options.first:
                    continue
                self.name2options[str(len(allow_arg))] = options
                self.name2options[options.name.replace(' ','')] = options
                allow_arg.append(len(allow_arg))
        allow_arg.append('done')

        cmd.SmartQuestion.__init__(self, question, allow_arg, default, mother_interface)



    def default(self, line):
        """Default action if line is not recognized"""

        line = line.strip()
        args = line.split()
        if line == '' and self.default_value is not None:
            self.value = self.default_value
        # check if input is a file
        elif hasattr(self, 'do_%s' % args[0]):
            self.do_set(' '.join(args[1:]))
        elif line.strip() != '0' and line.strip() != 'done' and \
            str(line) != 'EOF' and line.strip() in self.allow_arg:
            option = self.name2options[line.strip()]
            option.status = not option.status
            self.value = 'repeat'
        else:
            self.value = line

        return self.all_categories

    def reask(self, reprint_opt=True):
        """ """
        reprint_opt = True
        self.question = self.get_question()
        cmd.SmartQuestion.reask(self, reprint_opt)

    def do_set(self, line):
        """ """
        self.value = 'repeat'

        args = line.split()
        if args[0] not in self.name2options:
            logger.warning('Invalid set command. %s not recognize options. Valid options are: \n  %s' %
                           (args[0], ', '.join(self.name2options.keys()) ))
            return
        elif len(args) != 2:
            logger.warning('Invalid set command. Not correct number of argument')
            return


        if args[1] in ['True','1','.true.','T',1,True,'true','TRUE']:
            self.name2options[args[0]].status = True
        elif args[1] in ['False','0','.false.','F',0,False,'false','FALSE']:
            self.name2options[args[0]].status = False
        else:
            logger.warning('%s is not True/False. Didn\'t do anything.' % args[1])



    def get_question(self):
        """define the current question."""
        question = ''
        i=0
        for category in self.all_categories:
            question += category.name + ':\n'
            for options in category:
                if not options.first:
                    continue
                i+=1
                question += '    %s: %s [%s]\n' % (i, options.name,
                                options.display(options.status))
            question += 'Enter a number to change it\'s status or press enter to validate.\n'
            question += 'For scripting this function, please type: \'help\''
        return question


    def complete_set(self, text, line, begidx, endidx):
        """ Complete the set command"""
        signal.alarm(0) # avoid timer if any
        args = self.split_arg(line[0:begidx])

        if len(args) == 1:
            possibilities = [x for x in self.name2options if not x.isdigit()]
            return self.list_completion(text, possibilities, line)
        else:
            return self.list_completion(text,['True', 'False'], line)


    def do_help(self, line):
        '''help message'''

        print 'This allows you to optimize your model to your needs.'
        print 'Enter the number associate to the possible restriction/add-on'
        print ' to change the status of this restriction/add-on.'
        print ''
        print 'In order to allow scripting of this function you can use the '
        print 'function \'set\'. This function takes two argument:'
        print 'set NAME VALUE'
        print '   NAME is the description of the option where you remove all spaces'
        print '   VALUE is either True or False'
        print ' Example: For the question'
        print '''     sm customization:
        1: diagonal ckm [True]
        2: c mass = 0 [True]
        3: b mass = 0 [False]
        4: tau mass = 0 [False]
        5: muon mass = 0 [True]
        6: electron mass = 0 [True]
    Enter a number to change it's status or press enter to validate.'''
        print ''' you can answer by'''
        print '   set diagonalckm False'
        print '   set taumass=0 True'

    def cmdloop(self, intro=None):
        cmd.SmartQuestion.cmdloop(self, intro)
        return self.all_categories



#===============================================================================
# __main__
#===============================================================================

if __name__ == '__main__':

    run_option = sys.argv
    if len(run_option) > 1:
        # The first argument of sys.argv is the name of the program
        input_file = open(run_option[1], 'rU')
        cmd_line = MadGraphCmd(stdin=input_file)
        cmd_line.use_rawinput = False #put it in non interactive mode
        cmd_line.cmdloop()
    else:
        # Interactive mode
        MadGraphCmd().cmdloop()<|MERGE_RESOLUTION|>--- conflicted
+++ resolved
@@ -561,15 +561,14 @@
         logger.info(" > The coupling restrictions after ']' restrict the orders of the matrix element, ")
         logger.info("   namely the squared amplitudes. In the example above QCD=6 correspond to born")
         logger.info("   amplitudes with QCD=2 squared against loop amplitudes with QCD=4, adding up to 6.")
-<<<<<<< HEAD
-        logger.info(" > The optional <NLO_mode=> can be any of the following ('all=' by default if absent):")                    
-        logger.info("     all=   : Generate all the real-emission and loop diagrams, ready for aMC@NLO runs.")                    
-        logger.info("     virt=  : Generate only the loop diagrams, read for MadLoop standalone checks/runs.")                    
-        logger.info("     real=  : Generate only the real-emission diagrams, for use with alternative OLP. ")                    
-        logger.info(" > For processes without born amplitudes (i.e. loop-induced like g g > z), please use ")                    
-        logger.info("   the 'virt=' NLO mode. aMC@NLO cannot integrate these processes, but standalone MadLoop5")                    
-        logger.info("   can still handle these.\n")
-        
+        logger.info(" > The optional <NLO_mode=> can be any of the following ('all=' by default if absent):")
+        logger.info("     all=   : Generate all the real-emission and loop diagrams, ready for aMC@NLO runs.")
+        logger.info("     virt=  : Generate only the loop diagrams, read for MadLoop standalone checks/runs.")
+        logger.info("     real=  : Generate only the real-emission diagrams, for use with alternative OLP. ")
+        logger.info(" > For processes without born amplitudes (i.e. loop-induced like g g > z), please use ")
+        logger.info("   the 'virt=' NLO mode. aMC@NLO cannot integrate these processes, but standalone MadLoop5")
+        logger.info("   can still handle these.")
+
         logger.info("--  merge two model to create a new one", '$MG:color:BLUE')
         logger.info("syntax:",'$MG:color:BLACK')
         logger.info(" o add model MODELNAME [OPTIONS]")
@@ -581,18 +580,6 @@
         logger.info("                This allow to do \"import NAME\" to load that merge.")
         logger.info("   --recreate : Force to recreated the merge model even if the merge model directory already exists.")
         
-        
-        
-=======
-        logger.info(" > The optional <NLO_mode=> can be any of the following ('all=' by default if absent):")
-        logger.info("     all=   : Generate all the real-emission and loop diagrams, ready for aMC@NLO runs.")
-        logger.info("     virt=  : Generate only the loop diagrams, read for MadLoop standalone checks/runs.")
-        logger.info("     real=  : Generate only the real-emission diagrams, for use with alternative OLP. ")
-        logger.info(" > For processes without born amplitudes (i.e. loop-induced like g g > z), please use ")
-        logger.info("   the 'virt=' NLO mode. aMC@NLO cannot integrate these processes, but standalone MadLoop5")
-        logger.info("   can still handle these.")
->>>>>>> 2f63bc1d
-
     def help_compute_widths(self):
         logger.info("syntax: calculate_width PART [other particles] [OPTIONS]")
         logger.info("  Computes the width and partial width for a set of particles")
@@ -711,17 +698,12 @@
 
     def check_add(self, args):
         """check the validity of line
-<<<<<<< HEAD
         syntax: add process PROCESS | add model MODELNAME
-=======
-        syntax: add process PROCESS
->>>>>>> 2f63bc1d
         """
 
         if len(args) < 2:
             self.help_add()
             raise self.InvalidCmd('\"add\" requires at least two arguments')
-<<<<<<< HEAD
         
         if args[0] not in  ['model', 'process']:
             raise self.InvalidCmd('\"add\" requires the argument \"process\" or \"model\"')    
@@ -732,37 +714,6 @@
         if args[0] == 'model':
             pass
             
-
-    
-    
-
-=======
-
-        if args[0] != 'process':
-            raise self.InvalidCmd('\"add\" requires the argument \"process\"')
-
-        if not self._curr_model:
-            logger.info("No model currently active, so we import the Standard Model")
-            self.do_import('model sm')
-
-        if args[-1].startswith('--optimize'):
-            if args[2] != '>':
-                raise self.InvalidCmd('optimize mode valid only for 1->N processes. (See model restriction for 2->N)')
-            if '=' in args[-1]:
-                path = args[-1].split('=',1)[1]
-                if not os.path.exists(path) or \
-                                self.detect_file_type(path) != 'param_card':
-                    raise self.InvalidCmd('%s is not a valid param_card')
-            else:
-                path=None
-            # Update the default value of the model here.
-            if not isinstance(self._curr_model, model_reader.ModelReader):
-                self._curr_model = model_reader.ModelReader(self._curr_model)
-            self._curr_model.set_parameters_and_couplings(path)
-            self.check_process_format(' '.join(args[1:-1]))
-        else:
-            self.check_process_format(' '.join(args[1:]))
->>>>>>> 2f63bc1d
 
     def check_define(self, args):
         """check the validity of line
@@ -884,7 +835,6 @@
 
     def check_generate(self, args):
         """check the validity of args"""
-<<<<<<< HEAD
 
         if not self._curr_model:
             logger.info("No model currently active, so we import the Standard Model")
@@ -908,14 +858,7 @@
         else:
             self.check_process_format(' '.join(args[1:]))
     
-    
-    
-    
-=======
-        # Not called anymore see check_add
-        return self.check_add(args)
-
->>>>>>> 2f63bc1d
+
     def check_process_format(self, process):
         """ check the validity of the string given to describe a format """
 
@@ -1861,7 +1804,6 @@
         if len(args) == 1:
             return self.list_completion(text, self._add_opts)
 
-<<<<<<< HEAD
         if args[1] == 'process':
             return self.complete_generate(text, " ".join(args[1:]), begidx, endidx)
         
@@ -1871,20 +1813,6 @@
             completion_categories['options'] = self.list_completion(text,['--modelname=','--recreate'])
             return self.deal_multiple_categories(completion_categories) 
             
-=======
-        return self.complete_generate(text, " ".join(args[1:]), begidx, endidx)
-
-        # Return list of particle names and multiparticle names, as well as
-        # coupling orders and allowed symbols
-        couplings = []
-        if len(args) > 2 and args[-1] != '>':
-            couplings = ['>']
-        if '>' in args and args.index('>') < len(args) - 1:
-            couplings = [c + "=" for c in self._couplings] + ['@','$','/','>']
-        return self.list_completion(text, self._particle_names + \
-                                    self._multiparticles.keys() + couplings)
-
->>>>>>> 2f63bc1d
     def complete_customize_model(self, text, line, begidx, endidx):
         "Complete the customize_model command"
 
@@ -2210,14 +2138,9 @@
                 return self.path_completion(text,
                         pjoin(*[a for a in args if a.endswith(os.path.sep)]),
                         only_dirs = True)
-<<<<<<< HEAD
         
     def complete_import(self, text, line, begidx, endidx, allow_restrict=True,
                         treat_completion=True):
-=======
-
-    def complete_import(self, text, line, begidx, endidx):
->>>>>>> 2f63bc1d
         "Complete the import command"
 
         args=self.split_arg(line[0:begidx])
@@ -2349,21 +2272,14 @@
                 completion_categories['options'] = self.list_completion(text, ['--modelname','-modelname','--noprefix'])
         if len(args) >= 3 and mode.startswith('banner') and not '--no_launch' in line:
             completion_categories['options'] = self.list_completion(text, ['--no_launch'])
-<<<<<<< HEAD
         
         if treat_completion:
             return self.deal_multiple_categories(completion_categories) 
         else:
             #this means this function is called as a subgroup of another completion
             return completion_categories
-        
-            
-=======
-        return self.deal_multiple_categories(completion_categories)
-
-
-
->>>>>>> 2f63bc1d
+
+
     def find_restrict_card(self, model_name, base_dir='./', no_restrict=True):
         """find the restriction file associate to a given model"""
 
@@ -2585,14 +2501,8 @@
         """
 
         args = self.split_arg(line)
-<<<<<<< HEAD
+
         
-        if args[0] == 'model':
-            return self.add_model(args[1:])
-        
-=======
-
->>>>>>> 2f63bc1d
         warning_duplicate = True
         if '--no_warning=duplicate' in args:
             warning_duplicate = False
@@ -2601,6 +2511,9 @@
         # Check the validity of the arguments
         self.check_add(args)
 
+        if args[0] == 'model':
+            return self.add_model(args[1:])
+        
         # special option for 1->N to avoid generation of kinematically forbidden
         #decay.
         if args[-1].startswith('--optimize'):
@@ -2683,11 +2596,8 @@
             ndiags = sum([amp.get_number_of_diagrams() for \
                               amp in self._curr_amps])
             logger.info("Total: %i processes with %i diagrams" % \
-<<<<<<< HEAD
                   (len(self._curr_amps), ndiags))        
                 
-  
-
     def add_model(self, args):
         """merge two model"""
         
@@ -2727,10 +2637,6 @@
                               printcmd=False, precmd=True, postcmd=True)         
         
         
-=======
-                  (len(self._curr_amps), ndiags))       
-
->>>>>>> 2f63bc1d
     # Define a multiparticle label
     def do_define(self, line, log=True):
         """Define a multiparticle"""

--- conflicted
+++ resolved
@@ -4965,14 +4965,9 @@
             else: 
                 last_action_2 = 'none'
 
-<<<<<<< HEAD
 class MadGraphCmdWeb(CheckValidForCmdWeb, MadGraphCmd):
     """Temporary parser"""
                 
-=======
-class MadGraphCmdWeb(CheckValidForCmdWeb,MadGraphCmd):
-    """Temporary parser"""               
->>>>>>> 43f0cc27
 #===============================================================================
 # Command Parser
 #=============================================================================== 

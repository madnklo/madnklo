--- conflicted
+++ resolved
@@ -3272,25 +3272,24 @@
         else:
             if "MLReductionLib" in MLoptions:
                 if 3 in MLoptions["MLReductionLib"]:
+                    logger.warning('IREGI not available on your system; it will be skipped.')                    
                     MLoptions["MLReductionLib"].remove(3)
+
         if 'pjfry' in self.options and isinstance(self.options['pjfry'],str):
             TIR_dir['pjfry_dir']=self.options['pjfry']
         else:
             if "MLReductionLib" in MLoptions:
                 if 2 in MLoptions["MLReductionLib"]:
+                    logger.warning('PJFRY not available on your system; it will be skipped.')                    
                     MLoptions["MLReductionLib"].remove(2)
-<<<<<<< HEAD
                     
         if 'golem' in self.options and isinstance(self.options['golem'],str):
             TIR_dir['golem_dir']=self.options['golem']
         else:
             if "MLReductionLib" in MLoptions:
                 if 4 in MLoptions["MLReductionLib"]:
+                    logger.warning('GOLEM not available on your system; it will be skipped.')
                     MLoptions["MLReductionLib"].remove(4)
-        #if "_pjfry_dir" in dir(self):
-        #    TIR_dir['pjfry_dir']=self._pjfry_dir
-=======
->>>>>>> 7f1d5957
         
         if args[0] in ['timing']:
             timings = process_checks.check_timing(myprocdef,

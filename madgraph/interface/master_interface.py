--- conflicted
+++ resolved
@@ -485,9 +485,6 @@
     def set_configuration(self, *args, **opts):
         return self.cmd.set_configuration(self, *args, **opts)
 
-<<<<<<< HEAD
-class MasterCmd(Switcher, LoopCmd.LoopInterface, amcatnloCmd.aMCatNLOInterface, cmd.CmdShell):
-=======
     def check_customize_model(self, *args, **opts):
         return self.cmd.check_customize_model(self, *args, **opts)
 
@@ -500,8 +497,7 @@
     def help_customize_model(self, *args, **opts):
         return self.cmd.help_customize_model(self, *args, **opts)
 
-class MasterCmd(Switcher, LoopCmd.LoopInterface, FKSCmd.FKSInterface, cmd.CmdShell):
->>>>>>> 37d14413
+class MasterCmd(Switcher, LoopCmd.LoopInterface, amcatnloCmd.aMCatNLOInterface, cmd.CmdShell):
 
     def __init__(self, main='MadGraph', *args, **opt):
             

################################################################################
#
# Copyright (c) 2009 The MadGraph5_aMC@NLO Development team and Contributors
#
# This file is a part of the MadGraph5_aMC@NLO project, an application which 
# automatically generates Feynman diagrams and matrix elements for arbitrary
# high-energy processes in the Standard Model and beyond.
#
# It is subject to the MadGraph5_aMC@NLO license which should accompany this 
# distribution.
#
# For more information, visit madgraph.phys.ucl.ac.be and amcatnlo.web.cern.ch
#
################################################################################
""" Command interface for MadSpin """
from __future__ import division
import difflib
import logging
import math
import os
import re
import shutil
import sys
import tempfile
import time
import subprocess
from subprocess import Popen, PIPE, STDOUT


pjoin = os.path.join

import madgraph.interface.extended_cmd as extended_cmd
import madgraph.interface.madgraph_interface as mg_interface
import madgraph.interface.master_interface as master_interface
import madgraph.interface.common_run_interface as common_run_interface
import madgraph.iolibs.files as files
import MadSpin.interface_madspin as madspin_interface
import madgraph.various.misc as misc
import madgraph.various.banner as banner
import madgraph.various.lhe_parser as lhe_parser
import madgraph.various.combine_plots as combine_plots
import madgraph.various.cluster as cluster
import madgraph.fks.fks_common as fks_common
import madgraph.core.diagram_generation as diagram_generation

import models.import_ufo as import_ufo
import models.check_param_card as check_param_card 
import MadSpin.decay as madspin


logger = logging.getLogger('decay.stdout') # -> stdout
logger_stderr = logging.getLogger('decay.stderr') # ->stderr
cmd_logger = logging.getLogger('cmdprint2') # -> print

# global to check which f2py module have been already loaded. (to avoid border effect)
dir_to_f2py_free_mod = {}
nb_f2py_module = 0 # each time the process/model is changed this number is modified to 
                   # forced the python module to re-create an executable




class ReweightInterface(extended_cmd.Cmd):
    """Basic interface for reweighting operation"""
    
    prompt = 'Reweight>'
    debug_output = 'Reweight_debug'
    
    @misc.mute_logger()
    def __init__(self, event_path=None, allow_madspin=False, *completekey, **stdin):
        """initialize the interface with potentially an event_path"""
        
        if not event_path:
            cmd_logger.info('************************************************************')
            cmd_logger.info('*                                                          *')
            cmd_logger.info('*               Welcome to Reweight Module                 *')
            cmd_logger.info('*                                                          *')
            cmd_logger.info('************************************************************')
        extended_cmd.Cmd.__init__(self, *completekey, **stdin)
        
        self.model = None
        self.has_standalone_dir = False
        
        self.options = {'curr_dir': os.path.realpath(os.getcwd())}
        
        self.events_file = None
        self.processes = {}
        self.second_model = None
        self.second_process = None
        self.mg5cmd = master_interface.MasterCmd()
        self.seed = None
        self.output_type = "default"
        self.helicity_reweighting = True
        self.rwgt_mode = None # can be LO or NLO, None is default 
        self.has_nlo = False
        self.rwgt_dir = None
        self.exitted = False # Flag to know if do_quit was already called.
        if event_path:
            logger.info("Extracting the banner ...")
            self.do_import(event_path, allow_madspin=allow_madspin)
            
        # dictionary to fortan evaluator
        self.calculator = {}
        self.calculator_nbcall = {}
        
        #all the cross-section for convenience
        self.all_cross_section = {}
            
    def do_import(self, inputfile, allow_madspin=False):
        """import the event file"""

        args = self.split_arg(inputfile)
        if not args:
            return self.InvalidCmd, 'import requires arguments'
        
        # change directory where to write the output
        self.options['curr_dir'] = os.path.realpath(os.path.dirname(inputfile))
        if os.path.basename(os.path.dirname(os.path.dirname(inputfile))) == 'Events':
            self.options['curr_dir'] = pjoin(self.options['curr_dir'], 
                                                      os.path.pardir, os.pardir)
            
        
        if not os.path.exists(inputfile):
            if inputfile.endswith('.gz'):
                if not os.path.exists(inputfile[:-3]):
                    raise self.InvalidCmd('No such file or directory : %s' % inputfile)
                else: 
                    inputfile = inputfile[:-3]
            elif os.path.exists(inputfile + '.gz'):
                inputfile = inputfile + '.gz'
            else: 
                raise self.InvalidCmd('No such file or directory : %s' % inputfile)
        
        if inputfile.endswith('.gz'):
            misc.gunzip(inputfile)
            inputfile = inputfile[:-3]

        # Read the banner of the inputfile
        self.lhe_input = lhe_parser.EventFile(os.path.realpath(inputfile))
        if not self.lhe_input.banner:
            value = self.ask("What is the path to banner", 0, [0], "please enter a path", timeout=0)
            self.lhe_input.banner = open(value).read()
        self.banner = self.lhe_input.get_banner()
        
        #get original cross-section/error
        if 'init' not in self.banner:
            self.orig_cross = (0,0)
            #raise self.InvalidCmd('Event file does not contain init information')
        else:
            for line in self.banner['init'].split('\n'):
                    split = line.split()
                    if len(split) == 4:
                        cross, error = float(split[0]), float(split[1])
            self.orig_cross = (cross, error)
        
        
        
        # Check the validity of the banner:
        if 'slha' not in self.banner:
            misc.sprint(self.banner)
            self.events_file = None
            raise self.InvalidCmd('Event file does not contain model information')
        elif 'mg5proccard' not in self.banner:
            self.events_file = None
            raise self.InvalidCmd('Event file does not contain generation information')

        if 'madspin' in self.banner and not allow_madspin:
            raise self.InvalidCmd('Reweight should be done before running MadSpin')
                
                
        # load information
        process = self.banner.get_detail('proc_card', 'generate')
        if '[' in process:
            if not self.banner.get_detail('run_card', 'keep_rwgt_info'):
                logger.warning("The information to perform a proper NLO reweighting is not present in the event file.\n" +\
                               "       We will perform a LO reweighting instead. This does not guarantee NLO precision.")
                self.rwgt_mode = 'LO'
                
        if not process:
            msg = 'Invalid proc_card information in the file (no generate line):\n %s' % self.banner['mg5proccard']
            raise Exception, msg
        process, option = mg_interface.MadGraphCmd.split_process_line(process)
        self.proc_option = option
        
        logger.info("process: %s" % process)
        logger.info("options: %s" % option)


    def get_LO_definition_from_NLO(self, proc):
        """return the LO definitions of the process corresponding to the born/real"""
        
        # split the line definition with the part before and after the NLO tag
        process, order, final = re.split('\[\s*(.*)\s*\]', proc)
        # add the part without any additional jet.
        commandline="add process %s %s --no_warning=duplicate;" % (process, final)
        if not order:
            #NO NLO tag => nothing to do actually return input
            return proc
        elif not order.startswith(('virt=','loonly=','noborn=')):
            # OK this a standard NLO process
            if '=' in order:
                # get the type NLO QCD/QED/...
                order = order.split('=',1)[1]
                
            # define the list of particles that are needed for the radiation
            pert = fks_common.find_pert_particles_interactions(self.model,
                                           pert_order = order)['soft_particles']
            commandline += "define pert_%s = %s;" % (order.replace(' ',''), ' '.join(map(str,pert)) )
            
            # check if we have to increase by one the born order
            if '%s=' % order in process:
                result=re.split(' ',process)
                process=''
                for r in result:
                    if '%s=' % order in r:
                        ior=re.split('=',r)
                        r='QCD=%i' % (int(ior[1])+1)
                    process=process+r+' '
            #handle special tag $ | / @
            result = re.split('([/$@]|\w+=\w+)', process, 1)                    
            if len(result) ==3:
                process, split, rest = result
                commandline+="add process %s pert_%s %s%s %s --no_warning=duplicate;" % (process, order.replace(' ','') ,split, rest, final)
            else:
                commandline +='add process %s pert_%s %s --no_warning=duplicate;' % (process,order.replace(' ',''), final)
        elif order.startswith(('noborn=')):
            # pass in sqrvirt=
            return "add process %s " % proc.replace('noborn=', 'sqrvirt=')
            
        else:
            #just return the input. since this Madloop.
            return "add process %s " % proc                                       
        return commandline


    def check_events(self):
        """Check some basic property of the events file"""
        
        sum_of_weight = 0
        sum_of_abs_weight = 0
        negative_event = 0
        positive_event = 0
        
        start = time.time()
        for event_nb,event in enumerate(self.lhe_input):
            #control logger
            if (event_nb % max(int(10**int(math.log10(float(event_nb)+1))),10)==0): 
                    running_time = misc.format_timer(time.time()-start)
                    logger.info('Event nb %s %s' % (event_nb, running_time))
            if (event_nb==10001): logger.info('reducing number of print status. Next status update in 10000 events')

            try:
                event.check() #check 4 momenta/...
            except Exception, error:
                print event
                raise error
            sum_of_weight += event.wgt
            sum_of_abs_weight += abs(event.wgt)
            if event.wgt < 0 :
                negative_event +=1
            else:
                positive_event +=1
        
        logger.info("total cross-section: %s" % sum_of_weight)
        logger.info("total abs cross-section: %s" % sum_of_abs_weight) 
        logger.info("fraction of negative event %s", negative_event/(negative_event+positive_event))      
        logger.info("total number of events %s", (negative_event+positive_event))
        logger.info("negative event %s", negative_event)
        
        
        
        
    @extended_cmd.debug()
    def complete_import(self, text, line, begidx, endidx):
        "Complete the import command"
        
        args=self.split_arg(line[0:begidx])
        
        if len(args) == 1:
            base_dir = '.'
        else:
            base_dir = args[1]
        
        return self.path_completion(text, base_dir)
        
        # Directory continuation
        if os.path.sep in args[-1] + text:
            return self.path_completion(text,
                                    pjoin(*[a for a in args if \
                                                      a.endswith(os.path.sep)]))
    
    def help_change(self):
        """help for change command"""
    
        print "change model X :use model X for the reweighting"
        print "change process p p > e+ e-: use a new process for the reweighting"
        print "change process p p > mu+ mu- --add : add one new process to existing ones"
    
    def do_change(self, line):
        """allow to define a second model/processes"""
        
        global nb_f2py_module
        
        args = self.split_arg(line)
        if len(args)<2:
            logger.critical("not enough argument (need at least two). Discard line")
        if args[0] == "model":
            nb_f2py_module += 1 # tag to force the f2py to reload
            self.second_model = " ".join(args[1:])
            if self.has_standalone_dir:
                self.terminate_fortran_executables()
                self.has_standalone_dir = False
        elif args[0] == "process":
            nb_f2py_module += 1
            if self.has_standalone_dir:
                self.terminate_fortran_executables()
                self.has_standalone_dir = False
            if args[-1] == "--add":
                self.second_process.append(" ".join(args[1:-1]))
            else:
                self.second_process = [" ".join(args[1:])]
        elif args[0] == "output":
            if args[1] in ['default', '2.0', 'unweight']:
                self.output_type = args[1]
        elif args[0] == "helicity":
            self.helicity_reweighting = banner.ConfigFile.format_variable(args[1], bool, "helicity")
        elif args[0] == "mode":
            self.rwgt_mode = args[1]
        elif args[0] == "rwgt_dir":
            self.rwgt_dir = args[1]
            if not os.path.exists(self.rwgt_dir):
                os.mkdir(self.rwgt_dir)
        else:
            logger.critical("unknown option! %s.  Discard line." % args[0])
        
             
    def check_launch(self, args):
        """check the validity of the launch command"""
        
        if not self.lhe_input:
            if isinstance(self.lhe_input, lhe_parser.EventFile):
                self.lhe_input = lhe_parser.EventFile(self.lhe_input.name)
            else:
                raise self.InvalidCmd("No events files defined.")

    def help_launch(self):
        """help for the launch command"""
        
        logger.info('''Add to the loaded events a weight associated to a 
        new param_card (to be define). The weight returned is the ratio of the 
        square matrix element by the squared matrix element of production.
        All scale are kept fix for this re-weighting.''')


    #@misc.mute_logger()
    def do_launch(self, line):
        """end of the configuration launched the code"""
        
        args = self.split_arg(line)
        self.check_launch(args)

        model_line = self.banner.get('proc_card', 'full_model_line')

        if not self.has_standalone_dir:
            if self.rwgt_dir and os.path.exists(pjoin(self.rwgt_dir,'rw_me','rwgt.pkl')):
                self.load_from_pickle()
                self.me_dir = self.rwgt_dir
            else:
                self.create_standalone_directory()        
        
        if self.rwgt_dir:
            path_me =self.rwgt_dir
        else:
            path_me = self.me_dir 
            
        if self.second_model or self.second_process:
            rw_dir = pjoin(path_me, 'rw_me_second')
        else:
            rw_dir = pjoin(path_me, 'rw_me')
<<<<<<< HEAD
            
        ff = open(pjoin(rw_dir,'Cards', 'param_card.dat'), 'w')
        ff.write(self.banner['slha'])
        ff.close()
        if self.has_nlo and self.rwgt_mode != "LO":
            files.ln(ff.name, starting_dir=pjoin(self.me_dir, 'rw_mevirt','Cards'))
        ff = open(pjoin(path_me, 'rw_me','Cards', 'param_card_orig.dat'), 'w')
        ff.write(self.banner['slha'])
        ff.close()
        if self.has_nlo and self.rwgt_mode != "LO":
            files.ln(ff.name, starting_dir=pjoin(self.me_dir, 'rw_mevirt','Cards'))
        
                
        cmd = common_run_interface.CommonRunCmd.ask_edit_card_static(cards=['param_card.dat'],
=======
        
        if not '--keep_card' in args:
            ff = open(pjoin(rw_dir,'Cards', 'param_card.dat'), 'w')
            ff.write(self.banner['slha'])
            ff.close()
            ff = open(pjoin(path_me, 'rw_me','Cards', 'param_card_orig.dat'), 'w')
            ff.write(self.banner['slha'])
            ff.close()      
            cmd = common_run_interface.CommonRunCmd.ask_edit_card_static(cards=['param_card.dat'],
>>>>>>> eb9c2451
                                   ask=self.ask, pwd=rw_dir, first_cmd=self.stored_line)
            self.stored_line = None
        
        # check for potential scan in the new card 
        new_card = open(pjoin(rw_dir, 'Cards', 'param_card.dat')).read()
        pattern_scan = re.compile(r'''^[\s\d]*scan''', re.I+re.M) 
        param_card_iterator = []
        if pattern_scan.search(new_card):
            import madgraph.interface.extended_cmd as extended_cmd
            if not isinstance(self.mother, extended_cmd.CmdShell): 
                raise Exception, "scan are not allowed on the Web"
            # at least one scan parameter found. create an iterator to go trough the cards
            main_card = check_param_card.ParamCardIterator(new_card)

            param_card_iterator = main_card
            first_card = param_card_iterator.next(autostart=True)
            new_card = first_card.write()
            first_card.write(pjoin(rw_dir, 'Cards', 'param_card.dat'))                
        # check if "Auto" is present for a width parameter
        if "auto" in new_card.lower():            
            self.mother.check_param_card(pjoin(rw_dir, 'Cards', 'param_card.dat'))
            new_card = open(pjoin(rw_dir, 'Cards', 'param_card.dat')).read()

        # Find new tag in the banner and add information if needed
        if 'initrwgt' in self.banner:
            if 'type=\'mg_reweighting\'' in self.banner['initrwgt']:
                blockpat = re.compile(r'''<weightgroup type=\'mg_reweighting\'\s*>(?P<text>.*?)</weightgroup>''', re.I+re.M+re.S)
                before, content, after = blockpat.split(self.banner['initrwgt'])
                header_rwgt_other = before + after
                pattern = re.compile('<weight id=\'mg_reweight_(?P<id>\d+)\'>(?P<info>[^<]*)</weight>', re.S+re.I+re.M)
                mg_rwgt_info = pattern.findall(content)
                maxid = 0
                for i, diff in mg_rwgt_info:
                    if int(i) > maxid:
                        maxid = int(i)
                maxid += 1
                rewgtid = maxid
            else:
                header_rwgt_other = self.banner['initrwgt'] 
                mg_rwgt_info = []
                rewgtid = 1
        else:
            self.banner['initrwgt']  = ''
            header_rwgt_other = ''
            mg_rwgt_info = []
            rewgtid = 1
                    
        # add the reweighting in the banner information:
        #starts by computing the difference in the cards.
        s_orig = self.banner['slha']
        s_new = new_card
        if not self.second_model:
            old_param = check_param_card.ParamCard(s_orig.splitlines())
            new_param =  check_param_card.ParamCard(s_new.splitlines())
            card_diff = old_param.create_diff(new_param)
            if card_diff == '' and not self.second_process:
                if not __debug__:
                    logger.warning(' REWEIGHTING: original card and new card are identical. Bypass this run')
                    return
                else:
                    logger.warning(' REWEIGHTING: original card and new card are identical. Run it due to debug mode')
                #raise self.InvalidCmd, 'original card and new card are identical'
            try:
                if old_param['sminputs'].get(3)- new_param['sminputs'].get(3) > 1e-3 * new_param['sminputs'].get(3):
                    logger.warning("We found different value of alpha_s. Note that the value of alpha_s used is the one associate with the event and not the one from the cards.")
            except Exception, error:
                logger.debug("error in check of alphas: %s" % str(error))
                pass #this is a security                
            if not self.second_process:
                mg_rwgt_info.append((str(rewgtid), card_diff))
            else:
                str_proc = "\n change process  ".join([""]+self.second_process)
                mg_rwgt_info.append((str(rewgtid), str_proc + '\n'+ card_diff))
        else:
            str_info = "change model %s" % self.second_model
            if self.second_process:
                str_info += "\n change process  ".join([""]+self.second_process)
            card_diff = str_info
            str_info += '\n' + s_new
            mg_rwgt_info.append((str(rewgtid), str_info))

        # re-create the banner.
        self.banner['initrwgt'] = header_rwgt_other
        self.banner['initrwgt'] += '\n<weightgroup type=\'mg_reweighting\'>\n'
        for tag, diff in mg_rwgt_info:
            self.banner['initrwgt'] += '<weight id=\'mg_reweight_%s\'>%s</weight>\n' % \
                                       (tag, diff)
        self.banner['initrwgt'] += '\n</weightgroup>\n'
        self.banner['initrwgt'] = self.banner['initrwgt'].replace('\n\n', '\n')
            
        output = open( self.lhe_input.name +'rw', 'w')
        
        
        logger.info('starts to compute weight for events with the following modification to the param_card:')
        logger.info(card_diff)
        
        #write the banner to the output file
        self.banner.write(output, close_tag=False)
        # prepare the output file for the weight plot
        if self.mother:
            out_path = pjoin(self.mother.me_dir, 'Events', 'reweight.lhe')
            output2 = open(out_path, 'w')
            lha_strategy = self.banner.get_lha_strategy() 
            self.banner.set_lha_strategy(4*lha_strategy/abs(lha_strategy)) 
            self.banner.write(output2, close_tag=False)
            self.banner.set_lha_strategy(lha_strategy)
            new_banner = banner.Banner(self.banner)
            if not hasattr(self, 'run_card'):
                self.run_card = new_banner.charge_card('run_card')
            self.run_card['run_tag'] = 'reweight_%s' % rewgtid
            new_banner['slha'] = s_new   
            del new_banner['initrwgt']
            assert 'initrwgt' in self.banner 
            ff = open(pjoin(self.mother.me_dir,'Events',self.mother.run_name, '%s_%s_banner.txt' % \
                          (self.mother.run_name, self.run_card['run_tag'])),'w') 
            new_banner.write(ff)
            ff.close()
        
        # Loop over all events
        tag_name = 'mg_reweight_%s' % rewgtid
        start = time.time()
        cross = 0
        ratio, ratio_square = 0, 0 # to compute the variance and associate error
        
        os.environ['GFORTRAN_UNBUFFERED_ALL'] = 'y'
        if self.lhe_input.closed:
            misc.sprint("using", self.lhe_input.name)
            self.lhe_input = lhe_parser.EventFile(self.lhe_input.name)

#        Multicore option not really stable -> not use it
        nb_core = 1
#        if nb_core >1:
#            multicore = cluster.MultiCore(nb_core)

        self.lhe_input.seek(0)
        for event_nb,event in enumerate(self.lhe_input):
            #control logger
            if (event_nb % max(int(10**int(math.log10(float(event_nb)+1))),10)==0): 
                    running_time = misc.format_timer(time.time()-start)
                    logger.info('Event nb %s %s' % (event_nb, running_time))
            if (event_nb==10001): logger.info('reducing number of print status. Next status update in 10000 events')

            if nb_core > 1:
                #        Multicore option not really stable -> not use it
                while 1:
                    if multicore.queue.qsize() < 100 * nb_core:
                        multicore.submit(self.write_reweighted_event, argument=[event, tag_name])
                        break
                    #else:
                    #    time.sleep(0.001)
                continue
            else:
                weight = self.calculate_weight(event)
                cross += weight
                ratio += weight/event.wgt
                ratio_square += (weight/event.wgt)**2
                if self.output_type == "default":
                    event.reweight_data[tag_name] = weight
                    #write this event with weight
                    output.write(str(event))
                    if self.mother:
                        event.wgt = weight
                        event.reweight_data = {}
                        output2.write(str(event))
    
                else:
                    event.wgt = weight
                    event.reweight_data = {}
                    if self.mother:
                        output2.write(str(event))
                    else:
                        output.write(str(event))
                
        # check normalisation of the events:
        if 'event_norm' in self.run_card:
            if self.run_card['event_norm'] == 'average':
                cross /= event_nb+1

                
        running_time = misc.format_timer(time.time()-start)
        logger.info('All event done  (nb_event: %s) %s' % (event_nb+1, running_time))        
        
        output.write('</LesHouchesEvents>\n')
        output.close()
        os.environ['GFORTRAN_UNBUFFERED_ALL'] = 'n'
        if self.mother:
            output2.write('</LesHouchesEvents>\n')
            output2.close()        
            # add output information
            if hasattr(self.mother, 'results'):
                run_name = self.mother.run_name
                results = self.mother.results
                results.add_run(run_name, self.run_card, current=True)
                results.add_detail('nb_event', event_nb+1)
                results.add_detail('cross', cross)
                event_nb +=1
                variance = ratio_square/event_nb - (ratio/event_nb)**2
                orig_cross, orig_error = self.orig_cross
                error = variance/math.sqrt(event_nb) * orig_cross + ratio/event_nb * orig_error
                
                results.add_detail('error', error)
                self.mother.create_plot(mode='reweight', event_path=output2.name,
                                        tag=self.run_card['run_tag'])
                #modify the html output to add the original run
                if 'plot' in results.current.reweight:
                    html_dir = pjoin(self.mother.me_dir, 'HTML', run_name)
                    td = pjoin(self.mother.options['td_path'], 'td') 
                    MA = pjoin(self.mother.options['madanalysis_path'])
                    path1 = pjoin(html_dir, 'plots_parton')
                    path2 = pjoin(html_dir, 'plots_%s' % self.run_card['run_tag'])
                    outputplot = path2
                    combine_plots.merge_all_plots(path2, path1, outputplot, td, MA)
                #results.update_status(level='reweight')
                #results.update(status, level, makehtml=True, error=False)
                
                #old_name = self.mother.results.current['run_name']
                #new_run = '%s_rw_%s' % (old_name, rewgtid)
                #self.mother.results.add_run( new_run, self.run_card)
                #self.mother.results.add_detail('nb_event', event_nb+1)
                #self.mother.results.add_detail('cross', cross)
                #self.mother.results.add_detail('error', 'nan')
                #self.mother.do_plot('%s -f' % new_run)
                #self.mother.update_status('Reweight %s done' % rewgtid, 'madspin')
                #self.mother.results.def_current(old_name)
                #self.run_card['run_tag'] = self.run_card['run_tag'][9:]
                #self.mother.run_name = old_name
        self.lhe_input.close()
        if not self.mother or self.output_type != "default" :
            target = pjoin(self.mother.me_dir, 'Events', run_name, 'events.lhe')
        else:
            target = self.lhe_input.name
        
        if self.output_type == "default":
            files.mv(output.name, target)
        elif self.output_type == "unweight":
            output2.close()
            lhe = lhe_parser.EventFile(output2.name)
            nb_event = lhe.unweight(target)
            if self.mother and  hasattr(self.mother, 'results'):
                results = self.mother.results
                results.add_detail('nb_event', nb_event)
                results.current.parton.append('lhe')
                
        else:
            files.mv(output2.name, self.lhe_input.name)     
            if self.mother and  hasattr(self.mother, 'results'):
                results = self.mother.results
                results.current.parton.append('lhe')   

        logger.info('Event %s have now the additional weight' % self.lhe_input.name)
        logger.info('new cross-section is : %g pb (indicative error: %g pb)' % (cross,error))
        self.terminate_fortran_executables(new_card_only=True)
        #store result
        self.all_cross_section[rewgtid] = (cross, error)
        
        # perform the scanning
        if param_card_iterator:
            for card in param_card_iterator:
                card.write(pjoin(rw_dir, 'Cards', 'param_card.dat'))
                self.exec_cmd("launch --keep_card", printcmd=False, precmd=True)
        
    
    def do_set(self, line):
        "Not in help"
        
        logger.warning("Invalid Syntax. The command 'set' should be placed after the 'launch' one. Continuing by adding automatically 'launch'")
        self.stored_line = "set %s" % line
        return self.exec_cmd("launch")
    
    def default(self, line, log=True):
        """Default action if line is not recognized"""

        if os.path.isfile(line):
            if log:
                logger.warning("Invalid Syntax. The path to a param_card' should be placed after the 'launch' command. Continuing by adding automatically 'launch'")
            self.stored_line =  line
            return self.exec_cmd("launch")
        else:
            return super(ReweightInterface,self).default(line, log=log)
    
    def write_reweighted_event(self, event, tag_name, **opt):
        """a function for running in multicore"""
        
        if not hasattr(opt['thread_space'], "calculator"):
            opt['thread_space'].calculator = {}
            opt['thread_space'].calculator_nbcall = {}
            opt['thread_space'].cross = 0
            opt['thread_space'].output = open( self.lhe_input.name +'rw.%s' % opt['thread_id'], 'w')
            if self.mother:
                out_path = pjoin(self.mother.me_dir, 'Events', 'reweight.lhe.%s' % opt['thread_id'])
                opt['thread_space'].output2 = open(out_path, 'w')
                
        weight = self.calculate_weight(event, space=opt['thread_space'])
        opt['thread_space'].cross += weight
        if self.output_type == "default":
            event.reweight_data[tag_name] = weight
            #write this event with weight
            opt['thread_space'].output.write(str(event))
            if self.mother:
                event.wgt = weight
                event.reweight_data = {}
                opt['thread_space'].output2.write(str(event))
        else:
            event.wgt = weight
            event.reweight_data = {}
            if self.mother:
                opt['thread_space'].output2.write(str(event))
            else:
                opt['thread_space'].output.write(str(event))
        
        return 0
    
    def calculate_weight(self, event, space=None):
        """space defines where to find the calculator (in multicore)"""
        
        if self.has_nlo and self.rwgt_mode != "LO":
            return self.calculate_nlo_weight(event, space)
        
        if not space: 
            space = self
        event.parse_reweight()                    
           
        # LO reweighting    
        w_orig = self.calculate_matrix_element(event, 0, space)
        w_new =  self.calculate_matrix_element(event, 1, space)
        if w_orig == 0:
            tag, order = event.get_tag_and_order()
            orig_order, Pdir, hel_dict = self.id_to_path[tag]
            misc.sprint(w_orig, w_new)
            misc.sprint(event)
            raise Exception, "Invalid matrix element for original computation (weight=0)"
        return w_new/w_orig*event.wgt
     
    def calculate_nlo_weight(self, event, space=None):

        if not space: 
            space = self
        event.parse_reweight()
        event.parse_nlo_weight() 

        #initialise the input to the function which recompute the weight
        scales2 = []
        pdg = []
        bjx = []
        wgt= []
        gs=[]
        qcdpower = []
        ref_wgts = [] #for debugging
        
        orig_wgt = 0
        for cevent in event.nloweight.cevents:
            #check if we need to compute the virtual for that cevent
            need_V = False # the real is nothing else than the born for a N+1 config
            all_ctype = [w.type for w in cevent.wgts]
            if any(c in all_ctype for c in [2,14,15]):
                need_V =True
                
            w_orig = self.calculate_matrix_element(cevent, 0, space)
            w_new =  self.calculate_matrix_element(cevent, 1, space)
            ratio_T = w_new/w_orig
            if need_V:
                w_origV = self.calculate_matrix_element(cevent, 'V0', space)
                w_newV =  self.calculate_matrix_element(cevent, 'V1', space)                    
                ratio_V = (w_newV + w_new) / (w_origV + w_orig)
            else:
                ratio_V = "should not be used"
            
            for c_wgt in cevent.wgts:
                orig_wgt += c_wgt.ref_wgt
                #add the information to the input
                scales2.append(c_wgt.scales2)
                pdg.append(c_wgt.pdgs[:2])

                bjx.append(c_wgt.bjks)
                qcdpower.append(c_wgt.qcdpower)
                gs.append(c_wgt.gs)
                ref_wgts.append(c_wgt.ref_wgt)
                
                if c_wgt.type in  [2,14,15]:
                    R = ratio_V
                else:
                    R = ratio_T
                
                new_wgt = [c_wgt.pwgt[0] * R,
                           c_wgt.pwgt[1] * ratio_T,
                           c_wgt.pwgt[2] * ratio_T]
                
                wgt.append(new_wgt)
        
        #change the ordering to the fortran one:
        scales2 = self.invert_momenta(scales2)
        pdg = self.invert_momenta(pdg)
        bjx = self.invert_momenta(bjx)
        wgt = self.invert_momenta(wgt)
        out, partial = self.combine_wgt(scales2, pdg, bjx, wgt, gs, qcdpower, 1., 1.)
        
        #if True and __debug__: #this is only for trivial reweighting
        #    if not misc.equal(out, orig_wgt,1):
        #        misc.sprint(event)
        #        for i, computed in enumerate(partial):
        #            if not misc.equal(computed, ref_wgts[i], 3):
        #                misc.sprint("fail since %s != %s for wgt %s " % (computed, ref_wgts[i], i))
        #                misc.sprint(need_V, R, ratio_T)
        #        misc.sprint("fail since %s != %s for the sum." % (out, orig_wgt))
        #        misc.sprint( need_V, R, ratio_T)
        #        raw_input()
        
        return out/orig_wgt*event.wgt
        
     
    @staticmethod   
    def invert_momenta(p):
        """ fortran/C-python do not order table in the same order"""
        new_p = []
        for i in range(len(p[0])):  new_p.append([0]*len(p))
        for i, onep in enumerate(p):
            for j, x in enumerate(onep):
                new_p[j][i] = x
        return new_p
    
    @staticmethod
    def rename_f2py_lib(Pdir, tag):
        if tag == 2:
            return
        if os.path.exists(pjoin(Pdir, 'matrix%spy.so' % tag)):
            return
        else:
            open(pjoin(Pdir, 'matrix%spy.so' % tag),'w').write(open(pjoin(Pdir, 'matrix2py.so')
                                        ).read().replace('matrix2py', 'matrix%spy' % tag))
    
    def calculate_matrix_element(self, event, hypp_id, space):
        """routine to return the matrix element"""

        tag, order = event.get_tag_and_order()
        if isinstance(hypp_id, str) and hypp_id.startswith('V'):
            tag = (tag,'V')
            hypp_id = int(hypp_id[1:])
            base = "rw_mevirt"
        else:
            base = "rw_me"
        
        if (not self.second_model and not self.second_process) or hypp_id==0:
            orig_order, Pdir, hel_dict = self.id_to_path[tag]
        else:
            orig_order, Pdir, hel_dict = self.id_to_path_second[tag] 
            

        run_id = (tag, hypp_id)

        assert space == self
        start = False
        if run_id in space.calculator:
            external = space.calculator[run_id]
            #if 'V' in tag:
            #    mod = space.calculator[(run_id,'module')]
            #    #with misc.chdir(Pdir):
            #    #    if hypp_id==0:
            #    #        mod.initialise('param_card_orig.dat')
            #    #    else:
            #    #        mod.initialise('param_card.dat')
        elif (not self.second_model and not self.second_process) or hypp_id==0:
            # create the executable for this param_card  
            subdir = pjoin(self.me_dir,base, 'SubProcesses')
            if self.me_dir not in sys.path:
                sys.path.insert(0,self.me_dir)
            if self.rwgt_dir and self.rwgt_dir not in sys.path:
                sys.path.insert(0,self.rwgt_dir)
            Pname = os.path.basename(Pdir)
            if hypp_id == 0:
                if (Pdir, 0) not in dir_to_f2py_free_mod:
                    metag = 1
                    dir_to_f2py_free_mod[(Pdir,0)] = (metag, nb_f2py_module)
                else:
                    metag, old_module = dir_to_f2py_free_mod[(Pdir,0)]
                    if old_module != nb_f2py_module:
                        metag += 1
                        dir_to_f2py_free_mod[(Pdir,0)] = (metag, nb_f2py_module)
                
                os.environ['MENUM'] = '2'
<<<<<<< HEAD
                misc.compile(['matrix2py.so'], cwd=Pdir)
                
                self.rename_f2py_lib(Pdir, 2*metag)
                with misc.chdir(Pdir):
                    try:
                        mymod = __import__('%s.SubProcesses.%s.matrix%spy' % (base, Pname, 2*metag), globals(), locals(), [],-1)
                    except:
                        os.system('install_name_tool -change libMadLoop.dylib %s/libMadLoop.dylib matrix%spy.so' % (Pdir,2*metag))
                        mymod = __import__('%s.SubProcesses.%s.matrix%spy' % (base, Pname, 2*metag), globals(), locals(), [],-1)
=======
                if not self.rwgt_dir or not os.path.exists(pjoin(Pdir, 'matrix2py.so')):
                    misc.compile(['matrix2py.so'], cwd=Pdir)
                    self.rename_f2py_lib(Pdir, 2*metag)
                    
                mymod = __import__('rw_me.SubProcesses.%s.matrix%spy' % (Pname, 2*metag), globals(), locals(), [],-1)
>>>>>>> eb9c2451
                S = mymod.SubProcesses
                P = getattr(S, Pname)
                mymod = getattr(P, 'matrix%spy' % (2*metag))
                with misc.chdir(Pdir):
                    mymod.initialise('param_card_orig.dat')
                    
            if hypp_id == 1:
                #incorrect line
                metag = dir_to_f2py_free_mod[(Pdir,0)][0]
                newtag = 2*metag+1
                self.rename_f2py_lib(Pdir, newtag)
                try:
                    mymod = __import__('%s.SubProcesses.%s.matrix%spy' % (base, Pname, newtag), globals(), locals(), [],-1)
                except Exception, error:
                    os.remove(pjoin(Pdir, 'matrix%spy.so' % newtag))
                    newtag  = "L%s" % newtag
                    os.environ['MENUM'] = newtag
                    misc.compile(['matrix%spy.so' % newtag], cwd=Pdir)
                    mymod = __import__('%s.SubProcesses.%s.matrix%spy' % (base, Pname, newtag), globals(), locals(), [],-1)
                
                S = mymod.SubProcesses
                P = getattr(S, Pname)
                mymod = getattr(P, 'matrix%spy' % newtag)
                with misc.chdir(Pdir):
                    mymod.initialise('param_card.dat') 
                    
            space.calculator[run_id] = mymod.get_me
            space.calculator[(run_id,'module')] = mymod
            external = space.calculator[run_id]                      
        else:
            subdir = pjoin(self.me_dir,'%_second' % base, 'SubProcesses')
            if self.me_dir not in sys.path:
                sys.path.append(self.me_dir)

            assert hypp_id == 1
            Pname = os.path.basename(Pdir)
            os.environ['MENUM'] = '2'
            if not self.rwgt_dir or not os.path.exists(pjoin(Pdir, 'matrix2py.so')):
                misc.compile(['matrix2py.so'], cwd=pjoin(subdir, Pdir))
            if (Pdir, 1) not in dir_to_f2py_free_mod:
                metag = 1
                dir_to_f2py_free_mod[(Pdir,1)] = (metag, nb_f2py_module)
            else:
                metag, old_module = dir_to_f2py_free_mod[(Pdir,1)]
                if old_module != nb_f2py_module:
                    metag += 1
                    dir_to_f2py_free_mod[(Pdir,1)] = (metag, nb_f2py_module)
            self.rename_f2py_lib(Pdir, metag)
<<<<<<< HEAD
            with misc.chdir(Pdir):
                try:
                    mymod = __import__("%s_second.SubProcesses.%s.matrix%spy" % (base, Pname, metag))
                except ImportError:
                    os.remove(pjoin(Pdir, 'matrix%spy.so' % metag ))
                    metag = "L" % metag
                    os.environ['MENUM'] = str(metag)
                    misc.compile(['matrix%spy.so' % metag], cwd=pjoin(subdir, Pdir))
                    mymod = __import__("%s_second.SubProcesses.%s.matrix%spy" % (base, Pname, metag))
                    
                reload(mymod)
                S = mymod.SubProcesses
                P = getattr(S, Pname)
                mymod = getattr(P, 'matrix%spy' % metag)
=======
            
            try:
                mymod = __import__("rw_me_second.SubProcesses.%s.matrix%spy" % (Pname, metag))
            except ImportError:
                os.remove(pjoin(Pdir, 'matrix%spy.so' % metag ))
                metag = "L%s" % metag
                os.environ['MENUM'] = str(metag)
                misc.compile(['matrix%spy.so' % metag], cwd=pjoin(subdir, Pdir))
                mymod = __import__("rw_me_second.SubProcesses.%s.matrix%spy" % (Pname, metag))
            reload(mymod)
            S = mymod.SubProcesses
            P = getattr(S, Pname)
            mymod = getattr(P, 'matrix%spy' % metag)                
            with misc.chdir(Pdir):      
>>>>>>> eb9c2451
                mymod.initialise('param_card.dat')              
            space.calculator[run_id] = mymod.get_me
            space.calculator[(run_id,'module')] = mymod
            external = space.calculator[run_id]                
        
        
        p = self.invert_momenta(event.get_momenta(orig_order))

        # add helicity information
        
        hel_order = event.get_helicity(orig_order)
        if self.helicity_reweighting and 9 not in hel_order:
            nhel = hel_dict[tuple(hel_order)]
        else:
            nhel = 0

        with misc.chdir(Pdir):
            with misc.stdchannel_redirected(sys.stdout, os.devnull):
                me_value = external(p,event.aqcd, nhel)
        # for NLO we have also the stability status code
        if isinstance(me_value, tuple):
            me_value, code = me_value
            #if code points unstability -> returns 0
            hundred_value = (code % 1000) //100
            if hundred_value in [4]:
                me_value = 0.
            
        return me_value
    
    def terminate_fortran_executables(self, new_card_only=False):
        """routine to terminate all fortran executables"""

        for (mode, production) in dict(self.calculator):
            
            if new_card_only and production == 0:
                continue            
            del self.calculator[(mode, production)]
    
    def do_quit(self, line):
        if self.exitted:
            return
        self.exitted = True
        
        if 'init' in self.banner:
            cross = 0 
            error = 0
            for line in self.banner['init'].split('\n'):
                split = line.split()
                if len(split) == 4:
                    cross, error = float(split[0]), float(split[1])
            logger.info('Original cross-section: %s +- %s pb' % (cross, error))
        
        logger.info('Computed cross-section:')
        keys = self.all_cross_section.keys()
        keys.sort()
        for key in keys:
            logger.info('%s : %s +- %s pb' % (key,self.all_cross_section[key][0],self.all_cross_section[key][1] ))  
        self.terminate_fortran_executables()
    
        if self.rwgt_dir:
            self.save_to_pickle()
            
    def __del__(self):
        self.do_quit('')

    
    def adding_me(self, matrix_elements, path):
        """Adding one element to the list based on the matrix element"""
        



        
    
    @misc.mute_logger()
    def create_standalone_directory(self, second=False):
        """generate the various directory for the weight evaluation"""
        
        # 0. clean previous run ------------------------------------------------
        if not self.rwgt_dir:
            path_me = self.me_dir
        else:
            path_me = self.rwgt_dir
        try:
            shutil.rmtree(pjoin(path_me,'rw_me'))
        except Exception: 
            pass
        try:
            shutil.rmtree(pjoin(path_me,'rw_mevirt'))
        except Exception: 
            pass

        # 1. Load model---------------------------------------------------------  
        complex_mass = False   
        has_cms = re.compile(r'''set\s+complex_mass_scheme\s*(True|T|1|true|$|;)''')
        for line in self.banner.proc_card:
            if line.startswith('set'):
                self.mg5cmd.exec_cmd(line, printcmd=False, precmd=False, postcmd=False)
                if has_cms.search(line):
                    complex_mass = True
            elif line.startswith('define'):
                try:
                    self.mg5cmd.exec_cmd(line, printcmd=False, precmd=False, postcmd=False)
                except Exception:
                    pass 
                          
        info = self.banner.get('proc_card', 'full_model_line')
        if '-modelname' in info:
            mg_names = False
        else:
            mg_names = True
        model_name = self.banner.get('proc_card', 'model')
        if model_name:
            self.load_model(model_name, mg_names, complex_mass)
        else:
            raise self.InvalidCmd('Only UFO model can be loaded in this module.')
        
        mgcmd = self.mg5cmd
        modelpath = self.model.get('modelpath')
        if os.path.basename(modelpath) != mgcmd._curr_model['name']:
            name, restrict = mgcmd._curr_model['name'].rsplit('-',1)
            if os.path.exists(pjoin(os.path.dirname(modelpath),name, 'restrict_%s.dat' % restrict)):
                modelpath = pjoin(os.path.dirname(modelpath), mgcmd._curr_model['name'])
            
        commandline="import model %s " % modelpath
        mgcmd.exec_cmd(commandline)
        
        #multiparticles
        for name, content in self.banner.get('proc_card', 'multiparticles'):
            mgcmd.exec_cmd("define %s = %s" % (name, content))
        
        # 2. compute the production matrix element -----------------------------
        self.has_nlo = False
        processes = [line[9:].strip() for line in self.banner.proc_card
                     if line.startswith('generate')]
        processes += [' '.join(line.split()[2:]) for line in self.banner.proc_card
                      if re.search('^\s*add\s+process', line)]   
        mgcmd.exec_cmd("set group_subprocesses False")

        logger.info('generating the square matrix element for reweighting')
        start = time.time()
        commandline=''
        for proc in processes:
            if '[' not in proc:
                commandline += "add process %s ;" % proc
            else:
                self.has_nlo = True
                commandline += self.get_LO_definition_from_NLO(proc)
        
        commandline = commandline.replace('add process', 'generate',1)
        logger.info(commandline)
        try:
            mgcmd.exec_cmd(commandline, precmd=True, errorhandling=False)
        except diagram_generation.NoDiagramException:
            commandline=''
            for proc in processes:
                if '[' not in proc:
                    raise
                commandline += "add process %s ;" % proc
            commandline = commandline.replace('add process', 'generate',1)
            logger.info("RETRY with %s", commandline)
            mgcmd.exec_cmd(commandline, precmd=True)
        except Exception, error:
            raise
        
        commandline = 'output standalone_rw %s' % pjoin(path_me,'rw_me')
        mgcmd.exec_cmd(commandline, precmd=True)        
        logger.info('Done %.4g' % (time.time()-start))
        self.has_standalone_dir = True
        

        # 3. Store id to directory information ---------------------------------
        matrix_elements = mgcmd._curr_matrix_elements.get_matrix_elements()
        
        self.id_to_path = {}
        for me in matrix_elements:
            for proc in me.get('processes'):
                initial = []    #filled in the next line
                final = [l.get('id') for l in proc.get('legs')\
                      if l.get('state') or initial.append(l.get('id'))]
                order = (initial, final)
                tag = proc.get_initial_final_ids()
                decay_finals = proc.get_final_ids_after_decay()

                if tag[1] != decay_finals:
                    order = (initial, list(decay_finals))
                    decay_finals.sort()
                    tag = (tag[0], tuple(decay_finals))
                Pdir = pjoin(path_me, 'rw_me', 'SubProcesses', 
                                  'P%s' % me.get('processes')[0].shell_string())
                assert os.path.exists(Pdir), "Pdir %s do not exists" % Pdir                        
                if tag in self.id_to_path:
                    if not Pdir == self.id_to_path[tag][1]:
                        misc.sprint(tag, Pdir, self.id_to_path[tag][1])
                        raise self.InvalidCmd, '2 different process have the same final states. This module can not handle such situation'
                    else:
                        continue
                # build the helicity dictionary
                hel_nb = 0
                hel_dict = {9:0} # unknown helicity -> use full ME
                for helicities in me.get_helicity_matrix():
                    hel_nb +=1 #fortran starts at 1
                    hel_dict[tuple(helicities)] = hel_nb

                self.id_to_path[tag] = [order, Pdir, hel_dict]        
        
        # 4. create the virtual for NLO reweighting  ---------------------------
        if self.has_nlo and self.rwgt_mode != "LO":
            # LO is kamikaze reweighting which does not use the virtual.
            start = time.time()
            commandline=''
            for proc in processes:
                if '[' not in proc:
                    pass
                else:
                    proc = proc.replace('[', '[ virt=')
                    commandline += "add process %s ;" % proc
            
            commandline = commandline.replace('add process', 'generate',1)
            logger.info(commandline)
            mgcmd.exec_cmd(commandline, precmd=True)
            commandline = 'output standalone_rw %s -f' % pjoin(path_me,'rw_mevirt')
            mgcmd.exec_cmd(commandline, precmd=True)        
            logger.info('Done %.4g' % (time.time()-start))

            # now store the id information             
            matrix_elements = mgcmd._curr_matrix_elements.get_matrix_elements()            
            for me in matrix_elements:
                for proc in me.get('processes'):
                    initial = []    #filled in the next line
                    final = [l.get('id') for l in proc.get('legs')\
                          if l.get('state') or initial.append(l.get('id'))]
                    order = (initial, final)
                    tag = proc.get_initial_final_ids()
                    decay_finals = proc.get_final_ids_after_decay()
    
                    if tag[1] != decay_finals:
                        order = (initial, list(decay_finals))
                        decay_finals.sort()
                        tag = (tag[0], tuple(decay_finals))
                    Pdir = pjoin(path_me, 'rw_mevirt', 'SubProcesses', 
                                      'P%s' % me.get('processes')[0].shell_string())
                    assert os.path.exists(Pdir), "Pdir %s do not exists" % Pdir                        
                    if (tag,'V') in self.id_to_path:
                        if not Pdir == self.id_to_path[(tag,'V')][1]:
                            misc.sprint(tag, Pdir, self.id_to_path[(tag,'V')][1])
                            raise self.InvalidCmd, '2 different process have the same final states. This module can not handle such situation'
                        else:
                            continue
                    # build the helicity dictionary
                    hel_nb = 0
                    hel_dict = {9:0} # unknown helicity -> use full ME
                    for helicities in me.get_helicity_matrix():
                        hel_nb +=1 #fortran starts at 1
                        hel_dict[tuple(helicities)] = hel_nb
    
                    self.id_to_path[(tag,'V')] = [order, Pdir, hel_dict] 
                
            #compile the module to combine the weight
            misc.compile(cwd=pjoin(path_me,'rw_mevirt', 'Source'))
            #link it 
            with misc.chdir(pjoin(path_me)):
                if path_me not in sys.path:
                    sys.path.insert(0, path_me)
                mymod = __import__('rw_mevirt.Source.rwgt2py', globals(), locals(), [],-1)
                mymod =  mymod.Source.rwgt2py
                mymod.initialise([self.banner.run_card['lpp1'], 
                                  self.banner.run_card['lpp2']],
                                 self.banner.run_card.get_lhapdf_id())
                self.combine_wgt = mymod.get_wgt
            
        # 4. If we need a new model/process-------------------------------------
        if self.second_model or self.second_process:
            self.create_second_standalone_directory()    

    @misc.mute_logger()
    def create_second_standalone_directory(self, second=False):
        """generate the various directory for the weight evaluation"""
        
        # 0. clean previous run ------------------------------------------------
        path_me = self.me_dir
        try:
            shutil.rmtree(pjoin(path_me,'rw_me_second'))
        except Exception: 
            pass
        
        mgcmd = self.mg5cmd
        # 1. Load model---------------------------------------------------------  
        if self.second_model:
            use_mgdefault= True
            complex_mass = False
            if ' ' in self.second_model:
                args = self.second_model.split()
                if '--modelname' in args:
                    use_mgdefault = False
                model_name = args[0]
            else:
                model_name = self.second_model
            self.load_model(model_name, use_mgdefault, complex_mass)
                
            modelpath = self.model.get('modelpath')
            if os.path.basename(modelpath) != mgcmd._curr_model['name']:
                name, restrict = mgcmd._curr_model['name'].rsplit('-',1)
                if os.path.exists(pjoin(os.path.dirname(modelpath),name, 'restrict_%s.dat' % restrict)):
                    modelpath = pjoin(os.path.dirname(modelpath), mgcmd._curr_model['name'])
                
            commandline="import model %s " % modelpath
            if not use_mgdefault:
                commandline += ' -modelname '
            mgcmd.exec_cmd(commandline)
            
        # 2. compute the production matrix element -----------------------------
        if self.second_process:
            processes = self.second_process
        else:
            processes = [line[9:].strip() for line in self.banner.proc_card
                         if line.startswith('generate')]
            processes += [' '.join(line.split()[2:]) for line in self.banner.proc_card
                          if re.search('^\s*add\s+process', line)]   
        mgcmd.exec_cmd("set group_subprocesses False")

        logger.info('generating the square matrix element for reweighting')
        start = time.time()
        commandline=''
        for proc in processes:
            if '[' not in proc:
                commandline+="add process %s ;" % proc
            elif 'sqrvirt' in proc:
                commandline+="add process %s ;" % proc
            else:
                raise self.InvalidCmd('NLO processes can\'t be reweight (for Loop induced reweighting use [sqrvirt =])')
        
        commandline = commandline.replace('add process', 'generate',1)
        logger.info(commandline)
        mgcmd.exec_cmd(commandline, precmd=True)
        
        matrix_elements = mgcmd._curr_matrix_elements.get_matrix_elements()
        
        commandline = 'output standalone_rw %s' % pjoin(path_me,'rw_me_second')
        mgcmd.exec_cmd(commandline, precmd=True)        
        logger.info('Done %.4g' % (time.time()-start))
        
        # 3. Store id to directory information ---------------------------------
        matrix_elements = mgcmd._curr_matrix_elements.get_matrix_elements()
        
        self.id_to_path_second = {}
        to_check = [] # list of tag that do not have a Pdir at creation time. 
        for me in matrix_elements:
            for proc in me.get('processes'):
                initial = []    #filled in the next line
                final = [l.get('id') for l in proc.get('legs')\
                      if l.get('state') or initial.append(l.get('id'))]
                order = (initial, final)
                tag = proc.get_initial_final_ids()
                decay_finals = proc.get_final_ids_after_decay()

                if tag[1] != decay_finals:
                    order = (initial, list(decay_finals))
                    decay_finals.sort()
                    tag = (tag[0], tuple(decay_finals))
                Pdir = pjoin(path_me, 'rw_me_second', 'SubProcesses', 
                                  'P%s' % me.get('processes')[0].shell_string())
                if not os.path.exists(Pdir):
                    to_check.append(tag)
                    continue
                if tag in self.id_to_path_second:
                    if not Pdir == self.id_to_path_second[tag][1]:
                        misc.sprint(tag, Pdir, self.id_to_path_second[tag][1])
                        raise self.InvalidCmd, '2 different process have the same final states. This module can not handle such situation'
                    else:
                        continue
                
                # build the helicity dictionary
                hel_nb = 0
                hel_dict = {9:0} # unknown helicity -> use full ME
                for helicities in me.get_helicity_matrix():
                    hel_nb +=1 #fortran starts at 1
                    hel_dict[tuple(helicities)] = hel_nb    
                self.id_to_path_second[tag] = [order, Pdir, hel_dict]

        for tag in to_check:
            if tag not in self.id_to_path:
                logger.warning("no valid path for %s" % (tag,))
                #raise self.InvalidCmd, "no valid path for %s" % (tag,)
        
        # 4. Check MadLoopParam
        if os.path.exists(pjoin(path_me, 'rw_me_second', 'Cards', 'MadLoopParams.dat')):
            MLCard = banner.MadLoopParam(pjoin(path_me, 'rw_me_second', 'Cards', 'MadLoopParams.dat'))
            MLCard.set('WriteOutFilters', False)
            MLCard.set('UseLoopFilter', False)
            MLCard.set("DoubleCheckHelicityFilter", False)
            MLCard.set("HelicityFilterLevel", 0)
            MLCard.write(pjoin(path_me, 'rw_me_second', 'SubProcesses', 'MadLoopParams.dat'),
                         pjoin(path_me, 'rw_me_second', 'Cards', 'MadLoopParams.dat'), 
                         commentdefault=False)
            
            
            
        
        

    def load_model(self, name, use_mg_default, complex_mass=False):
        """load the model"""
        
        loop = False

        logger.info('detected model: %s. Loading...' % name)
        model_path = name

        # Import model
        base_model = import_ufo.import_model(name, decay=False,
                                               complex_mass_scheme=complex_mass)
    
        if use_mg_default:
            base_model.pass_particles_name_in_mg_default()
        
        self.model = base_model
        self.mg5cmd._curr_model = self.model
        self.mg5cmd.process_model()
        

    def save_to_pickle(self):
        import madgraph.iolibs.save_load_object as save_load_object
        
        to_save = {}
        to_save['id_to_path'] = self.id_to_path
        if hasattr(self, 'id_to_path_second'):
            to_save['id_to_path_second'] = self.id_to_path_second
        else:
            to_save['id_to_path_second'] = {}
        to_save['all_cross_section'] = self.all_cross_section
        to_save['processes'] = self.processes
        to_save['second_process'] = self.second_process
        if self.second_model:
            to_save['second_model'] =True
        else:
            to_save['second_model'] = None
        to_save['rwgt_dir'] = self.rwgt_dir

        name = pjoin(self.rwgt_dir, 'rw_me', 'rwgt.pkl')
        save_load_object.save_to_file(name, to_save)

    def load_from_pickle(self):
        import madgraph.iolibs.save_load_object as save_load_object
        
        obj = save_load_object.load_from_file( pjoin(self.rwgt_dir, 'rw_me', 'rwgt.pkl'))
        
        self.has_standalone_dir = True
        self.options = {'curr_dir': os.path.realpath(os.getcwd())}
        
        old_rwgt = obj['rwgt_dir']
           
        # path to fortran executable
        self.id_to_path = {}
        for key , (order, Pdir, hel_dict) in obj['id_to_path'].items():
            new_P = Pdir.replace(old_rwgt, self.rwgt_dir)
            self.id_to_path[key] = [order, new_P, hel_dict]
            
        # path to fortran executable (for second directory)
        self.id_to_path_second = {}
        for key , (order, Pdir, hel_dict) in obj['id_to_path_second'].items():
            new_P = Pdir.replace(old_rwgt, self.rwgt_dir)
            self.id_to_path_second[key] = [order, new_P, hel_dict]            
        
        self.all_cross_section = obj['all_cross_section']            
        self.processes = obj['processes']
        self.second_process = obj['second_process']
        self.second_model = obj['second_model']

        
        
        
        





        <|MERGE_RESOLUTION|>--- conflicted
+++ resolved
@@ -377,32 +377,19 @@
             rw_dir = pjoin(path_me, 'rw_me_second')
         else:
             rw_dir = pjoin(path_me, 'rw_me')
-<<<<<<< HEAD
-            
-        ff = open(pjoin(rw_dir,'Cards', 'param_card.dat'), 'w')
-        ff.write(self.banner['slha'])
-        ff.close()
-        if self.has_nlo and self.rwgt_mode != "LO":
-            files.ln(ff.name, starting_dir=pjoin(self.me_dir, 'rw_mevirt','Cards'))
-        ff = open(pjoin(path_me, 'rw_me','Cards', 'param_card_orig.dat'), 'w')
-        ff.write(self.banner['slha'])
-        ff.close()
-        if self.has_nlo and self.rwgt_mode != "LO":
-            files.ln(ff.name, starting_dir=pjoin(self.me_dir, 'rw_mevirt','Cards'))
-        
-                
-        cmd = common_run_interface.CommonRunCmd.ask_edit_card_static(cards=['param_card.dat'],
-=======
-        
+
         if not '--keep_card' in args:
             ff = open(pjoin(rw_dir,'Cards', 'param_card.dat'), 'w')
             ff.write(self.banner['slha'])
             ff.close()
+            if self.has_nlo and self.rwgt_mode != "LO":
+                files.ln(ff.name, starting_dir=pjoin(self.me_dir, 'rw_mevirt','Cards'))
             ff = open(pjoin(path_me, 'rw_me','Cards', 'param_card_orig.dat'), 'w')
             ff.write(self.banner['slha'])
             ff.close()      
+            if self.has_nlo and self.rwgt_mode != "LO":
+                files.ln(ff.name, starting_dir=pjoin(self.me_dir, 'rw_mevirt','Cards'))
             cmd = common_run_interface.CommonRunCmd.ask_edit_card_static(cards=['param_card.dat'],
->>>>>>> eb9c2451
                                    ask=self.ask, pwd=rw_dir, first_cmd=self.stored_line)
             self.stored_line = None
         
@@ -856,7 +843,6 @@
         start = False
         if run_id in space.calculator:
             external = space.calculator[run_id]
-            #if 'V' in tag:
             #    mod = space.calculator[(run_id,'module')]
             #    #with misc.chdir(Pdir):
             #    #    if hypp_id==0:
@@ -865,7 +851,7 @@
             #    #        mod.initialise('param_card.dat')
         elif (not self.second_model and not self.second_process) or hypp_id==0:
             # create the executable for this param_card  
-            subdir = pjoin(self.me_dir,base, 'SubProcesses')
+            subdir = pjoin(self.me_dir, base, 'SubProcesses')
             if self.me_dir not in sys.path:
                 sys.path.insert(0,self.me_dir)
             if self.rwgt_dir and self.rwgt_dir not in sys.path:
@@ -882,23 +868,15 @@
                         dir_to_f2py_free_mod[(Pdir,0)] = (metag, nb_f2py_module)
                 
                 os.environ['MENUM'] = '2'
-<<<<<<< HEAD
-                misc.compile(['matrix2py.so'], cwd=Pdir)
-                
+                if not self.rwgt_dir or not os.path.exists(pjoin(Pdir, 'matrix2py.so')):
+                    misc.compile(['matrix2py.so'], cwd=Pdir)                
                 self.rename_f2py_lib(Pdir, 2*metag)
-                with misc.chdir(Pdir):
-                    try:
-                        mymod = __import__('%s.SubProcesses.%s.matrix%spy' % (base, Pname, 2*metag), globals(), locals(), [],-1)
-                    except:
-                        os.system('install_name_tool -change libMadLoop.dylib %s/libMadLoop.dylib matrix%spy.so' % (Pdir,2*metag))
-                        mymod = __import__('%s.SubProcesses.%s.matrix%spy' % (base, Pname, 2*metag), globals(), locals(), [],-1)
-=======
-                if not self.rwgt_dir or not os.path.exists(pjoin(Pdir, 'matrix2py.so')):
-                    misc.compile(['matrix2py.so'], cwd=Pdir)
-                    self.rename_f2py_lib(Pdir, 2*metag)
-                    
-                mymod = __import__('rw_me.SubProcesses.%s.matrix%spy' % (Pname, 2*metag), globals(), locals(), [],-1)
->>>>>>> eb9c2451
+                try:
+                    mymod = __import__('%s.SubProcesses.%s.matrix%spy' % (base, Pname, 2*metag), globals(), locals(), [],-1)
+                except:
+                    os.system('install_name_tool -change libMadLoop.dylib %s/libMadLoop.dylib matrix%spy.so' % (Pdir,2*metag))
+                    mymod = __import__('%s.SubProcesses.%s.matrix%spy' % (base, Pname, 2*metag), globals(), locals(), [],-1)
+
                 S = mymod.SubProcesses
                 P = getattr(S, Pname)
                 mymod = getattr(P, 'matrix%spy' % (2*metag))
@@ -947,37 +925,20 @@
                     metag += 1
                     dir_to_f2py_free_mod[(Pdir,1)] = (metag, nb_f2py_module)
             self.rename_f2py_lib(Pdir, metag)
-<<<<<<< HEAD
-            with misc.chdir(Pdir):
-                try:
-                    mymod = __import__("%s_second.SubProcesses.%s.matrix%spy" % (base, Pname, metag))
-                except ImportError:
-                    os.remove(pjoin(Pdir, 'matrix%spy.so' % metag ))
-                    metag = "L" % metag
-                    os.environ['MENUM'] = str(metag)
-                    misc.compile(['matrix%spy.so' % metag], cwd=pjoin(subdir, Pdir))
-                    mymod = __import__("%s_second.SubProcesses.%s.matrix%spy" % (base, Pname, metag))
-                    
-                reload(mymod)
-                S = mymod.SubProcesses
-                P = getattr(S, Pname)
-                mymod = getattr(P, 'matrix%spy' % metag)
-=======
-            
             try:
-                mymod = __import__("rw_me_second.SubProcesses.%s.matrix%spy" % (Pname, metag))
+                mymod = __import__("%s_second.SubProcesses.%s.matrix%spy" % (base, Pname, metag))
             except ImportError:
                 os.remove(pjoin(Pdir, 'matrix%spy.so' % metag ))
-                metag = "L%s" % metag
+                metag = "L" % metag
                 os.environ['MENUM'] = str(metag)
                 misc.compile(['matrix%spy.so' % metag], cwd=pjoin(subdir, Pdir))
-                mymod = __import__("rw_me_second.SubProcesses.%s.matrix%spy" % (Pname, metag))
+                mymod = __import__("%s_second.SubProcesses.%s.matrix%spy" % (base, Pname, metag))
+                    
             reload(mymod)
             S = mymod.SubProcesses
             P = getattr(S, Pname)
-            mymod = getattr(P, 'matrix%spy' % metag)                
+            mymod = getattr(P, 'matrix%spy' % metag)
             with misc.chdir(Pdir):      
->>>>>>> eb9c2451
                 mymod.initialise('param_card.dat')              
             space.calculator[run_id] = mymod.get_me
             space.calculator[(run_id,'module')] = mymod

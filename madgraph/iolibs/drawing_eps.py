################################################################################
#
# Copyright (c) 2009 The MadGraph Development team and Contributors
#
# This file is a part of the MadGraph 5 project, an application which 
# automatically generates Feynman diagrams and matrix elements for arbitrary
# high-energy processes in the Standard Model and beyond.
#
# It is subject to the MadGraph license which should accompany this 
# distribution.
#
# For more information, please visit: http://madgraph.phys.ucl.ac.be
#
################################################################################

"""This files contains class for creating files or object representing a 
diagram or a set of diagrams.

class structure:
 
DrawDiagram: 
    In principle ALL routines representing a diagram in Any format SHOULD derive
    from this class. This is a (nearly empty) frameworks to draw a diagram 
    in any type format.  

    This frameworks defines in particular 
        - function to convert the input diagram in the correct object. 
            [convert_diagram]
        - main loop to draw a diagram in a line-by-line method
            [draw - draw_diagram]
        
DrawDiagramEPS:
    This contains all the routines to represent one diagram in Encapsuled 
    PostScript (EPS)
    
DrawDiagramsEPS:
    This contains all the routines to represent a set of diagrams in Encapsuled 
    PostScript (EPS)."""

from __future__ import division

import os
import math
import madgraph.core.drawing as draw
import madgraph.core.base_objects as base_objects

_file_path = os.path.split(os.path.dirname(os.path.realpath(__file__)))[0] + '/'

#===============================================================================
# DrawDiagramEps
#===============================================================================
class EpsDiagramDrawer(draw.DiagramDrawer):
    """Class to write a EPS file containing the asked diagram 
    This class follows the DrawDiagram Frameworks.
    
    The main routine to draw a diagram is 'draw' which call
    1) initialize: setup things for the diagram (usually open a file)
    2) convert_diagram : Update the diagram in the correct format if needed
    3) draw_diagram : Perform diagram dependent operation
    4) conclude : finish the operation. 
    """

    #some page information
    width = 450
    height = 450
    npage = 1

    # Define where to put the diagram in the page. This is the coordinate of 
    #the two opposites point of the drawing area
    x_min = 150
    y_min = 450
    x_max = 450
    y_max = 750
    
    blob_size = 1.5

    def initialize(self):
        """Operation done before starting to create diagram specific EPS content
        First open the file in write mode then write in it the header and the 
        library of particle type."""

        # Open file 
        super(EpsDiagramDrawer, self).initialize()

        # File Header
        text = "%!PS-Adobe-2.0\n"
        text += "%%" + "BoundingBox: -20 -20 %s  %s \n" % \
                                                       (self.width, self.height)
        text += "%%DocumentFonts: Helvetica\n"
        text += "%%" + "Pages:  %s \n" % self.npage
        self.file.writelines(text)

        # Import the definition of the different way to represent a line
        self.file.writelines(open(os.path.join(_file_path, \
                        'iolibs/template_files/drawing_eps_header.inc')).read())


    def conclude(self):
        """Operation to perform when all code related to a specific diagram are
        finish. Operation :
        - Add the 'end of page' code
        - write unwritten text and close the file. [DrawDiagram.conclude]"""

        # Add an 'end of page statement'
        self.text = 'showpage\n'
        self.text += '%%trailer\n'

        #write the diagram file
        super(EpsDiagramDrawer, self).conclude()


    def rescale(self, x, y):
        """All coordinates belongs to [0,1]. So that in order to have a visible
        graph we need to re-scale the graph. This method distort the square in
        a oblong. Deformation are linear."""

        # Use the information for the graph position. 'self.x_???,self.y_????
        #are the coordinate of the two opposites point of the drawing area. 
        x = self.x_min + (self.x_max - self.x_min) * x
        y = self.y_min + (self.y_max - self.y_min) * y

        return x, y


    def line_format(self, x1, y1, x2, y2, name):
        """Specify the text format of a specific Particles.
        EPS format for Particle is either [X Y X Y NAME] or [X Y X Y NUM NAME].
        In this routine we will consider only the first format. The second can 
        be matched by redefining name in [NUM NAME]."""

        # Compute real position for starting/ending point
        x1, y1 = self.rescale(x1, y1)
        x2, y2 = self.rescale(x2, y2)

        #return the line in correct format
        return " %s %s %s %s %s \n" % (x1, y1, x2, y2, name)

    def draw_vertex(self, vertex, bypass = ['QED','QCD']  ):
        """Add blob in case on non QED-QCD information"""
        
        interaction = self.model.get_interaction(vertex.id)
        if interaction:
            order = interaction.get('orders')
            order = [key for key in order.keys() if order[key] and \
                                                     key not in bypass]

            if order:
                x1, y1 = self.rescale(vertex.pos_x, vertex.pos_y)
                self.text += " %s %s %s 1.0 Fblob \n" % (x1, y1, self.blob_size)



    def draw_straight(self, line):
        """ADD the EPS code for this fermion line."""

        #add the code in the correct format
        self.text += self.line_format(line.begin.pos_x, line.begin.pos_y,
                         line.end.pos_x, line.end.pos_y, 'Ffermion')

    def draw_curved_straight(self, line):
        """ADD the EPS code for this fermion line."""

        #add the code in the correct format
        self.text += self.line_format(line.begin.pos_x, line.begin.pos_y,
                         line.end.pos_x, line.end.pos_y, '0.25 Ffermionl')

    def draw_dashed(self, line):
        """ADD the EPS code for this Higgs line."""

        #add the code in the correct format
        self.text += self.line_format(line.begin.pos_x, line.begin.pos_y,
                         line.end.pos_x, line.end.pos_y, 'Fhiggs')


    def draw_wavy(self, line, opt=0, type='d'):
        """ADD the EPS code for this photon line."""

        #add the code in the correct format
        self.text += self.line_format(line.begin.pos_x, line.begin.pos_y,
                         line.end.pos_x, line.end.pos_y, '%d Fphoton%s' % (opt,type))


    def draw_curly(self, line, type=''):
        """ADD the EPS code for this gluon line."""

        # Due to the asymmetry in the way to draw the gluon (everything is draw
        #upper or below the line joining the points). We have to put conditions
        #in order to have nice diagram.
        if (line.begin.pos_x < line.end.pos_x) or \
                                (line.begin.pos_x == line.end.pos_x and \
                                line.begin.pos_y > line.end.pos_y):
            self.text += self.line_format(line.begin.pos_x,
                        line.begin.pos_y, line.end.pos_x,
                        line.end.pos_y, '0 Fgluon%s' % type)
        else:
            self.text += self.line_format(line.end.pos_x,
                        line.end.pos_y, line.begin.pos_x,
                        line.begin.pos_y, '0 Fgluon%s' % type)
            
    def draw_curved_curly(self, line, type=''):
        """ADD the EPS code for this gluon line."""

        curvature = 0.4
        # Due to the asymmetry in the way to draw the gluon (everything is draw
        #upper or below the line joining the points). We have to put conditions
        #in order to have nice diagram.
        
        if (line.begin.pos_x, line.begin.pos_y) == self.curved_part_start:
            curvature *= -1

        self.text += self.line_format(line.end.pos_x,
                        line.end.pos_y, line.begin.pos_x,
                        line.begin.pos_y, '0 %s Fgluonl%s' % (-1*curvature, type))
        
                    
    
    def draw_scurly(self, line):
        """ADD the EPS code for this gluino line."""
        self.draw_curly(line, type='r'
                        )
        self.draw_straight(line)
        
    def draw_swavy(self, line):
        """ADD the EPS code for this neutralino line."""
        self.draw_wavy(line, type='r')
        self.draw_straight(line)  
             
    def draw_double(self, line, type='r'):
        """ADD the EPS code for this neutralino line."""
        
        
        length = math.sqrt((line.end.pos_y - line.begin.pos_y)**2 + (line.end.pos_x - line.begin.pos_x) **2)
        c1 = (line.end.pos_x - line.begin.pos_x)/length
        c2 = (line.end.pos_y - line.begin.pos_y)/length
        
        gap = 0.013
        start2_x = line.begin.pos_x + gap * c1  
        start2_y = line.begin.pos_y + gap * c2
        stop1_x = line.end.pos_x - gap * c1
        stop1_y = line.end.pos_y - gap * c2
        
        
        self.text += self.line_format(line.begin.pos_x, line.begin.pos_y,
                         stop1_x, stop1_y, '0 Fphoton%s' % (type))
        #add the code in the correct format
        self.text += self.line_format(start2_x, start2_y,
                         line.end.pos_x, line.end.pos_y, '0 Fphoton%s' % (type))
        
        
    def put_diagram_number(self, number=0):
        """ADD the comment 'diagram [number]' just below the diagram."""

        # Position of the text in [0,1] square
        x = 0.2
        y = -0.17
        # Compute the EPS coordinate
        x, y = self.rescale(x, y)
        #write the text
        self.text += ' %s  %s moveto \n' % (x, y)
        self.text += '( diagram %s )   show\n' % (number + 1) # +1 python
                                                            #starts to count at
                                                            #zero.

        mystr = " (%s)" % ", ".join(["%s=%d" % (key, self.diagram.diagram['orders'][key]) \
                      for key in sorted(self.diagram.diagram['orders'].keys()) \
                      if key != 'WEIGHTED'])
        
        x = 0.6
        y = -0.17
        x, y = self.rescale(x, y)
        #write the text
        self.text += ' %s  %s moveto \n' % (x, y)
        self.text += '%s   show\n' % (mystr)                                                             
        
        

    def associate_number(self, line, number):
        """Write in the EPS figure the MadGraph number associate to the line.
        Note that this routine is called only for external particle."""

        # find the external vertex associate to the line
        if line.begin.is_external():
            vertex = line.begin
        else:
            vertex = line.end

        # find the position of this vertex    
        x = vertex.pos_x
        y = vertex.pos_y

        # Move slightly the position to avoid overlapping
        if x == 0:
            x = -0.04
        else:
            x += 0.04
            y = line._has_ordinate(x)

        # Re-scale x,y in order to pass in EPS coordinate
        x, y = self.rescale(x, y)
        # Write the EPS text associate
        self.text += ' %s  %s moveto \n' % (x, y)
        self.text += '(%s)   show\n' % (number)

    def associate_name(self, line, name):
        """ADD the EPS code associate to the name of the particle. Place it near
        to the center of the line.
        """

        # Put alias for vertex positions
        x1, y1 = line.begin.pos_x, line.begin.pos_y
        x2, y2 = line.end.pos_x, line.end.pos_y

        d = line.get_length()
        if d == 0:
            raise self.DrawDiagramError('Line can not have 0 length')

        
        # compute gap from middle point
        if abs(x1 - x2) < 1e-3:
            dx = 0.015
            dy = -0.01
        elif abs(y1 - y2) < 1e-3:
            dx = -0.01
            dy = 0.025
        elif ((x1 < x2) == (y1 < y2)):
            dx = -0.03 * len(name)
            dy = 0.02 * len(name) #d * 0.12
        else:
            dx = 0.01 #0.05
            dy = 0.02 #d * 0.12 
            
        # Assign position
        x_pos = (x1 + x2) / 2 + dx
        y_pos = (y1 + y2) / 2 + dy
        
        # Pass in EPS coordinate
        x_pos, y_pos = self.rescale(x_pos, y_pos)
        #write EPS code
        self.text += ' %s  %s moveto \n' % (x_pos, y_pos)
        self.text += '(' + name + ')   show\n'


#===============================================================================
# DrawDiagramsEps
#===============================================================================
class MultiEpsDiagramDrawer(EpsDiagramDrawer):
    """Class to write a EPS file containing the asked set of diagram
    This class follows the DrawDiagram Frameworks.
    
    The main routine to draw a diagram is 'draw' which call
    1) initialize: setup things for the diagram (usually open a file)
    2) convert_diagram : Update the diagram in the correct format if needed
    3) draw_diagram : Perform diagram dependent operation
    4) conclude : finish the operation.
    """

    # Define where to put the diagrams in the page. This is the coordinate of 
    #the lower left corner of the drawing area of the first graph. and the 
    #dimension associate to this drawing area.
    
    x_min = 75
    x_size = 200
    y_min = 560
    y_size = 150
    # Define distances between two drawing area
    x_gap = 75
    y_gap = 70

    #define font
    font=9
    
    #Defines the number of line-column in a EPS page
    nb_line = 3
    nb_col = 2
    
    blob_size = 1.5
    
    lower_scale = 5
    second_scale ={'x_min': 40, 'x_size':150,'y_min':620,'y_size':100,
                   'x_gap':42,'y_gap':30,'font':6,'nb_line':5,'nb_col':3,
                   'blob_size':0.9}
    
    def __init__(self, diagramlist=None, filename='diagram.eps', \
                  model=None, amplitude=None, legend=''):
        """Define basic variable and store some global information
        all argument are optional
        diagramlist : are the list of object to draw. item should inherit 
                from either  base_objects.Diagram  or drawing_lib.FeynmanDiagram
        filename: filename of the file to write
        model: model associate to the diagram. In principle use only if diagram
            inherit from base_objects.Diagram
        amplitude: amplitude associate to the diagram. NOT USE for the moment.
            In future you could pass the amplitude associate to the object in 
            order to adjust fermion flow in case of Majorana fermion."""

        #use standard initialization but without any diagram
        super(MultiEpsDiagramDrawer, self).__init__(None, filename , model, \
                                                                      amplitude)
        self.legend = legend
        #additional information
        self.block_nb = 0  # keep track of the number of diagram already written
        self.curr_page = 0 # keep track of the page position
        self.block_in_page = 0 #ckeep track of the block in a page
        #compute the number of pages
        self.npage = 1

        limit = self.lower_scale * self.nb_col * self.nb_line
        if len(diagramlist) < limit:
            self.npage += len(diagramlist) // (self.nb_col * self.nb_line)
        else:
            add = (len(diagramlist) - self.lower_scale) // \
                     (self.second_scale['nb_col'] * self.second_scale['nb_line'])
            self.npage += self.lower_scale + add -2
        if diagramlist:
            # diagramlist Argument should be a DiagramList object
            assert(isinstance(diagramlist, base_objects.DiagramList))
            self.diagramlist = diagramlist
        else:
            self.diagramlist = None            
            
    def rescale(self, x, y):
        """All coordinates belongs to [0,1]. So that in order to have a visible
        graph we need to re-scale the graph. This method distort the square in
        a oblong. Deformation are linear."""

        # Compute the current line and column
        block_pos = self.block_in_page 
        line_pos = block_pos // self.nb_col
        col_pos = block_pos % self.nb_col

        # Compute the coordinate of the drawing area associate to this line
        #and column.
        x_min = self.x_min + (self.x_size + self.x_gap) * col_pos
        x_max = self.x_min + self.x_gap * (col_pos) + self.x_size * \
                                                                (col_pos + 1)
        y_min = self.y_min - (self.y_size + self.y_gap) * line_pos
        y_max = self.y_min - self.y_gap * (line_pos) - self.y_size * \
                                                                (line_pos - 1)

        # Re-scale the coordinate in that box
        x = x_min + (x_max - x_min) * x
        y = y_min + (y_max - y_min) * y

        return x, y

    def draw_diagram(self, diagram):
        """Creates the representation in EPS format associate to a specific 
        diagram."""

        # Standard method
        super(MultiEpsDiagramDrawer, self).draw_diagram(diagram, self.block_nb)
        # But keep track how many diagrams are already drawn
        
        self.block_nb += 1
        self.block_in_page +=1


    def draw(self, diagramlist='', opt=None):
        """Creates the representation in EPS format associate to a specific 
        diagram. 'opt' keeps track of possible option of drawing. Those option
        are used if we need to convert diagram to Drawing Object.
        opt is an DrawOption object containing all the possible option on how
        draw a diagram."""

        if diagramlist == '':
            diagramlist = self.diagramlist

        # Initialize some variable before starting to draw the diagram
        # This creates the header-library of the output file
        self.initialize()
        self.text += '/Helvetica findfont %s scalefont setfont\n' % self.font
        self.text += ' 50         770  moveto\n'
        self.text += ' (%s) show\n' % self.legend
        self.text += ' 525         770  moveto\n'
        self.text += ' (page %s/%s) show\n' % (self.curr_page + 1, self.npage)
        self.text += ' 260         50  moveto\n'
        self.text += ' (Diagrams made by MadGraph5) show\n'       
        # Loop on all diagram
        for diagram in diagramlist:
            # Check if they need to be convert in correct format
<<<<<<< HEAD
            diagram = self.convert_diagram(diagram, self.model, opt=opt)
=======
            diagram = self.convert_diagram(diagram, self.model, self.amplitude, opt)
>>>>>>> e183b17e
            # Write the code associate to this diagram
            self.draw_diagram(diagram)

            # Check if the current page is full or not
            if self.block_in_page % (self.nb_col * self.nb_line) == 0:
                #if full initialize a new page
                self.pass_to_next_page()

        #finish operation
        self.conclude()

    def pass_to_next_page(self):
        """Insert text in order to pass to next EPS page."""

        self.curr_page += 1
        self.block_in_page = 0
        if self.curr_page == self.lower_scale:
            for key, value in self.second_scale.items():
                setattr(self, key, value)
        
        
        self.text += 'showpage\n'
        self.text += '%%' + 'Page: %s %s \n' % (self.curr_page, self.curr_page)
        self.text += '%%PageBoundingBox:-20 -20 600 800\n'
        self.text += '%%PageFonts: Helvetica\n'
        self.text += ' 50         770  moveto\n'
        self.text += ' (%s) show\n' % self.legend
        self.text += ' 525         770  moveto\n'
        self.text += ' (page %s/%s) show\n' % (self.curr_page + 1, self.npage)
        self.text += ' 260         40  moveto\n'
        self.text += ' (Diagrams made by MadGraph5) show\n'
        <|MERGE_RESOLUTION|>--- conflicted
+++ resolved
@@ -478,11 +478,7 @@
         # Loop on all diagram
         for diagram in diagramlist:
             # Check if they need to be convert in correct format
-<<<<<<< HEAD
-            diagram = self.convert_diagram(diagram, self.model, opt=opt)
-=======
             diagram = self.convert_diagram(diagram, self.model, self.amplitude, opt)
->>>>>>> e183b17e
             # Write the code associate to this diagram
             self.draw_diagram(diagram)
 

################################################################################
#
# Copyright (c) 2009 The MadGraph Development team and Contributors
#
# This file is a part of the MadGraph 5 project, an application which 
# automatically generates Feynman diagrams and matrix elements for arbitrary
# high-energy processes in the Standard Model and beyond.
#
# It is subject to the MadGraph license which should accompany this 
# distribution.
#
# For more information, please visit: http://madgraph.phys.ucl.ac.be
#
################################################################################

"""Methods and classes to export models and matrix elements to Pythia 8
and C++ Standalone format."""

import fractions
import glob
import itertools
import logging
from math import fmod
import os
import re
import shutil
import subprocess

import madgraph.core.base_objects as base_objects
import madgraph.core.color_algebra as color
import madgraph.core.helas_objects as helas_objects
import madgraph.iolibs.drawing_eps as draw
import madgraph.iolibs.files as files
import madgraph.iolibs.helas_call_writers as helas_call_writers
import madgraph.iolibs.file_writers as writers
import madgraph.iolibs.template_files as template_files
import madgraph.iolibs.ufo_expression_parsers as parsers
from madgraph import MadGraph5Error, InvalidCmd, MG5DIR
from madgraph.iolibs.files import cp, ln, mv

import madgraph.various.misc as misc

import aloha.create_aloha as create_aloha
import aloha.aloha_writers as aloha_writers

_file_path = os.path.split(os.path.dirname(os.path.realpath(__file__)))[0] + '/'
logger = logging.getLogger('madgraph.export_pythia8')




#===============================================================================
# setup_cpp_standalone_dir
#===============================================================================
def setup_cpp_standalone_dir(dirpath, model):
    """Prepare export_dir as standalone_cpp directory, including:
    src (for RAMBO, model and ALOHA files + makefile)
    lib (with compiled libraries from src)
    SubProcesses (with check_sa.cpp + makefile and Pxxxxx directories)
    """

    cwd = os.getcwd()

    try:
        os.mkdir(dirpath)
    except os.error as error:
        logger.warning(error.strerror + " " + dirpath)
    
    try:
        os.chdir(dirpath)
    except os.error:
        logger.error('Could not cd to directory %s' % dirpath)
        return 0

    logger.info('Creating subdirectories in directory %s' % dirpath)

    try:
        os.mkdir('src')
    except os.error as error:
        logger.warning(error.strerror + " " + dirpath)
    
    try:
        os.mkdir('lib')
    except os.error as error:
        logger.warning(error.strerror + " " + dirpath)
    
    try:
        os.mkdir('Cards')
    except os.error as error:
        logger.warning(error.strerror + " " + dirpath)
    
    try:
        os.mkdir('SubProcesses')
    except os.error as error:
        logger.warning(error.strerror + " " + dirpath)

    # Write param_card
    open(os.path.join("Cards","param_card.dat"), 'w').write(\
        model.write_param_card())

    src_files = ['rambo.h', 'rambo.cc', 'read_slha.h', 'read_slha.cc']
    
    # Copy the needed src files
    for f in src_files:
        cp(_file_path + 'iolibs/template_files/' + f, 'src')

    # Copy src Makefile
    makefile = read_template_file('Makefile_sa_cpp_src') % \
                           {'model': ProcessExporterCPP.get_model_name(model.get('name'))}
    open(os.path.join('src', 'Makefile'), 'w').write(makefile)

    # Copy SubProcesses files
    cp(_file_path + 'iolibs/template_files/check_sa.cpp', 'SubProcesses')

    # Copy SubProcesses Makefile
    makefile = read_template_file('Makefile_sa_cpp_sp') % \
                                    {'model': ProcessExporterCPP.get_model_name(model.get('name'))}
    open(os.path.join('SubProcesses', 'Makefile'), 'w').write(makefile)

    # Return to original PWD
    os.chdir(cwd)

#===============================================================================
# generate_subprocess_directory_standalone_cpp
#===============================================================================
def generate_subprocess_directory_standalone_cpp(matrix_element,
                                                 cpp_helas_call_writer,
                                                 path = os.getcwd()):

    """Generate the Pxxxxx directory for a subprocess in C++ standalone,
    including the necessary .h and .cc files"""

    cwd = os.getcwd()

    # Create the process_exporter
    process_exporter_cpp = ProcessExporterCPP(matrix_element,
                                              cpp_helas_call_writer)

    # Create the directory PN_xx_xxxxx in the specified path
    dirpath = os.path.join(path, \
                   "P%d_%s" % (process_exporter_cpp.process_number,
                               process_exporter_cpp.process_name))
    try:
        os.mkdir(dirpath)
    except os.error as error:
        logger.warning(error.strerror + " " + dirpath)

    try:
        os.chdir(dirpath)
    except os.error:
        logger.error('Could not cd to directory %s' % dirpath)
        return 0

    logger.info('Creating files in directory %s' % dirpath)

    process_exporter_cpp.path = dirpath
    # Create the process .h and .cc files
    process_exporter_cpp.generate_process_files()

    linkfiles = ['check_sa.cpp', 'Makefile']

    
    for file in linkfiles:
        ln('../%s' % file)

    # Return to original PWD
    os.chdir(cwd)

    return

def make_model_cpp(dir_path):
    """Make the model library in a C++ standalone directory"""

    source_dir = os.path.join(dir_path, "src")
    # Run standalone
    logger.info("Running make for src")
    misc.compile(cwd=source_dir)

#===============================================================================
# ProcessExporterCPP
#===============================================================================
class ProcessExporterCPP(object):
    """Class to take care of exporting a set of matrix elements to
    C++ format."""

    # Static variables (for inheritance)
    process_dir = '.'
    include_dir = '.'
    process_template_h = 'cpp_process_h.inc'
    process_template_cc = 'cpp_process_cc.inc'
    process_class_template = 'cpp_process_class.inc'
    process_definition_template = 'cpp_process_function_definitions.inc'
    process_wavefunction_template = 'cpp_process_wavefunctions.inc'
    process_sigmaKin_function_template = 'cpp_process_sigmaKin_function.inc'

    class ProcessExporterCPPError(Exception):
        pass
    
    def __init__(self, matrix_elements, cpp_helas_call_writer, process_string = "",
                 process_number = 0, path = os.getcwd()):
        """Initiate with matrix elements, helas call writer, process
        string, path. Generate the process .h and .cc files."""

        if isinstance(matrix_elements, helas_objects.HelasMultiProcess):
            self.matrix_elements = matrix_elements.get('matrix_elements')
        elif isinstance(matrix_elements, helas_objects.HelasMatrixElement):
            self.matrix_elements = \
                         helas_objects.HelasMatrixElementList([matrix_elements])
        elif isinstance(matrix_elements, helas_objects.HelasMatrixElementList):
            self.matrix_elements = matrix_elements
        else:
            raise base_objects.PhysicsObject.PhysicsObjectError,\
                  "Wrong object type for matrix_elements"

        if not self.matrix_elements:
            raise MadGraph5Error("No matrix elements to export")

        self.model = self.matrix_elements[0].get('processes')[0].get('model')
        self.model_name = ProcessExporterCPP.get_model_name(self.model.get('name'))

        self.processes = sum([me.get('processes') for \
                              me in self.matrix_elements], [])
        self.processes.extend(sum([me.get_mirror_processes() for \
                              me in self.matrix_elements], []))

        self.nprocesses = len(self.matrix_elements)
        if any([m.get('has_mirror_process') for m in self.matrix_elements]):
            self.nprocesses = 2*len(self.matrix_elements)

        if process_string:
            self.process_string = process_string
        else:
            self.process_string = self.processes[0].base_string()

        if process_number:
            self.process_number = process_number
        else:
            self.process_number = self.processes[0].get('id')

        self.process_name = self.get_process_name()
        self.process_class = "CPPProcess"

        self.path = path
        self.helas_call_writer = cpp_helas_call_writer

        if not isinstance(self.helas_call_writer, helas_call_writers.CPPUFOHelasCallWriter):
            raise self.ProcessExporterCPPError, \
                "helas_call_writer not CPPUFOHelasCallWriter"

        self.nexternal, self.ninitial = \
                        self.matrix_elements[0].get_nexternal_ninitial()
        self.nfinal = self.nexternal - self.ninitial

        # Check if we can use the same helicities for all matrix
        # elements
        
        self.single_helicities = True

        hel_matrix = self.get_helicity_matrix(self.matrix_elements[0])

        for me in self.matrix_elements[1:]:
            if self.get_helicity_matrix(me) != hel_matrix:
                self.single_helicities = False

        if self.single_helicities:
            # If all processes have the same helicity structure, this
            # allows us to reuse the same wavefunctions for the
            # different processes
            
            self.wavefunctions = []
            wf_number = 0

            for me in self.matrix_elements:
                for iwf, wf in enumerate(me.get_all_wavefunctions()):
                    try:
                        old_wf = \
                               self.wavefunctions[self.wavefunctions.index(wf)]
                        wf.set('number', old_wf.get('number'))
                    except ValueError:
                        wf_number += 1
                        wf.set('number', wf_number)
                        self.wavefunctions.append(wf)

            # Also combine amplitudes
            self.amplitudes = helas_objects.HelasAmplitudeList()
            amp_number = 0
            for me in self.matrix_elements:
                for iamp, amp in enumerate(me.get_all_amplitudes()):
                    try:
                        old_amp = \
                               self.amplitudes[self.amplitudes.index(amp)]
                        amp.set('number', old_amp.get('number'))
                    except ValueError:
                        amp_number += 1
                        amp.set('number', amp_number)
                        self.amplitudes.append(amp)
            diagram = helas_objects.HelasDiagram({'amplitudes': self.amplitudes})
            self.amplitudes = helas_objects.HelasMatrixElement({\
                'diagrams': helas_objects.HelasDiagramList([diagram])})

    # Methods for generation of process files for C++

    def generate_process_files(self):
        """Generate the .h and .cc files needed for C++, for the
        processes described by multi_matrix_element"""

        # Create the files
        if not os.path.isdir(os.path.join(self.path, self.include_dir)):
            os.makedirs(os.path.join(self.path, self.include_dir))
        filename = os.path.join(self.path, self.include_dir,
                                '%s.h' % self.process_class)
        self.write_process_h_file(writers.CPPWriter(filename))

        if not os.path.isdir(os.path.join(self.path, self.process_dir)):
            os.makedirs(os.path.join(self.path, self.process_dir))
        filename = os.path.join(self.path, self.process_dir,
                                '%s.cc' % self.process_class)
        self.write_process_cc_file(writers.CPPWriter(filename))

        logger.info('Created files %(process)s.h and %(process)s.cc in' % \
                    {'process': self.process_class} + \
                    ' directory %(dir)s' % {'dir': os.path.split(filename)[0]})



    #===========================================================================
    # write_process_h_file
    #===========================================================================
    def write_process_h_file(self, writer):
        """Write the class definition (.h) file for the process"""
        
        if not isinstance(writer, writers.CPPWriter):
            raise writers.CPPWriter.CPPWriterError(\
                "writer not CPPWriter")

        replace_dict = {}

        # Extract version number and date from VERSION file
        info_lines = get_mg5_info_lines()
        replace_dict['info_lines'] = info_lines

        # Extract model name
        replace_dict['model_name'] = \
                         self.model_name

        # Extract process file name
        replace_dict['process_file_name'] = self.process_name

        # Extract class definitions
        process_class_definitions = self.get_process_class_definitions()
        replace_dict['process_class_definitions'] = process_class_definitions

        file = read_template_file(self.process_template_h) % replace_dict

        # Write the file
        writer.writelines(file)

    #===========================================================================
    # write_process_cc_file
    #===========================================================================
    def write_process_cc_file(self, writer):
        """Write the class member definition (.cc) file for the process
        described by matrix_element"""

        if not isinstance(writer, writers.CPPWriter):
            raise writers.CPPWriter.CPPWriterError(\
                "writer not CPPWriter")

        replace_dict = {}

        # Extract version number and date from VERSION file
        info_lines = get_mg5_info_lines()
        replace_dict['info_lines'] = info_lines

        # Extract process file name
        replace_dict['process_file_name'] = self.process_name

        # Extract model name
        replace_dict['model_name'] = self.model_name
                         

        # Extract class function definitions
        process_function_definitions = \
                         self.get_process_function_definitions()
        replace_dict['process_function_definitions'] = \
                                                   process_function_definitions

        file = read_template_file(self.process_template_cc) % replace_dict

        # Write the file
        writer.writelines(file)

    #===========================================================================
    # Process export helper functions
    #===========================================================================
    def get_process_class_definitions(self):
        """The complete class definition for the process"""

        replace_dict = {}

        # Extract model name
        replace_dict['model_name'] = self.model_name

        # Extract process info lines for all processes
        process_lines = "\n".join([self.get_process_info_lines(me) for me in \
                                   self.matrix_elements])
        
        replace_dict['process_lines'] = process_lines

        # Extract number of external particles
        replace_dict['nfinal'] = self.nfinal

        # Extract number of external particles
        replace_dict['ninitial'] = self.ninitial

        # Extract process class name (for the moment same as file name)
        replace_dict['process_class_name'] = self.process_name

        # Extract process definition
        process_definition = "%s (%s)" % (self.process_string,
                                          self.model_name)
        replace_dict['process_definition'] = process_definition

        process = self.processes[0]

        replace_dict['process_code'] = self.process_number
        replace_dict['nexternal'] = self.nexternal
        replace_dict['nprocesses'] = self.nprocesses

        if self.single_helicities:
            replace_dict['all_sigma_kin_definitions'] = \
                          """// Calculate wavefunctions
                          void calculate_wavefunctions(const int perm[], const int hel[]);
                          static const int nwavefuncs = %d;
                          std::complex<double> w[nwavefuncs][18];
                          static const int namplitudes = %d;
                          std::complex<double> amp[namplitudes];""" % \
                          (len(self.wavefunctions),
                           len(self.amplitudes.get_all_amplitudes()))
            replace_dict['all_matrix_definitions'] = \
                           "\n".join(["double matrix_%s();" % \
                                      me.get('processes')[0].shell_string().\
                                      replace("0_", "") \
                                      for me in self.matrix_elements])

        else:
            replace_dict['all_sigma_kin_definitions'] = \
                          "\n".join(["void sigmaKin_%s();" % \
                                     me.get('processes')[0].shell_string().\
                                     replace("0_", "") \
                                     for me in self.matrix_elements])
            replace_dict['all_matrix_definitions'] = \
                           "\n".join(["double matrix_%s(const int hel[]);" % \
                                      me.get('processes')[0].shell_string().\
                                      replace("0_", "") \
                                      for me in self.matrix_elements])


        file = read_template_file(self.process_class_template) % replace_dict

        return file

    def get_process_function_definitions(self):
        """The complete Pythia 8 class definition for the process"""

        replace_dict = {}

        # Extract model name
        replace_dict['model_name'] = self.model_name

        # Extract process info lines
        replace_dict['process_lines'] = \
                             "\n".join([self.get_process_info_lines(me) for \
                                        me in self.matrix_elements])

        # Extract process class name (for the moment same as file name)
        replace_dict['process_class_name'] = self.process_name

        color_amplitudes = [me.get_color_amplitudes() for me in \
                            self.matrix_elements]

        replace_dict['initProc_lines'] = \
                                self.get_initProc_lines(self.matrix_elements[0],
                                                        color_amplitudes)
        replace_dict['reset_jamp_lines'] = \
                                     self.get_reset_jamp_lines(color_amplitudes)
        replace_dict['sigmaKin_lines'] = \
                                     self.get_sigmaKin_lines(color_amplitudes)
        replace_dict['sigmaHat_lines'] = \
                                     self.get_sigmaHat_lines()

        replace_dict['all_sigmaKin'] = \
                                  self.get_all_sigmaKin_lines(color_amplitudes,
                                                              'CPPProcess')

        file = read_template_file(self.process_definition_template) %\
               replace_dict

        return file

    def get_process_name(self):
        """Return process file name for the process in matrix_element"""

        process_string = self.process_string

        # Extract process number
        proc_number_pattern = re.compile("^(.+)@\s*(\d+)\s*(.*)$")
        proc_number_re = proc_number_pattern.match(process_string)
        proc_number = 0
        if proc_number_re:
            proc_number = int(proc_number_re.group(2))
            process_string = proc_number_re.group(1) + \
                             proc_number_re.group(3)

        # Remove order information
        order_pattern = re.compile("^(.+)\s+(\w+)\s*=\s*(\d+)\s*$")
        order_re = order_pattern.match(process_string)
        while order_re:
            process_string = order_re.group(1)
            order_re = order_pattern.match(process_string)
        
        process_string = process_string.replace(' ', '')
        process_string = process_string.replace('>', '_')
        process_string = process_string.replace('+', 'p')
        process_string = process_string.replace('-', 'm')
        process_string = process_string.replace('~', 'x')
        process_string = process_string.replace('/', '_no_')
        process_string = process_string.replace('$', '_nos_')
        process_string = process_string.replace('|', '_or_')
        if proc_number != 0:
            process_string = "%d_%s" % (proc_number, process_string)

        process_string = "Sigma_%s_%s" % (self.model_name,
                                          process_string)
        return process_string

    def get_process_info_lines(self, matrix_element):
        """Return info lines describing the processes for this matrix element"""

        return"\n".join([ "# " + process.nice_string().replace('\n', '\n# * ') \
                         for process in matrix_element.get('processes')])


    def get_initProc_lines(self, matrix_element, color_amplitudes):
        """Get initProc_lines for function definition for Pythia 8 .cc file"""

        initProc_lines = []

        initProc_lines.append("// Set external particle masses for this matrix element")

        for part in matrix_element.get_external_wavefunctions():
            initProc_lines.append("mME.push_back(pars->%s);" % part.get('mass'))
        for i, colamp in enumerate(color_amplitudes):
            initProc_lines.append("jamp2[%d] = new double[%d];" % \
                                  (i, len(colamp)))

        return "\n".join(initProc_lines)

    def get_reset_jamp_lines(self, color_amplitudes):
        """Get lines to reset jamps"""

        ret_lines = ""
        for icol, col_amp in enumerate(color_amplitudes):
            ret_lines+= """for(int i=0;i < %(ncolor)d; i++)
            jamp2[%(proc_number)d][i]=0.;\n""" % \
            {"ncolor": len(col_amp), "proc_number": icol}
        return ret_lines
        

    def get_calculate_wavefunctions(self, wavefunctions, amplitudes):
        """Return the lines for optimized calculation of the
        wavefunctions for all subprocesses"""

        replace_dict = {}

        replace_dict['nwavefuncs'] = len(wavefunctions)

        replace_dict['wavefunction_calls'] = "\n".join(\
            self.helas_call_writer.get_wavefunction_calls(\
            helas_objects.HelasWavefunctionList(wavefunctions)))

        replace_dict['amplitude_calls'] = "\n".join(\
            self.helas_call_writer.get_amplitude_calls(amplitudes))

        file = read_template_file(self.process_wavefunction_template) % \
                replace_dict

        return file
       

    def get_sigmaKin_lines(self, color_amplitudes):
        """Get sigmaKin_lines for function definition for Pythia 8 .cc file"""

        
        if self.single_helicities:
            replace_dict = {}

            # Number of helicity combinations
            replace_dict['ncomb'] = \
                            self.matrix_elements[0].get_helicity_combinations()

            # Process name
            replace_dict['process_class_name'] = self.process_name
        
            # Particle ids for the call to setupForME
            replace_dict['id1'] = self.processes[0].get('legs')[0].get('id')
            replace_dict['id2'] = self.processes[0].get('legs')[1].get('id')

            # Extract helicity matrix
            replace_dict['helicity_matrix'] = \
                            self.get_helicity_matrix(self.matrix_elements[0])

            # Extract denominator
            den_factors = [str(me.get_denominator_factor()) for me in \
                               self.matrix_elements]
            if self.nprocesses != len(self.matrix_elements):
                den_factors.extend(den_factors)
            replace_dict['den_factors'] = ",".join(den_factors)
            replace_dict['get_matrix_t_lines'] = "\n".join(
                    ["t[%(iproc)d]=matrix_%(proc_name)s();" % \
                     {"iproc": i, "proc_name": \
                      me.get('processes')[0].shell_string().replace("0_", "")} \
                     for i, me in enumerate(self.matrix_elements)])

            # Generate lines for mirror matrix element calculation
            mirror_matrix_lines = ""

            if any([m.get('has_mirror_process') for m in self.matrix_elements]):
                mirror_matrix_lines += \
"""             // Mirror initial state momenta for mirror process
                perm[0]=1;
                perm[1]=0;
                // Calculate wavefunctions
                calculate_wavefunctions(perm, helicities[ihel]);
                // Mirror back
                perm[0]=0;
                perm[1]=1;
                // Calculate matrix elements
                """
                
                mirror_matrix_lines += "\n".join(
                    ["t[%(iproc)d]=matrix_%(proc_name)s();" % \
                     {"iproc": i + len(self.matrix_elements), "proc_name": \
                      me.get('processes')[0].shell_string().replace("0_", "")} \
                     for i, me in enumerate(self.matrix_elements) if me.get('has_mirror_process')])
                    
            replace_dict['get_mirror_matrix_lines'] = mirror_matrix_lines


            file = \
                 read_template_file(\
                            self.process_sigmaKin_function_template) %\
                            replace_dict

            return file

        else:
            ret_lines = "// Call the individual sigmaKin for each process\n"
            return ret_lines + \
                   "\n".join(["sigmaKin_%s();" % \
                              me.get('processes')[0].shell_string().\
                              replace("0_", "") for \
                              me in self.matrix_elements])

    def get_all_sigmaKin_lines(self, color_amplitudes, class_name):
        """Get sigmaKin_process for all subprocesses for Pythia 8 .cc file"""

        ret_lines = []
        if self.single_helicities:
            ret_lines.append(\
                "void %s::calculate_wavefunctions(const int perm[], const int hel[]){" % \
                class_name)
            ret_lines.append("// Calculate wavefunctions for all processes")
            ret_lines.append(self.get_calculate_wavefunctions(\
                self.wavefunctions, self.amplitudes))
            ret_lines.append("}")
        else:
            ret_lines.extend([self.get_sigmaKin_single_process(i, me) \
                                  for i, me in enumerate(self.matrix_elements)])
        ret_lines.extend([self.get_matrix_single_process(i, me,
                                                         color_amplitudes[i],
                                                         class_name) \
                                for i, me in enumerate(self.matrix_elements)])
        return "\n".join(ret_lines)


    def get_sigmaKin_single_process(self, i, matrix_element):
        """Write sigmaKin for each process"""

        # Write sigmaKin for the process

        replace_dict = {}

        # Process name
        replace_dict['proc_name'] = \
          matrix_element.get('processes')[0].shell_string().replace("0_", "")
        
        # Process name
        replace_dict['process_class_name'] = self.process_name
        
        # Process number
        replace_dict['proc_number'] = i

        # Number of helicity combinations
        replace_dict['ncomb'] = matrix_element.get_helicity_combinations()

        # Extract helicity matrix
        replace_dict['helicity_matrix'] = \
                                      self.get_helicity_matrix(matrix_element)
        # Extract denominator
        replace_dict['den_factor'] = matrix_element.get_denominator_factor()

        file = \
         read_template_file('cpp_process_sigmaKin_subproc_function.inc') %\
         replace_dict

        return file

    def get_matrix_single_process(self, i, matrix_element, color_amplitudes,
                                  class_name):
        """Write matrix() for each process"""

        # Write matrix() for the process

        replace_dict = {}

        # Process name
        replace_dict['proc_name'] = \
          matrix_element.get('processes')[0].shell_string().replace("0_", "")
        

        # Wavefunction and amplitude calls
        if self.single_helicities:
            replace_dict['matrix_args'] = ""
            replace_dict['all_wavefunction_calls'] = "int i, j;"
        else:
            replace_dict['matrix_args'] = "const int hel[]"
            wavefunctions = matrix_element.get_all_wavefunctions()
            replace_dict['all_wavefunction_calls'] = \
                         """const int nwavefuncs = %d;
                         std::complex<double> w[nwavefuncs][18];
                         """ % len(wavefunctions)+ \
                         self.get_calculate_wavefunctions(wavefunctions, [])

        # Process name
        replace_dict['process_class_name'] = class_name
        
        # Process number
        replace_dict['proc_number'] = i

        # Number of color flows
        replace_dict['ncolor'] = len(color_amplitudes)

        replace_dict['ngraphs'] = matrix_element.get_number_of_amplitudes()

        # Extract color matrix
        replace_dict['color_matrix_lines'] = \
                                     self.get_color_matrix_lines(matrix_element)

        replace_dict['jamp_lines'] = self.get_jamp_lines(color_amplitudes)

        file = read_template_file('cpp_process_matrix.inc') % \
                replace_dict

        return file


    def get_sigmaHat_lines(self):
        """Get sigmaHat_lines for function definition for Pythia 8 .cc file"""

        # Create a set with the pairs of incoming partons
        beams = set([(process.get('legs')[0].get('id'),
                      process.get('legs')[1].get('id')) \
                     for process in self.processes])

        res_lines = []

        # Write a selection routine for the different processes with
        # the same beam particles
        res_lines.append("// Select between the different processes")
        for ibeam, beam_parts in enumerate(beams):
            
            if ibeam == 0:
                res_lines.append("if(id1 == %d && id2 == %d){" % beam_parts)
            else:
                res_lines.append("else if(id1 == %d && id2 == %d){" % beam_parts)            
            
            # Pick out all processes with this beam pair
            beam_processes = [(i, me) for (i, me) in \
                              enumerate(self.matrix_elements) if beam_parts in \
                              [(process.get('legs')[0].get('id'),
                                process.get('legs')[1].get('id')) \
                               for process in me.get('processes')]]

            # Add mirror processes, 
            beam_processes.extend([(len(self.matrix_elements) + i, me) for (i, me) in \
                              enumerate(self.matrix_elements) if beam_parts in \
                              [(process.get('legs')[0].get('id'),
                                process.get('legs')[1].get('id')) \
                               for process in me.get_mirror_processes()]])

            # Now add matrix elements for the processes with the right factors
            res_lines.append("// Add matrix elements for processes with beams %s" % \
                             repr(beam_parts))
            res_lines.append("return %s;" % \
                             ("+".join(["matrix_element[%i]*%i" % \
                                        (i, len([proc for proc in \
                                         me.get('processes') if beam_parts == \
                                         (proc.get('legs')[0].get('id'),
                                          proc.get('legs')[1].get('id')) or \
                                         me.get('has_mirror_process') and \
                                         beam_parts == \
                                         (proc.get('legs')[1].get('id'),
                                          proc.get('legs')[0].get('id'))])) \
                                        for (i, me) in beam_processes]).\
                              replace('*1', '')))
            res_lines.append("}")
            

        res_lines.append("else {")
        res_lines.append("// Return 0 if not correct initial state assignment")
        res_lines.append(" return 0.;}")

        return "\n".join(res_lines)


    def get_helicity_matrix(self, matrix_element):
        """Return the Helicity matrix definition lines for this matrix element"""

        helicity_line = "static const int helicities[ncomb][nexternal] = {";
        helicity_line_list = []

        for helicities in matrix_element.get_helicity_matrix():
            helicity_line_list.append("{"+",".join(['%d'] * len(helicities)) % \
                                       tuple(helicities) + "}")

        return helicity_line + ",".join(helicity_line_list) + "};"

    def get_den_factor_line(self, matrix_element):
        """Return the denominator factor line for this matrix element"""

        return "const int denominator = %d;" % \
               matrix_element.get_denominator_factor()

    def get_color_matrix_lines(self, matrix_element):
        """Return the color matrix definition lines for this matrix element. Split
        rows in chunks of size n."""

        if not matrix_element.get('color_matrix'):
            return "\n".join(["static const double denom[1] = {1.};",
                              "static const double cf[1][1] = {1.};"])
        else:
            color_denominators = matrix_element.get('color_matrix').\
                                                 get_line_denominators()
            denom_string = "static const double denom[ncolor] = {%s};" % \
                           ",".join(["%i" % denom for denom in color_denominators])

            matrix_strings = []
            my_cs = color.ColorString()
            for index, denominator in enumerate(color_denominators):
                # Then write the numerators for the matrix elements
                num_list = matrix_element.get('color_matrix').\
                                            get_line_numerators(index, denominator)

                matrix_strings.append("{%s}" % \
                                     ",".join(["%d" % i for i in num_list]))
            matrix_string = "static const double cf[ncolor][ncolor] = {" + \
                            ",".join(matrix_strings) + "};"
            return "\n".join([denom_string, matrix_string])

    def get_jamp_lines(self, color_amplitudes):
        """Return the jamp = sum(fermionfactor * amp[i]) lines"""

        res_list = []

        for i, coeff_list in enumerate(color_amplitudes):

            res = "jamp[%i]=" % i

            # Optimization: if all contributions to that color basis element have
            # the same coefficient (up to a sign), put it in front
            list_fracs = [abs(coefficient[0][1]) for coefficient in coeff_list]
            common_factor = False
            diff_fracs = list(set(list_fracs))
            if len(diff_fracs) == 1 and abs(diff_fracs[0]) != 1:
                common_factor = True
                global_factor = diff_fracs[0]
                res = res + '%s(' % coeff(1, global_factor, False, 0)

            for (coefficient, amp_number) in coeff_list:
                if common_factor:
                    res = res + "%samp[%d]" % (coeff(coefficient[0],
                                               coefficient[1] / abs(coefficient[1]),
                                               coefficient[2],
                                               coefficient[3]),
                                               amp_number - 1)
                else:
                    res = res + "%samp[%d]" % (coeff(coefficient[0],
                                               coefficient[1],
                                               coefficient[2],
                                               coefficient[3]),
                                               amp_number - 1)

            if common_factor:
                res = res + ')'

            res += ';'

            res_list.append(res)

        return "\n".join(res_list)

    @staticmethod
    def get_model_name(name):
        """Replace - with _, + with _plus_ in a model name."""

        name = name.replace('-', '_')
        name = name.replace('+', '_plus_')
        return name

#===============================================================================
# generate_process_files_pythia8
#===============================================================================
def generate_process_files_pythia8(multi_matrix_element, cpp_helas_call_writer,
                                   process_string = "",
                                   process_number = 0, path = os.getcwd()):

    """Generate the .h and .cc files needed for Pythia 8, for the
    processes described by multi_matrix_element"""

    process_exporter_pythia8 = ProcessExporterPythia8(multi_matrix_element,
                                                      cpp_helas_call_writer,
                                                      process_string,
                                                      process_number,
                                                      path)

    # Set process directory
    model = process_exporter_pythia8.model
    model_name = process_exporter_pythia8.model_name
    process_exporter_pythia8.process_dir = \
                   'Processes_%(model)s' % {'model': \
                    model_name}
    process_exporter_pythia8.include_dir = process_exporter_pythia8.process_dir
    process_exporter_pythia8.generate_process_files()
    return process_exporter_pythia8

#===============================================================================
# ProcessExporterPythia8
#===============================================================================
class ProcessExporterPythia8(ProcessExporterCPP):
    """Class to take care of exporting a set of matrix elements to
    Pythia 8 format."""

    # Static variables (for inheritance)
    process_template_h = 'pythia8_process_h.inc'
    process_template_cc = 'pythia8_process_cc.inc'
    process_class_template = 'pythia8_process_class.inc'
    process_definition_template = 'pythia8_process_function_definitions.inc'
    process_wavefunction_template = 'pythia8_process_wavefunctions.inc'
    process_sigmaKin_function_template = 'pythia8_process_sigmaKin_function.inc'

    def __init__(self, *args, **opts):
        """Set process class name"""

        super(ProcessExporterPythia8, self).__init__(*args, **opts)

        # Check if any processes are not 2->1,2,3
        for me in self.matrix_elements:
            if me.get_nexternal_ninitial() not in [(3,2),(4,2),(5,2)]:
                nex,nin = me.get_nexternal_ninitial()
                raise InvalidCmd,\
                      "Pythia 8 can only handle 2->1,2,3 processes, not %d->%d" % \
                      (nin,nex-nin)

        self.process_class = self.process_name
        
    # Methods for generation of process files for Pythia 8

    #===========================================================================
    # Process export helper functions
    #===========================================================================
    def get_process_class_definitions(self):
        """The complete Pythia 8 class definition for the process"""

        replace_dict = {}

        # Extract model name
        replace_dict['model_name'] = self.model_name

        # Extract process info lines for all processes
        process_lines = "\n".join([self.get_process_info_lines(me) for me in \
                                   self.matrix_elements])
        
        replace_dict['process_lines'] = process_lines

        # Extract number of external particles
        replace_dict['nfinal'] = self.nfinal

        # Extract process class name (for the moment same as file name)
        replace_dict['process_class_name'] = self.process_name

        # Extract process definition
        process_definition = "%s (%s)" % (self.process_string,
                                          self.model_name)
        replace_dict['process_definition'] = process_definition

        process = self.processes[0]
        replace_dict['process_code'] = 10000 + \
                                       100*process.get('id') + \
                                       self.process_number

        replace_dict['inFlux'] = self.get_process_influx()

        replace_dict['id_masses'] = self.get_id_masses(process)
        replace_dict['resonances'] = self.get_resonance_lines()

        replace_dict['nexternal'] = self.nexternal
        replace_dict['nprocesses'] = self.nprocesses
        
        if self.single_helicities:
            replace_dict['all_sigma_kin_definitions'] = \
                          """// Calculate wavefunctions
                          void calculate_wavefunctions(const int perm[], const int hel[]);
                          static const int nwavefuncs = %d;
                          std::complex<double> w[nwavefuncs][18];
                          static const int namplitudes = %d;
                          std::complex<double> amp[namplitudes];""" % \
                          (len(self.wavefunctions),
                           len(self.amplitudes.get_all_amplitudes()))
            replace_dict['all_matrix_definitions'] = \
                           "\n".join(["double matrix_%s();" % \
                                      me.get('processes')[0].shell_string().\
                                      replace("0_", "") \
                                      for me in self.matrix_elements])

        else:
            replace_dict['all_sigma_kin_definitions'] = \
                          "\n".join(["void sigmaKin_%s();" % \
                                     me.get('processes')[0].shell_string().\
                                     replace("0_", "") \
                                     for me in self.matrix_elements])
            replace_dict['all_matrix_definitions'] = \
                           "\n".join(["double matrix_%s(const int hel[]);" % \
                                      me.get('processes')[0].shell_string().\
                                      replace("0_", "") \
                                      for me in self.matrix_elements])


        file = read_template_file('pythia8_process_class.inc') % replace_dict

        return file

    def get_process_function_definitions(self):
        """The complete Pythia 8 class definition for the process"""

        replace_dict = {}

        # Extract model name
        replace_dict['model_name'] = self.model_name

        # Extract process info lines
        replace_dict['process_lines'] = \
                             "\n".join([self.get_process_info_lines(me) for \
                                        me in self.matrix_elements])

        # Extract process class name (for the moment same as file name)
        replace_dict['process_class_name'] = self.process_name

        color_amplitudes = [me.get_color_amplitudes() for me in \
                            self.matrix_elements]

        replace_dict['initProc_lines'] = \
                                     self.get_initProc_lines(color_amplitudes)
        replace_dict['reset_jamp_lines'] = \
                                     self.get_reset_jamp_lines(color_amplitudes)
        replace_dict['sigmaKin_lines'] = \
                                     self.get_sigmaKin_lines(color_amplitudes)
        replace_dict['sigmaHat_lines'] = \
                                     self.get_sigmaHat_lines()

        replace_dict['setIdColAcol_lines'] = \
                                   self.get_setIdColAcol_lines(color_amplitudes)

        replace_dict['weightDecay_lines'] = \
                                       self.get_weightDecay_lines()    

        replace_dict['all_sigmaKin'] = \
                                  self.get_all_sigmaKin_lines(color_amplitudes,
                                                              self.process_name)

        file = read_template_file('pythia8_process_function_definitions.inc') %\
               replace_dict

        return file

    def get_process_influx(self):
        """Return process file name for the process in matrix_element"""

        # Create a set with the pairs of incoming partons in definite order,
        # e.g.,  g g >... u d > ... d~ u > ... gives ([21,21], [1,2], [-2,1])
        beams = set([tuple(sorted([process.get('legs')[0].get('id'),
                                   process.get('legs')[1].get('id')])) \
                          for process in self.processes])

        # Define a number of useful sets
        antiquarks = range(-1, -6, -1)
        quarks = range(1,6)
        antileptons = range(-11, -17, -1)
        leptons = range(11, 17, 1)
        allquarks = antiquarks + quarks
        antifermions = antiquarks + antileptons
        fermions = quarks + leptons
        allfermions = allquarks + antileptons + leptons
        downfermions = range(-2, -5, -2) + range(-1, -5, -2) + \
                       range(-12, -17, -2) + range(-11, -17, -2) 
        upfermions = range(1, 5, 2) + range(2, 5, 2) + \
                     range(11, 17, 2) + range(12, 17, 2)

        # The following gives a list from flavor combinations to "inFlux" values
        # allowed by Pythia8, see Pythia 8 document SemiInternalProcesses.html
        set_tuples = [(set([(21, 21)]), "gg"),
                      (set(list(itertools.product(allquarks, [21]))), "qg"),
                      (set(zip(antiquarks, quarks)), "qqbarSame"),
                      (set(list(itertools.product(allquarks,
                                                       allquarks))), "qq"),
                      (set(zip(antifermions, fermions)),"ffbarSame"),
                      (set(zip(downfermions, upfermions)),"ffbarChg"),
                      (set(list(itertools.product(allfermions,
                                                       allfermions))), "ff"),
                      (set(list(itertools.product(allfermions, [22]))), "fgm"),
                      (set([(21, 22)]), "ggm"),
                      (set([(22, 22)]), "gmgm")]

        for set_tuple in set_tuples:
            if beams.issubset(set_tuple[0]):
                return set_tuple[1]

        raise InvalidCmd('Pythia 8 cannot handle incoming flavors %s' %\
                             repr(beams))

        return 

    def get_id_masses(self, process):
        """Return the lines which define the ids for the final state particles,
        for the Pythia phase space"""

        if self.nfinal == 1:
            return ""
        
        mass_strings = []
        for i in range(2, len(process.get('legs'))):
            if self.model.get_particle(process.get('legs')[i].get('id')).\
                   get('mass') not in  ['zero', 'ZERO']:
                mass_strings.append("int id%dMass() const {return %d;}" % \
                                (i + 1, abs(process.get('legs')[i].get('id'))))

        return "\n".join(mass_strings)

    def get_resonance_lines(self):
        """Return the lines which define the ids for the final state particles,
        for the Pythia phase space"""

        if self.nfinal == 1:
            return "virtual int resonanceA() const {return %d;}" % \
                           abs(self.processes[0].get('legs')[2].get('id'))
        
        res_strings = []
        res_letters = ['A', 'B']

        sids, singleres, schannel = self.get_resonances()

        for i, sid in enumerate(sids[:2]):
            res_strings.append("virtual int resonance%s() const {return %d;}"\
                                % (res_letters[i], sid))

        if singleres != 0:
            res_strings.append("virtual int idSChannel() const {return %d;}" \
                               % singleres)
        if schannel:
            res_strings.append("virtual bool isSChannel() const {return true;}")
            
        return "\n".join(res_strings)

    def get_resonances(self):
        """Return the PIDs for any resonances in 2->2 and 2->3 processes."""

        resonances = []
        model = self.matrix_elements[0].get('processes')[0].get('model')
        new_pdg = model.get_first_non_pdg()
        # Get a list of all resonant s-channel contributions
        diagrams = sum([me.get('diagrams') for me in self.matrix_elements], [])
        for diagram in diagrams:
            schannels, tchannels = diagram.get('amplitudes')[0].\
                                   get_s_and_t_channels(self.ninitial, new_pdg)

            for schannel in schannels:
                sid = schannel.get('legs')[-1].get('id')
                part = self.model.get_particle(sid)
                if part:
                    width = self.model.get_particle(sid).get('width')
                    if width.lower() != 'zero':
                        resonances.append(sid)
        resonance_set = set(resonances)

        singleres = 0
        # singleres is set if all diagrams have the same resonance
        if len(resonances) == len(diagrams) and len(resonance_set) == 1:
            singleres = resonances[0]

        # Only care about absolute value of resonance PIDs:
        resonance_set = list(set([abs(pid) for pid in resonance_set]))

        # schannel is True if all diagrams are s-channel and there are
        # no QCD vertices
        schannel = not any([\
            len(d.get('amplitudes')[0].get_s_and_t_channels(self.ninitial, new_pdg)[0])\
                 == 0 for d in diagrams]) and \
                   not any(['QCD' in d.calculate_orders() for d in diagrams])

        return resonance_set, singleres, schannel

    def get_initProc_lines(self, color_amplitudes):
        """Get initProc_lines for function definition for Pythia 8 .cc file"""

        initProc_lines = []

        initProc_lines.append("// Set massive/massless matrix elements for c/b/mu/tau")
        # Add lines to set c/b/tau/mu kinematics massive/massless
        if not self.model.get_particle(4) or \
               self.model.get_particle(4).get('mass').lower() == 'zero':
            cMassiveME = "0."
        else:
            cMassiveME = "particleDataPtr->m0(4)"
        initProc_lines.append("mcME = %s;" % cMassiveME)
        if not self.model.get_particle(5) or \
               self.model.get_particle(5).get('mass').lower() == 'zero':
            bMassiveME = "0."
        else:
            bMassiveME = "particleDataPtr->m0(5)"
        initProc_lines.append("mbME = %s;" % bMassiveME)
        if not self.model.get_particle(13) or \
               self.model.get_particle(13).get('mass').lower() == 'zero':
            muMassiveME = "0."
        else:
            muMassiveME = "particleDataPtr->m0(13)"
        initProc_lines.append("mmuME = %s;" % muMassiveME)
        if not self.model.get_particle(15) or \
               self.model.get_particle(15).get('mass').lower() == 'zero':
            tauMassiveME = "0."
        else:
            tauMassiveME = "particleDataPtr->m0(15)"
        initProc_lines.append("mtauME = %s;" % tauMassiveME)
            
        for i, me in enumerate(self.matrix_elements):
            initProc_lines.append("jamp2[%d] = new double[%d];" % \
                                  (i, len(color_amplitudes[i])))

        return "\n".join(initProc_lines)

    def get_setIdColAcol_lines(self, color_amplitudes):
        """Generate lines to set final-state id and color info for process"""

        res_lines = []

        # Create a set with the pairs of incoming partons
        beams = set([(process.get('legs')[0].get('id'),
                      process.get('legs')[1].get('id')) \
                     for process in self.processes])

        # Now write a selection routine for final state ids
        for ibeam, beam_parts in enumerate(beams):
            if ibeam == 0:
                res_lines.append("if(id1 == %d && id2 == %d){" % beam_parts)
            else:
                res_lines.append("else if(id1 == %d && id2 == %d){" % beam_parts)            
            # Pick out all processes with this beam pair
            beam_processes = [(i, me) for (i, me) in \
                              enumerate(self.matrix_elements) if beam_parts in \
                              [(process.get('legs')[0].get('id'),
                                process.get('legs')[1].get('id')) \
                               for process in me.get('processes')]]
            # Pick out all mirror processes for this beam pair
            beam_mirror_processes = []
            if beam_parts[0] != beam_parts[1]:
                beam_mirror_processes = [(i, me) for (i, me) in \
                              enumerate(self.matrix_elements) if beam_parts in \
                              [(process.get('legs')[1].get('id'),
                                process.get('legs')[0].get('id')) \
                               for process in me.get('processes')]]

            final_id_list = []
            final_mirror_id_list = []
            for (i, me) in beam_processes:
                valid_proc = [proc for proc in me.get('processes') \
                                      if beam_parts == \
                                      (proc.get('legs')[0].get('id'),
                                       proc.get('legs')[1].get('id'))]
                for proc in valid_proc:
                    # decaying id
                    decay_id = [d.get('legs')[0].get('id') for d in proc.get('decay_chains')]
<<<<<<< HEAD
                    curr_final_id = [l.get('id') for l in \
                                 proc.get('legs') if l.get('state')]
                    for id in decay_id:
                        curr_final_id.remove(id)
=======
                    curr_final_id = [l.get('id') for l in proc.get('legs') 
                              if l.get('state') and l.get('id') not in decay_id]
>>>>>>> dbb0bfe7
                    # extend with the decay final state
                    curr_final_id += [l.get('id') for dec in \
                                     proc.get('decay_chains') for l in \
                                     dec.get('legs')   if l.get('state')]
                    final_id_list.append(tuple(curr_final_id))


            for (i, me) in beam_mirror_processes:
                final_mirror_id_list.extend([tuple([l.get('id') for l in \
                                             proc.get('legs') if l.get('state')]) \
                                      for proc in me.get_mirror_processes() \
                                      if beam_parts == \
                                      (proc.get('legs')[0].get('id'),
                                       proc.get('legs')[1].get('id'))])
            final_id_list = set(final_id_list)
            final_mirror_id_list = set(final_mirror_id_list)

            if final_id_list and final_mirror_id_list or \
               not final_id_list and not final_mirror_id_list:
                raise self.ProcessExporterCPPError,\
                      "Missing processes, or both process and mirror process"


            ncombs = len(final_id_list)+len(final_mirror_id_list)

            res_lines.append("// Pick one of the flavor combinations %s" % \
                             ", ".join([repr(ids) for ids in final_id_list]))

            me_weight = []
            for final_ids in final_id_list:
                items = [(i, len([ p for p in me.get('processes') \
                             if [l.get('id') for l in \
                             p.get('legs')] == \
                             list(beam_parts) + list(final_ids)])) \
                       for (i, me) in beam_processes]
                me_weight.append("+".join(["matrix_element[%i]*%i" % (i, l) for\
                                           (i, l) in items if l > 0]).\
                                 replace('*1', ''))
                if any([l>1 for (i, l) in items]):
                    raise self.ProcessExporterCPPError,\
                          "More than one process with identical " + \
                          "external particles is not supported"

            for final_ids in final_mirror_id_list:
                items = [(i, len([ p for p in me.get_mirror_processes() \
                             if [l.get('id') for l in p.get('legs')] == \
                             list(beam_parts) + list(final_ids)])) \
                       for (i, me) in beam_mirror_processes]
                me_weight.append("+".join(["matrix_element[%i]*%i" % \
                                           (i+len(self.matrix_elements), l) for\
                                           (i, l) in items if l > 0]).\
                                 replace('*1', ''))
                if any([l>1 for (i, l) in items]):
                    raise self.ProcessExporterCPPError,\
                          "More than one process with identical " + \
                          "external particles is not supported"

            if final_id_list:
                res_lines.append("int flavors[%d][%d] = {%s};" % \
                                 (ncombs, self.nfinal,
                                  ",".join(["{" + ",".join([str(id) for id \
                                            in ids]) + "}" for ids \
                                            in final_id_list])))
            elif final_mirror_id_list:
                res_lines.append("int flavors[%d][%d] = {%s};" % \
                                 (ncombs, self.nfinal,
                                  ",".join(["{" + ",".join([str(id) for id \
                                            in ids]) + "}" for ids \
                                            in final_mirror_id_list])))
            res_lines.append("vector<double> probs;")
            res_lines.append("double sum = %s;" % "+".join(me_weight))
            for me in me_weight:
                res_lines.append("probs.push_back(%s/sum);" % me)
            res_lines.append("int choice = rndmPtr->pick(probs);")
            for i in range(self.nfinal):
                res_lines.append("id%d = flavors[choice][%d];" % (i+3, i))

            res_lines.append("}")

        res_lines.append("setId(%s);" % ",".join(["id%d" % i for i in \
                                                 range(1, self.nexternal + 1)]))

        # Now write a selection routine for color flows

        # We need separate selection for each flavor combination,
        # since the different processes might have different color
        # structures.
        
        # Here goes the color connections corresponding to the JAMPs
        # Only one output, for the first subproc!

        res_lines.append("// Pick color flow")

        res_lines.append("int ncolor[%d] = {%s};" % \
                         (len(color_amplitudes),
                          ",".join([str(len(colamp)) for colamp in \
                                    color_amplitudes])))
                                                 

        for ime, me in enumerate(self.matrix_elements):
            id_list = []
            for proc in me.get('processes'):
                # decaying id
                decay_id = [d.get('legs')[0].get('id') for d in proc.get('decay_chains')]
<<<<<<< HEAD
                curr_id = [l.get('id') for l in \
                             proc.get('legs') if l.get('state')]
                for id in decay_id:
                    curr_id.remove(id)
                # extend with the decay final state
                curr_id += [l.get('id') for dec in \
                                 proc.get('decay_chains') for l in \
                                 dec.get('legs')   if l.get('state')]
=======
                curr_id = [l.get('id') for l in proc.get('legs') 
                              if l.get('state') and l.get('id') not in decay_id]
                # extend with the decay final state
                curr_id += [l.get('id') for dec in proc.get('decay_chains') 
                             for l in dec.get('legs')   if l.get('state')]
>>>>>>> dbb0bfe7
                curr_id = [l.get('id') for l in \
                             proc.get('legs') if not l.get('state')] + curr_id
                id_list.append(tuple(curr_id))
                
            res_lines.append("if(%s){" % \
                                 "||".join(["&&".join(["id%d == %d" % \
                                            (i+1, id) for (i, id) in \
                                            enumerate(p)])\
                                           for p in id_list]))
            if ime > 0:
                res_lines[-1] = "else " + res_lines[-1]

            proc = me.get('processes')[0]
            if not me.get('color_basis'):
                # If no color basis, just output trivial color flow
                res_lines.append("setColAcol(%s);" % ",".join(["0"]*2*self.nfinal))
            else:
                # Else, build a color representation dictionnary
                repr_dict = {}
                legs = proc.get_legs_with_decays()
                for l in legs:
                    repr_dict[l.get('number')] = \
                        proc.get('model').get_particle(l.get('id')).get_color()
                # Get the list of color flows
                color_flow_list = \
                    me.get('color_basis').color_flow_decomposition(\
                                                      repr_dict, self.ninitial)
                # Select a color flow
                ncolor = len(me.get('color_basis'))
                res_lines.append("""vector<double> probs;
                  double sum = %s;
                  for(int i=0;i<ncolor[%i];i++)
                  probs.push_back(jamp2[%i][i]/sum);
                  int ic = rndmPtr->pick(probs);""" % \
                                 ("+".join(["jamp2[%d][%d]" % (ime, i) for i \
                                            in range(ncolor)]), ime, ime))

                color_flows = []
                for color_flow_dict in color_flow_list:
                    color_flows.append([int(fmod(color_flow_dict[l.get('number')][i], 500)) \
                                        for (l,i) in itertools.product(legs, [0,1])])

                # Write out colors for the selected color flow
                res_lines.append("static int colors[%d][%d] = {%s};" % \
                                 (ncolor, 2 * self.nexternal,
                                  ",".join(["{" + ",".join([str(id) for id \
                                            in flows]) + "}" for flows \
                                            in color_flows])))

                res_lines.append("setColAcol(%s);" % \
                                 ",".join(["colors[ic][%d]" % i for i in \
                                          range(2 * self.nexternal)]))
            res_lines.append('}')

        # Same thing but for mirror processes
        for ime, me in enumerate(self.matrix_elements):
            if not me.get('has_mirror_process'):
                continue
            res_lines.append("else if(%s){" % \
                                 "||".join(["&&".join(["id%d == %d" % \
                                            (i+1, l.get('id')) for (i, l) in \
                                            enumerate(p.get('legs'))])\
                                           for p in me.get_mirror_processes()]))

            proc = me.get('processes')[0]
            if not me.get('color_basis'):
                # If no color basis, just output trivial color flow
                res_lines.append("setColAcol(%s);" % ",".join(["0"]*2*self.nfinal))
            else:
                # Else, build a color representation dictionnary
                repr_dict = {}
                legs = proc.get_legs_with_decays()
                legs[0:2] = [legs[1],legs[0]]
                for l in legs:
                    repr_dict[l.get('number')] = \
                        proc.get('model').get_particle(l.get('id')).get_color()
                # Get the list of color flows
                color_flow_list = \
                    me.get('color_basis').color_flow_decomposition(\
                                                      repr_dict, self.ninitial)
                # Select a color flow
                ncolor = len(me.get('color_basis'))
                res_lines.append("""vector<double> probs;
                  double sum = %s;
                  for(int i=0;i<ncolor[%i];i++)
                  probs.push_back(jamp2[%i][i]/sum);
                  int ic = rndmPtr->pick(probs);""" % \
                                 ("+".join(["jamp2[%d][%d]" % (ime, i) for i \
                                            in range(ncolor)]), ime, ime))

                color_flows = []
                for color_flow_dict in color_flow_list:
                    color_flows.append([color_flow_dict[l.get('number')][i] % 500 \
                                        for (l,i) in itertools.product(legs, [0,1])])

                # Write out colors for the selected color flow
                res_lines.append("static int colors[%d][%d] = {%s};" % \
                                 (ncolor, 2 * self.nexternal,
                                  ",".join(["{" + ",".join([str(id) for id \
                                            in flows]) + "}" for flows \
                                            in color_flows])))

                res_lines.append("setColAcol(%s);" % \
                                 ",".join(["colors[ic][%d]" % i for i in \
                                          range(2 * self.nexternal)]))
            res_lines.append('}')

        return "\n".join(res_lines)


    def get_weightDecay_lines(self):
        """Get weightDecay_lines for function definition for Pythia 8 .cc file"""

        weightDecay_lines = "// Just use isotropic decay (default)\n"
        weightDecay_lines += "return 1.;"

        return weightDecay_lines

#===============================================================================
# Global helper methods
#===============================================================================

def read_template_file(filename):
    """Open a template file and return the contents."""

    return open(os.path.join(_file_path, \
                             'iolibs', 'template_files',
                             filename)).read()

def get_mg5_info_lines():
    """Return info lines for MG5, suitable to place at beginning of
    Fortran files"""

    info = misc.get_pkg_info()
    info_lines = ""
    if info and info.has_key('version') and  info.has_key('date'):
        info_lines = "#  MadGraph 5 v. %s, %s\n" % \
                     (info['version'], info['date'])
        info_lines = info_lines + \
                     "#  By the MadGraph Development Team\n" + \
                     "#  Please visit us at https://launchpad.net/madgraph5"
    else:
        info_lines = "#  MadGraph 5\n" + \
                     "#  By the MadGraph Development Team\n" + \
                     "#  Please visit us at https://launchpad.net/madgraph5"        

    return info_lines

def coeff(ff_number, frac, is_imaginary, Nc_power, Nc_value=3):
    """Returns a nicely formatted string for the coefficients in JAMP lines"""

    total_coeff = ff_number * frac * fractions.Fraction(Nc_value) ** Nc_power

    if total_coeff == 1:
        if is_imaginary:
            return '+std::complex<double>(0,1)*'
        else:
            return '+'
    elif total_coeff == -1:
        if is_imaginary:
            return '-std::complex<double>(0,1)*'
        else:
            return '-'

    res_str = '%+i.' % total_coeff.numerator

    if total_coeff.denominator != 1:
        # Check if total_coeff is an integer
        res_str = res_str + '/%i.' % total_coeff.denominator

    if is_imaginary:
        res_str = res_str + '*std::complex<double>(0,1)'

    return res_str + '*'

#===============================================================================
# Routines to export/output UFO models in C++ format
#===============================================================================

def convert_model_to_cpp(model, output_dir, wanted_lorentz = [],
                         wanted_couplings = []):
    """Create a full valid Pythia 8 model from an MG5 model (coming from UFO)"""

    # create the model parameter files
    model_builder = UFOModelConverterCPP(model,
                                         os.path.join(output_dir, 'src'),
                                         wanted_lorentz,
                                         wanted_couplings)
    model_builder.write_files()

#===============================================================================
# UFOModelConverterCPP
#===============================================================================

class UFOModelConverterCPP(object):
    """ A converter of the UFO-MG5 Model to the C++ format """

    # Static variables (for inheritance)
    output_name = 'C++ Standalone'
    namespace = 'MG5'

    # Dictionary from Python type to C++ type
    type_dict = {"real": "double",
                 "complex": "std::complex<double>"}

    # Regular expressions for cleaning of lines from Aloha files
    compiler_option_re = re.compile('^#\w')
    namespace_re = re.compile('^using namespace')

    slha_to_depend = {('SMINPUTS', (3,)): ('aS',),
                      ('SMINPUTS', (1,)): ('aEM',)}

    # Template files to use
    include_dir = '.'
    cc_file_dir = '.'
    param_template_h = 'cpp_model_parameters_h.inc'
    param_template_cc = 'cpp_model_parameters_cc.inc'
    aloha_template_h = 'cpp_hel_amps_h.inc'
    aloha_template_cc = 'cpp_hel_amps_cc.inc'

    copy_include_files = []
    copy_cc_files = []

    def __init__(self, model, output_path, wanted_lorentz = [],
                 wanted_couplings = []):
        """ initialization of the objects """

        self.model = model
        self.model_name = ProcessExporterCPP.get_model_name(model['name'])

        self.dir_path = output_path

        # List of needed ALOHA routines
        self.wanted_lorentz = wanted_lorentz

        # For dependent couplings, only want to update the ones
        # actually used in each process. For other couplings and
        # parameters, just need a list of all.
        self.coups_dep = {}    # name -> base_objects.ModelVariable
        self.coups_indep = []  # base_objects.ModelVariable
        self.params_dep = []   # base_objects.ModelVariable
        self.params_indep = [] # base_objects.ModelVariable
        self.p_to_cpp = parsers.UFOExpressionParserCPP()

        # Prepare parameters and couplings for writeout in C++
        self.prepare_parameters()
        self.prepare_couplings(wanted_couplings)

    def write_files(self):
        """Create all necessary files"""

        # Write Helas Routines
        self.write_aloha_routines()

        # Write parameter (and coupling) class files
        self.write_parameter_class_files()

    # Routines for preparing parameters and couplings from the model

    def prepare_parameters(self):
        """Extract the parameters from the model, and store them in
        the two lists params_indep and params_dep"""

        # Keep only dependences on alphaS, to save time in execution
        keys = self.model['parameters'].keys()
        keys.sort(key=len)
        params_ext = []
        for key in keys:
            if key == ('external',):
                params_ext += self.model['parameters'][key]
            elif 'aS' in key:
                for p in self.model['parameters'][key]:
                    self.params_dep.append(base_objects.ModelVariable(p.name,
                                              p.name + " = " + \
                                              self.p_to_cpp.parse(p.expr) + ";",
                                              p.type,
                                              p.depend))
            else:
                for p in self.model['parameters'][key]:
                    if p.name == 'ZERO':
                        continue
                    self.params_indep.append(base_objects.ModelVariable(p.name,
                                              p.name + " = " + \
                                              self.p_to_cpp.parse(p.expr) + ";",
                                              p.type,
                                              p.depend))

        # For external parameters, want to read off the SLHA block code
        while params_ext:
            param = params_ext.pop(0)
            # Read value from the slha variable
            expression = ""
            assert param.value.imag == 0
            if len(param.lhacode) == 1:
                expression = "%s = slha.get_block_entry(\"%s\", %d, %e);" % \
                             (param.name, param.lhablock.lower(),
                              param.lhacode[0], param.value.real)
            elif len(param.lhacode) == 2:
                expression = "indices[0] = %d;\nindices[1] = %d;\n" % \
                             (param.lhacode[0], param.lhacode[1])
                expression += "%s = slha.get_block_entry(\"%s\", indices, %e);" \
                              % (param.name, param.lhablock.lower(), param.value.real)
            else:
                raise MadGraph5Error("Only support for SLHA blocks with 1 or 2 indices")
            self.params_indep.insert(0,
                                   base_objects.ModelVariable(param.name,
                                                   expression,
                                                              'real'))
            
    def prepare_couplings(self, wanted_couplings = []):
        """Extract the couplings from the model, and store them in
        the two lists coups_indep and coups_dep"""

        # Keep only dependences on alphaS, to save time in execution
        keys = self.model['couplings'].keys()
        keys.sort(key=len)
        for key, coup_list in self.model['couplings'].items():
            if "aS" in key:
                for c in coup_list:
                    if not wanted_couplings or c.name in wanted_couplings:
                        self.coups_dep[c.name] = base_objects.ModelVariable(\
                                                                   c.name,
                                                                   c.expr,
                                                                   c.type,
                                                                   c.depend)
            else:
                for c in coup_list:
                    if not wanted_couplings or c.name in wanted_couplings:
                        self.coups_indep.append(base_objects.ModelVariable(\
                                                                   c.name,
                                                                   c.expr,
                                                                   c.type,
                                                                   c.depend))

        # Convert coupling expressions from Python to C++
        for coup in self.coups_dep.values() + self.coups_indep:
            coup.expr = coup.name + " = " + self.p_to_cpp.parse(coup.expr) + ";"

    # Routines for writing the parameter files

    def write_parameter_class_files(self):
        """Generate the parameters_model.h and parameters_model.cc
        files, which have the parameters and couplings for the model."""

        if not os.path.isdir(os.path.join(self.dir_path, self.include_dir)):
            os.makedirs(os.path.join(self.dir_path, self.include_dir))
        if not os.path.isdir(os.path.join(self.dir_path, self.cc_file_dir)):
            os.makedirs(os.path.join(self.dir_path, self.cc_file_dir))

        parameter_h_file = os.path.join(self.dir_path, self.include_dir,
                                    'Parameters_%s.h' % self.model_name)
        parameter_cc_file = os.path.join(self.dir_path, self.cc_file_dir,
                                     'Parameters_%s.cc' % self.model_name)

        file_h, file_cc = self.generate_parameters_class_files()

        # Write the files
        writers.CPPWriter(parameter_h_file).writelines(file_h)
        writers.CPPWriter(parameter_cc_file).writelines(file_cc)

        # Copy additional needed files
        for copy_file in self.copy_include_files:
            shutil.copy(os.path.join(_file_path, 'iolibs',
                                         'template_files',copy_file),
                        os.path.join(self.dir_path, self.include_dir))
        # Copy additional needed files
        for copy_file in self.copy_cc_files:
            shutil.copy(os.path.join(_file_path, 'iolibs',
                                         'template_files',copy_file),
                        os.path.join(self.dir_path, self.cc_file_dir))

        logger.info("Created files %s and %s in directory" \
                    % (os.path.split(parameter_h_file)[-1],
                       os.path.split(parameter_cc_file)[-1]))
        logger.info("%s and %s" % \
                    (os.path.split(parameter_h_file)[0],
                     os.path.split(parameter_cc_file)[0]))

    def generate_parameters_class_files(self):
        """Create the content of the Parameters_model.h and .cc files"""

        replace_dict = {}

        replace_dict['info_lines'] = get_mg5_info_lines()
        replace_dict['model_name'] = self.model_name

        replace_dict['independent_parameters'] = \
                                   "// Model parameters independent of aS\n" + \
                                   self.write_parameters(self.params_indep)
        replace_dict['independent_couplings'] = \
                                   "// Model parameters dependent on aS\n" + \
                                   self.write_parameters(self.params_dep)
        replace_dict['dependent_parameters'] = \
                                   "// Model couplings independent of aS\n" + \
                                   self.write_parameters(self.coups_indep)
        replace_dict['dependent_couplings'] = \
                                   "// Model couplings dependent on aS\n" + \
                                   self.write_parameters(self.coups_dep.values())

        replace_dict['set_independent_parameters'] = \
                               self.write_set_parameters(self.params_indep)
        replace_dict['set_independent_couplings'] = \
                               self.write_set_parameters(self.coups_indep)
        replace_dict['set_dependent_parameters'] = \
                               self.write_set_parameters(self.params_dep)
        replace_dict['set_dependent_couplings'] = \
                               self.write_set_parameters(self.coups_dep.values())

        replace_dict['print_independent_parameters'] = \
                               self.write_print_parameters(self.params_indep)
        replace_dict['print_independent_couplings'] = \
                               self.write_print_parameters(self.coups_indep)
        replace_dict['print_dependent_parameters'] = \
                               self.write_print_parameters(self.params_dep)
        replace_dict['print_dependent_couplings'] = \
                               self.write_print_parameters(self.coups_dep.values())

        file_h = read_template_file(self.param_template_h) % \
                 replace_dict
        file_cc = read_template_file(self.param_template_cc) % \
                  replace_dict
        
        return file_h, file_cc

    def write_parameters(self, params):
        """Write out the definitions of parameters"""

        # Create a dictionary from parameter type to list of parameter names
        type_param_dict = {}

        for param in params:
            type_param_dict[param.type] = \
                  type_param_dict.setdefault(param.type, []) + [param.name]

        # For each parameter type, write out the definition string
        # type parameters;
        res_strings = []
        for key in type_param_dict:
            res_strings.append("%s %s;" % (self.type_dict[key],
                                          ",".join(type_param_dict[key])))

        return "\n".join(res_strings)

    def write_set_parameters(self, params):
        """Write out the lines of independent parameters"""

        # For each parameter, write name = expr;

        res_strings = []
        for param in params:
            res_strings.append("%s" % param.expr)

        # Correct width sign for Majorana particles (where the width
        # and mass need to have the same sign)        
        for particle in self.model.get('particles'):
            if particle.is_fermion() and particle.get('self_antipart') and \
                   particle.get('width').lower() != 'zero':
                res_strings.append("if (%s < 0)" % particle.get('mass'))
                res_strings.append("%(width)s = -abs(%(width)s);" % \
                                   {"width": particle.get('width')})

        return "\n".join(res_strings)

    def write_print_parameters(self, params):
        """Write out the lines of independent parameters"""

        # For each parameter, write name = expr;

        res_strings = []
        for param in params:
            res_strings.append("cout << setw(20) << \"%s \" << \"= \" << setiosflags(ios::scientific) << setw(10) << %s << endl;" % (param.name, param.name))

        return "\n".join(res_strings)

    # Routines for writing the ALOHA files

    def write_aloha_routines(self):
        """Generate the hel_amps_model.h and hel_amps_model.cc files, which
        have the complete set of generalized Helas routines for the model"""
        
        if not os.path.isdir(os.path.join(self.dir_path, self.include_dir)):
            os.makedirs(os.path.join(self.dir_path, self.include_dir))
        if not os.path.isdir(os.path.join(self.dir_path, self.cc_file_dir)):
            os.makedirs(os.path.join(self.dir_path, self.cc_file_dir))

        model_h_file = os.path.join(self.dir_path, self.include_dir,
                                    'HelAmps_%s.h' % self.model_name)
        model_cc_file = os.path.join(self.dir_path, self.cc_file_dir,
                                     'HelAmps_%s.cc' % self.model_name)

        replace_dict = {}

        replace_dict['output_name'] = self.output_name
        replace_dict['info_lines'] = get_mg5_info_lines()
        replace_dict['namespace'] = self.namespace
        replace_dict['model_name'] = self.model_name

        # Read in the template .h and .cc files, stripped of compiler
        # commands and namespaces
        template_h_files = self.read_aloha_template_files(ext = 'h')
        template_cc_files = self.read_aloha_template_files(ext = 'cc')

        aloha_model = create_aloha.AbstractALOHAModel(self.model.get('name'))
        aloha_model.add_Lorentz_object(self.model.get('lorentz'))
        
        if self.wanted_lorentz:
            aloha_model.compute_subset(self.wanted_lorentz)
        else:
            aloha_model.compute_all(save=False)
            
        for abstracthelas in dict(aloha_model).values():
            h_rout, cc_rout = abstracthelas.write(output_dir=None, language='CPP', 
                                                              mode='no_include')

            template_h_files.append(h_rout)
            template_cc_files.append(cc_rout)
            
            #aloha_writer = aloha_writers.ALOHAWriterForCPP(abstracthelas,
            #                                               self.dir_path)
            #header = aloha_writer.define_header()
            #template_h_files.append(self.write_function_declaration(\
            #                             aloha_writer, header))
            #template_cc_files.append(self.write_function_definition(\
            #                              aloha_writer, header))

        replace_dict['function_declarations'] = '\n'.join(template_h_files)
        replace_dict['function_definitions'] = '\n'.join(template_cc_files)

        file_h = read_template_file(self.aloha_template_h) % replace_dict
        file_cc = read_template_file(self.aloha_template_cc) % replace_dict

        # Write the files
        writers.CPPWriter(model_h_file).writelines(file_h)
        writers.CPPWriter(model_cc_file).writelines(file_cc)

        logger.info("Created files %s and %s in directory" \
                    % (os.path.split(model_h_file)[-1],
                       os.path.split(model_cc_file)[-1]))
        logger.info("%s and %s" % \
                    (os.path.split(model_h_file)[0],
                     os.path.split(model_cc_file)[0]))


    def read_aloha_template_files(self, ext):
        """Read all ALOHA template files with extension ext, strip them of
        compiler options and namespace options, and return in a list"""

        template_files = []
        for filename in glob.glob(os.path.join(MG5DIR, 'aloha',
                                               'template_files', '*.%s' % ext)):
            file = open(filename, 'r')
            template_file_string = ""
            while file:
                line = file.readline()
                if len(line) == 0: break
                line = self.clean_line(line)
                if not line:
                    continue
                template_file_string += line.strip() + '\n'
            template_files.append(template_file_string)

        return template_files

#    def write_function_declaration(self, aloha_writer, header):
#        """Write the function declaration for the ALOHA routine"""
#
#        ret_lines = []
#        for line in aloha_writer.write_h(header).split('\n'):
#            if self.compiler_option_re.match(line) or self.namespace_re.match(line):
#                # Strip out compiler flags and namespaces
#                continue
#            ret_lines.append(line)
#        return "\n".join(ret_lines)
#
#    def write_function_definition(self, aloha_writer, header):
#        """Write the function definition for the ALOHA routine"""
#
#        ret_lines = []
#        for line in aloha_writer.write_cc(header).split('\n'):
#            if self.compiler_option_re.match(line) or self.namespace_re.match(line):
#                # Strip out compiler flags and namespaces
#                continue
#            ret_lines.append(line)
#        return "\n".join(ret_lines)

    def clean_line(self, line):
        """Strip a line of compiler options and namespace options."""

        if self.compiler_option_re.match(line) or self.namespace_re.match(line):
            return ""

        return line

#===============================================================================
# generate_example_file_pythia8
#===============================================================================
def generate_example_file_pythia8(path,
                                   model_path,
                                   process_names,
                                   exporter,
                                   main_file_name = "",
                                   example_dir = "examples"):
    """Generate the main_model_name.cc file and Makefile in the examples dir"""

    filepath = os.path.join(path, example_dir)
    if not os.path.isdir(filepath):
        os.makedirs(filepath)

    replace_dict = {}

    # Extract version number and date from VERSION file
    info_lines = get_mg5_info_lines()
    replace_dict['info_lines'] = info_lines

    # Extract model name
    replace_dict['model_name'] = exporter.model_name

    # Extract include line
    replace_dict['include_lines'] = \
                          "\n".join(["#include \"%s.h\"" % proc_name \
                                     for proc_name in process_names])

    # Extract setSigmaPtr line
    replace_dict['sigma_pointer_lines'] = \
           "\n".join(["pythia.setSigmaPtr(new %s());" % proc_name \
                     for proc_name in process_names])

    # Extract param_card path
    replace_dict['param_card'] = os.path.join(os.path.pardir,model_path,
                                              "param_card_%s.dat" % \
                                              exporter.model_name)

    # Create the example main file
    file = read_template_file('pythia8_main_example_cc.inc') % \
           replace_dict

    if not main_file_name:
        num = 1
        while os.path.exists(os.path.join(filepath,
                                    'main_%s_%i' % (exporter.model_name, num))):
            num += 1
        main_file_name = str(num)

    main_file = 'main_%s_%s' % (exporter.model_name,
                                main_file_name)

    main_filename = os.path.join(filepath, main_file + '.cc')

    # Write the file
    writers.CPPWriter(main_filename).writelines(file)

    replace_dict = {}

    # Extract version number and date from VERSION file
    replace_dict['info_lines'] = get_mg5_info_lines()

    replace_dict['main_file'] = main_file

    replace_dict['process_dir'] = model_path

    replace_dict['include_dir'] = exporter.include_dir

    # Create the makefile
    file = read_template_file('pythia8_main_makefile.inc') % \
           replace_dict

    make_filename = os.path.join(filepath, 'Makefile_%s_%s' % \
                            (exporter.model_name, main_file_name))

    # Write the file
    open(make_filename, 'w').write(file)

    logger.info("Created files %s and %s in directory %s" \
                % (os.path.split(main_filename)[-1],
                   os.path.split(make_filename)[-1],
                   os.path.split(make_filename)[0]))
    return main_file, make_filename

    

#===============================================================================
# Routines to export/output UFO models in Pythia8 format
#===============================================================================

def convert_model_to_pythia8(model, pythia_dir):
    """Create a full valid Pythia 8 model from an MG5 model (coming from UFO)"""

    if not os.path.isfile(os.path.join(pythia_dir, 'include', 'Pythia.h')):
        logger.warning('Directory %s is not a valid Pythia 8 main dir.' % pythia_dir)

    # create the model parameter files
    model_builder = UFOModelConverterPythia8(model, pythia_dir)
    model_builder.cc_file_dir = "Processes_" + model_builder.model_name
    model_builder.include_dir = model_builder.cc_file_dir

    model_builder.write_files()
    # Write makefile
    model_builder.write_makefile()
    # Write param_card
    model_builder.write_param_card()
    return model_builder.model_name, model_builder.cc_file_dir

#===============================================================================
# UFOModelConverterPythia8
#===============================================================================

class UFOModelConverterPythia8(UFOModelConverterCPP):
    """ A converter of the UFO-MG5 Model to the Pythia 8 format """

    # Static variables (for inheritance)
    output_name = 'Pythia 8'
    namespace = 'Pythia8'
    
    # Dictionaries for expression of MG5 SM parameters into Pythia 8
    slha_to_expr = {('SMINPUTS', (1,)): '1./csm->alphaEM(pow(pd->m0(23),2))',
                    ('SMINPUTS', (2,)): 'M_PI*csm->alphaEM(pow(pd->m0(23),2))*pow(pd->m0(23),2)/(sqrt(2.)*pow(pd->m0(24),2)*(pow(pd->m0(23),2)-pow(pd->m0(24),2)))',
                    ('SMINPUTS', (3,)): 'alpS',
                    ('CKMBLOCK', (1,)): 'csm->VCKMgen(1,2)',
                    }

    # Template files to use
    param_template_h = 'pythia8_model_parameters_h.inc'
    param_template_cc = 'pythia8_model_parameters_cc.inc'

    def prepare_parameters(self):
        """Extract the model parameters from Pythia 8, and store them in
        the two lists params_indep and params_dep"""

        # Keep only dependences on alphaS, to save time in execution
        keys = self.model['parameters'].keys()
        keys.sort(key=len)
        params_ext = []
        for key in keys:
            if key == ('external',):
                params_ext += self.model['parameters'][key]
            elif 'aS' in key:
                for p in self.model['parameters'][key]:
                    self.params_dep.append(base_objects.ModelVariable(p.name,
                                                 p.name + " = " + \
                                                 self.p_to_cpp.parse(p.expr) + ';',
                                                 p.type,
                                                 p.depend))
            else:
                for p in self.model['parameters'][key]:
                    self.params_indep.append(base_objects.ModelVariable(p.name,
                                                 p.name + " = " + \
                                                 self.p_to_cpp.parse(p.expr) + ';',
                                                 p.type,
                                                 p.depend))

        # For external parameters, want to use the internal Pythia
        # parameters for SM params and masses and widths. For other
        # parameters, want to read off the SLHA block code
        while params_ext:
            param = params_ext.pop(0)
            key = (param.lhablock, tuple(param.lhacode))
            if 'aS' in self.slha_to_depend.setdefault(key, ()):
                # This value needs to be set event by event
                self.params_dep.insert(0,
                                       base_objects.ModelVariable(param.name,
                                                   param.name + ' = ' + \
                                                   self.slha_to_expr[key] + ';',
                                                   'real'))
            else:
                try:
                    # This is an SM parameter defined above
                    self.params_indep.insert(0,
                                             base_objects.ModelVariable(param.name,
                                                   param.name + ' = ' + \
                                                   self.slha_to_expr[key] + ';',
                                                   'real'))
                except Exception:
                    # For Yukawa couplings, masses and widths, insert
                    # the Pythia 8 value
                    if param.lhablock == 'YUKAWA':
                        self.slha_to_expr[key] = 'pd->mRun(%i, pd->m0(24))' \
                                                 % param.lhacode[0]
                    if param.lhablock == 'MASS':
                        self.slha_to_expr[key] = 'pd->m0(%i)' \
                                            % param.lhacode[0]
                    if param.lhablock == 'DECAY':
                        self.slha_to_expr[key] = \
                                            'pd->mWidth(%i)' % param.lhacode[0]
                    if key in self.slha_to_expr:
                        self.params_indep.insert(0,\
                                     base_objects.ModelVariable(param.name,
                                     param.name + "=" + self.slha_to_expr[key] \
                                                                + ';',
                                                                'real'))
                    else:
                        # This is a BSM parameter which is read from SLHA
                        if len(param.lhacode) == 1:
                            expression = "if(!slhaPtr->getEntry<double>(\"%s\", %d, %s)){\n" % \
                                         (param.lhablock.lower(),
                                          param.lhacode[0],
                                          param.name) + \
                                          ("cout << \"Warning, setting %s to %e\" << endl;\n" \
                                          + "%s = %e;}") % (param.name, param.value.real,
                                                           param.name, param.value.real)
                        elif len(param.lhacode) == 2:
                            expression = "if(!slhaPtr->getEntry<double>(\"%s\", %d, %d, %s)){\n" % \
                                         (param.lhablock.lower(),
                                          param.lhacode[0],
                                          param.lhacode[1],
                                          param.name) + \
                                          ("cout << \"Warning, setting %s to %e\" << endl;\n" \
                                          + "%s = %e;}") % (param.name, param.value.real,
                                                           param.name, param.value.real)
                        elif len(param.lhacode) == 3:
                            expression = "if(!slhaPtr->getEntry<double>(\"%s\", %d, %d, %d, %s)){\n" % \
                                         (param.lhablock.lower(),
                                          param.lhacode[0],
                                          param.lhacode[1],
                                          param.lhacode[2],
                                          param.name) + \
                                          ("cout << \"Warning, setting %s to %e\" << endl;\n" \
                                          + "%s = %e;}") % (param.name, param.value.real,
                                                           param.name, param.value.real)
                        else:
                            raise MadGraph5Error("Only support for SLHA blocks with 1 or 2 indices")
                        self.params_indep.insert(0,
                                               base_objects.ModelVariable(param.name,
                                                                          expression,
                                                                          'real'))

    def write_makefile(self):
        """Generate the Makefile, which creates library files."""

        makefilename = os.path.join(self.dir_path, self.cc_file_dir,
                                    'Makefile')

        replace_dict = {}

        replace_dict['info_lines'] = get_mg5_info_lines()
        replace_dict['model'] = self.model_name

        makefile = read_template_file('pythia8_makefile.inc') % replace_dict

        # Write the files
        open(makefilename, 'w').write(makefile)

        logger.info("Created %s in directory %s" \
                    % (os.path.split(makefilename)[-1],
                       os.path.split(makefilename)[0]))

    def write_param_card(self):
        """Generate the param_card for the model."""

        paramcardname = os.path.join(self.dir_path, self.cc_file_dir,
                                    'param_card_%s.dat' % self.model_name)
        # Write out param_card
        open(paramcardname, 'w').write(\
            self.model.write_param_card())

        logger.info("Created %s in directory %s" \
                    % (os.path.split(paramcardname)[-1],
                       os.path.split(paramcardname)[0]))<|MERGE_RESOLUTION|>--- conflicted
+++ resolved
@@ -1298,15 +1298,8 @@
                 for proc in valid_proc:
                     # decaying id
                     decay_id = [d.get('legs')[0].get('id') for d in proc.get('decay_chains')]
-<<<<<<< HEAD
-                    curr_final_id = [l.get('id') for l in \
-                                 proc.get('legs') if l.get('state')]
-                    for id in decay_id:
-                        curr_final_id.remove(id)
-=======
                     curr_final_id = [l.get('id') for l in proc.get('legs') 
                               if l.get('state') and l.get('id') not in decay_id]
->>>>>>> dbb0bfe7
                     # extend with the decay final state
                     curr_final_id += [l.get('id') for dec in \
                                      proc.get('decay_chains') for l in \
@@ -1411,22 +1404,11 @@
             for proc in me.get('processes'):
                 # decaying id
                 decay_id = [d.get('legs')[0].get('id') for d in proc.get('decay_chains')]
-<<<<<<< HEAD
-                curr_id = [l.get('id') for l in \
-                             proc.get('legs') if l.get('state')]
-                for id in decay_id:
-                    curr_id.remove(id)
-                # extend with the decay final state
-                curr_id += [l.get('id') for dec in \
-                                 proc.get('decay_chains') for l in \
-                                 dec.get('legs')   if l.get('state')]
-=======
                 curr_id = [l.get('id') for l in proc.get('legs') 
                               if l.get('state') and l.get('id') not in decay_id]
                 # extend with the decay final state
                 curr_id += [l.get('id') for dec in proc.get('decay_chains') 
                              for l in dec.get('legs')   if l.get('state')]
->>>>>>> dbb0bfe7
                 curr_id = [l.get('id') for l in \
                              proc.get('legs') if not l.get('state')] + curr_id
                 id_list.append(tuple(curr_id))

--- conflicted
+++ resolved
@@ -1391,17 +1391,10 @@
         make_opts_content=open(pjoin(export_path,'Source','make_opts')).read()
         make_opts=open(pjoin(export_path,'Source','make_opts'),'w')
         if OLP=='GoSam':
-<<<<<<< HEAD
-            # apparently -rpath=../$(LIBDIR) is necessary on condor
-            #make_opts_content=make_opts_content.replace('libOLP=',
-            #     'libOLP=-Wl,-rpath='+str(pjoin(export_path,'lib'))+' -lgolem_olp')
-            make_opts_content=make_opts_content.replace('libOLP=',
-=======
             if platform.system().lower()=='darwin':
                 # On mac the -rpath is not supported and the path of the dynamic
                 # library is automatically wired in the executable
                 make_opts_content=make_opts_content.replace('libOLP=',
->>>>>>> 1d4c81b6
                                                           'libOLP=-Wl,-lgolem_olp')
             else:
                 # On other platforms the option , -rpath= path to libgolem.so is necessary

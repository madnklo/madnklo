--- conflicted
+++ resolved
@@ -6301,16 +6301,6 @@
     # First check whether Ninja must be installed.
     # Ninja would only be required if:
     #  a) Loop optimized output is selected
-<<<<<<< HEAD
-    #  b) We are attempting to output in:
-    #      > MadLoop standalone mode
-    #      > aMC@NLO mode
-    #      > LoopInduced mode
-    requires_ninja = opt['loop_optimized_output'] and \
-                (output_type.startswith('madloop') or \
-                 output_type=='amcatnlo' or 
-                (output_type=='default' and cmd._export_format in ['madevent']))
-=======
     #  b) the process gathered from the amplitude generated use loops
 
     if len(cmd._curr_amps)>0:
@@ -6324,7 +6314,6 @@
     requires_ninja = opt['loop_optimized_output'] and (not curr_proc is None) and \
       (curr_proc.get('perturbation_couplings') != [] and \
       not curr_proc.get('NLO_mode') in [None,'real','tree','LO','LOonly'])
->>>>>>> b28ede18
     # An installation is required then, but only if the specified path is the
     # default local one and that the Ninja library appears missing.
     if requires_ninja and (not opt['ninja'] is None) and\

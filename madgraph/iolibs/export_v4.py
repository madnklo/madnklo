################################################################################
#
# Copyright (c) 2009 The MadGraph Development team and Contributors
#
# This file is a part of the MadGraph 5 project, an application which 
# automatically generates Feynman diagrams and matrix elements for arbitrary
# high-energy processes in the Standard Model and beyond.
#
# It is subject to the MadGraph license which should accompany this 
# distribution.
#
# For more information, please visit: http://madgraph.phys.ucl.ac.be
#
################################################################################
"""Methods and classes to export matrix elements to v4 format."""

import copy
import fractions
import glob
import logging
import math
import os
import re
import shutil
import subprocess
import sys


import aloha

import madgraph.core.base_objects as base_objects
import madgraph.core.color_algebra as color
import madgraph.core.helas_objects as helas_objects
import madgraph.iolibs.drawing_eps as draw
import madgraph.iolibs.files as files
import madgraph.iolibs.group_subprocs as group_subprocs
import madgraph.iolibs.file_writers as writers
import madgraph.iolibs.gen_infohtml as gen_infohtml
import madgraph.iolibs.template_files as template_files
import madgraph.iolibs.ufo_expression_parsers as parsers
import madgraph.iolibs.helas_call_writers as helas_call_writers
import madgraph.various.diagram_symmetry as diagram_symmetry
import madgraph.various.misc as misc
import madgraph.various.process_checks as process_checks
import aloha.create_aloha as create_aloha
import models.import_ufo as import_ufo
import models.write_param_card as param_writer
import models.check_param_card as check_param_card

from madgraph import MadGraph5Error, MG5DIR
from madgraph.iolibs.files import cp, ln, mv

pjoin = os.path.join

_file_path = os.path.split(os.path.dirname(os.path.realpath(__file__)))[0] + '/'
logger = logging.getLogger('madgraph.export_v4')

#===============================================================================
# ProcessExporterFortran
#===============================================================================
class ProcessExporterFortran(object):
    """Class to take care of exporting a set of matrix elements to
    Fortran (v4) format."""

    def __init__(self, mgme_dir = "", dir_path = "", opt=None):
        """Initiate the ProcessExporterFortran with directory information"""
        self.mgme_dir = mgme_dir
        self.dir_path = dir_path
        self.model = None


        if opt:
            self.opt = opt
        else:
            self.opt = {'clean': False, 'complex_mass':False,
                        'export_format':'madevent'}

    #===========================================================================
    # copy the Template in a new directory.
    #===========================================================================
    def copy_v4template(self, modelname):
        """create the directory run_name as a copy of the MadEvent
        Template, and clean the directory
        """
        
        #First copy the full template tree if dir_path doesn't exit
        if not os.path.isdir(self.dir_path):
            assert self.mgme_dir, \
                     "No valid MG_ME path given for MG4 run directory creation."
            logger.info('initialize a new directory: %s' % \
                        os.path.basename(self.dir_path))
            shutil.copytree(pjoin(self.mgme_dir, 'Template/LO'),
                            self.dir_path, True)
            # Duplicate run_card and plot_card
            for card in ['run_card', 'plot_card']:
                try:
                    shutil.copy(pjoin(self.dir_path, 'Cards',
                                             card + '.dat'),
                               pjoin(self.dir_path, 'Cards',
                                            card + '_default.dat'))
                except IOError:
                    info.warning("Failed to copy " + card + ".dat to default")
                    
        elif not os.path.isfile(pjoin(self.dir_path, 'TemplateVersion.txt')):
            assert self.mgme_dir, \
                      "No valid MG_ME path given for MG4 run directory creation."
        try:
            shutil.copy(pjoin(self.mgme_dir, 'MGMEVersion.txt'), self.dir_path)
        except IOError:
            MG5_version = misc.get_pkg_info()
            open(pjoin(self.dir_path, 'MGMEVersion.txt'), 'w').write( \
                "5." + MG5_version['version'])

        #Ensure that the Template is clean
        if self.opt['clean']:
            logger.info('remove old information in %s' % \
                                                  os.path.basename(self.dir_path))
            if os.environ.has_key('MADGRAPH_BASE'):
                subprocess.call([pjoin('bin', 'internal', 'clean_template'),
                                 '--web'], cwd=self.dir_path)
            else:
                try:
                    subprocess.call([pjoin('bin', 'internal', 'clean_template')], \
                                                                       cwd=self.dir_path)
                except Exception, why:
                    raise MadGraph5Error('Failed to clean correctly %s: \n %s' \
                                                % (os.path.basename(self.dir_path),why))

            #Write version info
            MG_version = misc.get_pkg_info()
            open(pjoin(self.dir_path, 'SubProcesses', 'MGVersion.txt'), 'w').write(
                                                              MG_version['version'])

            
        # add the makefile in Source directory 
        filename = pjoin(self.dir_path,'Source','makefile')
        self.write_source_makefile(writers.FileWriter(filename))
            
    #===========================================================================
    # write a procdef_mg5 (an equivalent of the MG4 proc_card.dat)
    #===========================================================================
    def write_procdef_mg5(self, file_pos, modelname, process_str):
        """ write an equivalent of the MG4 proc_card in order that all the Madevent
        Perl script of MadEvent4 are still working properly for pure MG5 run."""

        proc_card_template = template_files.mg4_proc_card.mg4_template
        process_template = template_files.mg4_proc_card.process_template
        process_text = ''
        coupling = ''
        new_process_content = []


        # First find the coupling and suppress the coupling from process_str
        #But first ensure that coupling are define whithout spaces:
        process_str = process_str.replace(' =', '=')
        process_str = process_str.replace('= ', '=')
        process_str = process_str.replace(',',' , ')
        #now loop on the element and treat all the coupling
        for info in process_str.split():
            if '=' in info:
                coupling += info + '\n'
            else:
                new_process_content.append(info)
        # Recombine the process_str (which is the input process_str without coupling
        #info)
        process_str = ' '.join(new_process_content)

        #format the SubProcess
        process_text += process_template.substitute({'process': process_str, \
                                                            'coupling': coupling})

        text = proc_card_template.substitute({'process': process_text,
                                            'model': modelname,
                                            'multiparticle':''})
        ff = open(file_pos, 'w')
        ff.write(text)
        ff.close()

    #===========================================================================
    # Create jpeg diagrams, html pages,proc_card_mg5.dat and madevent.tar.gz
    #===========================================================================
    def finalize_v4_directory(self, matrix_elements, history = "", makejpg = False, 
                              online = False, compiler='g77'):
        """Function to finalize v4 directory, for inheritance.
        """
        pass
    
    #===========================================================================
    # write_matrix_element_v4
    #===========================================================================
    def write_matrix_element_v4(self):
        """Function to write a matrix.f file, for inheritance.
        """
        pass
    
    #===========================================================================
    # export the model
    #===========================================================================
    def export_model_files(self, model_path):
        """Configure the files/link of the process according to the model"""

        # Import the model
        for file in os.listdir(model_path):
            if os.path.isfile(pjoin(model_path, file)):
                shutil.copy2(pjoin(model_path, file), \
                                     pjoin(self.dir_path, 'Source', 'MODEL'))


    def make_model_symbolic_link(self):
        """Make the copy/symbolic links"""
        model_path = self.dir_path + '/Source/MODEL/'
        if os.path.exists(pjoin(model_path, 'ident_card.dat')):
            mv(model_path + '/ident_card.dat', self.dir_path + '/Cards')
        if os.path.exists(pjoin(model_path, 'particles.dat')):
            ln(model_path + '/particles.dat', self.dir_path + '/SubProcesses')
            ln(model_path + '/interactions.dat', self.dir_path + '/SubProcesses')
        cp(model_path + '/param_card.dat', self.dir_path + '/Cards')
        mv(model_path + '/param_card.dat', self.dir_path + '/Cards/param_card_default.dat')
        ln(model_path + '/coupl.inc', self.dir_path + '/Source')
        ln(model_path + '/coupl.inc', self.dir_path + '/SubProcesses')
        self.make_source_links()
        
    def make_source_links(self):
        """ Create the links from the files in sources """
        ln(self.dir_path + '/Source/run.inc', self.dir_path + '/SubProcesses', log=False)
        ln(self.dir_path + '/Source/genps.inc', self.dir_path + '/SubProcesses', log=False)
        ln(self.dir_path + '/Source/maxconfigs.inc', self.dir_path + '/SubProcesses', log=False)
        ln(self.dir_path + '/Source/maxparticles.inc', self.dir_path + '/SubProcesses', log=False)

    #===========================================================================
    # export the helas routine
    #===========================================================================
    def export_helas(self, helas_path):
        """Configure the files/link of the process according to the model"""

        # Import helas routine
        for filename in os.listdir(helas_path):
            filepos = pjoin(helas_path, filename)
            if os.path.isfile(filepos):
                if filepos.endswith('Makefile.template'):
                    cp(filepos, self.dir_path + '/Source/DHELAS/Makefile')
                elif filepos.endswith('Makefile'):
                    pass
                else:
                    cp(filepos, self.dir_path + '/Source/DHELAS')
    # following lines do the same but whithout symbolic link
    # 
    #def export_helas(mgme_dir, dir_path):
    #
    #        # Copy the HELAS directory
    #        helas_dir = pjoin(mgme_dir, 'HELAS')
    #        for filename in os.listdir(helas_dir): 
    #            if os.path.isfile(pjoin(helas_dir, filename)):
    #                shutil.copy2(pjoin(helas_dir, filename),
    #                            pjoin(dir_path, 'Source', 'DHELAS'))
    #        shutil.move(pjoin(dir_path, 'Source', 'DHELAS', 'Makefile.template'),
    #                    pjoin(dir_path, 'Source', 'DHELAS', 'Makefile'))
    #  

    #===========================================================================
    # generate_subprocess_directory_v4
    #===========================================================================
    def generate_subprocess_directory_v4(self, matrix_element,
                                         fortran_model,
                                         me_number):
        """Routine to generate a subprocess directory (for inheritance)"""

        pass

    #===========================================================================
    # write_source_makefile
    #===========================================================================
    def write_source_makefile(self, writer):
        """Write the nexternal.inc file for MG4"""


        path = pjoin(_file_path,'iolibs','template_files','madevent_makefile_source')
        set_of_lib = '$(LIBRARIES) $(LIBDIR)libdhelas.$(libext) $(LIBDIR)libpdf.$(libext) $(LIBDIR)libmodel.$(libext) $(LIBDIR)libcernlib.$(libext)'
        model_line='''$(LIBDIR)libmodel.$(libext): MODEL param_card.inc\n\tcd MODEL; make    
param_card.inc: ../Cards/param_card.dat\n\t../bin/madevent treatcards param\n'''
        text = open(path).read() % {'libraries': set_of_lib, 'model':model_line} 
        writer.write(text)
        
        return True

    #===========================================================================
    # write_nexternal_file
    #===========================================================================
    def write_nexternal_file(self, writer, nexternal, ninitial):
        """Write the nexternal.inc file for MG4"""

        replace_dict = {}

        replace_dict['nexternal'] = nexternal
        replace_dict['ninitial'] = ninitial

        file = """ \
          integer    nexternal
          parameter (nexternal=%(nexternal)d)
          integer    nincoming
          parameter (nincoming=%(ninitial)d)""" % replace_dict

        # Write the file
        writer.writelines(file)

        return True

    #===========================================================================
    # write_pmass_file
    #===========================================================================
    def write_pmass_file(self, writer, matrix_element):
        """Write the pmass.inc file for MG4"""

        model = matrix_element.get('processes')[0].get('model')
        
        lines = []
        for wf in matrix_element.get_external_wavefunctions():
            mass = model.get('particle_dict')[wf.get('pdg_code')].get('mass')
            if mass.lower() != "zero":
                mass = "abs(%s)" % mass

            lines.append("pmass(%d)=%s" % \
                         (wf.get('number_external'), mass))

        # Write the file
        writer.writelines(lines)

        return True

    #===========================================================================
    # write_ngraphs_file
    #===========================================================================
    def write_ngraphs_file(self, writer, nconfigs):
        """Write the ngraphs.inc file for MG4. Needs input from
        write_configs_file."""

        file = "       integer    n_max_cg\n"
        file = file + "parameter (n_max_cg=%d)" % nconfigs

        # Write the file
        writer.writelines(file)

        return True

    #===========================================================================
    # Routines to output UFO models in MG4 format
    #===========================================================================

    def convert_model_to_mg4(self, model, wanted_lorentz = [],
                             wanted_couplings = []):
        """ Create a full valid MG4 model from a MG5 model (coming from UFO)"""

        # Make sure aloha is in quadruple precision if needed
        old_aloha_mp=aloha.mp_precision
        aloha.mp_precision=self.opt['mp']

        # create the MODEL
        write_dir=pjoin(self.dir_path, 'Source', 'MODEL')
        model_builder = UFO_model_to_mg4(model, write_dir, self.opt)
        model_builder.build(wanted_couplings)

        # Create and write ALOHA Routine
        aloha_model = create_aloha.AbstractALOHAModel(model.get('name'))
        aloha_model.add_Lorentz_object(model.get('lorentz'))
        if wanted_lorentz:
            aloha_model.compute_subset(wanted_lorentz)
        else:
            aloha_model.compute_all(save=False)
        write_dir=pjoin(self.dir_path, 'Source', 'DHELAS')
        aloha_model.write(write_dir, 'Fortran')

        #copy Helas Template
        cp(MG5DIR + '/aloha/template_files/Makefile_F', write_dir+'/makefile')
        if any([any(['L' in tag for tag in d[1]]) for d in wanted_lorentz]):
            cp(MG5DIR + '/aloha/template_files/aloha_functions_loop.f', write_dir+'/aloha_functions.f')
            aloha_model.loop_mode = False
        else:
            cp(MG5DIR + '/aloha/template_files/aloha_functions.f', write_dir+'/aloha_functions.f')
        create_aloha.write_aloha_file_inc(write_dir, '.f', '.o')

        # Make final link in the Process
        self.make_model_symbolic_link()
        
        # Re-establish original aloha mode
        aloha.mp_precision=old_aloha_mp

    #===========================================================================
    # Helper functions
    #===========================================================================
    def get_mg5_info_lines(self):
        """Return info lines for MG5, suitable to place at beginning of
        Fortran files"""

        info = misc.get_pkg_info()
        info_lines = ""
        if info and info.has_key('version') and  info.has_key('date'):
            info_lines = "#  Generated by MadGraph 5 v. %s, %s\n" % \
                         (info['version'], info['date'])
            info_lines = info_lines + \
                         "#  By the MadGraph Development Team\n" + \
                         "#  Please visit us at https://launchpad.net/madgraph5"
        else:
            info_lines = "#  Generated by MadGraph 5\n" + \
                         "#  By the MadGraph Development Team\n" + \
                         "#  Please visit us at https://launchpad.net/madgraph5"        

        return info_lines

    def get_process_info_lines(self, matrix_element):
        """Return info lines describing the processes for this matrix element"""

        return"\n".join([ "C " + process.nice_string().replace('\n', '\nC * ') \
                         for process in matrix_element.get('processes')])


    def get_helicity_lines(self, matrix_element,array_name='NHEL'):
        """Return the Helicity matrix definition lines for this matrix element"""

        helicity_line_list = []
        i = 0
        for helicities in matrix_element.get_helicity_matrix():
            i = i + 1
            int_list = [i, len(helicities)]
            int_list.extend(helicities)
            helicity_line_list.append(\
                ("DATA ("+array_name+"(I,%4r),I=1,%d) /" + \
                 ",".join(['%2r'] * len(helicities)) + "/") % tuple(int_list))

        return "\n".join(helicity_line_list)

    def get_ic_line(self, matrix_element):
        """Return the IC definition line coming after helicities, required by
        switchmom in madevent"""

        nexternal = matrix_element.get_nexternal_ninitial()[0]
        int_list = range(1, nexternal + 1)

        return "DATA (IC(I,1),I=1,%i) /%s/" % (nexternal,
                                                     ",".join([str(i) for \
                                                               i in int_list]))

    def get_color_data_lines(self, matrix_element, n=6):
        """Return the color matrix definition lines for this matrix element. Split
        rows in chunks of size n."""

        if not matrix_element.get('color_matrix'):
            return ["DATA Denom(1)/1/", "DATA (CF(i,1),i=1,1) /1/"]
        else:
            ret_list = []
            my_cs = color.ColorString()
            for index, denominator in \
                enumerate(matrix_element.get('color_matrix').\
                                                 get_line_denominators()):
                # First write the common denominator for this color matrix line
                ret_list.append("DATA Denom(%i)/%i/" % (index + 1, denominator))
                # Then write the numerators for the matrix elements
                num_list = matrix_element.get('color_matrix').\
                                            get_line_numerators(index, denominator)

                for k in xrange(0, len(num_list), n):
                    ret_list.append("DATA (CF(i,%3r),i=%3r,%3r) /%s/" % \
                                    (index + 1, k + 1, min(k + n, len(num_list)),
                                     ','.join(["%5r" % i for i in num_list[k:k + n]])))
                my_cs.from_immutable(sorted(matrix_element.get('color_basis').keys())[index])
                ret_list.append("C %s" % repr(my_cs))
            return ret_list


    def get_den_factor_line(self, matrix_element):
        """Return the denominator factor line for this matrix element"""

        return "DATA IDEN/%2r/" % \
               matrix_element.get_denominator_factor()

    def get_icolamp_lines(self, mapconfigs, matrix_element, num_matrix_element):
        """Return the ICOLAMP matrix, showing which JAMPs contribute to
        which configs (diagrams)."""

        ret_list = []

        booldict = {False: ".false.", True: ".true."}

        if not matrix_element.get('color_basis'):
            # No color, so only one color factor. Simply write a ".true." 
            # for each config (i.e., each diagram with only 3 particle
            # vertices
            configs = len(mapconfigs)
            ret_list.append("DATA(icolamp(1,i,%d),i=1,%d)/%s/" % \
                            (num_matrix_element, configs,
                             ','.join([".true." for i in range(configs)])))
            return ret_list

        # There is a color basis - create a list showing which JAMPs have
        # contributions to which configs

        # Only want to include leading color flows, so find max_Nc
        color_basis = matrix_element.get('color_basis')
        max_Nc = max(sum([[v[4] for v in val] for val in color_basis.values()],
                         []))

        # Crate dictionary between diagram number and JAMP number
        diag_jamp = {}
        for ijamp, col_basis_elem in \
                enumerate(sorted(matrix_element.get('color_basis').keys())):
            for diag_tuple in matrix_element.get('color_basis')[col_basis_elem]:
                # Only use color flows with Nc == max_Nc
                if diag_tuple[4] == max_Nc:
                    diag_num = diag_tuple[0] + 1
                    # Add this JAMP number to this diag_num
                    diag_jamp[diag_num] = diag_jamp.setdefault(diag_num, []) + \
                                          [ijamp+1]

        colamps = ijamp + 1

        for iconfig, num_diag in enumerate(mapconfigs):        
            if num_diag == 0:
                continue

            # List of True or False 
            bool_list = [(i + 1 in diag_jamp[num_diag]) for i in \
                              range(colamps)]
            # Add line
            ret_list.append("DATA(icolamp(i,%d,%d),i=1,%d)/%s/" % \
                                (iconfig+1, num_matrix_element, colamps,
                                 ','.join(["%s" % booldict[b] for b in \
                                           bool_list])))

        return ret_list

    def get_amp2_lines(self, matrix_element, config_map = []):
        """Return the amp2(i) = sum(amp for diag(i))^2 lines"""

        nexternal, ninitial = matrix_element.get_nexternal_ninitial()
        # Get minimum legs in a vertex
        minvert = min([max(diag.get_vertex_leg_numbers()) for diag in \
                       matrix_element.get('diagrams')])

        ret_lines = []
        if config_map:
            # In this case, we need to sum up all amplitudes that have
            # identical topologies, as given by the config_map (which
            # gives the topology/config for each of the diagrams
            diagrams = matrix_element.get('diagrams')
            # Combine the diagrams with identical topologies
            config_to_diag_dict = {}
            for idiag, diag in enumerate(matrix_element.get('diagrams')):
                if config_map[idiag] == 0:
                    continue
                try:
                    config_to_diag_dict[config_map[idiag]].append(idiag)
                except KeyError:
                    config_to_diag_dict[config_map[idiag]] = [idiag]
            # Write out the AMP2s summing squares of amplitudes belonging
            # to eiher the same diagram or different diagrams with
            # identical propagator properties.  Note that we need to use
            # AMP2 number corresponding to the first diagram number used
            # for that AMP2.
            for config in sorted(config_to_diag_dict.keys()):

                line = "AMP2(%(num)d)=AMP2(%(num)d)+" % \
                       {"num": (config_to_diag_dict[config][0] + 1)}

                line += "+".join(["AMP(%(num)d)*dconjg(AMP(%(num)d))" % \
                                  {"num": a.get('number')} for a in \
                                  sum([diagrams[idiag].get('amplitudes') for \
                                       idiag in config_to_diag_dict[config]], [])])
                ret_lines.append(line)
        else:
            for idiag, diag in enumerate(matrix_element.get('diagrams')):
                # Ignore any diagrams with 4-particle vertices.
                if max(diag.get_vertex_leg_numbers()) > minvert:
                    continue
                # Now write out the expression for AMP2, meaning the sum of
                # squared amplitudes belonging to the same diagram
                line = "AMP2(%(num)d)=AMP2(%(num)d)+" % {"num": (idiag + 1)}
                line += "+".join(["AMP(%(num)d)*dconjg(AMP(%(num)d))" % \
                                  {"num": a.get('number')} for a in \
                                  diag.get('amplitudes')])
                ret_lines.append(line)

        return ret_lines

    #===========================================================================
    # Returns the data statements initializing the coeffictients for the JAMP
    # decomposition. It is used when the JAMP initialization is decided to be 
    # done through big arrays containing the projection coefficients.
    #===========================================================================    
    def get_JAMP_coefs(self, color_amplitudes, color_basis=None, tag_letter="",\
                       n=50, Nc_value=3):
        """This functions return the lines defining the DATA statement setting
        the coefficients building the JAMPS out of the AMPS. Split rows in
        bunches of size n.
        One can specify the color_basis from which the color amplitudes originates
        so that there are commentaries telling what color structure each JAMP
        corresponds to."""
        
        if(not isinstance(color_amplitudes,list) or 
           not (color_amplitudes and isinstance(color_amplitudes[0],list))):
                raise MadGraph5Error, "Incorrect col_amps argument passed to get_JAMP_coefs"

        res_list = []
        my_cs = color.ColorString()
        for index, coeff_list in enumerate(color_amplitudes):
            # Create the list of the complete numerical coefficient.
            coefs_list=[coefficient[0][0]*coefficient[0][1]*\
                        (fractions.Fraction(Nc_value)**coefficient[0][3]) for \
                        coefficient in coeff_list]
            # Create the list of the numbers of the contributing amplitudes.
            # Mutliply by -1 for those which have an imaginary coefficient.
            ampnumbers_list=[coefficient[1]*(-1 if coefficient[0][2] else 1) \
                              for coefficient in coeff_list]
            # Find the common denominator.      
            commondenom=abs(reduce(fractions.gcd, coefs_list).denominator)
            num_list=[(coefficient*commondenom).numerator \
                      for coefficient in coefs_list]
            res_list.append("DATA NCONTRIBAMPS%s(%i)/%i/"%(tag_letter,\
                                                         index+1,len(num_list)))
            res_list.append("DATA DENOMCCOEF%s(%i)/%i/"%(tag_letter,\
                                                         index+1,commondenom))
            if color_basis:
                my_cs.from_immutable(sorted(color_basis.keys())[index])
                res_list.append("C %s" % repr(my_cs))
            for k in xrange(0, len(num_list), n):
                res_list.append("DATA (NUMCCOEF%s(%3r,i),i=%6r,%6r) /%s/" % \
                    (tag_letter,index + 1, k + 1, min(k + n, len(num_list)),
                                 ','.join(["%6r" % i for i in num_list[k:k + n]])))
                res_list.append("DATA (AMPNUMBERS%s(%3r,i),i=%6r,%6r) /%s/" % \
                    (tag_letter,index + 1, k + 1, min(k + n, len(num_list)),
                                 ','.join(["%6r" % i for i in ampnumbers_list[k:k + n]])))
                pass
        return res_list

    def get_JAMP_lines(self, col_amps, basename="JAMP(", basename2="AMP(", split=-1):
        """Return the JAMP = sum(fermionfactor * AMP(i)) lines from col_amps 
        defined as a matrix element or directly as a color_amplitudes dictionary"""

        # Let the user call get_JAMP_lines directly from a MatrixElement or from
        # the color amplitudes lists.
        if(isinstance(col_amps,helas_objects.HelasMatrixElement)):
            color_amplitudes=col_amps.get_color_amplitudes()
        elif(isinstance(col_amps,list)):
            if(col_amps and isinstance(col_amps[0],list)):
                color_amplitudes=col_amps
            else:
                raise MadGraph5Error, "Incorrect col_amps argument passed to get_JAMP_lines"
        else:
            raise MadGraph5Error, "Incorrect col_amps argument passed to get_JAMP_lines"


        res_list = []
        for i, coeff_list in \
                enumerate(color_amplitudes):
            # Break the JAMP definition into 'n=split' pieces to avoid having
            # arbitrarly long lines.
            first=True
            n = (len(coeff_list)+1 if split<=0 else split) 
            while coeff_list!=[]:
                coefs=coeff_list[:n]
                coeff_list=coeff_list[n:]
                res = ((basename+"%i)=") % (i + 1)) + \
                      (((basename+"%i)") % (i + 1)) if not first and split>0 else '')
                first=False
                # Optimization: if all contributions to that color basis element have
                # the same coefficient (up to a sign), put it in front
                list_fracs = [abs(coefficient[0][1]) for coefficient in coefs]
                common_factor = False
                diff_fracs = list(set(list_fracs))
                if len(diff_fracs) == 1 and abs(diff_fracs[0]) != 1:
                    common_factor = True
                    global_factor = diff_fracs[0]
                    res = res + '%s(' % self.coeff(1, global_factor, False, 0)
    
                for (coefficient, amp_number) in coefs:
                    if common_factor:
                        res = (res + "%s" + basename2 + "%d)") % \
                                                   (self.coeff(coefficient[0],
                                                   coefficient[1] / abs(coefficient[1]),
                                                   coefficient[2],
                                                   coefficient[3]),
                                                   amp_number)
                    else:
                        res = (res + "%s" + basename2 + "%d)") % (self.coeff(coefficient[0],
                                                   coefficient[1],
                                                   coefficient[2],
                                                   coefficient[3]),
                                                   amp_number)
    
                if common_factor:
                    res = res + ')'
    
                res_list.append(res)

        return res_list

    def get_pdf_lines(self, matrix_element, ninitial, subproc_group = False):
        """Generate the PDF lines for the auto_dsig.f file"""

        processes = matrix_element.get('processes')
        model = processes[0].get('model')

        pdf_definition_lines = ""
        pdf_data_lines = ""
        pdf_lines = ""

        if ninitial == 1:
            pdf_lines = "PD(0) = 0d0\nIPROC = 0\n"
            for i, proc in enumerate(processes):
                process_line = proc.base_string()
                pdf_lines = pdf_lines + "IPROC=IPROC+1 ! " + process_line
                pdf_lines = pdf_lines + "\nPD(IPROC)=1d0\n"
                pdf_lines = pdf_lines + "\nPD(0)=PD(0)+PD(IPROC)\n"
        else:
            # Pick out all initial state particles for the two beams
            initial_states = [sorted(list(set([p.get_initial_pdg(1) for \
                                               p in processes]))),
                              sorted(list(set([p.get_initial_pdg(2) for \
                                               p in processes])))]

            # Prepare all variable names
            pdf_codes = dict([(p, model.get_particle(p).get_name()) for p in \
                              sum(initial_states,[])])
            for key,val in pdf_codes.items():
                pdf_codes[key] = val.replace('~','x').replace('+','p').replace('-','m')

            # Set conversion from PDG code to number used in PDF calls
            pdgtopdf = {21: 0, 22: 7}

            # Fill in missing entries of pdgtopdf
            for pdg in sum(initial_states,[]):
                if not pdg in pdgtopdf and not pdg in pdgtopdf.values():
                    pdgtopdf[pdg] = pdg
                elif pdg not in pdgtopdf and pdg in pdgtopdf.values():
                    # If any particle has pdg code 7, we need to use something else
                    pdgtopdf[pdg] = 6000000 + pdg
                    
            # Get PDF variable declarations for all initial states
            for i in [0,1]:
                pdf_definition_lines += "DOUBLE PRECISION " + \
                                       ",".join(["%s%d" % (pdf_codes[pdg],i+1) \
                                                 for pdg in \
                                                 initial_states[i]]) + \
                                                 "\n"

            # Get PDF data lines for all initial states
            for i in [0,1]:
                pdf_data_lines += "DATA " + \
                                       ",".join(["%s%d" % (pdf_codes[pdg],i+1) \
                                                 for pdg in initial_states[i]]) + \
                                                 "/%d*1D0/" % len(initial_states[i]) + \
                                                 "\n"

            # Get PDF lines for all different initial states
            for i, init_states in enumerate(initial_states):
                if subproc_group:
                    pdf_lines = pdf_lines + \
                           "IF (ABS(LPP(IB(%d))).GE.1) THEN\nLP=SIGN(1,LPP(IB(%d)))\n" \
                                 % (i + 1, i + 1)
                else:
                    pdf_lines = pdf_lines + \
                           "IF (ABS(LPP(%d)) .GE. 1) THEN\nLP=SIGN(1,LPP(%d))\n" \
                                 % (i + 1, i + 1)

                for initial_state in init_states:
                    if initial_state in pdf_codes.keys():
                        if subproc_group:
                            pdf_lines = pdf_lines + \
                                        ("%s%d=PDG2PDF(ABS(LPP(IB(%d))),%d*LP," + \
                                         "XBK(IB(%d)),DSQRT(Q2FACT(%d)))\n") % \
                                         (pdf_codes[initial_state],
                                          i + 1, i + 1, pdgtopdf[initial_state],
                                          i + 1, i + 1)
                        else:
                            pdf_lines = pdf_lines + \
                                        ("%s%d=PDG2PDF(ABS(LPP(%d)),%d*LP," + \
                                         "XBK(%d),DSQRT(Q2FACT(%d)))\n") % \
                                         (pdf_codes[initial_state],
                                          i + 1, i + 1, pdgtopdf[initial_state],
                                          i + 1, i + 1)
                pdf_lines = pdf_lines + "ENDIF\n"

            # Add up PDFs for the different initial state particles
            pdf_lines = pdf_lines + "PD(0) = 0d0\nIPROC = 0\n"
            for proc in processes:
                process_line = proc.base_string()
                pdf_lines = pdf_lines + "IPROC=IPROC+1 ! " + process_line
                pdf_lines = pdf_lines + "\nPD(IPROC)="
                for ibeam in [1, 2]:
                    initial_state = proc.get_initial_pdg(ibeam)
                    if initial_state in pdf_codes.keys():
                        pdf_lines = pdf_lines + "%s%d*" % \
                                    (pdf_codes[initial_state], ibeam)
                    else:
                        pdf_lines = pdf_lines + "1d0*"
                # Remove last "*" from pdf_lines
                pdf_lines = pdf_lines[:-1] + "\n"
                pdf_lines = pdf_lines + "PD(0)=PD(0)+DABS(PD(IPROC))\n"

        # Remove last line break from the return variables
        return pdf_definition_lines[:-1], pdf_data_lines[:-1], pdf_lines[:-1]


    #===========================================================================
    # Global helper methods
    #===========================================================================

    def coeff(self, ff_number, frac, is_imaginary, Nc_power, Nc_value=3):
        """Returns a nicely formatted string for the coefficients in JAMP lines"""

        total_coeff = ff_number * frac * fractions.Fraction(Nc_value) ** Nc_power

        if total_coeff == 1:
            if is_imaginary:
                return '+imag1*'
            else:
                return '+'
        elif total_coeff == -1:
            if is_imaginary:
                return '-imag1*'
            else:
                return '-'

        res_str = '%+iD0' % total_coeff.numerator

        if total_coeff.denominator != 1:
            # Check if total_coeff is an integer
            res_str = res_str + '/%iD0' % total_coeff.denominator

        if is_imaginary:
            res_str = res_str + '*imag1'

        return res_str + '*'

    def set_compiler(self, default_compiler, force=False):
        """Set compiler based on what's available on the system"""
        
        
        # Check for compiler
        if misc.which(default_compiler):
            compiler = default_compiler
        elif misc.which('gfortran'):
            compiler = 'gfortran'
        elif misc.which('g77'):
            compiler = 'g77'
        elif misc.which('f77'):
            compiler = 'f77'
        else:
            logger.warning('No Fortran Compiler detected! Please install one')
            compiler = default_compiler
        logger.info('Use Fortran compiler ' + compiler)
        self.replace_make_opt_compiler(compiler)
        # Replace also for Template but not for cluster
        if not os.environ.has_key('MADGRAPH_DATA'):
            self.replace_make_opt_compiler(compiler, pjoin(MG5DIR, 'Template/LO'))

    def replace_make_opt_compiler(self, compiler, root_dir = ""):
        """Set FC=compiler in Source/make_opts"""

        if not root_dir:
            root_dir = self.dir_path
        make_opts = pjoin(root_dir, 'Source', 'make_opts')
        lines = open(make_opts).read().split('\n')
        FC_re = re.compile('^(\s*)FC\s*=\s*.+\s*$')
        for iline, line in enumerate(lines):
            FC_result = FC_re.match(line)
            if FC_result:
                lines[iline] = FC_result.group(1) + "FC=" + compiler
        outfile = open(make_opts, 'w')
        outfile.write('\n'.join(lines))

#===============================================================================
# ProcessExporterFortranSA
#===============================================================================
class ProcessExporterFortranSA(ProcessExporterFortran):
    """Class to take care of exporting a set of matrix elements to
    MadGraph v4 StandAlone format."""

    def copy_v4template(self, modelname):
        """Additional actions needed for setup of Template
        """

        #First copy the full template tree if dir_path doesn't exit
        if os.path.isdir(self.dir_path):
            return
        
        logger.info('initialize a new standalone directory: %s' % \
                        os.path.basename(self.dir_path))
        temp_dir = pjoin(self.mgme_dir, 'Template/LO')
        
        # Create the directory structure
        os.mkdir(self.dir_path)
        os.mkdir(pjoin(self.dir_path, 'Source'))
        os.mkdir(pjoin(self.dir_path, 'Source', 'MODEL'))
        os.mkdir(pjoin(self.dir_path, 'Source', 'DHELAS'))
        os.mkdir(pjoin(self.dir_path, 'SubProcesses'))
        os.mkdir(pjoin(self.dir_path, 'bin'))
        os.mkdir(pjoin(self.dir_path, 'bin', 'internal'))
        os.mkdir(pjoin(self.dir_path, 'lib'))
        os.mkdir(pjoin(self.dir_path, 'Cards'))
        
        # Information at top-level
        #Write version info
        shutil.copy(pjoin(temp_dir, 'TemplateVersion.txt'), self.dir_path)
        try:
            shutil.copy(pjoin(self.mgme_dir, 'MGMEVersion.txt'), self.dir_path)
        except IOError:
            MG5_version = misc.get_pkg_info()
            open(pjoin(self.dir_path, 'MGMEVersion.txt'), 'w').write( \
                "5." + MG5_version['version'])
        
        # Add file in bin directory
        #shutil.copy(pjoin(temp_dir, 'bin', 'change_compiler.py'), 
        #            pjoin(self.dir_path, 'bin'))
        
        # Add file in SubProcesses
        shutil.copy(pjoin(self.mgme_dir, 'madgraph', 'iolibs', 'template_files', 'makefile_sa_f_sp'), 
                    pjoin(self.dir_path, 'SubProcesses', 'makefile'))
        shutil.copy(pjoin(self.mgme_dir, 'madgraph', 'iolibs', 'template_files', 'check_sa.f'), 
                    pjoin(self.dir_path, 'SubProcesses', 'check_sa.f'))
        
        # Add file in Source
        shutil.copy(pjoin(temp_dir, 'Source', 'make_opts'), 
                    pjoin(self.dir_path, 'Source'))        
        # add the makefile 
        filename = pjoin(self.dir_path,'Source','makefile')
        self.write_source_makefile(writers.FileWriter(filename))            
        
    #===========================================================================
    # export model files
    #=========================================================================== 
    def export_model_files(self, model_path):
        """export the model dependent files for V4 model"""
        
        super(ProcessExporterFortranSA,self).export_model_files(model_path)
        # Add the routine update_as_param in v4 model 
        # This is a function created in the UFO 
        
        
        text = open(pjoin(self.dir_path,'SubProcesses','check_sa.f')).read()
        text = text.replace('call setpara(\'param_card.dat\')', 'call setpara(\'param_card.dat\', .true.)')
        fsock = open(pjoin(self.dir_path,'SubProcesses','check_sa.f'), 'w')
        fsock.write(text)
        fsock.close()
        
        self.make_model_symbolic_link()

    #===========================================================================
    # Make the Helas and Model directories for Standalone directory
    #===========================================================================
    def make(self):
        """Run make in the DHELAS and MODEL directories, to set up
        everything for running standalone
        """

        source_dir = pjoin(self.dir_path, "Source")
        logger.info("Running make for Helas")
        misc.compile(arg=['../lib/libdhelas.a'], cwd=source_dir, mode='fortran')
        logger.info("Running make for Model")
        misc.compile(arg=['../lib/libmodel.a'], cwd=source_dir, mode='fortran')

    #===========================================================================
    # Create proc_card_mg5.dat for Standalone directory
    #===========================================================================
    def finalize_v4_directory(self, matrix_elements, history, makejpg = False,
                              online = False, compiler='g77'):
        """Finalize Standalone MG4 directory by generation proc_card_mg5.dat"""

        self.compiler_choice(compiler)
        self.make()

        # Write command history as proc_card_mg5
        if os.path.isdir(pjoin(self.dir_path, 'Cards')):
            output_file = pjoin(self.dir_path, 'Cards', 'proc_card_mg5.dat')
            output_file = open(output_file, 'w')
            text = ('\n'.join(history) + '\n') % misc.get_time_info()
            output_file.write(text)
            output_file.close()

    def compiler_choice(self, compiler):
        """ Different daughter classes might want different compilers.
        So this function is meant to be overloaded if desired."""
        
        self.set_compiler(compiler)

    #===========================================================================
    # generate_subprocess_directory_v4
    #===========================================================================
    def generate_subprocess_directory_v4(self, matrix_element,
                                         fortran_model):
        """Generate the Pxxxxx directory for a subprocess in MG4 standalone,
        including the necessary matrix.f and nexternal.inc files"""

        cwd = os.getcwd()

        # Create the directory PN_xx_xxxxx in the specified path
        dirpath = pjoin(self.dir_path, 'SubProcesses', \
                       "P%s" % matrix_element.get('processes')[0].shell_string())

        try:
            os.mkdir(dirpath)
        except os.error as error:
            logger.warning(error.strerror + " " + dirpath)

        try:
            os.chdir(dirpath)
        except os.error:
            logger.error('Could not cd to directory %s' % dirpath)
            return 0

        logger.info('Creating files in directory %s' % dirpath)

        # Extract number of external particles
        (nexternal, ninitial) = matrix_element.get_nexternal_ninitial()

        # Create the matrix.f file and the nexternal.inc file
        filename = 'matrix.f'
        calls = self.write_matrix_element_v4(
            writers.FortranWriter(filename),
            matrix_element,
            fortran_model)

        filename = 'nexternal.inc'
        self.write_nexternal_file(writers.FortranWriter(filename),
                             nexternal, ninitial)

        filename = 'pmass.inc'
        self.write_pmass_file(writers.FortranWriter(filename),
                         matrix_element)

        filename = 'ngraphs.inc'
        self.write_ngraphs_file(writers.FortranWriter(filename),
                           len(matrix_element.get_all_amplitudes()))

        # Generate diagrams
        filename = "matrix.ps"
        plot = draw.MultiEpsDiagramDrawer(matrix_element.get('base_amplitude').\
                                             get('diagrams'),
                                          filename,
                                          model=matrix_element.get('processes')[0].\
                                             get('model'),
                                          amplitude=True)
        logger.info("Generating Feynman diagrams for " + \
                     matrix_element.get('processes')[0].nice_string())
        plot.draw()

        linkfiles = ['check_sa.f', 'coupl.inc', 'makefile']

        for file in linkfiles:
            ln('../%s' % file)

        # Return to original PWD
        os.chdir(cwd)

        if not calls:
            calls = 0
        return calls


    #===========================================================================
    # write_source_makefile
    #===========================================================================
    def write_source_makefile(self, writer):
        """Write the nexternal.inc file for MG4"""


        path = pjoin(_file_path,'iolibs','template_files','madevent_makefile_source')
        set_of_lib = '$(LIBDIR)libdhelas.$(libext) $(LIBDIR)libmodel.$(libext)'
        model_line='''$(LIBDIR)libmodel.$(libext): MODEL\n\t cd MODEL; make\n'''
        text = open(path).read() % {'libraries': set_of_lib, 'model':model_line} 
        writer.write(text)
        
        return True


    #===========================================================================
    # write_matrix_element_v4
    #===========================================================================
    def write_matrix_element_v4(self, writer, matrix_element, fortran_model):
        """Export a matrix element to a matrix.f file in MG4 standalone format"""

        if not matrix_element.get('processes') or \
               not matrix_element.get('diagrams'):
            return 0

        if not isinstance(writer, writers.FortranWriter):
            raise writers.FortranWriter.FortranWriterError(\
                "writer not FortranWriter")

        # Set lowercase/uppercase Fortran code
        writers.FortranWriter.downcase = False

        replace_dict = {}

        # Extract helas calls
        helas_calls = fortran_model.get_matrix_element_calls(\
                    matrix_element)
        replace_dict['helas_calls'] = "\n".join(helas_calls)

        # Extract version number and date from VERSION file
        info_lines = self.get_mg5_info_lines()
        replace_dict['info_lines'] = info_lines

        # Extract process info lines
        process_lines = self.get_process_info_lines(matrix_element)
        replace_dict['process_lines'] = process_lines

        # Extract number of external particles
        (nexternal, ninitial) = matrix_element.get_nexternal_ninitial()
        replace_dict['nexternal'] = nexternal

        # Extract ncomb
        ncomb = matrix_element.get_helicity_combinations()
        replace_dict['ncomb'] = ncomb

        # Extract helicity lines
        helicity_lines = self.get_helicity_lines(matrix_element)
        replace_dict['helicity_lines'] = helicity_lines

        # Extract overall denominator
        # Averaging initial state color, spin, and identical FS particles
        den_factor_line = self.get_den_factor_line(matrix_element)
        replace_dict['den_factor_line'] = den_factor_line

        # Extract ngraphs
        ngraphs = matrix_element.get_number_of_amplitudes()
        replace_dict['ngraphs'] = ngraphs

        # Extract nwavefuncs
        nwavefuncs = matrix_element.get_number_of_wavefunctions()
        replace_dict['nwavefuncs'] = nwavefuncs

        # Extract ncolor
        ncolor = max(1, len(matrix_element.get('color_basis')))
        replace_dict['ncolor'] = ncolor

        # Extract color data lines
        color_data_lines = self.get_color_data_lines(matrix_element)
        replace_dict['color_data_lines'] = "\n".join(color_data_lines)


        # Extract JAMP lines
        jamp_lines = self.get_JAMP_lines(matrix_element)
        replace_dict['jamp_lines'] = '\n'.join(jamp_lines)

        file = open(pjoin(_file_path, \
                          'iolibs/template_files/matrix_standalone_v4.inc')).read()
        file = file % replace_dict

        # Write the file
        writer.writelines(file)

        return len(filter(lambda call: call.find('#') != 0, helas_calls))

#===============================================================================
# ProcessExporterFortranME
#===============================================================================
class ProcessExporterFortranME(ProcessExporterFortran):
    """Class to take care of exporting a set of matrix elements to
    MadEvent format."""

    matrix_file = "matrix_madevent_v4.inc"

    def copy_v4template(self, modelname):
        """Additional actions needed for setup of Template
        """

        super(ProcessExporterFortranME, self).copy_v4template(modelname)
        
        # File created from Template (Different in some child class)
        filename = pjoin(self.dir_path,'Source','run_config.inc')
        self.write_run_config_file(writers.FortranWriter(filename))
        
        # The next file are model dependant (due to SLAH convention)
        self.model_name = modelname
        # Add the combine_events.f 
        filename = pjoin(self.dir_path,'Source','combine_events.f')
        self.write_combine_events(writers.FortranWriter(filename)) # already formatted
        # Add the symmetry.f 
        filename = pjoin(self.dir_path,'SubProcesses','symmetry.f')
        self.write_symmetry(writers.FortranWriter(filename))
        # Add the driver.f 
        filename = pjoin(self.dir_path,'SubProcesses','driver.f')
        self.write_driver(writers.FortranWriter(filename))
        # Copy the different python file in the Template
        self.copy_python_file()
        
        



    #===========================================================================
    # generate_subprocess_directory_v4 
    #===========================================================================        
    def copy_python_file(self):
        """copy the python file require for the Template"""

        # madevent interface
        cp(_file_path+'/interface/madevent_interface.py',
                            self.dir_path+'/bin/internal/madevent_interface.py')
        cp(_file_path+'/interface/extended_cmd.py',
                                  self.dir_path+'/bin/internal/extended_cmd.py')
        cp(_file_path+'/various/misc.py', self.dir_path+'/bin/internal/misc.py')        
        cp(_file_path+'/iolibs/files.py', self.dir_path+'/bin/internal/files.py')
        cp(_file_path+'/iolibs/save_load_object.py', 
                              self.dir_path+'/bin/internal/save_load_object.py') 
        cp(_file_path+'/iolibs/file_writers.py', 
                              self.dir_path+'/bin/internal/file_writers.py')
        #model file                        
        cp(_file_path+'../models/check_param_card.py', 
                              self.dir_path+'/bin/internal/check_param_card.py')   
                
        #madevent file
        cp(_file_path+'/__init__.py', self.dir_path+'/bin/internal/__init__.py')
        cp(_file_path+'/various/gen_crossxhtml.py', 
                                self.dir_path+'/bin/internal/gen_crossxhtml.py')                
        cp(_file_path+'/various/banner.py', 
                                   self.dir_path+'/bin/internal/banner.py')
        cp(_file_path+'/various/cluster.py', 
                                       self.dir_path+'/bin/internal/cluster.py') 
        cp(_file_path+'/various/sum_html.py', 
                                       self.dir_path+'/bin/internal/sum_html.py') 
        cp(_file_path+'/various/combine_runs.py', 
                                       self.dir_path+'/bin/internal/combine_runs.py')
        # logging configuration
        cp(_file_path+'/interface/.mg5_logging.conf', 
                                 self.dir_path+'/bin/internal/me5_logging.conf') 
        cp(_file_path+'/interface/coloring_logging.py', 
                                 self.dir_path+'/bin/internal/coloring_logging.py')
 
 
    def convert_model_to_mg4(self, model, wanted_lorentz = [], 
                                                         wanted_couplings = []):
         
         super(ProcessExporterFortranME,self).convert_model_to_mg4(model, 
                                               wanted_lorentz, wanted_couplings)
         
         IGNORE_PATTERNS = ('*.pyc','*.dat','*.py~')
         try:
             shutil.rmtree(pjoin(self.dir_path,'bin','internal','ufomodel'))
         except OSError as error:
             pass
         shutil.copytree(model.get('version_tag').split('##')[0], 
                               pjoin(self.dir_path,'bin','internal','ufomodel'),
                               ignore=shutil.ignore_patterns(*IGNORE_PATTERNS))
         if hasattr(model, 'restrict_card'):
             out_path = pjoin(self.dir_path, 'bin', 'internal','ufomodel',
                                                         'restrict_default.dat')
             if isinstance(model.restrict_card, check_param_card.ParamCard):
                 model.restrict_card.write(out_path)
             else:
                 files.cp(model.restrict_card, out_path)

                
    #===========================================================================
    # export model files
    #=========================================================================== 
    def export_model_files(self, model_path):
        """export the model dependent files"""
        
        super(ProcessExporterFortranME,self).export_model_files(model_path)
        
        # Add the routine update_as_param in v4 model 
        # This is a function created in the UFO 
        text="""
        subroutine update_as_param()
          call setpara('param_card.dat',.false.)
          return
        end
        """
        ff = open(pjoin(self.dir_path, 'Source', 'MODEL', 'couplings.f'),'a')
        ff.write(text)
        ff.close()
                
        # Add the symmetry.f 
        filename = pjoin(self.dir_path,'SubProcesses','symmetry.f')
        self.write_symmetry(writers.FortranWriter(filename), v5=False)
        
        # Add the driver.f 
        filename = pjoin(self.dir_path,'SubProcesses','driver.f')
        self.write_driver(writers.FortranWriter(filename), v5=False)
        
        # Modify setrun.f
        text = open(pjoin(self.dir_path,'Source','setrun.f')).read()
        text = text.replace('call setpara(param_card_name)', 'call setpara(param_card_name, .true.)')
        fsock = open(pjoin(self.dir_path,'Source','setrun.f'), 'w')
        fsock.write(text)
        fsock.close()
        
        self.make_model_symbolic_link()


    #===========================================================================
    # generate_subprocess_directory_v4 
    #===========================================================================
    def generate_subprocess_directory_v4(self, matrix_element,
                                         fortran_model,
                                         me_number):
        """Generate the Pxxxxx directory for a subprocess in MG4 madevent,
        including the necessary matrix.f and various helper files"""

        cwd = os.getcwd()
        path = pjoin(self.dir_path, 'SubProcesses')


        if not self.model:
            self.model = matrix_element.get('processes')[0].get('model')



        os.chdir(path)
        # Create the directory PN_xx_xxxxx in the specified path
        subprocdir = "P%s" % matrix_element.get('processes')[0].shell_string()
        try:
            os.mkdir(subprocdir)
        except os.error as error:
            logger.warning(error.strerror + " " + subprocdir)

        try:
            os.chdir(subprocdir)
        except os.error:
            logger.error('Could not cd to directory %s' % subprocdir)
            return 0

        logger.info('Creating files in directory %s' % subprocdir)

        # Extract number of external particles
        (nexternal, ninitial) = matrix_element.get_nexternal_ninitial()

        # Create the matrix.f file, auto_dsig.f file and all inc files
        filename = 'matrix.f'
        calls, ncolor = \
               self.write_matrix_element_v4(writers.FortranWriter(filename),
                                                matrix_element,
                                                fortran_model)

        filename = 'auto_dsig.f'
        self.write_auto_dsig_file(writers.FortranWriter(filename),
                             matrix_element)

        filename = 'configs.inc'
        mapconfigs, s_and_t_channels = self.write_configs_file(\
            writers.FortranWriter(filename),
            matrix_element)

        filename = 'config_subproc_map.inc'
        self.write_config_subproc_map_file(writers.FortranWriter(filename),
                                           s_and_t_channels)

        filename = 'coloramps.inc'
        self.write_coloramps_file(writers.FortranWriter(filename),
                             mapconfigs,
                             matrix_element)

        filename = 'get_color.f'
        self.write_colors_file(writers.FortranWriter(filename),
                               matrix_element)

        filename = 'decayBW.inc'
        self.write_decayBW_file(writers.FortranWriter(filename),
                           s_and_t_channels)

        filename = 'dname.mg'
        self.write_dname_file(writers.FileWriter(filename),
                         "P"+matrix_element.get('processes')[0].shell_string())

        filename = 'iproc.dat'
        self.write_iproc_file(writers.FortranWriter(filename),
                         me_number)

        filename = 'leshouche.inc'
        self.write_leshouche_file(writers.FortranWriter(filename),
                             matrix_element)

        filename = 'maxamps.inc'
        self.write_maxamps_file(writers.FortranWriter(filename),
                           len(matrix_element.get('diagrams')),
                           ncolor,
                           len(matrix_element.get('processes')),
                           1)

        filename = 'mg.sym'
        self.write_mg_sym_file(writers.FortranWriter(filename),
                          matrix_element)

        filename = 'ncombs.inc'
        self.write_ncombs_file(writers.FortranWriter(filename),
                          nexternal)

        filename = 'nexternal.inc'
        self.write_nexternal_file(writers.FortranWriter(filename),
                             nexternal, ninitial)

        filename = 'ngraphs.inc'
        self.write_ngraphs_file(writers.FortranWriter(filename),
                           len(mapconfigs))


        filename = 'pmass.inc'
        self.write_pmass_file(writers.FortranWriter(filename),
                         matrix_element)

        filename = 'props.inc'
        self.write_props_file(writers.FortranWriter(filename),
                         matrix_element,
                         s_and_t_channels)

        # Find config symmetries and permutations
        symmetry, perms, ident_perms = \
                  diagram_symmetry.find_symmetry(matrix_element)

        filename = 'symswap.inc'
        self.write_symswap_file(writers.FortranWriter(filename),
                                ident_perms)

        filename = 'symfact.dat'
        self.write_symfact_file(writers.FortranWriter(filename),
                           symmetry)

        # Generate diagrams
        filename = "matrix.ps"
        plot = draw.MultiEpsDiagramDrawer(matrix_element.get('base_amplitude').\
                                             get('diagrams'),
                                          filename,
                                          model=matrix_element.get('processes')[0].\
                                             get('model'),
                                          amplitude=True)
        logger.info("Generating Feynman diagrams for " + \
                     matrix_element.get('processes')[0].nice_string())
        plot.draw()


        linkfiles = ['addmothers.f',
                     'cluster.f',
                     'cluster.inc',
                     'coupl.inc',
                     'cuts.f',
                     'cuts.inc',
                     'driver.f',
                     'genps.f',
                     'genps.inc',
                     'initcluster.f',
                     'makefile',
                     'message.inc',
                     'myamp.f',
                     'reweight.f',
                     'run.inc',
                     'maxconfigs.inc',
                     'maxparticles.inc',
                     'setcuts.f',
                     'setscales.f',
                     'sudakov.inc',
                     'symmetry.f',
                     'unwgt.f']

        for file in linkfiles:
            ln('../' + file , '.')

        #import nexternal/leshouche in Source
        ln('nexternal.inc', '../../Source', log=False)
        ln('leshouche.inc', '../../Source', log=False)
        ln('maxamps.inc', '../../Source', log=False)

        # Return to SubProcesses dir
        os.chdir(os.path.pardir)

        # Add subprocess to subproc.mg
        filename = 'subproc.mg'
        files.append_to_file(filename,
                             self.write_subproc,
                             subprocdir)

        # Return to original dir
        os.chdir(cwd)

        # Generate info page
        gen_infohtml.make_info_html(self.dir_path)


        if not calls:
            calls = 0
        return calls

    def finalize_v4_directory(self, matrix_elements, history, makejpg = False,
                              online = False, compiler='g77'):
        """Finalize ME v4 directory by creating jpeg diagrams, html
        pages,proc_card_mg5.dat and madevent.tar.gz."""
        
        modelname = self.model.get('name')
        if modelname == 'mssm' or modelname.startswith('mssm-'):
            param_card = pjoin(self.dir_path, 'Cards','param_card.dat')
            mg5_param = pjoin(self.dir_path, 'Source', 'MODEL', 'MG5_param.dat')
            check_param_card.convert_to_mg5card(param_card, mg5_param)
            check_param_card.check_valid_param_card(mg5_param)


        # Write maxconfigs.inc based on max of ME's/subprocess groups
        filename = pjoin(self.dir_path,'Source','maxconfigs.inc')
        self.write_maxconfigs_file(writers.FortranWriter(filename),
                                   matrix_elements)
        
        # Write maxparticles.inc based on max of ME's/subprocess groups
        filename = pjoin(self.dir_path,'Source','maxparticles.inc')
        self.write_maxparticles_file(writers.FortranWriter(filename),
                                     matrix_elements)
        
        # Touch "done" file
        os.system('touch %s/done' % pjoin(self.dir_path,'SubProcesses'))

        # Check for compiler
        self.set_compiler(compiler)

        old_pos = os.getcwd()
        os.chdir(pjoin(self.dir_path, 'SubProcesses'))
        P_dir_list = [proc for proc in os.listdir('.') if os.path.isdir(proc) and \
                                                                    proc[0] == 'P']

        devnull = os.open(os.devnull, os.O_RDWR)
        # Convert the poscript in jpg files (if authorize)
        if makejpg:
            logger.info("Generate jpeg diagrams")
            for Pdir in P_dir_list:
                os.chdir(Pdir)
                try:
                    subprocess.call([pjoin(old_pos, self.dir_path, 'bin', 'internal', 'gen_jpeg-pl')],
                                stdout = devnull)
                except:
                    os.system('chmod +x %s ' % pjoin(old_pos, self.dir_path, 'bin', 'internal', '*'))
                    subprocess.call([pjoin(old_pos, self.dir_path, 'bin', 'internal', 'gen_jpeg-pl')],
                                stdout = devnull)
                os.chdir(os.path.pardir)

        logger.info("Generate web pages")
        # Create the WebPage using perl script

        subprocess.call([pjoin(old_pos, self.dir_path, 'bin', 'internal', 'gen_cardhtml-pl')], \
                                                                stdout = devnull)

        os.chdir(os.path.pardir)

        obj = gen_infohtml.make_info_html(self.dir_path)
        [mv(name, './HTML/') for name in os.listdir('.') if \
                            (name.endswith('.html') or name.endswith('.jpg')) and \
                            name != 'index.html']               
        if online:
            nb_channel = obj.rep_rule['nb_gen_diag']
            open(pjoin('./Online'),'w').write(str(nb_channel))
        
        # Write command history as proc_card_mg5
        if os.path.isdir('Cards'):
            output_file = pjoin('Cards', 'proc_card_mg5.dat')
            output_file = open(output_file, 'w')
            text = ('\n'.join(history) + '\n') % misc.get_time_info()
            output_file.write(text)
            output_file.close()

        subprocess.call([pjoin(old_pos, self.dir_path, 'bin', 'internal', 'gen_cardhtml-pl')],
                        stdout = devnull)

        # Run "make" to generate madevent.tar.gz file
        if os.path.exists(pjoin('SubProcesses', 'subproc.mg')):
            if os.path.exists('madevent.tar.gz'):
                os.remove('madevent.tar.gz')
            subprocess.call([os.path.join(old_pos, self.dir_path, 'bin', 'internal', 'make_madevent_tar')],
                        stdout = devnull)

        subprocess.call([pjoin(old_pos, self.dir_path, 'bin', 'internal', 'gen_cardhtml-pl')],
                        stdout = devnull)

        #return to the initial dir
        os.chdir(old_pos)               

    #===========================================================================
    # write_matrix_element_v4
    #===========================================================================
    def write_matrix_element_v4(self, writer, matrix_element, fortran_model,
                                proc_id = "", config_map = []):
        """Export a matrix element to a matrix.f file in MG4 madevent format"""

        if not matrix_element.get('processes') or \
               not matrix_element.get('diagrams'):
            return 0

        if not isinstance(writer, writers.FortranWriter):
            raise writers.FortranWriter.FortranWriterError(\
                "writer not FortranWriter")

        
        # Set lowercase/uppercase Fortran code
        writers.FortranWriter.downcase = False

        replace_dict = {}

        # Extract helas calls
        helas_calls = fortran_model.get_matrix_element_calls(\
                    matrix_element)
        replace_dict['helas_calls'] = "\n".join(helas_calls)


        # Extract version number and date from VERSION file
        info_lines = self.get_mg5_info_lines()
        replace_dict['info_lines'] = info_lines

        # Extract process info lines
        process_lines = self.get_process_info_lines(matrix_element)
        replace_dict['process_lines'] = process_lines

        # Set proc_id
        replace_dict['proc_id'] = proc_id

        # Extract ncomb
        ncomb = matrix_element.get_helicity_combinations()
        replace_dict['ncomb'] = ncomb

        # Extract helicity lines
        helicity_lines = self.get_helicity_lines(matrix_element)
        replace_dict['helicity_lines'] = helicity_lines

        # Extract IC line
        ic_line = self.get_ic_line(matrix_element)
        replace_dict['ic_line'] = ic_line

        # Extract overall denominator
        # Averaging initial state color, spin, and identical FS particles
        den_factor_line = self.get_den_factor_line(matrix_element)
        replace_dict['den_factor_line'] = den_factor_line

        # Extract ngraphs
        ngraphs = matrix_element.get_number_of_amplitudes()
        replace_dict['ngraphs'] = ngraphs

        # Extract ndiags
        ndiags = len(matrix_element.get('diagrams'))
        replace_dict['ndiags'] = ndiags

        # Set define_iconfigs_lines
        replace_dict['define_iconfigs_lines'] = \
             """INTEGER MAPCONFIG(0:LMAXCONFIGS), ICONFIG
             COMMON/TO_MCONFIGS/MAPCONFIG, ICONFIG"""

        if proc_id:
            # Set lines for subprocess group version
            # Set define_iconfigs_lines
            replace_dict['define_iconfigs_lines'] += \
                 """\nINTEGER SUBDIAG(MAXSPROC),IB(2)
                 COMMON/TO_SUB_DIAG/SUBDIAG,IB"""    
            # Set set_amp2_line
            replace_dict['set_amp2_line'] = "ANS=ANS*AMP2(SUBDIAG(%s))/XTOT" % \
                                            proc_id
        else:
            # Standard running
            # Set set_amp2_line
            replace_dict['set_amp2_line'] = "ANS=ANS*AMP2(MAPCONFIG(ICONFIG))/XTOT"

        # Extract nwavefuncs
        nwavefuncs = matrix_element.get_number_of_wavefunctions()
        replace_dict['nwavefuncs'] = nwavefuncs

        # Extract ncolor
        ncolor = max(1, len(matrix_element.get('color_basis')))
        replace_dict['ncolor'] = ncolor

        # Extract color data lines
        color_data_lines = self.get_color_data_lines(matrix_element)
        replace_dict['color_data_lines'] = "\n".join(color_data_lines)


        # Set the size of Wavefunction
        if not self.model or any([p.get('spin') in [4,5] for p in self.model.get('particles') if p]):
            replace_dict['wavefunctionsize'] = 18
        else:
            replace_dict['wavefunctionsize'] = 6

        # Extract amp2 lines
        amp2_lines = self.get_amp2_lines(matrix_element, config_map)
        replace_dict['amp2_lines'] = '\n'.join(amp2_lines)

        # Extract JAMP lines
        jamp_lines = self.get_JAMP_lines(matrix_element)
        replace_dict['jamp_lines'] = '\n'.join(jamp_lines)

        file = open(pjoin(_file_path, \
                          'iolibs/template_files/%s' % self.matrix_file)).read()
        file = file % replace_dict


        # Write the file
        writer.writelines(file)

        return len(filter(lambda call: call.find('#') != 0, helas_calls)), ncolor

    #===========================================================================
    # write_auto_dsig_file
    #===========================================================================
    def write_auto_dsig_file(self, writer, matrix_element, proc_id = ""):
        """Write the auto_dsig.f file for the differential cross section
        calculation, includes pdf call information"""

        if not matrix_element.get('processes') or \
               not matrix_element.get('diagrams'):
            return 0

        nexternal, ninitial = matrix_element.get_nexternal_ninitial()

        if ninitial < 1 or ninitial > 2:
            raise writers.FortranWriter.FortranWriterError, \
                  """Need ninitial = 1 or 2 to write auto_dsig file"""

        replace_dict = {}

        # Extract version number and date from VERSION file
        info_lines = self.get_mg5_info_lines()
        replace_dict['info_lines'] = info_lines

        # Extract process info lines
        process_lines = self.get_process_info_lines(matrix_element)
        replace_dict['process_lines'] = process_lines

        # Set proc_id
        replace_dict['proc_id'] = proc_id
        replace_dict['numproc'] = 1

        # Set dsig_line
        if ninitial == 1:
            # No conversion, since result of decay should be given in GeV
            dsig_line = "pd(0)*dsiguu"
        else:
            # Convert result (in GeV) to pb
            dsig_line = "pd(0)*conv*dsiguu"

        replace_dict['dsig_line'] = dsig_line

        # Extract pdf lines
        pdf_vars, pdf_data, pdf_lines = \
                  self.get_pdf_lines(matrix_element, ninitial, proc_id != "")
        replace_dict['pdf_vars'] = pdf_vars
        replace_dict['pdf_data'] = pdf_data
        replace_dict['pdf_lines'] = pdf_lines

        # Lines that differ between subprocess group and regular
        if proc_id:
            replace_dict['numproc'] = int(proc_id)
            replace_dict['passcuts_begin'] = ""
            replace_dict['passcuts_end'] = ""
            # Set lines for subprocess group version
            # Set define_iconfigs_lines
            replace_dict['define_subdiag_lines'] = \
                 """\nINTEGER SUBDIAG(MAXSPROC),IB(2)
                 COMMON/TO_SUB_DIAG/SUBDIAG,IB"""    
        else:
            replace_dict['passcuts_begin'] = "IF (PASSCUTS(PP)) THEN"
            replace_dict['passcuts_end'] = "ENDIF"
            replace_dict['define_subdiag_lines'] = ""

        file = open(pjoin(_file_path, \
                          'iolibs/template_files/auto_dsig_v4.inc')).read()
        file = file % replace_dict

        # Write the file
        writer.writelines(file)

    #===========================================================================
    # write_coloramps_file
    #===========================================================================
    def write_coloramps_file(self, writer, mapconfigs, matrix_element):
        """Write the coloramps.inc file for MadEvent"""

        lines = self.get_icolamp_lines(mapconfigs, matrix_element, 1)
        lines.insert(0, "logical icolamp(%d,%d,1)" % \
                        (max(len(matrix_element.get('color_basis').keys()), 1),
                         len(mapconfigs)))


        # Write the file
        writer.writelines(lines)

        return True

    #===========================================================================
    # write_coloramps_file
    #===========================================================================
    def write_colors_file(self, writer, matrix_elements):
        """Write the get_color.f file for MadEvent, which returns color
        for all particles used in the matrix element."""

        if isinstance(matrix_elements, helas_objects.HelasMatrixElement):
            matrix_elements = [matrix_elements]

        model = matrix_elements[0].get('processes')[0].get('model')

        # We need the both particle and antiparticle wf_ids, since the identity
        # depends on the direction of the wf.
        wf_ids = set(sum([sum([sum([[wf.get_pdg_code(),wf.get_anti_pdg_code()] \
                                    for wf in d.get('wavefunctions')],[]) \
                               for d in me.get('diagrams')], []) \
                          for me in matrix_elements], []))

        leg_ids = set(sum([sum([[l.get('id') for l in \
                                 p.get_legs_with_decays()] for p in \
                                me.get('processes')], []) for me in
                           matrix_elements], []))
        particle_ids = sorted(list(wf_ids.union(leg_ids)))

        lines = """function get_color(ipdg)
        implicit none
        integer get_color, ipdg

        if(ipdg.eq.%d)then
        get_color=%d
        return
        """ % (particle_ids[0], model.get_particle(particle_ids[0]).get_color())

        for part_id in particle_ids[1:]:
            lines += """else if(ipdg.eq.%d)then
            get_color=%d
            return
            """ % (part_id, model.get_particle(part_id).get_color())
        # Dummy particle for multiparticle vertices with pdg given by
        # first code not in the model
        lines += """else if(ipdg.eq.%d)then
c           This is dummy particle used in multiparticle vertices
            get_color=2
            return
            """ % model.get_first_non_pdg()
        lines += """else
        write(*,*)'Error: No color given for pdg ',ipdg
        get_color=0        
        return
        endif
        end
        """
        
        # Write the file
        writer.writelines(lines)

        return True

    #===========================================================================
    # write_maxconfigs_file
    #===========================================================================
    def write_maxconfigs_file(self, writer, matrix_elements):
        """Write the maxconfigs.inc file for MadEvent"""

        if isinstance(matrix_elements, helas_objects.HelasMultiProcess):
            maxconfigs = max([me.get_num_configs() for me in \
                              matrix_elements.get('matrix_elements')])
        else:
            maxconfigs = max([me.get_num_configs() for me in matrix_elements])

        lines = "integer lmaxconfigs\n"
        lines += "parameter(lmaxconfigs=%d)" % maxconfigs

        # Write the file
        writer.writelines(lines)

        return True

    #===========================================================================
    # write_maxparticles_file
    #===========================================================================
    def write_maxparticles_file(self, writer, matrix_elements):
        """Write the maxparticles.inc file for MadEvent"""

        if isinstance(matrix_elements, helas_objects.HelasMultiProcess):
            maxparticles = max([me.get_nexternal_ninitial()[0] for me in \
                              matrix_elements.get('matrix_elements')])
        else:
            maxparticles = max([me.get_nexternal_ninitial()[0] \
                              for me in matrix_elements])

        lines = "integer max_particles\n"
        lines += "parameter(max_particles=%d)" % maxparticles

        # Write the file
        writer.writelines(lines)

        return True
                    
                    
    #===========================================================================
    # write_configs_file
    #===========================================================================
    def write_configs_file(self, writer, matrix_element):
        """Write the configs.inc file for MadEvent"""

        # Extract number of external particles
        (nexternal, ninitial) = matrix_element.get_nexternal_ninitial()

        configs = [(i+1, d) for i,d in enumerate(matrix_element.get('diagrams'))]
        mapconfigs = [c[0] for c in configs]
        model = matrix_element.get('processes')[0].get('model')
        return mapconfigs, self.write_configs_file_from_diagrams(writer,
                                                            [[c[1]] for c in configs],
                                                            mapconfigs,
                                                            nexternal, ninitial,
                                                            model)



    #===========================================================================
    # write_run_configs_file
    #===========================================================================
    def write_run_config_file(self, writer):
        """Write the run_configs.inc file for MadEvent"""

        path = pjoin(_file_path,'iolibs','template_files','madevent_run_config.inc') 
        text = open(path).read() % {'chanperjob':'5'} 
        writer.write(text)
        return True


    #===========================================================================
    # write_configs_file_from_diagrams
    #===========================================================================
    def write_configs_file_from_diagrams(self, writer, configs, mapconfigs,
                                         nexternal, ninitial, model):
        """Write the actual configs.inc file.
        
        configs is the diagrams corresponding to configs (each
        diagrams is a list of corresponding diagrams for all
        subprocesses, with None if there is no corresponding diagrams
        for a given process).
        mapconfigs gives the diagram number for each config.

        For s-channels, we need to output one PDG for each subprocess in
        the subprocess group, in order to be able to pick the right
        one for multiprocesses."""

        lines = []

        s_and_t_channels = []

        minvert = min([max([d for d in config if d][0].get_vertex_leg_numbers()) \
                       for config in configs])

        # Number of subprocesses
        nsubprocs = len(configs[0])

        nconfigs = 0

        new_pdg = model.get_first_non_pdg()

        for iconfig, helas_diags in enumerate(configs):
            if any([vert > minvert for vert in
                    [d for d in helas_diags if d][0].get_vertex_leg_numbers()]):
                # Only 3-vertices allowed in configs.inc
                continue
            nconfigs += 1

            # Need s- and t-channels for all subprocesses, including
            # those that don't contribute to this config
            empty_verts = []
            stchannels = []
            for h in helas_diags:
                if h:
                    # get_s_and_t_channels gives vertices starting from
                    # final state external particles and working inwards
                    stchannels.append(h.get('amplitudes')[0].\
                                      get_s_and_t_channels(ninitial, new_pdg))
                else:
                    stchannels.append((empty_verts, None))

            # For t-channels, just need the first non-empty one
            tchannels = [t for s,t in stchannels if t != None][0]

            # For s_and_t_channels (to be used later) use only first config
            s_and_t_channels.append([[s for s,t in stchannels if t != None][0],
                                     tchannels])

            # Make sure empty_verts is same length as real vertices
            if any([s for s,t in stchannels]):
                empty_verts[:] = [None]*max([len(s) for s,t in stchannels])

                # Reorganize s-channel vertices to get a list of all
                # subprocesses for each vertex
                schannels = zip(*[s for s,t in stchannels])
            else:
                schannels = []

            allchannels = schannels
            if len(tchannels) > 1:
                # Write out tchannels only if there are any non-trivial ones
                allchannels = schannels + tchannels

            # Write out propagators for s-channel and t-channel vertices

            lines.append("# Diagram %d" % (mapconfigs[iconfig]))
            # Correspondance between the config and the diagram = amp2
            lines.append("data mapconfig(%d)/%d/" % (nconfigs,
                                                     mapconfigs[iconfig]))

            for verts in allchannels:
                if verts in schannels:
                    vert = [v for v in verts if v][0]
                else:
                    vert = verts
                daughters = [leg.get('number') for leg in vert.get('legs')[:-1]]
                last_leg = vert.get('legs')[-1]
                lines.append("data (iforest(i,%d,%d),i=1,%d)/%s/" % \
                             (last_leg.get('number'), nconfigs, len(daughters),
                              ",".join([str(d) for d in daughters])))
                if verts in schannels:
                    pdgs = []
                    for v in verts:
                        if v:
                            pdgs.append(v.get('legs')[-1].get('id'))
                        else:
                            pdgs.append(0)
                    lines.append("data (sprop(i,%d,%d),i=1,%d)/%s/" % \
                                 (last_leg.get('number'), nconfigs, nsubprocs,
                                  ",".join([str(d) for d in pdgs])))
                    lines.append("data tprid(%d,%d)/0/" % \
                                 (last_leg.get('number'), nconfigs))
                elif verts in tchannels[:-1]:
                    lines.append("data tprid(%d,%d)/%d/" % \
                                 (last_leg.get('number'), nconfigs,
                                  abs(last_leg.get('id'))))
                    lines.append("data (sprop(i,%d,%d),i=1,%d)/%s/" % \
                                 (last_leg.get('number'), nconfigs, nsubprocs,
                                  ",".join(['0'] * nsubprocs)))

        # Write out number of configs
        lines.append("# Number of configs")
        lines.append("data mapconfig(0)/%d/" % nconfigs)

        # Write the file
        writer.writelines(lines)

        return s_and_t_channels

    #===========================================================================
    # write_config_subproc_map_file
    #===========================================================================
    def write_config_subproc_map_file(self, writer, s_and_t_channels):
        """Write a dummy config_subproc.inc file for MadEvent"""

        lines = []

        for iconfig in range(len(s_and_t_channels)):
            lines.append("DATA CONFSUB(1,%d)/1/" % \
                         (iconfig + 1))

        # Write the file
        writer.writelines(lines)

        return True

    #===========================================================================
    # write_decayBW_file
    #===========================================================================
    def write_decayBW_file(self, writer, s_and_t_channels):
        """Write the decayBW.inc file for MadEvent"""

        lines = []

        booldict = {None: "0", True: "1", False: "2"}

        for iconf, config in enumerate(s_and_t_channels):
            schannels = config[0]
            for vertex in schannels:
                # For the resulting leg, pick out whether it comes from
                # decay or not, as given by the onshell flag
                leg = vertex.get('legs')[-1]
                lines.append("data gForceBW(%d,%d)/%s/" % \
                             (leg.get('number'), iconf + 1,
                              booldict[leg.get('onshell')]))

        # Write the file
        writer.writelines(lines)

        return True

    #===========================================================================
    # write_dname_file
    #===========================================================================
    def write_dname_file(self, writer, dir_name):
        """Write the dname.mg file for MG4"""

        line = "DIRNAME=%s" % dir_name

        # Write the file
        writer.write(line + "\n")

        return True

    #===========================================================================
    # write_driver
    #===========================================================================
    def write_driver(self, writer, v5=True):
        """Write the SubProcess/driver.f file for MG4"""

        path = pjoin(_file_path,'iolibs','template_files','madevent_driver.f')
        
        if self.model_name == 'mssm' or self.model_name.startswith('mssm-'):
            card = 'Source/MODEL/MG5_param.dat'
        else:
            card = 'param_card.dat' 
        if v5:
            text = open(path).read() % {'param_card_name':card, 'secondparam':''} 
        else:
            text = open(path).read() % {'param_card_name':card, 
                                        'secondparam': ',.true.'} 
        writer.write(text)
        
        return True

    #===========================================================================
    # write_combine_events
    #===========================================================================
    def write_combine_events(self, writer):
        """Write the SubProcess/driver.f file for MG4"""

        path = pjoin(_file_path,'iolibs','template_files','madevent_combine_events.f')
        
        if self.model_name == 'mssm' or self.model_name.startswith('mssm-'):
            card = 'Source/MODEL/MG5_param.dat'
        else:
            card = 'param_card.dat' 
        text = open(path).read() % {'param_card_name':card} 
        writer.write(text)
        
        return True


    #===========================================================================
    # write_symmetry
    #===========================================================================
    def write_symmetry(self, writer, v5=True):
        """Write the SubProcess/driver.f file for ME"""

        path = pjoin(_file_path,'iolibs','template_files','madevent_symmetry.f')
        
        if self.model_name == 'mssm' or self.model_name.startswith('mssm-'):
            card = 'Source/MODEL/MG5_param.dat'
        else:
            card = 'param_card.dat' 
        text = open(path).read() 
        
        if v5:
            text = text % {'param_card_name':card, 'setparasecondarg':''} 
        else:
            text = text % {'param_card_name':card, 'setparasecondarg':',.true.'} 
        writer.write(text)
        
        return True




    #===========================================================================
    # write_iproc_file
    #===========================================================================
    def write_iproc_file(self, writer, me_number):
        """Write the iproc.dat file for MG4"""
        line = "%d" % (me_number + 1)

        # Write the file
        for line_to_write in writer.write_line(line):
            writer.write(line_to_write)
        return True

    #===========================================================================
    # write_leshouche_file
    #===========================================================================
    def write_leshouche_file(self, writer, matrix_element):
        """Write the leshouche.inc file for MG4"""

        # Write the file
        writer.writelines(self.get_leshouche_lines(matrix_element, 0))

        return True

    #===========================================================================
    # get_leshouche_lines
    #===========================================================================
    def get_leshouche_lines(self, matrix_element, numproc):
        """Write the leshouche.inc file for MG4"""

        # Extract number of external particles
        (nexternal, ninitial) = matrix_element.get_nexternal_ninitial()

        lines = []
        for iproc, proc in enumerate(matrix_element.get('processes')):
            legs = proc.get_legs_with_decays()
            lines.append("DATA (IDUP(i,%d,%d),i=1,%d)/%s/" % \
                         (iproc + 1, numproc+1, nexternal,
                          ",".join([str(l.get('id')) for l in legs])))
            if iproc == 0 and numproc == 0:
                for i in [1, 2]:
                    lines.append("DATA (MOTHUP(%d,i),i=1,%2r)/%s/" % \
                             (i, nexternal,
                              ",".join([ "%3r" % 0 ] * ninitial + \
                                       [ "%3r" % i ] * (nexternal - ninitial))))

            # Here goes the color connections corresponding to the JAMPs
            # Only one output, for the first subproc!
            if iproc == 0:
                # If no color basis, just output trivial color flow
                if not matrix_element.get('color_basis'):
                    for i in [1, 2]:
                        lines.append("DATA (ICOLUP(%d,i,1,%d),i=1,%2r)/%s/" % \
                                 (i, numproc+1,nexternal,
                                  ",".join([ "%3r" % 0 ] * nexternal)))

                else:
                    # First build a color representation dictionnary
                    repr_dict = {}
                    for l in legs:
                        repr_dict[l.get('number')] = \
                            proc.get('model').get_particle(l.get('id')).get_color()\
                            * (-1)**(1+l.get('state'))
                    # Get the list of color flows
                    color_flow_list = \
                        matrix_element.get('color_basis').color_flow_decomposition(repr_dict,
                                                                                   ninitial)
                    # And output them properly
                    for cf_i, color_flow_dict in enumerate(color_flow_list):
                        for i in [0, 1]:
                            lines.append("DATA (ICOLUP(%d,i,%d,%d),i=1,%2r)/%s/" % \
                                 (i + 1, cf_i + 1, numproc+1, nexternal,
                                  ",".join(["%3r" % color_flow_dict[l.get('number')][i] \
                                            for l in legs])))

        return lines

    #===========================================================================
    # write_maxamps_file
    #===========================================================================
    def write_maxamps_file(self, writer, maxamps, maxflows,
                           maxproc,maxsproc):
        """Write the maxamps.inc file for MG4."""

        file = "       integer    maxamps, maxflow, maxproc, maxsproc\n"
        file = file + "parameter (maxamps=%d, maxflow=%d)\n" % \
               (maxamps, maxflows)
        file = file + "parameter (maxproc=%d, maxsproc=%d)" % \
               (maxproc, maxsproc)

        # Write the file
        writer.writelines(file)

        return True

    #===========================================================================
    # write_mg_sym_file
    #===========================================================================
    def write_mg_sym_file(self, writer, matrix_element):
        """Write the mg.sym file for MadEvent."""

        lines = []

        # Extract process with all decays included
        final_legs = filter(lambda leg: leg.get('state') == True,
                       matrix_element.get('processes')[0].get_legs_with_decays())

        ninitial = len(filter(lambda leg: leg.get('state') == False,
                              matrix_element.get('processes')[0].get('legs')))

        identical_indices = {}

        # Extract identical particle info
        for i, leg in enumerate(final_legs):
            if leg.get('id') in identical_indices:
                identical_indices[leg.get('id')].append(\
                                    i + ninitial + 1)
            else:
                identical_indices[leg.get('id')] = [i + ninitial + 1]

        # Remove keys which have only one particle
        for key in identical_indices.keys():
            if len(identical_indices[key]) < 2:
                del identical_indices[key]

        # Write mg.sym file
        lines.append(str(len(identical_indices.keys())))
        for key in identical_indices.keys():
            lines.append(str(len(identical_indices[key])))
            for number in identical_indices[key]:
                lines.append(str(number))

        # Write the file
        writer.writelines(lines)

        return True

    #===========================================================================
    # write_mg_sym_file
    #===========================================================================
    def write_default_mg_sym_file(self, writer):
        """Write the mg.sym file for MadEvent."""

        lines = "0"

        # Write the file
        writer.writelines(lines)

        return True

    #===========================================================================
    # write_ncombs_file
    #===========================================================================
    def write_ncombs_file(self, writer, nexternal):
        """Write the ncombs.inc file for MadEvent."""

        # ncomb (used for clustering) is 2^nexternal
        file = "       integer    n_max_cl\n"
        file = file + "parameter (n_max_cl=%d)" % (2 ** nexternal)

        # Write the file
        writer.writelines(file)

        return True

    #===========================================================================
    # write_props_file
    #===========================================================================
    def write_props_file(self, writer, matrix_element, s_and_t_channels):
        """Write the props.inc file for MadEvent. Needs input from
        write_configs_file."""

        lines = []

        particle_dict = matrix_element.get('processes')[0].get('model').\
                        get('particle_dict')

        for iconf, configs in enumerate(s_and_t_channels):
            for vertex in configs[0] + configs[1][:-1]:
                leg = vertex.get('legs')[-1]
                if leg.get('id') not in particle_dict:
                    # Fake propagator used in multiparticle vertices
                    mass = 'zero'
                    width = 'zero'
                    pow_part = 0
                else:
                    particle = particle_dict[leg.get('id')]
                    # Get mass
                    if particle.get('mass').lower() == 'zero':
                        mass = particle.get('mass')
                    else:
                        mass = "abs(%s)" % particle.get('mass')
                    # Get width
                    if particle.get('width').lower() == 'zero':
                        width = particle.get('width')
                    else:
                        width = "abs(%s)" % particle.get('width')

                    pow_part = 1 + int(particle.is_boson())

                lines.append("prmass(%d,%d)  = %s" % \
                             (leg.get('number'), iconf + 1, mass))
                lines.append("prwidth(%d,%d) = %s" % \
                             (leg.get('number'), iconf + 1, width))
                lines.append("pow(%d,%d) = %d" % \
                             (leg.get('number'), iconf + 1, pow_part))

        # Write the file
        writer.writelines(lines)

        return True

    #===========================================================================
    # write_processes_file
    #===========================================================================
    def write_processes_file(self, writer, subproc_group):
        """Write the processes.dat file with info about the subprocesses
        in this group."""

        lines = []

        for ime, me in \
            enumerate(subproc_group.get('matrix_elements')):
            lines.append("%s %s" % (str(ime+1) + " " * (7-len(str(ime+1))),
                                    ",".join(p.base_string() for p in \
                                             me.get('processes'))))
            if me.get('has_mirror_process'):
                mirror_procs = [copy.copy(p) for p in me.get('processes')]
                for proc in mirror_procs:
                    legs = copy.copy(proc.get('legs'))
                    legs.insert(0, legs.pop(1))
                    proc.set("legs", legs)
                lines.append("mirror  %s" % ",".join(p.base_string() for p in \
                                                     mirror_procs))
            else:
                lines.append("mirror  none")

        # Write the file
        writer.write("\n".join(lines))

        return True

    #===========================================================================
    # write_symswap_file
    #===========================================================================
    def write_symswap_file(self, writer, ident_perms):
        """Write the file symswap.inc for MG4 by comparing diagrams using
        the internal matrix element value functionality."""

        lines = []

        # Write out lines for symswap.inc file (used to permute the
        # external leg momenta
        for iperm, perm in enumerate(ident_perms):
            lines.append("data (isym(i,%d),i=1,nexternal)/%s/" % \
                         (iperm+1, ",".join([str(i+1) for i in perm])))
        lines.append("data nsym/%d/" % len(ident_perms))

        # Write the file
        writer.writelines(lines)

        return True

    #===========================================================================
    # write_symfact_file
    #===========================================================================
    def write_symfact_file(self, writer, symmetry):
        """Write the files symfact.dat for MG4 by comparing diagrams using
        the internal matrix element value functionality."""

        pos = max(2, int(math.ceil(math.log10(len(symmetry)))))
        form = "%"+str(pos)+"r %"+str(pos+1)+"r"
        # Write out lines for symswap.inc file (used to permute the
        # external leg momenta
        lines = [ form %(i+1, s) for i,s in enumerate(symmetry) if s != 0] 

        # Write the file
        writer.writelines(lines)

        return True

    #===========================================================================
    # write_symperms_file
    #===========================================================================
    def write_symperms_file(self, writer, perms):
        """Write the symperms.inc file for subprocess group, used for
        symmetric configurations"""

        lines = []
        for iperm, perm in enumerate(perms):
            lines.append("data (perms(i,%d),i=1,nexternal)/%s/" % \
                         (iperm+1, ",".join([str(i+1) for i in perm])))

        # Write the file
        writer.writelines(lines)

        return True

    #===========================================================================
    # write_subproc
    #===========================================================================
    def write_subproc(self, writer, subprocdir):
        """Append this subprocess to the subproc.mg file for MG4"""

        # Write line to file
        writer.write(subprocdir + "\n")

        return True



#===============================================================================
# ProcessExporterFortranMEGroup
#===============================================================================
class ProcessExporterFortranMEGroup(ProcessExporterFortranME):
    """Class to take care of exporting a set of matrix elements to
    MadEvent subprocess group format."""

    matrix_file = "matrix_madevent_group_v4.inc"

    #===========================================================================
    # generate_subprocess_directory_v4
    #===========================================================================
    def generate_subprocess_directory_v4(self, subproc_group,
                                         fortran_model,
                                         group_number):
        """Generate the Pn directory for a subprocess group in MadEvent,
        including the necessary matrix_N.f files, configs.inc and various
        other helper files"""

        assert isinstance(subproc_group, group_subprocs.SubProcessGroup), \
                                      "subproc_group object not SubProcessGroup"
        
        if not self.model:
            self.model = subproc_group.get('matrix_elements')[0].\
                         get('processes')[0].get('model')

        cwd = os.getcwd()
        path = pjoin(self.dir_path, 'SubProcesses')

        os.chdir(path)
        pathdir = os.getcwd()

        # Create the directory PN in the specified path
        subprocdir = "P%d_%s" % (subproc_group.get('number'),
                                 subproc_group.get('name'))
        try:
            os.mkdir(subprocdir)
        except os.error as error:
            logger.warning(error.strerror + " " + subprocdir)

        try:
            os.chdir(subprocdir)
        except os.error:
            logger.error('Could not cd to directory %s' % subprocdir)
            return 0

        logger.info('Creating files in directory %s' % subprocdir)

        # Create the matrix.f files, auto_dsig.f files and all inc files
        # for all subprocesses in the group

        maxamps = 0
        maxflows = 0
        tot_calls = 0

        matrix_elements = subproc_group.get('matrix_elements')

        for ime, matrix_element in \
                enumerate(matrix_elements):
            filename = 'matrix%d.f' % (ime+1)
            calls, ncolor = \
               self.write_matrix_element_v4(writers.FortranWriter(filename), 
                                                matrix_element,
                                                fortran_model,
                                                str(ime+1),
                                                subproc_group.get('diagram_maps')[\
                                                                              ime])

            filename = 'auto_dsig%d.f' % (ime+1)
            self.write_auto_dsig_file(writers.FortranWriter(filename),
                                 matrix_element,
                                 str(ime+1))

            # Keep track of needed quantities
            tot_calls += int(calls)
            maxflows = max(maxflows, ncolor)
            maxamps = max(maxamps, len(matrix_element.get('diagrams')))

            # Draw diagrams
            filename = "matrix%d.ps" % (ime+1)
            plot = draw.MultiEpsDiagramDrawer(matrix_element.get('base_amplitude').\
                                                                    get('diagrams'),
                                              filename,
                                              model = \
                                                matrix_element.get('processes')[0].\
                                                                       get('model'),
                                              amplitude=True)
            logger.info("Generating Feynman diagrams for " + \
                         matrix_element.get('processes')[0].nice_string())
            plot.draw()

        # Extract number of external particles
        (nexternal, ninitial) = matrix_element.get_nexternal_ninitial()

        # Generate a list of diagrams corresponding to each configuration
        # [[d1, d2, ...,dn],...] where 1,2,...,n is the subprocess number
        # If a subprocess has no diagrams for this config, the number is 0

        subproc_diagrams_for_config = subproc_group.get('diagrams_for_configs')

        filename = 'auto_dsig.f'
        self.write_super_auto_dsig_file(writers.FortranWriter(filename),
                                   subproc_group)

        filename = 'coloramps.inc'
        self.write_coloramps_file(writers.FortranWriter(filename),
                                   subproc_diagrams_for_config,
                                   maxflows,
                                   matrix_elements)

        filename = 'get_color.f'
        self.write_colors_file(writers.FortranWriter(filename),
                               matrix_elements)

        filename = 'config_subproc_map.inc'
        self.write_config_subproc_map_file(writers.FortranWriter(filename),
                                           subproc_diagrams_for_config)

        filename = 'configs.inc'
        nconfigs, s_and_t_channels = self.write_configs_file(\
            writers.FortranWriter(filename),
            subproc_group,
            subproc_diagrams_for_config)

        filename = 'decayBW.inc'
        self.write_decayBW_file(writers.FortranWriter(filename),
                           s_and_t_channels)

        filename = 'dname.mg'
        self.write_dname_file(writers.FortranWriter(filename),
                         subprocdir)

        filename = 'iproc.dat'
        self.write_iproc_file(writers.FortranWriter(filename),
                         group_number)

        filename = 'leshouche.inc'
        self.write_leshouche_file(writers.FortranWriter(filename),
                                   subproc_group)

        filename = 'maxamps.inc'
        self.write_maxamps_file(writers.FortranWriter(filename),
                           maxamps,
                           maxflows,
                           max([len(me.get('processes')) for me in \
                                matrix_elements]),
                           len(matrix_elements))

        # Note that mg.sym is not relevant for this case
        filename = 'mg.sym'
        self.write_default_mg_sym_file(writers.FortranWriter(filename))

        filename = 'mirrorprocs.inc'
        self.write_mirrorprocs(writers.FortranWriter(filename),
                          subproc_group)

        filename = 'ncombs.inc'
        self.write_ncombs_file(writers.FortranWriter(filename),
                          nexternal)

        filename = 'nexternal.inc'
        self.write_nexternal_file(writers.FortranWriter(filename),
                             nexternal, ninitial)

        filename = 'ngraphs.inc'
        self.write_ngraphs_file(writers.FortranWriter(filename),
                           nconfigs)

        filename = 'pmass.inc'
        self.write_pmass_file(writers.FortranWriter(filename),
                         matrix_element)

        filename = 'props.inc'
        self.write_props_file(writers.FortranWriter(filename),
                         matrix_element,
                         s_and_t_channels)

        filename = 'processes.dat'
        files.write_to_file(filename,
                            self.write_processes_file,
                            subproc_group)

        # Find config symmetries and permutations
        symmetry, perms, ident_perms = \
                  diagram_symmetry.find_symmetry(subproc_group)

        filename = 'symswap.inc'
        self.write_symswap_file(writers.FortranWriter(filename),
                                ident_perms)

        filename = 'symfact.dat'
        self.write_symfact_file(writers.FortranWriter(filename),
                           symmetry)

        filename = 'symperms.inc'
        self.write_symperms_file(writers.FortranWriter(filename),
                           perms)

        # Generate jpgs -> pass in make_html
        #os.system(pjoin('..', '..', 'bin', 'gen_jpeg-pl'))

        linkfiles = ['addmothers.f',
                     'cluster.f',
                     'cluster.inc',
                     'coupl.inc',
                     'cuts.f',
                     'cuts.inc',
                     'driver.f',
                     'genps.f',
                     'genps.inc',
                     'initcluster.f',
                     'makefile',
                     'message.inc',
                     'myamp.f',
                     'reweight.f',
                     'run.inc',
                     'maxconfigs.inc',
                     'maxparticles.inc',
                     'setcuts.f',
                     'setscales.f',
                     'sudakov.inc',
                     'symmetry.f',
                     'unwgt.f']

        for file in linkfiles:
            ln('../' + file , '.')

        #import nexternal/leshouch in Source
        ln('nexternal.inc', '../../Source', log=False)
        ln('leshouche.inc', '../../Source', log=False)
        ln('maxamps.inc', '../../Source', log=False)

        # Return to SubProcesses dir
        os.chdir(pathdir)

        # Add subprocess to subproc.mg
        filename = 'subproc.mg'
        files.append_to_file(filename,
                             self.write_subproc,
                             subprocdir)
        
        # Generate info page
        gen_infohtml.make_info_html(os.path.pardir)
        
        # Return to original dir
        os.chdir(cwd)

        if not tot_calls:
            tot_calls = 0
        return tot_calls

    #===========================================================================
    # write_super_auto_dsig_file
    #===========================================================================
    def write_super_auto_dsig_file(self, writer, subproc_group):
        """Write the auto_dsig.f file selecting between the subprocesses
        in subprocess group mode"""

        replace_dict = {}

        # Extract version number and date from VERSION file
        info_lines = self.get_mg5_info_lines()
        replace_dict['info_lines'] = info_lines

        matrix_elements = subproc_group.get('matrix_elements')

        # Extract process info lines
        process_lines = '\n'.join([self.get_process_info_lines(me) for me in \
                                   matrix_elements])
        replace_dict['process_lines'] = process_lines

        nexternal, ninitial = matrix_elements[0].get_nexternal_ninitial()
        replace_dict['nexternal'] = nexternal

        replace_dict['nsprocs'] = 2*len(matrix_elements)

        # Generate dsig definition line
        dsig_def_line = "DOUBLE PRECISION " + \
                        ",".join(["DSIG%d" % (iproc + 1) for iproc in \
                                  range(len(matrix_elements))])
        replace_dict["dsig_def_line"] = dsig_def_line

        # Generate dsig process lines
        call_dsig_proc_lines = []
        for iproc in range(len(matrix_elements)):
            call_dsig_proc_lines.append(\
                "IF(IPROC.EQ.%(num)d) DSIGPROC=DSIG%(num)d(P1,WGT,IMODE) ! %(proc)s" % \
                {"num": iproc + 1,
                 "proc": matrix_elements[iproc].get('processes')[0].base_string()})
        replace_dict['call_dsig_proc_lines'] = "\n".join(call_dsig_proc_lines)

        file = open(pjoin(_file_path, \
                       'iolibs/template_files/super_auto_dsig_group_v4.inc')).read()
        file = file % replace_dict

        # Write the file
        writer.writelines(file)

    #===========================================================================
    # write_mirrorprocs
    #===========================================================================
    def write_mirrorprocs(self, writer, subproc_group):
        """Write the mirrorprocs.inc file determining which processes have
        IS mirror process in subprocess group mode."""

        lines = []
        bool_dict = {True: '.true.', False: '.false.'}
        matrix_elements = subproc_group.get('matrix_elements')
        lines.append("DATA (MIRRORPROCS(I),I=1,%d)/%s/" % \
                     (len(matrix_elements),
                      ",".join([bool_dict[me.get('has_mirror_process')] for \
                                me in matrix_elements])))
        # Write the file
        writer.writelines(lines)

    #===========================================================================
    # write_coloramps_file
    #===========================================================================
    def write_coloramps_file(self, writer, diagrams_for_config, maxflows,
                                   matrix_elements):
        """Write the coloramps.inc file for MadEvent in Subprocess group mode"""

        # Create a map from subprocess (matrix element) to a list of
        # the diagrams corresponding to each config

        lines = []

        subproc_to_confdiag = {}
        for config in diagrams_for_config:
            for subproc, diag in enumerate(config):
                try:
                    subproc_to_confdiag[subproc].append(diag)
                except KeyError:
                    subproc_to_confdiag[subproc] = [diag]

        for subproc in sorted(subproc_to_confdiag.keys()):
            lines.extend(self.get_icolamp_lines(subproc_to_confdiag[subproc],
                                           matrix_elements[subproc],
                                           subproc + 1))

        lines.insert(0, "logical icolamp(%d,%d,%d)" % \
                        (maxflows,
                         len(diagrams_for_config),
                         len(matrix_elements)))

        # Write the file
        writer.writelines(lines)

        return True

    #===========================================================================
    # write_config_subproc_map_file
    #===========================================================================
    def write_config_subproc_map_file(self, writer, config_subproc_map):
        """Write the config_subproc_map.inc file for subprocess groups"""

        lines = []
        # Output only configs that have some corresponding diagrams
        iconfig = 0
        for config in config_subproc_map:
            if set(config) == set([0]):
                continue
            lines.append("DATA (CONFSUB(i,%d),i=1,%d)/%s/" % \
                         (iconfig + 1, len(config),
                          ",".join([str(i) for i in config])))
            iconfig += 1
        # Write the file
        writer.writelines(lines)

        return True

    #===========================================================================
    # write_configs_file
    #===========================================================================
    def write_configs_file(self, writer, subproc_group, diagrams_for_config):
        """Write the configs.inc file with topology information for a
        subprocess group. Use the first subprocess with a diagram for each
        configuration."""

        matrix_elements = subproc_group.get('matrix_elements')
        model = matrix_elements[0].get('processes')[0].get('model')

        diagrams = []
        config_numbers = []
        for iconfig, config in enumerate(diagrams_for_config):
            # Check if any diagrams correspond to this config
            if set(config) == set([0]):
                continue
            subproc_diags = []
            for s,d in enumerate(config):
                if d:
                    subproc_diags.append(matrix_elements[s].\
                                         get('diagrams')[d-1])
                else:
                    subproc_diags.append(None)
            diagrams.append(subproc_diags)
            config_numbers.append(iconfig + 1)

        # Extract number of external particles
        (nexternal, ninitial) = subproc_group.get_nexternal_ninitial()

        return len(diagrams), \
               self.write_configs_file_from_diagrams(writer, diagrams,
                                                config_numbers,
                                                nexternal, ninitial,
                                                     model)

    #===========================================================================
    # write_run_configs_file
    #===========================================================================
    def write_run_config_file(self, writer):
        """Write the run_configs.inc file for MadEvent"""

        path = pjoin(_file_path,'iolibs','template_files','madevent_run_config.inc') 
        text = open(path).read() % {'chanperjob':'2'} 
        writer.write(text)
        return True


    #===========================================================================
    # write_leshouche_file
    #===========================================================================
    def write_leshouche_file(self, writer, subproc_group):
        """Write the leshouche.inc file for MG4"""

        all_lines = []

        for iproc, matrix_element in \
            enumerate(subproc_group.get('matrix_elements')):
            all_lines.extend(self.get_leshouche_lines(matrix_element,
                                                 iproc))

        # Write the file
        writer.writelines(all_lines)

        return True

#===============================================================================
# UFO_model_to_mg4
#===============================================================================
python_to_fortran = lambda x: parsers.UFOExpressionParserFortran().parse(x)

class UFO_model_to_mg4(object):
    """ A converter of the UFO-MG5 Model to the MG4 format """

    # The list below shows the only variables the user is allowed to change by
    # himself for each PS point. If he changes any other, then calling 
    # UPDATE_AS_PARAM() (or equivalently MP_UPDATE_AS_PARAM()) will not
    # correctly account for the change.
    PS_dependent_key = ['aS','MU_R']
    mp_complex_format = 'complex*32'
    mp_real_format = 'real*16'
    # Warning, it is crucial none of the couplings/parameters of the model
    # starts with this prefix. I should add a check for this.
    # If you change it, it should be changed accordingly in the subroutine
    # generate_loop_amplitude_call of HelasCallWriter and also in 
    # the UFOExpressionParserMPFortran.
    mp_prefix = 'MP__'
    
    def __init__(self, model, output_path, opt=None):
        """ initialization of the objects """
       
        self.model = model
        self.model_name = model['name']
        self.dir_path = output_path
        if opt:
            self.opt = opt
        else:
            self.opt = {'complex_mass': False, 'export_format': 'madevent', 'mp':True}
            
        self.coups_dep = []    # (name, expression, type)
        self.coups_indep = []  # (name, expression, type)
        self.params_dep = []   # (name, expression, type)
        self.params_indep = [] # (name, expression, type)
        self.params_ext = []   # external parameter
        self.p_to_f = parsers.UFOExpressionParserFortran()
        self.mp_p_to_f = parsers.UFOExpressionParserMPFortran()            
    
    def pass_parameter_to_case_insensitive(self):
        """modify the parameter if some of them are identical up to the case"""
        
        lower_dict={}
        duplicate = set()
        keys = self.model['parameters'].keys()
        for key in keys:
            for param in self.model['parameters'][key]:
                lower_name = param.name.lower()
                try:
                    lower_dict[lower_name].append(param)
                except KeyError:
                    lower_dict[lower_name] = [param]
                else:
                    duplicate.add(lower_name)
        
        if not duplicate:
            return
        
        re_expr = r'''\b(%s)\b'''
        to_change = []
        change={}
        for value in duplicate:
            for i, var in enumerate(lower_dict[value][1:]):
                to_change.append(var.name)
                change[var.name] = '%s__%s' %( var.name.lower(), i+2)
                var.name = '%s__%s' %( var.name.lower(), i+2)
        
        replace = lambda match_pattern: change[match_pattern.groups()[0]]
        
        rep_pattern = re.compile(re_expr % '|'.join(to_change))
        
        # change parameters
        for key in keys:
            if key == ('external',):
                continue
            for param in self.model['parameters'][key]: 
                param.expr = rep_pattern.sub(replace, param.expr)
            
        # change couplings
        for key in self.model['couplings'].keys():
            for coup in self.model['couplings'][key]:
                coup.expr = rep_pattern.sub(replace, coup.expr)


               
                
    def refactorize(self, wanted_couplings = []):    
        """modify the couplings to fit with MG4 convention """
            
        # Keep only separation in alphaS        
        keys = self.model['parameters'].keys()
        keys.sort(key=len)
        for key in keys:
            if key == ('external',):
                self.params_ext += self.model['parameters'][key]
            elif any([(k in key) for k in self.PS_dependent_key]):
                self.params_dep += self.model['parameters'][key]
            else:
                self.params_indep += self.model['parameters'][key]
        # same for couplings
        keys = self.model['couplings'].keys()
        keys.sort(key=len)
        for key, coup_list in self.model['couplings'].items():
            if any([(k in key) for k in self.PS_dependent_key]):
                self.coups_dep += [c for c in coup_list if
                                   (not wanted_couplings or c.name in \
                                    wanted_couplings)]
            else:
                self.coups_indep += [c for c in coup_list if
                                     (not wanted_couplings or c.name in \
                                      wanted_couplings)]
                
        # MG4 use G and not aS as it basic object for alphas related computation
        #Pass G in the  independant list
        if 'G' in self.params_dep:
            index = self.params_dep.index('G')
            G = self.params_dep.pop(index)
        #    G.expr = '2*cmath.sqrt(as*pi)'
        #    self.params_indep.insert(0, self.params_dep.pop(index))
        # No need to add it if not defined   
            
            
    def build(self, wanted_couplings = [], full=True):
        """modify the couplings to fit with MG4 convention and creates all the 
        different files"""
        
        self.pass_parameter_to_case_insensitive()
        self.refactorize(wanted_couplings)

        # write the files
        if full:
            self.write_all()
            

    def open(self, name, comment='c', format='default'):
        """ Open the file name in the correct directory and with a valid
        header."""
        
        file_path = pjoin(self.dir_path, name)
        
        if format == 'fortran':
            fsock = writers.FortranWriter(file_path, 'w')
        else:
            fsock = open(file_path, 'w')
        
        file.writelines(fsock, comment * 77 + '\n')
        file.writelines(fsock,'%(comment)s written by the UFO converter\n' % \
                               {'comment': comment + (6 - len(comment)) *  ' '})
        file.writelines(fsock, comment * 77 + '\n\n')
        return fsock       

    
    def write_all(self):
        """ write all the files """
        #write the part related to the external parameter
        self.create_ident_card()
        self.create_param_read()
        
        #write the definition of the parameter
        self.create_input()
        self.create_intparam_def(dp=True,mp=False)
        if self.opt['mp']:
            self.create_intparam_def(dp=False,mp=True)
        
        
        # definition of the coupling.
        self.create_actualize_mp_ext_param_inc()
        self.create_coupl_inc()
        self.create_write_couplings()
        self.create_couplings()
        
        # the makefile
        self.create_makeinc()
        self.create_param_write()

        # The model functions
        self.create_model_functions_inc()
        self.create_model_functions_def()
        
        # The param_card.dat        
        self.create_param_card()
        

        # All the standard files
        self.copy_standard_file()

    ############################################################################
    ##  ROUTINE CREATING THE FILES  ############################################
    ############################################################################

    def copy_standard_file(self):
        """Copy the standard files for the fortran model."""
    
        
        #copy the library files
        file_to_link = ['formats.inc', 'lha_read.f','printout.f', \
                        'rw_para.f', 'testprog.f']
    
    
        for filename in file_to_link:
            cp( MG5DIR + '/models/template_files/fortran/' + filename, \
                                                                self.dir_path)

        file = open(os.path.join(MG5DIR,\
                              'models/template_files/fortran/rw_para.f')).read()
        includes=["include \'coupl.inc\'","include \'input.inc\'"]
        if self.opt['mp']:
            includes.extend(["include \'mp_coupl.inc\'","include \'mp_input.inc\'"])
        file=file%{'includes':'\n      '.join(includes)}
        writer=open(os.path.join(self.dir_path,'rw_para.f'),'w')
        writer.writelines(file)
        writer.close()

        if self.opt['export_format'] == 'madevent':
            cp( MG5DIR + '/models/template_files/fortran/makefile_madevent', 
                self.dir_path + '/makefile')
        else:
            cp( MG5DIR + '/models/template_files/fortran/makefile_standalone', 
                self.dir_path + '/makefile')
            text = open(pjoin(self.dir_path, 'rw_para.f')).read()
            text = re.sub(r'c\s*call LHA_loadcard','       call LHA_loadcard',text, re.I)
            fsock = open(pjoin(self.dir_path, 'rw_para.f'), 'w')
            fsock.write(text)
            fsock.close()
            
     


    def create_coupl_inc(self):
        """ write coupling.inc """
        
        fsock = self.open('coupl.inc', format='fortran')
        if self.opt['mp']:
            mp_fsock = self.open('mp_coupl.inc', format='fortran')
            mp_fsock_same_name = self.open('mp_coupl_same_name.inc',\
                                            format='fortran')

        # Write header
        header = """double precision G
                common/strong/ G
                 
                double complex gal(2)
                common/weak/ gal

                """        
        if self.model.get('expansion_order'):
            header=header+"""double precision MU_R
                common/rscale/ MU_R

                """
        header = header+"""double precision Nf
                parameter(Nf=%d)
                """ % self.model.get_nflav()
                
        fsock.writelines(header)
        
        if self.opt['mp']:
            header = """%(real_mp_format)s %(mp_prefix)sG
                    common/MP_strong/ %(mp_prefix)sG
                     
                    %(complex_mp_format)s %(mp_prefix)sgal(2)
                    common/MP_weak/ %(mp_prefix)sgal
    
                    """        
            if self.model.get('expansion_order'):
                header=header+"""%(complex_mp_format)s %(mp_prefix)sMU_R
                    common/MP_rscale/ %(mp_prefix)sMU_R
    
                    """            
            mp_fsock.writelines(header%{'real_mp_format':self.mp_real_format,
                                  'complex_mp_format':self.mp_complex_format,
                                  'mp_prefix':self.mp_prefix})
            mp_fsock_same_name.writelines(header%{'real_mp_format':self.mp_real_format,
                                  'complex_mp_format':self.mp_complex_format,
                                  'mp_prefix':''})

        # Write the Mass definition/ common block
        masses = set()
        widths = set()
        if self.opt['complex_mass']:
            complex_mass = set()
            
        for particle in self.model.get('particles'):
            #find masses
            one_mass = particle.get('mass')
            if one_mass.lower() != 'zero':
                masses.add(one_mass)
                
            # find width
            one_width = particle.get('width')
            if one_width.lower() != 'zero':
                widths.add(one_width)
                if self.opt['complex_mass'] and one_mass.lower() != 'zero':
                    complex_mass.add('CMASS_%s' % one_mass)
            
        if masses:
            fsock.writelines('double precision '+','.join(masses)+'\n')
            fsock.writelines('common/masses/ '+','.join(masses)+'\n\n')
            if self.opt['mp']:
                mp_fsock_same_name.writelines(self.mp_real_format+' '+\
                                                          ','.join(masses)+'\n')
                mp_fsock_same_name.writelines('common/MP_masses/ '+\
                                                        ','.join(masses)+'\n\n')                
                mp_fsock.writelines(self.mp_real_format+' '+','.join([\
                                        self.mp_prefix+m for m in masses])+'\n')
                mp_fsock.writelines('common/MP_masses/ '+\
                            ','.join([self.mp_prefix+m for m in masses])+'\n\n')                

        if widths:
            fsock.writelines('double precision '+','.join(widths)+'\n')
            fsock.writelines('common/widths/ '+','.join(widths)+'\n\n')
            if self.opt['mp']:
                mp_fsock_same_name.writelines(self.mp_real_format+' '+\
                                                          ','.join(widths)+'\n')
                mp_fsock_same_name.writelines('common/MP_widths/ '+\
                                                        ','.join(widths)+'\n\n')                
                mp_fsock.writelines(self.mp_real_format+' '+','.join([\
                                        self.mp_prefix+w for w in widths])+'\n')
                mp_fsock.writelines('common/MP_widths/ '+\
                            ','.join([self.mp_prefix+w for w in widths])+'\n\n')
        
        # Write the Couplings
        coupling_list = [coupl.name for coupl in self.coups_dep + self.coups_indep]       
        fsock.writelines('double complex '+', '.join(coupling_list)+'\n')
        fsock.writelines('common/couplings/ '+', '.join(coupling_list)+'\n')
        if self.opt['mp']:
            mp_fsock_same_name.writelines(self.mp_complex_format+' '+\
                                                   ','.join(coupling_list)+'\n')
            mp_fsock_same_name.writelines('common/MP_couplings/ '+\
                                                 ','.join(coupling_list)+'\n\n')                
            mp_fsock.writelines(self.mp_complex_format+' '+','.join([\
                                 self.mp_prefix+c for c in coupling_list])+'\n')
            mp_fsock.writelines('common/MP_couplings/ '+\
                     ','.join([self.mp_prefix+c for c in coupling_list])+'\n\n')            
        
        # Write complex mass for complex mass scheme (if activated)
        if self.opt['complex_mass']:
            fsock.writelines('double complex '+', '.join(complex_mass)+'\n')
            fsock.writelines('common/couplings/ '+', '.join(complex_mass)+'\n')
            if self.opt['mp']:
                mp_fsock_same_name.writelines(self.mp_complex_format+' '+\
                                                    ','.join(complex_mass)+'\n')
                mp_fsock_same_name.writelines('common/MP_couplings/ '+\
                                                  ','.join(complex_mass)+'\n\n')                
                mp_fsock.writelines(self.mp_complex_format+' '+','.join([\
                                self.mp_prefix+cm for cm in complex_mass])+'\n')
                mp_fsock.writelines('common/MP_couplings/ '+\
                    ','.join([self.mp_prefix+cm for cm in complex_mass])+'\n\n')                       
        
    def create_write_couplings(self):
        """ write the file coupl_write.inc """
        
        fsock = self.open('coupl_write.inc', format='fortran')
        
        fsock.writelines("""write(*,*)  ' Couplings of %s'  
                            write(*,*)  ' ---------------------------------'
                            write(*,*)  ' '""" % self.model_name)
        def format(coupl):
            return 'write(*,2) \'%(name)s = \', %(name)s' % {'name': coupl.name}
        
        # Write the Couplings
        lines = [format(coupl) for coupl in self.coups_dep + self.coups_indep]       
        fsock.writelines('\n'.join(lines))
        
        
    def create_input(self):
        """create input.inc containing the definition of the parameters"""
        
        fsock = self.open('input.inc', format='fortran')
        if self.opt['mp']:
            mp_fsock = self.open('mp_input.inc', format='fortran')
                    
        #find mass/ width since they are already define
        already_def = set()
        for particle in self.model.get('particles'):
            already_def.add(particle.get('mass').lower())
            already_def.add(particle.get('width').lower())
            if self.opt['complex_mass']:
                already_def.add('cmass_%s' % particle.get('mass').lower())

        is_valid = lambda name: name!='G' and name!='MU_R' and name.lower() not in already_def
        
        real_parameters = [param.name for param in self.params_dep + 
                            self.params_indep if param.type == 'real'
                            and is_valid(param.name)]

        real_parameters += [param.name for param in self.params_ext 
                            if param.type == 'real'and 
                               is_valid(param.name)]
        
        fsock.writelines('double precision '+','.join(real_parameters)+'\n')
        fsock.writelines('common/params_R/ '+','.join(real_parameters)+'\n\n')
        if self.opt['mp']:
            mp_fsock.writelines(self.mp_real_format+' '+','.join([\
                              self.mp_prefix+p for p in real_parameters])+'\n')
            mp_fsock.writelines('common/MP_params_R/ '+','.join([\
                            self.mp_prefix+p for p in real_parameters])+'\n\n')        
        
        complex_parameters = [param.name for param in self.params_dep + 
                            self.params_indep if param.type == 'complex' and
                            is_valid(param.name)]

        fsock.writelines('double complex '+','.join(complex_parameters)+'\n')
        fsock.writelines('common/params_C/ '+','.join(complex_parameters)+'\n\n')
        if self.opt['mp']:
            mp_fsock.writelines(self.mp_complex_format+' '+','.join([\
                            self.mp_prefix+p for p in complex_parameters])+'\n')
            mp_fsock.writelines('common/MP_params_C/ '+','.join([\
                          self.mp_prefix+p for p in complex_parameters])+'\n\n')                
    
    

    def create_intparam_def(self, dp=True, mp=False):
        """ create intparam_definition.inc setting the internal parameters.
        Output the double precision and/or the multiple precision parameters
        depending on the parameters dp and mp. If mp only, then the file names
        get the 'mp_' prefix.
         """

        fsock = self.open('%sintparam_definition.inc'%
                             ('mp_' if mp and not dp else ''), format='fortran')
        
        fsock.write_comments(\
                "Parameters that should not be recomputed event by event.\n")
        fsock.writelines("if(readlha) then\n")
        if dp:        
            fsock.writelines("G = 2 * DSQRT(AS*PI) ! for the first init\n")
        if mp:
            fsock.writelines("MP__G = 2 * SQRT(MP__AS*MP__PI) ! for the first init\n")
        for param in self.params_indep:
            if param.name == 'ZERO':
                continue
            if dp:
                fsock.writelines("%s = %s\n" % (param.name,
                                            self.p_to_f.parse(param.expr)))
            if mp:
                fsock.writelines("%s%s = %s\n" % (self.mp_prefix,param.name,
                                            self.mp_p_to_f.parse(param.expr)))    

        fsock.writelines('endif')
        
        fsock.write_comments('\nParameters that should be recomputed at an event by even basis.\n')
        if dp:        
            fsock.writelines("aS = G**2/4/pi\n")
        if mp:
            fsock.writelines("MP__aS = MP__G**2/4/MP__PI\n")
        for param in self.params_dep:
            if dp:
                fsock.writelines("%s = %s\n" % (param.name,
                                            self.p_to_f.parse(param.expr)))
            if mp:
                fsock.writelines("%s%s = %s\n" % (self.mp_prefix,param.name,
                                            self.mp_p_to_f.parse(param.expr)))
        if dp:
            fsock.write_comments("\nDefinition of the EW coupling used in the write out of aqed\n")
            fsock.writelines(""" gal(1) = 1d0
                                 gal(2) = 1d0
                             """)
        if mp:
            fsock.writelines(""" %(mp_prefix)sgal(1) = 1e0_16
                                 %(mp_prefix)sgal(2) = 1e0_16
                             """%{'mp_prefix':self.mp_prefix})
    
    def create_couplings(self):
        """ create couplings.f and all couplingsX.f """
        
        nb_def_by_file = 25
        
        self.create_couplings_main(nb_def_by_file)
        nb_coup_indep = 1 + len(self.coups_indep) // nb_def_by_file
        nb_coup_dep = 1 + len(self.coups_dep) // nb_def_by_file 
        
        for i in range(nb_coup_indep):
            # For the independent couplings, we compute the double and multiple
            # precision ones together
            data = self.coups_indep[nb_def_by_file * i: 
                             min(len(self.coups_indep), nb_def_by_file * (i+1))]
            self.create_couplings_part(i + 1, data, dp=True, mp=self.opt['mp'])
            
        for i in range(nb_coup_dep):
            # For the dependent couplings, we compute the double and multiple
            # precision ones in separate subroutines.
            data = self.coups_dep[nb_def_by_file * i: 
                               min(len(self.coups_dep), nb_def_by_file * (i+1))]
            self.create_couplings_part( i + 1 + nb_coup_indep , data, 
                                                               dp=True,mp=False)
            if self.opt['mp']:
                self.create_couplings_part( i + 1 + nb_coup_indep , data, 
                                                              dp=False,mp=True)
        
        
    def create_couplings_main(self, nb_def_by_file=25):
        """ create couplings.f """

        fsock = self.open('couplings.f', format='fortran')
        
        fsock.writelines("""subroutine coup()

                            implicit none
                            double precision PI, ZERO
                            logical READLHA
                            parameter  (PI=3.141592653589793d0)
                            parameter  (ZERO=0d0)""")
        if self.opt['mp']:
            fsock.writelines("""%s MP__PI, MP__ZERO
                                parameter (MP__PI=3.1415926535897932384626433832795e0_16)
                                parameter (MP__ZERO=0e0_16)
                                include \'mp_input.inc\'
                                include \'mp_coupl.inc\'
                        """%self.mp_real_format) 
        fsock.writelines("""include \'input.inc\'
                            include \'coupl.inc\'
                            READLHA = .true.
                            include \'intparam_definition.inc\'""")
        if self.opt['mp']:
            fsock.writelines("""include \'mp_intparam_definition.inc\'\n""")
        
        nb_coup_indep = 1 + len(self.coups_indep) // nb_def_by_file 
        nb_coup_dep = 1 + len(self.coups_dep) // nb_def_by_file 
        
        fsock.writelines('\n'.join(\
                    ['call coup%s()' %  (i + 1) for i in range(nb_coup_indep)]))
        
        fsock.write_comments('\ncouplings needed to be evaluated points by points\n')

        fsock.writelines('\n'.join(\
                    ['call coup%s()' %  (nb_coup_indep + i + 1) \
                      for i in range(nb_coup_dep)]))
        if self.opt['mp']:
            fsock.writelines('\n'.join(\
                    ['call mp_coup%s()' %  (nb_coup_indep + i + 1) \
                      for i in range(nb_coup_dep)]))
        fsock.writelines('''\n return \n end\n''')

        fsock.writelines("""subroutine update_as_param()

                            implicit none
                            double precision PI, ZERO
                            logical READLHA
                            parameter  (PI=3.141592653589793d0)            
                            parameter  (ZERO=0d0)""")
        fsock.writelines("""include \'input.inc\'
                            include \'coupl.inc\'
                            READLHA = .false.""")
        fsock.writelines("""    
                            include \'intparam_definition.inc\'\n
                         """)
            
        nb_coup_indep = 1 + len(self.coups_indep) // nb_def_by_file 
        nb_coup_dep = 1 + len(self.coups_dep) // nb_def_by_file 
                
        fsock.write_comments('\ncouplings needed to be evaluated points by points\n')

        fsock.writelines('\n'.join(\
                    ['call coup%s()' %  (nb_coup_indep + i + 1) \
                      for i in range(nb_coup_dep)]))
        fsock.writelines('''\n return \n end\n''')

        if self.opt['mp']:
            fsock.writelines("""subroutine mp_update_as_param()
    
                                implicit none
                                logical READLHA""")
            fsock.writelines("""%s MP__PI, MP__ZERO
                                    parameter (MP__PI=3.1415926535897932384626433832795e0_16)
                                    parameter (MP__ZERO=0e0_16)
                                    include \'mp_input.inc\'
                                    include \'mp_coupl.inc\'
                            """%self.mp_real_format)
            fsock.writelines("""include \'input.inc\'
                                include \'coupl.inc\'
                                include \'actualize_mp_ext_params.inc\'
                                READLHA = .false.
                                include \'mp_intparam_definition.inc\'\n
                             """)
            
            nb_coup_indep = 1 + len(self.coups_indep) // nb_def_by_file 
            nb_coup_dep = 1 + len(self.coups_dep) // nb_def_by_file 
                    
            fsock.write_comments('\ncouplings needed to be evaluated points by points\n')
    
            fsock.writelines('\n'.join(\
                        ['call mp_coup%s()' %  (nb_coup_indep + i + 1) \
                          for i in range(nb_coup_dep)]))
            fsock.writelines('''\n return \n end\n''')

    def create_couplings_part(self, nb_file, data, dp=True, mp=False):
        """ create couplings[nb_file].f containing information coming from data.
        Outputs the computation of the double precision and/or the multiple
        precision couplings depending on the parameters dp and mp.
        If mp is True and dp is False, then the prefix 'MP_' is appended to the
        filename and subroutine name.
        """
        
        fsock = self.open('%scouplings%s.f' %('mp_' if mp and not dp else '',
                                                     nb_file), format='fortran')
        fsock.writelines("""subroutine %scoup%s()
          
          implicit none"""%('mp_' if mp and not dp else '',nb_file))
        if dp:
            fsock.writelines("""
              double precision PI
              parameter  (PI=3.141592653589793d0)
              include 'input.inc'
              include 'coupl.inc'""")
        if mp:
            fsock.writelines("""%s MP__PI
                                parameter (MP__PI=3.1415926535897932384626433832795e0_16)
                                include \'mp_input.inc\'
                                include \'mp_coupl.inc\'
                        """%self.mp_real_format) 
        fsock.writelines("""
          include 'model_functions.inc'""")
        for coupling in data:
            if dp:            
                fsock.writelines('%s = %s' % (coupling.name,
                                          self.p_to_f.parse(coupling.expr)))
            if mp:
                fsock.writelines('%s%s = %s' % (self.mp_prefix,coupling.name,
                                          self.mp_p_to_f.parse(coupling.expr)))
        fsock.writelines('end')

    def create_model_functions_inc(self):
        """ Create model_functions.inc which contains the various declarations
        of auxiliary functions which might be used in the couplings expressions"""
        
        fsock = self.open('model_functions.inc', format='fortran')
        fsock.writelines("""double complex cond
          double complex reglog""")
        if self.opt['mp']:
            fsock.writelines("""%(complex_mp_format)s mp_cond
          %(complex_mp_format)s mp_reglog"""\
          %{'complex_mp_format':self.mp_complex_format})

    def create_model_functions_def(self):
        """ Create model_functions.f which contains the various definitions
        of auxiliary functions which might be used in the couplings expressions"""

        fsock = self.open('model_functions.f', format='fortran')
        fsock.writelines("""double complex function cond(condition,truecase,falsecase)
          implicit none
          double complex condition,truecase,falsecase
          if(condition.eq.(0.0d0,0.0d0)) then
             cond=truecase
          else
             cond=falsecase
          endif
          end
          
          double complex function reglog(arg)
          implicit none
          double complex arg
          if(arg.eq.(0.0d0,0.0d0)) then
             reglog=(0.0d0,0.0d0)
          else
             reglog=log(arg)
          endif
          end""")
        if self.opt['mp']:
            fsock.writelines("""
              
              %(complex_mp_format)s function mp_cond(condition,truecase,falsecase)
              implicit none
              %(complex_mp_format)s condition,truecase,falsecase
              if(condition.eq.(0.0e0_16,0.0e0_16)) then
                 mp_cond=truecase
              else
                 mp_cond=falsecase
              endif
              end
              
              %(complex_mp_format)s function mp_reglog(arg)
              implicit none
              %(complex_mp_format)s arg
              if(arg.eq.(0.0e0_16,0.0e0_16)) then
                 mp_reglog=(0.0e0_16,0.0e0_16)
              else
                 mp_reglog=log(arg)
              endif
              end"""%{'complex_mp_format':self.mp_complex_format})            

    def create_makeinc(self):
        """create makeinc.inc containing the file to compile """
        
        fsock = self.open('makeinc.inc', comment='#')
        text = 'MODEL = couplings.o lha_read.o printout.o rw_para.o'
        text += ' model_functions.o '
        
        nb_coup_indep = 1 + len(self.coups_dep) // 25 
        nb_coup_dep = 1 + len(self.coups_indep) // 25
        couplings_files=['couplings%s.o' % (i+1) \
                                for i in range(nb_coup_dep + nb_coup_indep) ]
        if self.opt['mp']:
            couplings_files+=['mp_couplings%s.o' % (i+1) for i in \
                               range(nb_coup_dep,nb_coup_dep + nb_coup_indep) ]
        text += ' '.join(couplings_files)
        fsock.writelines(text)
        
    def create_param_write(self):
        """ create param_write """

        fsock = self.open('param_write.inc', format='fortran')
        
        fsock.writelines("""write(*,*)  ' External Params'
                            write(*,*)  ' ---------------------------------'
                            write(*,*)  ' '""")
        def format(name):
            return 'write(*,*) \'%(name)s = \', %(name)s' % {'name': name}
        
        # Write the external parameter
        lines = [format(param.name) for param in self.params_ext]       
        fsock.writelines('\n'.join(lines))        
        
        fsock.writelines("""write(*,*)  ' Internal Params'
                            write(*,*)  ' ---------------------------------'
                            write(*,*)  ' '""")        
        lines = [format(data.name) for data in self.params_indep 
                                                         if data.name != 'ZERO']
        fsock.writelines('\n'.join(lines))
        fsock.writelines("""write(*,*)  ' Internal Params evaluated point by point'
                            write(*,*)  ' ----------------------------------------'
                            write(*,*)  ' '""")         
        lines = [format(data.name) for data in self.params_dep]
        
        fsock.writelines('\n'.join(lines))                
        
 
    
    def create_ident_card(self):
        """ create the ident_card.dat """
    
        def format(parameter):
            """return the line for the ident_card corresponding to this parameter"""
            colum = [parameter.lhablock.lower()] + \
                    [str(value) for value in parameter.lhacode] + \
                    [parameter.name]
            return ' '.join(colum)+'\n'
    
        fsock = self.open('ident_card.dat')
     
        external_param = [format(param) for param in self.params_ext]
        fsock.writelines('\n'.join(external_param))

    def create_actualize_mp_ext_param_inc(self):
        """ create the actualize_mp_ext_params.inc code """
        
        # In principle one should actualize all external, but for now, it is
        # hardcoded that only AS and MU_R can by dynamically changed by the user
        # so that we only update those ones.
        # Of course, to be on the safe side, one could decide to update all
        # external parameters.
        update_params_list=[p for p in self.params_ext if p.name in 
                                                          self.PS_dependent_key]
        
        res_strings = ["%(mp_prefix)s%(name)s=%(name)s"\
                        %{'mp_prefix':self.mp_prefix,'name':param.name}\
                                                for param in update_params_list]
        fsock = self.open('actualize_mp_ext_params.inc', format='fortran')
        fsock.writelines('\n'.join(res_strings))

    def create_param_read(self):    
        """create param_read"""
        
        if self.opt['export_format'] == 'madevent':
            fsock = self.open('param_read.inc', format='fortran')
            fsock.writelines(' include \'../param_card.inc\'')
            return
    
        def format_line(parameter):
            """return the line for the ident_card corresponding to this 
            parameter"""
            template = \
            """ call LHA_get_real(npara,param,value,'%(name)s',%(name)s,%(value)s)""" \
                % {'name': parameter.name,
                   'value': self.p_to_f.parse(str(parameter.value.real))}
            if self.opt['mp']:
                template = template+ \
                ("\n call MP_LHA_get_real(npara,param,value,'%(name)s',"+
                 "%(mp_prefix)s%(name)s,%(value)s)") \
                % {'name': parameter.name,'mp_prefix': self.mp_prefix,
                   'value': self.mp_p_to_f.parse(str(parameter.value.real))}    
            return template        
    
        fsock = self.open('param_read.inc', format='fortran')
        res_strings = [format_line(param) \
                          for param in self.params_ext]
        
        # Correct width sign for Majorana particles (where the width
        # and mass need to have the same sign)        
        for particle in self.model.get('particles'):
            if particle.is_fermion() and particle.get('self_antipart') and \
                   particle.get('width').lower() != 'zero':
                
                res_strings.append('%(width)s = sign(%(width)s,%(mass)s)' % \
                 {'width': particle.get('width'), 'mass': particle.get('mass')})
                if self.opt['mp']:
                    res_strings.append(\
                      ('%(mp_pref)s%(width)s = sign(%(mp_pref)s%(width)s,'+\
                       '%(mp_pref)s%(mass)s)')%{'width': particle.get('width'),\
                       'mass': particle.get('mass'),'mp_pref':self.mp_prefix})

        fsock.writelines('\n'.join(res_strings))
        
    def create_param_card(self):
        """ create the param_card.dat """

        out_path = pjoin(self.dir_path, 'param_card.dat')
        param_writer.ParamCardWriter(self.model, out_path)
        out_path2 = None
        if hasattr(self.model, 'rule_card'):
            out_path2 = pjoin(self.dir_path, 'param_card_rule.dat')
            self.model.rule_card.write_file(out_path2)
        
        # IF MSSM convert the card to SLAH1
        if self.model_name == 'mssm' or self.model_name.startswith('mssm-'):
            import models.check_param_card as translator
            
            # Check the format of the param_card for Pythia and make it correct
            if out_path2:
                translator.make_valid_param_card(out_path, out_path2)
            translator.convert_to_slha1(out_path)
        
<<<<<<< HEAD
def ExportV4Factory(cmd, noclean, output_type='default'):
=======
def ExportV4Factory(cmd, noclean):
>>>>>>> 2ce6f056
    """ Determine which Export_v4 class is required. cmd is the command 
        interface containing all potential usefull information.
        The output_type argument specifies from which context the output
        is called. It is 'madloop' for MadLoop5, 'amcatnlo' for FKS5 output
        and 'default' for tree-level outputs."""

    group_subprocesses = cmd.options['group_subprocesses']
    
    # First treat the MadLoop5 standalone case
    if output_type=='madloop':
        import madgraph.loop.loop_exporters as loop_exporters
        if os.path.isdir(os.path.join(cmd._mgme_dir, 'Template/loop_material')):
            ExporterClass=None
            options = {'clean': not noclean, 
              'complex_mass':cmd.options['complex_mass_scheme'],
              'export_format':'madloop', 
              'mp':True,
              'loop_dir': os.path.join(cmd._mgme_dir, 'Template/loop_material'),
              'cuttools_dir': cmd._cuttools_dir}

            if not cmd.options['loop_optimized_output']:
                ExporterClass=loop_exporters.LoopProcessExporterFortranSA
            else:
                if all([amp['process']['has_born'] for amp in cmd._curr_amps]):
                    ExporterClass=loop_exporters.LoopProcessOptimizedExporterFortranSA
                    options['export_format'] = 'madloop_optimized'
                else:
                    logger.warning('ML5 can only exploit the optimized output for '+\
                                   ' processes with born diagrams. The optimization '+\
                                   ' option is therefore turned off for this process.')
                    ExporterClass=loop_exporters.LoopProcessExporterFortranSA
                    options['export_format'] = 'madloop_default'
            return ExporterClass(cmd._mgme_dir, cmd._export_dir, options)
        else:
            raise MadGraph5Error('MG5 cannot find the \'loop_material\' directory'+\
                                 ' in %s'%str(cmd._mgme_dir))

    # Then treat the aMC@NLO output     
    elif output_type=='amcatnlo':
        import madgraph.iolibs.export_fks as export_fks
        ExporterClass=None
        options = {'clean': not noclean, 
              'complex_mass':cmd.options['complex_mass_scheme'],
              'export_format':'madloop', 
              #use MP for HELAS only if there are virtual amps 
              'mp':len(cmd._fks_multi_proc.get_virt_amplitudes()) > 0,
              'loop_dir': os.path.join(cmd._mgme_dir,'Template','loop_material'),
              'cuttools_dir': cmd._cuttools_dir}
        if not cmd.options['loop_optimized_output']:
            logger.info("Exporting in MadFKS format, starting from born process")
            ExporterClass = export_fks.ProcessExporterFortranFKS
            options['export_format']='FKS5_default'
        else:
            logger.info("Exporting in MadFKS format, starting from "+\
                                           "born process using optimized Loops")
            ExporterClass = export_fks.ProcessOptimizedExporterFortranFKS
            options['export_format']='FKS5_optimized'
        return ExporterClass(cmd._mgme_dir, cmd._export_dir, options)

    # Then the default tree-level output
    elif output_type=='default':
        #check if we need to group processes
        if cmd.options['group_subprocesses'] == 'Auto':
            if cmd._curr_amps[0].get_ninitial()  == 2:
                group_subprocesses = True
            else:
                group_subprocesses = False
    
        assert group_subprocesses in [True, False]
        
        
        opt = {'clean': not noclean, 
               'complex_mass': cmd.options['complex_mass_scheme'],
               'export_format':cmd._export_format}
    
        if cmd._export_format in ['standalone', 'matrix']:
            return ProcessExporterFortranSA(cmd._mgme_dir, cmd._export_dir, opt)
        elif cmd._export_format in ['madevent'] and group_subprocesses:
            return  ProcessExporterFortranMEGroup(cmd._mgme_dir, cmd._export_dir,
                                                                            opt)
        elif cmd._export_format in ['madevent']:
            return ProcessExporterFortranME(cmd._mgme_dir, cmd._export_dir,opt)
        
        else:
            raise Exception, 'Wrong export_v4 format'
    else:
        raise MG5Error, 'Output type %s not reckognized in ExportV4Factory.'
    
    
    
            
<|MERGE_RESOLUTION|>--- conflicted
+++ resolved
@@ -3716,11 +3716,7 @@
                 translator.make_valid_param_card(out_path, out_path2)
             translator.convert_to_slha1(out_path)
         
-<<<<<<< HEAD
 def ExportV4Factory(cmd, noclean, output_type='default'):
-=======
-def ExportV4Factory(cmd, noclean):
->>>>>>> 2ce6f056
     """ Determine which Export_v4 class is required. cmd is the command 
         interface containing all potential usefull information.
         The output_type argument specifies from which context the output

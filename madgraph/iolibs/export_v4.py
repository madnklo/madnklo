--- conflicted
+++ resolved
@@ -6047,14 +6047,9 @@
                 group_subprocesses = False
 
         assert group_subprocesses in [True, False]
-<<<<<<< HEAD
-
-        opt = {'clean': not noclean,
-=======
         
         opt = dict(opt)
         opt.update({'clean': not noclean,
->>>>>>> 43d3ad4f
                'complex_mass': cmd.options['complex_mass_scheme'],
                'export_format':cmd._export_format,
                'mp': False,  

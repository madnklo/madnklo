--- conflicted
+++ resolved
@@ -369,39 +369,36 @@
             ff.close()
         else:
             return replace_dict
+
+
+    def pass_information_from_cmd(self, cmd):
+        """Pass information for MA5"""
+        
+        self.proc_defs = cmd._curr_proc_defs
+
         
     #===========================================================================
     # Create jpeg diagrams, html pages,proc_card_mg5.dat and madevent.tar.gz
     #===========================================================================
-<<<<<<< HEAD
     def finalize(self, matrix_elements, history='', mg5options={}, flaglist=[]):
         """Function to finalize v4 directory, for inheritance.""" 
         
         self.create_run_card(matrix_elements, history)         
 
-=======
-    def finalize_v4_directory(self, all_proc, history = "", makejpg = False, 
-                     online = False, compiler=default_compiler, proc_defs=None):
-        """Function to finalize v4 directory, for inheritance.
-        """
-
-        self.create_run_card(all_proc, history)
-        # Create the default MadAnalysis5 cards
         if 'madanalysis5_path' in self.opt and not \
-                self.opt['madanalysis5_path'] is None and not proc_defs is None:
+                self.opt['madanalysis5_path'] is None and not self.proc_defs is None:
             processes = None
-            if isinstance(all_proc, group_subprocs.SubProcessGroupList):            
-                processes = [me.get('processes')  for megroup in all_proc 
+            if isinstance(matrix_elements, group_subprocs.SubProcessGroupList):            
+                processes = [me.get('processes')  for megroup in matrix_elements 
                                         for me in megroup['matrix_elements']]
-            elif all_proc:
+            elif matrix_elements:
                 processes = [me.get('processes') 
-                                 for me in all_proc['matrix_elements']]
+                                 for me in matrix_elements['matrix_elements']]
             self.create_default_madanalysis5_cards(
-                history, proc_defs, processes,
+                history, self.proc_defs, processes,
                 self.opt['madanalysis5_path'], pjoin(self.dir_path,'Cards'),
                 levels = ['hadron','parton'])
->>>>>>> b3aee882
-
+        
     #===========================================================================
     # Create the proc_characteristic file passing information to the run_interface
     #===========================================================================
@@ -1916,23 +1913,8 @@
     #===========================================================================
     # Create proc_card_mg5.dat for Standalone directory
     #===========================================================================
-<<<<<<< HEAD
     def finalize(self, matrix_elements, history, mg5options, flaglist):
-=======
-    def finalize_v4_directory(self, matrix_elements, history, makejpg = False,
-                              online = False, compiler=default_compiler,
-                              proc_defs = None):
->>>>>>> b3aee882
         """Finalize Standalone MG4 directory by generation proc_card_mg5.dat"""
-        
-        if 'nojpeg' in flaglist:
-            makejpg = False
-        else:
-            makejpg = True
-        if 'online' in flaglist:
-            online = True
-        else:
-            online = False
             
         compiler =  {'fortran': mg5options['fortran_compiler'],
                      'cpp': mg5options['cpp_compiler'],
@@ -1946,13 +1928,8 @@
             output_file = pjoin(self.dir_path, 'Cards', 'proc_card_mg5.dat')
             history.write(output_file)
         
-<<<<<<< HEAD
         ProcessExporterFortran.finalize(self, matrix_elements, 
                                              history, mg5options, flaglist)
-=======
-        ProcessExporterFortran.finalize_v4_directory(self, matrix_elements, 
-                                  history, makejpg, online, compiler, proc_defs)
->>>>>>> b3aee882
         open(pjoin(self.dir_path,'__init__.py'),'w')
         open(pjoin(self.dir_path,'SubProcesses','__init__.py'),'w')
 
@@ -2627,23 +2604,8 @@
     #===========================================================================
     # Create proc_card_mg5.dat for MadWeight directory
     #===========================================================================
-<<<<<<< HEAD
     def finalize(self, matrix_elements, history, mg5options, flaglist):
-=======
-    def finalize_v4_directory(self, matrix_elements, history, makejpg = False,
-                              online = False, compiler=default_compiler,
-                              proc_defs = None):
->>>>>>> b3aee882
         """Finalize Standalone MG4 directory by generation proc_card_mg5.dat"""
-
-        if 'nojpeg' in flaglist:
-            makejpg = False
-        else:
-            makejpg = True
-        if 'online' in flaglist:
-            online = True
-        else:
-            online = False
             
         compiler =  {'fortran': mg5options['fortran_compiler'],
                      'cpp': mg5options['cpp_compiler'],
@@ -2671,15 +2633,9 @@
             output_file = os.path.join(self.dir_path, 'Cards', 'proc_card_mg5.dat')
             history.write(output_file)
 
-<<<<<<< HEAD
         ProcessExporterFortran.finalize(self, matrix_elements,
                                              history, mg5options, flaglist)
-                                             
-            
-=======
-        ProcessExporterFortran.finalize_v4_directory(self, matrix_elements, 
-                                 history, makejpg, online, compiler, proc_defs)
->>>>>>> b3aee882
+
 
 
     #===========================================================================
@@ -3573,13 +3529,8 @@
         for file in linkfiles:
             ln('../' + file , cwd=Ppath)    
 
-<<<<<<< HEAD
 
     def finalize(self, matrix_elements, history, mg5options, flaglist):
-=======
-    def finalize_v4_directory(self, matrix_elements, history, makejpg = False,
-                   online = False, compiler=default_compiler, proc_defs = None):
->>>>>>> b3aee882
         """Finalize ME v4 directory by creating jpeg diagrams, html
         pages,proc_card_mg5.dat and madevent.tar.gz."""
         
@@ -3679,13 +3630,7 @@
         self.create_proc_charac(matrix_elements, history)
 
         # create the run_card
-<<<<<<< HEAD
         ProcessExporterFortran.finalize(self, matrix_elements, history, mg5options, flaglist)
-
-=======
-        ProcessExporterFortran.finalize_v4_directory(self, matrix_elements, 
-                                  history, makejpg, online, compiler, proc_defs)
->>>>>>> b3aee882
 
         # Run "make" to generate madevent.tar.gz file
         if os.path.exists(pjoin(self.dir_path,'SubProcesses', 'subproc.mg')):
@@ -5158,17 +5103,10 @@
         writer.writelines(all_lines)
         return True
 
-<<<<<<< HEAD
-
 
     def finalize(self,*args, **opts):
 
         super(ProcessExporterFortranMEGroup, self).finalize(*args, **opts)
-=======
-    def finalize_v4_directory(self,*args, **opts):
-        super(ProcessExporterFortranMEGroup, self).finalize_v4_directory(*args,
-                                                                         **opts)
->>>>>>> b3aee882
         #ensure that the grouping information is on the correct value
         self.proc_characteristic['grouped_matrix'] = True        
 

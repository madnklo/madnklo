--- conflicted
+++ resolved
@@ -898,13 +898,9 @@
     cwd = os.getcwd()
 
     # Create the directory PN_xx_xxxxx in the specified path
-<<<<<<< HEAD
-    dirpath = os.path.join(path, "P%s" % \
-                         matrix_element.get('processes')[0].shell_string_v4())
-=======
     dirpath = os.path.join(path, \
                    "P%s" % matrix_element.get('processes')[0].shell_string())
->>>>>>> ac80e191
+
     try:
         os.mkdir(dirpath)
     except os.error as error:

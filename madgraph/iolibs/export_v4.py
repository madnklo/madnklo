################################################################################
#
# Copyright (c) 2009 The MadGraph5_aMC@NLO Development team and Contributors
#
# This file is a part of the MadGraph5_aMC@NLO project, an application which 
# automatically generates Feynman diagrams and matrix elements for arbitrary
# high-energy processes in the Standard Model and beyond.
#
# It is subject to the MadGraph5_aMC@NLO license which should accompany this 
# distribution.
#
# For more information, visit madgraph.phys.ucl.ac.be and amcatnlo.web.cern.ch
#
################################################################################
"""Methods and classes to export matrix elements to v4 format."""

import copy
from cStringIO import StringIO
from distutils import dir_util
import fractions
import glob
import logging
import math
import os
import re
import shutil
import subprocess
import sys


import aloha

import madgraph.core.base_objects as base_objects
import madgraph.core.color_algebra as color
import madgraph.core.helas_objects as helas_objects
import madgraph.iolibs.drawing_eps as draw
import madgraph.iolibs.files as files
import madgraph.iolibs.group_subprocs as group_subprocs
import madgraph.iolibs.file_writers as writers
import madgraph.iolibs.gen_infohtml as gen_infohtml
import madgraph.iolibs.template_files as template_files
import madgraph.iolibs.ufo_expression_parsers as parsers
import madgraph.iolibs.helas_call_writers as helas_call_writers
import madgraph.various.diagram_symmetry as diagram_symmetry
import madgraph.various.misc as misc
import madgraph.various.process_checks as process_checks
import aloha.create_aloha as create_aloha
import models.import_ufo as import_ufo
import models.write_param_card as param_writer
import models.check_param_card as check_param_card

from madgraph import MadGraph5Error, MG5DIR, ReadWrite
from madgraph.iolibs.files import cp, ln, mv

pjoin = os.path.join

_file_path = os.path.split(os.path.dirname(os.path.realpath(__file__)))[0] + '/'
logger = logging.getLogger('madgraph.export_v4')

#===============================================================================
# ProcessExporterFortran
#===============================================================================
class ProcessExporterFortran(object):
    """Class to take care of exporting a set of matrix elements to
    Fortran (v4) format."""

    def __init__(self, mgme_dir = "", dir_path = "", opt=None):
        """Initiate the ProcessExporterFortran with directory information"""
        self.mgme_dir = mgme_dir
        self.dir_path = dir_path
        self.model = None

        if opt:
            self.opt = opt
        else:
            self.opt = {'clean': False, 'complex_mass':False,
                        'export_format':'madevent', 'mp': False}

    #===========================================================================
    # copy the Template in a new directory.
    #===========================================================================
    def copy_v4template(self, modelname):
        """create the directory run_name as a copy of the MadEvent
        Template, and clean the directory
        """
        
        #First copy the full template tree if dir_path doesn't exit
        if not os.path.isdir(self.dir_path):
            assert self.mgme_dir, \
                     "No valid MG_ME path given for MG4 run directory creation."
            logger.info('initialize a new directory: %s' % \
                        os.path.basename(self.dir_path))
            shutil.copytree(pjoin(self.mgme_dir, 'Template/LO'),
                            self.dir_path, True)
            # distutils.dir_util.copy_tree since dir_path already exists
            dir_util.copy_tree(pjoin(self.mgme_dir, 'Template/Common'), 
                               self.dir_path)
            # Duplicate run_card and plot_card
            for card in ['run_card', 'plot_card']:
                try:
                    shutil.copy(pjoin(self.dir_path, 'Cards',
                                             card + '.dat'),
                               pjoin(self.dir_path, 'Cards',
                                            card + '_default.dat'))
                except IOError:
                    logger.warning("Failed to copy " + card + ".dat to default")
        elif os.getcwd() == os.path.realpath(self.dir_path):
            logger.info('working in local directory: %s' % \
                                                os.path.realpath(self.dir_path))
            # distutils.dir_util.copy_tree since dir_path already exists
            dir_util.copy_tree(pjoin(self.mgme_dir, 'Template/LO'), 
                               self.dir_path)
#            for name in glob.glob(pjoin(self.mgme_dir, 'Template/LO/*')):
#                name = os.path.basename(name)
#                filname = pjoin(self.mgme_dir, 'Template','LO',name)
#                if os.path.isfile(filename):
#                    files.cp(filename, pjoin(self.dir_path,name))
#                elif os.path.isdir(filename):
#                     shutil.copytree(filename, pjoin(self.dir_path,name), True)
            # distutils.dir_util.copy_tree since dir_path already exists
            dir_util.copy_tree(pjoin(self.mgme_dir, 'Template/Common'), 
                               self.dir_path)
            # Duplicate run_card and plot_card
            for card in ['run_card', 'plot_card']:
                try:
                    shutil.copy(pjoin(self.dir_path, 'Cards',
                                             card + '.dat'),
                               pjoin(self.dir_path, 'Cards',
                                            card + '_default.dat'))
                except IOError:
                    logger.warning("Failed to copy " + card + ".dat to default")            
        elif not os.path.isfile(pjoin(self.dir_path, 'TemplateVersion.txt')):
            assert self.mgme_dir, \
                      "No valid MG_ME path given for MG4 run directory creation."
        try:
            shutil.copy(pjoin(self.mgme_dir, 'MGMEVersion.txt'), self.dir_path)
        except IOError:
            MG5_version = misc.get_pkg_info()
            open(pjoin(self.dir_path, 'MGMEVersion.txt'), 'w').write( \
                "5." + MG5_version['version'])

        #Ensure that the Template is clean
        if self.opt['clean']:
            logger.info('remove old information in %s' % \
                                                  os.path.basename(self.dir_path))
            if os.environ.has_key('MADGRAPH_BASE'):
                misc.call([pjoin('bin', 'internal', 'clean_template'),
                                 '--web'], cwd=self.dir_path)
            else:
                try:
                    misc.call([pjoin('bin', 'internal', 'clean_template')], \
                                                                       cwd=self.dir_path)
                except Exception, why:
                    raise MadGraph5Error('Failed to clean correctly %s: \n %s' \
                                                % (os.path.basename(self.dir_path),why))

            #Write version info
            MG_version = misc.get_pkg_info()
            open(pjoin(self.dir_path, 'SubProcesses', 'MGVersion.txt'), 'w').write(
                                                              MG_version['version'])

            
        # add the makefile in Source directory 
        filename = pjoin(self.dir_path,'Source','makefile')
        self.write_source_makefile(writers.FileWriter(filename))
            
    #===========================================================================
    # write a procdef_mg5 (an equivalent of the MG4 proc_card.dat)
    #===========================================================================
    def write_procdef_mg5(self, file_pos, modelname, process_str):
        """ write an equivalent of the MG4 proc_card in order that all the Madevent
        Perl script of MadEvent4 are still working properly for pure MG5 run."""

        proc_card_template = template_files.mg4_proc_card.mg4_template
        process_template = template_files.mg4_proc_card.process_template
        process_text = ''
        coupling = ''
        new_process_content = []


        # First find the coupling and suppress the coupling from process_str
        #But first ensure that coupling are define whithout spaces:
        process_str = process_str.replace(' =', '=')
        process_str = process_str.replace('= ', '=')
        process_str = process_str.replace(',',' , ')
        #now loop on the element and treat all the coupling
        for info in process_str.split():
            if '=' in info:
                coupling += info + '\n'
            else:
                new_process_content.append(info)
        # Recombine the process_str (which is the input process_str without coupling
        #info)
        process_str = ' '.join(new_process_content)

        #format the SubProcess
        process_text += process_template.substitute({'process': process_str, \
                                                            'coupling': coupling})

        text = proc_card_template.substitute({'process': process_text,
                                            'model': modelname,
                                            'multiparticle':''})
        ff = open(file_pos, 'w')
        ff.write(text)
        ff.close()

    #===========================================================================
    # Create jpeg diagrams, html pages,proc_card_mg5.dat and madevent.tar.gz
    #===========================================================================
    def finalize_v4_directory(self, matrix_elements, history = "", makejpg = False, 
                              online = False, compiler='g77'):
        """Function to finalize v4 directory, for inheritance.
        """
        pass
    
    #===========================================================================
    # write_matrix_element_v4
    #===========================================================================
    def write_matrix_element_v4(self):
        """Function to write a matrix.f file, for inheritance.
        """
        pass

    #===========================================================================
    # write_maxparticles_file
    #===========================================================================
    def write_maxparticles_file(self, writer, matrix_elements):
        """Write the maxparticles.inc file for MadEvent"""

        if isinstance(matrix_elements, helas_objects.HelasMultiProcess):
            maxparticles = max([me.get_nexternal_ninitial()[0] for me in \
                              matrix_elements.get('matrix_elements')])
        else:
            maxparticles = max([me.get_nexternal_ninitial()[0] \
                              for me in matrix_elements])

        lines = "integer max_particles\n"
        lines += "parameter(max_particles=%d)" % maxparticles

        # Write the file
        writer.writelines(lines)

        return True

    
    #===========================================================================
    # export the model
    #===========================================================================
    def export_model_files(self, model_path):
        """Configure the files/link of the process according to the model"""

        # Import the model
        for file in os.listdir(model_path):
            if os.path.isfile(pjoin(model_path, file)):
                shutil.copy2(pjoin(model_path, file), \
                                     pjoin(self.dir_path, 'Source', 'MODEL'))


    def make_model_symbolic_link(self):
        """Make the copy/symbolic links"""
        model_path = self.dir_path + '/Source/MODEL/'
        if os.path.exists(pjoin(model_path, 'ident_card.dat')):
            mv(model_path + '/ident_card.dat', self.dir_path + '/Cards')
        if os.path.exists(pjoin(model_path, 'particles.dat')):
            ln(model_path + '/particles.dat', self.dir_path + '/SubProcesses')
            ln(model_path + '/interactions.dat', self.dir_path + '/SubProcesses')
        cp(model_path + '/param_card.dat', self.dir_path + '/Cards')
        mv(model_path + '/param_card.dat', self.dir_path + '/Cards/param_card_default.dat')
        ln(model_path + '/coupl.inc', self.dir_path + '/Source')
        ln(model_path + '/coupl.inc', self.dir_path + '/SubProcesses')
        self.make_source_links()
        
    def make_source_links(self):
        """ Create the links from the files in sources """
        ln(self.dir_path + '/Source/run.inc', self.dir_path + '/SubProcesses', log=False)
        ln(self.dir_path + '/Source/maxparticles.inc', self.dir_path + '/SubProcesses', log=False)
        ln(self.dir_path + '/Source/run_config.inc', self.dir_path + '/SubProcesses', log=False)

    #===========================================================================
    # export the helas routine
    #===========================================================================
    def export_helas(self, helas_path):
        """Configure the files/link of the process according to the model"""

        # Import helas routine
        for filename in os.listdir(helas_path):
            filepos = pjoin(helas_path, filename)
            if os.path.isfile(filepos):
                if filepos.endswith('Makefile.template'):
                    cp(filepos, self.dir_path + '/Source/DHELAS/Makefile')
                elif filepos.endswith('Makefile'):
                    pass
                else:
                    cp(filepos, self.dir_path + '/Source/DHELAS')
    # following lines do the same but whithout symbolic link
    # 
    #def export_helas(mgme_dir, dir_path):
    #
    #        # Copy the HELAS directory
    #        helas_dir = pjoin(mgme_dir, 'HELAS')
    #        for filename in os.listdir(helas_dir): 
    #            if os.path.isfile(pjoin(helas_dir, filename)):
    #                shutil.copy2(pjoin(helas_dir, filename),
    #                            pjoin(dir_path, 'Source', 'DHELAS'))
    #        shutil.move(pjoin(dir_path, 'Source', 'DHELAS', 'Makefile.template'),
    #                    pjoin(dir_path, 'Source', 'DHELAS', 'Makefile'))
    #  

    #===========================================================================
    # generate_subprocess_directory_v4
    #===========================================================================
    def generate_subprocess_directory_v4(self, matrix_element,
                                         fortran_model,
                                         me_number):
        """Routine to generate a subprocess directory (for inheritance)"""

        pass

    #===========================================================================
    # write_source_makefile
    #===========================================================================
    def write_source_makefile(self, writer):
        """Write the nexternal.inc file for MG4"""


        path = pjoin(_file_path,'iolibs','template_files','madevent_makefile_source')
        set_of_lib = '$(LIBRARIES) $(LIBDIR)libdhelas.$(libext) $(LIBDIR)libpdf.$(libext) $(LIBDIR)libmodel.$(libext) $(LIBDIR)libcernlib.$(libext)'
        if self.opt['model'] == 'mssm' or self.opt['model'].startswith('mssm-'):
            model_line='''$(LIBDIR)libmodel.$(libext): MODEL param_card.inc\n\tcd MODEL; make
MODEL/MG5_param.dat: ../Cards/param_card.dat\n\t../bin/madevent treatcards param
param_card.inc: MODEL/MG5_param.dat\n\t../bin/madevent treatcards param\n'''
        else:
            model_line='''$(LIBDIR)libmodel.$(libext): MODEL param_card.inc\n\tcd MODEL; make    
param_card.inc: ../Cards/param_card.dat\n\t../bin/madevent treatcards param\n'''
        text = open(path).read() % {'libraries': set_of_lib, 'model':model_line} 
        writer.write(text)
        
        return True

    #===========================================================================
    # write_nexternal_madspin
    #===========================================================================
    def write_nexternal_madspin(self, writer, nexternal, ninitial):
        """Write the nexternal_prod.inc file for madspin"""

        replace_dict = {}

        replace_dict['nexternal'] = nexternal
        replace_dict['ninitial'] = ninitial

        file = """ \
          integer    nexternal_prod
          parameter (nexternal_prod=%(nexternal)d)
          integer    nincoming_prod
          parameter (nincoming_prod=%(ninitial)d)""" % replace_dict

        # Write the file
        writer.writelines(file)

        return True

    #===========================================================================
    # write_helamp_madspin
    #===========================================================================
    def write_helamp_madspin(self, writer, ncomb):
        """Write the helamp.inc file for madspin"""

        replace_dict = {}

        replace_dict['ncomb'] = ncomb

        file = """ \
          integer    ncomb1
          parameter (ncomb1=%(ncomb)d)
          double precision helamp(ncomb1)    
          common /to_helamp/helamp """ % replace_dict

        # Write the file
        writer.writelines(file)

        return True


    #===========================================================================
    # write_nexternal_file
    #===========================================================================
    def write_nexternal_file(self, writer, nexternal, ninitial):
        """Write the nexternal.inc file for MG4"""

        replace_dict = {}

        replace_dict['nexternal'] = nexternal
        replace_dict['ninitial'] = ninitial

        file = """ \
          integer    nexternal
          parameter (nexternal=%(nexternal)d)
          integer    nincoming
          parameter (nincoming=%(ninitial)d)""" % replace_dict

        # Write the file
        writer.writelines(file)

        return True

    #===========================================================================
    # write_pmass_file
    #===========================================================================
    def write_pmass_file(self, writer, matrix_element):
        """Write the pmass.inc file for MG4"""

        model = matrix_element.get('processes')[0].get('model')
        
        lines = []
        for wf in matrix_element.get_external_wavefunctions():
            mass = model.get('particle_dict')[wf.get('pdg_code')].get('mass')
            if mass.lower() != "zero":
                mass = "abs(%s)" % mass

            lines.append("pmass(%d)=%s" % \
                         (wf.get('number_external'), mass))

        # Write the file
        writer.writelines(lines)

        return True

    #===========================================================================
    # write_ngraphs_file
    #===========================================================================
    def write_ngraphs_file(self, writer, nconfigs):
        """Write the ngraphs.inc file for MG4. Needs input from
        write_configs_file."""

        file = "       integer    n_max_cg\n"
        file = file + "parameter (n_max_cg=%d)" % nconfigs

        # Write the file
        writer.writelines(file)

        return True

    #===========================================================================
    # write_leshouche_file
    #===========================================================================
    def write_leshouche_file(self, writer, matrix_element):
        """Write the leshouche.inc file for MG4"""

        # Write the file
        writer.writelines(self.get_leshouche_lines(matrix_element, 0))

        return True

    #===========================================================================
    # get_leshouche_lines
    #===========================================================================
    def get_leshouche_lines(self, matrix_element, numproc):
        """Write the leshouche.inc file for MG4"""

        # Extract number of external particles
        (nexternal, ninitial) = matrix_element.get_nexternal_ninitial()

        lines = []
        for iproc, proc in enumerate(matrix_element.get('processes')):
            legs = proc.get_legs_with_decays()
            lines.append("DATA (IDUP(i,%d,%d),i=1,%d)/%s/" % \
                         (iproc + 1, numproc+1, nexternal,
                          ",".join([str(l.get('id')) for l in legs])))
            if iproc == 0 and numproc == 0:
                for i in [1, 2]:
                    lines.append("DATA (MOTHUP(%d,i),i=1,%2r)/%s/" % \
                             (i, nexternal,
                              ",".join([ "%3r" % 0 ] * ninitial + \
                                       [ "%3r" % i ] * (nexternal - ninitial))))

            # Here goes the color connections corresponding to the JAMPs
            # Only one output, for the first subproc!
            if iproc == 0:
                # If no color basis, just output trivial color flow
                if not matrix_element.get('color_basis'):
                    for i in [1, 2]:
                        lines.append("DATA (ICOLUP(%d,i,1,%d),i=1,%2r)/%s/" % \
                                 (i, numproc+1,nexternal,
                                  ",".join([ "%3r" % 0 ] * nexternal)))

                else:
                    # First build a color representation dictionnary
                    repr_dict = {}
                    for l in legs:
                        repr_dict[l.get('number')] = \
                            proc.get('model').get_particle(l.get('id')).get_color()\
                            * (-1)**(1+l.get('state'))
                    # Get the list of color flows
                    color_flow_list = \
                        matrix_element.get('color_basis').color_flow_decomposition(repr_dict,
                                                                                   ninitial)
                    # And output them properly
                    for cf_i, color_flow_dict in enumerate(color_flow_list):
                        for i in [0, 1]:
                            lines.append("DATA (ICOLUP(%d,i,%d,%d),i=1,%2r)/%s/" % \
                                 (i + 1, cf_i + 1, numproc+1, nexternal,
                                  ",".join(["%3r" % color_flow_dict[l.get('number')][i] \
                                            for l in legs])))

        return lines




    #===========================================================================
    # write_maxamps_file
    #===========================================================================
    def write_maxamps_file(self, writer, maxamps, maxflows,
                           maxproc,maxsproc):
        """Write the maxamps.inc file for MG4."""

        file = "       integer    maxamps, maxflow, maxproc, maxsproc\n"
        file = file + "parameter (maxamps=%d, maxflow=%d)\n" % \
               (maxamps, maxflows)
        file = file + "parameter (maxproc=%d, maxsproc=%d)" % \
               (maxproc, maxsproc)

        # Write the file
        writer.writelines(file)

        return True

    #===========================================================================
    # write_props_file
    #===========================================================================
    def write_props_file(self, writer, matrix_element, s_and_t_channels):
        """Write the props.inc file for MadEvent. Needs input from
        write_configs_file."""

        lines = []

        particle_dict = matrix_element.get('processes')[0].get('model').\
                        get('particle_dict')

        for iconf, configs in enumerate(s_and_t_channels):
            for vertex in configs[0] + configs[1][:-1]:
                leg = vertex.get('legs')[-1]
                if leg.get('id') not in particle_dict:
                    # Fake propagator used in multiparticle vertices
                    mass = 'zero'
                    width = 'zero'
                    pow_part = 0
                else:
                    particle = particle_dict[leg.get('id')]
                    # Get mass
                    if particle.get('mass').lower() == 'zero':
                        mass = particle.get('mass')
                    else:
                        mass = "abs(%s)" % particle.get('mass')
                    # Get width
                    if particle.get('width').lower() == 'zero':
                        width = particle.get('width')
                    else:
                        width = "abs(%s)" % particle.get('width')

                    pow_part = 1 + int(particle.is_boson())

                lines.append("prmass(%d,%d)  = %s" % \
                             (leg.get('number'), iconf + 1, mass))
                lines.append("prwidth(%d,%d) = %s" % \
                             (leg.get('number'), iconf + 1, width))
                lines.append("pow(%d,%d) = %d" % \
                             (leg.get('number'), iconf + 1, pow_part))

        # Write the file
        writer.writelines(lines)

        return True

    #===========================================================================
    # Routines to output UFO models in MG4 format
    #===========================================================================

    def convert_model_to_mg4(self, model, wanted_lorentz = [],
                             wanted_couplings = []):
        """ Create a full valid MG4 model from a MG5 model (coming from UFO)"""

        # Make sure aloha is in quadruple precision if needed
        old_aloha_mp=aloha.mp_precision
        aloha.mp_precision=self.opt['mp']

        # create the MODEL
        write_dir=pjoin(self.dir_path, 'Source', 'MODEL')
        model_builder = UFO_model_to_mg4(model, write_dir, self.opt)
        model_builder.build(wanted_couplings)

        # Backup the loop mode, because it can be changed in what follows.
        old_loop_mode = aloha.loop_mode

        # Create the aloha model or use the existing one (for loop exporters
        # this is useful as the aloha model will be used again in the 
        # LoopHelasMatrixElements generated). We do not save the model generated
        # here if it didn't exist already because it would be a waste of
        # memory for tree level applications since aloha is only needed at the
        # time of creating the aloha fortran subroutines.
        if hasattr(self, 'aloha_model'):
            aloha_model = self.aloha_model
        else:
            aloha_model = create_aloha.AbstractALOHAModel(model.get('name'))            
        aloha_model.add_Lorentz_object(model.get('lorentz'))

        # Compute the subroutines
        if wanted_lorentz:
            aloha_model.compute_subset(wanted_lorentz)
        else:
            aloha_model.compute_all(save=False)

        # Write them out
        write_dir=pjoin(self.dir_path, 'Source', 'DHELAS')
        aloha_model.write(write_dir, 'Fortran')

        # Revert the original aloha loop mode
        aloha.loop_mode = old_loop_mode

        #copy Helas Template
        cp(MG5DIR + '/aloha/template_files/Makefile_F', write_dir+'/makefile')
        if any([any(['L' in tag for tag in d[1]]) for d in wanted_lorentz]):
            cp(MG5DIR + '/aloha/template_files/aloha_functions_loop.f', write_dir+'/aloha_functions.f')
            aloha_model.loop_mode = False
        else:
            cp(MG5DIR + '/aloha/template_files/aloha_functions.f', write_dir+'/aloha_functions.f')
        create_aloha.write_aloha_file_inc(write_dir, '.f', '.o')
	
        # Make final link in the Process
        self.make_model_symbolic_link()
    
        # Re-establish original aloha mode
        aloha.mp_precision=old_aloha_mp
    
    #===========================================================================
    # Helper functions
    #===========================================================================
    def get_mg5_info_lines(self):
        """Return info lines for MG5, suitable to place at beginning of
        Fortran files"""

        info = misc.get_pkg_info()
        info_lines = ""
        if info and info.has_key('version') and  info.has_key('date'):
            info_lines = "#  Generated by MadGraph5_aMC@NLO v. %s, %s\n" % \
                         (info['version'], info['date'])
            info_lines = info_lines + \
                         "#  By the MadGraph5_aMC@NLO Development Team\n" + \
                         "#  Visit launchpad.net/madgraph5 and amcatnlo.web.cern.ch"
        else:
            info_lines = "#  Generated by MadGraph5_aMC@NLO\n" + \
                         "#  By the MadGraph5_aMC@NLO Development Team\n" + \
                         "#  Visit launchpad.net/madgraph5 and amcatnlo.web.cern.ch"        

        return info_lines

    def get_process_info_lines(self, matrix_element):
        """Return info lines describing the processes for this matrix element"""

        return"\n".join([ "C " + process.nice_string().replace('\n', '\nC * ') \
                         for process in matrix_element.get('processes')])


    def get_helicity_lines(self, matrix_element,array_name='NHEL'):
        """Return the Helicity matrix definition lines for this matrix element"""

        helicity_line_list = []
        i = 0
        for helicities in matrix_element.get_helicity_matrix():
            i = i + 1
            int_list = [i, len(helicities)]
            int_list.extend(helicities)
            helicity_line_list.append(\
                ("DATA ("+array_name+"(I,%4r),I=1,%d) /" + \
                 ",".join(['%2r'] * len(helicities)) + "/") % tuple(int_list))

        return "\n".join(helicity_line_list)

    def get_ic_line(self, matrix_element):
        """Return the IC definition line coming after helicities, required by
        switchmom in madevent"""

        nexternal = matrix_element.get_nexternal_ninitial()[0]
        int_list = range(1, nexternal + 1)

        return "DATA (IC(I,1),I=1,%i) /%s/" % (nexternal,
                                                     ",".join([str(i) for \
                                                               i in int_list]))

    def get_split_orders_lines(self, orders, array_name, n=5):
        """ Return the split orders definition as defined in the list orders and
        for the name of the array 'array_name'. Split rows in chunks of size n."""
        
        ret_list = []  
        for index, order in enumerate(orders):      
            for k in xrange(0, len(order), n):
                ret_list.append("DATA (%s(%3r,i),i=%3r,%3r) /%s/" % \
                  (array_name,index + 1, k + 1, min(k + n, len(order)),
                              ','.join(["%5r" % i for i in order[k:k + n]])))
        return ret_list
    
    def format_integer_list(self, list, name, n=5):
        """ Return an initialization of the python list in argument following 
        the fortran syntax using the data keyword assignment, filling an array 
        of name 'name'. It splits rows in chunks of size n."""
        
        ret_list = []
        for k in xrange(0, len(list), n):
            ret_list.append("DATA (%s(i),i=%3r,%3r) /%s/" % \
                  (name, k + 1, min(k + n, len(list)),
                                  ','.join(["%5r" % i for i in list[k:k + n]])))
        return ret_list

    def get_color_data_lines(self, matrix_element, n=6):
        """Return the color matrix definition lines for this matrix element. Split
        rows in chunks of size n."""

        if not matrix_element.get('color_matrix'):
            return ["DATA Denom(1)/1/", "DATA (CF(i,1),i=1,1) /1/"]
        else:
            ret_list = []
            my_cs = color.ColorString()
            for index, denominator in \
                enumerate(matrix_element.get('color_matrix').\
                                                 get_line_denominators()):
                # First write the common denominator for this color matrix line
                ret_list.append("DATA Denom(%i)/%i/" % (index + 1, denominator))
                # Then write the numerators for the matrix elements
                num_list = matrix_element.get('color_matrix').\
                                            get_line_numerators(index, denominator)

                for k in xrange(0, len(num_list), n):
                    ret_list.append("DATA (CF(i,%3r),i=%3r,%3r) /%s/" % \
                                    (index + 1, k + 1, min(k + n, len(num_list)),
                                     ','.join(["%5r" % i for i in num_list[k:k + n]])))
                my_cs.from_immutable(sorted(matrix_element.get('color_basis').keys())[index])
                ret_list.append("C %s" % repr(my_cs))
            return ret_list


    def get_den_factor_line(self, matrix_element):
        """Return the denominator factor line for this matrix element"""

        return "DATA IDEN/%2r/" % \
               matrix_element.get_denominator_factor()

    def get_icolamp_lines(self, mapconfigs, matrix_element, num_matrix_element):
        """Return the ICOLAMP matrix, showing which JAMPs contribute to
        which configs (diagrams)."""

        ret_list = []

        booldict = {False: ".false.", True: ".true."}

        if not matrix_element.get('color_basis'):
            # No color, so only one color factor. Simply write a ".true." 
            # for each config (i.e., each diagram with only 3 particle
            # vertices
            configs = len(mapconfigs)
            ret_list.append("DATA(icolamp(1,i,%d),i=1,%d)/%s/" % \
                            (num_matrix_element, configs,
                             ','.join([".true." for i in range(configs)])))
            return ret_list

        # There is a color basis - create a list showing which JAMPs have
        # contributions to which configs

        # Only want to include leading color flows, so find max_Nc
        color_basis = matrix_element.get('color_basis')
        max_Nc = max(sum([[v[4] for v in val] for val in color_basis.values()],
                         []))

        # Crate dictionary between diagram number and JAMP number
        diag_jamp = {}
        for ijamp, col_basis_elem in \
                enumerate(sorted(matrix_element.get('color_basis').keys())):
            for diag_tuple in matrix_element.get('color_basis')[col_basis_elem]:
                # Only use color flows with Nc == max_Nc
                if diag_tuple[4] == max_Nc:
                    diag_num = diag_tuple[0] + 1
                    # Add this JAMP number to this diag_num
                    diag_jamp[diag_num] = diag_jamp.setdefault(diag_num, []) + \
                                          [ijamp+1]

        colamps = ijamp + 1

        for iconfig, num_diag in enumerate(mapconfigs):        
            if num_diag == 0:
                continue

            # List of True or False 
            bool_list = [(i + 1 in diag_jamp[num_diag]) for i in \
                              range(colamps)]
            # Add line
            ret_list.append("DATA(icolamp(i,%d,%d),i=1,%d)/%s/" % \
                                (iconfig+1, num_matrix_element, colamps,
                                 ','.join(["%s" % booldict[b] for b in \
                                           bool_list])))

        return ret_list

    def get_amp2_lines(self, matrix_element, config_map = []):
        """Return the amp2(i) = sum(amp for diag(i))^2 lines"""

        nexternal, ninitial = matrix_element.get_nexternal_ninitial()
        # Get minimum legs in a vertex
        minvert = min([max(diag.get_vertex_leg_numbers()) for diag in \
                       matrix_element.get('diagrams')])

        ret_lines = []
        if config_map:
            # In this case, we need to sum up all amplitudes that have
            # identical topologies, as given by the config_map (which
            # gives the topology/config for each of the diagrams
            diagrams = matrix_element.get('diagrams')
            # Combine the diagrams with identical topologies
            config_to_diag_dict = {}
            for idiag, diag in enumerate(matrix_element.get('diagrams')):
                if config_map[idiag] == 0:
                    continue
                try:
                    config_to_diag_dict[config_map[idiag]].append(idiag)
                except KeyError:
                    config_to_diag_dict[config_map[idiag]] = [idiag]
            # Write out the AMP2s summing squares of amplitudes belonging
            # to eiher the same diagram or different diagrams with
            # identical propagator properties.  Note that we need to use
            # AMP2 number corresponding to the first diagram number used
            # for that AMP2.
            for config in sorted(config_to_diag_dict.keys()):

                line = "AMP2(%(num)d)=AMP2(%(num)d)+" % \
                       {"num": (config_to_diag_dict[config][0] + 1)}

                amp = "+".join(["AMP(%(num)d)" % {"num": a.get('number')} for a in \
                                  sum([diagrams[idiag].get('amplitudes') for \
                                       idiag in config_to_diag_dict[config]], [])])
                
                # Not using \sum |M|^2 anymore since this creates troubles
                # when ckm is not diagonal due to the JIM mechanism.
                if '+' in amp:
                    line += "(%s)*dconjg(%s)" % (amp, amp)
                else:
                    line += "%s*dconjg(%s)" % (amp, amp)
                ret_lines.append(line)
        else:
            for idiag, diag in enumerate(matrix_element.get('diagrams')):
                # Ignore any diagrams with 4-particle vertices.
                if max(diag.get_vertex_leg_numbers()) > minvert:
                    continue
                # Now write out the expression for AMP2, meaning the sum of
                # squared amplitudes belonging to the same diagram
                line = "AMP2(%(num)d)=AMP2(%(num)d)+" % {"num": (idiag + 1)}
                line += "+".join(["AMP(%(num)d)*dconjg(AMP(%(num)d))" % \
                                  {"num": a.get('number')} for a in \
                                  diag.get('amplitudes')])
                ret_lines.append(line)

        return ret_lines

    #===========================================================================
    # Returns the data statements initializing the coeffictients for the JAMP
    # decomposition. It is used when the JAMP initialization is decided to be 
    # done through big arrays containing the projection coefficients.
    #===========================================================================    
    def get_JAMP_coefs(self, color_amplitudes, color_basis=None, tag_letter="",\
                       n=50, Nc_value=3):
        """This functions return the lines defining the DATA statement setting
        the coefficients building the JAMPS out of the AMPS. Split rows in
        bunches of size n.
        One can specify the color_basis from which the color amplitudes originates
        so that there are commentaries telling what color structure each JAMP
        corresponds to."""
        
        if(not isinstance(color_amplitudes,list) or 
           not (color_amplitudes and isinstance(color_amplitudes[0],list))):
                raise MadGraph5Error, "Incorrect col_amps argument passed to get_JAMP_coefs"

        res_list = []
        my_cs = color.ColorString()
        for index, coeff_list in enumerate(color_amplitudes):
            # Create the list of the complete numerical coefficient.
            coefs_list=[coefficient[0][0]*coefficient[0][1]*\
                        (fractions.Fraction(Nc_value)**coefficient[0][3]) for \
                        coefficient in coeff_list]
            # Create the list of the numbers of the contributing amplitudes.
            # Mutliply by -1 for those which have an imaginary coefficient.
            ampnumbers_list=[coefficient[1]*(-1 if coefficient[0][2] else 1) \
                              for coefficient in coeff_list]
            # Find the common denominator.      
            commondenom=abs(reduce(fractions.gcd, coefs_list).denominator)
            num_list=[(coefficient*commondenom).numerator \
                      for coefficient in coefs_list]
            res_list.append("DATA NCONTRIBAMPS%s(%i)/%i/"%(tag_letter,\
                                                         index+1,len(num_list)))
            res_list.append("DATA DENOMCCOEF%s(%i)/%i/"%(tag_letter,\
                                                         index+1,commondenom))
            if color_basis:
                my_cs.from_immutable(sorted(color_basis.keys())[index])
                res_list.append("C %s" % repr(my_cs))
            for k in xrange(0, len(num_list), n):
                res_list.append("DATA (NUMCCOEF%s(%3r,i),i=%6r,%6r) /%s/" % \
                    (tag_letter,index + 1, k + 1, min(k + n, len(num_list)),
                                 ','.join(["%6r" % i for i in num_list[k:k + n]])))
                res_list.append("DATA (AMPNUMBERS%s(%3r,i),i=%6r,%6r) /%s/" % \
                    (tag_letter,index + 1, k + 1, min(k + n, len(num_list)),
                                 ','.join(["%6r" % i for i in ampnumbers_list[k:k + n]])))
                pass
        return res_list

    def get_JAMP_lines_split_order(self, col_amps, split_order_amps, 
          split_order_names=None, JAMP_format="JAMP(%s)", AMP_format="AMP(%s)"):
        """Return the JAMP = sum(fermionfactor * AMP(i)) lines from col_amps 
        defined as a matrix element or directly as a color_amplitudes dictionary.
        The split_order_amps specifies the group of amplitudes sharing the same
        amplitude orders which should be put in together in a given set of JAMPS.
        The split_order_amps is supposed to have the format of the second output 
        of the function get_split_orders_mapping function in helas_objects.py.
        The split_order_names is optional (it should correspond to the process
        'split_orders' attribute) and only present to provide comments in the
        JAMP definitions in the code."""

        # Let the user call get_JAMP_lines_split_order directly from a 
        error_msg="Malformed '%s' argument passed to the "+\
                                          "get_JAMP_lines_split_order function."
        if(isinstance(col_amps,helas_objects.HelasMatrixElement)):
            color_amplitudes=col_amps.get_color_amplitudes()
        elif(isinstance(col_amps,list)):
            if(col_amps and isinstance(col_amps[0],list)):
                color_amplitudes=col_amps
            else:
                raise MadGraph5Error, error_msg%'col_amps'
        else:
            raise MadGraph5Error, error_msg%'col_amps'
        
        # Verify the sanity of the split_order_amps and split_order_names args
        if isinstance(split_order_amps,list):
            for elem in split_order_amps:
                if len(elem)!=2:
                    raise MadGraph5Error, error_msg%'split_order_amps'
                # Check the first element of the two lists to make sure they are
                # integers, although in principle they should all be integers.
                if not isinstance(elem[0],tuple):
                    raise MadGraph5Error, error_msg%'split_order_amps'
                if not isinstance(elem[1],tuple):
                    raise MadGraph5Error, error_msg%'split_order_amps'
                if not isinstance(elem[0][0],int):
                    raise MadGraph5Error, error_msg%'split_order_amps'
                if not isinstance(elem[1][0],int):
                    raise MadGraph5Error, error_msg%'split_order_amps'
        else:
            raise MadGraph5Error, error_msg%'split_order_amps'
        
        if not split_order_names is None:
            if isinstance(split_order_names,list):
                # Should specify the same number of names as there are elements
                # in the key of the split_order_amps.
                if len(split_order_names)!=len(split_order_amps[0][0]):
                    raise MadGraph5Error, error_msg%'split_order_names'
                # Check the first element of the list to be a string
                if not isinstance(split_order_names[0],str):
                    raise MadGraph5Error, error_msg%'split_order_names'                    
            else:
                raise MadGraph5Error, error_msg%'split_order_names'                
        
        # Now scan all contributing orders to be individually computed and 
        # construct the list of color_amplitudes for JAMP to be constructed
        # accordingly.
        res_list=[]
        for i, amp_order in enumerate(split_order_amps):
            col_amps_order = []
            for jamp in color_amplitudes:
                col_amps_order.append(filter(lambda col_amp: 
                                               col_amp[1] in amp_order[1],jamp))
            if split_order_names:
                res_list.append('C JAMPs contributing to orders '+' '.join(
                              ['%s=%i'%order for order in zip(split_order_names,
                                                                amp_order[0])]))
            res_list.extend(self.get_JAMP_lines(col_amps_order,
                                   JAMP_format="JAMP(%s,{0})".format(str(i+1))))

        return res_list

    def get_JAMP_lines(self, col_amps, JAMP_format="JAMP(%s)", 
                                                AMP_format="AMP(%s)", split=-1):
        """Return the JAMP = sum(fermionfactor * AMP(i)) lines from col_amps 
        defined as a matrix element or directly as a color_amplitudes dictionary.
        The split argument defines how the JAMP lines should be split in order
        not to be too long."""

        # Let the user call get_JAMP_lines directly from a MatrixElement or from
        # the color amplitudes lists.
        if(isinstance(col_amps,helas_objects.HelasMatrixElement)):
            color_amplitudes=col_amps.get_color_amplitudes()
        elif(isinstance(col_amps,list)):
            if(col_amps and isinstance(col_amps[0],list)):
                color_amplitudes=col_amps
            else:
                raise MadGraph5Error, "Incorrect col_amps argument passed to get_JAMP_lines"
        else:
            raise MadGraph5Error, "Incorrect col_amps argument passed to get_JAMP_lines"


        res_list = []
        for i, coeff_list in enumerate(color_amplitudes):
            # It might happen that coeff_list is empty if this function was
            # called from get_JAMP_lines_split_order (i.e. if some color flow
            # does not contribute at all for a given order).
            # In this case we simply set it to 0.
            if coeff_list==[]:
                res_list.append(((JAMP_format+"=0D0") % str(i + 1)))
                continue
            # Break the JAMP definition into 'n=split' pieces to avoid having
            # arbitrarly long lines.
            first=True
            n = (len(coeff_list)+1 if split<=0 else split) 
            while coeff_list!=[]:
                coefs=coeff_list[:n]
                coeff_list=coeff_list[n:]
                res = ((JAMP_format+"=") % str(i + 1)) + \
                      ((JAMP_format % str(i + 1)) if not first and split>0 else '')
                first=False
                # Optimization: if all contributions to that color basis element have
                # the same coefficient (up to a sign), put it in front
                list_fracs = [abs(coefficient[0][1]) for coefficient in coefs]
                common_factor = False
                diff_fracs = list(set(list_fracs))
                if len(diff_fracs) == 1 and abs(diff_fracs[0]) != 1:
                    common_factor = True
                    global_factor = diff_fracs[0]
                    res = res + '%s(' % self.coeff(1, global_factor, False, 0)
    
                for (coefficient, amp_number) in coefs:
                    if common_factor:
                        res = (res + "%s" + AMP_format) % \
                                                   (self.coeff(coefficient[0],
                                                   coefficient[1] / abs(coefficient[1]),
                                                   coefficient[2],
                                                   coefficient[3]),
                                                   str(amp_number))
                    else:
                        res = (res + "%s" + AMP_format) % (self.coeff(coefficient[0],
                                                   coefficient[1],
                                                   coefficient[2],
                                                   coefficient[3]),
                                                   str(amp_number))
    
                if common_factor:
                    res = res + ')'
    
                res_list.append(res)

        return res_list

    def get_pdf_lines(self, matrix_element, ninitial, subproc_group = False):
        """Generate the PDF lines for the auto_dsig.f file"""

        processes = matrix_element.get('processes')
        model = processes[0].get('model')

        pdf_definition_lines = ""
        pdf_data_lines = ""
        pdf_lines = ""

        if ninitial == 1:
            pdf_lines = "PD(0) = 0d0\nIPROC = 0\n"
            for i, proc in enumerate(processes):
                process_line = proc.base_string()
                pdf_lines = pdf_lines + "IPROC=IPROC+1 ! " + process_line
                pdf_lines = pdf_lines + "\nPD(IPROC)=1d0\n"
                pdf_lines = pdf_lines + "\nPD(0)=PD(0)+PD(IPROC)\n"
        else:
            # Pick out all initial state particles for the two beams
            initial_states = [sorted(list(set([p.get_initial_pdg(1) for \
                                               p in processes]))),
                              sorted(list(set([p.get_initial_pdg(2) for \
                                               p in processes])))]

            # Prepare all variable names
            pdf_codes = dict([(p, model.get_particle(p).get_name()) for p in \
                              sum(initial_states,[])])
            for key,val in pdf_codes.items():
                pdf_codes[key] = val.replace('~','x').replace('+','p').replace('-','m')

            # Set conversion from PDG code to number used in PDF calls
            pdgtopdf = {21: 0, 22: 7}

            # Fill in missing entries of pdgtopdf
            for pdg in sum(initial_states,[]):
                if not pdg in pdgtopdf and not pdg in pdgtopdf.values():
                    pdgtopdf[pdg] = pdg
                elif pdg not in pdgtopdf and pdg in pdgtopdf.values():
                    # If any particle has pdg code 7, we need to use something else
                    pdgtopdf[pdg] = 6000000 + pdg
                    
            # Get PDF variable declarations for all initial states
            for i in [0,1]:
                pdf_definition_lines += "DOUBLE PRECISION " + \
                                       ",".join(["%s%d" % (pdf_codes[pdg],i+1) \
                                                 for pdg in \
                                                 initial_states[i]]) + \
                                                 "\n"

            # Get PDF data lines for all initial states
            for i in [0,1]:
                pdf_data_lines += "DATA " + \
                                       ",".join(["%s%d" % (pdf_codes[pdg],i+1) \
                                                 for pdg in initial_states[i]]) + \
                                                 "/%d*1D0/" % len(initial_states[i]) + \
                                                 "\n"

            # Get PDF lines for all different initial states
            for i, init_states in enumerate(initial_states):
                if subproc_group:
                    pdf_lines = pdf_lines + \
                           "IF (ABS(LPP(IB(%d))).GE.1) THEN\nLP=SIGN(1,LPP(IB(%d)))\n" \
                                 % (i + 1, i + 1)
                else:
                    pdf_lines = pdf_lines + \
                           "IF (ABS(LPP(%d)) .GE. 1) THEN\nLP=SIGN(1,LPP(%d))\n" \
                                 % (i + 1, i + 1)

                for initial_state in init_states:
                    if initial_state in pdf_codes.keys():
                        if subproc_group:
                            pdf_lines = pdf_lines + \
                                        ("%s%d=PDG2PDF(ABS(LPP(IB(%d))),%d*LP," + \
                                         "XBK(IB(%d)),DSQRT(Q2FACT(%d)))\n") % \
                                         (pdf_codes[initial_state],
                                          i + 1, i + 1, pdgtopdf[initial_state],
                                          i + 1, i + 1)
                        else:
                            pdf_lines = pdf_lines + \
                                        ("%s%d=PDG2PDF(ABS(LPP(%d)),%d*LP," + \
                                         "XBK(%d),DSQRT(Q2FACT(%d)))\n") % \
                                         (pdf_codes[initial_state],
                                          i + 1, i + 1, pdgtopdf[initial_state],
                                          i + 1, i + 1)
                pdf_lines = pdf_lines + "ENDIF\n"

            # Add up PDFs for the different initial state particles
            pdf_lines = pdf_lines + "PD(0) = 0d0\nIPROC = 0\n"
            for proc in processes:
                process_line = proc.base_string()
                pdf_lines = pdf_lines + "IPROC=IPROC+1 ! " + process_line
                pdf_lines = pdf_lines + "\nPD(IPROC)="
                for ibeam in [1, 2]:
                    initial_state = proc.get_initial_pdg(ibeam)
                    if initial_state in pdf_codes.keys():
                        pdf_lines = pdf_lines + "%s%d*" % \
                                    (pdf_codes[initial_state], ibeam)
                    else:
                        pdf_lines = pdf_lines + "1d0*"
                # Remove last "*" from pdf_lines
                pdf_lines = pdf_lines[:-1] + "\n"
                pdf_lines = pdf_lines + "PD(0)=PD(0)+DABS(PD(IPROC))\n"

        # Remove last line break from the return variables
        return pdf_definition_lines[:-1], pdf_data_lines[:-1], pdf_lines[:-1]

    #===========================================================================
    # write_props_file
    #===========================================================================
    def write_props_file(self, writer, matrix_element, s_and_t_channels):
        """Write the props.inc file for MadEvent. Needs input from
        write_configs_file."""

        lines = []

        particle_dict = matrix_element.get('processes')[0].get('model').\
                        get('particle_dict')

        for iconf, configs in enumerate(s_and_t_channels):
            for vertex in configs[0] + configs[1][:-1]:
                leg = vertex.get('legs')[-1]
                if leg.get('id') not in particle_dict:
                    # Fake propagator used in multiparticle vertices
                    mass = 'zero'
                    width = 'zero'
                    pow_part = 0
                else:
                    particle = particle_dict[leg.get('id')]
                    # Get mass
                    if particle.get('mass').lower() == 'zero':
                        mass = particle.get('mass')
                    else:
                        mass = "abs(%s)" % particle.get('mass')
                    # Get width
                    if particle.get('width').lower() == 'zero':
                        width = particle.get('width')
                    else:
                        width = "abs(%s)" % particle.get('width')

                    pow_part = 1 + int(particle.is_boson())

                lines.append("prmass(%d,%d)  = %s" % \
                             (leg.get('number'), iconf + 1, mass))
                lines.append("prwidth(%d,%d) = %s" % \
                             (leg.get('number'), iconf + 1, width))
                lines.append("pow(%d,%d) = %d" % \
                             (leg.get('number'), iconf + 1, pow_part))

        # Write the file
        writer.writelines(lines)

        return True

    #===========================================================================
    # write_configs_file
    #===========================================================================
    def write_configs_file(self, writer, matrix_element):
        """Write the configs.inc file for MadEvent"""

        # Extract number of external particles
        (nexternal, ninitial) = matrix_element.get_nexternal_ninitial()

        configs = [(i+1, d) for i,d in enumerate(matrix_element.get('diagrams'))]
        mapconfigs = [c[0] for c in configs]
        model = matrix_element.get('processes')[0].get('model')
        return mapconfigs, self.write_configs_file_from_diagrams(writer,
                                                            [[c[1]] for c in configs],
                                                            mapconfigs,
                                                            nexternal, ninitial,
                                                            model)

    #===========================================================================
    # write_configs_file_from_diagrams
    #===========================================================================
    def write_configs_file_from_diagrams(self, writer, configs, mapconfigs,
                                         nexternal, ninitial, model):
        """Write the actual configs.inc file.
        
        configs is the diagrams corresponding to configs (each
        diagrams is a list of corresponding diagrams for all
        subprocesses, with None if there is no corresponding diagrams
        for a given process).
        mapconfigs gives the diagram number for each config.

        For s-channels, we need to output one PDG for each subprocess in
        the subprocess group, in order to be able to pick the right
        one for multiprocesses."""

        lines = []

        s_and_t_channels = []

        minvert = min([max([d for d in config if d][0].get_vertex_leg_numbers()) \
                       for config in configs])

        # Number of subprocesses
        nsubprocs = len(configs[0])

        nconfigs = 0

        new_pdg = model.get_first_non_pdg()

        for iconfig, helas_diags in enumerate(configs):
            if any([vert > minvert for vert in
                    [d for d in helas_diags if d][0].get_vertex_leg_numbers()]):
                # Only 3-vertices allowed in configs.inc
                continue
            nconfigs += 1

            # Need s- and t-channels for all subprocesses, including
            # those that don't contribute to this config
            empty_verts = []
            stchannels = []
            for h in helas_diags:
                if h:
                    # get_s_and_t_channels gives vertices starting from
                    # final state external particles and working inwards
                    stchannels.append(h.get('amplitudes')[0].\
                                      get_s_and_t_channels(ninitial, model, new_pdg))
                else:
                    stchannels.append((empty_verts, None))

            # For t-channels, just need the first non-empty one
            tchannels = [t for s,t in stchannels if t != None][0]

            # For s_and_t_channels (to be used later) use only first config
            s_and_t_channels.append([[s for s,t in stchannels if t != None][0],
                                     tchannels])

            # Make sure empty_verts is same length as real vertices
            if any([s for s,t in stchannels]):
                empty_verts[:] = [None]*max([len(s) for s,t in stchannels])

                # Reorganize s-channel vertices to get a list of all
                # subprocesses for each vertex
                schannels = zip(*[s for s,t in stchannels])
            else:
                schannels = []

            allchannels = schannels
            if len(tchannels) > 1:
                # Write out tchannels only if there are any non-trivial ones
                allchannels = schannels + tchannels

            # Write out propagators for s-channel and t-channel vertices

            lines.append("# Diagram %d" % (mapconfigs[iconfig]))
            # Correspondance between the config and the diagram = amp2
            lines.append("data mapconfig(%d)/%d/" % (nconfigs,
                                                     mapconfigs[iconfig]))

            for verts in allchannels:
                if verts in schannels:
                    vert = [v for v in verts if v][0]
                else:
                    vert = verts
                daughters = [leg.get('number') for leg in vert.get('legs')[:-1]]
                last_leg = vert.get('legs')[-1]
                lines.append("data (iforest(i,%d,%d),i=1,%d)/%s/" % \
                             (last_leg.get('number'), nconfigs, len(daughters),
                              ",".join([str(d) for d in daughters])))
                if verts in schannels:
                    pdgs = []
                    for v in verts:
                        if v:
                            pdgs.append(v.get('legs')[-1].get('id'))
                        else:
                            pdgs.append(0)
                    lines.append("data (sprop(i,%d,%d),i=1,%d)/%s/" % \
                                 (last_leg.get('number'), nconfigs, nsubprocs,
                                  ",".join([str(d) for d in pdgs])))
                    lines.append("data tprid(%d,%d)/0/" % \
                                 (last_leg.get('number'), nconfigs))
                elif verts in tchannels[:-1]:
                    lines.append("data tprid(%d,%d)/%d/" % \
                                 (last_leg.get('number'), nconfigs,
                                  abs(last_leg.get('id'))))
                    lines.append("data (sprop(i,%d,%d),i=1,%d)/%s/" % \
                                 (last_leg.get('number'), nconfigs, nsubprocs,
                                  ",".join(['0'] * nsubprocs)))

        # Write out number of configs
        lines.append("# Number of configs")
        lines.append("data mapconfig(0)/%d/" % nconfigs)

        # Write the file
        writer.writelines(lines)

        return s_and_t_channels

    #===========================================================================
    # Global helper methods
    #===========================================================================

    def coeff(self, ff_number, frac, is_imaginary, Nc_power, Nc_value=3):
        """Returns a nicely formatted string for the coefficients in JAMP lines"""

        total_coeff = ff_number * frac * fractions.Fraction(Nc_value) ** Nc_power

        if total_coeff == 1:
            if is_imaginary:
                return '+imag1*'
            else:
                return '+'
        elif total_coeff == -1:
            if is_imaginary:
                return '-imag1*'
            else:
                return '-'

        res_str = '%+iD0' % total_coeff.numerator

        if total_coeff.denominator != 1:
            # Check if total_coeff is an integer
            res_str = res_str + '/%iD0' % total_coeff.denominator

        if is_imaginary:
            res_str = res_str + '*imag1'

        return res_str + '*'

    def set_compiler(self, default_compiler, force=False):
        """Set compiler based on what's available on the system"""
                
        # Check for compiler
        if default_compiler and misc.which(default_compiler):
            compiler = default_compiler
        elif misc.which('gfortran'):
            compiler = 'gfortran'
        elif misc.which('g77'):
            compiler = 'g77'
        elif misc.which('f77'):
            compiler = 'f77'
        elif default_compiler:
            logger.warning('No Fortran Compiler detected! Please install one')
            compiler = default_compiler # maybe misc fail so try with it
        else:
            raise MadGraph5Error, 'No Fortran Compiler detected! Please install one'
        logger.info('Use Fortran compiler ' + compiler)
        self.replace_make_opt_compiler(compiler)
        # Replace also for Template but not for cluster
        if not os.environ.has_key('MADGRAPH_DATA') and ReadWrite:
            self.replace_make_opt_compiler(compiler, pjoin(MG5DIR, 'Template', 'LO'))
        
        return compiler

    def replace_make_opt_compiler(self, compiler, root_dir = ""):
        """Set FC=compiler in Source/make_opts"""

        mod = False #avoid to rewrite the file if not needed
        if not root_dir:
            root_dir = self.dir_path
	
        make_opts = pjoin(root_dir, 'Source', 'make_opts')
        lines = open(make_opts).read().split('\n')
        FC_re = re.compile('^(\s*)FC\s*=\s*(.+)\s*$')
        for iline, line in enumerate(lines):
            FC_result = FC_re.match(line)
            if FC_result:
                if compiler != FC_result.group(2):
                    mod = True
                lines[iline] = FC_result.group(1) + "FC=" + compiler
        if not mod:
            return
        try:
            outfile = open(make_opts, 'w')
        except IOError:
            if root_dir == self.dir_path:
                logger.info('Fail to set compiler. Trying to continue anyway.')
            return
        outfile.write('\n'.join(lines))

#===============================================================================
# ProcessExporterFortranSA
#===============================================================================
class ProcessExporterFortranSA(ProcessExporterFortran):
    """Class to take care of exporting a set of matrix elements to
    MadGraph v4 StandAlone format."""

    def __init__(self, *args, **opts):
        """add the format information compare to standard init"""
        
        if 'format' in opts:
            self.format = opts['format']
            del opts['format']
        else:
            self.format = 'standalone'
        ProcessExporterFortran.__init__(self, *args, **opts)

    def copy_v4template(self, modelname):
        """Additional actions needed for setup of Template
        """

        #First copy the full template tree if dir_path doesn't exit
        if os.path.isdir(self.dir_path):
            return
        
        logger.info('initialize a new standalone directory: %s' % \
                        os.path.basename(self.dir_path))
        temp_dir = pjoin(self.mgme_dir, 'Template/LO')
        
        # Create the directory structure
        os.mkdir(self.dir_path)
        os.mkdir(pjoin(self.dir_path, 'Source'))
        os.mkdir(pjoin(self.dir_path, 'Source', 'MODEL'))
        os.mkdir(pjoin(self.dir_path, 'Source', 'DHELAS'))
        os.mkdir(pjoin(self.dir_path, 'SubProcesses'))
        os.mkdir(pjoin(self.dir_path, 'bin'))
        os.mkdir(pjoin(self.dir_path, 'bin', 'internal'))
        os.mkdir(pjoin(self.dir_path, 'lib'))
        os.mkdir(pjoin(self.dir_path, 'Cards'))
        
        # Information at top-level
        #Write version info
        shutil.copy(pjoin(temp_dir, 'TemplateVersion.txt'), self.dir_path)
        try:
            shutil.copy(pjoin(self.mgme_dir, 'MGMEVersion.txt'), self.dir_path)
        except IOError:
            MG5_version = misc.get_pkg_info()
            open(pjoin(self.dir_path, 'MGMEVersion.txt'), 'w').write( \
                "5." + MG5_version['version'])
        
        # Add file in bin directory
        #shutil.copy(pjoin(temp_dir, 'bin', 'change_compiler.py'), 
        #            pjoin(self.dir_path, 'bin'))
        
        # Add file in SubProcesses
        shutil.copy(pjoin(self.mgme_dir, 'madgraph', 'iolibs', 'template_files', 'makefile_sa_f_sp'), 
                    pjoin(self.dir_path, 'SubProcesses', 'makefile'))
        
        if self.format == 'standalone':
            shutil.copy(pjoin(self.mgme_dir, 'madgraph', 'iolibs', 'template_files', 'check_sa.f'), 
                    pjoin(self.dir_path, 'SubProcesses', 'check_sa.f'))
        elif self.format == 'standalone_rw':
            shutil.copy(pjoin(self.mgme_dir, 'madgraph', 'iolibs', 'template_files', 'driver_reweight.f'), 
                    pjoin(self.dir_path, 'SubProcesses', 'check_sa.f'))
                        
        # Add file in Source
        shutil.copy(pjoin(temp_dir, 'Source', 'make_opts'), 
                    pjoin(self.dir_path, 'Source'))        
        # add the makefile 
        filename = pjoin(self.dir_path,'Source','makefile')
        self.write_source_makefile(writers.FileWriter(filename))          
        
    #===========================================================================
    # export model files
    #=========================================================================== 
    def export_model_files(self, model_path):
        """export the model dependent files for V4 model"""
        
        super(ProcessExporterFortranSA,self).export_model_files(model_path)
        # Add the routine update_as_param in v4 model 
        # This is a function created in the UFO 
        
        
        text = open(pjoin(self.dir_path,'SubProcesses','check_sa.f')).read()
        text = text.replace('call setpara(\'param_card.dat\')', 'call setpara(\'param_card.dat\', .true.)')
        fsock = open(pjoin(self.dir_path,'SubProcesses','check_sa.f'), 'w')
        fsock.write(text)
        fsock.close()
        
        self.make_model_symbolic_link()

    #===========================================================================
    # Make the Helas and Model directories for Standalone directory
    #===========================================================================
    def make(self):
        """Run make in the DHELAS and MODEL directories, to set up
        everything for running standalone
        """

        source_dir = pjoin(self.dir_path, "Source")
        logger.info("Running make for Helas")
        misc.compile(arg=['../lib/libdhelas.a'], cwd=source_dir, mode='fortran')
        logger.info("Running make for Model")
        misc.compile(arg=['../lib/libmodel.a'], cwd=source_dir, mode='fortran')

    #===========================================================================
    # Create proc_card_mg5.dat for Standalone directory
    #===========================================================================
    def finalize_v4_directory(self, matrix_elements, history, makejpg = False,
                              online = False, compiler='gfortran'):
        """Finalize Standalone MG4 directory by generation proc_card_mg5.dat"""

	    # HSS,13/11/2012
        mg5_configuration=pjoin(MG5DIR, 'input', 'mg5_configuration.txt')
        lines = open(mg5_configuration).read().split('\n')
        FC_re = re.compile('^\s*fortran_compiler\s*=\s*(.+)\s*$')
        for iline, line in enumerate(lines):
            FC_result = FC_re.match(line)
            if FC_result:
		compiler=FC_result.group(1)
	    # HSS
        self.compiler_choice(compiler)
        self.make()

        # Write command history as proc_card_mg5
        if os.path.isdir(pjoin(self.dir_path, 'Cards')):
            output_file = pjoin(self.dir_path, 'Cards', 'proc_card_mg5.dat')
            output_file = open(output_file, 'w')
            text = ('\n'.join(history) + '\n') % misc.get_time_info()
            output_file.write(text)
            output_file.close()

    def compiler_choice(self, compiler):
        """ Different daughter classes might want different compilers.
        So this function is meant to be overloaded if desired."""
        
        self.set_compiler(compiler)

    #===========================================================================
    # generate_subprocess_directory_v4
    #===========================================================================
    def generate_subprocess_directory_v4(self, matrix_element,
                                         fortran_model):
        """Generate the Pxxxxx directory for a subprocess in MG4 standalone,
        including the necessary matrix.f and nexternal.inc files"""

        cwd = os.getcwd()

        # Create the directory PN_xx_xxxxx in the specified path
        dirpath = pjoin(self.dir_path, 'SubProcesses', \
                       "P%s" % matrix_element.get('processes')[0].shell_string())

        if self.opt['sa_symmetry']:
            # avoid symmetric output
            for proc in matrix_element.get('processes'):
                leg0 = proc.get('legs')[0]
                leg1 = proc.get('legs')[1]
                if not leg1.get('state'):
                    proc.get('legs')[0] = leg1
                    proc.get('legs')[1] = leg0
                    dirpath2 =  pjoin(self.dir_path, 'SubProcesses', \
                           "P%s" % proc.shell_string())
                    #restore original order
                    proc.get('legs')[1] = leg1
                    proc.get('legs')[0] = leg0                
                    if os.path.exists(dirpath2):
                        logger.info('Symmetric directory exists')
                        return 0

        try:
            os.mkdir(dirpath)
        except os.error as error:
            logger.warning(error.strerror + " " + dirpath)

        #try:
        #    os.chdir(dirpath)
        #except os.error:
        #    logger.error('Could not cd to directory %s' % dirpath)
        #    return 0

        logger.info('Creating files in directory %s' % dirpath)

        # Extract number of external particles
        (nexternal, ninitial) = matrix_element.get_nexternal_ninitial()

        # Create the matrix.f file and the nexternal.inc file
        if self.opt['export_format']=='standalone_msP':
            filename = pjoin(dirpath, 'matrix_prod.f')
        else:
            filename = pjoin(dirpath, 'matrix.f')
        calls = self.write_matrix_element_v4(
            writers.FortranWriter(filename),
            matrix_element,
            fortran_model)

        if self.opt['export_format'] == 'standalone_msP':
            filename =  pjoin(dirpath,'configs_production.inc')
            mapconfigs, s_and_t_channels = self.write_configs_file(\
                writers.FortranWriter(filename),
                matrix_element)

            filename =  pjoin(dirpath,'props_production.inc')
            self.write_props_file(writers.FortranWriter(filename),
                             matrix_element,
                             s_and_t_channels)

            filename =  pjoin(dirpath,'nexternal_prod.inc')
            self.write_nexternal_madspin(writers.FortranWriter(filename),
                             nexternal, ninitial)

        if self.opt['export_format']=='standalone_msF':
            filename = pjoin(dirpath, 'helamp.inc')
            ncomb=matrix_element.get_helicity_combinations()
            self.write_helamp_madspin(writers.FortranWriter(filename),
                             ncomb)
            
        filename = pjoin(dirpath, 'nexternal.inc')
        self.write_nexternal_file(writers.FortranWriter(filename),
                             nexternal, ninitial)

        filename = pjoin(dirpath, 'pmass.inc')
        self.write_pmass_file(writers.FortranWriter(filename),
                         matrix_element)

        filename = pjoin(dirpath, 'ngraphs.inc')
        self.write_ngraphs_file(writers.FortranWriter(filename),
                           len(matrix_element.get_all_amplitudes()))

        # Generate diagrams
        filename = pjoin(dirpath, "matrix.ps")
        plot = draw.MultiEpsDiagramDrawer(matrix_element.get('base_amplitude').\
                                             get('diagrams'),
                                          filename,
                                          model=matrix_element.get('processes')[0].\
                                             get('model'),
                                          amplitude=True)
        logger.info("Generating Feynman diagrams for " + \
                     matrix_element.get('processes')[0].nice_string())
        plot.draw()

        linkfiles = ['check_sa.f', 'coupl.inc', 'makefile']

        for file in linkfiles:
            ln('../%s' % file, cwd=dirpath)

        # Return to original PWD
        #os.chdir(cwd)

        if not calls:
            calls = 0
        return calls


    #===========================================================================
    # write_source_makefile
    #===========================================================================
    def write_source_makefile(self, writer):
        """Write the nexternal.inc file for MG4"""


        path = pjoin(_file_path,'iolibs','template_files','madevent_makefile_source')
        set_of_lib = '$(LIBDIR)libdhelas.$(libext) $(LIBDIR)libmodel.$(libext)'
        model_line='''$(LIBDIR)libmodel.$(libext): MODEL\n\t cd MODEL; make\n'''
        text = open(path).read() % {'libraries': set_of_lib, 'model':model_line} 
        writer.write(text)
        
        return True

    #===========================================================================
    # write_matrix_element_v4
    #===========================================================================
    def write_matrix_element_v4(self, writer, matrix_element, fortran_model,
                                                                proc_prefix=''):
        """Export a matrix element to a matrix.f file in MG4 standalone format"""

        if not matrix_element.get('processes') or \
               not matrix_element.get('diagrams'):
            return 0

        if not isinstance(writer, writers.FortranWriter):
            raise writers.FortranWriter.FortranWriterError(\
                "writer not FortranWriter")
            
        if not self.opt.has_key('sa_symmetry'):
            self.opt['sa_symmetry']=False

        # Set lowercase/uppercase Fortran code
        writers.FortranWriter.downcase = False

        replace_dict = {'global_variable':'', 'amp2_lines':'',
                                                      'proc_prefix':proc_prefix}

        # Extract helas calls
        helas_calls = fortran_model.get_matrix_element_calls(\
                    matrix_element)
        replace_dict['helas_calls'] = "\n".join(helas_calls)

        # Extract version number and date from VERSION file
        info_lines = self.get_mg5_info_lines()
        replace_dict['info_lines'] = info_lines

        # Extract process info lines
        process_lines = self.get_process_info_lines(matrix_element)
        replace_dict['process_lines'] = process_lines

        # Extract number of external particles
        (nexternal, ninitial) = matrix_element.get_nexternal_ninitial()
        replace_dict['nexternal'] = nexternal

        # Extract ncomb
        ncomb = matrix_element.get_helicity_combinations()
        replace_dict['ncomb'] = ncomb

        # Extract helicity lines
        helicity_lines = self.get_helicity_lines(matrix_element)
        replace_dict['helicity_lines'] = helicity_lines

        # Extract overall denominator
        # Averaging initial state color, spin, and identical FS particles
        replace_dict['den_factor_line'] = self.get_den_factor_line(matrix_element)

        # Extract ngraphs
        ngraphs = matrix_element.get_number_of_amplitudes()
        replace_dict['ngraphs'] = ngraphs

        # Extract nwavefuncs
        nwavefuncs = matrix_element.get_number_of_wavefunctions()
        replace_dict['nwavefuncs'] = nwavefuncs

        # Extract ncolor
        ncolor = max(1, len(matrix_element.get('color_basis')))
        replace_dict['ncolor'] = ncolor

        replace_dict['hel_avg_factor'] = matrix_element.get_hel_avg_factor()

        # Extract color data lines
        color_data_lines = self.get_color_data_lines(matrix_element)
        replace_dict['color_data_lines'] = "\n".join(color_data_lines)

        if self.opt['export_format']=='standalone_msP':
        # For MadSpin need to return the AMP2
            amp2_lines = self.get_amp2_lines(matrix_element, [] )
            replace_dict['amp2_lines'] = '\n'.join(amp2_lines)
            replace_dict['global_variable'] = "       Double Precision amp2(NGRAPHS)\n       common/to_amps/  amp2\n"

        # JAMP definition, depends on the number of independent split orders
        split_orders=matrix_element.get('processes')[0].get('split_orders')
        if len(split_orders)==0:
            replace_dict['nSplitOrders']=''
            # Extract JAMP lines
            jamp_lines = self.get_JAMP_lines(matrix_element)
        else:
            squared_orders, amp_orders = matrix_element.get_split_orders_mapping()
            replace_dict['nAmpSplitOrders']=len(amp_orders)
            replace_dict['nSqAmpSplitOrders']=len(squared_orders)
            replace_dict['nSplitOrders']=len(split_orders)
            amp_so = self.get_split_orders_lines(
                    [amp_order[0] for amp_order in amp_orders],'AMPSPLITORDERS')
            sqamp_so = self.get_split_orders_lines(squared_orders,'SQSPLITORDERS')
            replace_dict['ampsplitorders']='\n'.join(amp_so)
            replace_dict['sqsplitorders']='\n'.join(sqamp_so)           
            jamp_lines = self.get_JAMP_lines_split_order(\
                       matrix_element,amp_orders,split_order_names=split_orders)
            # For convenience we also write the driver check_sa_splitOrders.f
            # that explicitely writes out the contribution from each squared order.
            # The original driver still works and is compiled with 'make' while
            # the splitOrders one is compiled with 'make check_sa_born_splitOrders'
            check_sa_writer=writers.FortranWriter('check_sa_born_splitOrders.f')
            self.write_check_sa_splitOrders(\
                                    squared_orders,split_orders,check_sa_writer)

        replace_dict['jamp_lines'] = '\n'.join(jamp_lines)    
        if len(split_orders)>0:
            if self.opt['export_format']=='standalone_msP' :
                logger.debug("Warning: The export format standalone_msP is not "+\
                  " available for individual ME evaluation of given coupl. orders."+\
                  " Only the total ME will be computed.")
                file = open(pjoin(_file_path, \
                          'iolibs/template_files/matrix_standalone_msP_v4.inc')).read()

            elif self.opt['export_format']=='standalone_msF':
                logger.debug("Warning: The export format standalone_msF is not "+\
                  " available for individual ME evaluation of given coupl. orders."+\
                  " Only the total ME will be computed.")
                file = open(pjoin(_file_path, \
                          'iolibs/template_files/matrix_standalone_msF_v4.inc')).read()
            else:
                file = open(pjoin(_file_path, \
                'iolibs/template_files/matrix_standalone_splitOrders_v4.inc')).read()
        else:
            if self.opt['export_format']=='standalone_msP' :
                file = open(pjoin(_file_path, \
                          'iolibs/template_files/matrix_standalone_msP_v4.inc')).read()

            elif self.opt['export_format']=='standalone_msF':
                file = open(pjoin(_file_path, \
                          'iolibs/template_files/matrix_standalone_msF_v4.inc')).read()
            else:
                file = open(pjoin(_file_path, \
                          'iolibs/template_files/matrix_standalone_v4.inc')).read()

        file = file % replace_dict

        # Write the file
        writer.writelines(file)

        return len(filter(lambda call: call.find('#') != 0, helas_calls))

    def write_check_sa_splitOrders(self,squared_orders, split_orders, writer):
        """ Write out a more advanced version of the check_sa drivers that
        individually returns the matrix element for each contributing squared
        order."""
        
        check_sa_content = open(pjoin(self.mgme_dir, 'madgraph', 'iolibs', \
                             'template_files', 'check_sa_splitOrders.f')).read()
        printout_sq_orders=[]
        for i, squared_order in enumerate(squared_orders):
            sq_orders=[]
            for j, sqo in enumerate(squared_order):
                sq_orders.append('%s=%d'%(split_orders[j],sqo))
            printout_sq_orders.append(\
                         "write(*,*) 'Matrix element for (%s) = ',MATELEMS(%d)"\
                                                     %(' '.join(sq_orders),i+1))
        printout_sq_orders='\n'.join(printout_sq_orders)
        writer.writelines(check_sa_content%{\
                                    'printout_sqorders':printout_sq_orders, 
                                    'nSplitOrders':len(squared_orders)+1})

#===============================================================================
# ProcessExporterFortranMW
#===============================================================================
class ProcessExporterFortranMW(ProcessExporterFortran):
    """Class to take care of exporting a set of matrix elements to
    MadGraph v4 - MadWeight format."""

    matrix_file="matrix_standalone_v4.inc"

    def copy_v4template(self, modelname):
        """Additional actions needed for setup of Template
        """

        super(ProcessExporterFortranMW, self).copy_v4template(modelname)        

        # Add the MW specific file
        shutil.copytree(pjoin(MG5DIR,'Template','MadWeight'),
                               pjoin(self.dir_path, 'Source','MadWeight'), True)        
        shutil.copytree(pjoin(MG5DIR,'madgraph','madweight'),
                        pjoin(self.dir_path, 'bin','internal','madweight'), True) 
        files.mv(pjoin(self.dir_path, 'Source','MadWeight','src','setrun.f'),
                                      pjoin(self.dir_path, 'Source','setrun.f'))
        files.mv(pjoin(self.dir_path, 'Source','MadWeight','src','run.inc'),
                                      pjoin(self.dir_path, 'Source','run.inc'))
        # File created from Template (Different in some child class)
        filename = os.path.join(self.dir_path,'Source','run_config.inc')
        self.write_run_config_file(writers.FortranWriter(filename))

        try:
            subprocess.call([os.path.join(self.dir_path, 'Source','MadWeight','bin','internal','pass_to_madweight')],
                            stdout = os.open(os.devnull, os.O_RDWR),
                            stderr = os.open(os.devnull, os.O_RDWR),
                            cwd=self.dir_path)
        except OSError:
            # Probably madweight already called
            pass
        
        # Copy the different python file in the Template
        self.copy_python_file()
        # create the appropriate cuts.f
        self.get_mw_cuts_version()

        # add the makefile in Source directory 
        filename = os.path.join(self.dir_path,'Source','makefile')
        self.write_source_makefile(writers.FortranWriter(filename))
        
    #===========================================================================
    # convert_model_to_mg4
    #===========================================================================    
    def convert_model_to_mg4(self, model, wanted_lorentz = [], 
                                                         wanted_couplings = []):
         
        super(ProcessExporterFortranMW,self).convert_model_to_mg4(model, 
                                               wanted_lorentz, wanted_couplings)
         
        IGNORE_PATTERNS = ('*.pyc','*.dat','*.py~')
        try:
            shutil.rmtree(pjoin(self.dir_path,'bin','internal','ufomodel'))
        except OSError as error:
            pass
        model_path = model.get('modelpath')
        # This is not safe if there is a '##' or '-' in the path.
        shutil.copytree(model_path, 
                               pjoin(self.dir_path,'bin','internal','ufomodel'),
                               ignore=shutil.ignore_patterns(*IGNORE_PATTERNS))
        if hasattr(model, 'restrict_card'):
            out_path = pjoin(self.dir_path, 'bin', 'internal','ufomodel',
                                                         'restrict_default.dat')
            if isinstance(model.restrict_card, check_param_card.ParamCard):
                model.restrict_card.write(out_path)
            else:
                files.cp(model.restrict_card, out_path)

    #===========================================================================
    # generate_subprocess_directory_v4 
    #===========================================================================        
    def copy_python_file(self):
        """copy the python file require for the Template"""

        # madevent interface
        cp(_file_path+'/interface/madweight_interface.py',
                            self.dir_path+'/bin/internal/madweight_interface.py')
        cp(_file_path+'/interface/extended_cmd.py',
                                  self.dir_path+'/bin/internal/extended_cmd.py')
        cp(_file_path+'/interface/common_run_interface.py',
                            self.dir_path+'/bin/internal/common_run_interface.py')
        cp(_file_path+'/various/misc.py', self.dir_path+'/bin/internal/misc.py')        
        cp(_file_path+'/iolibs/files.py', self.dir_path+'/bin/internal/files.py')
        #cp(_file_path+'/iolibs/save_load_object.py', 
        #                      self.dir_path+'/bin/internal/save_load_object.py') 
        cp(_file_path+'/iolibs/file_writers.py', 
                              self.dir_path+'/bin/internal/file_writers.py')
        #model file                        
        cp(_file_path+'../models/check_param_card.py', 
                              self.dir_path+'/bin/internal/check_param_card.py')   
                
        #madevent file
        cp(_file_path+'/__init__.py', self.dir_path+'/bin/internal/__init__.py')
        cp(_file_path+'/various/lhe_parser.py', 
                                self.dir_path+'/bin/internal/lhe_parser.py')         
        #cp(_file_path+'/various/gen_crossxhtml.py', 
        #                        self.dir_path+'/bin/internal/gen_crossxhtml.py')                
        cp(_file_path+'/various/banner.py', 
                                   self.dir_path+'/bin/internal/banner.py')
        cp(_file_path+'/various/cluster.py', 
                                       self.dir_path+'/bin/internal/cluster.py') 
        #cp(_file_path+'/various/sum_html.py', 
        #                               self.dir_path+'/bin/internal/sum_html.py') 
        #cp(_file_path+'/various/combine_runs.py', 
        #                               self.dir_path+'/bin/internal/combine_runs.py')
        
        # logging configuration
        cp(_file_path+'/interface/.mg5_logging.conf', 
                                 self.dir_path+'/bin/internal/me5_logging.conf') 
        cp(_file_path+'/interface/coloring_logging.py', 
                                 self.dir_path+'/bin/internal/coloring_logging.py')


    #===========================================================================
    # Make the Helas and Model directories for Standalone directory
    #===========================================================================    
    def get_mw_cuts_version(self, outpath=None):
        """create the appropriate cuts.f
        This is based on the one associated to ME output but:
        1) No clustering (=> remove initcluster/setclscales)
        2) Adding the definition of cut_bw at the file.
        """
        
        template = open(pjoin(MG5DIR,'Template','LO','SubProcesses','cuts.f'))
        
        text = StringIO()
        #1) remove all dependencies in ickkw >1:
        nb_if = 0
        for line in template:
            if 'if(xqcut.gt.0d0' in line:
                nb_if = 1
            if nb_if == 0:
                text.write(line)
                continue
            if re.search(r'if\(.*\)\s*then', line):
                nb_if += 1
            elif 'endif' in line:
                nb_if -= 1
            
        #2) add fake cut_bw (have to put the true one later)
        text.write("""
      logical function cut_bw(p)
      include 'madweight_param.inc'
      double precision p(*)
      if (bw_cut) then
          cut_bw = .true.
      else
          stop 1
      endif
      return
      end
        """)
            
        final = text.getvalue()
        #3) remove the call to initcluster:
        template = final.replace('call initcluster', '! Remove for MW!call initcluster')
        template = template.replace('genps.inc', 'maxparticles.inc')
        #Now we can write it
        if not outpath:
            fsock =  open(pjoin(self.dir_path, 'SubProcesses', 'cuts.f'), 'w')
        elif isinstance(outpath, str):
            fsock = open(outpath, 'w')
        else:
            fsock = outpath
        fsock.write(template)
        
        
        
    #===========================================================================
    # Make the Helas and Model directories for Standalone directory
    #===========================================================================
    def make(self):
        """Run make in the DHELAS, MODEL, PDF and CERNLIB directories, to set up
        everything for running madweight
        """

        source_dir = os.path.join(self.dir_path, "Source")
        logger.info("Running make for Helas")
        misc.compile(arg=['../lib/libdhelas.a'], cwd=source_dir, mode='fortran')
        logger.info("Running make for Model")
        misc.compile(arg=['../lib/libmodel.a'], cwd=source_dir, mode='fortran')
        logger.info("Running make for PDF")
        misc.compile(arg=['../lib/libpdf.a'], cwd=source_dir, mode='fortran')
        logger.info("Running make for CERNLIB")
        misc.compile(arg=['../lib/libcernlib.a'], cwd=source_dir, mode='fortran')
        logger.info("Running make for GENERIC")
        misc.compile(arg=['../lib/libgeneric.a'], cwd=source_dir, mode='fortran')
        logger.info("Running make for blocks")
        misc.compile(arg=['../lib/libblocks.a'], cwd=source_dir, mode='fortran')
        logger.info("Running make for tools")
        misc.compile(arg=['../lib/libtools.a'], cwd=source_dir, mode='fortran')

    #===========================================================================
    # Create proc_card_mg5.dat for MadWeight directory
    #===========================================================================
    def finalize_v4_directory(self, matrix_elements, history, makejpg = False,
                              online = False, compiler='g77'):
        """Finalize Standalone MG4 directory by generation proc_card_mg5.dat"""
        
        # Write maxparticles.inc based on max of ME's/subprocess groups
        filename = pjoin(self.dir_path,'Source','maxparticles.inc')
        self.write_maxparticles_file(writers.FortranWriter(filename),
                                     matrix_elements)
        ln(pjoin(self.dir_path, 'Source', 'maxparticles.inc'),
           pjoin(self.dir_path, 'Source','MadWeight','blocks'))
        ln(pjoin(self.dir_path, 'Source', 'maxparticles.inc'),
           pjoin(self.dir_path, 'Source','MadWeight','tools'))
        
        self.set_compiler(compiler)
        self.make()
        
        # Write command history as proc_card_mg5
        if os.path.isdir(os.path.join(self.dir_path, 'Cards')):
            output_file = os.path.join(self.dir_path, 'Cards', 'proc_card_mg5.dat')
            output_file = open(output_file, 'w')
            text = ('\n'.join(history) + '\n') % misc.get_time_info()
            output_file.write(text)
            output_file.close()

    #===========================================================================
    # export model files
    #=========================================================================== 
    def export_model_files(self, model_path):
        """export the model dependent files for V4 model"""
        
        super(ProcessExporterFortranMW,self).export_model_files(model_path)
        # Add the routine update_as_param in v4 model 
        # This is a function created in the UFO  
        text="""
        subroutine update_as_param()
          call setpara('param_card.dat',.false.)
          return
        end
        """
        ff = open(os.path.join(self.dir_path, 'Source', 'MODEL', 'couplings.f'),'a')
        ff.write(text)
        ff.close()

        # Modify setrun.f
        text = open(os.path.join(self.dir_path,'Source','setrun.f')).read()
        text = text.replace('call setpara(param_card_name)', 'call setpara(param_card_name, .true.)')
        fsock = open(os.path.join(self.dir_path,'Source','setrun.f'), 'w')
        fsock.write(text)
        fsock.close()

        # Modify initialization.f
        text = open(os.path.join(self.dir_path,'SubProcesses','initialization.f')).read()
        text = text.replace('call setpara(param_name)', 'call setpara(param_name, .true.)')
        fsock = open(os.path.join(self.dir_path,'SubProcesses','initialization.f'), 'w')
        fsock.write(text)
        fsock.close()
                
                
        self.make_model_symbolic_link()

    #===========================================================================
    # generate_subprocess_directory_v4
    #===========================================================================
    def generate_subprocess_directory_v4(self, matrix_element,
                                         fortran_model,number):
        """Generate the Pxxxxx directory for a subprocess in MG4 MadWeight format,
        including the necessary matrix.f and nexternal.inc files"""

        cwd = os.getcwd()

        # Create the directory PN_xx_xxxxx in the specified path
        dirpath = os.path.join(self.dir_path, 'SubProcesses', \
                       "P%s" % matrix_element.get('processes')[0].shell_string())

        try:
            os.mkdir(dirpath)
        except os.error as error:
            logger.warning(error.strerror + " " + dirpath)

        #try:
        #    os.chdir(dirpath)
        #except os.error:
        #    logger.error('Could not cd to directory %s' % dirpath)
        #    return 0

        logger.info('Creating files in directory %s' % dirpath)

        # Extract number of external particles
        (nexternal, ninitial) = matrix_element.get_nexternal_ninitial()

        # Create the matrix.f file and the nexternal.inc file
        filename = pjoin(dirpath,'matrix.f')
        calls,ncolor = self.write_matrix_element_v4(
            writers.FortranWriter(filename),
            matrix_element,
            fortran_model)

        filename = pjoin(dirpath, 'auto_dsig.f')
        self.write_auto_dsig_file(writers.FortranWriter(filename),
                             matrix_element)

        filename = pjoin(dirpath, 'configs.inc')
        mapconfigs, s_and_t_channels = self.write_configs_file(\
            writers.FortranWriter(filename),
            matrix_element)

        filename = pjoin(dirpath, 'nexternal.inc')
        self.write_nexternal_file(writers.FortranWriter(filename),
                             nexternal, ninitial)

        filename = pjoin(dirpath, 'leshouche.inc')
        self.write_leshouche_file(writers.FortranWriter(filename),
                             matrix_element)

        filename = pjoin(dirpath, 'props.inc')
        self.write_props_file(writers.FortranWriter(filename),
                         matrix_element,
                         s_and_t_channels)

        filename = pjoin(dirpath, 'pmass.inc')
        self.write_pmass_file(writers.FortranWriter(filename),
                         matrix_element)

        filename = pjoin(dirpath, 'ngraphs.inc')
        self.write_ngraphs_file(writers.FortranWriter(filename),
                           len(matrix_element.get_all_amplitudes()))

        filename = pjoin(dirpath, 'maxamps.inc')
        self.write_maxamps_file(writers.FortranWriter(filename),
                           len(matrix_element.get('diagrams')),
                           ncolor,
                           len(matrix_element.get('processes')),
                           1)

        filename = pjoin(dirpath, 'phasespace.inc')
        self.write_phasespace_file(writers.FortranWriter(filename),
                           len(matrix_element.get('diagrams')),
                           )

        # Generate diagrams
        filename = pjoin(dirpath, "matrix.ps")
        plot = draw.MultiEpsDiagramDrawer(matrix_element.get('base_amplitude').\
                                             get('diagrams'),
                                          filename,
                                          model=matrix_element.get('processes')[0].\
                                             get('model'),
                                          amplitude='')
        logger.info("Generating Feynman diagrams for " + \
                     matrix_element.get('processes')[0].nice_string())
        plot.draw()

        #import genps.inc and maxconfigs.inc into Subprocesses
        ln(self.dir_path + '/Source/genps.inc', self.dir_path + '/SubProcesses', log=False)
        #ln(self.dir_path + '/Source/maxconfigs.inc', self.dir_path + '/SubProcesses', log=False)

        linkfiles = ['driver.f', 'cuts.f', 'initialization.f','gen_ps.f', 'makefile', 'coupl.inc','madweight_param.inc', 'run.inc', 'setscales.f', 'genps.inc']

        for file in linkfiles:
            ln('../%s' % file, starting_dir=cwd)
            
        ln('nexternal.inc', '../../Source', log=False, cwd=dirpath)
        ln('leshouche.inc', '../../Source', log=False, cwd=dirpath)
        ln('maxamps.inc', '../../Source', log=False, cwd=dirpath)
        ln('phasespace.inc', '../', log=True, cwd=dirpath)
        # Return to original PWD
        #os.chdir(cwd)

        if not calls:
            calls = 0
        return calls

    #===========================================================================
    # write_matrix_element_v4
    #===========================================================================
    def write_matrix_element_v4(self, writer, matrix_element, fortran_model,proc_id = "", config_map = []):
        """Export a matrix element to a matrix.f file in MG4 MadWeight format"""

        if not matrix_element.get('processes') or \
               not matrix_element.get('diagrams'):
            return 0

        if not isinstance(writer, writers.FortranWriter):
            raise writers.FortranWriter.FortranWriterError(\
                "writer not FortranWriter")

        # Set lowercase/uppercase Fortran code
        writers.FortranWriter.downcase = False

        replace_dict = {}

        # Extract version number and date from VERSION file
        info_lines = self.get_mg5_info_lines()
        replace_dict['info_lines'] = info_lines

        # Extract process info lines
        process_lines = self.get_process_info_lines(matrix_element)
        replace_dict['process_lines'] = process_lines

        # Set proc_id
        replace_dict['proc_id'] = proc_id

        # Extract number of external particles
        (nexternal, ninitial) = matrix_element.get_nexternal_ninitial()
        replace_dict['nexternal'] = nexternal

        # Extract ncomb
        ncomb = matrix_element.get_helicity_combinations()
        replace_dict['ncomb'] = ncomb

        # Extract helicity lines
        helicity_lines = self.get_helicity_lines(matrix_element)
        replace_dict['helicity_lines'] = helicity_lines

        # Extract overall denominator
        # Averaging initial state color, spin, and identical FS particles
        den_factor_line = self.get_den_factor_line(matrix_element)
        replace_dict['den_factor_line'] = den_factor_line

        # Extract ngraphs
        ngraphs = matrix_element.get_number_of_amplitudes()
        replace_dict['ngraphs'] = ngraphs

        # Extract nwavefuncs
        nwavefuncs = matrix_element.get_number_of_wavefunctions()
        replace_dict['nwavefuncs'] = nwavefuncs

        # Extract ncolor
        ncolor = max(1, len(matrix_element.get('color_basis')))
        replace_dict['ncolor'] = ncolor

        # Extract color data lines
        color_data_lines = self.get_color_data_lines(matrix_element)
        replace_dict['color_data_lines'] = "\n".join(color_data_lines)

        # Extract helas calls
        helas_calls = fortran_model.get_matrix_element_calls(\
                    matrix_element)
        replace_dict['helas_calls'] = "\n".join(helas_calls)

        # Extract JAMP lines
        jamp_lines = self.get_JAMP_lines(matrix_element)
        replace_dict['jamp_lines'] = '\n'.join(jamp_lines)

        file = open(os.path.join(_file_path, \
                          'iolibs/template_files/%s' % self.matrix_file)).read()
        file = file % replace_dict


        # Write the file
        writer.writelines(file)

        return len(filter(lambda call: call.find('#') != 0, helas_calls)),ncolor

    #===========================================================================
    # write_source_makefile
    #===========================================================================
    def write_source_makefile(self, writer):
        """Write the nexternal.inc file for madweight"""


        path = os.path.join(_file_path,'iolibs','template_files','madweight_makefile_source')
        set_of_lib = '$(LIBRARIES) $(LIBDIR)libdhelas.$(libext) $(LIBDIR)libpdf.$(libext) $(LIBDIR)libmodel.$(libext) $(LIBDIR)libcernlib.$(libext) $(LIBDIR)libtf.$(libext)'
        text = open(path).read() % {'libraries': set_of_lib}
        writer.write(text)

        return True

    def write_phasespace_file(self, writer, nb_diag):
        """ """
        
        template = """      include 'maxparticles.inc' 
      integer max_branches
      parameter (max_branches=max_particles-1)
      integer max_configs
      parameter (max_configs=%(nb_diag)s)

c     channel position
      integer config_pos,perm_pos
      common /to_config/config_pos,perm_pos
        
        """

        writer.write(template % {'nb_diag': nb_diag})
        

    #===========================================================================
    # write_auto_dsig_file
    #===========================================================================
    def write_auto_dsig_file(self, writer, matrix_element, proc_id = ""):
        """Write the auto_dsig.f file for the differential cross section
        calculation, includes pdf call information (MadWeight format)"""

        if not matrix_element.get('processes') or \
               not matrix_element.get('diagrams'):
            return 0

        nexternal, ninitial = matrix_element.get_nexternal_ninitial()

        if ninitial < 1 or ninitial > 2:
            raise writers.FortranWriter.FortranWriterError, \
                  """Need ninitial = 1 or 2 to write auto_dsig file"""

        replace_dict = {}

        # Extract version number and date from VERSION file
        info_lines = self.get_mg5_info_lines()
        replace_dict['info_lines'] = info_lines

        # Extract process info lines
        process_lines = self.get_process_info_lines(matrix_element)
        replace_dict['process_lines'] = process_lines

        # Set proc_id
        replace_dict['proc_id'] = proc_id
        replace_dict['numproc'] = 1

        # Set dsig_line
        if ninitial == 1:
            # No conversion, since result of decay should be given in GeV
            dsig_line = "pd(0)*dsiguu"
        else:
            # Convert result (in GeV) to pb
            dsig_line = "pd(0)*conv*dsiguu"

        replace_dict['dsig_line'] = dsig_line

        # Extract pdf lines
        pdf_vars, pdf_data, pdf_lines = \
                  self.get_pdf_lines(matrix_element, ninitial, proc_id != "")
        replace_dict['pdf_vars'] = pdf_vars
        replace_dict['pdf_data'] = pdf_data
        replace_dict['pdf_lines'] = pdf_lines

        # Lines that differ between subprocess group and regular
        if proc_id:
            replace_dict['numproc'] = int(proc_id)
            replace_dict['passcuts_begin'] = "" 
            replace_dict['passcuts_end'] = "" 
            # Set lines for subprocess group version
            # Set define_iconfigs_lines
            replace_dict['define_subdiag_lines'] = \
                 """\nINTEGER SUBDIAG(MAXSPROC),IB(2)
                 COMMON/TO_SUB_DIAG/SUBDIAG,IB"""    
        else:
            replace_dict['passcuts_begin'] = "IF (PASSCUTS(PP)) THEN"
            replace_dict['passcuts_end'] = "ENDIF"
            replace_dict['define_subdiag_lines'] = "" 

        file = open(os.path.join(_file_path, \
                          'iolibs/template_files/auto_dsig_mw.inc')).read()
        
        file = file % replace_dict


        # Write the file
        writer.writelines(file)

    #===========================================================================
    # write_configs_file
    #===========================================================================
    def write_configs_file(self, writer, matrix_element):
        """Write the configs.inc file for MadEvent"""

        # Extract number of external particles
        (nexternal, ninitial) = matrix_element.get_nexternal_ninitial()

        configs = [(i+1, d) for i,d in enumerate(matrix_element.get('diagrams'))]
        mapconfigs = [c[0] for c in configs]
        model = matrix_element.get('processes')[0].get('model')
        return mapconfigs, self.write_configs_file_from_diagrams(writer,
                                                            [[c[1]] for c in configs],
                                                            mapconfigs,
                                                            nexternal, ninitial,matrix_element, model)

    #===========================================================================
    # write_run_configs_file
    #===========================================================================
    def write_run_config_file(self, writer):
        """Write the run_configs.inc file for MadWeight"""

        path = os.path.join(_file_path,'iolibs','template_files','madweight_run_config.inc')
        text = open(path).read() % {'chanperjob':'5'}
        writer.write(text)
        return True

    #===========================================================================
    # write_configs_file_from_diagrams
    #===========================================================================
    def write_configs_file_from_diagrams(self, writer, configs, mapconfigs,
                                         nexternal, ninitial, matrix_element, model):
        """Write the actual configs.inc file.
        
        configs is the diagrams corresponding to configs (each
        diagrams is a list of corresponding diagrams for all
        subprocesses, with None if there is no corresponding diagrams
        for a given process).
        mapconfigs gives the diagram number for each config.

        For s-channels, we need to output one PDG for each subprocess in
        the subprocess group, in order to be able to pick the right
        one for multiprocesses."""

        lines = []

        particle_dict = matrix_element.get('processes')[0].get('model').\
                        get('particle_dict')

        s_and_t_channels = []

        minvert = min([max([d for d in config if d][0].get_vertex_leg_numbers()) \
                       for config in configs])

        # Number of subprocesses
        nsubprocs = len(configs[0])

        nconfigs = 0

        new_pdg = model.get_first_non_pdg()

        for iconfig, helas_diags in enumerate(configs):
            if any([vert > minvert for vert in
                    [d for d in helas_diags if d][0].get_vertex_leg_numbers()]):
                # Only 3-vertices allowed in configs.inc
                continue
            nconfigs += 1

            # Need s- and t-channels for all subprocesses, including
            # those that don't contribute to this config
            empty_verts = []
            stchannels = []
            for h in helas_diags:
                if h:
                    # get_s_and_t_channels gives vertices starting from
                    # final state external particles and working inwards
                    stchannels.append(h.get('amplitudes')[0].\
                                      get_s_and_t_channels(ninitial,model,new_pdg))
                else:
                    stchannels.append((empty_verts, None))

            # For t-channels, just need the first non-empty one
            tchannels = [t for s,t in stchannels if t != None][0]

            # For s_and_t_channels (to be used later) use only first config
            s_and_t_channels.append([[s for s,t in stchannels if t != None][0],
                                     tchannels])

            # Make sure empty_verts is same length as real vertices
            if any([s for s,t in stchannels]):
                empty_verts[:] = [None]*max([len(s) for s,t in stchannels])

                # Reorganize s-channel vertices to get a list of all
                # subprocesses for each vertex
                schannels = zip(*[s for s,t in stchannels])
            else:
                schannels = []

            allchannels = schannels
            if len(tchannels) > 1:
                # Write out tchannels only if there are any non-trivial ones
                allchannels = schannels + tchannels

            # Write out propagators for s-channel and t-channel vertices

            #lines.append("# Diagram %d" % (mapconfigs[iconfig]))
            # Correspondance between the config and the diagram = amp2
            lines.append("*     %d       %d " % (nconfigs,
                                                     mapconfigs[iconfig]))

            for verts in allchannels:
                if verts in schannels:
                    vert = [v for v in verts if v][0]
                else:
                    vert = verts
                daughters = [leg.get('number') for leg in vert.get('legs')[:-1]]
                last_leg = vert.get('legs')[-1]
                line=str(last_leg.get('number'))+" "+str(daughters[0])+"  "+str(daughters[1])
#                lines.append("data (iforest(i,%d,%d),i=1,%d)/%s/" % \
#                             (last_leg.get('number'), nconfigs, len(daughters),
#                              ",".join([str(d) for d in daughters])))

                if last_leg.get('id') == 21 and 21 not in particle_dict:
                    # Fake propagator used in multiparticle vertices
                    mass = 'zero'
                    width = 'zero'
                    pow_part = 0
                else:
                    if (last_leg.get('id')!=7):
                      particle = particle_dict[last_leg.get('id')]
                      # Get mass
                      mass = particle.get('mass')
                      # Get width
                      width = particle.get('width')
                    else : # fake propagator used in multiparticle vertices
                      mass= 'zero'
                      width= 'zero'

                line=line+"   "+mass+"  "+width+"   "

                if verts in schannels:
                    pdgs = []
                    for v in verts:
                        if v:
                            pdgs.append(v.get('legs')[-1].get('id'))
                        else:
                            pdgs.append(0)
                    lines.append(line+" S "+str(last_leg.get('id')))
#                    lines.append("data (sprop(i,%d,%d),i=1,%d)/%s/" % \
#                                 (last_leg.get('number'), nconfigs, nsubprocs,
#                                  ",".join([str(d) for d in pdgs])))
#                    lines.append("data tprid(%d,%d)/0/" % \
#                                 (last_leg.get('number'), nconfigs))
                elif verts in tchannels[:-1]:
                    lines.append(line+" T "+str(last_leg.get('id')))
#		    lines.append("data tprid(%d,%d)/%d/" % \
#                                 (last_leg.get('number'), nconfigs,
#                                  abs(last_leg.get('id'))))
#                    lines.append("data (sprop(i,%d,%d),i=1,%d)/%s/" % \
#                                 (last_leg.get('number'), nconfigs, nsubprocs,
#                                  ",".join(['0'] * nsubprocs)))

        # Write out number of configs
#        lines.append("# Number of configs")
#        lines.append("data mapconfig(0)/%d/" % nconfigs)
        lines.append(" *    ")  # a line with just a star indicates this is the end of file
        # Write the file
        writer.writelines(lines)

        return s_and_t_channels


#===============================================================================
# ProcessExporterFortranME
#===============================================================================
class ProcessExporterFortranME(ProcessExporterFortran):
    """Class to take care of exporting a set of matrix elements to
    MadEvent format."""

    matrix_file = "matrix_madevent_v4.inc"

    def copy_v4template(self, modelname):
        """Additional actions needed for setup of Template
        """

        super(ProcessExporterFortranME, self).copy_v4template(modelname)
        
        # File created from Template (Different in some child class)
        filename = pjoin(self.dir_path,'Source','run_config.inc')
        self.write_run_config_file(writers.FortranWriter(filename))
        
        # The next file are model dependant (due to SLAH convention)
        self.model_name = modelname
        # Add the symmetry.f 
        filename = pjoin(self.dir_path,'SubProcesses','symmetry.f')
        self.write_symmetry(writers.FortranWriter(filename))
        # Add the driver.f 
        filename = pjoin(self.dir_path,'SubProcesses','driver.f')
        self.write_driver(writers.FortranWriter(filename))
        #
        filename = pjoin(self.dir_path,'SubProcesses','addmothers.f')
        self.write_addmothers(writers.FortranWriter(filename))
        # Copy the different python file in the Template
        self.copy_python_file()
        
        



    #===========================================================================
    # generate_subprocess_directory_v4 
    #===========================================================================        
    def copy_python_file(self):
        """copy the python file require for the Template"""

        # madevent interface
        cp(_file_path+'/interface/madevent_interface.py',
                            self.dir_path+'/bin/internal/madevent_interface.py')
        cp(_file_path+'/interface/extended_cmd.py',
                                  self.dir_path+'/bin/internal/extended_cmd.py')
        cp(_file_path+'/interface/common_run_interface.py',
                            self.dir_path+'/bin/internal/common_run_interface.py')
        cp(_file_path+'/various/misc.py', self.dir_path+'/bin/internal/misc.py')        
        cp(_file_path+'/iolibs/files.py', self.dir_path+'/bin/internal/files.py')
        cp(_file_path+'/iolibs/save_load_object.py', 
                              self.dir_path+'/bin/internal/save_load_object.py') 
        cp(_file_path+'/iolibs/file_writers.py', 
                              self.dir_path+'/bin/internal/file_writers.py')
        #model file                        
        cp(_file_path+'../models/check_param_card.py', 
                              self.dir_path+'/bin/internal/check_param_card.py')   
                
        #madevent file
        cp(_file_path+'/__init__.py', self.dir_path+'/bin/internal/__init__.py')
        cp(_file_path+'/various/lhe_parser.py', 
                                self.dir_path+'/bin/internal/lhe_parser.py')         
        cp(_file_path+'/various/gen_crossxhtml.py', 
                                self.dir_path+'/bin/internal/gen_crossxhtml.py')                
        cp(_file_path+'/various/banner.py', 
                                   self.dir_path+'/bin/internal/banner.py')
        cp(_file_path+'/various/cluster.py', 
                                       self.dir_path+'/bin/internal/cluster.py') 
        cp(_file_path+'/various/sum_html.py', 
                                       self.dir_path+'/bin/internal/sum_html.py') 
        cp(_file_path+'/various/combine_runs.py', 
                                       self.dir_path+'/bin/internal/combine_runs.py')
        # logging configuration
        cp(_file_path+'/interface/.mg5_logging.conf', 
                                 self.dir_path+'/bin/internal/me5_logging.conf') 
        cp(_file_path+'/interface/coloring_logging.py', 
                                 self.dir_path+'/bin/internal/coloring_logging.py')
        # shower card and FO_analyse_card. 
        #  Although not needed, it is imported by banner.py
        cp(_file_path+'/various/shower_card.py', 
                                 self.dir_path+'/bin/internal/shower_card.py') 
        cp(_file_path+'/various/FO_analyse_card.py', 
                                 self.dir_path+'/bin/internal/FO_analyse_card.py') 
 
 
    def convert_model_to_mg4(self, model, wanted_lorentz = [], 
                                                         wanted_couplings = []):
         
        super(ProcessExporterFortranME,self).convert_model_to_mg4(model, 
                                               wanted_lorentz, wanted_couplings)
         
        IGNORE_PATTERNS = ('*.pyc','*.dat','*.py~')
        try:
            shutil.rmtree(pjoin(self.dir_path,'bin','internal','ufomodel'))
        except OSError as error:
            pass
        model_path = model.get('modelpath')
        # This is not safe if there is a '##' or '-' in the path.
        shutil.copytree(model_path, 
                               pjoin(self.dir_path,'bin','internal','ufomodel'),
                               ignore=shutil.ignore_patterns(*IGNORE_PATTERNS))
        if hasattr(model, 'restrict_card'):
            out_path = pjoin(self.dir_path, 'bin', 'internal','ufomodel',
                                                         'restrict_default.dat')
            if isinstance(model.restrict_card, check_param_card.ParamCard):
                model.restrict_card.write(out_path)
            else:
                files.cp(model.restrict_card, out_path)
                
    #===========================================================================
    # export model files
    #=========================================================================== 
    def export_model_files(self, model_path):
        """export the model dependent files"""
        
        super(ProcessExporterFortranME,self).export_model_files(model_path)
        
        # Add the routine update_as_param in v4 model 
        # This is a function created in the UFO 
        text="""
        subroutine update_as_param()
          call setpara('param_card.dat',.false.)
          return
        end
        """
        ff = open(pjoin(self.dir_path, 'Source', 'MODEL', 'couplings.f'),'a')
        ff.write(text)
        ff.close()
                
        # Add the symmetry.f 
        filename = pjoin(self.dir_path,'SubProcesses','symmetry.f')
        self.write_symmetry(writers.FortranWriter(filename), v5=False)
        
        # Add the driver.f 
        filename = pjoin(self.dir_path,'SubProcesses','driver.f')
        self.write_driver(writers.FortranWriter(filename), v5=False)
        
        # Modify setrun.f
        text = open(pjoin(self.dir_path,'Source','setrun.f')).read()
        text = text.replace('call setpara(param_card_name)', 'call setpara(param_card_name, .true.)')
        fsock = open(pjoin(self.dir_path,'Source','setrun.f'), 'w')
        fsock.write(text)
        fsock.close()
        
        self.make_model_symbolic_link()


    #===========================================================================
    # generate_subprocess_directory_v4 
    #===========================================================================
    def generate_subprocess_directory_v4(self, matrix_element,
                                         fortran_model,
                                         me_number):
        """Generate the Pxxxxx directory for a subprocess in MG4 madevent,
        including the necessary matrix.f and various helper files"""

        cwd = os.getcwd()
        path = pjoin(self.dir_path, 'SubProcesses')


        if not self.model:
            self.model = matrix_element.get('processes')[0].get('model')



        #os.chdir(path)
        # Create the directory PN_xx_xxxxx in the specified path
        subprocdir = "P%s" % matrix_element.get('processes')[0].shell_string()
        try:
            os.mkdir(pjoin(path,subprocdir))
        except os.error as error:
            logger.warning(error.strerror + " " + subprocdir)

        #try:
        #    os.chdir(subprocdir)
        #except os.error:
        #    logger.error('Could not cd to directory %s' % subprocdir)
        #    return 0

        logger.info('Creating files in directory %s' % subprocdir)
        Ppath = pjoin(path, subprocdir)
        
        # Extract number of external particles
        (nexternal, ninitial) = matrix_element.get_nexternal_ninitial()

        # Create the matrix.f file, auto_dsig.f file and all inc files
        filename = pjoin(Ppath, 'matrix.f')
        calls, ncolor = \
               self.write_matrix_element_v4(writers.FortranWriter(filename),
                                                matrix_element,
                                                fortran_model)

        filename = pjoin(Ppath, 'auto_dsig.f')
        self.write_auto_dsig_file(writers.FortranWriter(filename),
                             matrix_element)

        filename = pjoin(Ppath, 'configs.inc')
        mapconfigs, (s_and_t_channels, nqcd_list) = self.write_configs_file(\
            writers.FortranWriter(filename),
            matrix_element)

        filename = pjoin(Ppath, 'config_nqcd.inc')
        self.write_config_nqcd_file(writers.FortranWriter(filename),
                               nqcd_list)

        filename = pjoin(Ppath, 'config_subproc_map.inc')
        self.write_config_subproc_map_file(writers.FortranWriter(filename),
                                           s_and_t_channels)

        filename = pjoin(Ppath, 'coloramps.inc')
        self.write_coloramps_file(writers.FortranWriter(filename),
                             mapconfigs,
                             matrix_element)

        filename = pjoin(Ppath, 'get_color.f')
        self.write_colors_file(writers.FortranWriter(filename),
                               matrix_element)

        filename = pjoin(Ppath, 'decayBW.inc')
        self.write_decayBW_file(writers.FortranWriter(filename),
                           s_and_t_channels)

        filename = pjoin(Ppath, 'dname.mg')
        self.write_dname_file(writers.FileWriter(filename),
                         "P"+matrix_element.get('processes')[0].shell_string())

        filename = pjoin(Ppath, 'iproc.dat')
        self.write_iproc_file(writers.FortranWriter(filename),
                         me_number)

        filename = pjoin(Ppath, 'leshouche.inc')
        self.write_leshouche_file(writers.FortranWriter(filename),
                             matrix_element)

        filename = pjoin(Ppath, 'maxamps.inc')
        self.write_maxamps_file(writers.FortranWriter(filename),
                           len(matrix_element.get('diagrams')),
                           ncolor,
                           len(matrix_element.get('processes')),
                           1)

        filename = pjoin(Ppath, 'mg.sym')
        self.write_mg_sym_file(writers.FortranWriter(filename),
                          matrix_element)

        filename = pjoin(Ppath, 'ncombs.inc')
        self.write_ncombs_file(writers.FortranWriter(filename),
                          nexternal)

        filename = pjoin(Ppath, 'nexternal.inc')
        self.write_nexternal_file(writers.FortranWriter(filename),
                             nexternal, ninitial)

        filename = pjoin(Ppath, 'ngraphs.inc')
        self.write_ngraphs_file(writers.FortranWriter(filename),
                           len(mapconfigs))


        filename = pjoin(Ppath, 'pmass.inc')
        self.write_pmass_file(writers.FortranWriter(filename),
                         matrix_element)

        filename = pjoin(Ppath, 'props.inc')
        self.write_props_file(writers.FortranWriter(filename),
                         matrix_element,
                         s_and_t_channels)

        # Find config symmetries and permutations
        symmetry, perms, ident_perms = \
                  diagram_symmetry.find_symmetry(matrix_element)

        filename = pjoin(Ppath, 'symswap.inc')
        self.write_symswap_file(writers.FortranWriter(filename),
                                ident_perms)

        filename = pjoin(Ppath, 'symfact_orig.dat')
        self.write_symfact_file(open(filename, 'w'), symmetry)

        # Generate diagrams
        filename = pjoin(Ppath, "matrix.ps")
        plot = draw.MultiEpsDiagramDrawer(matrix_element.get('base_amplitude').\
                                             get('diagrams'),
                                          filename,
                                          model=matrix_element.get('processes')[0].\
                                             get('model'),
                                          amplitude=True)
        logger.info("Generating Feynman diagrams for " + \
                     matrix_element.get('processes')[0].nice_string())
        plot.draw()

        #import genps.inc and maxconfigs.inc into Subprocesses
        ln(self.dir_path + '/Source/genps.inc', self.dir_path + '/SubProcesses', log=False)
        ln(self.dir_path + '/Source/maxconfigs.inc', self.dir_path + '/SubProcesses', log=False)

        linkfiles = ['addmothers.f',
                     'cluster.f',
                     'cluster.inc',
                     'coupl.inc',
                     'cuts.f',
                     'cuts.inc',
                     'driver.f',
                     'genps.f',
                     'genps.inc',
                     'idenparts.f',
                     'initcluster.f',
                     'makefile',
                     'message.inc',
                     'myamp.f',
                     'reweight.f',
                     'run.inc',
                     'maxconfigs.inc',
                     'maxparticles.inc',
                     'run_config.inc',
                     'setcuts.f',
                     'setscales.f',
                     'sudakov.inc',
                     'symmetry.f',
                     'unwgt.f']

        for file in linkfiles:
            ln('../' + file , cwd=Ppath)

        #import nexternal/leshouche in Source
        ln(pjoin(Ppath,'nexternal.inc'), pjoin(self.dir_path,'Source'), log=False)
        ln(pjoin(Ppath,'leshouche.inc'),  pjoin(self.dir_path,'Source'), log=False)
        ln(pjoin(Ppath,'maxamps.inc'),  pjoin(self.dir_path,'Source'), log=False)
        # Return to SubProcesses dir
        #os.chdir(os.path.pardir)

        # Add subprocess to subproc.mg
        filename = pjoin(path, 'subproc.mg')
        files.append_to_file(filename,
                             self.write_subproc,
                             subprocdir)

        # Return to original dir
        #os.chdir(cwd)

        # Generate info page
        gen_infohtml.make_info_html(self.dir_path)


        if not calls:
            calls = 0
        return calls

    def finalize_v4_directory(self, matrix_elements, history, makejpg = False,
                              online = False, compiler='gfortran'):
        """Finalize ME v4 directory by creating jpeg diagrams, html
        pages,proc_card_mg5.dat and madevent.tar.gz."""
      
        modelname = self.opt['model']
        if modelname == 'mssm' or modelname.startswith('mssm-'):
            param_card = pjoin(self.dir_path, 'Cards','param_card.dat')
            mg5_param = pjoin(self.dir_path, 'Source', 'MODEL', 'MG5_param.dat')
            check_param_card.convert_to_mg5card(param_card, mg5_param)
            check_param_card.check_valid_param_card(mg5_param)

        # Add the combine_events.f modify param_card path/number of @X
        filename = pjoin(self.dir_path,'Source','combine_events.f')
        try:
            nb_proc =[p.get('id') for me in matrix_elements for m in me.get('matrix_elements') for p in m.get('processes')]
        except AttributeError:
            nb_proc =[p.get('id') for m in matrix_elements.get('matrix_elements') for p in m.get('processes')]
        nb_proc = len(set(nb_proc))
        self.write_combine_events(writers.FortranWriter(filename), nb_proc) # already formatted
        # Write maxconfigs.inc based on max of ME's/subprocess groups
        filename = pjoin(self.dir_path,'Source','maxconfigs.inc')
        self.write_maxconfigs_file(writers.FortranWriter(filename),
                                   matrix_elements)
        
        # Write maxparticles.inc based on max of ME's/subprocess groups
        filename = pjoin(self.dir_path,'Source','maxparticles.inc')
        self.write_maxparticles_file(writers.FortranWriter(filename),
                                     matrix_elements)
        
        # Touch "done" file
        os.system('touch %s/done' % pjoin(self.dir_path,'SubProcesses'))

        # Check for compiler
        self.set_compiler(compiler)

        old_pos = os.getcwd()
        subpath = pjoin(self.dir_path, 'SubProcesses')

        P_dir_list = [proc for proc in os.listdir(subpath) 
                      if os.path.isdir(pjoin(subpath,proc)) and proc[0] == 'P']

        devnull = os.open(os.devnull, os.O_RDWR)
        # Convert the poscript in jpg files (if authorize)
        if makejpg:
            try:
                os.remove(pjoin(self.dir_path,'HTML','card.jpg'))
            except Exception, error:
                pass
            logger.info("Generate jpeg diagrams")
            for Pdir in P_dir_list:
                misc.call([pjoin(self.dir_path, 'bin', 'internal', 'gen_jpeg-pl')],
                                stdout = devnull, cwd=pjoin(subpath, Pdir))

        logger.info("Generate web pages")
        # Create the WebPage using perl script

        misc.call([pjoin(self.dir_path, 'bin', 'internal', 'gen_cardhtml-pl')], \
                                      stdout = devnull,cwd=pjoin(self.dir_path))

        #os.chdir(os.path.pardir)

        obj = gen_infohtml.make_info_html(self.dir_path)
        [mv(name, './HTML/') for name in os.listdir('.') if \
                            (name.endswith('.html') or name.endswith('.jpg')) and \
                            name != 'index.html']               
        if online:
            nb_channel = obj.rep_rule['nb_gen_diag']
            open(pjoin(self.dir_path, 'Online'),'w').write(str(nb_channel))
        
        # Write command history as proc_card_mg5
        if os.path.isdir(pjoin(self.dir_path,'Cards')):
            output_file = pjoin(self.dir_path,'Cards', 'proc_card_mg5.dat')
            output_file = open(output_file, 'w')
            text = ('\n'.join(history) + '\n') % misc.get_time_info()
            output_file.write(text)
            output_file.close()

        misc.call([pjoin(self.dir_path, 'bin', 'internal', 'gen_cardhtml-pl')],
                        stdout = devnull)

        # Run "make" to generate madevent.tar.gz file
        if os.path.exists(pjoin(self.dir_path,'SubProcesses', 'subproc.mg')):
            if os.path.exists(pjoin(self.dir_path,'madevent.tar.gz')):
                os.remove(pjoin(self.dir_path,'madevent.tar.gz'))
            misc.call([os.path.join(self.dir_path, 'bin', 'internal', 'make_madevent_tar')],
                        stdout = devnull, cwd=self.dir_path)

        misc.call([pjoin(self.dir_path, 'bin', 'internal', 'gen_cardhtml-pl')],
                        stdout = devnull)

        #return to the initial dir
        #os.chdir(old_pos)               

    #===========================================================================
    # write_matrix_element_v4
    #===========================================================================
    def write_matrix_element_v4(self, writer, matrix_element, fortran_model,
                                proc_id = "", config_map = []):
        """Export a matrix element to a matrix.f file in MG4 madevent format"""

        if not matrix_element.get('processes') or \
               not matrix_element.get('diagrams'):
            return 0

        if not isinstance(writer, writers.FortranWriter):
            raise writers.FortranWriter.FortranWriterError(\
                "writer not FortranWriter")

        
        # Set lowercase/uppercase Fortran code
        writers.FortranWriter.downcase = False

        replace_dict = {}

        # Extract helas calls
        helas_calls = fortran_model.get_matrix_element_calls(\
                    matrix_element)
        replace_dict['helas_calls'] = "\n".join(helas_calls)


        # Extract version number and date from VERSION file
        info_lines = self.get_mg5_info_lines()
        replace_dict['info_lines'] = info_lines

        # Extract process info lines
        process_lines = self.get_process_info_lines(matrix_element)
        replace_dict['process_lines'] = process_lines

        # Set proc_id
        replace_dict['proc_id'] = proc_id

        # Extract ncomb
        ncomb = matrix_element.get_helicity_combinations()
        replace_dict['ncomb'] = ncomb

        # Extract helicity lines
        helicity_lines = self.get_helicity_lines(matrix_element)
        replace_dict['helicity_lines'] = helicity_lines

        # Extract IC line
        ic_line = self.get_ic_line(matrix_element)
        replace_dict['ic_line'] = ic_line

        # Extract overall denominator
        # Averaging initial state color, spin, and identical FS particles
        den_factor_line = self.get_den_factor_line(matrix_element)
        replace_dict['den_factor_line'] = den_factor_line

        # Extract ngraphs
        ngraphs = matrix_element.get_number_of_amplitudes()
        replace_dict['ngraphs'] = ngraphs

        # Extract ndiags
        ndiags = len(matrix_element.get('diagrams'))
        replace_dict['ndiags'] = ndiags

        # Set define_iconfigs_lines
        replace_dict['define_iconfigs_lines'] = \
             """INTEGER MAPCONFIG(0:LMAXCONFIGS), ICONFIG
             COMMON/TO_MCONFIGS/MAPCONFIG, ICONFIG"""

        if proc_id:
            # Set lines for subprocess group version
            # Set define_iconfigs_lines
            replace_dict['define_iconfigs_lines'] += \
                 """\nINTEGER SUBDIAG(MAXSPROC),IB(2)
                 COMMON/TO_SUB_DIAG/SUBDIAG,IB"""    
            # Set set_amp2_line
            replace_dict['set_amp2_line'] = "ANS=ANS*AMP2(SUBDIAG(%s))/XTOT" % \
                                            proc_id
        else:
            # Standard running
            # Set set_amp2_line
            replace_dict['set_amp2_line'] = "ANS=ANS*AMP2(MAPCONFIG(ICONFIG))/XTOT"

        # Extract nwavefuncs
        nwavefuncs = matrix_element.get_number_of_wavefunctions()
        replace_dict['nwavefuncs'] = nwavefuncs

        # Extract ncolor
        ncolor = max(1, len(matrix_element.get('color_basis')))
        replace_dict['ncolor'] = ncolor

        # Extract color data lines
        color_data_lines = self.get_color_data_lines(matrix_element)
        replace_dict['color_data_lines'] = "\n".join(color_data_lines)


        # Set the size of Wavefunction
        if not self.model or any([p.get('spin') in [4,5] for p in self.model.get('particles') if p]):
            replace_dict['wavefunctionsize'] = 18
        else:
            replace_dict['wavefunctionsize'] = 6

        # Extract amp2 lines
        amp2_lines = self.get_amp2_lines(matrix_element, config_map)
        replace_dict['amp2_lines'] = '\n'.join(amp2_lines)

        # Extract JAMP lines
        jamp_lines = self.get_JAMP_lines(matrix_element)
        replace_dict['jamp_lines'] = '\n'.join(jamp_lines)

        file = open(pjoin(_file_path, \
                          'iolibs/template_files/%s' % self.matrix_file)).read()
        file = file % replace_dict


        # Write the file
        writer.writelines(file)

        return len(filter(lambda call: call.find('#') != 0, helas_calls)), ncolor

    #===========================================================================
    # write_auto_dsig_file
    #===========================================================================
    def write_auto_dsig_file(self, writer, matrix_element, proc_id = ""):
        """Write the auto_dsig.f file for the differential cross section
        calculation, includes pdf call information"""

        if not matrix_element.get('processes') or \
               not matrix_element.get('diagrams'):
            return 0

        nexternal, ninitial = matrix_element.get_nexternal_ninitial()

        if ninitial < 1 or ninitial > 2:
            raise writers.FortranWriter.FortranWriterError, \
                  """Need ninitial = 1 or 2 to write auto_dsig file"""

        replace_dict = {}

        # Extract version number and date from VERSION file
        info_lines = self.get_mg5_info_lines()
        replace_dict['info_lines'] = info_lines

        # Extract process info lines
        process_lines = self.get_process_info_lines(matrix_element)
        replace_dict['process_lines'] = process_lines

        # Set proc_id
        replace_dict['proc_id'] = proc_id
        replace_dict['numproc'] = 1

        # Set dsig_line
        if ninitial == 1:
            # No conversion, since result of decay should be given in GeV
            dsig_line = "pd(0)*dsiguu"
        else:
            # Convert result (in GeV) to pb
            dsig_line = "pd(0)*conv*dsiguu"

        replace_dict['dsig_line'] = dsig_line

        # Extract pdf lines
        pdf_vars, pdf_data, pdf_lines = \
                  self.get_pdf_lines(matrix_element, ninitial, proc_id != "")
        replace_dict['pdf_vars'] = pdf_vars
        replace_dict['pdf_data'] = pdf_data
        replace_dict['pdf_lines'] = pdf_lines

        # Lines that differ between subprocess group and regular
        if proc_id:
            replace_dict['numproc'] = int(proc_id)
            replace_dict['passcuts_begin'] = ""
            replace_dict['passcuts_end'] = ""
            # Set lines for subprocess group version
            # Set define_iconfigs_lines
            replace_dict['define_subdiag_lines'] = \
                 """\nINTEGER SUBDIAG(MAXSPROC),IB(2)
                 COMMON/TO_SUB_DIAG/SUBDIAG,IB"""    
            replace_dict['cutsdone'] = ""
        else:
            replace_dict['passcuts_begin'] = "IF (PASSCUTS(PP)) THEN"
            replace_dict['passcuts_end'] = "ENDIF"
            replace_dict['define_subdiag_lines'] = ""
            replace_dict['cutsdone'] = "      cutsdone=.false.\n       cutspassed=.false."

        file = open(pjoin(_file_path, \
                          'iolibs/template_files/auto_dsig_v4.inc')).read()
        file = file % replace_dict

        # Write the file
        writer.writelines(file)

    #===========================================================================
    # write_coloramps_file
    #===========================================================================
    def write_coloramps_file(self, writer, mapconfigs, matrix_element):
        """Write the coloramps.inc file for MadEvent"""

        lines = self.get_icolamp_lines(mapconfigs, matrix_element, 1)
        lines.insert(0, "logical icolamp(%d,%d,1)" % \
                        (max(len(matrix_element.get('color_basis').keys()), 1),
                         len(mapconfigs)))


        # Write the file
        writer.writelines(lines)

        return True

    #===========================================================================
    # write_colors_file
    #===========================================================================
    def write_colors_file(self, writer, matrix_elements):
        """Write the get_color.f file for MadEvent, which returns color
        for all particles used in the matrix element."""

        if isinstance(matrix_elements, helas_objects.HelasMatrixElement):
            matrix_elements = [matrix_elements]

        model = matrix_elements[0].get('processes')[0].get('model')

        # We need the both particle and antiparticle wf_ids, since the identity
        # depends on the direction of the wf.
        wf_ids = set(sum([sum([sum([[wf.get_pdg_code(),wf.get_anti_pdg_code()] \
                                    for wf in d.get('wavefunctions')],[]) \
                               for d in me.get('diagrams')], []) \
                          for me in matrix_elements], []))

        leg_ids = set(sum([sum([sum([[l.get('id'), 
                          model.get_particle(l.get('id')).get_anti_pdg_code()] \
                                  for l in p.get_legs_with_decays()], []) \
                                for p in me.get('processes')], []) \
                           for me in matrix_elements], []))
        particle_ids = sorted(list(wf_ids.union(leg_ids)))

        lines = """function get_color(ipdg)
        implicit none
        integer get_color, ipdg

        if(ipdg.eq.%d)then
        get_color=%d
        return
        """ % (particle_ids[0], model.get_particle(particle_ids[0]).get_color())

        for part_id in particle_ids[1:]:
            lines += """else if(ipdg.eq.%d)then
            get_color=%d
            return
            """ % (part_id, model.get_particle(part_id).get_color())
        # Dummy particle for multiparticle vertices with pdg given by
        # first code not in the model
        lines += """else if(ipdg.eq.%d)then
c           This is dummy particle used in multiparticle vertices
            get_color=2
            return
            """ % model.get_first_non_pdg()
        lines += """else
        write(*,*)'Error: No color given for pdg ',ipdg
        get_color=0        
        return
        endif
        end
        """
        
        # Write the file
        writer.writelines(lines)

        return True

    #===========================================================================
    # write_config_nqcd_file
    #===========================================================================
    def write_config_nqcd_file(self, writer, nqcd_list):
        """Write the config_nqcd.inc with the number of QCD couplings
        for each config"""

        lines = []
        for iconf, n in enumerate(nqcd_list):
            lines.append("data nqcd(%d)/%d/" % (iconf+1, n))

        # Write the file
        writer.writelines(lines)

        return True

    #===========================================================================
    # write_maxconfigs_file
    #===========================================================================
    def write_maxconfigs_file(self, writer, matrix_elements):
        """Write the maxconfigs.inc file for MadEvent"""

        if isinstance(matrix_elements, helas_objects.HelasMultiProcess):
            maxconfigs = max([me.get_num_configs() for me in \
                              matrix_elements.get('matrix_elements')])
        else:
            maxconfigs = max([me.get_num_configs() for me in matrix_elements])

        lines = "integer lmaxconfigs\n"
        lines += "parameter(lmaxconfigs=%d)" % maxconfigs

        # Write the file
        writer.writelines(lines)

        return True


                                
    #===========================================================================
    # write_config_subproc_map_file
    #===========================================================================
    def write_config_subproc_map_file(self, writer, s_and_t_channels):
        """Write a dummy config_subproc.inc file for MadEvent"""

        lines = []

        for iconfig in range(len(s_and_t_channels)):
            lines.append("DATA CONFSUB(1,%d)/1/" % \
                         (iconfig + 1))

        # Write the file
        writer.writelines(lines)

        return True

    #===========================================================================
    # write_configs_file
    #===========================================================================
    def write_configs_file(self, writer, matrix_element):
        """Write the configs.inc file for MadEvent"""

        # Extract number of external particles
        (nexternal, ninitial) = matrix_element.get_nexternal_ninitial()

        model = matrix_element.get('processes')[0].get('model')
        configs = [(i+1, d) for (i, d) in \
                       enumerate(matrix_element.get('diagrams'))]
        mapconfigs = [c[0] for c in configs]
        return mapconfigs, self.write_configs_file_from_diagrams(writer,
                                                            [[c[1]] for c in configs],
                                                            mapconfigs,
                                                            nexternal, ninitial,
                                                            model)

    #===========================================================================
    # write_run_configs_file
    #===========================================================================
    def write_run_config_file(self, writer):
        """Write the run_configs.inc file for MadEvent"""

        path = pjoin(_file_path,'iolibs','template_files','madevent_run_config.inc') 
        text = open(path).read() % {'chanperjob':'5'} 
        writer.write(text)
        return True


    #===========================================================================
    # write_configs_file_from_diagrams
    #===========================================================================
    def write_configs_file_from_diagrams(self, writer, configs, mapconfigs,
                                         nexternal, ninitial, model):
        """Write the actual configs.inc file.
        
        configs is the diagrams corresponding to configs (each
        diagrams is a list of corresponding diagrams for all
        subprocesses, with None if there is no corresponding diagrams
        for a given process).
        mapconfigs gives the diagram number for each config.

        For s-channels, we need to output one PDG for each subprocess in
        the subprocess group, in order to be able to pick the right
        one for multiprocesses."""

        lines = []

        s_and_t_channels = []

        nqcd_list = []

        minvert = min([max([d for d in config if d][0].get_vertex_leg_numbers()) \
                       for config in configs])

        # Number of subprocesses
        nsubprocs = len(configs[0])

        nconfigs = 0

        new_pdg = model.get_first_non_pdg()

        for iconfig, helas_diags in enumerate(configs):
            if any([vert > minvert for vert in
                    [d for d in helas_diags if d][0].get_vertex_leg_numbers()]):
                # Only 3-vertices allowed in configs.inc
                continue
            nconfigs += 1

            # Need s- and t-channels for all subprocesses, including
            # those that don't contribute to this config
            empty_verts = []
            stchannels = []
            for h in helas_diags:
                if h:
                    # get_s_and_t_channels gives vertices starting from
                    # final state external particles and working inwards
                    stchannels.append(h.get('amplitudes')[0].\
                                      get_s_and_t_channels(ninitial, model,
                                                           new_pdg))
                else:
                    stchannels.append((empty_verts, None))

            # For t-channels, just need the first non-empty one
            tchannels = [t for s,t in stchannels if t != None][0]

            # For s_and_t_channels (to be used later) use only first config
            s_and_t_channels.append([[s for s,t in stchannels if t != None][0],
                                     tchannels])

            # Make sure empty_verts is same length as real vertices
            if any([s for s,t in stchannels]):
                empty_verts[:] = [None]*max([len(s) for s,t in stchannels])

                # Reorganize s-channel vertices to get a list of all
                # subprocesses for each vertex
                schannels = zip(*[s for s,t in stchannels])
            else:
                schannels = []

            allchannels = schannels
            if len(tchannels) > 1:
                # Write out tchannels only if there are any non-trivial ones
                allchannels = schannels + tchannels

            # Write out propagators for s-channel and t-channel vertices

            lines.append("# Diagram %d" % (mapconfigs[iconfig]))
            # Correspondance between the config and the diagram = amp2
            lines.append("data mapconfig(%d)/%d/" % (nconfigs,
                                                     mapconfigs[iconfig]))
            # Number of QCD couplings in this diagram
            nqcd = 0
            for h in helas_diags:
                if h:
                    try:
                        nqcd = h.calculate_orders()['QCD']
                    except KeyError:
                        pass
                    break
                else:
                    continue

            nqcd_list.append(nqcd)

            for verts in allchannels:
                if verts in schannels:
                    vert = [v for v in verts if v][0]
                else:
                    vert = verts
                daughters = [leg.get('number') for leg in vert.get('legs')[:-1]]
                last_leg = vert.get('legs')[-1]
                lines.append("data (iforest(i,%d,%d),i=1,%d)/%s/" % \
                             (last_leg.get('number'), nconfigs, len(daughters),
                              ",".join([str(d) for d in daughters])))
                if verts in schannels:
                    pdgs = []
                    for v in verts:
                        if v:
                            pdgs.append(v.get('legs')[-1].get('id'))
                        else:
                            pdgs.append(0)
                    lines.append("data (sprop(i,%d,%d),i=1,%d)/%s/" % \
                                 (last_leg.get('number'), nconfigs, nsubprocs,
                                  ",".join([str(d) for d in pdgs])))
                    lines.append("data tprid(%d,%d)/0/" % \
                                 (last_leg.get('number'), nconfigs))
                elif verts in tchannels[:-1]:
                    lines.append("data tprid(%d,%d)/%d/" % \
                                 (last_leg.get('number'), nconfigs,
                                  abs(last_leg.get('id'))))
                    lines.append("data (sprop(i,%d,%d),i=1,%d)/%s/" % \
                                 (last_leg.get('number'), nconfigs, nsubprocs,
                                  ",".join(['0'] * nsubprocs)))

        # Write out number of configs
        lines.append("# Number of configs")
        lines.append("data mapconfig(0)/%d/" % nconfigs)

        # Write the file
        writer.writelines(lines)

        return s_and_t_channels, nqcd_list

    #===========================================================================
    # write_decayBW_file
    #===========================================================================
    def write_decayBW_file(self, writer, s_and_t_channels):
        """Write the decayBW.inc file for MadEvent"""

        lines = []

        booldict = {None: "0", True: "1", False: "2"}

        for iconf, config in enumerate(s_and_t_channels):
            schannels = config[0]
            for vertex in schannels:
                # For the resulting leg, pick out whether it comes from
                # decay or not, as given by the onshell flag
                leg = vertex.get('legs')[-1]
                lines.append("data gForceBW(%d,%d)/%s/" % \
                             (leg.get('number'), iconf + 1,
                              booldict[leg.get('onshell')]))

        # Write the file
        writer.writelines(lines)

        return True

    #===========================================================================
    # write_dname_file
    #===========================================================================
    def write_dname_file(self, writer, dir_name):
        """Write the dname.mg file for MG4"""

        line = "DIRNAME=%s" % dir_name

        # Write the file
        writer.write(line + "\n")

        return True

    #===========================================================================
    # write_driver
    #===========================================================================
    def write_driver(self, writer, v5=True):
        """Write the SubProcess/driver.f file for MG4"""

        path = pjoin(_file_path,'iolibs','template_files','madevent_driver.f')
        
        if self.model_name == 'mssm' or self.model_name.startswith('mssm-'):
            card = 'Source/MODEL/MG5_param.dat'
        else:
            card = 'param_card.dat' 
        if v5:
            text = open(path).read() % {'param_card_name':card, 'secondparam':''} 
        else:
            text = open(path).read() % {'param_card_name':card, 
                                        'secondparam': ',.true.'} 
        writer.write(text)
        
        return True

    #===========================================================================
    # write_addmothers
    #===========================================================================
    def write_addmothers(self, writer):
        """Write the SubProcess/addmothers.f"""

        path = pjoin(_file_path,'iolibs','template_files','addmothers.f')

        text = open(path).read() % {'iconfig': 'diag_number'}
        writer.write(text)
        
        return True


    #===========================================================================
    # write_combine_events
    #===========================================================================
    def write_combine_events(self, writer, nb_proc=100):
        """Write the SubProcess/driver.f file for MG4"""

        path = pjoin(_file_path,'iolibs','template_files','madevent_combine_events.f')
        
        if self.model_name == 'mssm' or self.model_name.startswith('mssm-'):
            card = 'Source/MODEL/MG5_param.dat'
        else:
            card = 'param_card.dat' 
        
        #set maxpup (number of @X in the process card)
            
        text = open(path).read() % {'param_card_name':card, 'maxpup':nb_proc+1}
        #the +1 is just a security. This is not needed but I feel(OM) safer with it.
        writer.write(text)
        
        return True


    #===========================================================================
    # write_symmetry
    #===========================================================================
    def write_symmetry(self, writer, v5=True):
        """Write the SubProcess/driver.f file for ME"""

        path = pjoin(_file_path,'iolibs','template_files','madevent_symmetry.f')
        
        if self.model_name == 'mssm' or self.model_name.startswith('mssm-'):
            card = 'Source/MODEL/MG5_param.dat'
        else:
            card = 'param_card.dat' 
        text = open(path).read() 
        
        if v5:
            text = text % {'param_card_name':card, 'setparasecondarg':''} 
        else:
            text = text % {'param_card_name':card, 'setparasecondarg':',.true.'} 
        writer.write(text)
        
        return True




    #===========================================================================
    # write_iproc_file
    #===========================================================================
    def write_iproc_file(self, writer, me_number):
        """Write the iproc.dat file for MG4"""
        line = "%d" % (me_number + 1)

        # Write the file
        for line_to_write in writer.write_line(line):
            writer.write(line_to_write)
        return True

    #===========================================================================
    # write_mg_sym_file
    #===========================================================================
    def write_mg_sym_file(self, writer, matrix_element):
        """Write the mg.sym file for MadEvent."""

        lines = []

        # Extract process with all decays included
        final_legs = filter(lambda leg: leg.get('state') == True,
                       matrix_element.get('processes')[0].get_legs_with_decays())

        ninitial = len(filter(lambda leg: leg.get('state') == False,
                              matrix_element.get('processes')[0].get('legs')))

        identical_indices = {}

        # Extract identical particle info
        for i, leg in enumerate(final_legs):
            if leg.get('id') in identical_indices:
                identical_indices[leg.get('id')].append(\
                                    i + ninitial + 1)
            else:
                identical_indices[leg.get('id')] = [i + ninitial + 1]

        # Remove keys which have only one particle
        for key in identical_indices.keys():
            if len(identical_indices[key]) < 2:
                del identical_indices[key]

        # Write mg.sym file
        lines.append(str(len(identical_indices.keys())))
        for key in identical_indices.keys():
            lines.append(str(len(identical_indices[key])))
            for number in identical_indices[key]:
                lines.append(str(number))

        # Write the file
        writer.writelines(lines)

        return True

    #===========================================================================
    # write_mg_sym_file
    #===========================================================================
    def write_default_mg_sym_file(self, writer):
        """Write the mg.sym file for MadEvent."""

        lines = "0"

        # Write the file
        writer.writelines(lines)

        return True

    #===========================================================================
    # write_ncombs_file
    #===========================================================================
    def write_ncombs_file(self, writer, nexternal):
        """Write the ncombs.inc file for MadEvent."""

        # ncomb (used for clustering) is 2^nexternal
        file = "       integer    n_max_cl\n"
        file = file + "parameter (n_max_cl=%d)" % (2 ** nexternal)

        # Write the file
        writer.writelines(file)

        return True

    #===========================================================================
    # write_processes_file
    #===========================================================================
    def write_processes_file(self, writer, subproc_group):
        """Write the processes.dat file with info about the subprocesses
        in this group."""

        lines = []

        for ime, me in \
            enumerate(subproc_group.get('matrix_elements')):
            lines.append("%s %s" % (str(ime+1) + " " * (7-len(str(ime+1))),
                                    ",".join(p.base_string() for p in \
                                             me.get('processes'))))
            if me.get('has_mirror_process'):
                mirror_procs = [copy.copy(p) for p in me.get('processes')]
                for proc in mirror_procs:
                    legs = copy.copy(proc.get('legs_with_decays'))
                    legs.insert(0, legs.pop(1))
                    proc.set("legs_with_decays", legs)
                lines.append("mirror  %s" % ",".join(p.base_string() for p in \
                                                     mirror_procs))
            else:
                lines.append("mirror  none")

        # Write the file
        writer.write("\n".join(lines))

        return True

    #===========================================================================
    # write_symswap_file
    #===========================================================================
    def write_symswap_file(self, writer, ident_perms):
        """Write the file symswap.inc for MG4 by comparing diagrams using
        the internal matrix element value functionality."""

        lines = []

        # Write out lines for symswap.inc file (used to permute the
        # external leg momenta
        for iperm, perm in enumerate(ident_perms):
            lines.append("data (isym(i,%d),i=1,nexternal)/%s/" % \
                         (iperm+1, ",".join([str(i+1) for i in perm])))
        lines.append("data nsym/%d/" % len(ident_perms))

        # Write the file
        writer.writelines(lines)

        return True

    #===========================================================================
    # write_symfact_file
    #===========================================================================
    def write_symfact_file(self, writer, symmetry):
        """Write the files symfact.dat for MG4 by comparing diagrams using
        the internal matrix element value functionality."""

        pos = max(2, int(math.ceil(math.log10(len(symmetry)))))
        form = "%"+str(pos)+"r %"+str(pos+1)+"r"
        # Write out lines for symswap.inc file (used to permute the
        # external leg momenta
        lines = [ form %(i+1, s) for i,s in enumerate(symmetry) if s != 0] 
        # Write the file
        writer.write('\n'.join(lines))
        writer.write('\n')

        return True

    #===========================================================================
    # write_symperms_file
    #===========================================================================
    def write_symperms_file(self, writer, perms):
        """Write the symperms.inc file for subprocess group, used for
        symmetric configurations"""

        lines = []
        for iperm, perm in enumerate(perms):
            lines.append("data (perms(i,%d),i=1,nexternal)/%s/" % \
                         (iperm+1, ",".join([str(i+1) for i in perm])))

        # Write the file
        writer.writelines(lines)

        return True

    #===========================================================================
    # write_subproc
    #===========================================================================
    def write_subproc(self, writer, subprocdir):
        """Append this subprocess to the subproc.mg file for MG4"""

        # Write line to file
        writer.write(subprocdir + "\n")

        return True

#===============================================================================
# ProcessExporterFortranMEGroup
#===============================================================================
class ProcessExporterFortranMEGroup(ProcessExporterFortranME):
    """Class to take care of exporting a set of matrix elements to
    MadEvent subprocess group format."""

    matrix_file = "matrix_madevent_group_v4.inc"

    #===========================================================================
    # generate_subprocess_directory_v4
    #===========================================================================
    def generate_subprocess_directory_v4(self, subproc_group,
                                         fortran_model,
                                         group_number):
        """Generate the Pn directory for a subprocess group in MadEvent,
        including the necessary matrix_N.f files, configs.inc and various
        other helper files"""

        assert isinstance(subproc_group, group_subprocs.SubProcessGroup), \
                                      "subproc_group object not SubProcessGroup"
        
        if not self.model:
            self.model = subproc_group.get('matrix_elements')[0].\
                         get('processes')[0].get('model')

        cwd = os.getcwd()
        path = pjoin(self.dir_path, 'SubProcesses')
        
        os.chdir(path)
        pathdir = os.getcwd()

        # Create the directory PN in the specified path
        subprocdir = "P%d_%s" % (subproc_group.get('number'),
                                 subproc_group.get('name'))
        try:
            os.mkdir(subprocdir)
        except os.error as error:
            logger.warning(error.strerror + " " + subprocdir)

        try:
            os.chdir(subprocdir)
        except os.error:
            logger.error('Could not cd to directory %s' % subprocdir)
            return 0

        logger.info('Creating files in directory %s' % subprocdir)

        # Create the matrix.f files, auto_dsig.f files and all inc files
        # for all subprocesses in the group

        maxamps = 0
        maxflows = 0
        tot_calls = 0

        matrix_elements = subproc_group.get('matrix_elements')

        for ime, matrix_element in \
                enumerate(matrix_elements):
            filename = 'matrix%d.f' % (ime+1)
            calls, ncolor = \
               self.write_matrix_element_v4(writers.FortranWriter(filename), 
                                                matrix_element,
                                                fortran_model,
                                                str(ime+1),
                                                subproc_group.get('diagram_maps')[\
                                                                              ime])

            filename = 'auto_dsig%d.f' % (ime+1)
            self.write_auto_dsig_file(writers.FortranWriter(filename),
                                 matrix_element,
                                 str(ime+1))

            # Keep track of needed quantities
            tot_calls += int(calls)
            maxflows = max(maxflows, ncolor)
            maxamps = max(maxamps, len(matrix_element.get('diagrams')))

            # Draw diagrams
            filename = "matrix%d.ps" % (ime+1)
            plot = draw.MultiEpsDiagramDrawer(matrix_element.get('base_amplitude').\
                                                                    get('diagrams'),
                                              filename,
                                              model = \
                                                matrix_element.get('processes')[0].\
                                                                       get('model'),
                                              amplitude=True)
            logger.info("Generating Feynman diagrams for " + \
                         matrix_element.get('processes')[0].nice_string())
            plot.draw()

        # Extract number of external particles
        (nexternal, ninitial) = matrix_element.get_nexternal_ninitial()

        # Generate a list of diagrams corresponding to each configuration
        # [[d1, d2, ...,dn],...] where 1,2,...,n is the subprocess number
        # If a subprocess has no diagrams for this config, the number is 0

        subproc_diagrams_for_config = subproc_group.get('diagrams_for_configs')

        filename = 'auto_dsig.f'
        self.write_super_auto_dsig_file(writers.FortranWriter(filename),
                                   subproc_group)

        filename = 'coloramps.inc'
        self.write_coloramps_file(writers.FortranWriter(filename),
                                   subproc_diagrams_for_config,
                                   maxflows,
                                   matrix_elements)

        filename = 'get_color.f'
        self.write_colors_file(writers.FortranWriter(filename),
                               matrix_elements)

        filename = 'config_subproc_map.inc'
        self.write_config_subproc_map_file(writers.FortranWriter(filename),
                                           subproc_diagrams_for_config)

        filename = 'configs.inc'
        nconfigs, (s_and_t_channels, nqcd_list) = self.write_configs_file(\
            writers.FortranWriter(filename),
            subproc_group,
            subproc_diagrams_for_config)

        filename = 'config_nqcd.inc'
        self.write_config_nqcd_file(writers.FortranWriter(filename),
                                    nqcd_list)

        filename = 'decayBW.inc'
        self.write_decayBW_file(writers.FortranWriter(filename),
                           s_and_t_channels)

        filename = 'dname.mg'
        self.write_dname_file(writers.FortranWriter(filename),
                         subprocdir)

        filename = 'iproc.dat'
        self.write_iproc_file(writers.FortranWriter(filename),
                         group_number)

        filename = 'leshouche.inc'
        self.write_leshouche_file(writers.FortranWriter(filename),
                                   subproc_group)

        filename = 'maxamps.inc'
        self.write_maxamps_file(writers.FortranWriter(filename),
                           maxamps,
                           maxflows,
                           max([len(me.get('processes')) for me in \
                                matrix_elements]),
                           len(matrix_elements))

        # Note that mg.sym is not relevant for this case
        filename = 'mg.sym'
        self.write_default_mg_sym_file(writers.FortranWriter(filename))

        filename = 'mirrorprocs.inc'
        self.write_mirrorprocs(writers.FortranWriter(filename),
                          subproc_group)

        filename = 'ncombs.inc'
        self.write_ncombs_file(writers.FortranWriter(filename),
                          nexternal)

        filename = 'nexternal.inc'
        self.write_nexternal_file(writers.FortranWriter(filename),
                             nexternal, ninitial)

        filename = 'ngraphs.inc'
        self.write_ngraphs_file(writers.FortranWriter(filename),
                           nconfigs)

        filename = 'pmass.inc'
        self.write_pmass_file(writers.FortranWriter(filename),
                         matrix_element)

        filename = 'props.inc'
        self.write_props_file(writers.FortranWriter(filename),
                         matrix_element,
                         s_and_t_channels)

        filename = 'processes.dat'
        files.write_to_file(filename,
                            self.write_processes_file,
                            subproc_group)

        # Find config symmetries and permutations
        symmetry, perms, ident_perms = \
                  diagram_symmetry.find_symmetry(subproc_group)

        filename = 'symswap.inc'
        self.write_symswap_file(writers.FortranWriter(filename),
                                ident_perms)

        filename = 'symfact_orig.dat'
        self.write_symfact_file(open(filename, 'w'), symmetry)

        filename = 'symperms.inc'
        self.write_symperms_file(writers.FortranWriter(filename),
                           perms)

        # Generate jpgs -> pass in make_html
        #os.system(pjoin('..', '..', 'bin', 'gen_jpeg-pl'))

        #import genps.inc and maxconfigs.inc into
        ln(self.dir_path + '/Source/genps.inc', self.dir_path + '/SubProcesses', log=False)
        ln(self.dir_path + '/Source/maxconfigs.inc', self.dir_path + '/SubProcesses', log=False)

        linkfiles = ['addmothers.f',
                     'cluster.f',
                     'cluster.inc',
                     'coupl.inc',
                     'cuts.f',
                     'cuts.inc',
                     'driver.f',
                     'genps.f',
                     'genps.inc',
                     'idenparts.f',
                     'initcluster.f',
                     'makefile',
                     'message.inc',
                     'myamp.f',
                     'reweight.f',
                     'run.inc',
                     'maxconfigs.inc',
                     'maxparticles.inc',
                     'run_config.inc',
                     'setcuts.f',
                     'setscales.f',
                     'sudakov.inc',
                     'symmetry.f',
                     'unwgt.f']

        for file in linkfiles:
            ln('../' + file , '.')

        #import nexternal/leshouch in Source
        ln('nexternal.inc', '../../Source', log=False)
        ln('leshouche.inc', '../../Source', log=False)
        ln('maxamps.inc', '../../Source', log=False)

        # Return to SubProcesses dir)
        os.chdir(pathdir)

        # Add subprocess to subproc.mg
        filename = 'subproc.mg'
        files.append_to_file(filename,
                             self.write_subproc,
                             subprocdir)
        
        # Generate info page
        gen_infohtml.make_info_html(os.path.pardir)
        
        # Return to original dir
        os.chdir(cwd)

        if not tot_calls:
            tot_calls = 0
        return tot_calls

    #===========================================================================
    # write_super_auto_dsig_file
    #===========================================================================
    def write_super_auto_dsig_file(self, writer, subproc_group):
        """Write the auto_dsig.f file selecting between the subprocesses
        in subprocess group mode"""

        replace_dict = {}

        # Extract version number and date from VERSION file
        info_lines = self.get_mg5_info_lines()
        replace_dict['info_lines'] = info_lines

        matrix_elements = subproc_group.get('matrix_elements')

        # Extract process info lines
        process_lines = '\n'.join([self.get_process_info_lines(me) for me in \
                                   matrix_elements])
        replace_dict['process_lines'] = process_lines

        nexternal, ninitial = matrix_elements[0].get_nexternal_ninitial()
        replace_dict['nexternal'] = nexternal

        replace_dict['nsprocs'] = 2*len(matrix_elements)

        # Generate dsig definition line
        dsig_def_line = "DOUBLE PRECISION " + \
                        ",".join(["DSIG%d" % (iproc + 1) for iproc in \
                                  range(len(matrix_elements))])
        replace_dict["dsig_def_line"] = dsig_def_line

        # Generate dsig process lines
        call_dsig_proc_lines = []
        for iproc in range(len(matrix_elements)):
            call_dsig_proc_lines.append(\
                "IF(IPROC.EQ.%(num)d) DSIGPROC=DSIG%(num)d(P1,WGT,IMODE) ! %(proc)s" % \
                {"num": iproc + 1,
                 "proc": matrix_elements[iproc].get('processes')[0].base_string()})
        replace_dict['call_dsig_proc_lines'] = "\n".join(call_dsig_proc_lines)

        file = open(pjoin(_file_path, \
                       'iolibs/template_files/super_auto_dsig_group_v4.inc')).read()
        file = file % replace_dict

        # Write the file
        writer.writelines(file)

    #===========================================================================
    # write_mirrorprocs
    #===========================================================================
    def write_mirrorprocs(self, writer, subproc_group):
        """Write the mirrorprocs.inc file determining which processes have
        IS mirror process in subprocess group mode."""

        lines = []
        bool_dict = {True: '.true.', False: '.false.'}
        matrix_elements = subproc_group.get('matrix_elements')
        lines.append("DATA (MIRRORPROCS(I),I=1,%d)/%s/" % \
                     (len(matrix_elements),
                      ",".join([bool_dict[me.get('has_mirror_process')] for \
                                me in matrix_elements])))
        # Write the file
        writer.writelines(lines)

    #===========================================================================
    # write_addmothers
    #===========================================================================
    def write_addmothers(self, writer):
        """Write the SubProcess/addmothers.f"""

        path = pjoin(_file_path,'iolibs','template_files','addmothers.f')

        text = open(path).read() % {'iconfig': 'lconfig'}
        writer.write(text)
        
        return True


    #===========================================================================
    # write_coloramps_file
    #===========================================================================
    def write_coloramps_file(self, writer, diagrams_for_config, maxflows,
                                   matrix_elements):
        """Write the coloramps.inc file for MadEvent in Subprocess group mode"""

        # Create a map from subprocess (matrix element) to a list of
        # the diagrams corresponding to each config

        lines = []

        subproc_to_confdiag = {}
        for config in diagrams_for_config:
            for subproc, diag in enumerate(config):
                try:
                    subproc_to_confdiag[subproc].append(diag)
                except KeyError:
                    subproc_to_confdiag[subproc] = [diag]

        for subproc in sorted(subproc_to_confdiag.keys()):
            lines.extend(self.get_icolamp_lines(subproc_to_confdiag[subproc],
                                           matrix_elements[subproc],
                                           subproc + 1))

        lines.insert(0, "logical icolamp(%d,%d,%d)" % \
                        (maxflows,
                         len(diagrams_for_config),
                         len(matrix_elements)))

        # Write the file
        writer.writelines(lines)

        return True

    #===========================================================================
    # write_config_subproc_map_file
    #===========================================================================
    def write_config_subproc_map_file(self, writer, config_subproc_map):
        """Write the config_subproc_map.inc file for subprocess groups"""

        lines = []
        # Output only configs that have some corresponding diagrams
        iconfig = 0
        for config in config_subproc_map:
            if set(config) == set([0]):
                continue
            lines.append("DATA (CONFSUB(i,%d),i=1,%d)/%s/" % \
                         (iconfig + 1, len(config),
                          ",".join([str(i) for i in config])))
            iconfig += 1
        # Write the file
        writer.writelines(lines)

        return True

    #===========================================================================
    # write_configs_file
    #===========================================================================
    def write_configs_file(self, writer, subproc_group, diagrams_for_config):
        """Write the configs.inc file with topology information for a
        subprocess group. Use the first subprocess with a diagram for each
        configuration."""

        matrix_elements = subproc_group.get('matrix_elements')
        model = matrix_elements[0].get('processes')[0].get('model')

        diagrams = []
        config_numbers = []
        for iconfig, config in enumerate(diagrams_for_config):
            # Check if any diagrams correspond to this config
            if set(config) == set([0]):
                continue
            subproc_diags = []
            for s,d in enumerate(config):
                if d:
                    subproc_diags.append(matrix_elements[s].\
                                         get('diagrams')[d-1])
                else:
                    subproc_diags.append(None)
            diagrams.append(subproc_diags)
            config_numbers.append(iconfig + 1)

        # Extract number of external particles
        (nexternal, ninitial) = subproc_group.get_nexternal_ninitial()

        return len(diagrams), \
               self.write_configs_file_from_diagrams(writer, diagrams,
                                                config_numbers,
                                                nexternal, ninitial,
                                                     model)

    #===========================================================================
    # write_run_configs_file
    #===========================================================================
    def write_run_config_file(self, writer):
        """Write the run_configs.inc file for MadEvent"""

        path = pjoin(_file_path,'iolibs','template_files','madevent_run_config.inc') 
        text = open(path).read() % {'chanperjob':'2'} 
        writer.write(text)
        return True


    #===========================================================================
    # write_leshouche_file
    #===========================================================================
    def write_leshouche_file(self, writer, subproc_group):
        """Write the leshouche.inc file for MG4"""

        all_lines = []

        for iproc, matrix_element in \
            enumerate(subproc_group.get('matrix_elements')):
            all_lines.extend(self.get_leshouche_lines(matrix_element,
                                                 iproc))

        # Write the file
        writer.writelines(all_lines)

        return True

#===============================================================================
# UFO_model_to_mg4
#===============================================================================
python_to_fortran = lambda x: parsers.UFOExpressionParserFortran().parse(x)

class UFO_model_to_mg4(object):
    """ A converter of the UFO-MG5 Model to the MG4 format """

    # The list below shows the only variables the user is allowed to change by
    # himself for each PS point. If he changes any other, then calling 
    # UPDATE_AS_PARAM() (or equivalently MP_UPDATE_AS_PARAM()) will not
    # correctly account for the change.
    PS_dependent_key = ['aS','MU_R']
    mp_complex_format = 'complex*32'
    mp_real_format = 'real*16'
    # Warning, it is crucial none of the couplings/parameters of the model
    # starts with this prefix. I should add a check for this.
    # You can change it as the global variable to check_param_card.ParamCard
    mp_prefix = check_param_card.ParamCard.mp_prefix
    
    def __init__(self, model, output_path, opt=None):
        """ initialization of the objects """
        
        self.model = model
        self.model_name = model['name']
        self.dir_path = output_path
        if opt:
            self.opt = opt
        else:
            self.opt = {'complex_mass': False, 'export_format': 'madevent', 'mp':True}
            
        self.coups_dep = []    # (name, expression, type)
        self.coups_indep = []  # (name, expression, type)
        self.params_dep = []   # (name, expression, type)
        self.params_indep = [] # (name, expression, type)
        self.params_ext = []   # external parameter
        self.p_to_f = parsers.UFOExpressionParserFortran()
        self.mp_p_to_f = parsers.UFOExpressionParserMPFortran()            
    
    def pass_parameter_to_case_insensitive(self):
        """modify the parameter if some of them are identical up to the case"""
        
        lower_dict={}
        duplicate = set()
        keys = self.model['parameters'].keys()
        for key in keys:
            for param in self.model['parameters'][key]:
                lower_name = param.name.lower()
                if not lower_name:
                    continue
                try:
                    lower_dict[lower_name].append(param)
                except KeyError,error:
                    lower_dict[lower_name] = [param]
                else:
                    duplicate.add(lower_name)
                    logger.debug('%s is define both as lower case and upper case.' 
                                 % lower_name)
        if not duplicate:
            return
        
        re_expr = r'''\b(%s)\b'''
        to_change = []
        change={}
        for value in duplicate:
            for i, var in enumerate(lower_dict[value][1:]):
                to_change.append(var.name)
                change[var.name] = '%s__%s' %( var.name.lower(), i+2)
                var.name = '%s__%s' %( var.name.lower(), i+2)
        
        replace = lambda match_pattern: change[match_pattern.groups()[0]]
        rep_pattern = re.compile(re_expr % '|'.join(to_change))
        
        # change parameters
        for key in keys:
            if key == ('external',):
                continue
            for param in self.model['parameters'][key]: 
                param.expr = rep_pattern.sub(replace, param.expr)
            
        # change couplings
        for key in self.model['couplings'].keys():
            for coup in self.model['couplings'][key]:
                coup.expr = rep_pattern.sub(replace, coup.expr)
                
        # change mass/width
        for part in self.model['particles']:
            if str(part.get('mass')) in to_change:
                part.set('mass', rep_pattern.sub(replace, str(part.get('mass'))))
            if str(part.get('width')) in to_change:
                part.set('width', rep_pattern.sub(replace, str(part.get('width'))))                
                
    def refactorize(self, wanted_couplings = []):    
        """modify the couplings to fit with MG4 convention """
            
        # Keep only separation in alphaS        
        keys = self.model['parameters'].keys()
        keys.sort(key=len)
        for key in keys:
            to_add = [o for o in self.model['parameters'][key] if o.name]

            if key == ('external',):
                self.params_ext += to_add
            elif any([(k in key) for k in self.PS_dependent_key]):
                self.params_dep += to_add
            else:
                self.params_indep += to_add
        # same for couplings
        keys = self.model['couplings'].keys()
        keys.sort(key=len)
        for key, coup_list in self.model['couplings'].items():
            if any([(k in key) for k in self.PS_dependent_key]):
                self.coups_dep += [c for c in coup_list if
                                   (not wanted_couplings or c.name in \
                                    wanted_couplings)]
            else:
                self.coups_indep += [c for c in coup_list if
                                     (not wanted_couplings or c.name in \
                                      wanted_couplings)]
                
        # MG4 use G and not aS as it basic object for alphas related computation
        #Pass G in the  independant list
        if 'G' in self.params_dep:
            index = self.params_dep.index('G')
            G = self.params_dep.pop(index)
        #    G.expr = '2*cmath.sqrt(as*pi)'
        #    self.params_indep.insert(0, self.params_dep.pop(index))
        # No need to add it if not defined   
            
        if 'aS' not in self.params_ext:
            logger.critical('aS not define as external parameter adding it!')
            #self.model['parameters']['aS'] = base_objects.ParamCardVariable('aS', 0.138,'DUMMY',(1,))
            self.params_indep.append( base_objects. ModelVariable('aS', '0.138','real'))
            self.params_indep.append( base_objects. ModelVariable('G', '4.1643','real'))
    def build(self, wanted_couplings = [], full=True):
        """modify the couplings to fit with MG4 convention and creates all the 
        different files"""
        
        self.pass_parameter_to_case_insensitive()
        self.refactorize(wanted_couplings)

        # write the files
        if full:
            self.write_all()
            

    def open(self, name, comment='c', format='default'):
        """ Open the file name in the correct directory and with a valid
        header."""
        
        file_path = pjoin(self.dir_path, name)
        
        if format == 'fortran':
            fsock = writers.FortranWriter(file_path, 'w')
        else:
            fsock = open(file_path, 'w')
        
        file.writelines(fsock, comment * 77 + '\n')
        file.writelines(fsock,'%(comment)s written by the UFO converter\n' % \
                               {'comment': comment + (6 - len(comment)) *  ' '})
        file.writelines(fsock, comment * 77 + '\n\n')
        return fsock       

    
    def write_all(self):
        """ write all the files """
        #write the part related to the external parameter
        self.create_ident_card()
        self.create_param_read()
        
        #write the definition of the parameter
        self.create_input()
        self.create_intparam_def(dp=True,mp=False)
        if self.opt['mp']:
            self.create_intparam_def(dp=False,mp=True)
        
        
        # definition of the coupling.
        self.create_actualize_mp_ext_param_inc()
        self.create_coupl_inc()
        self.create_write_couplings()
        self.create_couplings()
        
        # the makefile
        self.create_makeinc()
        self.create_param_write()

        # The model functions
        self.create_model_functions_inc()
        self.create_model_functions_def()
        
        # The param_card.dat        
        self.create_param_card()
        

        # All the standard files
        self.copy_standard_file()

    ############################################################################
    ##  ROUTINE CREATING THE FILES  ############################################
    ############################################################################

    def copy_standard_file(self):
        """Copy the standard files for the fortran model."""
    
        
        #copy the library files
        file_to_link = ['formats.inc','printout.f', \
                        'rw_para.f', 'testprog.f']
    
        for filename in file_to_link:
            cp( MG5DIR + '/models/template_files/fortran/' + filename, \
                                                                self.dir_path)
            
        file = open(os.path.join(MG5DIR,\
                              'models/template_files/fortran/rw_para.f')).read()

        includes=["include \'coupl.inc\'","include \'input.inc\'"]
        if self.opt['mp']:
            includes.extend(["include \'mp_coupl.inc\'","include \'mp_input.inc\'"])
        # In standalone and madloop we do no use the compiled param card but
        # still parse the .dat one so we must load it.
        if self.opt['export_format'] in ['madloop','madloop_optimized']:
            load_card = 'call LHA_loadcard(param_name,npara,param,value)'
            lha_read_filename='lha_read_mp.f'
        elif self.opt['export_format'].startswith('standalone') or self.opt['export_format'] in ['madweight']:
            load_card = 'call LHA_loadcard(param_name,npara,param,value)'
            lha_read_filename='lha_read.f'
        else:
            load_card = ''
            lha_read_filename='lha_read.f'
        cp( MG5DIR + '/models/template_files/fortran/' + lha_read_filename, \
                                       os.path.join(self.dir_path,'lha_read.f'))
        
        file=file%{'includes':'\n      '.join(includes),
                   'load_card':load_card}
        writer=open(os.path.join(self.dir_path,'rw_para.f'),'w')
        writer.writelines(file)
        writer.close()

        if self.opt['export_format'] in ['madevent', 'FKS5_default', 'FKS5_optimized']:
            cp( MG5DIR + '/models/template_files/fortran/makefile_madevent', 
                self.dir_path + '/makefile')
            if self.opt['export_format'] in ['FKS5_default', 'FKS5_optimized']:
                path = pjoin(self.dir_path, 'makefile')
                text = open(path).read()
                text = text.replace('madevent','aMCatNLO')
                open(path, 'w').writelines(text)
        elif self.opt['export_format'] in ['standalone', 'standalone_msP','standalone_msF',
                                  'madloop','madloop_optimized', 'standalone_rw', 'madweight']:
            cp( MG5DIR + '/models/template_files/fortran/makefile_standalone', 
                self.dir_path + '/makefile')
        else:
            raise MadGraph5Error('Unknown format')

    def create_coupl_inc(self):
        """ write coupling.inc """
        
        fsock = self.open('coupl.inc', format='fortran')
        if self.opt['mp']:
            mp_fsock = self.open('mp_coupl.inc', format='fortran')
            mp_fsock_same_name = self.open('mp_coupl_same_name.inc',\
                                            format='fortran')

        # Write header
        header = """double precision G
                common/strong/ G
                 
                double complex gal(2)
                common/weak/ gal

                """        
        if self.model.get('expansion_order'):
            header=header+"""double precision MU_R
                common/rscale/ MU_R

                """
        header = header+"""double precision Nf
                parameter(Nf=%d)
                """ % self.model.get_nflav()
                
        fsock.writelines(header)
        
        if self.opt['mp']:
            header = """%(real_mp_format)s %(mp_prefix)sG
                    common/MP_strong/ %(mp_prefix)sG
                     
                    %(complex_mp_format)s %(mp_prefix)sgal(2)
                    common/MP_weak/ %(mp_prefix)sgal
    
                    """        
            if self.model.get('expansion_order'):
                header=header+"""%(complex_mp_format)s %(mp_prefix)sMU_R
                    common/MP_rscale/ %(mp_prefix)sMU_R
    
                    """            
            mp_fsock.writelines(header%{'real_mp_format':self.mp_real_format,
                                  'complex_mp_format':self.mp_complex_format,
                                  'mp_prefix':self.mp_prefix})
            mp_fsock_same_name.writelines(header%{'real_mp_format':self.mp_real_format,
                                  'complex_mp_format':self.mp_complex_format,
                                  'mp_prefix':''})

        # Write the Mass definition/ common block
        masses = set()
        widths = set()
        if self.opt['complex_mass']:
            complex_mass = set()
            
        for particle in self.model.get('particles'):
            #find masses
            one_mass = particle.get('mass')
            if one_mass.lower() != 'zero':
                masses.add(one_mass)
                
            # find width
            one_width = particle.get('width')
            if one_width.lower() != 'zero':
                widths.add(one_width)
                if self.opt['complex_mass'] and one_mass.lower() != 'zero':
                    complex_mass.add('CMASS_%s' % one_mass)
            
        if masses:
            fsock.writelines('double precision '+','.join(masses)+'\n')
            fsock.writelines('common/masses/ '+','.join(masses)+'\n\n')
            if self.opt['mp']:
                mp_fsock_same_name.writelines(self.mp_real_format+' '+\
                                                          ','.join(masses)+'\n')
                mp_fsock_same_name.writelines('common/MP_masses/ '+\
                                                        ','.join(masses)+'\n\n')                
                mp_fsock.writelines(self.mp_real_format+' '+','.join([\
                                        self.mp_prefix+m for m in masses])+'\n')
                mp_fsock.writelines('common/MP_masses/ '+\
                            ','.join([self.mp_prefix+m for m in masses])+'\n\n')                

        if widths:
            fsock.writelines('double precision '+','.join(widths)+'\n')
            fsock.writelines('common/widths/ '+','.join(widths)+'\n\n')
            if self.opt['mp']:
                mp_fsock_same_name.writelines(self.mp_real_format+' '+\
                                                          ','.join(widths)+'\n')
                mp_fsock_same_name.writelines('common/MP_widths/ '+\
                                                        ','.join(widths)+'\n\n')                
                mp_fsock.writelines(self.mp_real_format+' '+','.join([\
                                        self.mp_prefix+w for w in widths])+'\n')
                mp_fsock.writelines('common/MP_widths/ '+\
                            ','.join([self.mp_prefix+w for w in widths])+'\n\n')
        
        # Write the Couplings
        coupling_list = [coupl.name for coupl in self.coups_dep + self.coups_indep]       
        fsock.writelines('double complex '+', '.join(coupling_list)+'\n')
        fsock.writelines('common/couplings/ '+', '.join(coupling_list)+'\n')
        if self.opt['mp']:
            mp_fsock_same_name.writelines(self.mp_complex_format+' '+\
                                                   ','.join(coupling_list)+'\n')
            mp_fsock_same_name.writelines('common/MP_couplings/ '+\
                                                 ','.join(coupling_list)+'\n\n')                
            mp_fsock.writelines(self.mp_complex_format+' '+','.join([\
                                 self.mp_prefix+c for c in coupling_list])+'\n')
            mp_fsock.writelines('common/MP_couplings/ '+\
                     ','.join([self.mp_prefix+c for c in coupling_list])+'\n\n')            
        
        # Write complex mass for complex mass scheme (if activated)
        if self.opt['complex_mass'] and complex_mass:
            fsock.writelines('double complex '+', '.join(complex_mass)+'\n')
            fsock.writelines('common/complex_mass/ '+', '.join(complex_mass)+'\n')
            if self.opt['mp']:
                mp_fsock_same_name.writelines(self.mp_complex_format+' '+\
                                                    ','.join(complex_mass)+'\n')
                mp_fsock_same_name.writelines('common/MP_complex_mass/ '+\
                                                  ','.join(complex_mass)+'\n\n')                
                mp_fsock.writelines(self.mp_complex_format+' '+','.join([\
                                self.mp_prefix+cm for cm in complex_mass])+'\n')
                mp_fsock.writelines('common/MP_complex_mass/ '+\
                    ','.join([self.mp_prefix+cm for cm in complex_mass])+'\n\n')                       
        
    def create_write_couplings(self):
        """ write the file coupl_write.inc """
        
        fsock = self.open('coupl_write.inc', format='fortran')
        
        fsock.writelines("""write(*,*)  ' Couplings of %s'  
                            write(*,*)  ' ---------------------------------'
                            write(*,*)  ' '""" % self.model_name)
        def format(coupl):
            return 'write(*,2) \'%(name)s = \', %(name)s' % {'name': coupl.name}
        
        # Write the Couplings
        lines = [format(coupl) for coupl in self.coups_dep + self.coups_indep]       
        fsock.writelines('\n'.join(lines))
        
        
    def create_input(self):
        """create input.inc containing the definition of the parameters"""
        
        fsock = self.open('input.inc', format='fortran')
        if self.opt['mp']:
            mp_fsock = self.open('mp_input.inc', format='fortran')
                    
        #find mass/ width since they are already define
        already_def = set()
        for particle in self.model.get('particles'):
            already_def.add(particle.get('mass').lower())
            already_def.add(particle.get('width').lower())
            if self.opt['complex_mass']:
                already_def.add('cmass_%s' % particle.get('mass').lower())
        
        is_valid = lambda name: name.lower() not in ['g', 'mu_r', 'zero'] and \
                                                 name.lower() not in already_def
        
        real_parameters = [param.name for param in self.params_dep + 
                            self.params_indep if param.type == 'real'
                            and is_valid(param.name)]

        real_parameters += [param.name for param in self.params_ext 
                            if param.type == 'real'and 
                               is_valid(param.name)]

        fsock.writelines('double precision '+','.join(real_parameters)+'\n')
        fsock.writelines('common/params_R/ '+','.join(real_parameters)+'\n\n')
        if self.opt['mp']:
            mp_fsock.writelines(self.mp_real_format+' '+','.join([\
                              self.mp_prefix+p for p in real_parameters])+'\n')
            mp_fsock.writelines('common/MP_params_R/ '+','.join([\
                            self.mp_prefix+p for p in real_parameters])+'\n\n')        
        
        complex_parameters = [param.name for param in self.params_dep + 
                            self.params_indep if param.type == 'complex' and
                            is_valid(param.name)]

        if complex_parameters:
            fsock.writelines('double complex '+','.join(complex_parameters)+'\n')
            fsock.writelines('common/params_C/ '+','.join(complex_parameters)+'\n\n')
            if self.opt['mp']:
                mp_fsock.writelines(self.mp_complex_format+' '+','.join([\
                            self.mp_prefix+p for p in complex_parameters])+'\n')
                mp_fsock.writelines('common/MP_params_C/ '+','.join([\
                          self.mp_prefix+p for p in complex_parameters])+'\n\n')                
    
    def create_intparam_def(self, dp=True, mp=False):
        """ create intparam_definition.inc setting the internal parameters.
        Output the double precision and/or the multiple precision parameters
        depending on the parameters dp and mp. If mp only, then the file names
        get the 'mp_' prefix.
         """

        fsock = self.open('%sintparam_definition.inc'%
                             ('mp_' if mp and not dp else ''), format='fortran')
        
        fsock.write_comments(\
                "Parameters that should not be recomputed event by event.\n")
        fsock.writelines("if(readlha) then\n")
        if dp:        
            fsock.writelines("G = 2 * DSQRT(AS*PI) ! for the first init\n")
        if mp:
            fsock.writelines("MP__G = 2 * SQRT(MP__AS*MP__PI) ! for the first init\n")
        for param in self.params_indep:
            if param.name == 'ZERO':
                continue
            if dp:
                fsock.writelines("%s = %s\n" % (param.name,
                                            self.p_to_f.parse(param.expr)))
            if mp:
                fsock.writelines("%s%s = %s\n" % (self.mp_prefix,param.name,
                                            self.mp_p_to_f.parse(param.expr)))    

        fsock.writelines('endif')
        
        fsock.write_comments('\nParameters that should be recomputed at an event by even basis.\n')
        if dp:        
            fsock.writelines("aS = G**2/4/pi\n")
        if mp:
            fsock.writelines("MP__aS = MP__G**2/4/MP__PI\n")
        for param in self.params_dep:
            if dp:
                fsock.writelines("%s = %s\n" % (param.name,
                                            self.p_to_f.parse(param.expr)))
            elif mp:
                fsock.writelines("%s%s = %s\n" % (self.mp_prefix,param.name,
                                            self.mp_p_to_f.parse(param.expr)))

        fsock.write_comments("\nDefinition of the EW coupling used in the write out of aqed\n")
        if ('aEWM1',) in self.model['parameters']:
            if dp:
                fsock.writelines(""" gal(1) = 3.5449077018110318 / DSQRT(aEWM1)
                                 gal(2) = 1d0
                         """)
            elif mp:
                fsock.writelines(""" %(mp_prefix)sgal(1) = 2 * SQRT(MP__PI/MP__aEWM1)
                                 %(mp_prefix)sgal(2) = 1d0 
                                 """ %{'mp_prefix':self.mp_prefix})
                pass
        # HSS 27/10/2013
        # in Gmu scheme, aEWM1 is not external but Gf is an exteranl variable
        elif ('Gf',) in self.model['parameters']:
            if dp:
                fsock.writelines(""" gal(1) = 2.3784142300054421*MW*SW*DSQRT(Gf)
                                 gal(2) = 1d0
                         """)
            elif mp:
                fsock.writelines(""" %(mp_prefix)sgal(1) = 2*MP__MW*MP__SW*SQRT(SQRT(2e0_16)*MP__Gf)
                                 %(mp_prefix)sgal(2) = 1d0
                                 """ %{'mp_prefix':self.mp_prefix})
                pass
        else:
            if dp:
                logger.warning('$RED aEWM1 and Gf not define in MODEL. AQED will not be written correcty in LHE FILE')
                fsock.writelines(""" gal(1) = 1d0
                                 gal(2) = 1d0
                             """)
            elif mp:
                fsock.writelines(""" %(mp_prefix)sgal(1) = 1e0_16
                                 %(mp_prefix)sgal(2) = 1e0_16
                             """%{'mp_prefix':self.mp_prefix})

    
    def create_couplings(self):
        """ create couplings.f and all couplingsX.f """
        
        nb_def_by_file = 25
        
        self.create_couplings_main(nb_def_by_file)
        nb_coup_indep = 1 + len(self.coups_indep) // nb_def_by_file
        nb_coup_dep = 1 + len(self.coups_dep) // nb_def_by_file 
        
        for i in range(nb_coup_indep):
            # For the independent couplings, we compute the double and multiple
            # precision ones together
            data = self.coups_indep[nb_def_by_file * i: 
                             min(len(self.coups_indep), nb_def_by_file * (i+1))]
            self.create_couplings_part(i + 1, data, dp=True, mp=self.opt['mp'])
            
        for i in range(nb_coup_dep):
            # For the dependent couplings, we compute the double and multiple
            # precision ones in separate subroutines.
            data = self.coups_dep[nb_def_by_file * i: 
                               min(len(self.coups_dep), nb_def_by_file * (i+1))]
            self.create_couplings_part( i + 1 + nb_coup_indep , data, 
                                                               dp=True,mp=False)
            if self.opt['mp']:
                self.create_couplings_part( i + 1 + nb_coup_indep , data, 
                                                              dp=False,mp=True)
        
        
    def create_couplings_main(self, nb_def_by_file=25):
        """ create couplings.f """

        fsock = self.open('couplings.f', format='fortran')
        
        fsock.writelines("""subroutine coup()

                            implicit none
                            double precision PI, ZERO
                            logical READLHA
                            parameter  (PI=3.141592653589793d0)
                            parameter  (ZERO=0d0)""")
        if self.opt['mp']:
            fsock.writelines("""%s MP__PI, MP__ZERO
                                parameter (MP__PI=3.1415926535897932384626433832795e0_16)
                                parameter (MP__ZERO=0e0_16)
                                include \'mp_input.inc\'
                                include \'mp_coupl.inc\'
                        """%self.mp_real_format) 
        fsock.writelines("""include \'input.inc\'
                            include \'coupl.inc\'
                            READLHA = .true.
                            include \'intparam_definition.inc\'""")
        if self.opt['mp']:
            fsock.writelines("""include \'mp_intparam_definition.inc\'\n""")
        
        nb_coup_indep = 1 + len(self.coups_indep) // nb_def_by_file 
        nb_coup_dep = 1 + len(self.coups_dep) // nb_def_by_file 
        
        fsock.writelines('\n'.join(\
                    ['call coup%s()' %  (i + 1) for i in range(nb_coup_indep)]))
        
        fsock.write_comments('\ncouplings needed to be evaluated points by points\n')

        fsock.writelines('\n'.join(\
                    ['call coup%s()' %  (nb_coup_indep + i + 1) \
                      for i in range(nb_coup_dep)]))
        if self.opt['mp']:
            fsock.writelines('\n'.join(\
                    ['call mp_coup%s()' %  (nb_coup_indep + i + 1) \
                      for i in range(nb_coup_dep)]))
        fsock.writelines('''\n return \n end\n''')

        fsock.writelines("""subroutine update_as_param()

                            implicit none
                            double precision PI, ZERO
                            logical READLHA
                            parameter  (PI=3.141592653589793d0)            
                            parameter  (ZERO=0d0)""")
        fsock.writelines("""include \'input.inc\'
                            include \'coupl.inc\'
                            READLHA = .false.""")
        fsock.writelines("""    
                            include \'intparam_definition.inc\'\n
                         """)
            
        nb_coup_indep = 1 + len(self.coups_indep) // nb_def_by_file 
        nb_coup_dep = 1 + len(self.coups_dep) // nb_def_by_file 
                
        fsock.write_comments('\ncouplings needed to be evaluated points by points\n')

        fsock.writelines('\n'.join(\
                    ['call coup%s()' %  (nb_coup_indep + i + 1) \
                      for i in range(nb_coup_dep)]))
        fsock.writelines('''\n return \n end\n''')

        fsock.writelines("""subroutine update_as_param2(mu_r2,as2)

                            implicit none
                            double precision PI
                            parameter  (PI=3.141592653589793d0)
                            double precision mu_r2, as2""")
        fsock.writelines("""include \'input.inc\'
                            include \'coupl.inc\'""")
        fsock.writelines("""
                            MU_R = mu_r2
                            G = SQRT(4.0d0*PI*AS2) 
                            AS = as2

                            CALL UPDATE_AS_PARAM()
                         """)
        fsock.writelines('''\n return \n end\n''')

        if self.opt['mp']:
            fsock.writelines("""subroutine mp_update_as_param()
    
                                implicit none
                                logical READLHA""")
            fsock.writelines("""%s MP__PI, MP__ZERO
                                    parameter (MP__PI=3.1415926535897932384626433832795e0_16)
                                    parameter (MP__ZERO=0e0_16)
                                    include \'mp_input.inc\'
                                    include \'mp_coupl.inc\'
                            """%self.mp_real_format)
            fsock.writelines("""include \'input.inc\'
                                include \'coupl.inc\'
                                include \'actualize_mp_ext_params.inc\'
                                READLHA = .false.
                                include \'mp_intparam_definition.inc\'\n
                             """)
            
            nb_coup_indep = 1 + len(self.coups_indep) // nb_def_by_file 
            nb_coup_dep = 1 + len(self.coups_dep) // nb_def_by_file 
                    
            fsock.write_comments('\ncouplings needed to be evaluated points by points\n')
    
            fsock.writelines('\n'.join(\
                        ['call mp_coup%s()' %  (nb_coup_indep + i + 1) \
                          for i in range(nb_coup_dep)]))
            fsock.writelines('''\n return \n end\n''')

    def create_couplings_part(self, nb_file, data, dp=True, mp=False):
        """ create couplings[nb_file].f containing information coming from data.
        Outputs the computation of the double precision and/or the multiple
        precision couplings depending on the parameters dp and mp.
        If mp is True and dp is False, then the prefix 'MP_' is appended to the
        filename and subroutine name.
        """
        
        fsock = self.open('%scouplings%s.f' %('mp_' if mp and not dp else '',
                                                     nb_file), format='fortran')
        fsock.writelines("""subroutine %scoup%s()
          
          implicit none"""%('mp_' if mp and not dp else '',nb_file))
        if dp:
            fsock.writelines("""
              double precision PI
              parameter  (PI=3.141592653589793d0)
              include 'input.inc'
              include 'coupl.inc'""")
        if mp:
            fsock.writelines("""%s MP__PI
                                parameter (MP__PI=3.1415926535897932384626433832795e0_16)
                                include \'mp_input.inc\'
                                include \'mp_coupl.inc\'
                        """%self.mp_real_format) 
        fsock.writelines("""
          include 'model_functions.inc'""")
        for coupling in data:
            if dp:            
                fsock.writelines('%s = %s' % (coupling.name,
                                          self.p_to_f.parse(coupling.expr)))
            if mp:
                fsock.writelines('%s%s = %s' % (self.mp_prefix,coupling.name,
                                          self.mp_p_to_f.parse(coupling.expr)))
        fsock.writelines('end')

    def create_model_functions_inc(self):
        """ Create model_functions.inc which contains the various declarations
        of auxiliary functions which might be used in the couplings expressions
        """
        
        fsock = self.open('model_functions.inc', format='fortran')
        fsock.writelines("""double complex cond
          double complex condif
          double complex reglog
          double complex arg""")
        if self.opt['mp']:
            fsock.writelines("""%(complex_mp_format)s mp_cond
          %(complex_mp_format)s mp_condif
          %(complex_mp_format)s mp_reglog
          %(complex_mp_format)s mp_arg"""\
          %{'complex_mp_format':self.mp_complex_format})

    def create_model_functions_def(self):
        """ Create model_functions.f which contains the various definitions
        of auxiliary functions which might be used in the couplings expressions
        Add the functions.f functions for formfactors support
        """

        fsock = self.open('model_functions.f', format='fortran')
        fsock.writelines("""double complex function cond(condition,truecase,falsecase)
          implicit none
          double complex condition,truecase,falsecase
          if(condition.eq.(0.0d0,0.0d0)) then
             cond=truecase
          else
             cond=falsecase
          endif
          end
          
          double complex function condif(condition,truecase,falsecase)
          implicit none
          logical condition
          double complex truecase,falsecase
          if(condition) then
             condif=truecase
          else
             condif=falsecase
          endif
          end
          
          double complex function reglog(arg)
          implicit none
          double complex arg
          if(arg.eq.(0.0d0,0.0d0)) then
             reglog=(0.0d0,0.0d0)
          else
             reglog=log(arg)
          endif
          end
          
          double complex function arg(comnum)
          implicit none
          double complex comnum
          double complex iim 
          iim = (0.0d0,1.0d0)
          if(comnum.eq.(0.0d0,0.0d0)) then
             arg=(0.0d0,0.0d0)
          else
             arg=log(comnum/abs(comnum))/iim
          endif
          end""")
        if self.opt['mp']:
            fsock.writelines("""
              
              %(complex_mp_format)s function mp_cond(condition,truecase,falsecase)
              implicit none
              %(complex_mp_format)s condition,truecase,falsecase
              if(condition.eq.(0.0e0_16,0.0e0_16)) then
                 mp_cond=truecase
              else
                 mp_cond=falsecase
              endif
              end
              
              %(complex_mp_format)s function mp_condif(condition,truecase,falsecase)
              implicit none
              logical condition
              %(complex_mp_format)s truecase,falsecase
              if(condition) then
                 mp_condif=truecase
              else
                 mp_condif=falsecase
              endif
              end
              
              %(complex_mp_format)s function mp_reglog(arg)
              implicit none
              %(complex_mp_format)s arg
              if(arg.eq.(0.0e0_16,0.0e0_16)) then
                 mp_reglog=(0.0e0_16,0.0e0_16)
              else
                 mp_reglog=log(arg)
              endif
              end
              
              %(complex_mp_format)s function mp_arg(comnum)
              implicit none
              %(complex_mp_format)s comnum
              %(complex_mp_format)s imm
              imm = (0.0e0_16,1.0e0_16)
              if(comnum.eq.(0.0e0_16,0.0e0_16)) then
                 mp_arg=(0.0e0_16,0.0e0_16)
              else
                 mp_arg=log(comnum/abs(comnum))/imm
              endif
              end"""%{'complex_mp_format':self.mp_complex_format})            

        #check for the file functions.f
        model_path = self.model.get('modelpath')
        if os.path.exists(pjoin(model_path,'Fortran','functions.f')):
            fsock.write_comment_line(' USER DEFINE FUNCTIONS ')
            input = pjoin(model_path,'Fortran','functions.f')
            file.writelines(fsock, open(input).read())
            fsock.write_comment_line(' END USER DEFINE FUNCTIONS ')

    def create_makeinc(self):
        """create makeinc.inc containing the file to compile """
        
        fsock = self.open('makeinc.inc', comment='#')
        text = 'MODEL = couplings.o lha_read.o printout.o rw_para.o'
        text += ' model_functions.o '
        
        nb_coup_indep = 1 + len(self.coups_dep) // 25 
        nb_coup_dep = 1 + len(self.coups_indep) // 25
        couplings_files=['couplings%s.o' % (i+1) \
                                for i in range(nb_coup_dep + nb_coup_indep) ]
        if self.opt['mp']:
            couplings_files+=['mp_couplings%s.o' % (i+1) for i in \
                               range(nb_coup_dep,nb_coup_dep + nb_coup_indep) ]
        text += ' '.join(couplings_files)
        fsock.writelines(text)
        
    def create_param_write(self):
        """ create param_write """

        fsock = self.open('param_write.inc', format='fortran')
        
        fsock.writelines("""write(*,*)  ' External Params'
                            write(*,*)  ' ---------------------------------'
                            write(*,*)  ' '""")
        def format(name):
            return 'write(*,*) \'%(name)s = \', %(name)s' % {'name': name}
        
        # Write the external parameter
        lines = [format(param.name) for param in self.params_ext]       
        fsock.writelines('\n'.join(lines))        
        
        fsock.writelines("""write(*,*)  ' Internal Params'
                            write(*,*)  ' ---------------------------------'
                            write(*,*)  ' '""")        
        lines = [format(data.name) for data in self.params_indep 
                                                         if data.name != 'ZERO']
        fsock.writelines('\n'.join(lines))
        fsock.writelines("""write(*,*)  ' Internal Params evaluated point by point'
                            write(*,*)  ' ----------------------------------------'
                            write(*,*)  ' '""")         
        lines = [format(data.name) for data in self.params_dep]
        
        fsock.writelines('\n'.join(lines))                
        
 
    
    def create_ident_card(self):
        """ create the ident_card.dat """
    
        def format(parameter):
            """return the line for the ident_card corresponding to this parameter"""
            colum = [parameter.lhablock.lower()] + \
                    [str(value) for value in parameter.lhacode] + \
                    [parameter.name]
            if not parameter.name:
                return ''
            return ' '.join(colum)+'\n'
    
        fsock = self.open('ident_card.dat')
     
        external_param = [format(param) for param in self.params_ext]
        fsock.writelines('\n'.join(external_param))

    def create_actualize_mp_ext_param_inc(self):
        """ create the actualize_mp_ext_params.inc code """
        
        # In principle one should actualize all external, but for now, it is
        # hardcoded that only AS and MU_R can by dynamically changed by the user
        # so that we only update those ones.
        # Of course, to be on the safe side, one could decide to update all
        # external parameters.
        update_params_list=[p for p in self.params_ext if p.name in 
                                                          self.PS_dependent_key]
        
        res_strings = ["%(mp_prefix)s%(name)s=%(name)s"\
                        %{'mp_prefix':self.mp_prefix,'name':param.name}\
                                                for param in update_params_list]
        # When read_lha is false, it is G which is taken in input and not AS, so
        # this is what should be reset here too.
        if 'aS' in [param.name for param in update_params_list]:
            res_strings.append("%(mp_prefix)sG=G"%{'mp_prefix':self.mp_prefix})
            
        fsock = self.open('actualize_mp_ext_params.inc', format='fortran')
        fsock.writelines('\n'.join(res_strings))

    def create_param_read(self):    
        """create param_read"""
        
        if self.opt['export_format'] in ['madevent', 'FKS5_default', 'FKS5_optimized']:
            fsock = self.open('param_read.inc', format='fortran')
            fsock.writelines(' include \'../param_card.inc\'')
            return
    
        def format_line(parameter):
            """return the line for the ident_card corresponding to this 
            parameter"""
            template = \
            """ call LHA_get_real(npara,param,value,'%(name)s',%(name)s,%(value)s)""" \
                % {'name': parameter.name,
                   'value': self.p_to_f.parse(str(parameter.value.real))}
            if self.opt['mp']:
                template = template+ \
                ("\n call MP_LHA_get_real(npara,param,value,'%(name)s',"+
                 "%(mp_prefix)s%(name)s,%(value)s)") \
                % {'name': parameter.name,'mp_prefix': self.mp_prefix,
                   'value': self.mp_p_to_f.parse(str(parameter.value.real))}    
            return template        
    
        fsock = self.open('param_read.inc', format='fortran')
        res_strings = [format_line(param) \
                          for param in self.params_ext]
        
        # Correct width sign for Majorana particles (where the width
        # and mass need to have the same sign)        
        for particle in self.model.get('particles'):
            if particle.is_fermion() and particle.get('self_antipart') and \
                   particle.get('width').lower() != 'zero':
                
                res_strings.append('%(width)s = sign(%(width)s,%(mass)s)' % \
                 {'width': particle.get('width'), 'mass': particle.get('mass')})
                if self.opt['mp']:
                    res_strings.append(\
                      ('%(mp_pref)s%(width)s = sign(%(mp_pref)s%(width)s,'+\
                       '%(mp_pref)s%(mass)s)')%{'width': particle.get('width'),\
                       'mass': particle.get('mass'),'mp_pref':self.mp_prefix})

        fsock.writelines('\n'.join(res_strings))
        
    def create_param_card(self):
        """ create the param_card.dat """

        #1. Check if a default param_card is present:
        done = False
        if hasattr(self.model, 'restrict_card'):
            restrict_name = os.path.basename(self.model.restrict_card)[9:-4]
            model_path = self.model.get('modelpath')
            if os.path.exists(pjoin(model_path,'paramcard_%s.dat' % restrict_name)):
                done = True
                files.cp(pjoin(model_path,'paramcard_%s.dat' % restrict_name),
                         pjoin(self.dir_path, 'param_card.dat'))
        if not done:
            out_path = pjoin(self.dir_path, 'param_card.dat')
            param_writer.ParamCardWriter(self.model, out_path)
            
        out_path2 = None
        if hasattr(self.model, 'rule_card'):
            out_path2 = pjoin(self.dir_path, 'param_card_rule.dat')
            self.model.rule_card.write_file(out_path2)
        
        # IF MSSM convert the card to SLAH1
        if self.model_name == 'mssm' or self.model_name.startswith('mssm-'):
            import models.check_param_card as translator
            
            # Check the format of the param_card for Pythia and make it correct
            if out_path2:
                translator.make_valid_param_card(out_path, out_path2)
            translator.convert_to_slha1(out_path)
        
def ExportV4Factory(cmd, noclean, output_type='default'):
    """ Determine which Export_v4 class is required. cmd is the command 
        interface containing all potential usefull information.
        The output_type argument specifies from which context the output
        is called. It is 'madloop' for MadLoop5, 'amcatnlo' for FKS5 output
        and 'default' for tree-level outputs."""

    group_subprocesses = cmd.options['group_subprocesses']
    
    # First treat the MadLoop5 standalone case
    if output_type=='madloop':
        import madgraph.loop.loop_exporters as loop_exporters
        if os.path.isdir(os.path.join(cmd._mgme_dir, 'Template/loop_material')):
            ExporterClass=None
            options = {'clean': not noclean, 
              'complex_mass':cmd.options['complex_mass_scheme'],
              'export_format':'madloop', 
              'mp':True,
              'loop_dir': os.path.join(cmd._mgme_dir, 'Template/loop_material'),
              'cuttools_dir': cmd._cuttools_dir,
<<<<<<< HEAD
              'iregi_dir':cmd._iregi_dir,
              'pjfry_dir':cmd.options["pjfry"],
              'fortran_compiler':cmd.options['fortran_compiler']}
=======
              'fortran_compiler':cmd.options['fortran_compiler'],
              'output_dependencies':cmd.options['output_dependencies']}
>>>>>>> 668d42ae

            if not cmd.options['loop_optimized_output']:
                ExporterClass=loop_exporters.LoopProcessExporterFortranSA
            else:
                if all([amp['process']['has_born'] for amp in cmd._curr_amps]):
                    ExporterClass=loop_exporters.LoopProcessOptimizedExporterFortranSA
                    options['export_format'] = 'madloop_optimized'
                else:
                    logger.warning('ML5 can only exploit the optimized output for '+\
                                   ' processes with born diagrams. The optimization '+\
                                   ' option is therefore turned off for this process.')
                    ExporterClass=loop_exporters.LoopProcessExporterFortranSA
                    options['export_format'] = 'madloop_default'
            return ExporterClass(cmd._mgme_dir, cmd._export_dir, options)
        else:
            raise MadGraph5Error('MG5_aMC cannot find the \'loop_material\' directory'+\
                                 ' in %s'%str(cmd._mgme_dir))

    # Then treat the aMC@NLO output     
    elif output_type=='amcatnlo':
        import madgraph.iolibs.export_fks as export_fks
        ExporterClass=None
        options = {'clean': not noclean, 
              'complex_mass':cmd.options['complex_mass_scheme'],
              'export_format':'madloop', 
              #use MP for HELAS only if there are virtual amps 
              'mp':len(cmd._fks_multi_proc.get_virt_amplitudes()) > 0,
              'loop_dir': os.path.join(cmd._mgme_dir,'Template','loop_material'),
              'cuttools_dir': cmd._cuttools_dir,
<<<<<<< HEAD
              'iregi_dir':cmd._iregi_dir,
              'pjfry_dir':cmd.options["pjfry"],
              'fortran_compiler':cmd.options['fortran_compiler']}
=======
              'fortran_compiler':cmd.options['fortran_compiler'],
              'output_dependencies':cmd.options['output_dependencies']}
>>>>>>> 668d42ae
        if not cmd.options['loop_optimized_output']:
            logger.info("Writing out the aMC@NLO code")
            ExporterClass = export_fks.ProcessExporterFortranFKS
            options['export_format']='FKS5_default'
        else:
            logger.info("Writing out the aMC@NLO code, using optimized Loops")
            ExporterClass = export_fks.ProcessOptimizedExporterFortranFKS
            options['export_format']='FKS5_optimized'
        return ExporterClass(cmd._mgme_dir, cmd._export_dir, options)

    # Then the default tree-level output
    elif output_type=='default':
        #check if we need to group processes
        if cmd.options['group_subprocesses'] == 'Auto':
            if cmd._curr_amps[0].get_ninitial()  == 2:
                group_subprocesses = True
            else:
                group_subprocesses = False

        assert group_subprocesses in [True, False]
        
        opt = {'clean': not noclean,
               'complex_mass': cmd.options['complex_mass_scheme'],
               'export_format':cmd._export_format,
               'mp': False,  
               'sa_symmetry':False, 
               'model': cmd._curr_model.get('name') }

        format = cmd._export_format #shortcut

        if format in ['standalone_msP', 'standalone_msF', 'standalone_rw']:
            opt['sa_symmetry'] = True        
    
        if format == 'matrix' or format.startswith('standalone'):
            return ProcessExporterFortranSA(cmd._mgme_dir, cmd._export_dir, opt,
                                            format=format)
        
        elif format in ['madevent'] and group_subprocesses:
            return  ProcessExporterFortranMEGroup(cmd._mgme_dir, cmd._export_dir,
                                                                            opt)
        elif format in ['madevent']:
            return ProcessExporterFortranME(cmd._mgme_dir, cmd._export_dir,opt)
        elif cmd._export_format in ['madweight'] and group_subprocesses:

            return ProcessExporterFortranMWGroup(cmd._mgme_dir, cmd._export_dir,
                                                                            opt)
        elif cmd._export_format in ['madweight']:
            return ProcessExporterFortranMW(cmd._mgme_dir, cmd._export_dir, opt)
        else:
            raise Exception, 'Wrong export_v4 format'
    else:
        raise MadGraph5Error, 'Output type %s not reckognized in ExportV4Factory.'
    
            


#===============================================================================
# ProcessExporterFortranMWGroup
#===============================================================================
class ProcessExporterFortranMWGroup(ProcessExporterFortranMW):
    """Class to take care of exporting a set of matrix elements to
    MadEvent subprocess group format."""

    matrix_file = "matrix_madweight_group_v4.inc"

    #===========================================================================
    # generate_subprocess_directory_v4
    #===========================================================================
    def generate_subprocess_directory_v4(self, subproc_group,
                                         fortran_model,
                                         group_number):
        """Generate the Pn directory for a subprocess group in MadEvent,
        including the necessary matrix_N.f files, configs.inc and various
        other helper files"""

        if not isinstance(subproc_group, group_subprocs.SubProcessGroup):
            raise base_objects.PhysicsObject.PhysicsObjectError,\
                  "subproc_group object not SubProcessGroup"

        if not self.model:
            self.model = subproc_group.get('matrix_elements')[0].\
                         get('processes')[0].get('model')

        pathdir = os.path.join(self.dir_path, 'SubProcesses')

        # Create the directory PN in the specified path
        subprocdir = "P%d_%s" % (subproc_group.get('number'),
                                 subproc_group.get('name'))
        try:
            os.mkdir(pjoin(pathdir, subprocdir))
        except os.error as error:
            logger.warning(error.strerror + " " + subprocdir)


        logger.info('Creating files in directory %s' % subprocdir)
        Ppath = pjoin(pathdir, subprocdir)

        # Create the matrix.f files, auto_dsig.f files and all inc files
        # for all subprocesses in the group

        maxamps = 0
        maxflows = 0
        tot_calls = 0

        matrix_elements = subproc_group.get('matrix_elements')

        for ime, matrix_element in \
                enumerate(matrix_elements):
            filename = pjoin(Ppath, 'matrix%d.f' % (ime+1))
            calls, ncolor = \
               self.write_matrix_element_v4(writers.FortranWriter(filename), 
                                                matrix_element,
                                                fortran_model,
                                                str(ime+1),
                                                subproc_group.get('diagram_maps')[\
                                                                              ime])

            filename = pjoin(Ppath, 'auto_dsig%d.f' % (ime+1))
            self.write_auto_dsig_file(writers.FortranWriter(filename),
                                 matrix_element,
                                 str(ime+1))

            # Keep track of needed quantities
            tot_calls += int(calls)
            maxflows = max(maxflows, ncolor)
            maxamps = max(maxamps, len(matrix_element.get('diagrams')))

            # Draw diagrams
            filename = pjoin(Ppath, "matrix%d.ps" % (ime+1))
            plot = draw.MultiEpsDiagramDrawer(matrix_element.get('base_amplitude').\
                                                                    get('diagrams'),
                                              filename,
                                              model = \
                                                matrix_element.get('processes')[0].\
                                                                       get('model'),
                                              amplitude=True)
            logger.info("Generating Feynman diagrams for " + \
                         matrix_element.get('processes')[0].nice_string())
            plot.draw()

        # Extract number of external particles
        (nexternal, ninitial) = matrix_element.get_nexternal_ninitial()

        # Generate a list of diagrams corresponding to each configuration
        # [[d1, d2, ...,dn],...] where 1,2,...,n is the subprocess number
        # If a subprocess has no diagrams for this config, the number is 0

        subproc_diagrams_for_config = subproc_group.get('diagrams_for_configs')

        filename = pjoin(Ppath, 'auto_dsig.f')
        self.write_super_auto_dsig_file(writers.FortranWriter(filename),
                                   subproc_group)

        filename = pjoin(Ppath,'configs.inc')
        nconfigs, s_and_t_channels = self.write_configs_file(\
            writers.FortranWriter(filename),
            subproc_group,
            subproc_diagrams_for_config)

        filename = pjoin(Ppath, 'leshouche.inc')
        self.write_leshouche_file(writers.FortranWriter(filename),
                                   subproc_group)

        filename = pjoin(Ppath, 'phasespace.inc')
        self.write_phasespace_file(writers.FortranWriter(filename),
                           nconfigs)
                           

        filename = pjoin(Ppath, 'maxamps.inc')
        self.write_maxamps_file(writers.FortranWriter(filename),
                           maxamps,
                           maxflows,
                           max([len(me.get('processes')) for me in \
                                matrix_elements]),
                           len(matrix_elements))

        filename = pjoin(Ppath, 'mirrorprocs.inc')
        self.write_mirrorprocs(writers.FortranWriter(filename),
                          subproc_group)

        filename = pjoin(Ppath, 'nexternal.inc')
        self.write_nexternal_file(writers.FortranWriter(filename),
                             nexternal, ninitial)

        filename = pjoin(Ppath, 'pmass.inc')
        self.write_pmass_file(writers.FortranWriter(filename),
                         matrix_element)

        filename = pjoin(Ppath, 'props.inc')
        self.write_props_file(writers.FortranWriter(filename),
                         matrix_element,
                         s_and_t_channels)

#        filename = pjoin(Ppath, 'processes.dat')
#        files.write_to_file(filename,
#                            self.write_processes_file,
#                            subproc_group)

        # Generate jpgs -> pass in make_html
        #os.system(os.path.join('..', '..', 'bin', 'gen_jpeg-pl'))

        linkfiles = ['driver.f', 'cuts.f', 'initialization.f','gen_ps.f', 'makefile', 'coupl.inc','madweight_param.inc', 'run.inc', 'setscales.f']

        for file in linkfiles:
            ln('../%s' % file, cwd=Ppath)

        ln('nexternal.inc', '../../Source', cwd=Ppath, log=False)
        ln('leshouche.inc', '../../Source', cwd=Ppath, log=False)
        ln('maxamps.inc', '../../Source', cwd=Ppath, log=False)
        ln('../../Source/maxparticles.inc', '.', log=True, cwd=Ppath)
        ln('../../Source/maxparticles.inc', '.', name='genps.inc', log=True, cwd=Ppath)
        ln('phasespace.inc', '../', log=True, cwd=Ppath)
        if not tot_calls:
            tot_calls = 0
        return tot_calls

    #===========================================================================
    # write_super_auto_dsig_file
    #===========================================================================
    def write_super_auto_dsig_file(self, writer, subproc_group):
        """Write the auto_dsig.f file selecting between the subprocesses
        in subprocess group mode"""

        replace_dict = {}

        # Extract version number and date from VERSION file
        info_lines = self.get_mg5_info_lines()
        replace_dict['info_lines'] = info_lines

        matrix_elements = subproc_group.get('matrix_elements')

        # Extract process info lines
        process_lines = '\n'.join([self.get_process_info_lines(me) for me in \
                                   matrix_elements])
        replace_dict['process_lines'] = process_lines

        nexternal, ninitial = matrix_elements[0].get_nexternal_ninitial()
        replace_dict['nexternal'] = nexternal

        replace_dict['nsprocs'] = 2*len(matrix_elements)

        # Generate dsig definition line
        dsig_def_line = "DOUBLE PRECISION " + \
                        ",".join(["DSIG%d" % (iproc + 1) for iproc in \
                                  range(len(matrix_elements))])
        replace_dict["dsig_def_line"] = dsig_def_line

        # Generate dsig process lines
        call_dsig_proc_lines = []
        for iproc in range(len(matrix_elements)):
            call_dsig_proc_lines.append(\
                "IF(IPROC.EQ.%(num)d) DSIGPROC=DSIG%(num)d(P1,WGT,IMODE) ! %(proc)s" % \
                {"num": iproc + 1,
                 "proc": matrix_elements[iproc].get('processes')[0].base_string()})
        replace_dict['call_dsig_proc_lines'] = "\n".join(call_dsig_proc_lines)

        file = open(os.path.join(_file_path, \
                       'iolibs/template_files/super_auto_dsig_mw_group_v4.inc')).read()
        file = file % replace_dict

        # Write the file
        writer.writelines(file)

    #===========================================================================
    # write_mirrorprocs
    #===========================================================================
    def write_mirrorprocs(self, writer, subproc_group):
        """Write the mirrorprocs.inc file determining which processes have
        IS mirror process in subprocess group mode."""

        lines = []
        bool_dict = {True: '.true.', False: '.false.'}
        matrix_elements = subproc_group.get('matrix_elements')
        lines.append("DATA (MIRRORPROCS(I),I=1,%d)/%s/" % \
                     (len(matrix_elements),
                      ",".join([bool_dict[me.get('has_mirror_process')] for \
                                me in matrix_elements])))
        # Write the file
        writer.writelines(lines)

    #===========================================================================
    # write_configs_file
    #===========================================================================
    def write_configs_file(self, writer, subproc_group, diagrams_for_config):
        """Write the configs.inc file with topology information for a
        subprocess group. Use the first subprocess with a diagram for each
        configuration."""

        matrix_elements = subproc_group.get('matrix_elements')
        model = matrix_elements[0].get('processes')[0].get('model')

        diagrams = []
        config_numbers = []
        for iconfig, config in enumerate(diagrams_for_config):
            # Check if any diagrams correspond to this config
            if set(config) == set([0]):
                continue
            subproc_diags = []
            for s,d in enumerate(config):
                if d:
                    subproc_diags.append(matrix_elements[s].\
                                         get('diagrams')[d-1])
                else:
                    subproc_diags.append(None)
            diagrams.append(subproc_diags)
            config_numbers.append(iconfig + 1)

        # Extract number of external particles
        (nexternal, ninitial) = subproc_group.get_nexternal_ninitial()

        return len(diagrams), \
               self.write_configs_file_from_diagrams(writer, diagrams,
                                                config_numbers,
                                                nexternal, ninitial,
                                                matrix_elements[0],model)

    #===========================================================================
    # write_run_configs_file
    #===========================================================================
    def write_run_config_file(self, writer):
        """Write the run_configs.inc file for MadEvent"""

        path = os.path.join(_file_path,'iolibs','template_files','madweight_run_config.inc') 
        text = open(path).read() % {'chanperjob':'2'} 
        writer.write(text)
        return True


    #===========================================================================
    # write_leshouche_file
    #===========================================================================
    def write_leshouche_file(self, writer, subproc_group):
        """Write the leshouche.inc file for MG4"""

        all_lines = []

        for iproc, matrix_element in \
            enumerate(subproc_group.get('matrix_elements')):
            all_lines.extend(self.get_leshouche_lines(matrix_element,
                                                 iproc))

        # Write the file
        writer.writelines(all_lines)

        return True


<|MERGE_RESOLUTION|>--- conflicted
+++ resolved
@@ -5263,14 +5263,10 @@
               'mp':True,
               'loop_dir': os.path.join(cmd._mgme_dir, 'Template/loop_material'),
               'cuttools_dir': cmd._cuttools_dir,
-<<<<<<< HEAD
               'iregi_dir':cmd._iregi_dir,
               'pjfry_dir':cmd.options["pjfry"],
-              'fortran_compiler':cmd.options['fortran_compiler']}
-=======
               'fortran_compiler':cmd.options['fortran_compiler'],
               'output_dependencies':cmd.options['output_dependencies']}
->>>>>>> 668d42ae
 
             if not cmd.options['loop_optimized_output']:
                 ExporterClass=loop_exporters.LoopProcessExporterFortranSA
@@ -5300,14 +5296,10 @@
               'mp':len(cmd._fks_multi_proc.get_virt_amplitudes()) > 0,
               'loop_dir': os.path.join(cmd._mgme_dir,'Template','loop_material'),
               'cuttools_dir': cmd._cuttools_dir,
-<<<<<<< HEAD
               'iregi_dir':cmd._iregi_dir,
               'pjfry_dir':cmd.options["pjfry"],
-              'fortran_compiler':cmd.options['fortran_compiler']}
-=======
               'fortran_compiler':cmd.options['fortran_compiler'],
               'output_dependencies':cmd.options['output_dependencies']}
->>>>>>> 668d42ae
         if not cmd.options['loop_optimized_output']:
             logger.info("Writing out the aMC@NLO code")
             ExporterClass = export_fks.ProcessExporterFortranFKS

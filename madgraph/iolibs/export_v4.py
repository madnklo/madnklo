################################################################################
#
# Copyright (c) 2009 The MadGraph5_aMC@NLO Development team and Contributors
#
# This file is a part of the MadGraph5_aMC@NLO project, an application which 
# automatically generates Feynman diagrams and matrix elements for arbitrary
# high-energy processes in the Standard Model and beyond.
#
# It is subject to the MadGraph5_aMC@NLO license which should accompany this 
# distribution.
#
# For more information, visit madgraph.phys.ucl.ac.be and amcatnlo.web.cern.ch
#
################################################################################
"""Methods and classes to export matrix elements to v4 format."""

import copy
from cStringIO import StringIO
from distutils import dir_util
import itertools
import fractions
import glob
import logging
import math
import os
import re
import shutil
import subprocess
import sys


import aloha

import madgraph.core.base_objects as base_objects
import madgraph.core.color_algebra as color
import madgraph.core.helas_objects as helas_objects
import madgraph.iolibs.drawing_eps as draw
import madgraph.iolibs.files as files
import madgraph.iolibs.group_subprocs as group_subprocs
import madgraph.iolibs.file_writers as writers
import madgraph.iolibs.gen_infohtml as gen_infohtml
import madgraph.iolibs.template_files as template_files
import madgraph.iolibs.ufo_expression_parsers as parsers
import madgraph.iolibs.helas_call_writers as helas_call_writers
import madgraph.various.diagram_symmetry as diagram_symmetry
import madgraph.various.misc as misc
import madgraph.various.banner as banner_mod
import madgraph.various.process_checks as process_checks
import madgraph.loop.loop_diagram_generation as loop_diagram_generation
import aloha.create_aloha as create_aloha
import models.import_ufo as import_ufo
import models.write_param_card as param_writer
import models.check_param_card as check_param_card


from madgraph import MadGraph5Error, MG5DIR, ReadWrite
from madgraph.iolibs.files import cp, ln, mv

pjoin = os.path.join

_file_path = os.path.split(os.path.dirname(os.path.realpath(__file__)))[0] + '/'
logger = logging.getLogger('madgraph.export_v4')

#===============================================================================
# ProcessExporterFortran
#===============================================================================
class ProcessExporterFortran(object):
    """Class to take care of exporting a set of matrix elements to
    Fortran (v4) format."""

    default_opt = {'clean': False, 'complex_mass':False,
                        'export_format':'madevent', 'mp': False
                        }

    def __init__(self, mgme_dir = "", dir_path = "", opt=None):
        """Initiate the ProcessExporterFortran with directory information"""
        self.mgme_dir = mgme_dir
        self.dir_path = dir_path
        self.model = None

        self.opt = dict(self.default_opt)
        if opt:
<<<<<<< HEAD
            self.opt.update(opt)
=======
            self.opt = opt
        else:
            self.opt = {'clean': False, 'complex_mass':False,
                        'export_format':'madevent', 'mp': False}
        
        #place holder to pass information to the run_interface
        self.proc_characteristic = banner_mod.ProcCharacteristic()
        
        
    #===========================================================================
    # process exporter fortran switch between group and not grouped
    #===========================================================================
    def export_processes(self, matrix_elements, fortran_model):
        """Make the switch between grouped and not grouped output"""
        
        calls = 0
        if isinstance(matrix_elements, group_subprocs.SubProcessGroupList):
            for (group_number, me_group) in enumerate(matrix_elements):
                calls = calls + self.generate_subprocess_directory_v4(\
                                          me_group, fortran_model, group_number)
        else:
            for me_number, me in enumerate(matrix_elements.get_matrix_elements()):
                calls = calls + self.generate_subprocess_directory_v4(\
                                                   me, fortran_model, me_number)    
                        
        return calls    
        
>>>>>>> 7684cd3a


    #===========================================================================
    #  create the run_card 
    #===========================================================================
    def create_run_card(self, matrix_elements, history):
        """ """
 
        run_card = banner_mod.RunCard()
        
        
        default=True
        if isinstance(matrix_elements, group_subprocs.SubProcessGroupList):            
            processes = [me.get('processes')  for megroup in matrix_elements 
                                        for me in megroup['matrix_elements']]
        elif matrix_elements:
            processes = [me.get('processes') 
                                 for me in matrix_elements['matrix_elements']]
        else:
            default =False
    
        if default:
            run_card.create_default_for_process(self.proc_characteristic, 
                                            history,
                                            processes)
          
    
        run_card.write(pjoin(self.dir_path, 'Cards', 'run_card_default.dat'))
        run_card.write(pjoin(self.dir_path, 'Cards', 'run_card.dat'))
        
        
        
 
    #===========================================================================
    # copy the Template in a new directory.
    #===========================================================================
    def copy_v4template(self, modelname):
        """create the directory run_name as a copy of the MadEvent
        Template, and clean the directory
        """

        #First copy the full template tree if dir_path doesn't exit
        if not os.path.isdir(self.dir_path):
            assert self.mgme_dir, \
                     "No valid MG_ME path given for MG4 run directory creation."
            logger.info('initialize a new directory: %s' % \
                        os.path.basename(self.dir_path))
            shutil.copytree(pjoin(self.mgme_dir, 'Template/LO'),
                            self.dir_path, True)
            # distutils.dir_util.copy_tree since dir_path already exists
            dir_util.copy_tree(pjoin(self.mgme_dir, 'Template/Common'), 
                               self.dir_path)
            # Duplicate run_card and plot_card
            for card in ['plot_card']:
                try:
                    shutil.copy(pjoin(self.dir_path, 'Cards',
                                             card + '.dat'),
                               pjoin(self.dir_path, 'Cards',
                                            card + '_default.dat'))
                except IOError:
                    logger.warning("Failed to copy " + card + ".dat to default")
        elif os.getcwd() == os.path.realpath(self.dir_path):
            logger.info('working in local directory: %s' % \
                                                os.path.realpath(self.dir_path))
            # distutils.dir_util.copy_tree since dir_path already exists
            dir_util.copy_tree(pjoin(self.mgme_dir, 'Template/LO'), 
                               self.dir_path)
#            for name in glob.glob(pjoin(self.mgme_dir, 'Template/LO/*')):
#                name = os.path.basename(name)
#                filname = pjoin(self.mgme_dir, 'Template','LO',name)
#                if os.path.isfile(filename):
#                    files.cp(filename, pjoin(self.dir_path,name))
#                elif os.path.isdir(filename):
#                     shutil.copytree(filename, pjoin(self.dir_path,name), True)
            # distutils.dir_util.copy_tree since dir_path already exists
            dir_util.copy_tree(pjoin(self.mgme_dir, 'Template/Common'), 
                               self.dir_path)
            # Duplicate run_card and plot_card
            for card in ['run_card', 'plot_card']:
                try:
                    shutil.copy(pjoin(self.dir_path, 'Cards',
                                             card + '.dat'),
                               pjoin(self.dir_path, 'Cards',
                                            card + '_default.dat'))
                except IOError:
                    logger.warning("Failed to copy " + card + ".dat to default")            
        elif not os.path.isfile(pjoin(self.dir_path, 'TemplateVersion.txt')):
            assert self.mgme_dir, \
                      "No valid MG_ME path given for MG4 run directory creation."
        try:
            shutil.copy(pjoin(self.mgme_dir, 'MGMEVersion.txt'), self.dir_path)
        except IOError:
            MG5_version = misc.get_pkg_info()
            open(pjoin(self.dir_path, 'MGMEVersion.txt'), 'w').write( \
                "5." + MG5_version['version'])

        #Ensure that the Template is clean
        if self.opt['clean']:
            logger.info('remove old information in %s' % \
                                                  os.path.basename(self.dir_path))
            if os.environ.has_key('MADGRAPH_BASE'):
                misc.call([pjoin('bin', 'internal', 'clean_template'),
                                 '--web'], cwd=self.dir_path)
            else:
                try:
                    misc.call([pjoin('bin', 'internal', 'clean_template')], \
                                                                       cwd=self.dir_path)
                except Exception, why:
                    raise MadGraph5Error('Failed to clean correctly %s: \n %s' \
                                                % (os.path.basename(self.dir_path),why))

            #Write version info
            MG_version = misc.get_pkg_info()
            open(pjoin(self.dir_path, 'SubProcesses', 'MGVersion.txt'), 'w').write(
                                                              MG_version['version'])

            
        # add the makefile in Source directory 
        filename = pjoin(self.dir_path,'Source','makefile')
        self.write_source_makefile(writers.FileWriter(filename))
        
        # add the DiscreteSampler information
        files.cp(pjoin(MG5DIR,'vendor', 'DiscreteSampler', 'DiscreteSampler.f'), 
                 pjoin(self.dir_path, 'Source'))
        files.cp(pjoin(MG5DIR,'vendor', 'DiscreteSampler', 'StringCast.f'), 
                 pjoin(self.dir_path, 'Source'))
        
            
    #===========================================================================
    # write a procdef_mg5 (an equivalent of the MG4 proc_card.dat)
    #===========================================================================
    def write_procdef_mg5(self, file_pos, modelname, process_str):
        """ write an equivalent of the MG4 proc_card in order that all the Madevent
        Perl script of MadEvent4 are still working properly for pure MG5 run."""

        proc_card_template = template_files.mg4_proc_card.mg4_template
        process_template = template_files.mg4_proc_card.process_template
        process_text = ''
        coupling = ''
        new_process_content = []


        # First find the coupling and suppress the coupling from process_str
        #But first ensure that coupling are define whithout spaces:
        process_str = process_str.replace(' =', '=')
        process_str = process_str.replace('= ', '=')
        process_str = process_str.replace(',',' , ')
        #now loop on the element and treat all the coupling
        for info in process_str.split():
            if '=' in info:
                coupling += info + '\n'
            else:
                new_process_content.append(info)
        # Recombine the process_str (which is the input process_str without coupling
        #info)
        process_str = ' '.join(new_process_content)

        #format the SubProcess
        process_text += process_template.substitute({'process': process_str, \
                                                            'coupling': coupling})

        text = proc_card_template.substitute({'process': process_text,
                                            'model': modelname,
                                            'multiparticle':''})
        ff = open(file_pos, 'w')
        ff.write(text)
        ff.close()

    #===========================================================================
    # Create jpeg diagrams, html pages,proc_card_mg5.dat and madevent.tar.gz
    #===========================================================================
    def finalize_v4_directory(self, matrix_elements, history = "", makejpg = False, 
                              online = False, compiler='g77'):
        """Function to finalize v4 directory, for inheritance.
        """
        
        self.create_run_card(matrix_elements, history)
        
        pass

    #===========================================================================
    # Create the proc_characteristic file passing information to the run_interface
    #===========================================================================
    def create_proc_charac(self, matrix_elements=None, history= "", **opts):
        
        self.proc_characteristic.write(pjoin(self.dir_path, 'SubProcesses', 'proc_characteristics'))

    #===========================================================================
    # write_matrix_element_v4
    #===========================================================================
    def write_matrix_element_v4(self):
        """Function to write a matrix.f file, for inheritance.
        """
        pass

    #===========================================================================
    # write_maxparticles_file
    #===========================================================================
    def write_maxparticles_file(self, writer, matrix_elements):
        """Write the maxparticles.inc file for MadEvent"""

        if isinstance(matrix_elements, helas_objects.HelasMultiProcess):
            maxparticles = max([me.get_nexternal_ninitial()[0] for me in \
                              matrix_elements.get('matrix_elements')])
        else:
            maxparticles = max([me.get_nexternal_ninitial()[0] \
                              for me in matrix_elements])

        lines = "integer max_particles\n"
        lines += "parameter(max_particles=%d)" % maxparticles

        # Write the file
        writer.writelines(lines)

        return True

    
    #===========================================================================
    # export the model
    #===========================================================================
    def export_model_files(self, model_path):
        """Configure the files/link of the process according to the model"""

        # Import the model
        for file in os.listdir(model_path):
            if os.path.isfile(pjoin(model_path, file)):
                shutil.copy2(pjoin(model_path, file), \
                                     pjoin(self.dir_path, 'Source', 'MODEL'))


    def make_model_symbolic_link(self):
        """Make the copy/symbolic links"""
        model_path = self.dir_path + '/Source/MODEL/'
        if os.path.exists(pjoin(model_path, 'ident_card.dat')):
            mv(model_path + '/ident_card.dat', self.dir_path + '/Cards')
        if os.path.exists(pjoin(model_path, 'particles.dat')):
            ln(model_path + '/particles.dat', self.dir_path + '/SubProcesses')
            ln(model_path + '/interactions.dat', self.dir_path + '/SubProcesses')
        cp(model_path + '/param_card.dat', self.dir_path + '/Cards')
        mv(model_path + '/param_card.dat', self.dir_path + '/Cards/param_card_default.dat')
        ln(model_path + '/coupl.inc', self.dir_path + '/Source')
        ln(model_path + '/coupl.inc', self.dir_path + '/SubProcesses')
        self.make_source_links()
        
    def make_source_links(self):
        """ Create the links from the files in sources """

        ln(self.dir_path + '/Source/run.inc', self.dir_path + '/SubProcesses', log=False)
        ln(self.dir_path + '/Source/maxparticles.inc', self.dir_path + '/SubProcesses', log=False)
        ln(self.dir_path + '/Source/run_config.inc', self.dir_path + '/SubProcesses', log=False)

    #===========================================================================
    # export the helas routine
    #===========================================================================
    def export_helas(self, helas_path):
        """Configure the files/link of the process according to the model"""

        # Import helas routine
        for filename in os.listdir(helas_path):
            filepos = pjoin(helas_path, filename)
            if os.path.isfile(filepos):
                if filepos.endswith('Makefile.template'):
                    cp(filepos, self.dir_path + '/Source/DHELAS/Makefile')
                elif filepos.endswith('Makefile'):
                    pass
                else:
                    cp(filepos, self.dir_path + '/Source/DHELAS')
    # following lines do the same but whithout symbolic link
    # 
    #def export_helas(mgme_dir, dir_path):
    #
    #        # Copy the HELAS directory
    #        helas_dir = pjoin(mgme_dir, 'HELAS')
    #        for filename in os.listdir(helas_dir): 
    #            if os.path.isfile(pjoin(helas_dir, filename)):
    #                shutil.copy2(pjoin(helas_dir, filename),
    #                            pjoin(dir_path, 'Source', 'DHELAS'))
    #        shutil.move(pjoin(dir_path, 'Source', 'DHELAS', 'Makefile.template'),
    #                    pjoin(dir_path, 'Source', 'DHELAS', 'Makefile'))
    #  

    #===========================================================================
    # generate_subprocess_directory_v4
    #===========================================================================
    def generate_subprocess_directory_v4(self, matrix_element,
                                         fortran_model,
                                         me_number):
        """Routine to generate a subprocess directory (for inheritance)"""

        pass

    #===========================================================================
    # get_source_libraries_list
    #===========================================================================
    def get_source_libraries_list(self):
        """ Returns the list of libraries to be compiling when compiling the
        SOURCE directory. It is different for loop_induced processes and 
        also depends on the value of the 'output_dependencies' option"""
        
        return ['$(LIBDIR)libdhelas.$(libext)',
                '$(LIBDIR)libpdf.$(libext)',
                '$(LIBDIR)libmodel.$(libext)',
                '$(LIBDIR)libcernlib.$(libext)']

    #===========================================================================
    # write_source_makefile
    #===========================================================================
    def write_source_makefile(self, writer):
        """Write the nexternal.inc file for MG4"""

        path = pjoin(_file_path,'iolibs','template_files','madevent_makefile_source')
        set_of_lib = ' '.join(['$(LIBRARIES)']+self.get_source_libraries_list())
        if self.opt['model'] == 'mssm' or self.opt['model'].startswith('mssm-'):
            model_line='''$(LIBDIR)libmodel.$(libext): MODEL param_card.inc\n\tcd MODEL; make
MODEL/MG5_param.dat: ../Cards/param_card.dat\n\t../bin/madevent treatcards param
param_card.inc: MODEL/MG5_param.dat\n\t../bin/madevent treatcards param\n'''
        else:
            model_line='''$(LIBDIR)libmodel.$(libext): MODEL param_card.inc\n\tcd MODEL; make    
param_card.inc: ../Cards/param_card.dat\n\t../bin/madevent treatcards param\n'''
        text = open(path).read() % {'libraries': set_of_lib, 'model':model_line} 
        writer.write(text)
        
        return True

    #===========================================================================
    # write_nexternal_madspin
    #===========================================================================
    def write_nexternal_madspin(self, writer, nexternal, ninitial):
        """Write the nexternal_prod.inc file for madspin"""

        replace_dict = {}

        replace_dict['nexternal'] = nexternal
        replace_dict['ninitial'] = ninitial

        file = """ \
          integer    nexternal_prod
          parameter (nexternal_prod=%(nexternal)d)
          integer    nincoming_prod
          parameter (nincoming_prod=%(ninitial)d)""" % replace_dict

        # Write the file
        writer.writelines(file)

        return True

    #===========================================================================
    # write_helamp_madspin
    #===========================================================================
    def write_helamp_madspin(self, writer, ncomb):
        """Write the helamp.inc file for madspin"""

        replace_dict = {}

        replace_dict['ncomb'] = ncomb

        file = """ \
          integer    ncomb1
          parameter (ncomb1=%(ncomb)d)
          double precision helamp(ncomb1)    
          common /to_helamp/helamp """ % replace_dict

        # Write the file
        writer.writelines(file)

        return True


    #===========================================================================
    # write_nexternal_file
    #===========================================================================
    def write_nexternal_file(self, writer, nexternal, ninitial):
        """Write the nexternal.inc file for MG4"""

        replace_dict = {}

        replace_dict['nexternal'] = nexternal
        replace_dict['ninitial'] = ninitial

        file = """ \
          integer    nexternal
          parameter (nexternal=%(nexternal)d)
          integer    nincoming
          parameter (nincoming=%(ninitial)d)""" % replace_dict

        # Write the file
        writer.writelines(file)

        return True

    #===========================================================================
    # write_pmass_file
    #===========================================================================
    def write_pmass_file(self, writer, matrix_element):
        """Write the pmass.inc file for MG4"""

        model = matrix_element.get('processes')[0].get('model')
        
        lines = []
        for wf in matrix_element.get_external_wavefunctions():
            mass = model.get('particle_dict')[wf.get('pdg_code')].get('mass')
            if mass.lower() != "zero":
                mass = "abs(%s)" % mass

            lines.append("pmass(%d)=%s" % \
                         (wf.get('number_external'), mass))

        # Write the file
        writer.writelines(lines)

        return True

    #===========================================================================
    # write_ngraphs_file
    #===========================================================================
    def write_ngraphs_file(self, writer, nconfigs):
        """Write the ngraphs.inc file for MG4. Needs input from
        write_configs_file."""

        file = "       integer    n_max_cg\n"
        file = file + "parameter (n_max_cg=%d)" % nconfigs

        # Write the file
        writer.writelines(file)

        return True

    #===========================================================================
    # write_leshouche_file
    #===========================================================================
    def write_leshouche_file(self, writer, matrix_element):
        """Write the leshouche.inc file for MG4"""

        # Write the file
        writer.writelines(self.get_leshouche_lines(matrix_element, 0))

        return True

    #===========================================================================
    # get_leshouche_lines
    #===========================================================================
    def get_leshouche_lines(self, matrix_element, numproc):
        """Write the leshouche.inc file for MG4"""

        # Extract number of external particles
        (nexternal, ninitial) = matrix_element.get_nexternal_ninitial()

        lines = []
        for iproc, proc in enumerate(matrix_element.get('processes')):
            legs = proc.get_legs_with_decays()
            lines.append("DATA (IDUP(i,%d,%d),i=1,%d)/%s/" % \
                         (iproc + 1, numproc+1, nexternal,
                          ",".join([str(l.get('id')) for l in legs])))
            if iproc == 0 and numproc == 0:
                for i in [1, 2]:
                    lines.append("DATA (MOTHUP(%d,i),i=1,%2r)/%s/" % \
                             (i, nexternal,
                              ",".join([ "%3r" % 0 ] * ninitial + \
                                       [ "%3r" % i ] * (nexternal - ninitial))))

            # Here goes the color connections corresponding to the JAMPs
            # Only one output, for the first subproc!
            if iproc == 0:
                # If no color basis, just output trivial color flow
                if not matrix_element.get('color_basis'):
                    for i in [1, 2]:
                        lines.append("DATA (ICOLUP(%d,i,1,%d),i=1,%2r)/%s/" % \
                                 (i, numproc+1,nexternal,
                                  ",".join([ "%3r" % 0 ] * nexternal)))

                else:
                    # First build a color representation dictionnary
                    repr_dict = {}
                    for l in legs:
                        repr_dict[l.get('number')] = \
                            proc.get('model').get_particle(l.get('id')).get_color()\
                            * (-1)**(1+l.get('state'))
                    # Get the list of color flows
                    color_flow_list = \
                        matrix_element.get('color_basis').color_flow_decomposition(repr_dict,
                                                                                   ninitial)
                    # And output them properly
                    for cf_i, color_flow_dict in enumerate(color_flow_list):
                        for i in [0, 1]:
                            lines.append("DATA (ICOLUP(%d,i,%d,%d),i=1,%2r)/%s/" % \
                                 (i + 1, cf_i + 1, numproc+1, nexternal,
                                  ",".join(["%3r" % color_flow_dict[l.get('number')][i] \
                                            for l in legs])))

        return lines




    #===========================================================================
    # write_maxamps_file
    #===========================================================================
    def write_maxamps_file(self, writer, maxamps, maxflows,
                           maxproc,maxsproc):
        """Write the maxamps.inc file for MG4."""

        file = "       integer    maxamps, maxflow, maxproc, maxsproc\n"
        file = file + "parameter (maxamps=%d, maxflow=%d)\n" % \
               (maxamps, maxflows)
        file = file + "parameter (maxproc=%d, maxsproc=%d)" % \
               (maxproc, maxsproc)

        # Write the file
        writer.writelines(file)

        return True

    #===========================================================================
    # write_props_file
    #===========================================================================
    def write_props_file(self, writer, matrix_element, s_and_t_channels):
        """Write the props.inc file for MadEvent. Needs input from
        write_configs_file."""

        lines = []

        particle_dict = matrix_element.get('processes')[0].get('model').\
                        get('particle_dict')

        for iconf, configs in enumerate(s_and_t_channels):
            for vertex in configs[0] + configs[1][:-1]:
                leg = vertex.get('legs')[-1]
                if leg.get('id') not in particle_dict:
                    # Fake propagator used in multiparticle vertices
                    mass = 'zero'
                    width = 'zero'
                    pow_part = 0
                else:
                    particle = particle_dict[leg.get('id')]
                    # Get mass
                    if particle.get('mass').lower() == 'zero':
                        mass = particle.get('mass')
                    else:
                        mass = "abs(%s)" % particle.get('mass')
                    # Get width
                    if particle.get('width').lower() == 'zero':
                        width = particle.get('width')
                    else:
                        width = "abs(%s)" % particle.get('width')

                    pow_part = 1 + int(particle.is_boson())

                lines.append("prmass(%d,%d)  = %s" % \
                             (leg.get('number'), iconf + 1, mass))
                lines.append("prwidth(%d,%d) = %s" % \
                             (leg.get('number'), iconf + 1, width))
                lines.append("pow(%d,%d) = %d" % \
                             (leg.get('number'), iconf + 1, pow_part))

        # Write the file
        writer.writelines(lines)

        return True





    #===========================================================================
    # Routines to output UFO models in MG4 format
    #===========================================================================

    def convert_model_to_mg4(self, model, wanted_lorentz = [],
                             wanted_couplings = []):
        """ Create a full valid MG4 model from a MG5 model (coming from UFO)"""

        # Make sure aloha is in quadruple precision if needed
        old_aloha_mp=aloha.mp_precision
        aloha.mp_precision=self.opt['mp']

        # create the MODEL
        write_dir=pjoin(self.dir_path, 'Source', 'MODEL')
        model_builder = UFO_model_to_mg4(model, write_dir, self.opt + self.proc_characteristic)
        model_builder.build(wanted_couplings)

        # Backup the loop mode, because it can be changed in what follows.
        old_loop_mode = aloha.loop_mode

        # Create the aloha model or use the existing one (for loop exporters
        # this is useful as the aloha model will be used again in the 
        # LoopHelasMatrixElements generated). We do not save the model generated
        # here if it didn't exist already because it would be a waste of
        # memory for tree level applications since aloha is only needed at the
        # time of creating the aloha fortran subroutines.
        if hasattr(self, 'aloha_model'):
            aloha_model = self.aloha_model
        else:
            aloha_model = create_aloha.AbstractALOHAModel(model.get('name'))            
        aloha_model.add_Lorentz_object(model.get('lorentz'))

        # Compute the subroutines
        if wanted_lorentz:
            aloha_model.compute_subset(wanted_lorentz)
        else:
            aloha_model.compute_all(save=False)

        # Write them out
        write_dir=pjoin(self.dir_path, 'Source', 'DHELAS')
        aloha_model.write(write_dir, 'Fortran')

        # Revert the original aloha loop mode
        aloha.loop_mode = old_loop_mode

        #copy Helas Template
        cp(MG5DIR + '/aloha/template_files/Makefile_F', write_dir+'/makefile')
        if any([any(['L' in tag for tag in d[1]]) for d in wanted_lorentz]):
            cp(MG5DIR + '/aloha/template_files/aloha_functions_loop.f', write_dir+'/aloha_functions.f')
            aloha_model.loop_mode = False
        else:
            cp(MG5DIR + '/aloha/template_files/aloha_functions.f', write_dir+'/aloha_functions.f')
        create_aloha.write_aloha_file_inc(write_dir, '.f', '.o')
	
        # Make final link in the Process
        self.make_model_symbolic_link()
    
        # Re-establish original aloha mode
        aloha.mp_precision=old_aloha_mp
    
    #===========================================================================
    # Helper functions
    #===========================================================================
    def get_mg5_info_lines(self):
        """Return info lines for MG5, suitable to place at beginning of
        Fortran files"""

        info = misc.get_pkg_info()
        info_lines = ""
        if info and info.has_key('version') and  info.has_key('date'):
            info_lines = "#  Generated by MadGraph5_aMC@NLO v. %s, %s\n" % \
                         (info['version'], info['date'])
            info_lines = info_lines + \
                         "#  By the MadGraph5_aMC@NLO Development Team\n" + \
                         "#  Visit launchpad.net/madgraph5 and amcatnlo.web.cern.ch"
        else:
            info_lines = "#  Generated by MadGraph5_aMC@NLO\n" + \
                         "#  By the MadGraph5_aMC@NLO Development Team\n" + \
                         "#  Visit launchpad.net/madgraph5 and amcatnlo.web.cern.ch"        

        return info_lines

    def get_process_info_lines(self, matrix_element):
        """Return info lines describing the processes for this matrix element"""

        return"\n".join([ "C " + process.nice_string().replace('\n', '\nC * ') \
                         for process in matrix_element.get('processes')])


    def get_helicity_lines(self, matrix_element,array_name='NHEL'):
        """Return the Helicity matrix definition lines for this matrix element"""

        helicity_line_list = []
        i = 0
        for helicities in matrix_element.get_helicity_matrix():
            i = i + 1
            int_list = [i, len(helicities)]
            int_list.extend(helicities)
            helicity_line_list.append(\
                ("DATA ("+array_name+"(I,%4r),I=1,%d) /" + \
                 ",".join(['%2r'] * len(helicities)) + "/") % tuple(int_list))

        return "\n".join(helicity_line_list)

    def get_ic_line(self, matrix_element):
        """Return the IC definition line coming after helicities, required by
        switchmom in madevent"""

        nexternal = matrix_element.get_nexternal_ninitial()[0]
        int_list = range(1, nexternal + 1)

        return "DATA (IC(I,1),I=1,%i) /%s/" % (nexternal,
                                                     ",".join([str(i) for \
                                                               i in int_list]))

    def set_chosen_SO_index(self, process, squared_orders):
        """ From the squared order constraints set by the user, this function
        finds what indices of the squared_orders list the user intends to pick.
        It returns this as a string of comma-separated successive '.true.' or 
        '.false.' for each index."""
        
        user_squared_orders = process.get('squared_orders')
        split_orders = process.get('split_orders')
        
        if len(user_squared_orders)==0:
            return ','.join(['.true.']*len(squared_orders))
        
        res = []
        for sqsos in squared_orders:
            is_a_match = True
            for user_sqso, value in user_squared_orders.items():
                if (process.get_squared_order_type(user_sqso) =='==' and \
                        value!=sqsos[split_orders.index(user_sqso)]) or \
                   (process.get_squared_order_type(user_sqso) in ['<=','='] and \
                                value<sqsos[split_orders.index(user_sqso)]) or \
                   (process.get_squared_order_type(user_sqso) == '>' and \
                                value>=sqsos[split_orders.index(user_sqso)]):
                    is_a_match = False
                    break
            res.append('.true.' if is_a_match else '.false.')
            
        return ','.join(res)

    def get_split_orders_lines(self, orders, array_name, n=5):
        """ Return the split orders definition as defined in the list orders and
        for the name of the array 'array_name'. Split rows in chunks of size n."""
        
        ret_list = []  
        for index, order in enumerate(orders):      
            for k in xrange(0, len(order), n):
                ret_list.append("DATA (%s(%3r,i),i=%3r,%3r) /%s/" % \
                  (array_name,index + 1, k + 1, min(k + n, len(order)),
                              ','.join(["%5r" % i for i in order[k:k + n]])))
        return ret_list
    
    def format_integer_list(self, list, name, n=5):
        """ Return an initialization of the python list in argument following 
        the fortran syntax using the data keyword assignment, filling an array 
        of name 'name'. It splits rows in chunks of size n."""
        
        ret_list = []
        for k in xrange(0, len(list), n):
            ret_list.append("DATA (%s(i),i=%3r,%3r) /%s/" % \
                  (name, k + 1, min(k + n, len(list)),
                                  ','.join(["%5r" % i for i in list[k:k + n]])))
        return ret_list

    def get_color_data_lines(self, matrix_element, n=6):
        """Return the color matrix definition lines for this matrix element. Split
        rows in chunks of size n."""

        if not matrix_element.get('color_matrix'):
            return ["DATA Denom(1)/1/", "DATA (CF(i,1),i=1,1) /1/"]
        else:
            ret_list = []
            my_cs = color.ColorString()
            for index, denominator in \
                enumerate(matrix_element.get('color_matrix').\
                                                 get_line_denominators()):
                # First write the common denominator for this color matrix line
                ret_list.append("DATA Denom(%i)/%i/" % (index + 1, denominator))
                # Then write the numerators for the matrix elements
                num_list = matrix_element.get('color_matrix').\
                                            get_line_numerators(index, denominator)

                for k in xrange(0, len(num_list), n):
                    ret_list.append("DATA (CF(i,%3r),i=%3r,%3r) /%s/" % \
                                    (index + 1, k + 1, min(k + n, len(num_list)),
                                     ','.join(["%5r" % i for i in num_list[k:k + n]])))
                my_cs.from_immutable(sorted(matrix_element.get('color_basis').keys())[index])
                ret_list.append("C %s" % repr(my_cs))
            return ret_list


    def get_den_factor_line(self, matrix_element):
        """Return the denominator factor line for this matrix element"""

        return "DATA IDEN/%2r/" % \
               matrix_element.get_denominator_factor()

    def get_icolamp_lines(self, mapconfigs, matrix_element, num_matrix_element):
        """Return the ICOLAMP matrix, showing which JAMPs contribute to
        which configs (diagrams)."""

        ret_list = []

        booldict = {False: ".false.", True: ".true."}

        if not matrix_element.get('color_basis'):
            # No color, so only one color factor. Simply write a ".true." 
            # for each config (i.e., each diagram with only 3 particle
            # vertices
            configs = len(mapconfigs)
            ret_list.append("DATA(icolamp(1,i,%d),i=1,%d)/%s/" % \
                            (num_matrix_element, configs,
                             ','.join([".true." for i in range(configs)])))
            return ret_list

        # There is a color basis - create a list showing which JAMPs have
        # contributions to which configs

        # Only want to include leading color flows, so find max_Nc
        color_basis = matrix_element.get('color_basis')
        
        # We don't want to include the power of Nc's which come from the potential
        # loop color trace (i.e. in the case of a closed fermion loop for example)
        # so we subtract it here when computing max_Nc
        max_Nc = max(sum([[(v[4]-v[5]) for v in val] for val in 
                                                      color_basis.values()],[]))

        # Crate dictionary between diagram number and JAMP number
        diag_jamp = {}
        for ijamp, col_basis_elem in \
                enumerate(sorted(matrix_element.get('color_basis').keys())):
            for diag_tuple in matrix_element.get('color_basis')[col_basis_elem]:
                # Only use color flows with Nc == max_Nc. However, notice that
                # we don't want to include the Nc power coming from the loop
                # in this counting.
                if (diag_tuple[4]-diag_tuple[5]) == max_Nc:
                    diag_num = diag_tuple[0] + 1
                    # Add this JAMP number to this diag_num
                    diag_jamp[diag_num] = diag_jamp.setdefault(diag_num, []) + \
                                          [ijamp+1]

        colamps = ijamp + 1
        for iconfig, num_diag in enumerate(mapconfigs):        
            if num_diag == 0:
                continue

            # List of True or False 
            bool_list = [(i + 1 in diag_jamp[num_diag]) for i in range(colamps)]
            # Add line
            ret_list.append("DATA(icolamp(i,%d,%d),i=1,%d)/%s/" % \
                                (iconfig+1, num_matrix_element, colamps,
                                 ','.join(["%s" % booldict[b] for b in \
                                           bool_list])))

        return ret_list

    def get_amp2_lines(self, matrix_element, config_map = []):
        """Return the amp2(i) = sum(amp for diag(i))^2 lines"""

        nexternal, ninitial = matrix_element.get_nexternal_ninitial()
        # Get minimum legs in a vertex
        minvert = min([max(diag.get_vertex_leg_numbers()) for diag in \
                       matrix_element.get('diagrams')])

        ret_lines = []
        if config_map:
            # In this case, we need to sum up all amplitudes that have
            # identical topologies, as given by the config_map (which
            # gives the topology/config for each of the diagrams
            diagrams = matrix_element.get('diagrams')
            # Combine the diagrams with identical topologies
            config_to_diag_dict = {}
            for idiag, diag in enumerate(matrix_element.get('diagrams')):
                if config_map[idiag] == 0:
                    continue
                try:
                    config_to_diag_dict[config_map[idiag]].append(idiag)
                except KeyError:
                    config_to_diag_dict[config_map[idiag]] = [idiag]
            # Write out the AMP2s summing squares of amplitudes belonging
            # to eiher the same diagram or different diagrams with
            # identical propagator properties.  Note that we need to use
            # AMP2 number corresponding to the first diagram number used
            # for that AMP2.
            for config in sorted(config_to_diag_dict.keys()):

                line = "AMP2(%(num)d)=AMP2(%(num)d)+" % \
                       {"num": (config_to_diag_dict[config][0] + 1)}

                amp = "+".join(["AMP(%(num)d)" % {"num": a.get('number')} for a in \
                                  sum([diagrams[idiag].get('amplitudes') for \
                                       idiag in config_to_diag_dict[config]], [])])
                
                # Not using \sum |M|^2 anymore since this creates troubles
                # when ckm is not diagonal due to the JIM mechanism.
                if '+' in amp:
                    line += "(%s)*dconjg(%s)" % (amp, amp)
                else:
                    line += "%s*dconjg(%s)" % (amp, amp)
                ret_lines.append(line)
        else:
            for idiag, diag in enumerate(matrix_element.get('diagrams')):
                # Ignore any diagrams with 4-particle vertices.
                if max(diag.get_vertex_leg_numbers()) > minvert:
                    continue
                # Now write out the expression for AMP2, meaning the sum of
                # squared amplitudes belonging to the same diagram
                line = "AMP2(%(num)d)=AMP2(%(num)d)+" % {"num": (idiag + 1)}
                line += "+".join(["AMP(%(num)d)*dconjg(AMP(%(num)d))" % \
                                  {"num": a.get('number')} for a in \
                                  diag.get('amplitudes')])
                ret_lines.append(line)

        return ret_lines

    #===========================================================================
    # Returns the data statements initializing the coeffictients for the JAMP
    # decomposition. It is used when the JAMP initialization is decided to be 
    # done through big arrays containing the projection coefficients.
    #===========================================================================    
    def get_JAMP_coefs(self, color_amplitudes, color_basis=None, tag_letter="",\
                       n=50, Nc_value=3):
        """This functions return the lines defining the DATA statement setting
        the coefficients building the JAMPS out of the AMPS. Split rows in
        bunches of size n.
        One can specify the color_basis from which the color amplitudes originates
        so that there are commentaries telling what color structure each JAMP
        corresponds to."""
        
        if(not isinstance(color_amplitudes,list) or 
           not (color_amplitudes and isinstance(color_amplitudes[0],list))):
                raise MadGraph5Error, "Incorrect col_amps argument passed to get_JAMP_coefs"

        res_list = []
        my_cs = color.ColorString()
        for index, coeff_list in enumerate(color_amplitudes):
            # Create the list of the complete numerical coefficient.
            coefs_list=[coefficient[0][0]*coefficient[0][1]*\
                        (fractions.Fraction(Nc_value)**coefficient[0][3]) for \
                        coefficient in coeff_list]
            # Create the list of the numbers of the contributing amplitudes.
            # Mutliply by -1 for those which have an imaginary coefficient.
            ampnumbers_list=[coefficient[1]*(-1 if coefficient[0][2] else 1) \
                              for coefficient in coeff_list]
            # Find the common denominator.      
            commondenom=abs(reduce(fractions.gcd, coefs_list).denominator)
            num_list=[(coefficient*commondenom).numerator \
                      for coefficient in coefs_list]
            res_list.append("DATA NCONTRIBAMPS%s(%i)/%i/"%(tag_letter,\
                                                         index+1,len(num_list)))
            res_list.append("DATA DENOMCCOEF%s(%i)/%i/"%(tag_letter,\
                                                         index+1,commondenom))
            if color_basis:
                my_cs.from_immutable(sorted(color_basis.keys())[index])
                res_list.append("C %s" % repr(my_cs))
            for k in xrange(0, len(num_list), n):
                res_list.append("DATA (NUMCCOEF%s(%3r,i),i=%6r,%6r) /%s/" % \
                    (tag_letter,index + 1, k + 1, min(k + n, len(num_list)),
                                 ','.join(["%6r" % i for i in num_list[k:k + n]])))
                res_list.append("DATA (AMPNUMBERS%s(%3r,i),i=%6r,%6r) /%s/" % \
                    (tag_letter,index + 1, k + 1, min(k + n, len(num_list)),
                                 ','.join(["%6r" % i for i in ampnumbers_list[k:k + n]])))
                pass
        return res_list


    def get_JAMP_lines_split_order(self, col_amps, split_order_amps, 
          split_order_names=None, JAMP_format="JAMP(%s)", AMP_format="AMP(%s)"):
        """Return the JAMP = sum(fermionfactor * AMP(i)) lines from col_amps 
        defined as a matrix element or directly as a color_amplitudes dictionary.
        The split_order_amps specifies the group of amplitudes sharing the same
        amplitude orders which should be put in together in a given set of JAMPS.
        The split_order_amps is supposed to have the format of the second output 
        of the function get_split_orders_mapping function in helas_objects.py.
        The split_order_names is optional (it should correspond to the process
        'split_orders' attribute) and only present to provide comments in the
        JAMP definitions in the code."""

        # Let the user call get_JAMP_lines_split_order directly from a 
        error_msg="Malformed '%s' argument passed to the "+\
                 "get_JAMP_lines_split_order function: %s"%str(split_order_amps)
        if(isinstance(col_amps,helas_objects.HelasMatrixElement)):
            color_amplitudes=col_amps.get_color_amplitudes()
        elif(isinstance(col_amps,list)):
            if(col_amps and isinstance(col_amps[0],list)):
                color_amplitudes=col_amps
            else:
                raise MadGraph5Error, error_msg%'col_amps'
        else:
            raise MadGraph5Error, error_msg%'col_amps'
        
        # Verify the sanity of the split_order_amps and split_order_names args
        if isinstance(split_order_amps,list):
            for elem in split_order_amps:
                if len(elem)!=2:
                    raise MadGraph5Error, error_msg%'split_order_amps'
                # Check the first element of the two lists to make sure they are
                # integers, although in principle they should all be integers.
                if not isinstance(elem[0],tuple) or \
                   not isinstance(elem[1],tuple) or \
                   not isinstance(elem[0][0],int) or \
                   not isinstance(elem[1][0],int):
                    raise MadGraph5Error, error_msg%'split_order_amps'
        else:
            raise MadGraph5Error, error_msg%'split_order_amps'
        
        if not split_order_names is None:
            if isinstance(split_order_names,list):
                # Should specify the same number of names as there are elements
                # in the key of the split_order_amps.
                if len(split_order_names)!=len(split_order_amps[0][0]):
                    raise MadGraph5Error, error_msg%'split_order_names'
                # Check the first element of the list to be a string
                if not isinstance(split_order_names[0],str):
                    raise MadGraph5Error, error_msg%'split_order_names'                    
            else:
                raise MadGraph5Error, error_msg%'split_order_names'                
        
        # Now scan all contributing orders to be individually computed and 
        # construct the list of color_amplitudes for JAMP to be constructed
        # accordingly.
        res_list=[]
        for i, amp_order in enumerate(split_order_amps):
            col_amps_order = []
            for jamp in color_amplitudes:
                col_amps_order.append(filter(lambda col_amp: 
                                               col_amp[1] in amp_order[1],jamp))
            if split_order_names:
                res_list.append('C JAMPs contributing to orders '+' '.join(
                              ['%s=%i'%order for order in zip(split_order_names,
                                                                amp_order[0])]))
            if self.opt['export_format'] in ['madloop_matchbox']:
                 res_list.extend(self.get_JAMP_lines(col_amps_order,
                                   JAMP_format="JAMP(%s,{0})".format(str(i+1)),
                                   JAMP_formatLC="LNJAMP(%s,{0})".format(str(i+1))))
            else:
                 res_list.extend(self.get_JAMP_lines(col_amps_order,
                                   JAMP_format="JAMP(%s,{0})".format(str(i+1))))         
	    
	    
	    
	    
	    
	    


        return res_list


    def get_JAMP_lines(self, col_amps, JAMP_format="JAMP(%s)", AMP_format="AMP(%s)", 
                       split=-1):
        """Return the JAMP = sum(fermionfactor * AMP(i)) lines from col_amps 
        defined as a matrix element or directly as a color_amplitudes dictionary,
        Jamp_formatLC should be define to allow to add LeadingColor computation 
        (usefull for MatchBox)
        The split argument defines how the JAMP lines should be split in order
        not to be too long."""

        # Let the user call get_JAMP_lines directly from a MatrixElement or from
        # the color amplitudes lists.
        if(isinstance(col_amps,helas_objects.HelasMatrixElement)):
            color_amplitudes=col_amps.get_color_amplitudes()
        elif(isinstance(col_amps,list)):
            if(col_amps and isinstance(col_amps[0],list)):
                color_amplitudes=col_amps
            else:
                raise MadGraph5Error, "Incorrect col_amps argument passed to get_JAMP_lines"
        else:
            raise MadGraph5Error, "Incorrect col_amps argument passed to get_JAMP_lines"


        res_list = []
        for i, coeff_list in enumerate(color_amplitudes):
            # It might happen that coeff_list is empty if this function was
            # called from get_JAMP_lines_split_order (i.e. if some color flow
            # does not contribute at all for a given order).
            # In this case we simply set it to 0.
            if coeff_list==[]:
                res_list.append(((JAMP_format+"=0D0") % str(i + 1)))
                continue
            # Break the JAMP definition into 'n=split' pieces to avoid having
            # arbitrarly long lines.
            first=True
            n = (len(coeff_list)+1 if split<=0 else split) 
            while coeff_list!=[]:
                coefs=coeff_list[:n]
                coeff_list=coeff_list[n:]
                res = ((JAMP_format+"=") % str(i + 1)) + \
                      ((JAMP_format % str(i + 1)) if not first and split>0 else '')

                first=False
                # Optimization: if all contributions to that color basis element have
                # the same coefficient (up to a sign), put it in front
                list_fracs = [abs(coefficient[0][1]) for coefficient in coefs]
                common_factor = False
                diff_fracs = list(set(list_fracs))
                if len(diff_fracs) == 1 and abs(diff_fracs[0]) != 1:
                    common_factor = True
                    global_factor = diff_fracs[0]
                    res = res + '%s(' % self.coeff(1, global_factor, False, 0)
                
                # loop for JAMP
                for (coefficient, amp_number) in coefs:
                    if not coefficient:
                        continue
                    if common_factor:
                        res = (res + "%s" + AMP_format) % \
                                                   (self.coeff(coefficient[0],
                                                   coefficient[1] / abs(coefficient[1]),
                                                   coefficient[2],
                                                   coefficient[3]),
                                                   str(amp_number))
                    else:
                        res = (res + "%s" + AMP_format) % (self.coeff(coefficient[0],
                                                   coefficient[1],
                                                   coefficient[2],
                                                   coefficient[3]),
                                                   str(amp_number))
    
                if common_factor:
                    res = res + ')'
    
                res_list.append(res)
                    
        return res_list

    def get_pdf_lines(self, matrix_element, ninitial, subproc_group = False):
        """Generate the PDF lines for the auto_dsig.f file"""

        processes = matrix_element.get('processes')
        model = processes[0].get('model')

        pdf_definition_lines = ""
        pdf_data_lines = ""
        pdf_lines = ""

        if ninitial == 1:
            pdf_lines = "PD(0) = 0d0\nIPROC = 0\n"
            for i, proc in enumerate(processes):
                process_line = proc.base_string()
                pdf_lines = pdf_lines + "IPROC=IPROC+1 ! " + process_line
                pdf_lines = pdf_lines + "\nPD(IPROC)=1d0\n"
                pdf_lines = pdf_lines + "\nPD(0)=PD(0)+PD(IPROC)\n"
        else:
            # Pick out all initial state particles for the two beams
            initial_states = [sorted(list(set([p.get_initial_pdg(1) for \
                                               p in processes]))),
                              sorted(list(set([p.get_initial_pdg(2) for \
                                               p in processes])))]

            # Prepare all variable names
            pdf_codes = dict([(p, model.get_particle(p).get_name()) for p in \
                              sum(initial_states,[])])
            for key,val in pdf_codes.items():
                pdf_codes[key] = val.replace('~','x').replace('+','p').replace('-','m')

            # Set conversion from PDG code to number used in PDF calls
            pdgtopdf = {21: 0, 22: 7}

            # Fill in missing entries of pdgtopdf
            for pdg in sum(initial_states,[]):
                if not pdg in pdgtopdf and not pdg in pdgtopdf.values():
                    pdgtopdf[pdg] = pdg
                elif pdg not in pdgtopdf and pdg in pdgtopdf.values():
                    # If any particle has pdg code 7, we need to use something else
                    pdgtopdf[pdg] = 6000000 + pdg
                    
            # Get PDF variable declarations for all initial states
            for i in [0,1]:
                pdf_definition_lines += "DOUBLE PRECISION " + \
                                       ",".join(["%s%d" % (pdf_codes[pdg],i+1) \
                                                 for pdg in \
                                                 initial_states[i]]) + \
                                                 "\n"

            # Get PDF data lines for all initial states
            for i in [0,1]:
                pdf_data_lines += "DATA " + \
                                       ",".join(["%s%d" % (pdf_codes[pdg],i+1) \
                                                 for pdg in initial_states[i]]) + \
                                                 "/%d*1D0/" % len(initial_states[i]) + \
                                                 "\n"

            # Get PDF lines for all different initial states
            for i, init_states in enumerate(initial_states):
                if subproc_group:
                    pdf_lines = pdf_lines + \
                           "IF (ABS(LPP(IB(%d))).GE.1) THEN\nLP=SIGN(1,LPP(IB(%d)))\n" \
                                 % (i + 1, i + 1)
                else:
                    pdf_lines = pdf_lines + \
                           "IF (ABS(LPP(%d)) .GE. 1) THEN\nLP=SIGN(1,LPP(%d))\n" \
                                 % (i + 1, i + 1)

                for initial_state in init_states:
                    if initial_state in pdf_codes.keys():
                        if subproc_group:
                            pdf_lines = pdf_lines + \
                                        ("%s%d=PDG2PDF(ABS(LPP(IB(%d))),%d*LP," + \
                                         "XBK(IB(%d)),DSQRT(Q2FACT(%d)))\n") % \
                                         (pdf_codes[initial_state],
                                          i + 1, i + 1, pdgtopdf[initial_state],
                                          i + 1, i + 1)
                        else:
                            pdf_lines = pdf_lines + \
                                        ("%s%d=PDG2PDF(ABS(LPP(%d)),%d*LP," + \
                                         "XBK(%d),DSQRT(Q2FACT(%d)))\n") % \
                                         (pdf_codes[initial_state],
                                          i + 1, i + 1, pdgtopdf[initial_state],
                                          i + 1, i + 1)
                pdf_lines = pdf_lines + "ENDIF\n"

            # Add up PDFs for the different initial state particles
            pdf_lines = pdf_lines + "PD(0) = 0d0\nIPROC = 0\n"
            for proc in processes:
                process_line = proc.base_string()
                pdf_lines = pdf_lines + "IPROC=IPROC+1 ! " + process_line
                pdf_lines = pdf_lines + "\nPD(IPROC)="
                for ibeam in [1, 2]:
                    initial_state = proc.get_initial_pdg(ibeam)
                    if initial_state in pdf_codes.keys():
                        pdf_lines = pdf_lines + "%s%d*" % \
                                    (pdf_codes[initial_state], ibeam)
                    else:
                        pdf_lines = pdf_lines + "1d0*"
                # Remove last "*" from pdf_lines
                pdf_lines = pdf_lines[:-1] + "\n"
                pdf_lines = pdf_lines + "PD(0)=PD(0)+DABS(PD(IPROC))\n"

        # Remove last line break from the return variables
        return pdf_definition_lines[:-1], pdf_data_lines[:-1], pdf_lines[:-1]

    #===========================================================================
    # write_props_file
    #===========================================================================
    def write_props_file(self, writer, matrix_element, s_and_t_channels):
        """Write the props.inc file for MadEvent. Needs input from
        write_configs_file."""

        lines = []

        particle_dict = matrix_element.get('processes')[0].get('model').\
                        get('particle_dict')

        for iconf, configs in enumerate(s_and_t_channels):
            for vertex in configs[0] + configs[1][:-1]:
                leg = vertex.get('legs')[-1]
                if leg.get('id') not in particle_dict:
                    # Fake propagator used in multiparticle vertices
                    mass = 'zero'
                    width = 'zero'
                    pow_part = 0
                else:
                    particle = particle_dict[leg.get('id')]
                    # Get mass
                    if particle.get('mass').lower() == 'zero':
                        mass = particle.get('mass')
                    else:
                        mass = "abs(%s)" % particle.get('mass')
                    # Get width
                    if particle.get('width').lower() == 'zero':
                        width = particle.get('width')
                    else:
                        width = "abs(%s)" % particle.get('width')

                    pow_part = 1 + int(particle.is_boson())

                lines.append("prmass(%d,%d)  = %s" % \
                             (leg.get('number'), iconf + 1, mass))
                lines.append("prwidth(%d,%d) = %s" % \
                             (leg.get('number'), iconf + 1, width))
                lines.append("pow(%d,%d) = %d" % \
                             (leg.get('number'), iconf + 1, pow_part))

        # Write the file
        writer.writelines(lines)

        return True

    #===========================================================================
    # write_configs_file
    #===========================================================================
    def write_configs_file(self, writer, matrix_element):
        """Write the configs.inc file for MadEvent"""

        # Extract number of external particles
        (nexternal, ninitial) = matrix_element.get_nexternal_ninitial()

        configs = [(i+1, d) for i,d in enumerate(matrix_element.get('diagrams'))]
        mapconfigs = [c[0] for c in configs]
        model = matrix_element.get('processes')[0].get('model')
        return mapconfigs, self.write_configs_file_from_diagrams(writer,
                                                            [[c[1]] for c in configs],
                                                            mapconfigs,
                                                            nexternal, ninitial,
                                                            model)

    #===========================================================================
    # write_configs_file_from_diagrams
    #===========================================================================
    def write_configs_file_from_diagrams(self, writer, configs, mapconfigs,
                                         nexternal, ninitial, model):
        """Write the actual configs.inc file.
        
        configs is the diagrams corresponding to configs (each
        diagrams is a list of corresponding diagrams for all
        subprocesses, with None if there is no corresponding diagrams
        for a given process).
        mapconfigs gives the diagram number for each config.

        For s-channels, we need to output one PDG for each subprocess in
        the subprocess group, in order to be able to pick the right
        one for multiprocesses."""

        lines = []

        s_and_t_channels = []

        minvert = min([max([d for d in config if d][0].get_vertex_leg_numbers()) \
                       for config in configs])

        # Number of subprocesses
        nsubprocs = len(configs[0])

        nconfigs = 0

        new_pdg = model.get_first_non_pdg()

        for iconfig, helas_diags in enumerate(configs):
            if any([vert > minvert for vert in
                    [d for d in helas_diags if d][0].get_vertex_leg_numbers()]):
                # Only 3-vertices allowed in configs.inc
                continue
            nconfigs += 1

            # Need s- and t-channels for all subprocesses, including
            # those that don't contribute to this config
            empty_verts = []
            stchannels = []
            for h in helas_diags:
                if h:
                    # get_s_and_t_channels gives vertices starting from
                    # final state external particles and working inwards
                    stchannels.append(h.get('amplitudes')[0].\
                                      get_s_and_t_channels(ninitial, model, new_pdg))
                else:
                    stchannels.append((empty_verts, None))

            # For t-channels, just need the first non-empty one
            tchannels = [t for s,t in stchannels if t != None][0]

            # For s_and_t_channels (to be used later) use only first config
            s_and_t_channels.append([[s for s,t in stchannels if t != None][0],
                                     tchannels])

            # Make sure empty_verts is same length as real vertices
            if any([s for s,t in stchannels]):
                empty_verts[:] = [None]*max([len(s) for s,t in stchannels])

                # Reorganize s-channel vertices to get a list of all
                # subprocesses for each vertex
                schannels = zip(*[s for s,t in stchannels])
            else:
                schannels = []

            allchannels = schannels
            if len(tchannels) > 1:
                # Write out tchannels only if there are any non-trivial ones
                allchannels = schannels + tchannels

            # Write out propagators for s-channel and t-channel vertices

            lines.append("# Diagram %d" % (mapconfigs[iconfig]))
            # Correspondance between the config and the diagram = amp2
            lines.append("data mapconfig(%d)/%d/" % (nconfigs,
                                                     mapconfigs[iconfig]))

            for verts in allchannels:
                if verts in schannels:
                    vert = [v for v in verts if v][0]
                else:
                    vert = verts
                daughters = [leg.get('number') for leg in vert.get('legs')[:-1]]
                last_leg = vert.get('legs')[-1]
                lines.append("data (iforest(i,%d,%d),i=1,%d)/%s/" % \
                             (last_leg.get('number'), nconfigs, len(daughters),
                              ",".join([str(d) for d in daughters])))
                if verts in schannels:
                    pdgs = []
                    for v in verts:
                        if v:
                            pdgs.append(v.get('legs')[-1].get('id'))
                        else:
                            pdgs.append(0)
                    lines.append("data (sprop(i,%d,%d),i=1,%d)/%s/" % \
                                 (last_leg.get('number'), nconfigs, nsubprocs,
                                  ",".join([str(d) for d in pdgs])))
                    lines.append("data tprid(%d,%d)/0/" % \
                                 (last_leg.get('number'), nconfigs))
                elif verts in tchannels[:-1]:
                    lines.append("data tprid(%d,%d)/%d/" % \
                                 (last_leg.get('number'), nconfigs,
                                  abs(last_leg.get('id'))))
                    lines.append("data (sprop(i,%d,%d),i=1,%d)/%s/" % \
                                 (last_leg.get('number'), nconfigs, nsubprocs,
                                  ",".join(['0'] * nsubprocs)))

        # Write out number of configs
        lines.append("# Number of configs")
        lines.append("data mapconfig(0)/%d/" % nconfigs)

        # Write the file
        writer.writelines(lines)

        return s_and_t_channels

    #===========================================================================
    # Global helper methods
    #===========================================================================

    def coeff(self, ff_number, frac, is_imaginary, Nc_power, Nc_value=3):
        """Returns a nicely formatted string for the coefficients in JAMP lines"""

        total_coeff = ff_number * frac * fractions.Fraction(Nc_value) ** Nc_power

        if total_coeff == 1:
            if is_imaginary:
                return '+imag1*'
            else:
                return '+'
        elif total_coeff == -1:
            if is_imaginary:
                return '-imag1*'
            else:
                return '-'

        res_str = '%+iD0' % total_coeff.numerator

        if total_coeff.denominator != 1:
            # Check if total_coeff is an integer
            res_str = res_str + '/%iD0' % total_coeff.denominator

        if is_imaginary:
            res_str = res_str + '*imag1'

        return res_str + '*'


    def set_fortran_compiler(self, default_compiler, force=False):
        """Set compiler based on what's available on the system"""
                
        # Check for compiler
        if default_compiler and misc.which(default_compiler):
            compiler = default_compiler
        elif misc.which('gfortran'):
            compiler = 'gfortran'
        elif misc.which('g77'):
            compiler = 'g77'
        elif misc.which('f77'):
            compiler = 'f77'
        elif default_compiler:
            logger.warning('No Fortran Compiler detected! Please install one')
            compiler = default_compiler # maybe misc fail so try with it
        else:
            raise MadGraph5Error, 'No Fortran Compiler detected! Please install one'
        logger.info('Use Fortran compiler ' + compiler)
        self.replace_make_opt_f_compiler(compiler)
        # Replace also for Template but not for cluster
        if not os.environ.has_key('MADGRAPH_DATA') and ReadWrite:
            self.replace_make_opt_f_compiler(compiler, pjoin(MG5DIR, 'Template', 'LO'))
        
        return compiler

    # an alias for backward compatibility
    set_compiler = set_fortran_compiler


    def set_cpp_compiler(self, default_compiler, force=False):
        """Set compiler based on what's available on the system"""
                
        # Check for compiler
        if default_compiler and misc.which(default_compiler):
            compiler = default_compiler
        elif misc.which('g++'):
            compiler = 'g++'
        elif misc.which('c++'):
            compiler = 'c++'
        elif misc.which('clang'):
            compiler = 'clang'
        elif default_compiler:
            logger.warning('No c++ Compiler detected! Please install one')
            compiler = default_compiler # maybe misc fail so try with it
        else:
            raise MadGraph5Error, 'No c++ Compiler detected! Please install one'
        logger.info('Use c++ compiler ' + compiler)
        self.replace_make_opt_c_compiler(compiler)
        # Replace also for Template but not for cluster
        if not os.environ.has_key('MADGRAPH_DATA') and ReadWrite:
            self.replace_make_opt_c_compiler(compiler, pjoin(MG5DIR, 'Template', 'LO'))
        
        return compiler


    def replace_make_opt_f_compiler(self, compiler, root_dir = ""):
        """Set FC=compiler in Source/make_opts"""

        mod = False #avoid to rewrite the file if not needed
        if not root_dir:
            root_dir = self.dir_path
	
        make_opts = pjoin(root_dir, 'Source', 'make_opts')
        lines = open(make_opts).read().split('\n')
        FC_re = re.compile('^(\s*)FC\s*=\s*(.+)\s*$')
        for iline, line in enumerate(lines):
            FC_result = FC_re.match(line)
            if FC_result:
                if compiler != FC_result.group(2):
                    mod = True
                lines[iline] = FC_result.group(1) + "FC=" + compiler
        if not mod:
            return
        try:
            outfile = open(make_opts, 'w')
        except IOError:
            if root_dir == self.dir_path:
                logger.info('Fail to set compiler. Trying to continue anyway.')
            return
        outfile.write('\n'.join(lines))


    def replace_make_opt_c_compiler(self, compiler, root_dir = ""):
        """Set CXX=compiler in Source/make_opts.
        The version is also checked, in order to set some extra flags
        if the compiler is clang (on MACOS)"""

        
        p = misc.Popen([compiler, '--version'], stdout=subprocess.PIPE, 
                    stderr=subprocess.PIPE)
        output, error = p.communicate()
        is_clang = 'LLVM' in output

        mod = False #avoid to rewrite the file if not needed
        if not root_dir:
            root_dir = self.dir_path
        make_opts = pjoin(root_dir, 'Source', 'make_opts')
        lines = open(make_opts).read().split('\n')
        CC_re = re.compile('^(\s*)CXX\s*=\s*(.+)\s*$')
        for iline, line in enumerate(lines):
            CC_result = CC_re.match(line)
            if CC_result:
                if compiler != CC_result.group(2):
                    mod = True
                lines[iline] = CC_result.group(1) + "CXX=" + compiler

        if is_clang:
            CFLAGS_re=re.compile('^(\s*)CFLAGS\s*=\s*(.+)\s*$')
            CXXFLAGS_re=re.compile('^(\s*)CXXFLAGS\s*=\s*(.+)\s*$')
            flags= '-O -stdlib=libstdc++ -mmacosx-version-min=10.6'
            for iline, line in enumerate(lines):
                CF_result = CFLAGS_re.match(line)
                CXXF_result = CXXFLAGS_re.match(line)
                if CF_result:
                    lines[iline] = CF_result.group(1) + "CFLAGS= " + flags
                if CXXF_result:
                    lines[iline] = CXXF_result.group(1) + "CXXFLAGS= " + flags
        if not mod:
            return
        try:
            outfile = open(make_opts, 'w')
        except IOError:
            if root_dir == self.dir_path:
                logger.info('Fail to set compiler. Trying to continue anyway.')
            return
        outfile.write('\n'.join(lines))

#===============================================================================
# ProcessExporterFortranSA
#===============================================================================
class ProcessExporterFortranSA(ProcessExporterFortran):
    """Class to take care of exporting a set of matrix elements to
    MadGraph v4 StandAlone format."""

    matrix_template = "matrix_standalone_v4.inc"

    def __init__(self, *args, **opts):
        """add the format information compare to standard init"""
        
        if 'format' in opts:
            self.format = opts['format']
            del opts['format']
        else:
            self.format = 'standalone'
        ProcessExporterFortran.__init__(self, *args, **opts)

    def copy_v4template(self, modelname):
        """Additional actions needed for setup of Template
        """

        #First copy the full template tree if dir_path doesn't exit
        if os.path.isdir(self.dir_path):
            return
        
        logger.info('initialize a new standalone directory: %s' % \
                        os.path.basename(self.dir_path))
        temp_dir = pjoin(self.mgme_dir, 'Template/LO')
        
        # Create the directory structure
        os.mkdir(self.dir_path)
        os.mkdir(pjoin(self.dir_path, 'Source'))
        os.mkdir(pjoin(self.dir_path, 'Source', 'MODEL'))
        os.mkdir(pjoin(self.dir_path, 'Source', 'DHELAS'))
        os.mkdir(pjoin(self.dir_path, 'SubProcesses'))
        os.mkdir(pjoin(self.dir_path, 'bin'))
        os.mkdir(pjoin(self.dir_path, 'bin', 'internal'))
        os.mkdir(pjoin(self.dir_path, 'lib'))
        os.mkdir(pjoin(self.dir_path, 'Cards'))
        
        # Information at top-level
        #Write version info
        shutil.copy(pjoin(temp_dir, 'TemplateVersion.txt'), self.dir_path)
        try:
            shutil.copy(pjoin(self.mgme_dir, 'MGMEVersion.txt'), self.dir_path)
        except IOError:
            MG5_version = misc.get_pkg_info()
            open(pjoin(self.dir_path, 'MGMEVersion.txt'), 'w').write( \
                "5." + MG5_version['version'])
        
        # Add file in bin directory
        #shutil.copy(pjoin(temp_dir, 'bin', 'change_compiler.py'), 
        #            pjoin(self.dir_path, 'bin'))
        
        # Add file in SubProcesses
        shutil.copy(pjoin(self.mgme_dir, 'madgraph', 'iolibs', 'template_files', 'makefile_sa_f_sp'), 
                    pjoin(self.dir_path, 'SubProcesses', 'makefile'))
        
        if self.format == 'standalone':
            shutil.copy(pjoin(self.mgme_dir, 'madgraph', 'iolibs', 'template_files', 'check_sa.f'), 
                    pjoin(self.dir_path, 'SubProcesses', 'check_sa.f'))
        elif self.format == 'standalone_rw':
            shutil.copy(pjoin(self.mgme_dir, 'madgraph', 'iolibs', 'template_files', 'driver_reweight.f'), 
                    pjoin(self.dir_path, 'SubProcesses', 'check_sa.f'))
                        
        # Add file in Source
        shutil.copy(pjoin(temp_dir, 'Source', 'make_opts'), 
                    pjoin(self.dir_path, 'Source'))        
        # add the makefile 
        filename = pjoin(self.dir_path,'Source','makefile')
        self.write_source_makefile(writers.FileWriter(filename))          
        
    #===========================================================================
    # export model files
    #=========================================================================== 
    def export_model_files(self, model_path):
        """export the model dependent files for V4 model"""

        super(ProcessExporterFortranSA,self).export_model_files(model_path)
        # Add the routine update_as_param in v4 model 
        # This is a function created in the UFO 
        
        
        text = open(pjoin(self.dir_path,'SubProcesses','check_sa.f')).read()
        text = text.replace('call setpara(\'param_card.dat\')', 'call setpara(\'param_card.dat\', .true.)')
        fsock = open(pjoin(self.dir_path,'SubProcesses','check_sa.f'), 'w')
        fsock.write(text)
        fsock.close()
        
        self.make_model_symbolic_link()

    #===========================================================================
    # Make the Helas and Model directories for Standalone directory
    #===========================================================================
    def make(self):
        """Run make in the DHELAS and MODEL directories, to set up
        everything for running standalone
        """

        source_dir = pjoin(self.dir_path, "Source")
        logger.info("Running make for Helas")
        misc.compile(arg=['../lib/libdhelas.a'], cwd=source_dir, mode='fortran')
        logger.info("Running make for Model")
        misc.compile(arg=['../lib/libmodel.a'], cwd=source_dir, mode='fortran')

    #===========================================================================
    # Create proc_card_mg5.dat for Standalone directory
    #===========================================================================
    def finalize_v4_directory(self, matrix_elements, history, makejpg = False,
                              online = False, compiler='gfortran'):
        """Finalize Standalone MG4 directory by generation proc_card_mg5.dat"""

        self.compiler_choice(compiler)
        self.make()

        # Write command history as proc_card_mg5
        if history and os.path.isdir(pjoin(self.dir_path, 'Cards')):
            output_file = pjoin(self.dir_path, 'Cards', 'proc_card_mg5.dat')
            history.write(output_file)
        
        ProcessExporterFortran.finalize_v4_directory(self, matrix_elements, history, makejpg, online, compiler)

    def compiler_choice(self, compiler):
        """ Different daughter classes might want different compilers.
        So this function is meant to be overloaded if desired."""
        
        self.set_compiler(compiler)

    #===========================================================================
    # generate_subprocess_directory_v4
    #===========================================================================
    def generate_subprocess_directory_v4(self, matrix_element,
                                         fortran_model):
        """Generate the Pxxxxx directory for a subprocess in MG4 standalone,
        including the necessary matrix.f and nexternal.inc files"""

        cwd = os.getcwd()

        # Create the directory PN_xx_xxxxx in the specified path
        dirpath = pjoin(self.dir_path, 'SubProcesses', \
                       "P%s" % matrix_element.get('processes')[0].shell_string())

        if self.opt['sa_symmetry']:
            # avoid symmetric output
            for i,proc in enumerate(matrix_element.get('processes')):
                        
                initial = []    #filled in the next line
                final = [l.get('id') for l in proc.get('legs')\
                      if l.get('state') or initial.append(l.get('id'))]
                decay_finals = proc.get_final_ids_after_decay()
                decay_finals.sort()
                tag = (tuple(initial), tuple(decay_finals))
                legs = proc.get('legs')[:]
                leg0 = proc.get('legs')[0]
                leg1 = proc.get('legs')[1]
                if not leg1.get('state'):
                    proc.get('legs')[0] = leg1
                    proc.get('legs')[1] = leg0
                    flegs = proc.get('legs')[2:]
                    for perm in itertools.permutations(flegs):
                        for i,p in enumerate(perm):
                            proc.get('legs')[i+2] = p
                        dirpath2 =  pjoin(self.dir_path, 'SubProcesses', \
                               "P%s" % proc.shell_string())
                        #restore original order
                        proc.get('legs')[2:] = legs[2:]              
                        if os.path.exists(dirpath2):
                            proc.get('legs')[:] = legs
                            return 0
                proc.get('legs')[:] = legs

        try:
            os.mkdir(dirpath)
        except os.error as error:
            logger.warning(error.strerror + " " + dirpath)

        #try:
        #    os.chdir(dirpath)
        #except os.error:
        #    logger.error('Could not cd to directory %s' % dirpath)
        #    return 0

        logger.info('Creating files in directory %s' % dirpath)

        # Extract number of external particles
        (nexternal, ninitial) = matrix_element.get_nexternal_ninitial()

        # Create the matrix.f file and the nexternal.inc file
        if self.opt['export_format']=='standalone_msP':
            filename = pjoin(dirpath, 'matrix_prod.f')
        else:
            filename = pjoin(dirpath, 'matrix.f')
        calls = self.write_matrix_element_v4(
            writers.FortranWriter(filename),
            matrix_element,
            fortran_model)

        if self.opt['export_format'] == 'standalone_msP':
            filename =  pjoin(dirpath,'configs_production.inc')
            mapconfigs, s_and_t_channels = self.write_configs_file(\
                writers.FortranWriter(filename),
                matrix_element)

            filename =  pjoin(dirpath,'props_production.inc')
            self.write_props_file(writers.FortranWriter(filename),
                             matrix_element,
                             s_and_t_channels)

            filename =  pjoin(dirpath,'nexternal_prod.inc')
            self.write_nexternal_madspin(writers.FortranWriter(filename),
                             nexternal, ninitial)

        if self.opt['export_format']=='standalone_msF':
            filename = pjoin(dirpath, 'helamp.inc')
            ncomb=matrix_element.get_helicity_combinations()
            self.write_helamp_madspin(writers.FortranWriter(filename),
                             ncomb)
            
        filename = pjoin(dirpath, 'nexternal.inc')
        self.write_nexternal_file(writers.FortranWriter(filename),
                             nexternal, ninitial)

        filename = pjoin(dirpath, 'pmass.inc')
        self.write_pmass_file(writers.FortranWriter(filename),
                         matrix_element)

        filename = pjoin(dirpath, 'ngraphs.inc')
        self.write_ngraphs_file(writers.FortranWriter(filename),
                           len(matrix_element.get_all_amplitudes()))

        # Generate diagrams
        filename = pjoin(dirpath, "matrix.ps")
        plot = draw.MultiEpsDiagramDrawer(matrix_element.get('base_amplitude').\
                                             get('diagrams'),
                                          filename,
                                          model=matrix_element.get('processes')[0].\
                                             get('model'),
                                          amplitude=True)
        logger.info("Generating Feynman diagrams for " + \
                     matrix_element.get('processes')[0].nice_string())
        plot.draw()

        linkfiles = ['check_sa.f', 'coupl.inc', 'makefile']

        for file in linkfiles:
            ln('../%s' % file, cwd=dirpath)

        # Return to original PWD
        #os.chdir(cwd)

        if not calls:
            calls = 0
        return calls


    #===========================================================================
    # write_source_makefile
    #===========================================================================
    def write_source_makefile(self, writer):
        """Write the nexternal.inc file for MG4"""

        path = pjoin(_file_path,'iolibs','template_files','madevent_makefile_source')
        set_of_lib = '$(LIBDIR)libdhelas.$(libext) $(LIBDIR)libmodel.$(libext)'
        model_line='''$(LIBDIR)libmodel.$(libext): MODEL\n\t cd MODEL; make\n'''
        text = open(path).read() % {'libraries': set_of_lib, 'model':model_line} 
        writer.write(text)
        
        return True

    #===========================================================================
    # write_matrix_element_v4
    #===========================================================================
    def write_matrix_element_v4(self, writer, matrix_element, fortran_model,
                                write=True, proc_prefix=''):
        """Export a matrix element to a matrix.f file in MG4 standalone format
        if write is on False, just return the replace_dict and not write anything."""


        if not matrix_element.get('processes') or \
               not matrix_element.get('diagrams'):
            return 0

        if not isinstance(writer, writers.FortranWriter):
            raise writers.FortranWriter.FortranWriterError(\
                "writer not FortranWriter but %s" % type(writer))
            
        if not self.opt.has_key('sa_symmetry'):
            self.opt['sa_symmetry']=False

        # Set lowercase/uppercase Fortran code
        writers.FortranWriter.downcase = False

        # The proc_id is for MadEvent grouping which is never used in SA.
        replace_dict = {'global_variable':'', 'amp2_lines':'',
                                       'proc_prefix':proc_prefix, 'proc_id':''}

        # Extract helas calls
        helas_calls = fortran_model.get_matrix_element_calls(\
                    matrix_element)

        replace_dict['helas_calls'] = "\n".join(helas_calls)

        # Extract version number and date from VERSION file
        info_lines = self.get_mg5_info_lines()
        replace_dict['info_lines'] = info_lines

        # Extract process info lines
        process_lines = self.get_process_info_lines(matrix_element)
        replace_dict['process_lines'] = process_lines

        # Extract number of external particles
        (nexternal, ninitial) = matrix_element.get_nexternal_ninitial()
        replace_dict['nexternal'] = nexternal

        # Extract ncomb
        ncomb = matrix_element.get_helicity_combinations()
        replace_dict['ncomb'] = ncomb

        # Extract helicity lines
        helicity_lines = self.get_helicity_lines(matrix_element)
        replace_dict['helicity_lines'] = helicity_lines

        # Extract overall denominator
        # Averaging initial state color, spin, and identical FS particles
        replace_dict['den_factor_line'] = self.get_den_factor_line(matrix_element)

        # Extract ngraphs
        ngraphs = matrix_element.get_number_of_amplitudes()
        replace_dict['ngraphs'] = ngraphs

        # Extract nwavefuncs
        nwavefuncs = matrix_element.get_number_of_wavefunctions()
        replace_dict['nwavefuncs'] = nwavefuncs

        # Extract ncolor
        ncolor = max(1, len(matrix_element.get('color_basis')))
        replace_dict['ncolor'] = ncolor

        replace_dict['hel_avg_factor'] = matrix_element.get_hel_avg_factor()

        # Extract color data lines
        color_data_lines = self.get_color_data_lines(matrix_element)
        replace_dict['color_data_lines'] = "\n".join(color_data_lines)

        if self.opt['export_format']=='standalone_msP':
        # For MadSpin need to return the AMP2
            amp2_lines = self.get_amp2_lines(matrix_element, [] )
            replace_dict['amp2_lines'] = '\n'.join(amp2_lines)
            replace_dict['global_variable'] = \
         "       Double Precision amp2(NGRAPHS)\n       common/to_amps/  amp2\n"

        # JAMP definition, depends on the number of independent split orders
        split_orders=matrix_element.get('processes')[0].get('split_orders')

        if len(split_orders)==0:
            replace_dict['nSplitOrders']=''
            # Extract JAMP lines
            jamp_lines = self.get_JAMP_lines(matrix_element)
            # Consider the output of a dummy order 'ALL_ORDERS' for which we
            # set all amplitude order to weight 1 and only one squared order
            # contribution which is of course ALL_ORDERS=2.
            squared_orders = [(2,),]
            amp_orders = [((1,),tuple(range(1,ngraphs+1)))]
            replace_dict['chosen_so_configs'] = '.TRUE.'
            replace_dict['nSqAmpSplitOrders']=1
            replace_dict['split_order_str_list']=''
        else:
            squared_orders, amp_orders = matrix_element.get_split_orders_mapping()
            replace_dict['nAmpSplitOrders']=len(amp_orders)
            replace_dict['nSqAmpSplitOrders']=len(squared_orders)
            replace_dict['nSplitOrders']=len(split_orders)
            replace_dict['split_order_str_list']=str(split_orders)
            amp_so = self.get_split_orders_lines(
                    [amp_order[0] for amp_order in amp_orders],'AMPSPLITORDERS')
            sqamp_so = self.get_split_orders_lines(squared_orders,'SQSPLITORDERS')
            replace_dict['ampsplitorders']='\n'.join(amp_so)
            replace_dict['sqsplitorders']='\n'.join(sqamp_so)           
            jamp_lines = self.get_JAMP_lines_split_order(\
                       matrix_element,amp_orders,split_order_names=split_orders)
            
            # Now setup the array specifying what squared split order is chosen
            replace_dict['chosen_so_configs']=self.set_chosen_SO_index(
                              matrix_element.get('processes')[0],squared_orders)
            
            # For convenience we also write the driver check_sa_splitOrders.f
            # that explicitely writes out the contribution from each squared order.
            # The original driver still works and is compiled with 'make' while
            # the splitOrders one is compiled with 'make check_sa_born_splitOrders'
            check_sa_writer=writers.FortranWriter('check_sa_born_splitOrders.f')
            self.write_check_sa_splitOrders(squared_orders,split_orders,
              nexternal,ninitial,proc_prefix,check_sa_writer)

        if write:
            writers.FortranWriter('nsqso_born.inc').writelines(
                """INTEGER NSQSO_BORN
                   PARAMETER (NSQSO_BORN=%d)"""%replace_dict['nSqAmpSplitOrders'])

        replace_dict['jamp_lines'] = '\n'.join(jamp_lines)    

        matrix_template = self.matrix_template
        if self.opt['export_format']=='standalone_msP' :
            matrix_template = 'matrix_standalone_msP_v4.inc'
        elif self.opt['export_format']=='standalone_msF':
            matrix_template = 'matrix_standalone_msF_v4.inc'
	elif self.opt['export_format']=='matchbox':
            replace_dict["proc_prefix"] = 'MG5_%i_' % matrix_element.get('processes')[0].get('id')
            replace_dict["color_information"] = self.get_color_string_lines(matrix_element)

        if len(split_orders)>0:
            if self.opt['export_format'] in ['standalone_msP', 'standalone_msF']:
                logger.debug("Warning: The export format %s is not "+\
                  " available for individual ME evaluation of given coupl. orders."+\
                  " Only the total ME will be computed.", self.opt['export_format'])
            elif  self.opt['export_format'] in ['madloop_matchbox']:
		replace_dict["color_information"] = self.get_color_string_lines(matrix_element)
		matrix_template = "matrix_standalone_matchbox_splitOrders_v4.inc"
	    else:
                matrix_template = "matrix_standalone_splitOrders_v4.inc"

        if write:
            path = pjoin(_file_path, 'iolibs', 'template_files', matrix_template)
            content = open(path).read()
            content = content % replace_dict
            # Write the file
            writer.writelines(content)
            # Add the helper functions.
            if len(split_orders)>0:
                content = '\n' + open(pjoin(_file_path, \
                                   'iolibs/template_files/split_orders_helping_functions.inc'))\
                                   .read()%replace_dict
                writer.writelines(content)
            return len(filter(lambda call: call.find('#') != 0, helas_calls))
        else:
            replace_dict['return_value'] = len(filter(lambda call: call.find('#') != 0, helas_calls))
            return replace_dict # for subclass update

    def write_check_sa_splitOrders(self,squared_orders, split_orders, nexternal,
                                                nincoming, proc_prefix, writer):
        """ Write out a more advanced version of the check_sa drivers that
        individually returns the matrix element for each contributing squared
        order."""
        
        check_sa_content = open(pjoin(self.mgme_dir, 'madgraph', 'iolibs', \
                             'template_files', 'check_sa_splitOrders.f')).read()
        printout_sq_orders=[]
        for i, squared_order in enumerate(squared_orders):
            sq_orders=[]
            for j, sqo in enumerate(squared_order):
                sq_orders.append('%s=%d'%(split_orders[j],sqo))
            printout_sq_orders.append(\
                    "write(*,*) '%d) Matrix element for (%s) = ',MATELEMS(%d)"\
                                                 %(i+1,' '.join(sq_orders),i+1))
        printout_sq_orders='\n'.join(printout_sq_orders)
        writer.writelines(check_sa_content%{\
                                    'printout_sqorders':printout_sq_orders, 
                                    'nSplitOrders':len(squared_orders),
                                    'nexternal':nexternal,
                                    'nincoming':nincoming,
                                    'proc_prefix':proc_prefix})


class ProcessExporterFortranMatchBox(ProcessExporterFortranSA):
    """class to take care of exporting a set of matrix element for the Matchbox
    code in the case of Born only routine"""

    default_opt = {'clean': False, 'complex_mass':False,
                        'export_format':'matchbox', 'mp': False,
                        'sa_symmetry': True}

    #specific template of the born
           

    matrix_template = "matrix_standalone_matchbox.inc"
    
    @staticmethod    
    def get_color_string_lines(matrix_element):
        """Return the color matrix definition lines for this matrix element. Split
        rows in chunks of size n."""

        if not matrix_element.get('color_matrix'):
            return "\n".join(["out = 1"])
        
        #start the real work
        color_denominators = matrix_element.get('color_matrix').\
                                                         get_line_denominators()
        matrix_strings = []
        my_cs = color.ColorString()
        for i_color in xrange(len(color_denominators)):
            # Then write the numerators for the matrix elements
            my_cs.from_immutable(sorted(matrix_element.get('color_basis').keys())[i_color])
            t_str=repr(my_cs)
            t_match=re.compile(r"(\w+)\(([\s\d+\,]*)\)")
            # from '1 T(2,4,1) Tr(4,5,6) Epsilon(5,3,2,1) T(1,2)' returns with findall:
            # [('T', '2,4,1'), ('Tr', '4,5,6'), ('Epsilon', '5,3,2,1'), ('T', '1,2')]
            all_matches = t_match.findall(t_str)
            output = {}
            arg=[]
            for match in all_matches:
                ctype, tmparg = match[0], [m.strip() for m in match[1].split(',')]
                if ctype in ['ColorOne' ]:
                    continue
                if ctype not in ['T', 'Tr' ]:
                    raise MadGraph5Error, 'Color Structure not handle by Matchbox: %s'  % ctype
                tmparg += ['0']
                arg +=tmparg
            for j, v in enumerate(arg):
                    output[(i_color,j)] = v

            for key in output:
                if matrix_strings == []:
                    #first entry
                    matrix_strings.append(""" 
                    if (in1.eq.%s.and.in2.eq.%s)then
                    out = %s
                    """  % (key[0], key[1], output[key]))
                else:
                    #not first entry
                    matrix_strings.append(""" 
                    elseif (in1.eq.%s.and.in2.eq.%s)then
                    out = %s
                    """  % (key[0], key[1], output[key]))
        if len(matrix_strings):                
            matrix_strings.append(" else \n out = - 1 \n endif")
        else: 
            return "\n out = - 1 \n "
        return "\n".join(matrix_strings)
    
    def make(self,*args,**opts):
        pass

    def get_JAMP_lines(self, col_amps, JAMP_format="JAMP(%s)", AMP_format="AMP(%s)", split=-1,
                       JAMP_formatLC=None):
    
        """Adding leading color part of the colorflow"""
        
        if not JAMP_formatLC:
            JAMP_formatLC= "LN%s" % JAMP_format

        error_msg="Malformed '%s' argument passed to the get_JAMP_lines"
        if(isinstance(col_amps,helas_objects.HelasMatrixElement)):
            col_amps=col_amps.get_color_amplitudes()
        elif(isinstance(col_amps,list)):
            if(col_amps and isinstance(col_amps[0],list)):
                col_amps=col_amps
            else:
                raise MadGraph5Error, error_msg % 'col_amps'
        else:
            raise MadGraph5Error, error_msg % 'col_amps'

        text = super(ProcessExporterFortranMatchBox, self).get_JAMP_lines(col_amps,
                                            JAMP_format=JAMP_format,
                                            AMP_format=AMP_format,
                                            split=-1)
        
        
        # Filter the col_ampls to generate only those without any 1/NC terms
        
        LC_col_amps = []
        for coeff_list in col_amps:
            to_add = []
            for (coefficient, amp_number) in coeff_list:
                if coefficient[3]==0:
                    to_add.append( (coefficient, amp_number) )
            LC_col_amps.append(to_add)
           
        text += super(ProcessExporterFortranMatchBox, self).get_JAMP_lines(LC_col_amps,
                                            JAMP_format=JAMP_formatLC,
                                            AMP_format=AMP_format,
                                            split=-1)
        
        return text




#===============================================================================
# ProcessExporterFortranMW
#===============================================================================
class ProcessExporterFortranMW(ProcessExporterFortran):
    """Class to take care of exporting a set of matrix elements to
    MadGraph v4 - MadWeight format."""

    matrix_file="matrix_standalone_v4.inc"

    def copy_v4template(self, modelname):
        """Additional actions needed for setup of Template
        """

        super(ProcessExporterFortranMW, self).copy_v4template(modelname)        

        # Add the MW specific file
        shutil.copytree(pjoin(MG5DIR,'Template','MadWeight'),
                               pjoin(self.dir_path, 'Source','MadWeight'), True)        
        shutil.copytree(pjoin(MG5DIR,'madgraph','madweight'),
                        pjoin(self.dir_path, 'bin','internal','madweight'), True) 
        files.mv(pjoin(self.dir_path, 'Source','MadWeight','src','setrun.f'),
                                      pjoin(self.dir_path, 'Source','setrun.f'))
        files.mv(pjoin(self.dir_path, 'Source','MadWeight','src','run.inc'),
                                      pjoin(self.dir_path, 'Source','run.inc'))
        # File created from Template (Different in some child class)
        filename = os.path.join(self.dir_path,'Source','run_config.inc')
        self.write_run_config_file(writers.FortranWriter(filename))

        try:
            subprocess.call([os.path.join(self.dir_path, 'Source','MadWeight','bin','internal','pass_to_madweight')],
                            stdout = os.open(os.devnull, os.O_RDWR),
                            stderr = os.open(os.devnull, os.O_RDWR),
                            cwd=self.dir_path)
        except OSError:
            # Probably madweight already called
            pass
        
        # Copy the different python file in the Template
        self.copy_python_file()
        # create the appropriate cuts.f
        self.get_mw_cuts_version()

        # add the makefile in Source directory 
        filename = os.path.join(self.dir_path,'Source','makefile')
        self.write_source_makefile(writers.FortranWriter(filename))



        
    #===========================================================================
    # convert_model_to_mg4
    #===========================================================================    
    def convert_model_to_mg4(self, model, wanted_lorentz = [], 
                                                         wanted_couplings = []):
         
        super(ProcessExporterFortranMW,self).convert_model_to_mg4(model, 
                                               wanted_lorentz, wanted_couplings)
         
        IGNORE_PATTERNS = ('*.pyc','*.dat','*.py~')
        try:
            shutil.rmtree(pjoin(self.dir_path,'bin','internal','ufomodel'))
        except OSError as error:
            pass
        model_path = model.get('modelpath')
        # This is not safe if there is a '##' or '-' in the path.
        shutil.copytree(model_path, 
                               pjoin(self.dir_path,'bin','internal','ufomodel'),
                               ignore=shutil.ignore_patterns(*IGNORE_PATTERNS))
        if hasattr(model, 'restrict_card'):
            out_path = pjoin(self.dir_path, 'bin', 'internal','ufomodel',
                                                         'restrict_default.dat')
            if isinstance(model.restrict_card, check_param_card.ParamCard):
                model.restrict_card.write(out_path)
            else:
                files.cp(model.restrict_card, out_path)

    #===========================================================================
    # generate_subprocess_directory_v4 
    #===========================================================================        
    def copy_python_file(self):
        """copy the python file require for the Template"""

        # madevent interface
        cp(_file_path+'/interface/madweight_interface.py',
                            self.dir_path+'/bin/internal/madweight_interface.py')
        cp(_file_path+'/interface/extended_cmd.py',
                                  self.dir_path+'/bin/internal/extended_cmd.py')
        cp(_file_path+'/interface/common_run_interface.py',
                            self.dir_path+'/bin/internal/common_run_interface.py')
        cp(_file_path+'/various/misc.py', self.dir_path+'/bin/internal/misc.py')        
        cp(_file_path+'/iolibs/files.py', self.dir_path+'/bin/internal/files.py')
        #cp(_file_path+'/iolibs/save_load_object.py', 
        #                      self.dir_path+'/bin/internal/save_load_object.py') 
        cp(_file_path+'/iolibs/file_writers.py', 
                              self.dir_path+'/bin/internal/file_writers.py')
        #model file                        
        cp(_file_path+'../models/check_param_card.py', 
                              self.dir_path+'/bin/internal/check_param_card.py')   
                
        #madevent file
        cp(_file_path+'/__init__.py', self.dir_path+'/bin/internal/__init__.py')
        cp(_file_path+'/various/lhe_parser.py', 
                                self.dir_path+'/bin/internal/lhe_parser.py')         

        cp(_file_path+'/various/banner.py', 
                                   self.dir_path+'/bin/internal/banner.py')
        cp(_file_path+'/various/cluster.py', 
                                       self.dir_path+'/bin/internal/cluster.py') 
        
        # logging configuration
        cp(_file_path+'/interface/.mg5_logging.conf', 
                                 self.dir_path+'/bin/internal/me5_logging.conf') 
        cp(_file_path+'/interface/coloring_logging.py', 
                                 self.dir_path+'/bin/internal/coloring_logging.py')


    #===========================================================================
    # Make the Helas and Model directories for Standalone directory
    #===========================================================================    
    def get_mw_cuts_version(self, outpath=None):
        """create the appropriate cuts.f
        This is based on the one associated to ME output but:
        1) No clustering (=> remove initcluster/setclscales)
        2) Adding the definition of cut_bw at the file.
        """
        
        template = open(pjoin(MG5DIR,'Template','LO','SubProcesses','cuts.f'))
        
        text = StringIO()
        #1) remove all dependencies in ickkw >1:
        nb_if = 0
        for line in template:
            if 'if(xqcut.gt.0d0' in line:
                nb_if = 1
            if nb_if == 0:
                text.write(line)
                continue
            if re.search(r'if\(.*\)\s*then', line):
                nb_if += 1
            elif 'endif' in line:
                nb_if -= 1
            
        #2) add fake cut_bw (have to put the true one later)
        text.write("""
      logical function cut_bw(p)
      include 'madweight_param.inc'
      double precision p(*)
      if (bw_cut) then
          cut_bw = .true.
      else
          stop 1
      endif
      return
      end
        """)
            
        final = text.getvalue()
        #3) remove the call to initcluster:
        template = final.replace('call initcluster', '! Remove for MW!call initcluster')
        template = template.replace('genps.inc', 'maxparticles.inc')
        #Now we can write it
        if not outpath:
            fsock =  open(pjoin(self.dir_path, 'SubProcesses', 'cuts.f'), 'w')
        elif isinstance(outpath, str):
            fsock = open(outpath, 'w')
        else:
            fsock = outpath
        fsock.write(template)
        
        
        
    #===========================================================================
    # Make the Helas and Model directories for Standalone directory
    #===========================================================================
    def make(self):
        """Run make in the DHELAS, MODEL, PDF and CERNLIB directories, to set up
        everything for running madweight
        """

        source_dir = os.path.join(self.dir_path, "Source")
        logger.info("Running make for Helas")
        misc.compile(arg=['../lib/libdhelas.a'], cwd=source_dir, mode='fortran')
        logger.info("Running make for Model")
        misc.compile(arg=['../lib/libmodel.a'], cwd=source_dir, mode='fortran')
        logger.info("Running make for PDF")
        misc.compile(arg=['../lib/libpdf.a'], cwd=source_dir, mode='fortran')
        logger.info("Running make for CERNLIB")
        misc.compile(arg=['../lib/libcernlib.a'], cwd=source_dir, mode='fortran')
        logger.info("Running make for GENERIC")
        misc.compile(arg=['../lib/libgeneric.a'], cwd=source_dir, mode='fortran')
        logger.info("Running make for blocks")
        misc.compile(arg=['../lib/libblocks.a'], cwd=source_dir, mode='fortran')
        logger.info("Running make for tools")
        misc.compile(arg=['../lib/libtools.a'], cwd=source_dir, mode='fortran')

    #===========================================================================
    # Create proc_card_mg5.dat for MadWeight directory
    #===========================================================================
    def finalize_v4_directory(self, matrix_elements, history, makejpg = False,
                              online = False, compiler='g77'):
        """Finalize Standalone MG4 directory by generation proc_card_mg5.dat"""

        #proc_charac
        self.create_proc_charac()

        # Write maxparticles.inc based on max of ME's/subprocess groups
        filename = pjoin(self.dir_path,'Source','maxparticles.inc')
        self.write_maxparticles_file(writers.FortranWriter(filename),
                                     matrix_elements)
        ln(pjoin(self.dir_path, 'Source', 'maxparticles.inc'),
           pjoin(self.dir_path, 'Source','MadWeight','blocks'))
        ln(pjoin(self.dir_path, 'Source', 'maxparticles.inc'),
           pjoin(self.dir_path, 'Source','MadWeight','tools'))
        
        self.set_compiler(compiler)
        self.make()
        
        # Write command history as proc_card_mg5
        if os.path.isdir(os.path.join(self.dir_path, 'Cards')):
            output_file = os.path.join(self.dir_path, 'Cards', 'proc_card_mg5.dat')
            history.write(output_file)

        ProcessExporterFortran.finalize_v4_directory(self, matrix_elements, history, makejpg, online, compiler)


    #===========================================================================
    # create the run_card for MW
    #=========================================================================== 
    def create_run_card(self, matrix_elements, history):
        """ """
 
        run_card = banner_mod.RunCard()
    
        # pass to default for MW
        run_card["run_tag"] = "\'not_use\'"
        run_card["fixed_ren_scale"] = "T"
        run_card["fixed_fac_scale"] = "T"
        run_card.remove_all_cut()
                  
        run_card.write(pjoin(self.dir_path, 'Cards', 'run_card_default.dat'),
                       template=pjoin(MG5DIR, 'Template', 'MadWeight', 'Cards', 'run_card.dat'),
                       python_template=True)
        run_card.write(pjoin(self.dir_path, 'Cards', 'run_card.dat'),
                       template=pjoin(MG5DIR, 'Template', 'MadWeight', 'Cards', 'run_card.dat'),
                       python_template=True)


    #===========================================================================
    # export model files
    #=========================================================================== 
    def export_model_files(self, model_path):
        """export the model dependent files for V4 model"""
        
        super(ProcessExporterFortranMW,self).export_model_files(model_path)
        # Add the routine update_as_param in v4 model 
        # This is a function created in the UFO  
        text="""
        subroutine update_as_param()
          call setpara('param_card.dat',.false.)
          return
        end
        """
        ff = open(os.path.join(self.dir_path, 'Source', 'MODEL', 'couplings.f'),'a')
        ff.write(text)
        ff.close()

        # Modify setrun.f
        text = open(os.path.join(self.dir_path,'Source','setrun.f')).read()
        text = text.replace('call setpara(param_card_name)', 'call setpara(param_card_name, .true.)')
        fsock = open(os.path.join(self.dir_path,'Source','setrun.f'), 'w')
        fsock.write(text)
        fsock.close()

        # Modify initialization.f
        text = open(os.path.join(self.dir_path,'SubProcesses','initialization.f')).read()
        text = text.replace('call setpara(param_name)', 'call setpara(param_name, .true.)')
        fsock = open(os.path.join(self.dir_path,'SubProcesses','initialization.f'), 'w')
        fsock.write(text)
        fsock.close()
                
                
        self.make_model_symbolic_link()

    #===========================================================================
    # generate_subprocess_directory_v4
    #===========================================================================
    def generate_subprocess_directory_v4(self, matrix_element,
                                         fortran_model,number):
        """Generate the Pxxxxx directory for a subprocess in MG4 MadWeight format,
        including the necessary matrix.f and nexternal.inc files"""

        cwd = os.getcwd()

        # Create the directory PN_xx_xxxxx in the specified path
        dirpath = os.path.join(self.dir_path, 'SubProcesses', \
                       "P%s" % matrix_element.get('processes')[0].shell_string())

        try:
            os.mkdir(dirpath)
        except os.error as error:
            logger.warning(error.strerror + " " + dirpath)

        #try:
        #    os.chdir(dirpath)
        #except os.error:
        #    logger.error('Could not cd to directory %s' % dirpath)
        #    return 0

        logger.info('Creating files in directory %s' % dirpath)

        # Extract number of external particles
        (nexternal, ninitial) = matrix_element.get_nexternal_ninitial()

        # Create the matrix.f file and the nexternal.inc file
        filename = pjoin(dirpath,'matrix.f')
        calls,ncolor = self.write_matrix_element_v4(
            writers.FortranWriter(filename),
            matrix_element,
            fortran_model)

        filename = pjoin(dirpath, 'auto_dsig.f')
        self.write_auto_dsig_file(writers.FortranWriter(filename),
                             matrix_element)

        filename = pjoin(dirpath, 'configs.inc')
        mapconfigs, s_and_t_channels = self.write_configs_file(\
            writers.FortranWriter(filename),
            matrix_element)

        filename = pjoin(dirpath, 'nexternal.inc')
        self.write_nexternal_file(writers.FortranWriter(filename),
                             nexternal, ninitial)

        filename = pjoin(dirpath, 'leshouche.inc')
        self.write_leshouche_file(writers.FortranWriter(filename),
                             matrix_element)

        filename = pjoin(dirpath, 'props.inc')
        self.write_props_file(writers.FortranWriter(filename),
                         matrix_element,
                         s_and_t_channels)

        filename = pjoin(dirpath, 'pmass.inc')
        self.write_pmass_file(writers.FortranWriter(filename),
                         matrix_element)

        filename = pjoin(dirpath, 'ngraphs.inc')
        self.write_ngraphs_file(writers.FortranWriter(filename),
                           len(matrix_element.get_all_amplitudes()))

        filename = pjoin(dirpath, 'maxamps.inc')
        self.write_maxamps_file(writers.FortranWriter(filename),
                           len(matrix_element.get('diagrams')),
                           ncolor,
                           len(matrix_element.get('processes')),
                           1)

        filename = pjoin(dirpath, 'phasespace.inc')
        self.write_phasespace_file(writers.FortranWriter(filename),
                           len(matrix_element.get('diagrams')),
                           )

        # Generate diagrams
        filename = pjoin(dirpath, "matrix.ps")
        plot = draw.MultiEpsDiagramDrawer(matrix_element.get('base_amplitude').\
                                             get('diagrams'),
                                          filename,
                                          model=matrix_element.get('processes')[0].\
                                             get('model'),
                                          amplitude='')
        logger.info("Generating Feynman diagrams for " + \
                     matrix_element.get('processes')[0].nice_string())
        plot.draw()

        #import genps.inc and maxconfigs.inc into Subprocesses
        ln(self.dir_path + '/Source/genps.inc', self.dir_path + '/SubProcesses', log=False)
        #ln(self.dir_path + '/Source/maxconfigs.inc', self.dir_path + '/SubProcesses', log=False)

        linkfiles = ['driver.f', 'cuts.f', 'initialization.f','gen_ps.f', 'makefile', 'coupl.inc','madweight_param.inc', 'run.inc', 'setscales.f', 'genps.inc']

        for file in linkfiles:
            ln('../%s' % file, starting_dir=cwd)
            
        ln('nexternal.inc', '../../Source', log=False, cwd=dirpath)
        ln('leshouche.inc', '../../Source', log=False, cwd=dirpath)
        ln('maxamps.inc', '../../Source', log=False, cwd=dirpath)
        ln('phasespace.inc', '../', log=True, cwd=dirpath)
        # Return to original PWD
        #os.chdir(cwd)

        if not calls:
            calls = 0
        return calls

    #===========================================================================
    # write_matrix_element_v4
    #===========================================================================
    def write_matrix_element_v4(self, writer, matrix_element, fortran_model,proc_id = "", config_map = []):
        """Export a matrix element to a matrix.f file in MG4 MadWeight format"""

        if not matrix_element.get('processes') or \
               not matrix_element.get('diagrams'):
            return 0

        if not isinstance(writer, writers.FortranWriter):
            raise writers.FortranWriter.FortranWriterError(\
                "writer not FortranWriter")

        # Set lowercase/uppercase Fortran code
        writers.FortranWriter.downcase = False

        replace_dict = {}

        # Extract version number and date from VERSION file
        info_lines = self.get_mg5_info_lines()
        replace_dict['info_lines'] = info_lines

        # Extract process info lines
        process_lines = self.get_process_info_lines(matrix_element)
        replace_dict['process_lines'] = process_lines

        # Set proc_id
        replace_dict['proc_id'] = proc_id

        # Extract number of external particles
        (nexternal, ninitial) = matrix_element.get_nexternal_ninitial()
        replace_dict['nexternal'] = nexternal

        # Extract ncomb
        ncomb = matrix_element.get_helicity_combinations()
        replace_dict['ncomb'] = ncomb

        # Extract helicity lines
        helicity_lines = self.get_helicity_lines(matrix_element)
        replace_dict['helicity_lines'] = helicity_lines

        # Extract overall denominator
        # Averaging initial state color, spin, and identical FS particles
        den_factor_line = self.get_den_factor_line(matrix_element)
        replace_dict['den_factor_line'] = den_factor_line

        # Extract ngraphs
        ngraphs = matrix_element.get_number_of_amplitudes()
        replace_dict['ngraphs'] = ngraphs

        # Extract nwavefuncs
        nwavefuncs = matrix_element.get_number_of_wavefunctions()
        replace_dict['nwavefuncs'] = nwavefuncs

        # Extract ncolor
        ncolor = max(1, len(matrix_element.get('color_basis')))
        replace_dict['ncolor'] = ncolor

        # Extract color data lines
        color_data_lines = self.get_color_data_lines(matrix_element)
        replace_dict['color_data_lines'] = "\n".join(color_data_lines)

        # Extract helas calls
        helas_calls = fortran_model.get_matrix_element_calls(\
                    matrix_element)

        replace_dict['helas_calls'] = "\n".join(helas_calls)

        # Extract JAMP lines
        jamp_lines = self.get_JAMP_lines(matrix_element)
        replace_dict['jamp_lines'] = '\n'.join(jamp_lines)

        file = open(os.path.join(_file_path, \
                          'iolibs/template_files/%s' % self.matrix_file)).read()
        file = file % replace_dict


        # Write the file
        writer.writelines(file)

        return len(filter(lambda call: call.find('#') != 0, helas_calls)),ncolor

    #===========================================================================
    # write_source_makefile
    #===========================================================================
    def write_source_makefile(self, writer):
        """Write the nexternal.inc file for madweight"""


        path = os.path.join(_file_path,'iolibs','template_files','madweight_makefile_source')
        set_of_lib = '$(LIBRARIES) $(LIBDIR)libdhelas.$(libext) $(LIBDIR)libpdf.$(libext) $(LIBDIR)libmodel.$(libext) $(LIBDIR)libcernlib.$(libext) $(LIBDIR)libtf.$(libext)'
        text = open(path).read() % {'libraries': set_of_lib}
        writer.write(text)

        return True

    def write_phasespace_file(self, writer, nb_diag):
        """ """
        
        template = """      include 'maxparticles.inc' 
      integer max_branches
      parameter (max_branches=max_particles-1)
      integer max_configs
      parameter (max_configs=%(nb_diag)s)

c     channel position
      integer config_pos,perm_pos
      common /to_config/config_pos,perm_pos
        
        """

        writer.write(template % {'nb_diag': nb_diag})
        

    #===========================================================================
    # write_auto_dsig_file
    #===========================================================================
    def write_auto_dsig_file(self, writer, matrix_element, proc_id = ""):
        """Write the auto_dsig.f file for the differential cross section
        calculation, includes pdf call information (MadWeight format)"""

        if not matrix_element.get('processes') or \
               not matrix_element.get('diagrams'):
            return 0

        nexternal, ninitial = matrix_element.get_nexternal_ninitial()

        if ninitial < 1 or ninitial > 2:
            raise writers.FortranWriter.FortranWriterError, \
                  """Need ninitial = 1 or 2 to write auto_dsig file"""

        replace_dict = {}

        # Extract version number and date from VERSION file
        info_lines = self.get_mg5_info_lines()
        replace_dict['info_lines'] = info_lines

        # Extract process info lines
        process_lines = self.get_process_info_lines(matrix_element)
        replace_dict['process_lines'] = process_lines

        # Set proc_id
        replace_dict['proc_id'] = proc_id
        replace_dict['numproc'] = 1

        # Set dsig_line
        if ninitial == 1:
            # No conversion, since result of decay should be given in GeV
            dsig_line = "pd(0)*dsiguu"
        else:
            # Convert result (in GeV) to pb
            dsig_line = "pd(0)*conv*dsiguu"

        replace_dict['dsig_line'] = dsig_line

        # Extract pdf lines
        pdf_vars, pdf_data, pdf_lines = \
                  self.get_pdf_lines(matrix_element, ninitial, proc_id != "")
        replace_dict['pdf_vars'] = pdf_vars
        replace_dict['pdf_data'] = pdf_data
        replace_dict['pdf_lines'] = pdf_lines

        # Lines that differ between subprocess group and regular
        if proc_id:
            replace_dict['numproc'] = int(proc_id)
            replace_dict['passcuts_begin'] = "" 
            replace_dict['passcuts_end'] = "" 
            # Set lines for subprocess group version
            # Set define_iconfigs_lines
            replace_dict['define_subdiag_lines'] = \
                 """\nINTEGER SUBDIAG(MAXSPROC),IB(2)
                 COMMON/TO_SUB_DIAG/SUBDIAG,IB"""    
        else:
            replace_dict['passcuts_begin'] = "IF (PASSCUTS(PP)) THEN"
            replace_dict['passcuts_end'] = "ENDIF"
            replace_dict['define_subdiag_lines'] = "" 

        file = open(os.path.join(_file_path, \
                          'iolibs/template_files/auto_dsig_mw.inc')).read()
        
        file = file % replace_dict


        # Write the file
        writer.writelines(file)

    #===========================================================================
    # write_configs_file
    #===========================================================================
    def write_configs_file(self, writer, matrix_element):
        """Write the configs.inc file for MadEvent"""

        # Extract number of external particles
        (nexternal, ninitial) = matrix_element.get_nexternal_ninitial()

        configs = [(i+1, d) for i,d in enumerate(matrix_element.get('diagrams'))]
        mapconfigs = [c[0] for c in configs]
        model = matrix_element.get('processes')[0].get('model')
        return mapconfigs, self.write_configs_file_from_diagrams(writer,
                                                            [[c[1]] for c in configs],
                                                            mapconfigs,
                                                            nexternal, ninitial,matrix_element, model)

    #===========================================================================
    # write_run_configs_file
    #===========================================================================
    def write_run_config_file(self, writer):
        """Write the run_configs.inc file for MadWeight"""

        path = os.path.join(_file_path,'iolibs','template_files','madweight_run_config.inc')
        text = open(path).read() % {'chanperjob':'5'}
        writer.write(text)
        return True

    #===========================================================================
    # write_configs_file_from_diagrams
    #===========================================================================
    def write_configs_file_from_diagrams(self, writer, configs, mapconfigs,
                                         nexternal, ninitial, matrix_element, model):
        """Write the actual configs.inc file.
        
        configs is the diagrams corresponding to configs (each
        diagrams is a list of corresponding diagrams for all
        subprocesses, with None if there is no corresponding diagrams
        for a given process).
        mapconfigs gives the diagram number for each config.

        For s-channels, we need to output one PDG for each subprocess in
        the subprocess group, in order to be able to pick the right
        one for multiprocesses."""

        lines = []

        particle_dict = matrix_element.get('processes')[0].get('model').\
                        get('particle_dict')

        s_and_t_channels = []

        minvert = min([max([d for d in config if d][0].get_vertex_leg_numbers()) \
                       for config in configs])

        # Number of subprocesses
        nsubprocs = len(configs[0])

        nconfigs = 0

        new_pdg = model.get_first_non_pdg()

        for iconfig, helas_diags in enumerate(configs):
            if any([vert > minvert for vert in
                    [d for d in helas_diags if d][0].get_vertex_leg_numbers()]):
                # Only 3-vertices allowed in configs.inc
                continue
            nconfigs += 1

            # Need s- and t-channels for all subprocesses, including
            # those that don't contribute to this config
            empty_verts = []
            stchannels = []
            for h in helas_diags:
                if h:
                    # get_s_and_t_channels gives vertices starting from
                    # final state external particles and working inwards
                    stchannels.append(h.get('amplitudes')[0].\
                                      get_s_and_t_channels(ninitial,model,new_pdg))
                else:
                    stchannels.append((empty_verts, None))

            # For t-channels, just need the first non-empty one
            tchannels = [t for s,t in stchannels if t != None][0]

            # For s_and_t_channels (to be used later) use only first config
            s_and_t_channels.append([[s for s,t in stchannels if t != None][0],
                                     tchannels])

            # Make sure empty_verts is same length as real vertices
            if any([s for s,t in stchannels]):
                empty_verts[:] = [None]*max([len(s) for s,t in stchannels])

                # Reorganize s-channel vertices to get a list of all
                # subprocesses for each vertex
                schannels = zip(*[s for s,t in stchannels])
            else:
                schannels = []

            allchannels = schannels
            if len(tchannels) > 1:
                # Write out tchannels only if there are any non-trivial ones
                allchannels = schannels + tchannels

            # Write out propagators for s-channel and t-channel vertices

            #lines.append("# Diagram %d" % (mapconfigs[iconfig]))
            # Correspondance between the config and the diagram = amp2
            lines.append("*     %d       %d " % (nconfigs,
                                                     mapconfigs[iconfig]))

            for verts in allchannels:
                if verts in schannels:
                    vert = [v for v in verts if v][0]
                else:
                    vert = verts
                daughters = [leg.get('number') for leg in vert.get('legs')[:-1]]
                last_leg = vert.get('legs')[-1]
                line=str(last_leg.get('number'))+" "+str(daughters[0])+"  "+str(daughters[1])
#                lines.append("data (iforest(i,%d,%d),i=1,%d)/%s/" % \
#                             (last_leg.get('number'), nconfigs, len(daughters),
#                              ",".join([str(d) for d in daughters])))

                if last_leg.get('id') == 21 and 21 not in particle_dict:
                    # Fake propagator used in multiparticle vertices
                    mass = 'zero'
                    width = 'zero'
                    pow_part = 0
                else:
                    if (last_leg.get('id')!=7):
                      particle = particle_dict[last_leg.get('id')]
                      # Get mass
                      mass = particle.get('mass')
                      # Get width
                      width = particle.get('width')
                    else : # fake propagator used in multiparticle vertices
                      mass= 'zero'
                      width= 'zero'

                line=line+"   "+mass+"  "+width+"   "

                if verts in schannels:
                    pdgs = []
                    for v in verts:
                        if v:
                            pdgs.append(v.get('legs')[-1].get('id'))
                        else:
                            pdgs.append(0)
                    lines.append(line+" S "+str(last_leg.get('id')))
#                    lines.append("data (sprop(i,%d,%d),i=1,%d)/%s/" % \
#                                 (last_leg.get('number'), nconfigs, nsubprocs,
#                                  ",".join([str(d) for d in pdgs])))
#                    lines.append("data tprid(%d,%d)/0/" % \
#                                 (last_leg.get('number'), nconfigs))
                elif verts in tchannels[:-1]:
                    lines.append(line+" T "+str(last_leg.get('id')))
#		    lines.append("data tprid(%d,%d)/%d/" % \
#                                 (last_leg.get('number'), nconfigs,
#                                  abs(last_leg.get('id'))))
#                    lines.append("data (sprop(i,%d,%d),i=1,%d)/%s/" % \
#                                 (last_leg.get('number'), nconfigs, nsubprocs,
#                                  ",".join(['0'] * nsubprocs)))

        # Write out number of configs
#        lines.append("# Number of configs")
#        lines.append("data mapconfig(0)/%d/" % nconfigs)
        lines.append(" *    ")  # a line with just a star indicates this is the end of file
        # Write the file
        writer.writelines(lines)

        return s_and_t_channels


#===============================================================================
# ProcessExporterFortranME
#===============================================================================
class ProcessExporterFortranME(ProcessExporterFortran):
    """Class to take care of exporting a set of matrix elements to
    MadEvent format."""

    matrix_file = "matrix_madevent_v4.inc"

    def copy_v4template(self, modelname):
        """Additional actions needed for setup of Template
        """

        super(ProcessExporterFortranME, self).copy_v4template(modelname)
        
        # File created from Template (Different in some child class)
        filename = pjoin(self.dir_path,'Source','run_config.inc')
        self.write_run_config_file(writers.FortranWriter(filename))
        
        # The next file are model dependant (due to SLAH convention)
        self.model_name = modelname
        # Add the symmetry.f 
        filename = pjoin(self.dir_path,'SubProcesses','symmetry.f')
        self.write_symmetry(writers.FortranWriter(filename))
        #
        filename = pjoin(self.dir_path,'SubProcesses','addmothers.f')
        self.write_addmothers(writers.FortranWriter(filename))
        # Copy the different python file in the Template
        self.copy_python_file()
        
        



    #===========================================================================
    # generate_subprocess_directory_v4 
    #===========================================================================        
    def copy_python_file(self):
        """copy the python file require for the Template"""

        # madevent interface
        cp(_file_path+'/interface/madevent_interface.py',
                            self.dir_path+'/bin/internal/madevent_interface.py')
        cp(_file_path+'/interface/extended_cmd.py',
                                  self.dir_path+'/bin/internal/extended_cmd.py')
        cp(_file_path+'/interface/common_run_interface.py',
                            self.dir_path+'/bin/internal/common_run_interface.py')
        cp(_file_path+'/various/misc.py', self.dir_path+'/bin/internal/misc.py')        
        cp(_file_path+'/iolibs/files.py', self.dir_path+'/bin/internal/files.py')
        cp(_file_path+'/iolibs/save_load_object.py', 
                              self.dir_path+'/bin/internal/save_load_object.py') 
        cp(_file_path+'/iolibs/file_writers.py', 
                              self.dir_path+'/bin/internal/file_writers.py')
        #model file                        
        cp(_file_path+'../models/check_param_card.py', 
                              self.dir_path+'/bin/internal/check_param_card.py')   
        
        #copy all the file present in madevent directory
        for name in os.listdir(pjoin(_file_path, 'madevent')):
            if name not in ['__init__.py'] and name.endswith('.py'):
                cp(_file_path+'/madevent/'+name, self.dir_path+'/bin/internal/')
        
        #madevent file
        cp(_file_path+'/__init__.py', self.dir_path+'/bin/internal/__init__.py')
        cp(_file_path+'/various/lhe_parser.py', 
                                self.dir_path+'/bin/internal/lhe_parser.py')                        
        cp(_file_path+'/various/banner.py', 
                                   self.dir_path+'/bin/internal/banner.py')
        cp(_file_path+'/various/cluster.py', 
                                       self.dir_path+'/bin/internal/cluster.py') 
        cp(_file_path+'/madevent/combine_runs.py', 
                                       self.dir_path+'/bin/internal/combine_runs.py')
        # logging configuration
        cp(_file_path+'/interface/.mg5_logging.conf', 
                                 self.dir_path+'/bin/internal/me5_logging.conf') 
        cp(_file_path+'/interface/coloring_logging.py', 
                                 self.dir_path+'/bin/internal/coloring_logging.py')
        # shower card and FO_analyse_card. 
        #  Although not needed, it is imported by banner.py
        cp(_file_path+'/various/shower_card.py', 
                                 self.dir_path+'/bin/internal/shower_card.py') 
        cp(_file_path+'/various/FO_analyse_card.py', 
                                 self.dir_path+'/bin/internal/FO_analyse_card.py') 
 
 
    def convert_model_to_mg4(self, model, wanted_lorentz = [], 
                                                         wanted_couplings = []):
         
        super(ProcessExporterFortranME,self).convert_model_to_mg4(model, 
                                               wanted_lorentz, wanted_couplings)
         
        IGNORE_PATTERNS = ('*.pyc','*.dat','*.py~')
        try:
            shutil.rmtree(pjoin(self.dir_path,'bin','internal','ufomodel'))
        except OSError as error:
            pass
        model_path = model.get('modelpath')
        # This is not safe if there is a '##' or '-' in the path.
        shutil.copytree(model_path, 
                               pjoin(self.dir_path,'bin','internal','ufomodel'),
                               ignore=shutil.ignore_patterns(*IGNORE_PATTERNS))
        if hasattr(model, 'restrict_card'):
            out_path = pjoin(self.dir_path, 'bin', 'internal','ufomodel',
                                                         'restrict_default.dat')
            if isinstance(model.restrict_card, check_param_card.ParamCard):
                model.restrict_card.write(out_path)
            else:
                files.cp(model.restrict_card, out_path)
                
    #===========================================================================
    # export model files
    #=========================================================================== 
    def export_model_files(self, model_path):
        """export the model dependent files"""

        super(ProcessExporterFortranME,self).export_model_files(model_path)
        
        # Add the routine update_as_param in v4 model 
        # This is a function created in the UFO 
        text="""
        subroutine update_as_param()
          call setpara('param_card.dat',.false.)
          return
        end
        """
        ff = open(pjoin(self.dir_path, 'Source', 'MODEL', 'couplings.f'),'a')
        ff.write(text)
        ff.close()
                
        # Add the symmetry.f 
        filename = pjoin(self.dir_path,'SubProcesses','symmetry.f')
        self.write_symmetry(writers.FortranWriter(filename), v5=False)
        
        # Modify setrun.f
        text = open(pjoin(self.dir_path,'Source','setrun.f')).read()
        text = text.replace('call setpara(param_card_name)', 'call setpara(param_card_name, .true.)')
        fsock = open(pjoin(self.dir_path,'Source','setrun.f'), 'w')
        fsock.write(text)
        fsock.close()
        
        self.make_model_symbolic_link()


    #===========================================================================
    # generate_subprocess_directory_v4 
    #===========================================================================
    def generate_subprocess_directory_v4(self, matrix_element,
                                         fortran_model,
                                         me_number):
        """Generate the Pxxxxx directory for a subprocess in MG4 madevent,
        including the necessary matrix.f and various helper files"""

        cwd = os.getcwd()
        path = pjoin(self.dir_path, 'SubProcesses')


        if not self.model:
            self.model = matrix_element.get('processes')[0].get('model')



        #os.chdir(path)
        # Create the directory PN_xx_xxxxx in the specified path
        subprocdir = "P%s" % matrix_element.get('processes')[0].shell_string()
        try:
            os.mkdir(pjoin(path,subprocdir))
        except os.error as error:
            logger.warning(error.strerror + " " + subprocdir)

        #try:
        #    os.chdir(subprocdir)
        #except os.error:
        #    logger.error('Could not cd to directory %s' % subprocdir)
        #    return 0

        logger.info('Creating files in directory %s' % subprocdir)
        Ppath = pjoin(path, subprocdir)
        
        # Extract number of external particles
        (nexternal, ninitial) = matrix_element.get_nexternal_ninitial()

        # Add the driver.f 
        ncomb = matrix_element.get_helicity_combinations()
        filename = pjoin(Ppath,'driver.f')
        self.write_driver(writers.FortranWriter(filename),ncomb,n_grouped_proc=1)

        # Create the matrix.f file, auto_dsig.f file and all inc files
        filename = pjoin(Ppath, 'matrix.f')
        calls, ncolor = \
               self.write_matrix_element_v4(writers.FortranWriter(filename),
                      matrix_element, fortran_model, subproc_number = me_number)

        filename = pjoin(Ppath, 'auto_dsig.f')
        self.write_auto_dsig_file(writers.FortranWriter(filename),
                             matrix_element)

        filename = pjoin(Ppath, 'configs.inc')
        mapconfigs, (s_and_t_channels, nqcd_list) = self.write_configs_file(\
            writers.FortranWriter(filename),
            matrix_element)

        filename = pjoin(Ppath, 'config_nqcd.inc')
        self.write_config_nqcd_file(writers.FortranWriter(filename),
                               nqcd_list)

        filename = pjoin(Ppath, 'config_subproc_map.inc')
        self.write_config_subproc_map_file(writers.FortranWriter(filename),
                                           s_and_t_channels)

        filename = pjoin(Ppath, 'coloramps.inc')
        self.write_coloramps_file(writers.FortranWriter(filename),
                             mapconfigs,
                             matrix_element)

        filename = pjoin(Ppath, 'get_color.f')
        self.write_colors_file(writers.FortranWriter(filename),
                               matrix_element)

        filename = pjoin(Ppath, 'decayBW.inc')
        self.write_decayBW_file(writers.FortranWriter(filename),
                           s_and_t_channels)

        filename = pjoin(Ppath, 'dname.mg')
        self.write_dname_file(writers.FileWriter(filename),
                         "P"+matrix_element.get('processes')[0].shell_string())

        filename = pjoin(Ppath, 'iproc.dat')
        self.write_iproc_file(writers.FortranWriter(filename),
                         me_number)

        filename = pjoin(Ppath, 'leshouche.inc')
        self.write_leshouche_file(writers.FortranWriter(filename),
                             matrix_element)

        filename = pjoin(Ppath, 'maxamps.inc')
        self.write_maxamps_file(writers.FortranWriter(filename),
                           len(matrix_element.get('diagrams')),
                           ncolor,
                           len(matrix_element.get('processes')),
                           1)

        filename = pjoin(Ppath, 'mg.sym')
        self.write_mg_sym_file(writers.FortranWriter(filename),
                          matrix_element)

        filename = pjoin(Ppath, 'ncombs.inc')
        self.write_ncombs_file(writers.FortranWriter(filename),
                          nexternal)

        filename = pjoin(Ppath, 'nexternal.inc')
        self.write_nexternal_file(writers.FortranWriter(filename),
                             nexternal, ninitial)

        filename = pjoin(Ppath, 'ngraphs.inc')
        self.write_ngraphs_file(writers.FortranWriter(filename),
                           len(mapconfigs))


        filename = pjoin(Ppath, 'pmass.inc')
        self.write_pmass_file(writers.FortranWriter(filename),
                         matrix_element)

        filename = pjoin(Ppath, 'props.inc')
        self.write_props_file(writers.FortranWriter(filename),
                         matrix_element,
                         s_and_t_channels)

        # Find config symmetries and permutations
        symmetry, perms, ident_perms = \
                  diagram_symmetry.find_symmetry(matrix_element)

        filename = pjoin(Ppath, 'symswap.inc')
        self.write_symswap_file(writers.FortranWriter(filename),
                                ident_perms)

        filename = pjoin(Ppath, 'symfact_orig.dat')
        self.write_symfact_file(open(filename, 'w'), symmetry)

        # Generate diagrams
        filename = pjoin(Ppath, "matrix.ps")
        plot = draw.MultiEpsDiagramDrawer(matrix_element.get('base_amplitude').\
                                             get('diagrams'),
                                          filename,
                                          model=matrix_element.get('processes')[0].\
                                             get('model'),
                                          amplitude=True)
        logger.info("Generating Feynman diagrams for " + \
                     matrix_element.get('processes')[0].nice_string())
        plot.draw()

        self.link_files_in_SubProcess(Ppath)

        #import nexternal/leshouche in Source
        ln(pjoin(Ppath,'nexternal.inc'), pjoin(self.dir_path,'Source'), log=False)
        ln(pjoin(Ppath,'leshouche.inc'),  pjoin(self.dir_path,'Source'), log=False)
        ln(pjoin(Ppath,'maxamps.inc'),  pjoin(self.dir_path,'Source'), log=False)
        # Return to SubProcesses dir
        #os.chdir(os.path.pardir)

        # Add subprocess to subproc.mg
        filename = pjoin(path, 'subproc.mg')
        files.append_to_file(filename,
                             self.write_subproc,
                             subprocdir)

        # Return to original dir
        #os.chdir(cwd)

        # Generate info page
        gen_infohtml.make_info_html(self.dir_path)


        if not calls:
            calls = 0
        return calls

    def link_files_in_SubProcess(self, Ppath):
        """ Create the necessary links in the P* directory path Ppath"""
        
        #import genps.inc and maxconfigs.inc into Subprocesses
        ln(self.dir_path + '/Source/genps.inc', 
                                     self.dir_path + '/SubProcesses', log=False)
        ln(self.dir_path + '/Source/maxconfigs.inc',
                                     self.dir_path + '/SubProcesses', log=False)

        linkfiles = ['addmothers.f',
                     'cluster.f',
                     'cluster.inc',
                     'coupl.inc',
                     'cuts.f',
                     'cuts.inc',
                     'genps.f',
                     'genps.inc',
                     'idenparts.f',
                     'initcluster.f',
                     'makefile',
                     'message.inc',
                     'myamp.f',
                     'reweight.f',
                     'run.inc',
                     'maxconfigs.inc',
                     'maxparticles.inc',
                     'run_config.inc',
                     'setcuts.f',
                     'setscales.f',
                     'sudakov.inc',
                     'symmetry.f',
                     'unwgt.f']

        for file in linkfiles:
            ln('../' + file , cwd=Ppath)    

    def finalize_v4_directory(self, matrix_elements, history, makejpg = False,
                              online = False, compiler='gfortran'):
        """Finalize ME v4 directory by creating jpeg diagrams, html
        pages,proc_card_mg5.dat and madevent.tar.gz."""

        # indicate that the output type is not grouped
        if  not isinstance(self, ProcessExporterFortranMEGroup):
            self.proc_characteristic['grouped_matrix'] = False

        modelname = self.opt['model']
        if modelname == 'mssm' or modelname.startswith('mssm-'):
            param_card = pjoin(self.dir_path, 'Cards','param_card.dat')
            mg5_param = pjoin(self.dir_path, 'Source', 'MODEL', 'MG5_param.dat')
            check_param_card.convert_to_mg5card(param_card, mg5_param)
            check_param_card.check_valid_param_card(mg5_param)

        # Add the combine_events.f modify param_card path/number of @X
        filename = pjoin(self.dir_path,'Source','combine_events.f')
        try:
            nb_proc =[p.get('id') for me in matrix_elements for m in me.get('matrix_elements') for p in m.get('processes')]
        except AttributeError:
            nb_proc =[p.get('id') for m in matrix_elements.get('matrix_elements') for p in m.get('processes')]
        nb_proc = len(set(nb_proc))
        self.write_combine_events(writers.FortranWriter(filename), nb_proc) # already formatted
        # Write maxconfigs.inc based on max of ME's/subprocess groups
        filename = pjoin(self.dir_path,'Source','maxconfigs.inc')
        self.write_maxconfigs_file(writers.FortranWriter(filename),
                                   matrix_elements)
        
        # Write maxparticles.inc based on max of ME's/subprocess groups
        filename = pjoin(self.dir_path,'Source','maxparticles.inc')
        self.write_maxparticles_file(writers.FortranWriter(filename),
                                     matrix_elements)
        
        # Touch "done" file
        os.system('touch %s/done' % pjoin(self.dir_path,'SubProcesses'))

        # Check for compiler
        self.set_compiler(compiler)

        old_pos = os.getcwd()
        subpath = pjoin(self.dir_path, 'SubProcesses')

        P_dir_list = [proc for proc in os.listdir(subpath) 
                      if os.path.isdir(pjoin(subpath,proc)) and proc[0] == 'P']

        devnull = os.open(os.devnull, os.O_RDWR)
        # Convert the poscript in jpg files (if authorize)
        if makejpg:
            try:
                os.remove(pjoin(self.dir_path,'HTML','card.jpg'))
            except Exception, error:
                pass
            logger.info("Generate jpeg diagrams")
            for Pdir in P_dir_list:
                misc.call([pjoin(self.dir_path, 'bin', 'internal', 'gen_jpeg-pl')],
                                stdout = devnull, cwd=pjoin(subpath, Pdir))

        logger.info("Generate web pages")
        # Create the WebPage using perl script

        misc.call([pjoin(self.dir_path, 'bin', 'internal', 'gen_cardhtml-pl')], \
                                      stdout = devnull,cwd=pjoin(self.dir_path))

        #os.chdir(os.path.pardir)

        obj = gen_infohtml.make_info_html(self.dir_path)
              
        if online:
            nb_channel = obj.rep_rule['nb_gen_diag']
            open(pjoin(self.dir_path, 'Online'),'w').write(str(nb_channel))
        #add the information to proc_charac
        self.proc_characteristic['nb_channel'] = obj.rep_rule['nb_gen_diag']
        
        # Write command history as proc_card_mg5
        if os.path.isdir(pjoin(self.dir_path,'Cards')):
            output_file = pjoin(self.dir_path,'Cards', 'proc_card_mg5.dat')
            history.write(output_file)

        misc.call([pjoin(self.dir_path, 'bin', 'internal', 'gen_cardhtml-pl')],
                        stdout = devnull)

        #crate the proc_characteristic file 
        self.create_proc_charac(matrix_elements, history)

        # create the run_card
        ProcessExporterFortran.finalize_v4_directory(self, matrix_elements, history, makejpg, online, compiler)

        misc.call([pjoin(self.dir_path, 'bin', 'internal', 'gen_cardhtml-pl')],
                        stdout = devnull)
        
        # Run "make" to generate madevent.tar.gz file
        if os.path.exists(pjoin(self.dir_path,'SubProcesses', 'subproc.mg')):
            if os.path.exists(pjoin(self.dir_path,'madevent.tar.gz')):
                os.remove(pjoin(self.dir_path,'madevent.tar.gz'))
            misc.call([os.path.join(self.dir_path, 'bin', 'internal', 'make_madevent_tar')],
                        stdout = devnull, cwd=self.dir_path)








        #return to the initial dir
        #os.chdir(old_pos)               

    #===========================================================================
    # write_matrix_element_v4
    #===========================================================================
    def write_matrix_element_v4(self, writer, matrix_element, fortran_model,
                           proc_id = "", config_map = [], subproc_number = ""):
        """Export a matrix element to a matrix.f file in MG4 madevent format"""

        if not matrix_element.get('processes') or \
               not matrix_element.get('diagrams'):
            return 0

        if not isinstance(writer, writers.FortranWriter):
            raise writers.FortranWriter.FortranWriterError(\
                "writer not FortranWriter")

        
        # Set lowercase/uppercase Fortran code
        writers.FortranWriter.downcase = False

        # The proc prefix is not used for MadEvent output so it can safely be set
        # to an empty string.
        replace_dict = {'proc_prefix':''}

        # Extract helas calls
        helas_calls = fortran_model.get_matrix_element_calls(\
                    matrix_element)

        replace_dict['helas_calls'] = "\n".join(helas_calls)


        # Extract version number and date from VERSION file
        info_lines = self.get_mg5_info_lines()
        replace_dict['info_lines'] = info_lines

        # Extract process info lines
        process_lines = self.get_process_info_lines(matrix_element)
        replace_dict['process_lines'] = process_lines

        # Set proc_id
        replace_dict['proc_id'] = proc_id

        # Extract ncomb
        ncomb = matrix_element.get_helicity_combinations()
        replace_dict['ncomb'] = ncomb

        # Extract helicity lines
        helicity_lines = self.get_helicity_lines(matrix_element)
        replace_dict['helicity_lines'] = helicity_lines

        # Extract IC line
        ic_line = self.get_ic_line(matrix_element)
        replace_dict['ic_line'] = ic_line

        # Extract overall denominator
        # Averaging initial state color, spin, and identical FS particles
        den_factor_line = self.get_den_factor_line(matrix_element)
        replace_dict['den_factor_line'] = den_factor_line

        # Extract ngraphs
        ngraphs = matrix_element.get_number_of_amplitudes()
        replace_dict['ngraphs'] = ngraphs

        # Extract ndiags
        ndiags = len(matrix_element.get('diagrams'))
        replace_dict['ndiags'] = ndiags

        # Set define_iconfigs_lines
        replace_dict['define_iconfigs_lines'] = \
             """INTEGER MAPCONFIG(0:LMAXCONFIGS), ICONFIG
             COMMON/TO_MCONFIGS/MAPCONFIG, ICONFIG"""

        if proc_id:
            # Set lines for subprocess group version
            # Set define_iconfigs_lines
            replace_dict['define_iconfigs_lines'] += \
                 """\nINTEGER SUBDIAG(MAXSPROC),IB(2)
                 COMMON/TO_SUB_DIAG/SUBDIAG,IB"""    
            # Set set_amp2_line
            replace_dict['set_amp2_line'] = "ANS=ANS*AMP2(SUBDIAG(%s))/XTOT" % \
                                            proc_id
        else:
            # Standard running
            # Set set_amp2_line
            replace_dict['set_amp2_line'] = "ANS=ANS*AMP2(MAPCONFIG(ICONFIG))/XTOT"

        # Extract nwavefuncs
        nwavefuncs = matrix_element.get_number_of_wavefunctions()
        replace_dict['nwavefuncs'] = nwavefuncs

        # Extract ncolor
        ncolor = max(1, len(matrix_element.get('color_basis')))
        replace_dict['ncolor'] = ncolor

        # Extract color data lines
        color_data_lines = self.get_color_data_lines(matrix_element)
        replace_dict['color_data_lines'] = "\n".join(color_data_lines)


        # Set the size of Wavefunction
        if not self.model or any([p.get('spin') in [4,5] for p in self.model.get('particles') if p]):
            replace_dict['wavefunctionsize'] = 18
        else:
            replace_dict['wavefunctionsize'] = 6

        # Extract amp2 lines
        amp2_lines = self.get_amp2_lines(matrix_element, config_map)
        replace_dict['amp2_lines'] = '\n'.join(amp2_lines)

        # The JAMP definition depends on the splitting order
        split_orders=matrix_element.get('processes')[0].get('split_orders')
        if len(split_orders)>0:
            squared_orders, amp_orders = matrix_element.get_split_orders_mapping()
            replace_dict['chosen_so_configs']=self.set_chosen_SO_index(
                              matrix_element.get('processes')[0],squared_orders)
        else:
            # Consider the output of a dummy order 'ALL_ORDERS' for which we
            # set all amplitude order to weight 1 and only one squared order
            # contribution which is of course ALL_ORDERS=2.
            squared_orders = [(2,),]
            amp_orders = [((1,),tuple(range(1,ngraphs+1)))]
            replace_dict['chosen_so_configs'] = '.TRUE.'
            
        replace_dict['nAmpSplitOrders']=len(amp_orders)
        replace_dict['nSqAmpSplitOrders']=len(squared_orders)
        replace_dict['split_order_str_list']=str(split_orders)
        replace_dict['nSplitOrders']=max(len(split_orders),1)
        amp_so = self.get_split_orders_lines(
                [amp_order[0] for amp_order in amp_orders],'AMPSPLITORDERS')
        sqamp_so = self.get_split_orders_lines(squared_orders,'SQSPLITORDERS')
        replace_dict['ampsplitorders']='\n'.join(amp_so)
        replace_dict['sqsplitorders']='\n'.join(sqamp_so)
        
        
        # Extract JAMP lines
        # If no split_orders then artificiall add one entry called 'ALL_ORDERS'
        jamp_lines = self.get_JAMP_lines_split_order(\
                             matrix_element,amp_orders,split_order_names=
                        split_orders if len(split_orders)>0 else ['ALL_ORDERS'])
        replace_dict['jamp_lines'] = '\n'.join(jamp_lines)

        file = open(pjoin(_file_path, \
                          'iolibs/template_files/%s' % self.matrix_file)).read()
            
        file = file % replace_dict
        
        # Add the split orders helper functions.
        file = file + '\n' + open(pjoin(_file_path, \
             'iolibs/template_files/split_orders_helping_functions.inc'))\
                                                            .read()%replace_dict
        # Write the file
        writer.writelines(file)

        return len(filter(lambda call: call.find('#') != 0, helas_calls)), ncolor

    #===========================================================================
    # write_auto_dsig_file
    #===========================================================================
    def write_auto_dsig_file(self, writer, matrix_element, proc_id = ""):
        """Write the auto_dsig.f file for the differential cross section
        calculation, includes pdf call information"""

        if not matrix_element.get('processes') or \
               not matrix_element.get('diagrams'):
            return 0

        nexternal, ninitial = matrix_element.get_nexternal_ninitial()
        self.proc_characteristic['ninitial'] = ninitial
        self.proc_characteristic['nexternal'] = max(self.proc_characteristic['nexternal'], nexternal)

        if ninitial < 1 or ninitial > 2:
            raise writers.FortranWriter.FortranWriterError, \
                  """Need ninitial = 1 or 2 to write auto_dsig file"""

        replace_dict = {}

        # Extract version number and date from VERSION file
        info_lines = self.get_mg5_info_lines()
        replace_dict['info_lines'] = info_lines

        # Extract process info lines
        process_lines = self.get_process_info_lines(matrix_element)
        replace_dict['process_lines'] = process_lines

        # Set proc_id
        replace_dict['proc_id'] = proc_id
        replace_dict['numproc'] = 1

        # Set dsig_line
        if ninitial == 1:
            # No conversion, since result of decay should be given in GeV
            dsig_line = "pd(0)*dsiguu"
        else:
            # Convert result (in GeV) to pb
            dsig_line = "pd(0)*conv*dsiguu"

        replace_dict['dsig_line'] = dsig_line

        # Extract pdf lines
        pdf_vars, pdf_data, pdf_lines = \
                  self.get_pdf_lines(matrix_element, ninitial, proc_id != "")
        replace_dict['pdf_vars'] = pdf_vars
        replace_dict['pdf_data'] = pdf_data
        replace_dict['pdf_lines'] = pdf_lines

        # Lines that differ between subprocess group and regular
        if proc_id:
            replace_dict['numproc'] = int(proc_id)
            replace_dict['passcuts_begin'] = ""
            replace_dict['passcuts_end'] = ""
            # Set lines for subprocess group version
            # Set define_iconfigs_lines
            replace_dict['define_subdiag_lines'] = \
                 """\nINTEGER SUBDIAG(MAXSPROC),IB(2)
                 COMMON/TO_SUB_DIAG/SUBDIAG,IB"""    
            replace_dict['cutsdone'] = ""
        else:
            replace_dict['passcuts_begin'] = "IF (PASSCUTS(PP)) THEN"
            replace_dict['passcuts_end'] = "ENDIF"
            replace_dict['define_subdiag_lines'] = ""
            replace_dict['cutsdone'] = "      cutsdone=.false.\n       cutspassed=.false."

        if not isinstance(self, ProcessExporterFortranMEGroup):
            ncomb=matrix_element.get_helicity_combinations()
            replace_dict['read_write_good_hel'] = self.read_write_good_hel(ncomb)
        else:
            replace_dict['read_write_good_hel'] = ""
        
        

        file = open(pjoin(_file_path, \
                          'iolibs/template_files/auto_dsig_v4.inc')).read()
        file = file % replace_dict

        # Write the file
        writer.writelines(file, context={'read_write_good_hel':True})

    #===========================================================================
    # write_coloramps_file
    #===========================================================================
    def write_coloramps_file(self, writer, mapconfigs, matrix_element):
        """Write the coloramps.inc file for MadEvent"""

        lines = self.get_icolamp_lines(mapconfigs, matrix_element, 1)
        lines.insert(0, "logical icolamp(%d,%d,1)" % \
                        (max(len(matrix_element.get('color_basis').keys()), 1),
                         len(mapconfigs)))


        # Write the file
        writer.writelines(lines)

        return True

    #===========================================================================
    # write_colors_file
    #===========================================================================
    def write_colors_file(self, writer, matrix_elements):
        """Write the get_color.f file for MadEvent, which returns color
        for all particles used in the matrix element."""

        if isinstance(matrix_elements, helas_objects.HelasMatrixElement):
            matrix_elements = [matrix_elements]

        model = matrix_elements[0].get('processes')[0].get('model')

        # We need the both particle and antiparticle wf_ids, since the identity
        # depends on the direction of the wf.
        wf_ids = set(sum([sum([sum([[wf.get_pdg_code(),wf.get_anti_pdg_code()] \
                                    for wf in d.get('wavefunctions')],[]) \
                               for d in me.get('diagrams')], []) \
                          for me in matrix_elements], []))

        leg_ids = set(sum([sum([sum([[l.get('id'), 
                          model.get_particle(l.get('id')).get_anti_pdg_code()] \
                                  for l in p.get_legs_with_decays()], []) \
                                for p in me.get('processes')], []) \
                           for me in matrix_elements], []))
        particle_ids = sorted(list(wf_ids.union(leg_ids)))

        lines = """function get_color(ipdg)
        implicit none
        integer get_color, ipdg

        if(ipdg.eq.%d)then
        get_color=%d
        return
        """ % (particle_ids[0], model.get_particle(particle_ids[0]).get_color())

        for part_id in particle_ids[1:]:
            lines += """else if(ipdg.eq.%d)then
            get_color=%d
            return
            """ % (part_id, model.get_particle(part_id).get_color())
        # Dummy particle for multiparticle vertices with pdg given by
        # first code not in the model
        lines += """else if(ipdg.eq.%d)then
c           This is dummy particle used in multiparticle vertices
            get_color=2
            return
            """ % model.get_first_non_pdg()
        lines += """else
        write(*,*)'Error: No color given for pdg ',ipdg
        get_color=0        
        return
        endif
        end
        """
        
        # Write the file
        writer.writelines(lines)

        return True

    #===========================================================================
    # write_config_nqcd_file
    #===========================================================================
    def write_config_nqcd_file(self, writer, nqcd_list):
        """Write the config_nqcd.inc with the number of QCD couplings
        for each config"""

        lines = []
        for iconf, n in enumerate(nqcd_list):
            lines.append("data nqcd(%d)/%d/" % (iconf+1, n))

        # Write the file
        writer.writelines(lines)

        return True

    #===========================================================================
    # write_maxconfigs_file
    #===========================================================================
    def write_maxconfigs_file(self, writer, matrix_elements):
        """Write the maxconfigs.inc file for MadEvent"""

        if isinstance(matrix_elements, helas_objects.HelasMultiProcess):
            maxconfigs = max([me.get_num_configs() for me in \
                              matrix_elements.get('matrix_elements')])
        else:
            maxconfigs = max([me.get_num_configs() for me in matrix_elements])

        lines = "integer lmaxconfigs\n"
        lines += "parameter(lmaxconfigs=%d)" % maxconfigs

        # Write the file
        writer.writelines(lines)

        return True
    
    #===========================================================================
    # read_write_good_hel
    #===========================================================================
    def read_write_good_hel(self, ncomb):
        """return the code to read/write the good_hel common_block"""    

        convert = {'ncomb' : ncomb}
        output = """
        subroutine write_good_hel(stream_id)
        implicit none
        integer stream_id
        INTEGER                 NCOMB
        PARAMETER (             NCOMB=%(ncomb)d)
        LOGICAL GOODHEL(NCOMB)
        INTEGER NTRY
        common/BLOCK_GOODHEL/NTRY,GOODHEL
        write(stream_id,*) GOODHEL
        return
        end
        
        
        subroutine read_good_hel(stream_id)
        implicit none
        include 'genps.inc'
        integer stream_id
        INTEGER                 NCOMB
        PARAMETER (             NCOMB=%(ncomb)d)
        LOGICAL GOODHEL(NCOMB)
        INTEGER NTRY
        common/BLOCK_GOODHEL/NTRY,GOODHEL
        read(stream_id,*) GOODHEL
        NTRY = MAXTRIES + 1
        return
        end 
        
        subroutine init_good_hel()
        implicit none
        INTEGER                 NCOMB
        PARAMETER (             NCOMB=%(ncomb)d)
        LOGICAL GOODHEL(NCOMB)        
        INTEGER NTRY
        INTEGER I
        
        do i=1,NCOMB
            GOODHEL(I) = .false.
        enddo
        NTRY = 0
        end
        
        integer function get_maxsproc()
        implicit none
        get_maxsproc = 1
        return 
        end
        
        """ % convert
        
        return output
                                
    #===========================================================================
    # write_config_subproc_map_file
    #===========================================================================
    def write_config_subproc_map_file(self, writer, s_and_t_channels):
        """Write a dummy config_subproc.inc file for MadEvent"""

        lines = []

        for iconfig in range(len(s_and_t_channels)):
            lines.append("DATA CONFSUB(1,%d)/1/" % \
                         (iconfig + 1))

        # Write the file
        writer.writelines(lines)

        return True

    #===========================================================================
    # write_configs_file
    #===========================================================================
    def write_configs_file(self, writer, matrix_element):
        """Write the configs.inc file for MadEvent"""

        # Extract number of external particles
        (nexternal, ninitial) = matrix_element.get_nexternal_ninitial()

        model = matrix_element.get('processes')[0].get('model')
        configs = [(i+1, d) for (i, d) in \
                       enumerate(matrix_element.get('diagrams'))]
        mapconfigs = [c[0] for c in configs]
        return mapconfigs, self.write_configs_file_from_diagrams(writer,
                                                            [[c[1]] for c in configs],
                                                            mapconfigs,
                                                            nexternal, ninitial,
                                                            model)

    #===========================================================================
    # write_run_configs_file
    #===========================================================================
    def write_run_config_file(self, writer):
        """Write the run_configs.inc file for MadEvent"""

        path = pjoin(_file_path,'iolibs','template_files','madevent_run_config.inc')
        
        if self.proc_characteristic['loop_induced']:
            job_per_chan = 1
        else: 
           job_per_chan = 5
        text = open(path).read() % {'chanperjob': job_per_chan} 
        writer.write(text)
        return True


    #===========================================================================
    # write_configs_file_from_diagrams
    #===========================================================================
    def write_configs_file_from_diagrams(self, writer, configs, mapconfigs,
                                         nexternal, ninitial, model):
        """Write the actual configs.inc file.
        
        configs is the diagrams corresponding to configs (each
        diagrams is a list of corresponding diagrams for all
        subprocesses, with None if there is no corresponding diagrams
        for a given process).
        mapconfigs gives the diagram number for each config.

        For s-channels, we need to output one PDG for each subprocess in
        the subprocess group, in order to be able to pick the right
        one for multiprocesses."""

        lines = []

        s_and_t_channels = []

        nqcd_list = []

        minvert = min([max([d for d in config if d][0].get_vertex_leg_numbers()) \
                       for config in configs])

        # Number of subprocesses
        nsubprocs = len(configs[0])

        nconfigs = 0

        new_pdg = model.get_first_non_pdg()

        for iconfig, helas_diags in enumerate(configs):
            if any([vert > minvert for vert in
                    [d for d in helas_diags if d][0].get_vertex_leg_numbers()]):
                # Only 3-vertices allowed in configs.inc
                continue
            nconfigs += 1

            # Need s- and t-channels for all subprocesses, including
            # those that don't contribute to this config
            empty_verts = []
            stchannels = []
            for h in helas_diags:
                if h:
                    # get_s_and_t_channels gives vertices starting from
                    # final state external particles and working inwards
                    stchannels.append(h.get('amplitudes')[0].\
                                      get_s_and_t_channels(ninitial, model,
                                                           new_pdg))
                else:
                    stchannels.append((empty_verts, None))

            # For t-channels, just need the first non-empty one
            tchannels = [t for s,t in stchannels if t != None][0]

            # For s_and_t_channels (to be used later) use only first config
            s_and_t_channels.append([[s for s,t in stchannels if t != None][0],
                                     tchannels])

            # Make sure empty_verts is same length as real vertices
            if any([s for s,t in stchannels]):
                empty_verts[:] = [None]*max([len(s) for s,t in stchannels])

                # Reorganize s-channel vertices to get a list of all
                # subprocesses for each vertex
                schannels = zip(*[s for s,t in stchannels])
            else:
                schannels = []

            allchannels = schannels
            if len(tchannels) > 1:
                # Write out tchannels only if there are any non-trivial ones
                allchannels = schannels + tchannels

            # Write out propagators for s-channel and t-channel vertices

            lines.append("# Diagram %d" % (mapconfigs[iconfig]))
            # Correspondance between the config and the diagram = amp2
            lines.append("data mapconfig(%d)/%d/" % (nconfigs,
                                                     mapconfigs[iconfig]))
            # Number of QCD couplings in this diagram
            nqcd = 0
            for h in helas_diags:
                if h:
                    try:
                        nqcd = h.calculate_orders()['QCD']
                    except KeyError:
                        pass
                    break
                else:
                    continue

            nqcd_list.append(nqcd)

            for verts in allchannels:
                if verts in schannels:
                    vert = [v for v in verts if v][0]
                else:
                    vert = verts
                daughters = [leg.get('number') for leg in vert.get('legs')[:-1]]
                last_leg = vert.get('legs')[-1]
                lines.append("data (iforest(i,%d,%d),i=1,%d)/%s/" % \
                             (last_leg.get('number'), nconfigs, len(daughters),
                              ",".join([str(d) for d in daughters])))
                if verts in schannels:
                    pdgs = []
                    for v in verts:
                        if v:
                            pdgs.append(v.get('legs')[-1].get('id'))
                        else:
                            pdgs.append(0)
                    lines.append("data (sprop(i,%d,%d),i=1,%d)/%s/" % \
                                 (last_leg.get('number'), nconfigs, nsubprocs,
                                  ",".join([str(d) for d in pdgs])))
                    lines.append("data tprid(%d,%d)/0/" % \
                                 (last_leg.get('number'), nconfigs))
                elif verts in tchannels[:-1]:
                    lines.append("data tprid(%d,%d)/%d/" % \
                                 (last_leg.get('number'), nconfigs,
                                  abs(last_leg.get('id'))))
                    lines.append("data (sprop(i,%d,%d),i=1,%d)/%s/" % \
                                 (last_leg.get('number'), nconfigs, nsubprocs,
                                  ",".join(['0'] * nsubprocs)))

        # Write out number of configs
        lines.append("# Number of configs")
        lines.append("data mapconfig(0)/%d/" % nconfigs)

        # Write the file
        writer.writelines(lines)

        return s_and_t_channels, nqcd_list

    #===========================================================================
    # write_decayBW_file
    #===========================================================================
    def write_decayBW_file(self, writer, s_and_t_channels):
        """Write the decayBW.inc file for MadEvent"""

        lines = []

        booldict = {None: "0", True: "1", False: "2"}

        for iconf, config in enumerate(s_and_t_channels):
            schannels = config[0]
            for vertex in schannels:
                # For the resulting leg, pick out whether it comes from
                # decay or not, as given by the onshell flag
                leg = vertex.get('legs')[-1]
                lines.append("data gForceBW(%d,%d)/%s/" % \
                             (leg.get('number'), iconf + 1,
                              booldict[leg.get('onshell')]))

        # Write the file
        writer.writelines(lines)

        return True

    #===========================================================================
    # write_dname_file
    #===========================================================================
    def write_dname_file(self, writer, dir_name):
        """Write the dname.mg file for MG4"""

        line = "DIRNAME=%s" % dir_name

        # Write the file
        writer.write(line + "\n")

        return True

    #===========================================================================
    # write_driver
    #===========================================================================
    def write_driver(self, writer, ncomb, n_grouped_proc, v5=True):
        """Write the SubProcess/driver.f file for MG4"""

        path = pjoin(_file_path,'iolibs','template_files','madevent_driver.f')
        
        if self.model_name == 'mssm' or self.model_name.startswith('mssm-'):
            card = 'Source/MODEL/MG5_param.dat'
        else:
            card = 'param_card.dat'
        # Requiring each helicity configuration to be probed by 10 points for 
        # matrix element before using the resulting grid for MC over helicity
        # sampling.
        # We multiply this by 2 because each grouped subprocess is called at most
        # twice for each IMIRROR.
        replace_dict = {'param_card_name':card, 
                        'ncomb':ncomb,
                        'hel_init_points':n_grouped_proc*10*2}
        if v5:
            replace_dict['secondparam']=',.true.'
        else:
            replace_dict['secondparam']=''            

        text = open(path).read() % replace_dict

        writer.write(text)
        
        return True

    #===========================================================================
    # write_addmothers
    #===========================================================================
    def write_addmothers(self, writer):
        """Write the SubProcess/addmothers.f"""

        path = pjoin(_file_path,'iolibs','template_files','addmothers.f')

        text = open(path).read() % {'iconfig': 'diag_number'}
        writer.write(text)
        
        return True


    #===========================================================================
    # write_combine_events
    #===========================================================================
    def write_combine_events(self, writer, nb_proc=100):
        """Write the SubProcess/driver.f file for MG4"""

        path = pjoin(_file_path,'iolibs','template_files','madevent_combine_events.f')
        
        if self.model_name == 'mssm' or self.model_name.startswith('mssm-'):
            card = 'Source/MODEL/MG5_param.dat'
        else:
            card = 'param_card.dat' 
        
        #set maxpup (number of @X in the process card)
            
        text = open(path).read() % {'param_card_name':card, 'maxpup':nb_proc+1}
        #the +1 is just a security. This is not needed but I feel(OM) safer with it.
        writer.write(text)
        
        return True


    #===========================================================================
    # write_symmetry
    #===========================================================================
    def write_symmetry(self, writer, v5=True):
        """Write the SubProcess/driver.f file for ME"""

        path = pjoin(_file_path,'iolibs','template_files','madevent_symmetry.f')
        
        if self.model_name == 'mssm' or self.model_name.startswith('mssm-'):
            card = 'Source/MODEL/MG5_param.dat'
        else:
            card = 'param_card.dat' 
        text = open(path).read() 
        
        if v5:
            text = text % {'param_card_name':card, 'setparasecondarg':''} 
        else:
            text = text % {'param_card_name':card, 'setparasecondarg':',.true.'} 
        writer.write(text)
        
        return True




    #===========================================================================
    # write_iproc_file
    #===========================================================================
    def write_iproc_file(self, writer, me_number):
        """Write the iproc.dat file for MG4"""
        line = "%d" % (me_number + 1)

        # Write the file
        for line_to_write in writer.write_line(line):
            writer.write(line_to_write)
        return True

    #===========================================================================
    # write_mg_sym_file
    #===========================================================================
    def write_mg_sym_file(self, writer, matrix_element):
        """Write the mg.sym file for MadEvent."""

        lines = []

        # Extract process with all decays included
        final_legs = filter(lambda leg: leg.get('state') == True,
                       matrix_element.get('processes')[0].get_legs_with_decays())

        ninitial = len(filter(lambda leg: leg.get('state') == False,
                              matrix_element.get('processes')[0].get('legs')))

        identical_indices = {}

        # Extract identical particle info
        for i, leg in enumerate(final_legs):
            if leg.get('id') in identical_indices:
                identical_indices[leg.get('id')].append(\
                                    i + ninitial + 1)
            else:
                identical_indices[leg.get('id')] = [i + ninitial + 1]

        # Remove keys which have only one particle
        for key in identical_indices.keys():
            if len(identical_indices[key]) < 2:
                del identical_indices[key]

        # Write mg.sym file
        lines.append(str(len(identical_indices.keys())))
        for key in identical_indices.keys():
            lines.append(str(len(identical_indices[key])))
            for number in identical_indices[key]:
                lines.append(str(number))

        # Write the file
        writer.writelines(lines)

        return True

    #===========================================================================
    # write_mg_sym_file
    #===========================================================================
    def write_default_mg_sym_file(self, writer):
        """Write the mg.sym file for MadEvent."""

        lines = "0"

        # Write the file
        writer.writelines(lines)

        return True

    #===========================================================================
    # write_ncombs_file
    #===========================================================================
    def write_ncombs_file(self, writer, nexternal):
        """Write the ncombs.inc file for MadEvent."""

        # ncomb (used for clustering) is 2^nexternal
        file = "       integer    n_max_cl\n"
        file = file + "parameter (n_max_cl=%d)" % (2 ** nexternal)

        # Write the file
        writer.writelines(file)

        return True

    #===========================================================================
    # write_processes_file
    #===========================================================================
    def write_processes_file(self, writer, subproc_group):
        """Write the processes.dat file with info about the subprocesses
        in this group."""

        lines = []

        for ime, me in \
            enumerate(subproc_group.get('matrix_elements')):
            lines.append("%s %s" % (str(ime+1) + " " * (7-len(str(ime+1))),
                                    ",".join(p.base_string() for p in \
                                             me.get('processes'))))
            if me.get('has_mirror_process'):
                mirror_procs = [copy.copy(p) for p in me.get('processes')]
                for proc in mirror_procs:
                    legs = copy.copy(proc.get('legs_with_decays'))
                    legs.insert(0, legs.pop(1))
                    proc.set("legs_with_decays", legs)
                lines.append("mirror  %s" % ",".join(p.base_string() for p in \
                                                     mirror_procs))
            else:
                lines.append("mirror  none")

        # Write the file
        writer.write("\n".join(lines))

        return True

    #===========================================================================
    # write_symswap_file
    #===========================================================================
    def write_symswap_file(self, writer, ident_perms):
        """Write the file symswap.inc for MG4 by comparing diagrams using
        the internal matrix element value functionality."""

        lines = []

        # Write out lines for symswap.inc file (used to permute the
        # external leg momenta
        for iperm, perm in enumerate(ident_perms):
            lines.append("data (isym(i,%d),i=1,nexternal)/%s/" % \
                         (iperm+1, ",".join([str(i+1) for i in perm])))
        lines.append("data nsym/%d/" % len(ident_perms))

        # Write the file
        writer.writelines(lines)

        return True

    #===========================================================================
    # write_symfact_file
    #===========================================================================
    def write_symfact_file(self, writer, symmetry):
        """Write the files symfact.dat for MG4 by comparing diagrams using
        the internal matrix element value functionality."""

        pos = max(2, int(math.ceil(math.log10(len(symmetry)))))
        form = "%"+str(pos)+"r %"+str(pos+1)+"r"
        # Write out lines for symswap.inc file (used to permute the
        # external leg momenta
        lines = [ form %(i+1, s) for i,s in enumerate(symmetry) if s != 0] 
        # Write the file
        writer.write('\n'.join(lines))
        writer.write('\n')

        return True

    #===========================================================================
    # write_symperms_file
    #===========================================================================
    def write_symperms_file(self, writer, perms):
        """Write the symperms.inc file for subprocess group, used for
        symmetric configurations"""

        lines = []
        for iperm, perm in enumerate(perms):
            lines.append("data (perms(i,%d),i=1,nexternal)/%s/" % \
                         (iperm+1, ",".join([str(i+1) for i in perm])))

        # Write the file
        writer.writelines(lines)

        return True

    #===========================================================================
    # write_subproc
    #===========================================================================
    def write_subproc(self, writer, subprocdir):
        """Append this subprocess to the subproc.mg file for MG4"""

        # Write line to file
        writer.write(subprocdir + "\n")

        return True

#===============================================================================
# ProcessExporterFortranMEGroup
#===============================================================================
class ProcessExporterFortranMEGroup(ProcessExporterFortranME):
    """Class to take care of exporting a set of matrix elements to
    MadEvent subprocess group format."""

    matrix_file = "matrix_madevent_group_v4.inc"

    #===========================================================================
    # generate_subprocess_directory_v4
    #===========================================================================
    def generate_subprocess_directory_v4(self, subproc_group,
                                         fortran_model,
                                         group_number):
        """Generate the Pn directory for a subprocess group in MadEvent,
        including the necessary matrix_N.f files, configs.inc and various
        other helper files"""

        assert isinstance(subproc_group, group_subprocs.SubProcessGroup), \
                                      "subproc_group object not SubProcessGroup"
        
        if not self.model:
            self.model = subproc_group.get('matrix_elements')[0].\
                         get('processes')[0].get('model')

        cwd = os.getcwd()
        path = pjoin(self.dir_path, 'SubProcesses')
        
        os.chdir(path)
        pathdir = os.getcwd()

        # Create the directory PN in the specified path
        subprocdir = "P%d_%s" % (subproc_group.get('number'),
                                 subproc_group.get('name'))
        try:
            os.mkdir(subprocdir)
        except os.error as error:
            logger.warning(error.strerror + " " + subprocdir)

        try:
            os.chdir(subprocdir)
        except os.error:
            logger.error('Could not cd to directory %s' % subprocdir)
            return 0

        logger.info('Creating files in directory %s' % subprocdir)

        # Create the matrix.f files, auto_dsig.f files and all inc files
        # for all subprocesses in the group

        maxamps = 0
        maxflows = 0
        tot_calls = 0

        matrix_elements = subproc_group.get('matrix_elements')

        # Add the driver.f, all grouped ME's must share the same number of 
        # helicity configuration
        ncomb = matrix_elements[0].get_helicity_combinations()
        for me in matrix_elements[1:]:
            if ncomb!=me.get_helicity_combinations():
                raise MadGraph5Error, "All grouped processes must share the "+\
                                       "same number of helicity configurations."                

        filename = 'driver.f'
        self.write_driver(writers.FortranWriter(filename),ncomb,
                                  n_grouped_proc=len(matrix_elements), v5=False)

        for ime, matrix_element in \
                enumerate(matrix_elements):
            filename = 'matrix%d.f' % (ime+1)
            calls, ncolor = \
               self.write_matrix_element_v4(writers.FortranWriter(filename), 
                            matrix_element,
                            fortran_model,
                            proc_id=str(ime+1),
                            config_map=subproc_group.get('diagram_maps')[ime],
                            subproc_number=group_number)

            filename = 'auto_dsig%d.f' % (ime+1)
            self.write_auto_dsig_file(writers.FortranWriter(filename),
                                 matrix_element,
                                 str(ime+1))

            # Keep track of needed quantities
            tot_calls += int(calls)
            maxflows = max(maxflows, ncolor)
            maxamps = max(maxamps, len(matrix_element.get('diagrams')))

            # Draw diagrams
            filename = "matrix%d.ps" % (ime+1)
            plot = draw.MultiEpsDiagramDrawer(matrix_element.get('base_amplitude').\
                                                                    get('diagrams'),
                                              filename,
                                              model = \
                                                matrix_element.get('processes')[0].\
                                                                       get('model'),
                                              amplitude=True)
            logger.info("Generating Feynman diagrams for " + \
                         matrix_element.get('processes')[0].nice_string())
            plot.draw()

        # Extract number of external particles
        (nexternal, ninitial) = matrix_element.get_nexternal_ninitial()

        # Generate a list of diagrams corresponding to each configuration
        # [[d1, d2, ...,dn],...] where 1,2,...,n is the subprocess number
        # If a subprocess has no diagrams for this config, the number is 0
        subproc_diagrams_for_config = subproc_group.get('diagrams_for_configs')

        filename = 'auto_dsig.f'
        self.write_super_auto_dsig_file(writers.FortranWriter(filename),
                                   subproc_group)

        filename = 'coloramps.inc'
        self.write_coloramps_file(writers.FortranWriter(filename),
                                   subproc_diagrams_for_config,
                                   maxflows,
                                   matrix_elements)

        filename = 'get_color.f'
        self.write_colors_file(writers.FortranWriter(filename),
                               matrix_elements)

        filename = 'config_subproc_map.inc'
        self.write_config_subproc_map_file(writers.FortranWriter(filename),
                                           subproc_diagrams_for_config)

        filename = 'configs.inc'
        nconfigs, (s_and_t_channels, nqcd_list) = self.write_configs_file(\
            writers.FortranWriter(filename),
            subproc_group,
            subproc_diagrams_for_config)

        filename = 'config_nqcd.inc'
        self.write_config_nqcd_file(writers.FortranWriter(filename),
                                    nqcd_list)

        filename = 'decayBW.inc'
        self.write_decayBW_file(writers.FortranWriter(filename),
                           s_and_t_channels)

        filename = 'dname.mg'
        self.write_dname_file(writers.FortranWriter(filename),
                         subprocdir)

        filename = 'iproc.dat'
        self.write_iproc_file(writers.FortranWriter(filename),
                         group_number)

        filename = 'leshouche.inc'
        self.write_leshouche_file(writers.FortranWriter(filename),
                                   subproc_group)

        filename = 'maxamps.inc'
        self.write_maxamps_file(writers.FortranWriter(filename),
                           maxamps,
                           maxflows,
                           max([len(me.get('processes')) for me in \
                                matrix_elements]),
                           len(matrix_elements))

        # Note that mg.sym is not relevant for this case
        filename = 'mg.sym'
        self.write_default_mg_sym_file(writers.FortranWriter(filename))

        filename = 'mirrorprocs.inc'
        self.write_mirrorprocs(writers.FortranWriter(filename),
                          subproc_group)

        filename = 'ncombs.inc'
        self.write_ncombs_file(writers.FortranWriter(filename),
                          nexternal)

        filename = 'nexternal.inc'
        self.write_nexternal_file(writers.FortranWriter(filename),
                             nexternal, ninitial)

        filename = 'ngraphs.inc'
        self.write_ngraphs_file(writers.FortranWriter(filename),
                           nconfigs)

        filename = 'pmass.inc'
        self.write_pmass_file(writers.FortranWriter(filename),
                         matrix_element)

        filename = 'props.inc'
        self.write_props_file(writers.FortranWriter(filename),
                         matrix_element,
                         s_and_t_channels)

        filename = 'processes.dat'
        files.write_to_file(filename,
                            self.write_processes_file,
                            subproc_group)

        # Find config symmetries and permutations
        symmetry, perms, ident_perms = \
                  diagram_symmetry.find_symmetry(subproc_group)

        filename = 'symswap.inc'
        self.write_symswap_file(writers.FortranWriter(filename),
                                ident_perms)

        filename = 'symfact_orig.dat'
        self.write_symfact_file(open(filename, 'w'), symmetry)

        filename = 'symperms.inc'
        self.write_symperms_file(writers.FortranWriter(filename),
                           perms)

        # Generate jpgs -> pass in make_html
        #os.system(pjoin('..', '..', 'bin', 'gen_jpeg-pl'))

        self.link_files_in_SubProcess(pjoin(pathdir,subprocdir))

        #import nexternal/leshouch in Source
        ln('nexternal.inc', '../../Source', log=False)
        ln('leshouche.inc', '../../Source', log=False)
        ln('maxamps.inc', '../../Source', log=False)

        # Return to SubProcesses dir)
        os.chdir(pathdir)

        # Add subprocess to subproc.mg
        filename = 'subproc.mg'
        files.append_to_file(filename,
                             self.write_subproc,
                             subprocdir)
                
        # Return to original dir
        os.chdir(cwd)

        if not tot_calls:
            tot_calls = 0
        return tot_calls

    #===========================================================================
    # write_super_auto_dsig_file
    #===========================================================================
    def write_super_auto_dsig_file(self, writer, subproc_group):
        """Write the auto_dsig.f file selecting between the subprocesses
        in subprocess group mode"""

        replace_dict = {}

        # Extract version number and date from VERSION file
        info_lines = self.get_mg5_info_lines()
        replace_dict['info_lines'] = info_lines

        matrix_elements = subproc_group.get('matrix_elements')

        # Extract process info lines
        process_lines = '\n'.join([self.get_process_info_lines(me) for me in \
                                   matrix_elements])
        replace_dict['process_lines'] = process_lines

        nexternal, ninitial = matrix_elements[0].get_nexternal_ninitial()
        replace_dict['nexternal'] = nexternal

        replace_dict['nsprocs'] = 2*len(matrix_elements)

        # Generate dsig definition line
        dsig_def_line = "DOUBLE PRECISION " + \
                        ",".join(["DSIG%d" % (iproc + 1) for iproc in \
                                  range(len(matrix_elements))])
        replace_dict["dsig_def_line"] = dsig_def_line

        # Generate dsig process lines
        call_dsig_proc_lines = []
        for iproc in range(len(matrix_elements)):
            call_dsig_proc_lines.append(\
                "IF(IPROC.EQ.%(num)d) DSIGPROC=DSIG%(num)d(P1,WGT,IMODE) ! %(proc)s" % \
                {"num": iproc + 1,
                 "proc": matrix_elements[iproc].get('processes')[0].base_string()})
        replace_dict['call_dsig_proc_lines'] = "\n".join(call_dsig_proc_lines)

        ncomb=matrix_elements[0].get_helicity_combinations()
        replace_dict['read_write_good_hel'] = self.read_write_good_hel(ncomb)
        
        file = open(pjoin(_file_path, \
                       'iolibs/template_files/super_auto_dsig_group_v4.inc')).read()
        file = file % replace_dict

        # Write the file
        writer.writelines(file)

    #===========================================================================
    # write_mirrorprocs
    #===========================================================================
    def write_mirrorprocs(self, writer, subproc_group):
        """Write the mirrorprocs.inc file determining which processes have
        IS mirror process in subprocess group mode."""

        lines = []
        bool_dict = {True: '.true.', False: '.false.'}
        matrix_elements = subproc_group.get('matrix_elements')
        lines.append("DATA (MIRRORPROCS(I),I=1,%d)/%s/" % \
                     (len(matrix_elements),
                      ",".join([bool_dict[me.get('has_mirror_process')] for \
                                me in matrix_elements])))
        # Write the file
        writer.writelines(lines)

    #===========================================================================
    # write_addmothers
    #===========================================================================
    def write_addmothers(self, writer):
        """Write the SubProcess/addmothers.f"""

        path = pjoin(_file_path,'iolibs','template_files','addmothers.f')

        text = open(path).read() % {'iconfig': 'lconfig'}
        writer.write(text)
        
        return True


    #===========================================================================
    # write_coloramps_file
    #===========================================================================
    def write_coloramps_file(self, writer, diagrams_for_config, maxflows,
                                   matrix_elements):
        """Write the coloramps.inc file for MadEvent in Subprocess group mode"""

        # Create a map from subprocess (matrix element) to a list of
        # the diagrams corresponding to each config

        lines = []

        subproc_to_confdiag = {}
        for config in diagrams_for_config:
            for subproc, diag in enumerate(config):
                try:
                    subproc_to_confdiag[subproc].append(diag)
                except KeyError:
                    subproc_to_confdiag[subproc] = [diag]

        for subproc in sorted(subproc_to_confdiag.keys()):
            lines.extend(self.get_icolamp_lines(subproc_to_confdiag[subproc],
                                           matrix_elements[subproc],
                                           subproc + 1))

        lines.insert(0, "logical icolamp(%d,%d,%d)" % \
                        (maxflows,
                         len(diagrams_for_config),
                         len(matrix_elements)))

        # Write the file
        writer.writelines(lines)

        return True

    #===========================================================================
    # write_config_subproc_map_file
    #===========================================================================
    def write_config_subproc_map_file(self, writer, config_subproc_map):
        """Write the config_subproc_map.inc file for subprocess groups"""

        lines = []
        # Output only configs that have some corresponding diagrams
        iconfig = 0
        for config in config_subproc_map:
            if set(config) == set([0]):
                continue
            lines.append("DATA (CONFSUB(i,%d),i=1,%d)/%s/" % \
                         (iconfig + 1, len(config),
                          ",".join([str(i) for i in config])))
            iconfig += 1
        # Write the file
        writer.writelines(lines)

        return True

    #===========================================================================
    # read_write_good_hel
    #===========================================================================
    def read_write_good_hel(self, ncomb):
        """return the code to read/write the good_hel common_block"""    

        convert = {'ncomb' : ncomb}

        output = """
        subroutine write_good_hel(stream_id)
        implicit none
        integer stream_id
        INTEGER                 NCOMB
        PARAMETER (             NCOMB=%(ncomb)d)
        LOGICAL GOODHEL(NCOMB, 2)
        INTEGER NTRY(2)
        common/BLOCK_GOODHEL/NTRY,GOODHEL
        write(stream_id,*) GOODHEL
        return
        end
        
        
        subroutine read_good_hel(stream_id)
        implicit none
        include 'genps.inc'
        integer stream_id
        INTEGER                 NCOMB
        PARAMETER (             NCOMB=%(ncomb)d)
        LOGICAL GOODHEL(NCOMB, 2)
        INTEGER NTRY(2)
        common/BLOCK_GOODHEL/NTRY,GOODHEL
        read(stream_id,*) GOODHEL
        NTRY(1) = MAXTRIES + 1
        NTRY(2) = MAXTRIES + 1
        return
        end 
        
        subroutine init_good_hel()
        implicit none
        INTEGER                 NCOMB
        PARAMETER (             NCOMB=%(ncomb)d)
        LOGICAL GOODHEL(NCOMB, 2)        
        INTEGER NTRY(2)
        INTEGER I
        
        do i=1,NCOMB
            GOODHEL(I,1) = .false.
            GOODHEL(I,2) = .false.
        enddo
        NTRY(1) = 0
        NTRY(2) = 0
        end
        
        integer function get_maxsproc()
        implicit none
        include 'maxamps.inc'
        
        get_maxsproc = maxsproc
        return 
        end
                
        """ % convert
        
        return output
                           


    #===========================================================================
    # write_configs_file
    #===========================================================================
    def write_configs_file(self, writer, subproc_group, diagrams_for_config):
        """Write the configs.inc file with topology information for a
        subprocess group. Use the first subprocess with a diagram for each
        configuration."""

        matrix_elements = subproc_group.get('matrix_elements')
        model = matrix_elements[0].get('processes')[0].get('model')

        diagrams = []
        config_numbers = []
        for iconfig, config in enumerate(diagrams_for_config):
            # Check if any diagrams correspond to this config
            if set(config) == set([0]):
                continue
            subproc_diags = []
            for s,d in enumerate(config):
                if d:
                    subproc_diags.append(matrix_elements[s].\
                                         get('diagrams')[d-1])
                else:
                    subproc_diags.append(None)
            diagrams.append(subproc_diags)
            config_numbers.append(iconfig + 1)

        # Extract number of external particles
        (nexternal, ninitial) = subproc_group.get_nexternal_ninitial()

        return len(diagrams), \
               self.write_configs_file_from_diagrams(writer, diagrams,
                                                config_numbers,
                                                nexternal, ninitial,
                                                     model)

    #===========================================================================
    # write_run_configs_file
    #===========================================================================
    def write_run_config_file(self, writer):
        """Write the run_configs.inc file for MadEvent"""

        path = pjoin(_file_path,'iolibs','template_files','madevent_run_config.inc')
        if self.proc_characteristic['loop_induced']:
            job_per_chan = 1
        else: 
            job_per_chan = 2
        text = open(path).read() % {'chanperjob':job_per_chan} 
        writer.write(text)
        return True


    #===========================================================================
    # write_leshouche_file
    #===========================================================================
    def write_leshouche_file(self, writer, subproc_group):
        """Write the leshouche.inc file for MG4"""

        all_lines = []

        for iproc, matrix_element in \
            enumerate(subproc_group.get('matrix_elements')):
            all_lines.extend(self.get_leshouche_lines(matrix_element,
                                                 iproc))

        # Write the file
        writer.writelines(all_lines)

        return True



    def finalize_v4_directory(self,*args, **opts):


        
        super(ProcessExporterFortranMEGroup, self).finalize_v4_directory(*args, **opts)
        #ensure that the grouping information is on the correct value
        self.proc_characteristic['grouped_matrix'] = True        

        
#===============================================================================
# UFO_model_to_mg4
#===============================================================================

python_to_fortran = lambda x: parsers.UFOExpressionParserFortran().parse(x)

class UFO_model_to_mg4(object):
    """ A converter of the UFO-MG5 Model to the MG4 format """

    # The list below shows the only variables the user is allowed to change by
    # himself for each PS point. If he changes any other, then calling 
    # UPDATE_AS_PARAM() (or equivalently MP_UPDATE_AS_PARAM()) will not
    # correctly account for the change.
    PS_dependent_key = ['aS','MU_R']
    mp_complex_format = 'complex*32'
    mp_real_format = 'real*16'
    # Warning, it is crucial none of the couplings/parameters of the model
    # starts with this prefix. I should add a check for this.
    # You can change it as the global variable to check_param_card.ParamCard
    mp_prefix = check_param_card.ParamCard.mp_prefix
    
    def __init__(self, model, output_path, opt=None):
        """ initialization of the objects """
        
        self.model = model
        self.model_name = model['name']
        self.dir_path = output_path
        if opt:
            self.opt = opt
        else:
            self.opt = {'complex_mass': False, 'export_format': 'madevent', 'mp':True,
                        'loop_induced': False}
            
        self.coups_dep = []    # (name, expression, type)
        self.coups_indep = []  # (name, expression, type)
        self.params_dep = []   # (name, expression, type)
        self.params_indep = [] # (name, expression, type)
        self.params_ext = []   # external parameter
        self.p_to_f = parsers.UFOExpressionParserFortran()
        self.mp_p_to_f = parsers.UFOExpressionParserMPFortran()            
    
    def pass_parameter_to_case_insensitive(self):
        """modify the parameter if some of them are identical up to the case"""
        
        lower_dict={}
        duplicate = set()
        keys = self.model['parameters'].keys()
        for key in keys:
            for param in self.model['parameters'][key]:
                lower_name = param.name.lower()
                if not lower_name:
                    continue
                try:
                    lower_dict[lower_name].append(param)
                except KeyError,error:
                    lower_dict[lower_name] = [param]
                else:
                    duplicate.add(lower_name)
                    logger.debug('%s is define both as lower case and upper case.' 
                                 % lower_name)
        if not duplicate:
            return
        
        re_expr = r'''\b(%s)\b'''
        to_change = []
        change={}
        for value in duplicate:
            for i, var in enumerate(lower_dict[value][1:]):
                to_change.append(var.name)
                change[var.name] = '%s__%s' %( var.name.lower(), i+2)
                var.name = '%s__%s' %( var.name.lower(), i+2)
        
        replace = lambda match_pattern: change[match_pattern.groups()[0]]
        rep_pattern = re.compile(re_expr % '|'.join(to_change))
        
        # change parameters
        for key in keys:
            if key == ('external',):
                continue
            for param in self.model['parameters'][key]: 
                param.expr = rep_pattern.sub(replace, param.expr)
            
        # change couplings
        for key in self.model['couplings'].keys():
            for coup in self.model['couplings'][key]:
                coup.expr = rep_pattern.sub(replace, coup.expr)
                
        # change mass/width
        for part in self.model['particles']:
            if str(part.get('mass')) in to_change:
                part.set('mass', rep_pattern.sub(replace, str(part.get('mass'))))
            if str(part.get('width')) in to_change:
                part.set('width', rep_pattern.sub(replace, str(part.get('width'))))                
                
    def refactorize(self, wanted_couplings = []):    
        """modify the couplings to fit with MG4 convention """
            
        # Keep only separation in alphaS        
        keys = self.model['parameters'].keys()
        keys.sort(key=len)
        for key in keys:
            to_add = [o for o in self.model['parameters'][key] if o.name]

            if key == ('external',):
                self.params_ext += to_add
            elif any([(k in key) for k in self.PS_dependent_key]):
                self.params_dep += to_add
            else:
                self.params_indep += to_add
        # same for couplings
        keys = self.model['couplings'].keys()
        keys.sort(key=len)
        for key, coup_list in self.model['couplings'].items():
            if any([(k in key) for k in self.PS_dependent_key]):
                self.coups_dep += [c for c in coup_list if
                                   (not wanted_couplings or c.name in \
                                    wanted_couplings)]
            else:
                self.coups_indep += [c for c in coup_list if
                                     (not wanted_couplings or c.name in \
                                      wanted_couplings)]
                
        # MG4 use G and not aS as it basic object for alphas related computation
        #Pass G in the  independant list
        if 'G' in self.params_dep:
            index = self.params_dep.index('G')
            G = self.params_dep.pop(index)
        #    G.expr = '2*cmath.sqrt(as*pi)'
        #    self.params_indep.insert(0, self.params_dep.pop(index))
        # No need to add it if not defined   
            
        if 'aS' not in self.params_ext:
            logger.critical('aS not define as external parameter adding it!')
            #self.model['parameters']['aS'] = base_objects.ParamCardVariable('aS', 0.138,'DUMMY',(1,))
            self.params_indep.append( base_objects. ModelVariable('aS', '0.138','real'))
            self.params_indep.append( base_objects. ModelVariable('G', '4.1643','real'))
    def build(self, wanted_couplings = [], full=True):
        """modify the couplings to fit with MG4 convention and creates all the 
        different files"""
        
        self.pass_parameter_to_case_insensitive()
        self.refactorize(wanted_couplings)

        # write the files
        if full:
            self.write_all()
            

    def open(self, name, comment='c', format='default'):
        """ Open the file name in the correct directory and with a valid
        header."""
        
        file_path = pjoin(self.dir_path, name)
        
        if format == 'fortran':
            fsock = writers.FortranWriter(file_path, 'w')
        else:
            fsock = open(file_path, 'w')
        
        file.writelines(fsock, comment * 77 + '\n')
        file.writelines(fsock,'%(comment)s written by the UFO converter\n' % \
                               {'comment': comment + (6 - len(comment)) *  ' '})
        file.writelines(fsock, comment * 77 + '\n\n')
        return fsock       

    
    def write_all(self):
        """ write all the files """
        #write the part related to the external parameter
        self.create_ident_card()
        self.create_param_read()
        
        #write the definition of the parameter
        self.create_input()
        self.create_intparam_def(dp=True,mp=False)
        if self.opt['mp']:
            self.create_intparam_def(dp=False,mp=True)
        
        
        # definition of the coupling.
        self.create_actualize_mp_ext_param_inc()
        self.create_coupl_inc()
        self.create_write_couplings()
        self.create_couplings()
        
        # the makefile
        self.create_makeinc()
        self.create_param_write()

        # The model functions
        self.create_model_functions_inc()
        self.create_model_functions_def()
        
        # The param_card.dat        
        self.create_param_card()
        

        # All the standard files
        self.copy_standard_file()

    ############################################################################
    ##  ROUTINE CREATING THE FILES  ############################################
    ############################################################################

    def copy_standard_file(self):
        """Copy the standard files for the fortran model."""
    
        
        #copy the library files
        file_to_link = ['formats.inc','printout.f', \
                        'rw_para.f', 'testprog.f']
    
        for filename in file_to_link:
            cp( MG5DIR + '/models/template_files/fortran/' + filename, \
                                                                self.dir_path)
            
        file = open(os.path.join(MG5DIR,\
                              'models/template_files/fortran/rw_para.f')).read()

        includes=["include \'coupl.inc\'","include \'input.inc\'"]
        if self.opt['mp']:
            includes.extend(["include \'mp_coupl.inc\'","include \'mp_input.inc\'"])
        # In standalone and madloop we do no use the compiled param card but
        # still parse the .dat one so we must load it.
<<<<<<< HEAD
        if self.opt['export_format'] in ['madloop','madloop_optimized','madloop_matchbox']:
=======
        if self.opt['loop_induced']:
            #loop induced follow MadEvent way to handle the card.
            load_card = ''
            lha_read_filename='lha_read.f'            
        elif self.opt['export_format'] in ['madloop','madloop_optimized']:
>>>>>>> 7684cd3a
            load_card = 'call LHA_loadcard(param_name,npara,param,value)'
            lha_read_filename='lha_read_mp.f'
        elif self.opt['export_format'].startswith('standalone') or self.opt['export_format'] in ['madweight']\
	        or self.opt['export_format'].startswith('matchbox'):
            load_card = 'call LHA_loadcard(param_name,npara,param,value)'
            lha_read_filename='lha_read.f'
        else:
            load_card = ''
            lha_read_filename='lha_read.f'
        cp( MG5DIR + '/models/template_files/fortran/' + lha_read_filename, \
                                       os.path.join(self.dir_path,'lha_read.f'))
        
        file=file%{'includes':'\n      '.join(includes),
                   'load_card':load_card}
        writer=open(os.path.join(self.dir_path,'rw_para.f'),'w')
        writer.writelines(file)
        writer.close()

        if self.opt['export_format'] in ['madevent', 'FKS5_default', 'FKS5_optimized'] \
            or self.opt['loop_induced']:
            cp( MG5DIR + '/models/template_files/fortran/makefile_madevent', 
                self.dir_path + '/makefile')
            if self.opt['export_format'] in ['FKS5_default', 'FKS5_optimized']:
                path = pjoin(self.dir_path, 'makefile')
                text = open(path).read()
                text = text.replace('madevent','aMCatNLO')
                open(path, 'w').writelines(text)
        elif self.opt['export_format'] in ['standalone', 'standalone_msP','standalone_msF',
                                  'madloop','madloop_optimized', 'standalone_rw', 'madweight','matchbox','madloop_matchbox']:
            cp( MG5DIR + '/models/template_files/fortran/makefile_standalone', 
                self.dir_path + '/makefile')
        #elif self.opt['export_format'] in []:
            #pass
        else:
            raise MadGraph5Error('Unknown format')

    def create_coupl_inc(self):
        """ write coupling.inc """
        
        fsock = self.open('coupl.inc', format='fortran')
        if self.opt['mp']:
            mp_fsock = self.open('mp_coupl.inc', format='fortran')
            mp_fsock_same_name = self.open('mp_coupl_same_name.inc',\
                                            format='fortran')

        # Write header
        header = """double precision G
                common/strong/ G
                 
                double complex gal(2)
                common/weak/ gal
                
                double precision MU_R
                common/rscale/ MU_R

                double precision Nf
                parameter(Nf=%d)
                """ % self.model.get_nflav()
                
        fsock.writelines(header)
        
        if self.opt['mp']:
            header = """%(real_mp_format)s %(mp_prefix)sG
                    common/MP_strong/ %(mp_prefix)sG
                     
                    %(complex_mp_format)s %(mp_prefix)sgal(2)
                    common/MP_weak/ %(mp_prefix)sgal
                    
                    %(complex_mp_format)s %(mp_prefix)sMU_R
                    common/MP_rscale/ %(mp_prefix)sMU_R

                """




            mp_fsock.writelines(header%{'real_mp_format':self.mp_real_format,
                                  'complex_mp_format':self.mp_complex_format,
                                  'mp_prefix':self.mp_prefix})
            mp_fsock_same_name.writelines(header%{'real_mp_format':self.mp_real_format,
                                  'complex_mp_format':self.mp_complex_format,
                                  'mp_prefix':''})

        # Write the Mass definition/ common block
        masses = set()
        widths = set()
        if self.opt['complex_mass']:
            complex_mass = set()
            
        for particle in self.model.get('particles'):
            #find masses
            one_mass = particle.get('mass')
            if one_mass.lower() != 'zero':
                masses.add(one_mass)
                
            # find width
            one_width = particle.get('width')
            if one_width.lower() != 'zero':
                widths.add(one_width)
                if self.opt['complex_mass'] and one_mass.lower() != 'zero':
                    complex_mass.add('CMASS_%s' % one_mass)
            
        if masses:
            fsock.writelines('double precision '+','.join(masses)+'\n')
            fsock.writelines('common/masses/ '+','.join(masses)+'\n\n')
            if self.opt['mp']:
                mp_fsock_same_name.writelines(self.mp_real_format+' '+\
                                                          ','.join(masses)+'\n')
                mp_fsock_same_name.writelines('common/MP_masses/ '+\
                                                        ','.join(masses)+'\n\n')                
                mp_fsock.writelines(self.mp_real_format+' '+','.join([\
                                        self.mp_prefix+m for m in masses])+'\n')
                mp_fsock.writelines('common/MP_masses/ '+\
                            ','.join([self.mp_prefix+m for m in masses])+'\n\n')                

        if widths:
            fsock.writelines('double precision '+','.join(widths)+'\n')
            fsock.writelines('common/widths/ '+','.join(widths)+'\n\n')
            if self.opt['mp']:
                mp_fsock_same_name.writelines(self.mp_real_format+' '+\
                                                          ','.join(widths)+'\n')
                mp_fsock_same_name.writelines('common/MP_widths/ '+\
                                                        ','.join(widths)+'\n\n')                
                mp_fsock.writelines(self.mp_real_format+' '+','.join([\
                                        self.mp_prefix+w for w in widths])+'\n')
                mp_fsock.writelines('common/MP_widths/ '+\
                            ','.join([self.mp_prefix+w for w in widths])+'\n\n')
        
        # Write the Couplings
        coupling_list = [coupl.name for coupl in self.coups_dep + self.coups_indep]       
        fsock.writelines('double complex '+', '.join(coupling_list)+'\n')
        fsock.writelines('common/couplings/ '+', '.join(coupling_list)+'\n')
        if self.opt['mp']:
            mp_fsock_same_name.writelines(self.mp_complex_format+' '+\
                                                   ','.join(coupling_list)+'\n')
            mp_fsock_same_name.writelines('common/MP_couplings/ '+\
                                                 ','.join(coupling_list)+'\n\n')                
            mp_fsock.writelines(self.mp_complex_format+' '+','.join([\
                                 self.mp_prefix+c for c in coupling_list])+'\n')
            mp_fsock.writelines('common/MP_couplings/ '+\
                     ','.join([self.mp_prefix+c for c in coupling_list])+'\n\n')            
        
        # Write complex mass for complex mass scheme (if activated)
        if self.opt['complex_mass'] and complex_mass:
            fsock.writelines('double complex '+', '.join(complex_mass)+'\n')
            fsock.writelines('common/complex_mass/ '+', '.join(complex_mass)+'\n')
            if self.opt['mp']:
                mp_fsock_same_name.writelines(self.mp_complex_format+' '+\
                                                    ','.join(complex_mass)+'\n')
                mp_fsock_same_name.writelines('common/MP_complex_mass/ '+\
                                                  ','.join(complex_mass)+'\n\n')                
                mp_fsock.writelines(self.mp_complex_format+' '+','.join([\
                                self.mp_prefix+cm for cm in complex_mass])+'\n')
                mp_fsock.writelines('common/MP_complex_mass/ '+\
                    ','.join([self.mp_prefix+cm for cm in complex_mass])+'\n\n')                       
        
    def create_write_couplings(self):
        """ write the file coupl_write.inc """
        
        fsock = self.open('coupl_write.inc', format='fortran')
        
        fsock.writelines("""write(*,*)  ' Couplings of %s'  
                            write(*,*)  ' ---------------------------------'
                            write(*,*)  ' '""" % self.model_name)
        def format(coupl):
            return 'write(*,2) \'%(name)s = \', %(name)s' % {'name': coupl.name}
        
        # Write the Couplings
        lines = [format(coupl) for coupl in self.coups_dep + self.coups_indep]       
        fsock.writelines('\n'.join(lines))
        
        
    def create_input(self):
        """create input.inc containing the definition of the parameters"""
        
        fsock = self.open('input.inc', format='fortran')
        if self.opt['mp']:
            mp_fsock = self.open('mp_input.inc', format='fortran')
                    
        #find mass/ width since they are already define
        already_def = set()
        for particle in self.model.get('particles'):
            already_def.add(particle.get('mass').lower())
            already_def.add(particle.get('width').lower())
            if self.opt['complex_mass']:
                already_def.add('cmass_%s' % particle.get('mass').lower())
        
        is_valid = lambda name: name.lower() not in ['g', 'mu_r', 'zero'] and \
                                                 name.lower() not in already_def
        
        real_parameters = [param.name for param in self.params_dep + 
                            self.params_indep if param.type == 'real'
                            and is_valid(param.name)]

        real_parameters += [param.name for param in self.params_ext 
                            if param.type == 'real'and 
                               is_valid(param.name)]

        fsock.writelines('double precision '+','.join(real_parameters)+'\n')
        fsock.writelines('common/params_R/ '+','.join(real_parameters)+'\n\n')
        if self.opt['mp']:
            mp_fsock.writelines(self.mp_real_format+' '+','.join([\
                              self.mp_prefix+p for p in real_parameters])+'\n')
            mp_fsock.writelines('common/MP_params_R/ '+','.join([\
                            self.mp_prefix+p for p in real_parameters])+'\n\n')        
        
        complex_parameters = [param.name for param in self.params_dep + 
                            self.params_indep if param.type == 'complex' and
                            is_valid(param.name)]

        if complex_parameters:
            fsock.writelines('double complex '+','.join(complex_parameters)+'\n')
            fsock.writelines('common/params_C/ '+','.join(complex_parameters)+'\n\n')
            if self.opt['mp']:
                mp_fsock.writelines(self.mp_complex_format+' '+','.join([\
                            self.mp_prefix+p for p in complex_parameters])+'\n')
                mp_fsock.writelines('common/MP_params_C/ '+','.join([\
                          self.mp_prefix+p for p in complex_parameters])+'\n\n')                
    
    def create_intparam_def(self, dp=True, mp=False):
        """ create intparam_definition.inc setting the internal parameters.
        Output the double precision and/or the multiple precision parameters
        depending on the parameters dp and mp. If mp only, then the file names
        get the 'mp_' prefix.
         """

        fsock = self.open('%sintparam_definition.inc'%
                             ('mp_' if mp and not dp else ''), format='fortran')
        
        fsock.write_comments(\
                "Parameters that should not be recomputed event by event.\n")
        fsock.writelines("if(readlha) then\n")
        if dp:        
            fsock.writelines("G = 2 * DSQRT(AS*PI) ! for the first init\n")
        if mp:
            fsock.writelines("MP__G = 2 * SQRT(MP__AS*MP__PI) ! for the first init\n")
        for param in self.params_indep:
            if param.name == 'ZERO':
                continue
            if dp:
                fsock.writelines("%s = %s\n" % (param.name,
                                            self.p_to_f.parse(param.expr)))
            if mp:
                fsock.writelines("%s%s = %s\n" % (self.mp_prefix,param.name,
                                            self.mp_p_to_f.parse(param.expr)))    

        fsock.writelines('endif')
        
        fsock.write_comments('\nParameters that should be recomputed at an event by even basis.\n')
        if dp:        
            fsock.writelines("aS = G**2/4/pi\n")
        if mp:
            fsock.writelines("MP__aS = MP__G**2/4/MP__PI\n")
        for param in self.params_dep:
            if dp:
                fsock.writelines("%s = %s\n" % (param.name,
                                            self.p_to_f.parse(param.expr)))
            elif mp:
                fsock.writelines("%s%s = %s\n" % (self.mp_prefix,param.name,
                                            self.mp_p_to_f.parse(param.expr)))

        fsock.write_comments("\nDefinition of the EW coupling used in the write out of aqed\n")
        if ('aEWM1',) in self.model['parameters']:
            if dp:
                fsock.writelines(""" gal(1) = 3.5449077018110318 / DSQRT(aEWM1)
                                 gal(2) = 1d0
                         """)
            elif mp:
                fsock.writelines(""" %(mp_prefix)sgal(1) = 2 * SQRT(MP__PI/MP__aEWM1)
                                 %(mp_prefix)sgal(2) = 1d0 
                                 """ %{'mp_prefix':self.mp_prefix})
                pass
        # in Gmu scheme, aEWM1 is not external but Gf is an exteranl variable
        elif ('Gf',) in self.model['parameters']:
            if dp:
                fsock.writelines(""" gal(1) = 2.3784142300054421*MDL_MW*MDL_SW*DSQRT(MDL_Gf)
                                 gal(2) = 1d0
                         """)
            elif mp:
                fsock.writelines(""" %(mp_prefix)sgal(1) = 2*MP__MDL_MW*MP__MDL_SW*SQRT(SQRT(2e0_16)*MP__MDL_Gf)
                                 %(mp_prefix)sgal(2) = 1d0
                                 """ %{'mp_prefix':self.mp_prefix})
                pass
        else:
            if dp:
                logger.warning('$RED aEWM1 and Gf not define in MODEL. AQED will not be written correcty in LHE FILE')
                fsock.writelines(""" gal(1) = 1d0
                                 gal(2) = 1d0
                             """)
            elif mp:
                fsock.writelines(""" %(mp_prefix)sgal(1) = 1e0_16
                                 %(mp_prefix)sgal(2) = 1e0_16
                             """%{'mp_prefix':self.mp_prefix})

    
    def create_couplings(self):
        """ create couplings.f and all couplingsX.f """
        
        nb_def_by_file = 25
        
        self.create_couplings_main(nb_def_by_file)
        nb_coup_indep = 1 + len(self.coups_indep) // nb_def_by_file
        nb_coup_dep = 1 + len(self.coups_dep) // nb_def_by_file 
        
        for i in range(nb_coup_indep):
            # For the independent couplings, we compute the double and multiple
            # precision ones together
            data = self.coups_indep[nb_def_by_file * i: 
                             min(len(self.coups_indep), nb_def_by_file * (i+1))]
            self.create_couplings_part(i + 1, data, dp=True, mp=self.opt['mp'])
            
        for i in range(nb_coup_dep):
            # For the dependent couplings, we compute the double and multiple
            # precision ones in separate subroutines.
            data = self.coups_dep[nb_def_by_file * i: 
                               min(len(self.coups_dep), nb_def_by_file * (i+1))]
            self.create_couplings_part( i + 1 + nb_coup_indep , data, 
                                                               dp=True,mp=False)
            if self.opt['mp']:
                self.create_couplings_part( i + 1 + nb_coup_indep , data, 
                                                              dp=False,mp=True)
        
        
    def create_couplings_main(self, nb_def_by_file=25):
        """ create couplings.f """

        fsock = self.open('couplings.f', format='fortran')
        
        fsock.writelines("""subroutine coup()

                            implicit none
                            double precision PI, ZERO
                            logical READLHA
                            parameter  (PI=3.141592653589793d0)
                            parameter  (ZERO=0d0)""")
        if self.opt['mp']:
            fsock.writelines("""%s MP__PI, MP__ZERO
                                parameter (MP__PI=3.1415926535897932384626433832795e0_16)
                                parameter (MP__ZERO=0e0_16)
                                include \'mp_input.inc\'
                                include \'mp_coupl.inc\'
                        """%self.mp_real_format) 
        fsock.writelines("""include \'input.inc\'
                            include \'coupl.inc\'
                            READLHA = .true.
                            include \'intparam_definition.inc\'""")
        if self.opt['mp']:
            fsock.writelines("""include \'mp_intparam_definition.inc\'\n""")
        
        nb_coup_indep = 1 + len(self.coups_indep) // nb_def_by_file 
        nb_coup_dep = 1 + len(self.coups_dep) // nb_def_by_file 
        
        fsock.writelines('\n'.join(\
                    ['call coup%s()' %  (i + 1) for i in range(nb_coup_indep)]))
        
        fsock.write_comments('\ncouplings needed to be evaluated points by points\n')

        fsock.writelines('\n'.join(\
                    ['call coup%s()' %  (nb_coup_indep + i + 1) \
                      for i in range(nb_coup_dep)]))
        if self.opt['mp']:
            fsock.writelines('\n'.join(\
                    ['call mp_coup%s()' %  (nb_coup_indep + i + 1) \
                      for i in range(nb_coup_dep)]))
        fsock.writelines('''\n return \n end\n''')

        fsock.writelines("""subroutine update_as_param()

                            implicit none
                            double precision PI, ZERO
                            logical READLHA
                            parameter  (PI=3.141592653589793d0)            
                            parameter  (ZERO=0d0)""")
        fsock.writelines("""include \'input.inc\'
                            include \'coupl.inc\'
                            READLHA = .false.""")
        fsock.writelines("""    
                            include \'intparam_definition.inc\'\n
                         """)
            
        nb_coup_indep = 1 + len(self.coups_indep) // nb_def_by_file 
        nb_coup_dep = 1 + len(self.coups_dep) // nb_def_by_file 
                
        fsock.write_comments('\ncouplings needed to be evaluated points by points\n')

        fsock.writelines('\n'.join(\
                    ['call coup%s()' %  (nb_coup_indep + i + 1) \
                      for i in range(nb_coup_dep)]))
        fsock.writelines('''\n return \n end\n''')

        fsock.writelines("""subroutine update_as_param2(mu_r2,as2)

                            implicit none
                            double precision PI
                            parameter  (PI=3.141592653589793d0)
                            double precision mu_r2, as2""")
        fsock.writelines("""include \'input.inc\'
                            include \'coupl.inc\'""")
        fsock.writelines("""
                            MU_R = mu_r2
                            G = SQRT(4.0d0*PI*AS2) 
                            AS = as2

                            CALL UPDATE_AS_PARAM()
                         """)
        fsock.writelines('''\n return \n end\n''')

        if self.opt['mp']:
            fsock.writelines("""subroutine mp_update_as_param()
    
                                implicit none
                                logical READLHA""")
            fsock.writelines("""%s MP__PI, MP__ZERO
                                    parameter (MP__PI=3.1415926535897932384626433832795e0_16)
                                    parameter (MP__ZERO=0e0_16)
                                    include \'mp_input.inc\'
                                    include \'mp_coupl.inc\'
                            """%self.mp_real_format)
            fsock.writelines("""include \'input.inc\'
                                include \'coupl.inc\'
                                include \'actualize_mp_ext_params.inc\'
                                READLHA = .false.
                                include \'mp_intparam_definition.inc\'\n
                             """)
            
            nb_coup_indep = 1 + len(self.coups_indep) // nb_def_by_file 
            nb_coup_dep = 1 + len(self.coups_dep) // nb_def_by_file 
                    
            fsock.write_comments('\ncouplings needed to be evaluated points by points\n')
    
            fsock.writelines('\n'.join(\
                        ['call mp_coup%s()' %  (nb_coup_indep + i + 1) \
                          for i in range(nb_coup_dep)]))
            fsock.writelines('''\n return \n end\n''')

    def create_couplings_part(self, nb_file, data, dp=True, mp=False):
        """ create couplings[nb_file].f containing information coming from data.
        Outputs the computation of the double precision and/or the multiple
        precision couplings depending on the parameters dp and mp.
        If mp is True and dp is False, then the prefix 'MP_' is appended to the
        filename and subroutine name.
        """
        
        fsock = self.open('%scouplings%s.f' %('mp_' if mp and not dp else '',
                                                     nb_file), format='fortran')
        fsock.writelines("""subroutine %scoup%s()
          
          implicit none"""%('mp_' if mp and not dp else '',nb_file))
        if dp:
            fsock.writelines("""
              double precision PI, ZERO
              parameter  (PI=3.141592653589793d0)
              parameter  (ZERO=0d0)
              include 'input.inc'
              include 'coupl.inc'""")
        if mp:
            fsock.writelines("""%s MP__PI, MP__ZERO
                                parameter (MP__PI=3.1415926535897932384626433832795e0_16)
                                parameter (MP__ZERO=0e0_16)
                                include \'mp_input.inc\'
                                include \'mp_coupl.inc\'
                        """%self.mp_real_format) 
        fsock.writelines("""
          include 'model_functions.inc'""")
        for coupling in data:
            if dp:            
                fsock.writelines('%s = %s' % (coupling.name,
                                          self.p_to_f.parse(coupling.expr)))
            if mp:
                fsock.writelines('%s%s = %s' % (self.mp_prefix,coupling.name,
                                          self.mp_p_to_f.parse(coupling.expr)))
        fsock.writelines('end')

    def create_model_functions_inc(self):
        """ Create model_functions.inc which contains the various declarations
        of auxiliary functions which might be used in the couplings expressions
        """
        
        fsock = self.open('model_functions.inc', format='fortran')
        fsock.writelines("""double complex cond
          double complex condif
          double complex reglog
          double complex arg""")
        if self.opt['mp']:
            fsock.writelines("""%(complex_mp_format)s mp_cond
          %(complex_mp_format)s mp_condif
          %(complex_mp_format)s mp_reglog
          %(complex_mp_format)s mp_arg"""\
          %{'complex_mp_format':self.mp_complex_format})

    def create_model_functions_def(self):
        """ Create model_functions.f which contains the various definitions
        of auxiliary functions which might be used in the couplings expressions
        Add the functions.f functions for formfactors support
        """

        fsock = self.open('model_functions.f', format='fortran')
        fsock.writelines("""double complex function cond(condition,truecase,falsecase)
          implicit none
          double complex condition,truecase,falsecase
          if(condition.eq.(0.0d0,0.0d0)) then
             cond=truecase
          else
             cond=falsecase
          endif
          end
          
          double complex function condif(condition,truecase,falsecase)
          implicit none
          logical condition
          double complex truecase,falsecase
          if(condition) then
             condif=truecase
          else
             condif=falsecase
          endif
          end
          
          double complex function reglog(arg)
          implicit none
          double complex arg
          if(arg.eq.(0.0d0,0.0d0)) then
             reglog=(0.0d0,0.0d0)
          else
             reglog=log(arg)
          endif
          end
          
          double complex function arg(comnum)
          implicit none
          double complex comnum
          double complex iim 
          iim = (0.0d0,1.0d0)
          if(comnum.eq.(0.0d0,0.0d0)) then
             arg=(0.0d0,0.0d0)
          else
             arg=log(comnum/abs(comnum))/iim
          endif
          end""")
        if self.opt['mp']:
            fsock.writelines("""
              
              %(complex_mp_format)s function mp_cond(condition,truecase,falsecase)
              implicit none
              %(complex_mp_format)s condition,truecase,falsecase
              if(condition.eq.(0.0e0_16,0.0e0_16)) then
                 mp_cond=truecase
              else
                 mp_cond=falsecase
              endif
              end
              
              %(complex_mp_format)s function mp_condif(condition,truecase,falsecase)
              implicit none
              logical condition
              %(complex_mp_format)s truecase,falsecase
              if(condition) then
                 mp_condif=truecase
              else
                 mp_condif=falsecase
              endif
              end
              
              %(complex_mp_format)s function mp_reglog(arg)
              implicit none
              %(complex_mp_format)s arg
              if(arg.eq.(0.0e0_16,0.0e0_16)) then
                 mp_reglog=(0.0e0_16,0.0e0_16)
              else
                 mp_reglog=log(arg)
              endif
              end
              
              %(complex_mp_format)s function mp_arg(comnum)
              implicit none
              %(complex_mp_format)s comnum
              %(complex_mp_format)s imm
              imm = (0.0e0_16,1.0e0_16)
              if(comnum.eq.(0.0e0_16,0.0e0_16)) then
                 mp_arg=(0.0e0_16,0.0e0_16)
              else
                 mp_arg=log(comnum/abs(comnum))/imm
              endif
              end"""%{'complex_mp_format':self.mp_complex_format})            

        #check for the file functions.f
        model_path = self.model.get('modelpath')
        if os.path.exists(pjoin(model_path,'Fortran','functions.f')):
            fsock.write_comment_line(' USER DEFINE FUNCTIONS ')
            input = pjoin(model_path,'Fortran','functions.f')
            file.writelines(fsock, open(input).read())
            fsock.write_comment_line(' END USER DEFINE FUNCTIONS ')
            
        # check for functions define in the UFO model
        ufo_fct = self.model.get('functions')
        if ufo_fct:
            fsock.write_comment_line(' START UFO DEFINE FUNCTIONS ')
            for fct in ufo_fct:
                # already handle by default
                if fct.name not in ["complexconjugate", "re", "im", "sec", "csc", "asec", "acsc",
                                    "theta_function", "cond", "reglog", "arg"]:
                    ufo_fct_template = """
          double complex function %(name)s(%(args)s)
          implicit none
          double complex %(args)s
          %(name)s = %(fct)s

          return
          end
          """
                    text = ufo_fct_template % {
                                'name': fct.name,
                                'args': ", ".join(fct.arguments),                
                                'fct': self.p_to_f.parse(fct.expr)
                                 }
                    fsock.writelines(text)
            if self.opt['mp']:
                fsock.write_comment_line(' START UFO DEFINE FUNCTIONS FOR MP')
                for fct in ufo_fct:
                    # already handle by default
                    if fct.name not in ["complexconjugate", "re", "im", "sec", "csc", "asec", "acsc",
                                        "theta_function", "cond", "reglog", "arg"]:
                        ufo_fct_template = """
          %(complex_mp_format)s function mp__%(name)s(mp__%(args)s)
          implicit none
          %(complex_mp_format)s mp__%(args)s
          mp__%(name)s = %(fct)s

          return
          end
          """
                        text = ufo_fct_template % {
                                'name': fct.name,
                                'args': ", mp__".join(fct.arguments),                
                                'fct': self.mp_p_to_f.parse(fct.expr),
                                'complex_mp_format': self.mp_complex_format
                                 }
                        fsock.writelines(text)


                    
            fsock.write_comment_line(' STOP UFO DEFINE FUNCTIONS ')                    

        

    def create_makeinc(self):
        """create makeinc.inc containing the file to compile """
        
        fsock = self.open('makeinc.inc', comment='#')
        text = 'MODEL = couplings.o lha_read.o printout.o rw_para.o'
        text += ' model_functions.o '
        
        nb_coup_indep = 1 + len(self.coups_dep) // 25 
        nb_coup_dep = 1 + len(self.coups_indep) // 25
        couplings_files=['couplings%s.o' % (i+1) \
                                for i in range(nb_coup_dep + nb_coup_indep) ]
        if self.opt['mp']:
            couplings_files+=['mp_couplings%s.o' % (i+1) for i in \
                               range(nb_coup_dep,nb_coup_dep + nb_coup_indep) ]
        text += ' '.join(couplings_files)
        fsock.writelines(text)
        
    def create_param_write(self):
        """ create param_write """

        fsock = self.open('param_write.inc', format='fortran')
        
        fsock.writelines("""write(*,*)  ' External Params'
                            write(*,*)  ' ---------------------------------'
                            write(*,*)  ' '""")
        def format(name):
            return 'write(*,*) \'%(name)s = \', %(name)s' % {'name': name}
        
        # Write the external parameter
        lines = [format(param.name) for param in self.params_ext]       
        fsock.writelines('\n'.join(lines))        
        
        fsock.writelines("""write(*,*)  ' Internal Params'
                            write(*,*)  ' ---------------------------------'
                            write(*,*)  ' '""")        
        lines = [format(data.name) for data in self.params_indep 
                                                         if data.name != 'ZERO']
        fsock.writelines('\n'.join(lines))
        fsock.writelines("""write(*,*)  ' Internal Params evaluated point by point'
                            write(*,*)  ' ----------------------------------------'
                            write(*,*)  ' '""")         
        lines = [format(data.name) for data in self.params_dep]
        
        fsock.writelines('\n'.join(lines))                
        
 
    
    def create_ident_card(self):
        """ create the ident_card.dat """
    
        def format(parameter):
            """return the line for the ident_card corresponding to this parameter"""
            colum = [parameter.lhablock.lower()] + \
                    [str(value) for value in parameter.lhacode] + \
                    [parameter.name]
            if not parameter.name:
                return ''
            return ' '.join(colum)+'\n'
    
        fsock = self.open('ident_card.dat')
     
        external_param = [format(param) for param in self.params_ext]
        fsock.writelines('\n'.join(external_param))

    def create_actualize_mp_ext_param_inc(self):
        """ create the actualize_mp_ext_params.inc code """
        
        # In principle one should actualize all external, but for now, it is
        # hardcoded that only AS and MU_R can by dynamically changed by the user
        # so that we only update those ones.
        # Of course, to be on the safe side, one could decide to update all
        # external parameters.
        update_params_list=[p for p in self.params_ext if p.name in 
                                                          self.PS_dependent_key]
        
        res_strings = ["%(mp_prefix)s%(name)s=%(name)s"\
                        %{'mp_prefix':self.mp_prefix,'name':param.name}\
                                                for param in update_params_list]
        # When read_lha is false, it is G which is taken in input and not AS, so
        # this is what should be reset here too.
        if 'aS' in [param.name for param in update_params_list]:
            res_strings.append("%(mp_prefix)sG=G"%{'mp_prefix':self.mp_prefix})
            
        fsock = self.open('actualize_mp_ext_params.inc', format='fortran')
        fsock.writelines('\n'.join(res_strings))

    def create_param_read(self):    
        """create param_read"""
        
        if self.opt['export_format'] in ['madevent', 'FKS5_default', 'FKS5_optimized'] \
            or self.opt['loop_induced']:
            fsock = self.open('param_read.inc', format='fortran')
            fsock.writelines(' include \'../param_card.inc\'')
            return
    
        def format_line(parameter):
            """return the line for the ident_card corresponding to this 
            parameter"""
            template = \
            """ call LHA_get_real(npara,param,value,'%(name)s',%(name)s,%(value)s)""" \
                % {'name': parameter.name,
                   'value': self.p_to_f.parse(str(parameter.value.real))}
            if self.opt['mp']:
                template = template+ \
                ("\n call MP_LHA_get_real(npara,param,value,'%(name)s',"+
                 "%(mp_prefix)s%(name)s,%(value)s)") \
                % {'name': parameter.name,'mp_prefix': self.mp_prefix,
                   'value': self.mp_p_to_f.parse(str(parameter.value.real))}    
            return template        
    
        fsock = self.open('param_read.inc', format='fortran')
        res_strings = [format_line(param) \
                          for param in self.params_ext]
        
        # Correct width sign for Majorana particles (where the width
        # and mass need to have the same sign)        
        for particle in self.model.get('particles'):
            if particle.is_fermion() and particle.get('self_antipart') and \
                   particle.get('width').lower() != 'zero':
                
                res_strings.append('%(width)s = sign(%(width)s,%(mass)s)' % \
                 {'width': particle.get('width'), 'mass': particle.get('mass')})
                if self.opt['mp']:
                    res_strings.append(\
                      ('%(mp_pref)s%(width)s = sign(%(mp_pref)s%(width)s,'+\
                       '%(mp_pref)s%(mass)s)')%{'width': particle.get('width'),\
                       'mass': particle.get('mass'),'mp_pref':self.mp_prefix})

        fsock.writelines('\n'.join(res_strings))
        
    def create_param_card(self):
        """ create the param_card.dat """

        #1. Check if a default param_card is present:
        done = False
        if hasattr(self.model, 'restrict_card') and isinstance(self.model.restrict_card, str):
            restrict_name = os.path.basename(self.model.restrict_card)[9:-4]
            model_path = self.model.get('modelpath')
            if os.path.exists(pjoin(model_path,'paramcard_%s.dat' % restrict_name)):
                done = True
                files.cp(pjoin(model_path,'paramcard_%s.dat' % restrict_name),
                         pjoin(self.dir_path, 'param_card.dat'))
        if not done:
            out_path = pjoin(self.dir_path, 'param_card.dat')
            param_writer.ParamCardWriter(self.model, out_path)
            
        out_path2 = None
        if hasattr(self.model, 'rule_card'):
            out_path2 = pjoin(self.dir_path, 'param_card_rule.dat')
            self.model.rule_card.write_file(out_path2)
        
        # IF MSSM convert the card to SLAH1
        if self.model_name == 'mssm' or self.model_name.startswith('mssm-'):
            import models.check_param_card as translator
            
            # Check the format of the param_card for Pythia and make it correct
            if out_path2:
                translator.make_valid_param_card(out_path, out_path2)
            translator.convert_to_slha1(out_path)
        
def ExportV4Factory(cmd, noclean, output_type='default'):
    """ Determine which Export_v4 class is required. cmd is the command 
        interface containing all potential usefull information.
        The output_type argument specifies from which context the output
        is called. It is 'madloop' for MadLoop5, 'amcatnlo' for FKS5 output
        and 'default' for tree-level outputs."""

    group_subprocesses = cmd.options['group_subprocesses']
<<<<<<< HEAD
    
    # First treat the MadLoop5 standalone case
    if output_type.startswith('madloop'):
=======

    # First treat the MadLoop5 standalone case       
    MadLoop_SA_options = {'clean': not noclean, 
      'complex_mass':cmd.options['complex_mass_scheme'],
      'export_format':'madloop', 
      'mp':True,
      'loop_dir': os.path.join(cmd._mgme_dir,'Template','loop_material'),
      'cuttools_dir': cmd._cuttools_dir,
      'iregi_dir':cmd._iregi_dir,
      'pjfry_dir':cmd.options["pjfry"],
      'golem_dir':cmd.options["golem"],
      'fortran_compiler':cmd.options['fortran_compiler'],
      'output_dependencies':cmd.options['output_dependencies'],
      'SubProc_prefix':'P',
      'compute_color_flows':cmd.options['loop_color_flows']}

    if output_type=='madloop':
>>>>>>> 7684cd3a
        import madgraph.loop.loop_exporters as loop_exporters
        if os.path.isdir(os.path.join(cmd._mgme_dir, 'Template/loop_material')):
            ExporterClass=None
            if not cmd.options['loop_optimized_output']:
                ExporterClass=loop_exporters.LoopProcessExporterFortranSA
            else:
<<<<<<< HEAD
                if all([amp['process']['has_born'] for amp in cmd._curr_amps]):
                    if output_type == "madloop":
                        ExporterClass=loop_exporters.LoopProcessOptimizedExporterFortranSA
                        options['export_format'] = 'madloop_optimized'
                    elif output_type == "madloop_matchbox":
                        ExporterClass=loop_exporters.LoopProcessExporterFortranMatchBox
                        options['export_format'] = 'madloop_matchbox'
                    else:
                        raise Exception, "output_type not recognize %s" % output_type
                    
                else:
                    logger.warning('ML5 can only exploit the optimized output for '+\
                                   ' processes with born diagrams. The optimization '+\
                                   ' option is therefore turned off for this process.')
                    ExporterClass=loop_exporters.LoopProcessExporterFortranSA
                    options['export_format'] = 'madloop_default'
            return ExporterClass(cmd._mgme_dir, cmd._export_dir, options)
=======
                ExporterClass=loop_exporters.LoopProcessOptimizedExporterFortranSA
                MadLoop_SA_options['export_format'] = 'madloop_optimized'

            return ExporterClass(cmd._mgme_dir, cmd._export_dir, MadLoop_SA_options)
>>>>>>> 7684cd3a
        else:
            raise MadGraph5Error('MG5_aMC cannot find the \'loop_material\' directory'+\
                                 ' in %s'%str(cmd._mgme_dir))

    # Then treat the aMC@NLO output     
    elif output_type=='amcatnlo':
        import madgraph.iolibs.export_fks as export_fks
        ExporterClass=None
        amcatnlo_options = MadLoop_SA_options
        amcatnlo_options['mp'] = len(cmd._fks_multi_proc.get_virt_amplitudes()) > 0
        if not cmd.options['loop_optimized_output']:
            logger.info("Writing out the aMC@NLO code")
            ExporterClass = export_fks.ProcessExporterFortranFKS
            amcatnlo_options['export_format']='FKS5_default'
        else:
            logger.info("Writing out the aMC@NLO code, using optimized Loops")
            ExporterClass = export_fks.ProcessOptimizedExporterFortranFKS
            amcatnlo_options['export_format']='FKS5_optimized'
        return ExporterClass(cmd._mgme_dir, cmd._export_dir, amcatnlo_options)

    # Then the default tree-level output
    elif output_type=='default':

        #check if we need to group processes
        if cmd.options['group_subprocesses'] == 'Auto':
            if cmd._curr_amps[0].get_ninitial()  == 2:
                group_subprocesses = True
            else:
                group_subprocesses = False

        assert group_subprocesses in [True, False]
        
        opt = {'clean': not noclean,
               'complex_mass': cmd.options['complex_mass_scheme'],
               'export_format':cmd._export_format,
               'mp': False,  
               'sa_symmetry':False, 
               'model': cmd._curr_model.get('name') }

        format = cmd._export_format #shortcut

        if format in ['standalone_msP', 'standalone_msF', 'standalone_rw']:
            opt['sa_symmetry'] = True        
    
        loop_induced_opt = MadLoop_SA_options
        loop_induced_opt['export_format'] = 'madloop_optimized'
        loop_induced_opt['SubProc_prefix'] = 'PV'
        # For loop_induced output with MadEvent, we must have access to the 
        # color flows.
        loop_induced_opt['compute_color_flows'] = True
        for key in opt:
            if key not in loop_induced_opt:
                loop_induced_opt[key] = opt[key]
    
        if format == 'matrix' or format.startswith('standalone'):
            return ProcessExporterFortranSA(cmd._mgme_dir, cmd._export_dir, opt,
                                            format=format)
        
        elif format in ['madevent'] and group_subprocesses:
            if isinstance(cmd._curr_amps[0], 
                                         loop_diagram_generation.LoopAmplitude):
                import madgraph.loop.loop_exporters as loop_exporters
                return  loop_exporters.LoopInducedExporterMEGroup(cmd._mgme_dir, 
                                               cmd._export_dir,loop_induced_opt)
            else:
                return  ProcessExporterFortranMEGroup(cmd._mgme_dir, 
                                                            cmd._export_dir,opt)                
        elif format in ['madevent']:
<<<<<<< HEAD
            return ProcessExporterFortranME(cmd._mgme_dir, cmd._export_dir,opt)
        elif format in ['matchbox']:
            return ProcessExporterFortranMatchBox(cmd._mgme_dir, cmd._export_dir,opt)
=======
            if isinstance(cmd._curr_amps[0], 
                                         loop_diagram_generation.LoopAmplitude):
                import madgraph.loop.loop_exporters as loop_exporters
                return  loop_exporters.LoopInducedExporterMENoGroup(cmd._mgme_dir, 
                                               cmd._export_dir,loop_induced_opt)
            else:
                return  ProcessExporterFortranME(cmd._mgme_dir, 
                                                            cmd._export_dir,opt)
>>>>>>> 7684cd3a
        elif cmd._export_format in ['madweight'] and group_subprocesses:

            return ProcessExporterFortranMWGroup(cmd._mgme_dir, cmd._export_dir,
                                                                            opt)
        elif cmd._export_format in ['madweight']:
            return ProcessExporterFortranMW(cmd._mgme_dir, cmd._export_dir, opt)
        else:
            raise Exception, 'Wrong export_v4 format'
    else:
        raise MadGraph5Error, 'Output type %s not reckognized in ExportV4Factory.'
    
            


#===============================================================================
# ProcessExporterFortranMWGroup
#===============================================================================
class ProcessExporterFortranMWGroup(ProcessExporterFortranMW):
    """Class to take care of exporting a set of matrix elements to
    MadEvent subprocess group format."""

    matrix_file = "matrix_madweight_group_v4.inc"

    #===========================================================================
    # generate_subprocess_directory_v4
    #===========================================================================
    def generate_subprocess_directory_v4(self, subproc_group,
                                         fortran_model,
                                         group_number):
        """Generate the Pn directory for a subprocess group in MadEvent,
        including the necessary matrix_N.f files, configs.inc and various
        other helper files"""

        if not isinstance(subproc_group, group_subprocs.SubProcessGroup):
            raise base_objects.PhysicsObject.PhysicsObjectError,\
                  "subproc_group object not SubProcessGroup"

        if not self.model:
            self.model = subproc_group.get('matrix_elements')[0].\
                         get('processes')[0].get('model')

        pathdir = os.path.join(self.dir_path, 'SubProcesses')

        # Create the directory PN in the specified path
        subprocdir = "P%d_%s" % (subproc_group.get('number'),
                                 subproc_group.get('name'))
        try:
            os.mkdir(pjoin(pathdir, subprocdir))
        except os.error as error:
            logger.warning(error.strerror + " " + subprocdir)


        logger.info('Creating files in directory %s' % subprocdir)
        Ppath = pjoin(pathdir, subprocdir)

        # Create the matrix.f files, auto_dsig.f files and all inc files
        # for all subprocesses in the group

        maxamps = 0
        maxflows = 0
        tot_calls = 0

        matrix_elements = subproc_group.get('matrix_elements')

        for ime, matrix_element in \
                enumerate(matrix_elements):
            filename = pjoin(Ppath, 'matrix%d.f' % (ime+1))
            calls, ncolor = \
               self.write_matrix_element_v4(writers.FortranWriter(filename), 
                                                matrix_element,
                                                fortran_model,
                                                str(ime+1),
                                                subproc_group.get('diagram_maps')[\
                                                                              ime])

            filename = pjoin(Ppath, 'auto_dsig%d.f' % (ime+1))
            self.write_auto_dsig_file(writers.FortranWriter(filename),
                                 matrix_element,
                                 str(ime+1))

            # Keep track of needed quantities
            tot_calls += int(calls)
            maxflows = max(maxflows, ncolor)
            maxamps = max(maxamps, len(matrix_element.get('diagrams')))

            # Draw diagrams
            filename = pjoin(Ppath, "matrix%d.ps" % (ime+1))
            plot = draw.MultiEpsDiagramDrawer(matrix_element.get('base_amplitude').\
                                                                    get('diagrams'),
                                              filename,
                                              model = \
                                                matrix_element.get('processes')[0].\
                                                                       get('model'),
                                              amplitude=True)
            logger.info("Generating Feynman diagrams for " + \
                         matrix_element.get('processes')[0].nice_string())
            plot.draw()

        # Extract number of external particles
        (nexternal, ninitial) = matrix_element.get_nexternal_ninitial()

        # Generate a list of diagrams corresponding to each configuration
        # [[d1, d2, ...,dn],...] where 1,2,...,n is the subprocess number
        # If a subprocess has no diagrams for this config, the number is 0

        subproc_diagrams_for_config = subproc_group.get('diagrams_for_configs')

        filename = pjoin(Ppath, 'auto_dsig.f')
        self.write_super_auto_dsig_file(writers.FortranWriter(filename),
                                   subproc_group)

        filename = pjoin(Ppath,'configs.inc')
        nconfigs, s_and_t_channels = self.write_configs_file(\
            writers.FortranWriter(filename),
            subproc_group,
            subproc_diagrams_for_config)

        filename = pjoin(Ppath, 'leshouche.inc')
        self.write_leshouche_file(writers.FortranWriter(filename),
                                   subproc_group)

        filename = pjoin(Ppath, 'phasespace.inc')
        self.write_phasespace_file(writers.FortranWriter(filename),
                           nconfigs)
                           

        filename = pjoin(Ppath, 'maxamps.inc')
        self.write_maxamps_file(writers.FortranWriter(filename),
                           maxamps,
                           maxflows,
                           max([len(me.get('processes')) for me in \
                                matrix_elements]),
                           len(matrix_elements))

        filename = pjoin(Ppath, 'mirrorprocs.inc')
        self.write_mirrorprocs(writers.FortranWriter(filename),
                          subproc_group)

        filename = pjoin(Ppath, 'nexternal.inc')
        self.write_nexternal_file(writers.FortranWriter(filename),
                             nexternal, ninitial)

        filename = pjoin(Ppath, 'pmass.inc')
        self.write_pmass_file(writers.FortranWriter(filename),
                         matrix_element)

        filename = pjoin(Ppath, 'props.inc')
        self.write_props_file(writers.FortranWriter(filename),
                         matrix_element,
                         s_and_t_channels)

#        filename = pjoin(Ppath, 'processes.dat')
#        files.write_to_file(filename,
#                            self.write_processes_file,
#                            subproc_group)

        # Generate jpgs -> pass in make_html
        #os.system(os.path.join('..', '..', 'bin', 'gen_jpeg-pl'))

        linkfiles = ['driver.f', 'cuts.f', 'initialization.f','gen_ps.f', 'makefile', 'coupl.inc','madweight_param.inc', 'run.inc', 'setscales.f']

        for file in linkfiles:
            ln('../%s' % file, cwd=Ppath)

        ln('nexternal.inc', '../../Source', cwd=Ppath, log=False)
        ln('leshouche.inc', '../../Source', cwd=Ppath, log=False)
        ln('maxamps.inc', '../../Source', cwd=Ppath, log=False)
        ln('../../Source/maxparticles.inc', '.', log=True, cwd=Ppath)
        ln('../../Source/maxparticles.inc', '.', name='genps.inc', log=True, cwd=Ppath)
        ln('phasespace.inc', '../', log=True, cwd=Ppath)
        if not tot_calls:
            tot_calls = 0
        return tot_calls

    #===========================================================================
    # write_super_auto_dsig_file
    #===========================================================================
    def write_super_auto_dsig_file(self, writer, subproc_group):
        """Write the auto_dsig.f file selecting between the subprocesses
        in subprocess group mode"""

        replace_dict = {}

        # Extract version number and date from VERSION file
        info_lines = self.get_mg5_info_lines()
        replace_dict['info_lines'] = info_lines

        matrix_elements = subproc_group.get('matrix_elements')

        # Extract process info lines
        process_lines = '\n'.join([self.get_process_info_lines(me) for me in \
                                   matrix_elements])
        replace_dict['process_lines'] = process_lines

        nexternal, ninitial = matrix_elements[0].get_nexternal_ninitial()
        replace_dict['nexternal'] = nexternal

        replace_dict['nsprocs'] = 2*len(matrix_elements)

        # Generate dsig definition line
        dsig_def_line = "DOUBLE PRECISION " + \
                        ",".join(["DSIG%d" % (iproc + 1) for iproc in \
                                  range(len(matrix_elements))])
        replace_dict["dsig_def_line"] = dsig_def_line

        # Generate dsig process lines
        call_dsig_proc_lines = []
        for iproc in range(len(matrix_elements)):
            call_dsig_proc_lines.append(\
                "IF(IPROC.EQ.%(num)d) DSIGPROC=DSIG%(num)d(P1,WGT,IMODE) ! %(proc)s" % \
                {"num": iproc + 1,
                 "proc": matrix_elements[iproc].get('processes')[0].base_string()})
        replace_dict['call_dsig_proc_lines'] = "\n".join(call_dsig_proc_lines)

        file = open(os.path.join(_file_path, \
                       'iolibs/template_files/super_auto_dsig_mw_group_v4.inc')).read()
        file = file % replace_dict

        # Write the file
        writer.writelines(file)

    #===========================================================================
    # write_mirrorprocs
    #===========================================================================
    def write_mirrorprocs(self, writer, subproc_group):
        """Write the mirrorprocs.inc file determining which processes have
        IS mirror process in subprocess group mode."""

        lines = []
        bool_dict = {True: '.true.', False: '.false.'}
        matrix_elements = subproc_group.get('matrix_elements')
        lines.append("DATA (MIRRORPROCS(I),I=1,%d)/%s/" % \
                     (len(matrix_elements),
                      ",".join([bool_dict[me.get('has_mirror_process')] for \
                                me in matrix_elements])))
        # Write the file
        writer.writelines(lines)

    #===========================================================================
    # write_configs_file
    #===========================================================================
    def write_configs_file(self, writer, subproc_group, diagrams_for_config):
        """Write the configs.inc file with topology information for a
        subprocess group. Use the first subprocess with a diagram for each
        configuration."""

        matrix_elements = subproc_group.get('matrix_elements')
        model = matrix_elements[0].get('processes')[0].get('model')

        diagrams = []
        config_numbers = []
        for iconfig, config in enumerate(diagrams_for_config):
            # Check if any diagrams correspond to this config
            if set(config) == set([0]):
                continue
            subproc_diags = []
            for s,d in enumerate(config):
                if d:
                    subproc_diags.append(matrix_elements[s].\
                                         get('diagrams')[d-1])
                else:
                    subproc_diags.append(None)
            diagrams.append(subproc_diags)
            config_numbers.append(iconfig + 1)

        # Extract number of external particles
        (nexternal, ninitial) = subproc_group.get_nexternal_ninitial()

        return len(diagrams), \
               self.write_configs_file_from_diagrams(writer, diagrams,
                                                config_numbers,
                                                nexternal, ninitial,
                                                matrix_elements[0],model)

    #===========================================================================
    # write_run_configs_file
    #===========================================================================
    def write_run_config_file(self, writer):
        """Write the run_configs.inc file for MadEvent"""

        path = os.path.join(_file_path,'iolibs','template_files','madweight_run_config.inc') 
        text = open(path).read() % {'chanperjob':'2'} 
        writer.write(text)
        return True


    #===========================================================================
    # write_leshouche_file
    #===========================================================================
    def write_leshouche_file(self, writer, subproc_group):
        """Write the leshouche.inc file for MG4"""

        all_lines = []

        for iproc, matrix_element in \
            enumerate(subproc_group.get('matrix_elements')):
            all_lines.extend(self.get_leshouche_lines(matrix_element,
                                                 iproc))

        # Write the file
        writer.writelines(all_lines)

        return True


    <|MERGE_RESOLUTION|>--- conflicted
+++ resolved
@@ -80,13 +80,7 @@
 
         self.opt = dict(self.default_opt)
         if opt:
-<<<<<<< HEAD
             self.opt.update(opt)
-=======
-            self.opt = opt
-        else:
-            self.opt = {'clean': False, 'complex_mass':False,
-                        'export_format':'madevent', 'mp': False}
         
         #place holder to pass information to the run_interface
         self.proc_characteristic = banner_mod.ProcCharacteristic()
@@ -110,7 +104,6 @@
                         
         return calls    
         
->>>>>>> 7684cd3a
 
 
     #===========================================================================
@@ -142,8 +135,6 @@
         run_card.write(pjoin(self.dir_path, 'Cards', 'run_card.dat'))
         
         
-        
- 
     #===========================================================================
     # copy the Template in a new directory.
     #===========================================================================
@@ -5095,15 +5086,11 @@
             includes.extend(["include \'mp_coupl.inc\'","include \'mp_input.inc\'"])
         # In standalone and madloop we do no use the compiled param card but
         # still parse the .dat one so we must load it.
-<<<<<<< HEAD
-        if self.opt['export_format'] in ['madloop','madloop_optimized','madloop_matchbox']:
-=======
         if self.opt['loop_induced']:
             #loop induced follow MadEvent way to handle the card.
             load_card = ''
             lha_read_filename='lha_read.f'            
-        elif self.opt['export_format'] in ['madloop','madloop_optimized']:
->>>>>>> 7684cd3a
+        elif self.opt['export_format'] in ['madloop','madloop_optimized', 'madloop_matchbox']:
             load_card = 'call LHA_loadcard(param_name,npara,param,value)'
             lha_read_filename='lha_read_mp.f'
         elif self.opt['export_format'].startswith('standalone') or self.opt['export_format'] in ['madweight']\
@@ -5917,11 +5904,6 @@
         and 'default' for tree-level outputs."""
 
     group_subprocesses = cmd.options['group_subprocesses']
-<<<<<<< HEAD
-    
-    # First treat the MadLoop5 standalone case
-    if output_type.startswith('madloop'):
-=======
 
     # First treat the MadLoop5 standalone case       
     MadLoop_SA_options = {'clean': not noclean, 
@@ -5938,38 +5920,22 @@
       'SubProc_prefix':'P',
       'compute_color_flows':cmd.options['loop_color_flows']}
 
-    if output_type=='madloop':
->>>>>>> 7684cd3a
+    if output_type.startswith('madloop'):
         import madgraph.loop.loop_exporters as loop_exporters
         if os.path.isdir(os.path.join(cmd._mgme_dir, 'Template/loop_material')):
             ExporterClass=None
             if not cmd.options['loop_optimized_output']:
                 ExporterClass=loop_exporters.LoopProcessExporterFortranSA
             else:
-<<<<<<< HEAD
-                if all([amp['process']['has_born'] for amp in cmd._curr_amps]):
-                    if output_type == "madloop":
-                        ExporterClass=loop_exporters.LoopProcessOptimizedExporterFortranSA
-                        options['export_format'] = 'madloop_optimized'
-                    elif output_type == "madloop_matchbox":
-                        ExporterClass=loop_exporters.LoopProcessExporterFortranMatchBox
-                        options['export_format'] = 'madloop_matchbox'
-                    else:
-                        raise Exception, "output_type not recognize %s" % output_type
-                    
+                if output_type == "madloop":
+                    ExporterClass=loop_exporters.LoopProcessOptimizedExporterFortranSA
+                    MadLoop_SA_options['export_format'] = 'madloop_optimized'
+                elif output_type == "madloop_matchbox":
+                    ExporterClass=loop_exporters.LoopProcessExporterFortranMatchBox
+                    MadLoop_SA_options['export_format'] = 'madloop_matchbox'
                 else:
-                    logger.warning('ML5 can only exploit the optimized output for '+\
-                                   ' processes with born diagrams. The optimization '+\
-                                   ' option is therefore turned off for this process.')
-                    ExporterClass=loop_exporters.LoopProcessExporterFortranSA
-                    options['export_format'] = 'madloop_default'
-            return ExporterClass(cmd._mgme_dir, cmd._export_dir, options)
-=======
-                ExporterClass=loop_exporters.LoopProcessOptimizedExporterFortranSA
-                MadLoop_SA_options['export_format'] = 'madloop_optimized'
-
+                    raise Exception, "output_type not recognize %s" % output_type
             return ExporterClass(cmd._mgme_dir, cmd._export_dir, MadLoop_SA_options)
->>>>>>> 7684cd3a
         else:
             raise MadGraph5Error('MG5_aMC cannot find the \'loop_material\' directory'+\
                                  ' in %s'%str(cmd._mgme_dir))
@@ -6038,11 +6004,6 @@
                 return  ProcessExporterFortranMEGroup(cmd._mgme_dir, 
                                                             cmd._export_dir,opt)                
         elif format in ['madevent']:
-<<<<<<< HEAD
-            return ProcessExporterFortranME(cmd._mgme_dir, cmd._export_dir,opt)
-        elif format in ['matchbox']:
-            return ProcessExporterFortranMatchBox(cmd._mgme_dir, cmd._export_dir,opt)
-=======
             if isinstance(cmd._curr_amps[0], 
                                          loop_diagram_generation.LoopAmplitude):
                 import madgraph.loop.loop_exporters as loop_exporters
@@ -6051,7 +6012,8 @@
             else:
                 return  ProcessExporterFortranME(cmd._mgme_dir, 
                                                             cmd._export_dir,opt)
->>>>>>> 7684cd3a
+        elif format in ['matchbox']:
+            return ProcessExporterFortranMatchBox(cmd._mgme_dir, cmd._export_dir,opt)
         elif cmd._export_format in ['madweight'] and group_subprocesses:
 
             return ProcessExporterFortranMWGroup(cmd._mgme_dir, cmd._export_dir,

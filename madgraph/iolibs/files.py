################################################################################
#
# Copyright (c) 2009 The MadGraph Development team and Contributors
#
# This file is a part of the MadGraph 5 project, an application which 
# automatically generates Feynman diagrams and matrix elements for arbitrary
# high-energy processes in the Standard Model and beyond.
#
# It is subject to the MadGraph license which should accompany this 
# distribution.
#
# For more information, please visit: http://madgraph.phys.ucl.ac.be
#
################################################################################

"""Methods and classes dealing with file access."""

import logging
import os
import shutil


logger = logging.getLogger('madgraph.files')

#===============================================================================
# read_from_file
#===============================================================================
def read_from_file(filename, myfunct, *args):
    """Open a file, apply the function myfunct (with sock as an arg) 
    on its content and return the result. Deals properly with errors and
    returns None if something goes wrong. 
    """

    try:
        sock = open(filename, 'r')
        try:
            ret_value = myfunct(sock, *args)
        finally:
            sock.close()
    except IOError, (errno, strerror):
        logger.error("I/O error (%s): %s" % (errno, strerror))
        return None

    return ret_value

#===============================================================================
# write_to_file
#===============================================================================
def write_to_file(filename, myfunct, *args):
    """Open a file for writing, apply the function myfunct (with sock as an arg) 
    on its content and return the result. Deals properly with errors and
    returns None if something goes wrong. 
    """

    try:
        sock = open(filename, 'w')
        try:
            ret_value = myfunct(sock, *args)
        finally:
            sock.close()
    except IOError, (errno, strerror):
        logger.error("I/O error (%s): %s" % (errno, strerror))
        return None

    return ret_value

#===============================================================================
# append_to_file
#===============================================================================
def append_to_file(filename, myfunct, *args):
    """Open a file for appending, apply the function myfunct (with
    sock as an arg) on its content and return the result. Deals
    properly with errors and returns None if something goes wrong.
    """

    try:
        sock = open(filename, 'a')
        try:
            ret_value = myfunct(sock, *args)
        finally:
            sock.close()
    except IOError, (errno, strerror):
        logger.error("I/O error (%s): %s" % (errno, strerror))
        return None

    return ret_value

#===============================================================================
# check piclke validity
#===============================================================================
<<<<<<< HEAD
def is_uptodate(picklefile, path_list=None, min_time=1287135673):
=======
def is_uptodate(picklefile, path_list=None, min_time=1287570442):
>>>>>>> b9aab1e3
    """Check if the pickle files is uptodate compare to a list of files. 
    If no files are given, the pickle files is checked against it\' current 
    directory"""
    
    if not os.path.exists(picklefile):
        return False
    
    if not path_list:
        dirpath = os.path.dirname(picklefile)
        path_list = [ os.path.join(dirpath, file) for file in \
                                                            os.listdir(dirpath)]
    
    assert type(path_list) == list, 'is_update expect a list of files'
    
    pickle_date = os.path.getctime(picklefile)
    if pickle_date < min_time:
        return False
    
    for path in path_list:
        if os.path.getmtime(path) > pickle_date:
            return False
    #all pass
    return True


################################################################################
## helper function for universal file treatment
################################################################################
def format_path(path):
    """Format the path in local format taking in entry a unix format"""
    if path[0] != '/':
        return os.path.join(*path.split('/'))
    else:
        return os.path.sep + os.path.join(*path.split('/'))
    
def cp(path1, path2, log=True):
    """ simple cp taking linux or mix entry"""
    path1 = format_path(path1)
    path2 = format_path(path2)
    try:
        shutil.copy2(path1, path2)
    except IOError, why:
        if log:
            logger.warning(why)
        
    
def mv(path1, path2):
    """simple mv taking linux or mix format entry"""
    path1 = format_path(path1)
    path2 = format_path(path2)
    try:
        shutil.move(path1, path2)
    except:
        # An error can occur if the files exist at final destination
        if os.path.isfile(path2):
            os.remove(path2)
            shutil.move(path1, path2)
            return
        elif os.path.isdir(path2) and os.path.exists(
                                   os.path.join(path2, os.path.basename(path1))):      
            path2 = os.path.join(path2, os.path.basename(path1))
            os.remove(path2)
            shutil.move(path1, path2)
        else:
            raise
        
def ln(file_pos, starting_dir='.', name='', log=True):
    """a simple way to have a symbolic link whithout to have to change directory
    starting_point is the directory where to write the link
    file_pos is the file to link
    WARNING: not the linux convention
    """
    file_pos = format_path(file_pos)
    starting_dir = format_path(starting_dir)
    if not name:
        name = os.path.split(file_pos)[1]    
        
    try:
        os.symlink(os.path.relpath(file_pos, starting_dir), \
                        os.path.join(starting_dir, name))
    except:
        if log:
            logger.warning('Could not link %s at position: %s' % (file_pos, \
                                                os.path.realpath(starting_dir)))
 <|MERGE_RESOLUTION|>--- conflicted
+++ resolved
@@ -88,11 +88,7 @@
 #===============================================================================
 # check piclke validity
 #===============================================================================
-<<<<<<< HEAD
-def is_uptodate(picklefile, path_list=None, min_time=1287135673):
-=======
 def is_uptodate(picklefile, path_list=None, min_time=1287570442):
->>>>>>> b9aab1e3
     """Check if the pickle files is uptodate compare to a list of files. 
     If no files are given, the pickle files is checked against it\' current 
     directory"""

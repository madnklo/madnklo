--- conflicted
+++ resolved
@@ -351,12 +351,16 @@
     # group_amplitudes
     #===========================================================================
     @staticmethod
-    def group_amplitudes(amplitudes,criteria):
+    def group_amplitudes(amplitudes, criteria='madevent'):
         """Return a SubProcessGroupList with the amplitudes divided
         into subprocess groups"""
 
         assert isinstance(amplitudes, diagram_generation.AmplitudeList), \
                   "Argument to group_amplitudes must be AmplitudeList"
+
+        if criteria in ['matrix', 'standalone','pythia8','standalone_cpp']:
+            criteria = 'madevent'
+        assert criteria in ['madevent', 'madweight']
 
         logger.info("Organizing processes into subprocess groups")
 
@@ -379,7 +383,7 @@
         return ret_list
 
     @staticmethod
-    def find_process_classes(amplitudes,criteria):
+    def find_process_classes(amplitudes, criteria):
         """Find all different process classes, classified according to
         initial state and final state. For initial state, we
         differentiate fermions, antifermions, gluons, and masses. For
@@ -388,6 +392,7 @@
         assert isinstance(amplitudes, diagram_generation.AmplitudeList), \
                   "Argument to find_process_classes must be AmplitudeList"
         assert amplitudes
+        assert criteria in ['madevent','madweight']
 
         model = amplitudes[0].get('process').get('model')
         proc_classes = []
@@ -411,21 +416,16 @@
               proc_class = [ [(p.is_fermion(), ) \
                             for p in is_parts], # p.get('is_part')
                            [(p.get('mass'), p.get('spin'),
-<<<<<<< HEAD
-                             p.get('color') != 1) for p in \
-                            is_parts + fs_parts],
-                           amplitude.get('process').get('id')]
+                             abs(p.get('color')),l.get('onshell')) for (p, l) \
+                             in zip(is_parts + fs_parts, process.get('legs'))],
+                           amplitude.get('process').get('id'),
+                           process.get('id')]
             if (criteria=="madweight"):
               proc_class = [ [(abs(p.get('pdg_code'))==5, abs(p.get('pdg_code'))==11, 
                            abs(p.get('pdg_code'))==13, abs(p.get('pdg_code'))==15) for p in \
                             fs_parts],
                            amplitude.get('process').get('id')]
-=======
-                             abs(p.get('color')),l.get('onshell')) for (p, l) \
-                             in zip(is_parts + fs_parts, process.get('legs'))],
-                           amplitude.get('process').get('id'),
-                           process.get('id')]
->>>>>>> 43f0cc27
+
             try:
                 amplitude_classes[iamp] = proc_classes.index(proc_class)
             except ValueError:
@@ -620,30 +620,24 @@
     # group_amplitudes
     #===========================================================================
     @staticmethod
-<<<<<<< HEAD
-    def group_amplitudes(decay_chain_amp, criteria):
-=======
-    def group_amplitudes(decay_chain_amps):
->>>>>>> 43f0cc27
+    def group_amplitudes(decay_chain_amps, criteria='madevent'):
         """Recursive function. Starting from a DecayChainAmplitude,
         return a DecayChainSubProcessGroup with the core amplitudes
         and decay chains divided into subprocess groups"""
 
         assert isinstance(decay_chain_amps, diagram_generation.DecayChainAmplitudeList), \
                   "Argument to group_amplitudes must be DecayChainAmplitudeList"
-
+        if criteria in ['matrix', 'standalone','pythia8','standalone_cpp']:
+            criteria = 'madevent'
+        assert criteria in ['madevent', 'madweight']
+        
         # Collect all amplitudes
         amplitudes = diagram_generation.AmplitudeList()
         for amp in decay_chain_amps:
             amplitudes.extend(amp.get('amplitudes'))
 
         # Determine core process groups
-<<<<<<< HEAD
-        core_groups = SubProcessGroup.group_amplitudes(\
-            decay_chain_amp.get('amplitudes'),criteria)
-=======
-        core_groups = SubProcessGroup.group_amplitudes(amplitudes)
->>>>>>> 43f0cc27
+        core_groups = SubProcessGroup.group_amplitudes(amplitudes, criteria)
 
         dc_subproc_group = DecayChainSubProcessGroup(\
             {'core_groups': core_groups,
@@ -657,11 +651,7 @@
                           
         if decays:
             dc_subproc_group.get('decay_groups').append(\
-<<<<<<< HEAD
-                DecayChainSubProcessGroup.group_amplitudes(decay_chain,criteria))
-=======
-                DecayChainSubProcessGroup.group_amplitudes(decays))
->>>>>>> 43f0cc27
+                DecayChainSubProcessGroup.group_amplitudes(decays, criteria))
 
         return dc_subproc_group
 

      SUBROUTINE SLOOPMATRIXHEL(P,HEL,ANS)
      IMPLICIT NONE
C  
C CONSTANTS
C
      INTEGER    NEXTERNAL
      PARAMETER (NEXTERNAL=%(nexternal)d)

      INCLUDE "nsquaredSO.inc"

C  
C ARGUMENTS 
C  
      %(real_dp_format)s P(0:3,NEXTERNAL)
      %(real_dp_format)s ANS(0:3,0:NSQUAREDSO)
	  INTEGER HEL, USERHEL
	  common/USERCHOICE/USERHEL
C ----------
C BEGIN CODE
C ----------
	  USERHEL=HEL
      CALL SLOOPMATRIX(P,ANS)
	  END

	  logical function IsZero(toTest, reference_value, ampLn)
      IMPLICIT NONE
C  
C CONSTANTS
C
      INTEGER    NLOOPAMPS
	  PARAMETER (NLOOPAMPS=%(nloopamps)d)
C  
C ARGUMENTS 
C  
	  %(real_dp_format)s toTest, reference_value
	  integer ampLn
C  
C GLOBAL 
C
	  include 'MadLoopParams.inc'

      %(complex_dp_format)s AMPL(3,NLOOPAMPS)
	  LOGICAL S(NLOOPAMPS)
	  common/AMPL/AMPL,S
C ----------
C BEGIN CODE
C ----------
	  IF(abs(reference_value).eq.0.0d0) then
	    IsZero=.FALSE.
		write(*,*) '##E02 ERRROR Reference value for comparison is zero.'
		STOP
	  else
	    IsZero=((abs(toTest)/abs(reference_value)).lt.ZeroThres)
	  endif
      IF(AMPLN.NE.-1) THEN 
	    IF((.NOT.ISZERO).AND.(.NOT.S(AMPLN))) THEN
	      write(*,*) '##W01 WARNING Contribution ',ampLn,' is detected as contributing with CR=',(abs(toTest)/abs(reference_value)),' but is unstable.' 
	    ENDIF
	  ENDIF

	  end

      SUBROUTINE SLOOPMATRIX(P_USER,ANSRETURNED)
C  
%(info_lines)s
C
C Returns amplitude squared summed/avg over colors
c and helicities for the point in phase space P(0:3,NEXTERNAL)
c and external lines W(0:6,NEXTERNAL)
C  
%(process_lines)s
C  
      IMPLICIT NONE
C  
C CONSTANTS
C
      CHARACTER*64 paramFileName
      PARAMETER ( paramFileName='MadLoopParams.dat')
	  %(nbornamps_decl)s
      INTEGER    NLOOPAMPS, NCTAMPS
      PARAMETER (NLOOPAMPS=%(nloopamps)d, NCTAMPS=%(nctamps)d) 
      INTEGER    NEXTERNAL
      PARAMETER (NEXTERNAL=%(nexternal)d)
      INTEGER    NWAVEFUNCS
      PARAMETER (NWAVEFUNCS=%(nwavefuncs)d)
	  INTEGER    NCOMB
      PARAMETER (NCOMB=%(ncomb)d)
      %(real_dp_format)s     ZERO
      PARAMETER (ZERO=0D0)
	  %(real_mp_format)s     MP__ZERO
      PARAMETER (MP__ZERO=0E0_16)
      %(complex_dp_format)s IMAG1
      PARAMETER (IMAG1=(0D0,1D0))
C     This parameter is designed for the check timing command of MG5
      LOGICAL SKIPLOOPEVAL
      PARAMETER (SKIPLOOPEVAL=.FALSE.)
	  LOGICAL BOOTANDSTOP
      PARAMETER (BOOTANDSTOP=.FALSE.)
      INCLUDE "nsquaredSO.inc"
	  INTEGER NSQUAREDSOP1
	  PARAMETER (NSQUAREDSOP1=NSQUAREDSO+1)
	  INTEGER MAXSTABILITYLENGTH
	  DATA MAXSTABILITYLENGTH/20/
	  common/stability_tests/maxstabilitylength	  
C  
C ARGUMENTS 
C  
      %(real_dp_format)s P_USER(0:3,NEXTERNAL)
<<<<<<< HEAD
      %(real_dp_format)s ANS(3)
      %(real_dp_format)s ANSL2(NLOOPAMPS,3)
C  
C LOCAL VARIABLES 
C  
      LOGICAL CHECKDIAG
=======
      %(real_dp_format)s ANSRETURNED(0:3,0:NSQUAREDSO)
C  
C LOCAL VARIABLES 
C  
      %(real_dp_format)s ANS(0:3)
>>>>>>> 2eeb5295
      INTEGER I,J,K,H
	  INTEGER HELPICKED_BU, CTMODEINIT_BU
	  %(real_dp_format)s MLSTABTHRES_BU
C P is the actual PS POINT used for the computation, and can be rotated for the stability test purposes.
	  %(real_dp_format)s P(0:3,NEXTERNAL) 
C DP_RES STORES THE DOUBLE PRECISION RESULT OBTAINED FROM DIFFERENT EVALUATION METHODS IN ORDER TO ASSESS STABILITY.
C THE STAB_STAGE COUNTER I CORRESPONDANCE GOES AS FOLLOWS
C  I=1 -> ORIGINAL PS, CTMODE=1
C  I=2 -> ORIGINAL PS, CTMODE=2, (ONLY WITH CTMODERUN=-1)
C  I=3 -> PS WITH ROTATION 1, CTMODE=1, (ONLY WITH CTMODERUN=-2)
C  I=4 -> PS WITH ROTATION 2, CTMODE=1, (ONLY WITH CTMODERUN=-3)
C  I=5 -> POSSIBLY MORE EVALUATION METHODS IN THE FUTURE, MAX IS MAXSTABILITYLENGTH
C IF UNSTABLE IT GOES TO THE SAME PATTERN BUT STAB_INDEX IS THEN I+20.
      LOGICAL EVAL_DONE(MAXSTABILITYLENGTH)
	  LOGICAL DOING_QP_EVALS
      INTEGER STAB_INDEX,BASIC_CT_MODE
	  INTEGER N_DP_EVAL, N_QP_EVAL
	  DATA N_DP_EVAL/1/
	  DATA N_QP_EVAL/1/
	  %(real_dp_format)s ACC
	  %(real_dp_format)s DP_RES(3,MAXSTABILITYLENGTH)
C QP_RES STORES THE QUADRUPLE PRECISION RESULT OBTAINED FROM DIFFERENT EVALUATION METHODS IN ORDER TO ASSESS STABILITY.
	  %(real_dp_format)s QP_RES(3,MAXSTABILITYLENGTH)
      INTEGER NHEL(NEXTERNAL), IC(NEXTERNAL)
	  INTEGER NATTEMPTS
	  DATA NATTEMPTS/0/
	  DATA IC/NEXTERNAL*1/
	  %(real_dp_format)s BUFFR(3),TEMP(3),TEMP1,TEMP2
      %(real_dp_format)s BUFFRL2(NLOOPAMPS,3)
      %(complex_dp_format)s CFTOT
	  LOGICAL FOUNDHELFILTER,FOUNDLOOPFILTER
	  DATA FOUNDHELFILTER/.TRUE./
	  DATA FOUNDLOOPFILTER/.TRUE./
	  INTEGER IDEN
      %(den_factor_line)s
	  INTEGER HELAVGFACTOR
	  DATA HELAVGFACTOR/%(hel_avg_factor)d/
      LOGICAL DONEHELDOUBLECHECK
      DATA DONEHELDOUBLECHECK/.FALSE./	  
	  INTEGER NEPS
	  DATA NEPS/0/
C
C FUNCTIONS
C
      LOGICAL ISZERO
C  
C GLOBAL VARIABLES
C  
      include 'coupl.inc'
	  include 'mp_coupl.inc'
	  include 'MadLoopParams.inc'

	  INTEGER NTRY
      DATA NTRY/0/
	  LOGICAL CHECKPHASE
	  DATA CHECKPHASE/.TRUE./
	  LOGICAL HELDOUBLECHECKED
	  DATA HELDOUBLECHECKED/.FALSE./
	  %(real_dp_format)s REF
	  DATA REF/0.0d0/
      common/INIT/NTRY,CHECKPHASE,HELDOUBLECHECKED,REF

C     THE LOGICAL BELOWS ARE JUST TO KEEP TRACK OF WHETHER THE MP_PS HAS BEEN SET YET OR NOT AND WHETER THE MP EXTERNAL WFS HAVE BEEN COMPUTED YET.
	  LOGICAL MP_DONE
	  DATA MP_DONE/.FALSE./
	  common/MP_DONE/MP_DONE
	  LOGICAL MP_PS_SET
	  DATA MP_PS_SET/.FALSE./
	  common/MP_PS_SET/MP_PS_SET

C     PS CAN POSSIBILY BE PASSED THROUGH IMPROVE_PS BUT IS NOT MODIFIED FOR THE PURPOSE OF THE STABILITY TEST	  
C     EVEN THOUGH THEY ARE PUT IN COMMON BLOCK, FOR NOW THEY ARE NOT USED ANYWHERE ELSE
	  %(real_dp_format)s PS(0:3,NEXTERNAL)
	  common/PSPOINT/PS
C     AGAIN BELOW, MP_PS IS THE FIXED (POSSIBLY IMPROVED) MP PS POINT AND MP_P IS THE ONE WHICH CAN BE MODIFIED (I.E. ROTATED ETC.) FOR STABILITY PURPOSE
C     EVEN THOUGH THEY ARE PUT IN COMMON BLOCK, FOR NOW THEY ARE NOT USED ANYWHERE ELSE THAN HERE AND SET_MP_PS()
      %(real_mp_format)s MP_PS(0:3,NEXTERNAL),MP_P(0:3,NEXTERNAL)
	  common/MP_PSPOINT/MP_PS,MP_P

	  %(real_dp_format)s LSCALE
	  INTEGER CTMODE	  
      common/CT/LSCALE,CTMODE

	  LOGICAL GOODHEL(NCOMB)
	  LOGICAL GOODAMP(NLOOPAMPS,NCOMB)
	  common/Filters/GOODAMP,GOODHEL

	  INTEGER HELPICKED
	  DATA HELPICKED/-1/
	  common/HELCHOICE/HELPICKED
	  INTEGER USERHEL
	  DATA USERHEL/-1/
	  common/USERCHOICE/USERHEL

      %(dp_born_amps_decl)s	  
	  %(complex_dp_format)s W(20,NWAVEFUNCS%(ncomb_helas_objs)s)
	  INTEGER VALIDH
	  common/WFCTS/W  
	  common/VALIDH/VALIDH

      %(complex_dp_format)s AMPL(3,NLOOPAMPS)
	  LOGICAL S(NLOOPAMPS)
	  common/AMPL/AMPL,S

	  INTEGER CF_D(NLOOPAMPS,%(color_matrix_size)s)
	  INTEGER CF_N(NLOOPAMPS,%(color_matrix_size)s)
	  common/CF/CF_D,CF_N

	  INTEGER HELC(NEXTERNAL,NCOMB)
	  common/HELCONFIGS/HELC

	  %(real_dp_format)s PREC,USER_STAB_PREC
	  DATA USER_STAB_PREC/-1.0d0/	  
	  COMMON/USER_STAB_PREC/USER_STAB_PREC

C     Return codes H,T,U correspond to the hundreds, tens and units
C     building returncode, i.e.
C     RETURNCODE=100*RET_CODE_H+10*RET_CODE_T+RET_CODE_U
	  
      INTEGER RET_CODE_H,RET_CODE_T,RET_CODE_U
	  %(real_dp_format)s ACCURACY(0:NSQUAREDSO)
	  DATA (ACCURACY(I),I=0,NSQUAREDSO)/NSQUAREDSOP1*1.0d0/
	  DATA RET_CODE_H,RET_CODE_T,RET_CODE_U/1,1,0/
	  common/ACC/ACCURACY,RET_CODE_H,RET_CODE_T,RET_CODE_U

	  LOGICAL MP_DONE_ONCE
	  DATA MP_DONE_ONCE/.FALSE./
	  common/MP_DONE_ONCE/MP_DONE_ONCE

C ----------
C BEGIN CODE
C ----------
CHECKDIAG = .FALSE.
IF(NTRY.EQ.0) THEN
  CALL MADLOOPPARAMREADER(paramFileName,.TRUE.)
  CALL SET_N_EVALS(N_DP_EVAL,N_QP_EVAL)
  HELDOUBLECHECKED=.NOT.DoubleCheckHelicityFilter  
  DO J=1,NCOMB
    DO I=1,NCTAMPS
	  GOODAMP(I,J)=.TRUE.
	ENDDO
  ENDDO
OPEN(1, FILE="LoopFilter.dat", err=100, status='OLD',           action='READ')
  DO J=1,NCOMB
    READ(1,*,END=101) (GOODAMP(I,J),I=NCTAMPS+1,NLOOPAMPS)
  ENDDO
  GOTO 101
100  CONTINUE
  FOUNDLOOPFILTER=.FALSE.
  DO J=1,NCOMB
    DO I=NCTAMPS+1,NLOOPAMPS
	  GOODAMP(I,J)=(.NOT.USELOOPFILTER)
	ENDDO
  ENDDO
101  CONTINUE
CLOSE(1)
OPEN(1, FILE="HelFilter.dat", err=102, status='OLD',           action='READ')
  READ(1,*,END=103) (GOODHEL(I),I=1,NCOMB)
  GOTO 103
102  CONTINUE
  FOUNDHELFILTER=.FALSE.
  DO J=1,NCOMB
	GOODHEL(J)=.TRUE.
  ENDDO
103  CONTINUE
CLOSE(1)
OPEN(1, FILE="ColorNumFactors.dat", err=104, status='OLD',           action='READ')
  DO I=1,NLOOPAMPS
    READ(1,*,END=105) (CF_N(I,J),J=1,%(color_matrix_size)s)
  ENDDO
  GOTO 105
104  CONTINUE
  STOP 'Color factors could not be initialized from file ColorNumFactors.dat. File not found' 
105  CONTINUE
CLOSE(1)
OPEN(1, FILE="ColorDenomFactors.dat", err=106, status='OLD',           action='READ')
  DO I=1,NLOOPAMPS
    READ(1,*,END=107) (CF_D(I,J),J=1,%(color_matrix_size)s)
  ENDDO
  GOTO 107
106  CONTINUE
  STOP 'Color factors could not be initialized from file ColorDenomFactors.dat. File not found' 
107  CONTINUE
CLOSE(1)
OPEN(1, FILE="HelConfigs.dat", err=108, status='OLD',                  action='READ')
  DO H=1,NCOMB
    READ(1,*,END=109) (HELC(I,H),I=1,NEXTERNAL)
  ENDDO
  GOTO 109
108  CONTINUE
  STOP 'Color helictiy configurations could not be initialized from file HelConfigs.dat. File not found' 
109  CONTINUE
CLOSE(1)
IF(BOOTANDSTOP) THEN
  WRITE(*,*) 'Stopped by user request.'
  STOP
ENDIF
ENDIF

MP_DONE=.FALSE.
MP_DONE_ONCE=.FALSE.
MP_PS_SET=.FALSE.
STAB_INDEX=0
DOING_QP_EVALS=.FALSE.
EVAL_DONE(1)=.TRUE.
DO I=2,MAXSTABILITYLENGTH
  EVAL_DONE(I)=.FALSE.
ENDDO

%(compute_born)s

IF (USER_STAB_PREC.GT.0.0d0) THEN
  MLSTABTHRES_BU=MLSTABTHRES
  MLSTABTHRES=USER_STAB_PREC
C In the initialization, I cannot perform stability test and therefore guarantee any precision
  CTMODEINIT_BU=CTMODEINIT
C So either one choses quad precision directly
C  CTMODEINIT=4
C Or, because this is very slow, we keep the orignal value. The accuracy returned is -1 and tells the MC that he should not trust the evaluation for checks.
  CTMODEINIT=CTMODEINIT_BU
ENDIF

IF(DONEHELDOUBLECHECK) THEN
  HELDOUBLECHECKED=.TRUE.
  DONEHELDOUBLECHECK=.FALSE.
ENDIF
NTRY=NTRY+1

CHECKPHASE=(NTRY.LE.CHECKCYCLE).AND.(((.NOT.FOUNDLOOPFILTER).AND.USELOOPFILTER).OR.(.NOT.FOUNDHELFILTER))

IF ((.NOT. CHECKPHASE).AND.(.NOT.FOUNDHELFILTER)) THEN
OPEN(1, FILE="HelFilter.dat", err=110, status='NEW',       action='WRITE')
  WRITE(1,*) (GOODHEL(I),I=1,NCOMB)
110  CONTINUE
  CLOSE(1)
FOUNDHELFILTER=.TRUE.
ENDIF

IF ((.NOT. CHECKPHASE).AND.(.NOT.FOUNDLOOPFILTER).AND.USELOOPFILTER) THEN
OPEN(1, FILE="LoopFilter.dat", err=111, status='NEW',       action='WRITE')
  DO J=1,NCOMB
    WRITE(1,*) (GOODAMP(I,J),I=NCTAMPS+1,NLOOPAMPS)
  ENDDO
111  CONTINUE
  CLOSE(1)
FOUNDLOOPFILTER=.TRUE.
ENDIF

IF(CHECKPHASE.OR.(.NOT.HELDOUBLECHECKED)) THEN
  HELPICKED=1
  CTMODE=CTMODEINIT
ELSE
  IF (USERHEL.ne.-1) THEN
    IF(.NOT.GOODHEL(USERHEL)) THEN
      ANS(1)=0.0d0
      ANS(2)=0.0d0
      ANS(3)=0.0d0
      IF(CHECKDIAG)THEN
        ANSL2(1:NLOOPAMPS,1)=0.0d0
        ANSL2(1:NLOOPAMPS,2)=0.0d0
        ANSL2(1:NLOOPAMPS,3)=0.0d0
      ENDIF
      goto 9999
    ENDIF
  ENDIF
  HELPICKED=USERHEL      
  IF (CTMODERUN.GT.-1) THEN
    CTMODE=CTMODERUN
  ELSE
    CTMODE=1
  ENDIF
ENDIF

DO I=1,NEXTERNAL
  DO J=0,3
    PS(J,I)=P_USER(J,I)
  ENDDO
ENDDO

IF (ImprovePSPoint.ge.0) THEN
C Make the input PS more precise (exact onshell and energy-momentum conservation)
  CALL IMPROVE_PS_POINT_PRECISION(PS)
ENDIF

DO I=1,NEXTERNAL
  DO J=0,3
    P(J,I)=PS(J,I)
  ENDDO
ENDDO

DO K=1, 3
  BUFFR(K)=0.0d0
  IF(CHECKDIAG)BUFFRL2(1:NLOOPAMPS,K)=0.0d0
  DO I=1,NLOOPAMPS
    AMPL(K,I)=(0.0d0,0.0d0)
  ENDDO
ENDDO

200 CONTINUE

IF (CTMODE.EQ.0.OR.CTMODE.GE.4) THEN
  CALL MP_UPDATE_AS_PARAM()
ENDIF

IF (.NOT.MP_PS_SET.AND.(CTMODE.EQ.0.OR.CTMODE.GE.4)) THEN
  CALL SET_MP_PS(P_USER)
  MP_PS_SET = .TRUE.
ENDIF

LSCALE=DSQRT(ABS((P(0,1)+P(0,2))**2-(P(1,1)+P(1,2))**2-(P(2,1)+P(2,2))**2-(P(3,1)+P(3,2))**2))

%(set_reference)s

DO K=1,3
  ANS(K)=0.0d0
  IF(CHECKDIAG)ANSL2(1:NLOOPAMPS,K)=0.0d0
ENDDO


VALIDH=-1
DO H=1,NCOMB
  IF ((HELPICKED.EQ.H).OR.((HELPICKED.EQ.-1).AND.(CHECKPHASE.OR.(.NOT.HELDOUBLECHECKED).OR.GOODHEL(H)))) THEN
  IF (VALIDH.EQ.-1) VALIDH=H
  DO I=1,NEXTERNAL
    NHEL(I)=HELC(I,H)
  ENDDO
C Check if we are in multiple precision and compute wfs and amps accordingly if needed   
  IF (CTMODE.GE.4) THEN
C   Force that only current helicity is used in the routine below
C   This should always be done, even if MP_DONE is True
C   because the AMPL of the R2 MUST be recomputed for loop induced.
C   (because they are not saved for each hel configuration)
C   (This is not optimal unlike what is done int the loop optimized output)
	HELPICKED_BU = HELPICKED
    HELPICKED = H
    CALL MP_BORN_AMPS_AND_WFS(MP_P)
    HELPICKED = HELPICKED_BU
    GOTO 300	
  ENDIF
  %(born_ct_helas_calls)s
300 continue
  %(loop_induced_setup)s  
  %(loop_induced_helas_calls)s
  %(loop_induced_finalize)s
  DO I=1,%(nctamps_or_nloopamps)s
    DO J=1,%(nbornamps_or_nloopamps)s
	  CFTOT=DCMPLX(CF_N(I,J)/DBLE(ABS(CF_D(I,J))),0.0d0)
      IF(CF_D(I,J).LT.0) CFTOT=CFTOT*IMAG1
	  %(squaring)s
      DO K=1,3
        IF(CHECKDIAG)ANSL2(I,K)=ANSL2(I,K)+2.0D0*DBLE(CFTOT*AMPL(K,I)*DCONJG(AMP(J,H)))
      ENDDO
    ENDDO
  ENDDO
  ENDIF
ENDDO

C WHEN CTMODE IS >=4, then the MP computation of wfs and amps is automatically done.
IF (CTMODE.GE.4) THEN
  MP_DONE = .TRUE.
ENDIF

IF(SKIPLOOPEVAL) THEN
  GOTO 1226
ENDIF

%(loop_helas_calls)s

%(actualize_ans)s

IF(CHECKDIAG)THEN
   DO I=NCTAMPS+1,NLOOPAMPS
      ANSL2(I,1)=ANSL2(I,1)+AMPL(1,I)
      ANSL2(I,2)=ANSL2(I,2)+AMPL(2,I)
      ANSL2(I,3)=ANSL2(I,3)+AMPL(3,I)
   ENDDO
ENDIF

1226 CONTINUE

IF (CHECKPHASE.OR.(.NOT.HELDOUBLECHECKED)) THEN
  IF((USERHEL.EQ.-1).OR.(USERHEL.EQ.HELPICKED)) THEN
  BUFFR(1)=BUFFR(1)+ANS(1)
  BUFFR(2)=BUFFR(2)+ANS(2)
  BUFFR(3)=BUFFR(3)+ANS(3)
  IF(CHECKDIAG)THEN
    BUFFRL2(1:NLOOPAMPS,1)=BUFFRL2(1:NLOOPAMPS,1)+ANSL2(1:NLOOPAMPS,1)
    BUFFRL2(1:NLOOPAMPS,2)=BUFFRL2(1:NLOOPAMPS,2)+ANSL2(1:NLOOPAMPS,2)
    BUFFRL2(1:NLOOPAMPS,3)=BUFFRL2(1:NLOOPAMPS,3)+ANSL2(1:NLOOPAMPS,3)
  ENDIF
  ENDIF

  IF (CHECKPHASE) THEN
C   SET THE HELICITY FILTER
    IF(.NOT.FOUNDHELFILTER) THEN
      IF(ISZERO(ABS(ANS(1))+ABS(ANS(2))+ABS(ANS(3)),REF/DBLE(NCOMB),-1)) THEN
        IF(NTRY.EQ.1) THEN
	      GOODHEL(HELPICKED)=.FALSE.
	    ELSEIF(GOODHEL(HELPICKED)) THEN
		  WRITE(*,*) '##W02A WARNING Inconsistent helicity ',HELPICKED
		  IF(HELINITSTARTOVER) THEN
	        WRITE(*,*) '##I01 INFO Initialization starting over because of inconsistency in the helicity filter setup.'
	        NTRY=0
		  ENDIF
	    ENDIF
      ELSE
	    IF(.NOT.GOODHEL(HELPICKED)) THEN
		  WRITE(*,*) '##W02B WARNING Inconsistent helicity ',HELPICKED
		  IF(HELINITSTARTOVER) THEN
	        WRITE(*,*) '##I01 INFO Initialization starting over because of inconsistency in the helicity filter setup.'
	        NTRY=0
		  ELSE
		    GOODHEL(HELPICKED)=.TRUE.
		  ENDIF
		ENDIF
	  ENDIF
    ENDIF

C   SET THE LOOP FILTER
    IF(.NOT.FOUNDLOOPFILTER.AND.USELOOPFILTER) THEN
  	  DO I=NCTAMPS+1,NLOOPAMPS
        IF(.NOT.ISZERO(ABS(AMPL(1,I))+ABS(AMPL(2,I))+ABS(AMPL(3,I)),(REF*1.0d-4),I)) THEN
          IF(NTRY.EQ.1) THEN
	        GOODAMP(I,HELPICKED)=.TRUE.
	      ELSEIF(.NOT.GOODAMP(I,HELPICKED)) THEN
	        WRITE(*,*) '##W02 WARNING Inconsistent loop amp ',I,' for helicity ',HELPICKED,'.'
		    IF(LOOPINITSTARTOVER) THEN
		      WRITE(*,*) '##I01 INFO Initialization starting over because of inconsistency in the loop filter setup.'
	          NTRY=0
		    ELSE
		      GOODAMP(I,HELPICKED)=.TRUE.
		    ENDIF
	      ENDIF
        ENDIF
  	  ENDDO
    ENDIF
  ELSEIF (.NOT.HELDOUBLECHECKED)THEN
    IF ((.NOT.GOODHEL(HELPICKED)).AND.(.NOT.ISZERO(ABS(ANS(1))+ABS(ANS(2))+ABS(ANS(3)),REF/DBLE(NCOMB),-1))) THEN
	  write(*,*) '##W15 Helicity filter could not be successfully double checked.'
	  write(*,*) 'One reason for this is that you have changed sensible parameters which affected what are the zero helicity configurations.'
	  write(*,*) 'MadLoop will try to reset the Helicity filter with the next PS points it receives.'
	  NTRY=0
	  OPEN(30,FILE='HelFilter.dat',err=349)
349   CONTINUE
      CLOSE(30,STATUS='delete')
	ENDIF
C   SET HELDOUBLECHECKED TO .TRUE. WHEN DONE
C   even if it failed we do not want to redo the check afterwards if HELINITSTARTOVER=.FALSE.
    IF (HELPICKED.EQ.NCOMB.AND.(NTRY.NE.0.OR..NOT.HELINITSTARTOVER)) THEN
      DONEHELDOUBLECHECK=.TRUE.
	ENDIF
  ENDIF

C GOTO NEXT HELICITY OR FINISH
  IF(HELPICKED.NE.NCOMB) THEN
    HELPICKED=HELPICKED+1
	MP_DONE=.FALSE.
    goto 200
  ELSE
    ANS(1)=BUFFR(1)
	ANS(2)=BUFFR(2)
	ANS(3)=BUFFR(3)
    IF(CHECKDIAG)THEN
        ANSL2(1:NLOOPAMPS,1)=BUFFRL2(1:NLOOPAMPS,1)
        ANSL2(1:NLOOPAMPS,2)=BUFFRL2(1:NLOOPAMPS,2)
        ANSL2(1:NLOOPAMPS,3)=BUFFRL2(1:NLOOPAMPS,3)
    ENDIF
	IF(NTRY.EQ.0) THEN
	  NATTEMPTS=NATTEMPTS+1
	  IF(NATTEMPTS.EQ.MAXATTEMPTS) THEN
	    WRITE(*,*) '##E01 ERROR Could not initialize the filters in ',MAXATTEMPTS,' trials'
		STOP
	  ENDIF
	ENDIF
  ENDIF

ENDIF

DO K=1,3
  ANS(K)=ANS(K)/DBLE(IDEN)
  IF(CHECKDIAG)ANSL2(1:NLOOPAMPS,K)=ANSL2(1:NLOOPAMPS,K)/DBLE(IDEN)
  IF (USERHEL.NE.-1) THEN
    ANS(K)=ANS(K)*HELAVGFACTOR
    IF(CHECKDIAG)ANSL2(1:NLOOPAMPS,K)=ANSL2(1:NLOOPAMPS,K)*HELAVGFACTOR
  ENDIF
ENDDO

IF(.NOT.CHECKPHASE.AND.HELDOUBLECHECKED.AND.(CTMODERUN.LE.-1)) THEN
  STAB_INDEX=STAB_INDEX+1  
  IF(DOING_QP_EVALS) THEN
    QP_RES(1,STAB_INDEX)=ANS(1)
    QP_RES(2,STAB_INDEX)=ANS(2)
    QP_RES(3,STAB_INDEX)=ANS(3)
  ELSE
    DP_RES(1,STAB_INDEX)=ANS(1)
    DP_RES(2,STAB_INDEX)=ANS(2)
    DP_RES(3,STAB_INDEX)=ANS(3)
  ENDIF

  IF(DOING_QP_EVALS) THEN	
      BASIC_CT_MODE=4
  ELSE
      BASIC_CT_MODE=1
  ENDIF

C BEGINNING OF THE DEFINITIONS OF THE DIFFERENT EVALUATION METHODS

  IF(.NOT.EVAL_DONE(2)) THEN
	EVAL_DONE(2)=.TRUE. 
	CTMODE=BASIC_CT_MODE+1
	goto 200
  ENDIF

  CTMODE=BASIC_CT_MODE
  
  IF(.NOT.EVAL_DONE(3).AND. ((DOING_QP_EVALS.AND.NRotations_QP.GE.1).OR.((.NOT.DOING_QP_EVALS).AND.NRotations_DP.GE.1)) ) THEN
	EVAL_DONE(3)=.TRUE.
	CALL ROTATE_PS(PS,P,1)
	IF (DOING_QP_EVALS) CALL MP_ROTATE_PS(MP_PS,MP_P,1)
	goto 200
  ENDIF

  IF(.NOT.EVAL_DONE(4).AND. ((DOING_QP_EVALS.AND.NRotations_QP.GE.2).OR.((.NOT.DOING_QP_EVALS).AND.NRotations_DP.GE.2)) ) THEN
	EVAL_DONE(4)=.TRUE.
	CALL ROTATE_PS(PS,P,2)
	IF (DOING_QP_EVALS) CALL MP_ROTATE_PS(MP_PS,MP_P,2)	
	goto 200
  ENDIF

  CALL ROTATE_PS(PS,P,0)
  IF (DOING_QP_EVALS) CALL MP_ROTATE_PS(MP_PS,MP_P,0)  

C END OF THE DEFINITIONS OF THE DIFFERENT EVALUATION METHODS

  IF(DOING_QP_EVALS) THEN
    CALL COMPUTE_ACCURACY(QP_RES,N_QP_EVAL,ACC,ANS(1))
	ACCURACY(0)=ACC	
	RET_CODE_H=3	
	IF(ACC.GE.MLSTABTHRES) THEN
	  RET_CODE_H=4
	  NEPS=NEPS+1
      CALL COMPUTE_ACCURACY(DP_RES,N_DP_EVAL,TEMP1,TEMP)	  
      WRITE(*,*) '##W03 WARNING An unstable PS point was',       ' detected.'
	  WRITE(*,*) '(DP,QP) accuracies : (',TEMP1,',',ACC,')'
	  WRITE(*,*) 'Best estimate (fin,1eps,2eps) :',(ANS(I),I=1,3)
	  IF(NEPS.LE.10) THEN
	    WRITE(*,*) 'Double precision evaluations :',(DP_RES(1,I),I=1,N_DP_EVAL)
	    WRITE(*,*) 'Quad   precision evaluations :',(QP_RES(1,I),I=1,N_QP_EVAL)		 
	    WRITE(*,*) 'PS point specification :'
	    WRITE(*,*) 'Renormalization scale MU_R=',MU_R	
	    DO I=1,NEXTERNAL
          WRITE (*,'(i2,1x,4e27.17)') i, P(0,i),P(1,i),P(2,i),P(3,i) 
        ENDDO
	  ENDIF
	  IF(NEPS.EQ.10) THEN
	    WRITE(*,*) 'Further output of the details of these unstable PS points will now be suppressed.'
	  ENDIF
    ENDIF
  ELSE
    CALL COMPUTE_ACCURACY(DP_RES,N_DP_EVAL,ACC,ANS(1))
	IF(ACC.GE.MLSTABTHRES) THEN
	  DOING_QP_EVALS=.TRUE.
	  EVAL_DONE(1)=.TRUE.
	  DO I=2,MAXSTABILITYLENGTH
        EVAL_DONE(I)=.FALSE.
      ENDDO
	  STAB_INDEX=0
	  CTMODE=4
	  goto 200
    ELSE
	  ACCURACY(0)=ACC
      RET_CODE_H=2	
	ENDIF
  ENDIF
ELSE
  RET_CODE_H=1
  ACCURACY=-1.0d0
ENDIF

 9999 continue

C Finalize the return code
IF (MP_DONE_ONCE) THEN
  RET_CODE_T=2
ELSE
  RET_CODE_T=1
ENDIF
IF(CHECKPHASE.OR..NOT.HELDOUBLECHECKED) THEN
  RET_CODE_H=1
  RET_CODE_T=RET_CODE_T+2
  ACCURACY=-1.0d0
ENDIF
RET_CODE_U=0

C Reinitialize the default threshold if it was specified by the user
IF (USER_STAB_PREC.GT.0.0d0) THEN
  MLSTABTHRES=MLSTABTHRES_BU
  CTMODEINIT=CTMODEINIT_BU  
ENDIF

<<<<<<< HEAD
IF(CHECKDIAG)THEN
  OPEN(UNIT=6010,FILE="RESULT_Diag.dat")
  DO i=1, NLOOPAMPS
    WRITE(6010,*)i,ANSL2(i,1),ANSL2(i,2),ANSL2(i,3)
  ENDDO
  CLOSE(UNIT=6010,STATUS="KEEP")
ENDIF

=======
C Conform to the returned synthax of split orders even though the default output does not support it (this then done only for compatibility purpose).
ANSRETURNED(0,0)=ANS(0)
ANSRETURNED(1,0)=ANS(1)
ANSRETURNED(2,0)=ANS(2)
ANSRETURNED(3,0)=ANS(3)
>>>>>>> 2eeb5295
END

      SUBROUTINE compute_accuracy(fulllist, length, acc, estimate)
      implicit none
C  
C PARAMETERS 
C
      integer maxstabilitylength
	  common/stability_tests/maxstabilitylength
C  
C ARGUMENTS 
C
      real*8 fulllist(3,maxstabilitylength)
      integer length
      real*8 acc, estimate(3)
C  
C LOCAL VARIABLES 
C
      logical mask(maxstabilitylength)
	  logical mask3(3)
	  data mask3/.TRUE.,.TRUE.,.TRUE./
      integer i,j
      real*8 avg
      real*8 diff
	  real*8 accuracies(3)
	  real*8 list(maxstabilitylength)

C ----------
C BEGIN CODE
C ----------
      do i=1,length
        mask(i)=.TRUE.
      enddo
      do i=length+1,maxstabilitylength
        mask(i)=.FALSE.      
      enddo

	  do i=1,3
	    do j=1,maxstabilitylength
		  list(j)=fulllist(i,j)
		enddo
        diff=maxval(list,1,mask)-minval(list,1,mask)
        avg=(maxval(list,1,mask)+minval(list,1,mask))/2.0d0
		estimate(i)=avg
        if (avg.eq.0.0d0) then
          accuracies(i)=diff
        else
          accuracies(i)=diff/abs(avg)
        endif
	  enddo

C     The technique below is too sensitive, typically to
C     unstablities in very small poles
C      ACC=MAXVAL(ACCURACIES,1,MASK3)
C     The following is used instead
      ACC = 0.0d0
      AVG = 0.0d0
      DO I=1,3
        ACC = ACC + ACCURACIES(I)*ABS(ESTIMATE(I))
        AVG = AVG + ESTIMATE(I)
      ENDDO
      ACC  = ACC / ( ABS(AVG) / 3.0d0)

      end

      SUBROUTINE SET_N_EVALS(N_DP_EVALS,N_QP_EVALS)
 
	  IMPLICIT NONE
	  INTEGER N_DP_EVALS, N_QP_EVALS

	  include 'MadLoopParams.inc'

	  IF(CTMODERUN.LE.-1) THEN
	    N_DP_EVALS=2+NRotations_DP
	    N_QP_EVALS=2+NRotations_QP
	  ELSE
	  	N_DP_EVALS=1
	    N_QP_EVALS=1
	  ENDIF

	  IF(N_DP_EVALS.GT.20.OR.N_QP_EVALS.GT.20) THEN
	    WRITE(*,*) 'ERROR:: Increase hardcoded maxstabilitylength.'
		STOP
	  ENDIF

	  END


C THIS SUBROUTINE SIMPLY SET THE GLOBAL PS CONFIGURATION GLOBAL VARIABLES FROM A GIVEN VARIABLE IN DOUBLE PRECISION
	  SUBROUTINE SET_MP_PS(P)

	    INTEGER    NEXTERNAL
        PARAMETER (NEXTERNAL=%(nexternal)d)
	    %(real_mp_format)s MP_PS(0:3,NEXTERNAL),MP_P(0:3,NEXTERNAL)
	    common/MP_PSPOINT/MP_PS,MP_P
  	    %(real_dp_format)s P(0:3,NEXTERNAL)

	    DO I=1,NEXTERNAL
	      DO J=0,3
    	    MP_PS(J,I)=P(J,I) 
    	  ENDDO
  	    ENDDO
  	    CALL MP_IMPROVE_PS_POINT_PRECISION(MP_PS)
  	    DO I=1,NEXTERNAL
    	  DO J=0,3
      	  	MP_P(J,I)=MP_PS(J,I) 
    	  ENDDO
  	  	ENDDO

	  END

	  SUBROUTINE SET_COUPLINGORDERS_TARGET(SOTARGET)
	  IMPLICIT NONE
C
C     This routine can be accessed by an external user to set the squared split order target.
C     This functionality is only available in the optimized mode, but for compatibility 
C     purposes, a dummy version is also put in this default output.
C
C
C     ARGUMENTS
C
      INTEGER SOTARGET
C ----------
C BEGIN CODE
C ----------
      write(*,*) 'WARNING:: Ignored, the possibility of selecting specific squared order contributions is not available in the default mode.'
	  END

      SUBROUTINE GET_NSQSO_LOOP(NSQSO)
C
C     Simple subroutine returning the number of squared split order
C     contributions returned in ANS when calling sloopmatrix 
C
      INCLUDE "nsquaredSO.inc"

	  INTEGER NSQSO

	  NSQSO=NSQUAREDSO

      END

      SUBROUTINE SLOOPMATRIXHEL_THRES(P,HEL,ANS,PREC_ASKED,PREC_FOUND,RET_CODE)
	  IMPLICIT NONE
C  
C CONSTANTS
C
      INTEGER    NEXTERNAL
      PARAMETER (NEXTERNAL=%(nexternal)d)
      INCLUDE "nsquaredSO.inc"
C  
C ARGUMENTS 
C  
      %(real_dp_format)s P(0:3,NEXTERNAL)
      %(real_dp_format)s ANS(0:3,0:NSQUAREDSO)
	  INTEGER HEL,RET_CODE
	  %(real_dp_format)s PREC_ASKED,PREC_FOUND(0:NSQUAREDSO)
C
C GLOBAL VARIABLES
C
	  %(real_dp_format)s USER_STAB_PREC
	  COMMON/USER_STAB_PREC/USER_STAB_PREC

	  INTEGER I

	  INTEGER H,T,U
	  %(real_dp_format)s ACCURACY(0:NSQUAREDSO)
	  common/ACC/ACCURACY,H,T,U

C ----------
C BEGIN CODE
C ----------
      USER_STAB_PREC = PREC_ASKED
      CALL SLOOPMATRIXHEL(P,HEL,ANS)
C Reset it to default value not to affect next runs
	  USER_STAB_PREC = -1.0d0
	  
      DO I=0,NSQUAREDSO
	    PREC_FOUND(I)=ACCURACY(I)
	  ENDDO
	  PREC_FOUND=ACCURACY
      RET_CODE=100*H+10*T+U

	  END

      SUBROUTINE SLOOPMATRIX_THRES(P,ANS,PREC_ASKED,PREC_FOUND,RET_CODE)
C
C     Inputs are:
C     P(0:3, Nexternal)  double  :: Kinematic configuration (E,px,py,pz)
C     PEC_ASKED          double  :: Target relative accuracy, -1 for default
C
C     Outputs are:
C     ANS(3)             double  :: Result (finite, single pole, double pole) 
C     PREC_FOUND         double  :: Relative accuracy estimated for the result
C                                   Returns -1 if no stab test could be performed.
C	  RET_CODE			 integer :: Return code. See below for details
C
C     Return code conventions: RET_CODE = H*100 + T*10 + U
C
C     H == 1
C         Stability unknown.
C     H == 2
C         Stable PS (SPS) point.
C         No stability rescue was necessary.
C     H == 3
C         Unstable PS (UPS) point.
C         Stability rescue necessary, and successful.
C     H == 4
C         Exceptional PS (EPS) point.
C         Stability rescue attempted, but unsuccessful.
C
C     T == 1
C         Default computation (double prec.) was performed.
C     T == 2
C         Quadruple precision was used for this PS point.
C     T == 3
C         MadLoop in initialization phase. Only double precision used.
C     T == 4
C         MadLoop in initialization phase. Quadruple precision used.
C
C     U is a number left for future use (always set to 0 for now).
C     example: TIR vs OPP usage.
C
      IMPLICIT NONE
C  
C CONSTANTS
C
      INTEGER    NEXTERNAL
      PARAMETER (NEXTERNAL=%(nexternal)d)
      INCLUDE "nsquaredSO.inc"	  
C  
C ARGUMENTS 
C  
      %(real_dp_format)s P(0:3,NEXTERNAL)
      %(real_dp_format)s ANS(0:3,0:NSQUAREDSO)
	  %(real_dp_format)s PREC_ASKED,PREC_FOUND(0:NSQUAREDSO)
	  INTEGER RET_CODE
C
C GLOBAL VARIABLES
C
	  %(real_dp_format)s USER_STAB_PREC
	  COMMON/USER_STAB_PREC/USER_STAB_PREC

	  INTEGER I

	  INTEGER H,T,U
	  %(real_dp_format)s ACCURACY(0:NSQUAREDSO)
	  common/ACC/ACCURACY,H,T,U

C ----------
C BEGIN CODE
C ----------
      USER_STAB_PREC = PREC_ASKED
      CALL SLOOPMATRIX(P,ANS)
C Reset it to default value not to affect next runs
	  USER_STAB_PREC = -1.0d0

	  DO I=0,NSQUAREDSO
	    PREC_FOUND(I)=ACCURACY(I)
	  ENDDO
	  RET_CODE=100*H+10*T+U		 
	  
	  END<|MERGE_RESOLUTION|>--- conflicted
+++ resolved
@@ -106,20 +106,11 @@
 C ARGUMENTS 
 C  
       %(real_dp_format)s P_USER(0:3,NEXTERNAL)
-<<<<<<< HEAD
-      %(real_dp_format)s ANS(3)
-      %(real_dp_format)s ANSL2(NLOOPAMPS,3)
+      %(real_dp_format)s ANSRETURNED(0:3,0:NSQUAREDSO)
 C  
 C LOCAL VARIABLES 
 C  
-      LOGICAL CHECKDIAG
-=======
-      %(real_dp_format)s ANSRETURNED(0:3,0:NSQUAREDSO)
-C  
-C LOCAL VARIABLES 
-C  
       %(real_dp_format)s ANS(0:3)
->>>>>>> 2eeb5295
       INTEGER I,J,K,H
 	  INTEGER HELPICKED_BU, CTMODEINIT_BU
 	  %(real_dp_format)s MLSTABTHRES_BU
@@ -148,7 +139,6 @@
 	  DATA NATTEMPTS/0/
 	  DATA IC/NEXTERNAL*1/
 	  %(real_dp_format)s BUFFR(3),TEMP(3),TEMP1,TEMP2
-      %(real_dp_format)s BUFFRL2(NLOOPAMPS,3)
       %(complex_dp_format)s CFTOT
 	  LOGICAL FOUNDHELFILTER,FOUNDLOOPFILTER
 	  DATA FOUNDHELFILTER/.TRUE./
@@ -252,7 +242,7 @@
 C ----------
 C BEGIN CODE
 C ----------
-CHECKDIAG = .FALSE.
+
 IF(NTRY.EQ.0) THEN
   CALL MADLOOPPARAMREADER(paramFileName,.TRUE.)
   CALL SET_N_EVALS(N_DP_EVAL,N_QP_EVAL)
@@ -377,11 +367,6 @@
       ANS(1)=0.0d0
       ANS(2)=0.0d0
       ANS(3)=0.0d0
-      IF(CHECKDIAG)THEN
-        ANSL2(1:NLOOPAMPS,1)=0.0d0
-        ANSL2(1:NLOOPAMPS,2)=0.0d0
-        ANSL2(1:NLOOPAMPS,3)=0.0d0
-      ENDIF
       goto 9999
     ENDIF
   ENDIF
@@ -412,7 +397,6 @@
 
 DO K=1, 3
   BUFFR(K)=0.0d0
-  IF(CHECKDIAG)BUFFRL2(1:NLOOPAMPS,K)=0.0d0
   DO I=1,NLOOPAMPS
     AMPL(K,I)=(0.0d0,0.0d0)
   ENDDO
@@ -435,9 +419,7 @@
 
 DO K=1,3
   ANS(K)=0.0d0
-  IF(CHECKDIAG)ANSL2(1:NLOOPAMPS,K)=0.0d0
 ENDDO
-
 
 VALIDH=-1
 DO H=1,NCOMB
@@ -469,9 +451,6 @@
 	  CFTOT=DCMPLX(CF_N(I,J)/DBLE(ABS(CF_D(I,J))),0.0d0)
       IF(CF_D(I,J).LT.0) CFTOT=CFTOT*IMAG1
 	  %(squaring)s
-      DO K=1,3
-        IF(CHECKDIAG)ANSL2(I,K)=ANSL2(I,K)+2.0D0*DBLE(CFTOT*AMPL(K,I)*DCONJG(AMP(J,H)))
-      ENDDO
     ENDDO
   ENDDO
   ENDIF
@@ -489,14 +468,6 @@
 %(loop_helas_calls)s
 
 %(actualize_ans)s
-
-IF(CHECKDIAG)THEN
-   DO I=NCTAMPS+1,NLOOPAMPS
-      ANSL2(I,1)=ANSL2(I,1)+AMPL(1,I)
-      ANSL2(I,2)=ANSL2(I,2)+AMPL(2,I)
-      ANSL2(I,3)=ANSL2(I,3)+AMPL(3,I)
-   ENDDO
-ENDIF
 
 1226 CONTINUE
 
@@ -505,11 +476,6 @@
   BUFFR(1)=BUFFR(1)+ANS(1)
   BUFFR(2)=BUFFR(2)+ANS(2)
   BUFFR(3)=BUFFR(3)+ANS(3)
-  IF(CHECKDIAG)THEN
-    BUFFRL2(1:NLOOPAMPS,1)=BUFFRL2(1:NLOOPAMPS,1)+ANSL2(1:NLOOPAMPS,1)
-    BUFFRL2(1:NLOOPAMPS,2)=BUFFRL2(1:NLOOPAMPS,2)+ANSL2(1:NLOOPAMPS,2)
-    BUFFRL2(1:NLOOPAMPS,3)=BUFFRL2(1:NLOOPAMPS,3)+ANSL2(1:NLOOPAMPS,3)
-  ENDIF
   ENDIF
 
   IF (CHECKPHASE) THEN
@@ -582,11 +548,6 @@
     ANS(1)=BUFFR(1)
 	ANS(2)=BUFFR(2)
 	ANS(3)=BUFFR(3)
-    IF(CHECKDIAG)THEN
-        ANSL2(1:NLOOPAMPS,1)=BUFFRL2(1:NLOOPAMPS,1)
-        ANSL2(1:NLOOPAMPS,2)=BUFFRL2(1:NLOOPAMPS,2)
-        ANSL2(1:NLOOPAMPS,3)=BUFFRL2(1:NLOOPAMPS,3)
-    ENDIF
 	IF(NTRY.EQ.0) THEN
 	  NATTEMPTS=NATTEMPTS+1
 	  IF(NATTEMPTS.EQ.MAXATTEMPTS) THEN
@@ -600,10 +561,8 @@
 
 DO K=1,3
   ANS(K)=ANS(K)/DBLE(IDEN)
-  IF(CHECKDIAG)ANSL2(1:NLOOPAMPS,K)=ANSL2(1:NLOOPAMPS,K)/DBLE(IDEN)
   IF (USERHEL.NE.-1) THEN
     ANS(K)=ANS(K)*HELAVGFACTOR
-    IF(CHECKDIAG)ANSL2(1:NLOOPAMPS,K)=ANSL2(1:NLOOPAMPS,K)*HELAVGFACTOR
   ENDIF
 ENDDO
 
@@ -720,22 +679,11 @@
   CTMODEINIT=CTMODEINIT_BU  
 ENDIF
 
-<<<<<<< HEAD
-IF(CHECKDIAG)THEN
-  OPEN(UNIT=6010,FILE="RESULT_Diag.dat")
-  DO i=1, NLOOPAMPS
-    WRITE(6010,*)i,ANSL2(i,1),ANSL2(i,2),ANSL2(i,3)
-  ENDDO
-  CLOSE(UNIT=6010,STATUS="KEEP")
-ENDIF
-
-=======
 C Conform to the returned synthax of split orders even though the default output does not support it (this then done only for compatibility purpose).
 ANSRETURNED(0,0)=ANS(0)
 ANSRETURNED(1,0)=ANS(1)
 ANSRETURNED(2,0)=ANS(2)
 ANSRETURNED(3,0)=ANS(3)
->>>>>>> 2eeb5295
 END
 
       SUBROUTINE compute_accuracy(fulllist, length, acc, estimate)

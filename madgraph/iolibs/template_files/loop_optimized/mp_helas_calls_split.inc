--- conflicted
+++ resolved
@@ -1,8 +1,6 @@
       SUBROUTINE %(proc_prefix)s%(bunch_name)s_%(bunch_number)d(P,NHEL,H,IC)
 C  
       IMPLICIT NONE
-      include 'coef_specs.inc'
-      include 'polynomial_specs.inc'
 C  
 C CONSTANTS
 C  
@@ -21,11 +19,8 @@
 	  PARAMETER (NLOOPAMPS=%(nloopamps)d)
       INTEGER    NWAVEFUNCS,NLOOPWAVEFUNCS
       PARAMETER (NWAVEFUNCS=%(nwavefuncs)d,NLOOPWAVEFUNCS=%(nloopwavefuncs)d)
-<<<<<<< HEAD
-=======
       include 'loop_max_coefs.inc'
       include 'coef_specs.inc'
->>>>>>> ad79d7aa
 	  %(real_mp_format)s     ZERO
       PARAMETER (ZERO=0.0e0_16)
 	  %(complex_mp_format)s     IZERO

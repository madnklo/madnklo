SUBROUTINE SMATRIX%(proc_id)s(P,ANS)
C  
%(info_lines)s
C 
C MadGraph for Madevent Version
C 
C Returns amplitude squared summed/avg over colors
c and helicities
c for the point in phase space P(0:3,NEXTERNAL)
C  
%(process_lines)s
C  
    IMPLICIT NONE
C  
C CONSTANTS
C  
    Include 'genps.inc'
    Include 'maxconfigs.inc'
    Include 'nexternal.inc'
    Include 'maxamps.inc'
    INTEGER                 NCOMB         
    PARAMETER (             NCOMB=%(ncomb)d)
    INTEGER    NGRAPHS
    PARAMETER (NGRAPHS=%(ngraphs)d) 
    INTEGER    NDIAGS
    PARAMETER (NDIAGS=%(ndiags)d) 
    INTEGER    THEL
    PARAMETER (THEL=2*NCOMB)
C  
C ARGUMENTS 
C  
    REAL*8 P(0:3,NEXTERNAL),ANS
C  
C LOCAL VARIABLES 
C  
        INTEGER NHEL(NEXTERNAL,NCOMB),NTRY(2)
        INTEGER ISHEL(2)
        REAL*8 T,MATRIX%(proc_id)s
        REAL*8 R,SUMHEL,TS(NCOMB)
        INTEGER I,IDEN
        INTEGER JC(NEXTERNAL),II
        LOGICAL GOODHEL(NCOMB,2)
        REAL*8 HWGT, XTOT, XTRY, XREJ, XR, YFRAC(0:NCOMB)
        INTEGER NGOOD(2), IGOOD(NCOMB,2)
	INTEGER JHEL(2), J, JJ
C  
C GLOBAL VARIABLES
C  
    DOUBLE PRECISION AMP2(MAXAMPS), JAMP2(0:MAXFLOW)
    COMMON/TO_AMPS/  AMP2,       JAMP2
    
    CHARACTER*101         HEL_BUFF
    COMMON/TO_HELICITY/  HEL_BUFF
    
    INTEGER IMIRROR
    COMMON/TO_MIRROR/ IMIRROR
 
    REAL*8 POL(2)
    COMMON/TO_POLARIZATION/ POL
    
    INTEGER          ISUM_HEL
    LOGICAL                    MULTI_CHANNEL
    COMMON/TO_MATRIX/ISUM_HEL, MULTI_CHANNEL
%(define_iconfigs_lines)s
    DATA XTRY, XREJ /0,0/
    DATA NTRY /0,0/
    DATA NGOOD /0,0/
    DATA ISHEL/0,0/
    SAVE YFRAC, IGOOD, JHEL
    DATA GOODHEL/THEL*.FALSE./
%(helicity_lines)s
%(den_factor_line)s
C ----------
C BEGIN CODE
C ----------
    NTRY(IMIRROR)=NTRY(IMIRROR)+1
    DO I=1,NEXTERNAL
       JC(I) = +1
    ENDDO
     
    IF (multi_channel) THEN
        DO I=1,NDIAGS
            AMP2(I)=0D0
        ENDDO
        JAMP2(0)=%(ncolor)d
        DO I=1,INT(JAMP2(0))
            JAMP2(I)=0D0
        ENDDO
    ENDIF
    ANS = 0D0
    WRITE(HEL_BUFF,'(20I5)') (0,I=1,NEXTERNAL)
    DO I=1,NCOMB
       TS(I)=0d0
    ENDDO
    IF (ISHEL(IMIRROR) .EQ. 0 .OR. NTRY(IMIRROR) .LE. MAXTRIES) THEN
      DO I=1,NCOMB
         IF (GOODHEL(I,IMIRROR) .OR. NTRY(IMIRROR).LE.MAXTRIES) THEN
            T=MATRIX%(proc_id)s(P ,NHEL(1,I),JC(1))
            DO JJ=1,nincoming
               IF(POL(JJ).NE.1d0.AND.NHEL(JJ,I).EQ.INT(SIGN(1d0,POL(JJ)))) THEN
                  T=T*ABS(POL(JJ))
               ELSE IF(POL(JJ).NE.1d0)THEN
                  T=T*(2d0-ABS(POL(JJ)))
               ENDIF
            ENDDO
            ANS=ANS+DABS(T)
            TS(I)=T
         ENDIF
      ENDDO
      JHEL(IMIRROR) = 1
      IF(NTRY(IMIRROR).LE.MAXTRIES)THEN
         DO I=1,NCOMB
            IF (.NOT.GOODHEL(I,IMIRROR) .AND. (DABS(TS(I)).GT.ANS*LIMHEL/NCOMB)) THEN
               GOODHEL(I,IMIRROR)=.TRUE.
               NGOOD(IMIRROR) = NGOOD(IMIRROR) +1
               IGOOD(NGOOD(IMIRROR),IMIRROR) = I
               PRINT *,'Added good helicity ',I,TS(I)*NCOMB/ANS,' in event ',NTRY(IMIRROR)
            ENDIF
         ENDDO
      ENDIF
        IF(NTRY(IMIRROR).EQ.MAXTRIES)THEN
           ISHEL(IMIRROR)=MIN(ISUM_HEL,NGOOD(IMIRROR))
        ENDIF
    ELSE              !LOOP OVER GOOD HELICITIES
        DO J=1,ISHEL(IMIRROR)
            JHEL(IMIRROR)=JHEL(IMIRROR)+1
            IF (JHEL(IMIRROR) .GT. NGOOD(IMIRROR)) JHEL(IMIRROR)=1
            HWGT = REAL(NGOOD(IMIRROR))/REAL(ISHEL(IMIRROR))
            I = IGOOD(JHEL(IMIRROR),IMIRROR)
            T=MATRIX%(proc_id)s(P ,NHEL(1,I),JC(1))            
            DO JJ=1,nincoming
              IF(POL(JJ).NE.1d0.AND.NHEL(JJ,I).EQ.INT(SIGN(1d0,POL(JJ)))) THEN
                T=T*ABS(POL(JJ))
              ELSE IF(POL(JJ).NE.1d0)THEN
                T=T*(2d0-ABS(POL(JJ)))
              ENDIF
            ENDDO
            ANS=ANS+DABS(T)*HWGT
            TS(I)=T*HWGT
        ENDDO
        IF (ISHEL(IMIRROR) .EQ. 1) THEN
          WRITE(HEL_BUFF,'(20i5)')(NHEL(II,I),II=1,NEXTERNAL)
c         Set right sign for ANS, based on sign of chosen helicity
          ANS=DSIGN(ANS,TS(I))
        ENDIF
    ENDIF
    IF (ISHEL(IMIRROR) .NE. 1) THEN
    CALL RANMAR(R)
<<<<<<< HEAD
=======
    R=R*ANS
>>>>>>> 7085997e
    SUMHEL=0d0
    DO I=1,NCOMB
       SUMHEL=SUMHEL+DABS(TS(I))/ANS
       IF(R.LT.SUMHEL)THEN
          WRITE(HEL_BUFF,'(20i5)')(NHEL(II,I),II=1,NEXTERNAL)
c         Set right sign for ANS, based on sign of chosen helicity
          ANS=DSIGN(ANS,TS(I))
          GOTO 10
       ENDIF
    ENDDO
 10 CONTINUE   
    ENDIF
    IF (MULTI_CHANNEL) THEN
        XTOT=0D0
        DO I=1,NDIAGS
            XTOT=XTOT+AMP2(I)
        ENDDO
        IF (XTOT.NE.0D0) THEN
%(set_amp2_line)s
        ELSE
            ANS=0D0
        ENDIF
    ENDIF
    ANS=ANS/DBLE(IDEN)
    END
 
 
REAL*8 FUNCTION MATRIX%(proc_id)s(P,NHEL,IC)
C  
%(info_lines)s
C
C Returns amplitude squared summed/avg over colors
c for the point with external lines W(0:6,NEXTERNAL)
C  
%(process_lines)s
C  
    IMPLICIT NONE
C  
C CONSTANTS
C  
    INTEGER    NGRAPHS
    PARAMETER (NGRAPHS=%(ngraphs)d) 
    include 'genps.inc'
    include 'nexternal.inc'
    include 'maxamps.inc'
    INTEGER    NWAVEFUNCS,     NCOLOR
    PARAMETER (NWAVEFUNCS=%(nwavefuncs)d, NCOLOR=%(ncolor)d) 
    REAL*8     ZERO
    PARAMETER (ZERO=0D0)
    COMPLEX*16 IMAG1
    PARAMETER (IMAG1=(0D0,1D0))
C  
C ARGUMENTS 
C  
    REAL*8 P(0:3,NEXTERNAL)
    INTEGER NHEL(NEXTERNAL), IC(NEXTERNAL)
C  
C LOCAL VARIABLES 
C  
    INTEGER I,J
    COMPLEX*16 ZTEMP
    REAL*8 DENOM(NCOLOR), CF(NCOLOR,NCOLOR)
    COMPLEX*16 AMP(NGRAPHS), JAMP(NCOLOR)
    COMPLEX*16 W(%(wavefunctionsize)d,NWAVEFUNCS)
C  
C GLOBAL VARIABLES
C  
    Double Precision amp2(maxamps), jamp2(0:maxflow)
    common/to_amps/  amp2,       jamp2
    include 'coupl.inc'
C  
C COLOR DATA
C  
%(color_data_lines)s
C ----------
C BEGIN CODE
C ----------
%(helas_calls)s
%(jamp_lines)s
    MATRIX%(proc_id)s = 0.D0 
    DO I = 1, NCOLOR
        ZTEMP = (0.D0,0.D0)
        DO J = 1, NCOLOR
            ZTEMP = ZTEMP + CF(J,I)*JAMP(J)
        ENDDO
        MATRIX%(proc_id)s=MATRIX%(proc_id)s+ZTEMP*DCONJG(JAMP(I))/DENOM(I)   
    ENDDO
%(amp2_lines)s
    Do I = 1, NCOLOR
        Jamp2(i)=Jamp2(i)+Jamp(i)*dconjg(Jamp(i))
    Enddo

    END<|MERGE_RESOLUTION|>--- conflicted
+++ resolved
@@ -146,10 +146,6 @@
     ENDIF
     IF (ISHEL(IMIRROR) .NE. 1) THEN
     CALL RANMAR(R)
-<<<<<<< HEAD
-=======
-    R=R*ANS
->>>>>>> 7085997e
     SUMHEL=0d0
     DO I=1,NCOMB
        SUMHEL=SUMHEL+DABS(TS(I))/ANS

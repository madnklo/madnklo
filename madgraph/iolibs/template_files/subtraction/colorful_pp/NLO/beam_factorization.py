##########################################################################################
#
# Copyright (c) 2009 The MadGraph5_aMC@NLO Development team and Contributors
#
# This file is a part of the MadGraph5_aMC@NLO project, an application which 
# automatically generates Feynman diagrams and matrix elements for arbitrary
# high-energy processes in the Standard Model and beyond.
#
# It is subject to the MadGraph5_aMC@NLO license which should accompany this 
# distribution.
#
# For more information, visit madgraph.phys.ucl.ac.be and amcatnlo.web.cern.ch
#
##########################################################################################
"""Implementation of NLO beam_factorisation currents. These are the PDF counterterms as well
as the integrated initial state collinear counterterms."""

import os
import math
from madgraph.core.base_objects import EpsilonExpansion
import madgraph.various.misc as misc

try:
    # First try to import this in the context of the exported currents
    import SubtractionCurrents.subtraction_current_implementations_utils as utils
    import SubtractionCurrents.QCD_local_currents as currents
except ImportError:
    # If not working, then it must be within MG5_aMC context:
    import madgraph.iolibs.template_files.\
                   subtraction.subtraction_current_implementations_utils as utils
    import madgraph.iolibs.template_files.\
                   subtraction.QCD_local_currents as currents

from hardcoded_integrated_currents import HE

pjoin = os.path.join

CurrentImplementationError = utils.CurrentImplementationError

log = math.log
pi = math.pi

# All counterterms here adopt a xi-dependent distribution of the following form:
#
#        Counterterm(xi) = F_+(xi) + [F] \delta(xi-1)
#    (which can also be explicitely written)
#        Counterterm(xi) = F(xi) + {F(xi)} \delta(xi-1) + [F] \delta(xi-1)
#
#  where 'F' can either be a PDF counterterm or an interated collinear ISR counterterm.
#  Then each piece of the distribution is assigned a different value for its attribute
#  'distribution_type' as follows:
#
#     F(xi)   --> distribution_type = 'bulk'
#     {F(xi)} --> distribution_type = 'counterterm'
#     [F(xi)] --> distribution_type = 'endpoint'

#=========================================================================================
# PDF Counterterm
#=========================================================================================
class QCD_beam_factorization_F0(currents.QCDBeamFactorizationCurrent):
    """Implements the NLO QCD PDF counterterm of type F(xi)"""

    distribution_types_implemented_in_this_class = ['bulk','counterterm','endpoint']
    
    @classmethod
    def does_implement_this_current(cls, current, model):

        # Check the general properties common to NLO QCD collinear tree-level currents
        init_vars = cls.common_does_implement_this_current(current, 2, 0)
        if init_vars is None: return None

        # Retrieve singular structure
        ss = current.get('singular_structure')
        # Check that it involves exactly one F structure with one leg. 
        if len(ss.substructures)==0:
            factorization_structure = ss
        elif len(ss.substructures)==1 and len(ss.substructures[0].substructures)==0:
            factorization_structure = ss.substructures[0]
        else:      
            return None
        
        if factorization_structure.name() != 'F':
            return None
        if len(factorization_structure.legs) != 1:
            return None
        
        # Make sure the one leg of the F structure is initial-state
        if not cls.is_initial(factorization_structure.legs[0]): 
            return None

        # The current is valid (remember that this implements the PDF counterterm of 
        # all possible incoming flavors.
        return init_vars

    def evaluate_kernel(self, PS_point, process, xi, mu_r, mu_f, Q, normalization, 
                                                  allowed_backward_evolved_flavors='ALL'):
        """ Return an instance of BeamFactorizationCurrentEvaluation, whose 'values' entry
        are dictionaries specifying the counterterm in flavor space, for the value of xi 
        specified in argument."""

        if allowed_backward_evolved_flavors != 'ALL':
            raise CurrentImplementationError('The current %s must always be called with'%self.__class__.__name__+
                "allowed_backward_evolved_flavors='ALL', not %s"%str(allowed_backward_evolved_flavors))

        # Only the order epsilon of the scales pre-factor matters here.
        prefactor = EpsilonExpansion({
                0 : 1.,
                1 : log(mu_r**2 / mu_f**2)
        })
        prefactor *= EpsilonExpansion({-1:1.})*normalization

        # Assign a fake xi for now if the distribution type is 'endpoint'
        # TODO: this is not optimal, eventually we should put each of these three pieces in
        # separate currents
        if self.distribution_type == 'endpoint':
            xi = 0.5

        # Define the NLO QCD PDF counterterms kernels
        kernel_gg = { 
            'bulk'          :     prefactor*( 
                2.*self.CA*( 1./ (1.-xi) + (1.-xi)/xi -1. + xi*(1-xi) ) 
            ),
            'counterterm'   :     prefactor*( 2.*self.CA / (1.-xi) ),
            'endpoint'      :     prefactor*( 11./6.*self.CA - 2./3.*self.NF*self.TR)
        }
                 
        kernel_gq = { 
            'bulk'          :     prefactor*( self.CF*(1.+(1.-xi)**2)/xi ),
            'counterterm'   :     None,
            'endpoint'      :     None
        }
        
        kernel_qg = { 
            'bulk'          :     prefactor*( self.TR*(xi**2 + (1.-xi)**2) ),
            'counterterm'   :     None,
            'endpoint'      :     None
        }
        
        kernel_qq = { 
            'bulk'          :     prefactor*( self.CF*((1.+xi**2)/(1.-xi)) ),
            'counterterm'   :     prefactor*( self.CF*((1.+xi**2)/(1.-xi)) ),
            'endpoint'      :     None
        }

        active_quark_PDGs = tuple([pdg for pdg in range(1,7)+range(-1,-7,-1) 
                                                                 if pdg in self.beam_PDGs])
        
        # Build the NLO flavor matrix
        flavor_matrix = {}
        for reduced_flavor in self.beam_PDGs:
            # Gluon backward evolution
            if reduced_flavor==21:
                gluon_dict = {}
                if kernel_gg[self.distribution_type] is not None:
                    gluon_dict[(21,)] = kernel_gg[self.distribution_type]
                if active_quark_PDGs and kernel_gq[self.distribution_type] is not None:
                    gluon_dict[active_quark_PDGs] = kernel_gq[self.distribution_type]
                if gluon_dict:
                    flavor_matrix[21] = gluon_dict
            
            # Quark backward evolution            
            if reduced_flavor in active_quark_PDGs:
                quark_dict = {}
                if kernel_qg[self.distribution_type] is not None:
                    quark_dict[(21,)] = kernel_qg[self.distribution_type]
                if kernel_qq[self.distribution_type] is not None:
                    quark_dict[(reduced_flavor,)] = kernel_qq[self.distribution_type]
                if quark_dict:                    
                    flavor_matrix[reduced_flavor] = quark_dict

        # Truncate all entries of the flavor matrix so as to remove irrelevant O(\eps) terms
        for flav_in, flav_outs in flavor_matrix.items():
            for flav_out, eps_expansion in flav_outs.items():
                eps_expansion.truncate(max_power=0)

        # Now assign the flavor matrix in the BeamFactorizationCurrentEvaluation instance
        evaluation = utils.BeamFactorizationCurrentEvaluation({
            'spin_correlations'         : [None,],
            'color_correlations'        : [None,],
            'values'                    : { (0,0) : flavor_matrix }
        })

        return evaluation

#=========================================================================================
# PDF integrated initial-state single collinear counterterm
#=========================================================================================
class QCD_beam_factorization_single_collinear(currents.QCDBeamFactorizationCurrent):
    """Implements the NLO QCD initial-state single collinear integgratated counterterm of type F(xi)"""

    distribution_types_implemented_in_this_class = ['bulk','counterterm','endpoint']
    
    @classmethod
    def does_implement_this_current(cls, current, model):

        # Check the general properties common to NLO QCD collinear tree-level currents
        init_vars = cls.common_does_implement_this_current(current, 2, 0)
        if init_vars is None: return None

        # Retrieve singular structure
        ss = current.get('singular_structure')

        # Check that it involves exactly one collinear structure with two legs. 
        if len(ss.substructures)!=1:
            return None
        
        collinear_structure = ss.substructures[0]
        if collinear_structure.name() != 'C':
            return None
        if len(collinear_structure.legs) != 2:
            return None
        
        # Make sure that one of the two legs of the C structure is initial-state
        if not any(cls.is_initial(leg) for leg in collinear_structure.legs):
            return None

        # The current is valid (remember that this implements the integrated
        # initial state collinear counterterm of all possible incoming flavors.
        return init_vars

    def evaluate_kernel(self, PS_point, process, xi, mu_r, mu_f, Q, normalization,
                                                   allowed_backward_evolved_flavors='ALL'):
        """ Return an instance of BeamFactorizationCurrentEvaluation, whose 'values' entry
        are dictionaries specifying the counterterm in flavor space, for the value of xi 
        specified in argument."""

        # Obtain Q_square.
        Q_square = Q.square()

        # Only up to the order epsilon^2 of the scales prefactor matters here.
        logMuQ = log(mu_r**2/Q_square)
        prefactor = EpsilonExpansion({ 0 : 1., 1 : logMuQ, 2 : 0.5*logMuQ**2 })
        prefactor *= normalization

        # The additional 1/x part of the prefactor is included later during the PDF
        # convolution of the event (using its 'Bjorken rescaling' attribute) because
        # we must make sure that the plus distribution hits on it.
        # Also, the same 1/x appears in the PDF counterterms as a result of the change
        # of variable necessary to bring them in the form where the plus distribution 
        # only acts on the PDF. So it makes sense to keep it completely factorised.

        # Input variables
        y_0 = currents.SomogyiChoices.y_0_prime
        logy0 = log(y_0)
        # Assign a fake x for now if the distribution type is 'endpoint'
        # TODO: this is not optimal, eventually we should put each of these three pieces in
        # separate currents
        if self.distribution_type == 'endpoint':
            x = 0.5
        else:
            x  = xi

        # In MadNkLO, we use the change of variable xb' = xb*xi so that the factor 
        # (Q^2)^\eps in Eq. 5.21 of https://arxiv.org/pdf/0903.1218.pdf actually reads
        # (Q^2/(xi1*xi2))^\eps and the '+' distributions also act on it, which we realize
        # by simply multiplying the Q^2 provided by the xi factor that must be set to one.
        logMuQ_plus = log(mu_r**2/(Q_square*x))
        prefactor_plus = EpsilonExpansion({ 0 : 1., 1 : logMuQ_plus, 2 : 0.5*logMuQ_plus**2 })
        prefactor_plus *= normalization

        log1mx = log(1.-x)
        
        # Heaviside
        theta_x_1my0 = 1. if (x-(1-y_0)) >= 0. else 0.
        theta_1my0_x = 1. if ((1-y_0)-x) >= 0. else 0.

        # Define the NLO QCD integrate initial-state single collinear counterterms kernels
        color_factor = self.CA
        kernel_gg = { 
            'bulk'          :     prefactor*color_factor*(EpsilonExpansion({ 
                -1 : -2.*( 1./(1.-x) + (1.-x)/x - 1 + x*(1-x) ),
                 0 : (2.*log1mx / (1.-x))*(1.+theta_x_1my0) + (2.*logy0/(1.-x))*theta_1my0_x
                     + 2.*( ((1.-x)/x) -1. + x*(1.-x) )*( log1mx*(1.+theta_x_1my0) + logy0*theta_1my0_x )
            })),
            'counterterm'   :     prefactor_plus*color_factor*(EpsilonExpansion({ 
                -1 : -2.* ( 1./(1.-x) )  ,
                 0 : (2.*log1mx / (1.-x))*(1.+theta_x_1my0)  ,
            })),
            'endpoint'      :     prefactor*color_factor*(EpsilonExpansion({
                -2 : 1.  ,
                -1 : 0.  ,
                 0 : -(math.pi**2/6.) + logy0**2
            }))
        }
        
        color_factor = self.CA        
        kernel_gq = { 
            'bulk'          :     prefactor*color_factor*(EpsilonExpansion({ 
                -1 : -(self.CF/self.CA)*(1.+(1.-x)**2) / x  ,
                 0 : (self.CF/self.CA)*( ((1.+(1.-x)**2)/x)*( log1mx*(1.+theta_x_1my0) + logy0*theta_1my0_x ) + x )
            })),
            'counterterm'   :     None,
            'endpoint'      :     None
        }
        
        color_factor = self.CF
        kernel_qg = { 
            'bulk'          :     prefactor*color_factor*(EpsilonExpansion({ 
                -1 : -(self.TR/self.CF)*(x**2+(1.-x)**2)  ,
                 0 : (self.TR/self.CF)*( (x**2 + (1.-x)**2)*( log1mx*(1.+theta_x_1my0) + logy0*theta_1my0_x ) + 2.*x*(1.-x) )
            })),
            'counterterm'   :     None,
            'endpoint'      :     None
        }
        
        color_factor = self.CF
        kernel_qq = { 
            'bulk'          :     prefactor*color_factor*(EpsilonExpansion({ 
                -1 : -((1.+x**2)/(1.-x))  ,
                 0 : (2.*log1mx / (1.-x))*(1.+theta_x_1my0) + (2.*logy0/(1.-x))*theta_1my0_x
                     - ( (1.+x)*( log1mx*(1.+theta_x_1my0)+logy0*theta_1my0_x ) -1.+x )
            })),
            'counterterm'   :     prefactor_plus*color_factor*(EpsilonExpansion({ 
                -1 : -((1.+x**2)/(1.-x))  ,
                 0 : (2.*log1mx / (1.-x))*(1.+theta_x_1my0)  ,
            })),
            'endpoint'      :     prefactor*color_factor*(EpsilonExpansion({ 
                -2 : 1.     ,
                -1 : 3./2.  ,
                 0 : -(math.pi**2/6.) + logy0**2
            }))
        }

        active_quark_PDGs = tuple([pdg for pdg in range(1,7)+range(-1,-7,-1) 
                                                                 if pdg in self.beam_PDGs])

        # Build the NLO flavor matrix
        flavor_matrix = {}
        for reduced_flavor in self.beam_PDGs:
            # Gluon backward evolution
            if reduced_flavor==21:
                gluon_dict = {}
                if kernel_gg[self.distribution_type] is not None:
                    gluon_dict[(21,)] = kernel_gg[self.distribution_type]
                if active_quark_PDGs and kernel_gq[self.distribution_type] is not None:
                    gluon_dict[active_quark_PDGs] = kernel_gq[self.distribution_type]
                if gluon_dict:
                    flavor_matrix[21] = gluon_dict
            
            # Quark backward evolution            
            if reduced_flavor in active_quark_PDGs:
                quark_dict = {}
                if kernel_qg[self.distribution_type] is not None:
                    quark_dict[(21,)] = kernel_qg[self.distribution_type]
                if kernel_qq[self.distribution_type] is not None:
                    quark_dict[(reduced_flavor,)] = kernel_qq[self.distribution_type]
                if quark_dict:                    
                    flavor_matrix[reduced_flavor] = quark_dict

        # Truncate all entries of the flavor matrix so as to remove irrelevant O(\eps) terms
        for flav_in, flav_outs in flavor_matrix.items():
            for flav_out, eps_expansion in flav_outs.items():
                eps_expansion.truncate(max_power=0)

        # Now apply the mask 'allowed_backward_evolved_flavors' if not set to 'ALL'
        filtered_flavor_matrix = self.apply_flavor_mask(flavor_matrix,allowed_backward_evolved_flavors)

        # Now assign the flavor matrix in the BeamFactorizationCurrentEvaluation instance
        evaluation = utils.BeamFactorizationCurrentEvaluation({
            'spin_correlations'         : [None,],
            'color_correlations'        : [None,],
            'values'                    : { (0,0) : filtered_flavor_matrix }
        })

        return evaluation

#=========================================================================================
# Integrated single soft counterterm when recoiling equally against the two incoming beams
# This implementation is only used for the colorful currents scheme when used together with
# mapping like ppToOneWalker where the soft momentum recoils democratically against the two
# incoming beams
#=========================================================================================
class QCD_beam_factorization_single_soft(currents.QCDBeamFactorizationCurrent):
    """Implements the NLO QCD initial-state single soft integgratated counterterm."""

    distribution_types_implemented_in_this_class = ['bulk','counterterm','endpoint']

    # These integrated contributions are not really directly related to the physical
    # properties of beam factorization (for instance they don't act on the flavor space) and
    # therefore apply independely of it.
    beam_types_implemented_in_this_class = 'ALL'
    beam_PDGs_implemented_in_this_class = 'ALL'

    def __init__(self, *args, **opts):
        super(QCD_beam_factorization_single_soft, self).__init__(*args, **opts)
        self.supports_helicity_assignment = False

    @classmethod
    def does_implement_this_current(cls, current, model):

        # Check the general properties common to NLO QCD collinear tree-level currents
        init_vars = cls.common_does_implement_this_current(current, 2, 0)
        if init_vars is None:
            return None

        # Check the structure is an integrated simple soft
        if len(current.get('singular_structure').substructures)==0:
            return None
        singular_structure = current.get('singular_structure').substructures[0]
        if singular_structure.name() != 'S': 
            return None
        if len(singular_structure.substructures)>0:
            return None
        
        # All checks passed
        return init_vars

    def evaluate_kernel(self, PS_point, process, xi, mu_r, mu_f, Q, normalization,
                                                    allowed_backward_evolved_flavors='ALL'):
        """ Return an instance of SubtractionCurrentEvaluation, whose 'values' entry
        are simple EpsilonExpansions since soft-integrated counterterms convoluted in a 
        correlated fashion with the initial state beams *cannot* act in flavor space."""

        if allowed_backward_evolved_flavors != 'ALL':
            raise CurrentImplementationError('The current %s must always be called with'%self.__class__.__name__+
                "allowed_backward_evolved_flavors='ALL', not %s"%str(allowed_backward_evolved_flavors))

        if process is None:
            raise CurrentImplementationError(self.name() + " requires a reduced_process.")

        # Now find all colored leg numbers in the reduced process
        # also find the initial state colored partons to tag initial/final eikonals
        all_colored_parton_numbers = []
        colored_initial_parton_numbers = []
        all_initial_numbers = [l.get('number') for l in process.get_initial_legs()]
        for leg in process.get('legs'):
            leg_number =leg.get('number')
            if self.model.get_particle(leg.get('id')).get('color')==1:
                continue
            all_colored_parton_numbers.append(leg_number)
            if leg_number in all_initial_numbers:
                colored_initial_parton_numbers.append(leg.get('number'))

        # Now instantiate what the result will be
        evaluation = utils.SubtractionCurrentEvaluation({
            'spin_correlations'   : [ None ],
            'color_correlations'  : [],
            'values'              : {}
        })

        # Obtain Q_square
        #Q        = sum([PS_point[l.get('number')] for l in process.get_initial_legs()])
        Q_square = Q.square()

        # Only up to the order epsilon^2 of the scales prefactor matters here.
        logMuQ = log(mu_r**2/Q_square)
        # Correction for the counterterm: in BS (bulk+counterterm), the variable Q_square corresponds to that
        # of the real event. However the counterterm corresponds to the residue of the bulk at xi=1.
        # This is effectively obtained by multiplying by xi: Q_residue = Q_real * xi.
        # Note for future dumb-me: log(mu_r**2/(Q_square*xi**2)) = logMuQ - log(xi**2)
        if self.distribution_type == 'counterterm':
            logMuQ-=log(xi**2)        
        prefactor = EpsilonExpansion({ 0 : 1., 1 : logMuQ, 2 : 0.5*logMuQ**2 })
        prefactor *= normalization

        color_correlation_index = 0
        # Now loop over the colored parton number pairs (a,b)
        # and add the corresponding contributions to this current
        for i, a in enumerate(all_colored_parton_numbers):
            # Use the symmetry of the color correlation and soft current (a,b) <-> (b,a)
            for b in all_colored_parton_numbers[i+1:]:
                # Write the integrated eikonal for that pair

                evaluation['color_correlations'].append( ((a, b), ) )

                pa = PS_point[a]
                pb = PS_point[b]

                # We can only handle massless particles
                try:
                    assert pa.square()/Q_square < 1.e-09
                except AssertionError:
                    misc.sprint("No massive particles in soft currents for now")
                    raise

                # Assign the type of dipole
                # dipole_type = [bool_a, bool_b] tags the dipole tag, with True indicating initial state and False final
                dipole_type = [a in colored_initial_parton_numbers, b in colored_initial_parton_numbers]

                if all(dipole_type): # Initial-initial
                    # Initial-initial: S+CS = 0
                    if self.distribution_type == 'bulk':
                        kernel = EpsilonExpansion({0:0})
                    elif self.distribution_type == 'counterterm':
                        kernel = EpsilonExpansion({0:0})
                    elif self.distribution_type == 'endpoint':
                        kernel = EpsilonExpansion({0:0})
                    else:
                        raise CurrentImplementationError("Distribution type '%s' not supported."
                                                                        %self.distribution_type)
                elif any(dipole_type): # Initial-Final
                    # The integrated counterterms are evaluated in terms of
                    # dipole_invariant = 1-cos(angle between the dipole momenta)
                    dipole_invariant = 0.5*pa.dot(pb)*Q.square()/(pa.dot(Q)*pb.dot(Q))
                    if self.distribution_type == 'bulk':
                        #The factor xi^2 below corrects the flux factor used in the bulk BS which has a 1/xi^2 too many
                        #A more permanent change is warranted after testing.
                        #See github issue #9 for reference
                        kernel = EpsilonExpansion({0:xi**2*HE.integrated_bs_bulk_finite_unmapped_FF(dipole_invariant,xi)})
                    elif self.distribution_type == 'counterterm':
                        kernel = EpsilonExpansion({0:HE.integrated_bs_counterterm_finite_unmapped(dipole_invariant,xi)})
                    elif self.distribution_type == 'endpoint':
                        kernel = EpsilonExpansion({-1:HE.integrated_bs_endpoint_pole_unmapped(dipole_invariant),
                                                    0:HE.integrated_bs_endpoint_finite_unmapped(dipole_invariant)})
                    else:
                        raise CurrentImplementationError("Distribution type '%s' not supported."
                                                                        %self.distribution_type)
                else: # Final-final
                    # The integrated counterterms are evaluated in terms of
                    # dipole_invariant = 1-cos(angle between the dipole momenta)
                    dipole_invariant = 0.5*pa.dot(pb)*Q.square()/(pa.dot(Q)*pb.dot(Q))
                    if self.distribution_type == 'bulk':
                        #The factor xi^2 below corrects the flux factor used in the bulk BS which has a 1/xi^2 too many
                        #A more permanent change is warranted after testing.
                        #See github issue #9 for reference 
                        kernel = EpsilonExpansion({0:xi**2*HE.integrated_bs_bulk_finite_unmapped_IF(dipole_invariant,xi)})
                    elif self.distribution_type == 'counterterm':
<<<<<<< HEAD
                        kernel = EpsilonExpansion({0:HE.integrated_bs_counterterm_finite_unmapped(dipole_invariant,xi)})
=======
                        kernel = EpsilonExpansion({0:HE.integrated_bs_counterterm_finite(dipole_invariant,xi)})*0. #TODO bulk test
>>>>>>> 94a4653f
                    elif self.distribution_type == 'endpoint':
                        kernel = EpsilonExpansion({-1:HE.integrated_bs_endpoint_pole_unmapped(dipole_invariant),
                                                    0:HE.integrated_bs_endpoint_finite_unmapped(dipole_invariant)})
                    else:
                        raise CurrentImplementationError("Distribution type '%s' not supported."
                                                                        %self.distribution_type)

                    # Former implementation of the II soft+SC. Commented by Nicolas
                    # While no longer useful, this is kept for now to remember how non-zero integrated soft shoud be implemented
                    # if self.distribution_type == 'bulk':
                    #     kernel = EpsilonExpansion({
                    #                 0 : - 16.*xi * log(1.-xi**2) /(1.-xi**2),
                    #                 -1 : 8. * xi / (1.-xi**2),
                    #                 -2 : 0.
                    #     })
                    # elif self.distribution_type == 'counterterm':
                    #     kernel = EpsilonExpansion({
                    #                 0 : -8.*log(2.*(1.-xi))/(1.-xi),
                    #                 -1 : 4./(1.-xi),
                    #                 -2 : 0.
                    #     })
                    # elif self.distribution_type == 'endpoint':
                    #     kernel = EpsilonExpansion({
                    #                 0 : pi**2./3.-4.*log(2.)**2,
                    #                 -1 : 4.*log(2.),
                    #                 -2 : -2.
                    #     })
                    # else:
                    #     raise CurrentImplementationError("Distribution type '%s' not supported."
                    #                                                     %self.distribution_type)

                if xi > 0.9: #TODO bulk test
                    kernel*=0. #TODO bulk test
                evaluation['values'][(0, color_correlation_index)] = kernel*prefactor
                color_correlation_index += 1

        return evaluation

#=========================================================================================
# PDF integrated initial-state single soft-collinear counterterm
#=========================================================================================
class QCD_beam_factorization_single_softcollinear(currents.QCDBeamFactorizationCurrent):
    """Implements the NLO QCD initial-state single soft-collinear integgratated counterterm
    of type F(xi). These are zero here since they have already been accounted for
    in the soft counterterms."""

    distribution_types_implemented_in_this_class = ['bulk','counterterm','endpoint']

    # These integrated contributions are not really directly related to the physical
    # properties of beam factorization (for instance they don't act on the flavor space) and
    # therefore apply independely of it.
    beam_types_implemented_in_this_class = 'ALL'
    beam_PDGs_implemented_in_this_class = 'ALL'

    # The soft-collinear integrated counterterm has been accounted for completely in the 
    # soft integrated counterterm
    is_zero = True

    def __init__(self, *args, **opts):
        
        # Make sure it is initialized with the proper set of options and remove them
        # before calling the mother constructor
        if 'color_charge' not in opts:
            raise CurrentImplementationError(
                "The current '%s' must be instantiated with "%self.__class__.__name__+
                                                " a 'color_charge' option specified.")
        color_charge = opts.pop('color_charge')
        
        super(QCD_beam_factorization_single_softcollinear, self).__init__(*args, **opts)
        self.supports_helicity_assignment = False
        # At this state color_charge is the string of the argument to retrieve ('CA' or 'CF')
        # And now that the mother constructor is called, the group factors have been initialized
        # and we can retrieve them.
        self.color_charge = getattr(self, color_charge)

    @classmethod
    def does_implement_this_current(cls, current, model):

        # Check the general properties common to NLO QCD collinear tree-level currents
        init_vars = cls.common_does_implement_this_current(current, 2, 0)
        if init_vars is None:
            return None

        # Retrieve singular structure
        ss = current.get('singular_structure')

        # Check that it involves exactly one collinear structure with two legs. 
        if len(ss.substructures)!=1:
            return None
        
        # Finally check that the singular structure and PDG matches
        singular_structure = current.get('singular_structure').substructures[0]
        
        # It main structure should be of collinear type
        if singular_structure.name()!='C':
            return None        
        
        # It should have only one leg left, the other one being in the nested soft structure
        # It must be an initial-state leg.
        if len(singular_structure.legs)!=1:
            return None

        # The leg not soft must be quark or a gluon      
        if not abs(singular_structure.legs[0].pdg) in [21,]+range(1,7):
            return None

        # It should have exactly one nested structures
        if len(singular_structure.substructures)!=1:
            return None
        
        sub_singular_structure = singular_structure.substructures[0]
        
        # Make sure this substructure is soft
        if sub_singular_structure.name()!='S':
            return None
        
        # Make sure it contains a single soft leg
        if len(sub_singular_structure.legs)!=1:
            return None
        
        soft_leg = sub_singular_structure.legs[0]
        
        # Make sure the soft leg is massless final and a gluon
        if model.get_particle(soft_leg.pdg).get('mass').upper()!='ZERO':
            return None
        if soft_leg.pdg != 21:
            return None
        
        # We now know that this current is implemented here. We return
        # the specific color charge to instantiate this kernel with,
        # in the form of a the name of the group factor to retrieve upon
        # initialization.
        if singular_structure.legs[0].pdg == 21:
            # This is a 'g > g g' soft-collinear splitting
            init_vars['color_charge'] = 'CA'
        else:
            # This is a 'q > g g' soft-collinear splitting
            init_vars['color_charge'] = 'CA'

        return init_vars<|MERGE_RESOLUTION|>--- conflicted
+++ resolved
@@ -515,11 +515,7 @@
                         #See github issue #9 for reference 
                         kernel = EpsilonExpansion({0:xi**2*HE.integrated_bs_bulk_finite_unmapped_IF(dipole_invariant,xi)})
                     elif self.distribution_type == 'counterterm':
-<<<<<<< HEAD
-                        kernel = EpsilonExpansion({0:HE.integrated_bs_counterterm_finite_unmapped(dipole_invariant,xi)})
-=======
-                        kernel = EpsilonExpansion({0:HE.integrated_bs_counterterm_finite(dipole_invariant,xi)})*0. #TODO bulk test
->>>>>>> 94a4653f
+                        kernel = EpsilonExpansion({0:HE.integrated_bs_counterterm_finite_unmapped(dipole_invariant,xi)})*0. #TODO bulk test
                     elif self.distribution_type == 'endpoint':
                         kernel = EpsilonExpansion({-1:HE.integrated_bs_endpoint_pole_unmapped(dipole_invariant),
                                                     0:HE.integrated_bs_endpoint_finite_unmapped(dipole_invariant)})

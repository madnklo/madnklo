##########################################################################################
#
# Copyright (c) 2009 The MadGraph5_aMC@NLO Development team and Contributors
#
# This file is a part of the MadGraph5_aMC@NLO project, an application which 
# automatically generates Feynman diagrams and matrix elements for arbitrary
# high-energy processes in the Standard Model and beyond.
#
# It is subject to the MadGraph5_aMC@NLO license which should accompany this 
# distribution.
#
# For more information, visit madgraph.phys.ucl.ac.be and amcatnlo.web.cern.ch
#
##########################################################################################
"""Implementation of NLO colorful currents."""

import os
import math

try:
    # First try to import this in the context of the exported currents
    import SubtractionCurrents.subtraction_current_implementations_utils as utils
    import SubtractionCurrents.QCD_local_currents as currents
except ImportError:
    # If not working, then it must be within MG5_aMC context:
    import madgraph.iolibs.template_files.\
                   subtraction.subtraction_current_implementations_utils as utils
    import madgraph.iolibs.template_files.\
                   subtraction.QCD_local_currents as currents

import madgraph.various.misc as misc

pjoin = os.path.join

CurrentImplementationError = utils.CurrentImplementationError

#=========================================================================================
# NLO final-collinear currents
#=========================================================================================

class QCD_final_collinear_0_qqx(currents.QCDLocalCollinearCurrent):
    """q q~ collinear tree-level current."""

    is_cut = staticmethod(currents.SomogyiChoices.cut_coll)
    factor = staticmethod(currents.SomogyiChoices.factor_coll)
    variables = staticmethod(currents.Q_final_coll_variables)

    @classmethod
    def does_implement_this_current(cls, current, model):

        # Check the general properties common to NLO QCD collinear tree-level currents
        init_vars = cls.common_does_implement_this_current(current, 2, 0)
        if init_vars is None: return None
        # Retrieve singular structure
        ss = current.get('singular_structure')
        # Check that the particles are a massless quark and its anti-quark in final-state
        if len(ss.legs) != 2: return None
        for leg in ss.legs:
            if not cls.is_quark(leg, model): return None
            if not cls.is_massless(leg, model): return None
            if cls.is_initial(leg): return None
        if not cls.are_antiparticles(ss.legs[0], ss.legs[1]): return None
        # The current is valid
        return init_vars

    @classmethod
    def get_sorted_children(cls, current, model):

        legs = current.get('singular_structure').legs
        return tuple(leg.n for leg in legs)

    def evaluate_kernel(self, zs, kTs, parent):

        # Retrieve the collinear variables
        z = zs[0]
        kT = kTs[0]
        # Instantiate the structure of the result
        evaluation = utils.SubtractionCurrentEvaluation({
            'spin_correlations'  : [None, ((parent, (kT, )), ), ],
            'color_correlations' : [None],
            'values'             : {(0, 0): {'finite': None},
                                    (1, 0): {'finite': None}, }
        })
        # The line below implements the g_{\mu\nu} part of the splitting kernel.
        # Notice that the extra longitudinal terms included in the spin-correlation 'None'
        # from the relation:
        #    \sum_\lambda \epsilon_\lambda^\mu \epsilon_\lambda^{\star\nu}
        #    = g^{\mu\nu} + longitudinal terms
        # are irrelevant because Ward identities evaluate them to zero anyway.
        evaluation['values'][(0, 0)]['finite'] = self.TR
        evaluation['values'][(1, 0)]['finite'] = 4. * self.TR * z*(1.-z) / kT.square()
        return evaluation

class QCD_final_collinear_0_gq(currents.QCDLocalCollinearCurrent):
    """g q collinear tree-level current."""

    is_cut = staticmethod(currents.SomogyiChoices.cut_coll)
    factor = staticmethod(currents.SomogyiChoices.factor_coll)
    variables = staticmethod(currents.Q_final_coll_variables)

    @classmethod
    def does_implement_this_current(cls, current, model):

        # Check the general properties common to NLO QCD collinear tree-level currents
        init_vars = cls.common_does_implement_this_current(current, 2, 0)
        if init_vars is None: return None
        # Retrieve singular structure
        ss = current.get('singular_structure')
        # Check that all particles are massless final state
        for leg in ss.legs:
            if not cls.is_massless(leg, model): return None
            if cls.is_initial(leg): return None
        # Check that there are a quark and a gluon
        if len(ss.legs) != 2: return None
        if (cls.is_gluon(ss.legs[0], model) and cls.is_quark(ss.legs[1], model)):
            pass
        elif (cls.is_quark(ss.legs[0], model) and cls.is_gluon(ss.legs[1], model)):
            pass
        else:
            return None
        # The current is valid
        return init_vars

    @classmethod
    def get_sorted_children(cls, current, model):

        legs = current.get('singular_structure').legs
        if cls.is_gluon(legs[0], model): return (legs[0].n, legs[1].n)
        else: return (legs[1].n, legs[0].n)

    def evaluate_kernel(self, zs, kTs, parent):

        # Retrieve the collinear variables
        z = zs[0]
        # Instantiate the structure of the result
        evaluation = utils.SubtractionCurrentEvaluation({
            'spin_correlations'  : [None],
            'color_correlations' : [None],
            'values'             : {(0, 0): {'finite': None}}
        })
        evaluation['values'][(0, 0)]['finite'] = self.CF * (1.+(1.-z)**2)/z
        return evaluation

class QCD_final_collinear_0_gg(currents.QCDLocalCollinearCurrent):
    """g g collinear tree-level current."""

    is_cut = staticmethod(currents.SomogyiChoices.cut_coll)
    factor = staticmethod(currents.SomogyiChoices.factor_coll)
    variables = staticmethod(currents.Q_final_coll_variables)

    @classmethod
    def does_implement_this_current(cls, current, model):

        # Check the general properties common to NLO QCD collinear tree-level currents
        init_vars = cls.common_does_implement_this_current(current, 2, 0)
        if init_vars is None: return None
        # Retrieve singular structure
        ss = current.get('singular_structure')
        # Check that the particles are two final-state massless gluons
        if len(ss.legs) != 2: return None
        for leg in ss.legs:
            if not cls.is_gluon(leg, model): return None
            if not cls.is_massless(leg, model): return None
            if cls.is_initial(leg): return None
        # The current is valid
        return init_vars

    @classmethod
    def get_sorted_children(cls, current, model):

        legs = current.get('singular_structure').legs
        return tuple(leg.n for leg in legs)

    def evaluate_kernel(self, zs, kTs, parent):

        # Retrieve the collinear variables
        z = zs[0]
        kT = kTs[0]
        # Instantiate the structure of the result
        evaluation = utils.SubtractionCurrentEvaluation({
            'spin_correlations'  : [None, ((parent,( kT, )), ), ],
            'color_correlations' : [None],
            'values'             : {(0, 0): {'finite': None},
                                    (1, 0): {'finite': None}, }
        })
        # The line below implements the g_{\mu\nu} part of the splitting kernel.
        # Notice that the extra longitudinal terms included in the spin-correlation 'None'
        # from the relation:
        #    \sum_\lambda \epsilon_\lambda^\mu \epsilon_\lambda^{\star\nu}
        #    = g^{\mu\nu} + longitudinal terms
        # are irrelevant because Ward identities evaluate them to zero anyway.
        evaluation['values'][(0, 0)]['finite'] =  2.*self.CA * ( (z/(1.-z)) + ((1.-z)/z) )
        evaluation['values'][(1, 0)]['finite'] = -2.*self.CA * 2.*z*(1.-z) / kT.square()
        return evaluation

#=========================================================================================
# NLO soft current
#=========================================================================================

class QCD_soft_0_g(currents.QCDLocalSoftCurrent):
    """Soft gluon eikonal current at tree level, eq.4.12-4.13 of arXiv:0903.1218.
    This is modified with respect to the above reference because we replace all the two legs of the dipole of each
    eikonal by their mapped version.
    """

    is_cut = staticmethod(currents.no_cut)
    factor = staticmethod(currents.no_factor)

    @classmethod
    def does_implement_this_current(cls, current, model):

        # Check the general properties common to NLO QCD soft tree-level currents
        init_vars = cls.common_does_implement_this_current(current, 2, 0)
        if init_vars is None: return None
        # Retrieve the singular structure
        singular_structure = current.get('singular_structure')
        # It should consist in exactly one legs going soft
        if len(singular_structure.legs) != 1:
            return None
        # The leg going soft should be a massless gluon in the final state
        leg = singular_structure.legs[0]
        if not cls.is_gluon(leg, model): return None
        if not cls.is_massless(leg, model): return None
        if cls.is_initial(leg): return None
        # The current is valid
        return init_vars
   
    @staticmethod
    def eikonal(pi, pj, ps):
        """Eikonal factor for soft particle with momentum ps
        emitted from the dipole with momenta pi and pj.
        """

        pipj = pi.dot(pj)
        pips = pi.dot(ps)
        pjps = pj.dot(ps)
        return pipj/(pips*pjps)
    
    def evaluate_subtraction_current(
        self, current,
        higher_PS_point=None, lower_PS_point=None,
        leg_numbers_map=None, reduced_process=None, hel_config=None,
        Q=None, **opts ):
        if higher_PS_point is None or lower_PS_point is None:
            raise CurrentImplementationError(
                self.name() + " needs the phase-space points before and after mapping." )
        if leg_numbers_map is None:
            raise CurrentImplementationError(
                self.name() + " requires a leg numbers map, i.e. a momentum dictionary." )
        if reduced_process is None:
            raise CurrentImplementationError(
                self.name() + " requires a reduced_process.")
        if not hel_config is None:
            raise CurrentImplementationError(
                self.name() + " does not support helicity assignment." )
        if Q is None:
            raise CurrentImplementationError(
                self.name() + " requires the total mapping momentum Q." )
        """Important note about the IF CS:
        - in this scheme we want to use "tilded" momenta for the dipole legs in eikonals. This is explicitly implemented in the soft local current
        - this implies that the correct form for the local C(ir)S(r) taken as the collinear limit of the eikonals is 
        1/ (p_r + p_i_tilde)^2 (1-z_r)/z_r where z_r = p_r.Q/(p_r+p_i_tilde).Q
        - Specializing to the case where the collinear partner of the soft particle is an initial state particle (i = a ), we have 
        p_a_tilde = xi p_a and 2p_a.Q = Q^2 so that the soft-collinear takes the form
        1/(p_r+xi p_a)^2 * xi/y_rQ where y_rQ is the usual Hungarian variable
        this simplifies to 
        1/(p_r+p_a)^2 * 1/y_rQ which is exactly the soft collinear as computed *without* tilded variables (i.e. exactly eq.5.29 of 0903.1218)
        
        As a result we use exactly the same way of evaluating the counterterms as in honest-to-god colorful.
        """
        # Retrieve alpha_s and mu_r
        model_param_dict = self.model.get('parameter_dict')
        alpha_s = model_param_dict['aS']
        mu_r    = model_param_dict['MU_R']

        # Now find all colored leg numbers in the reduced process
        all_colored_parton_numbers = []
        for leg in reduced_process.get('legs'):
            if self.model.get_particle(leg.get('id')).get('color')==1:
                continue
            all_colored_parton_numbers.append(leg.get('number'))
        soft_leg_number = current.get('singular_structure').legs[0].n

        pS = higher_PS_point[soft_leg_number]
        local_xi = math.sqrt(1 - 2. * pS.dot(Q) / Q.square())  # TODO bulk test

        # Include the counterterm only in a part of the phase space
        if self.is_cut(Q=Q, pS=pS):
            return utils.SubtractionCurrentResult.zero(
                current=current, hel_config=hel_config)

        # Now instantiate what the result will be
        evaluation = utils.SubtractionCurrentEvaluation({
            'spin_correlations'   : [ None ],
            'color_correlations'  : [],
            'values'              : {}
        })
        
        # Normalization factors
        norm = -4. * math.pi * alpha_s
        norm *= self.factor(Q=Q, pS=pS)

        color_correlation_index = 0
        # Now loop over the colored parton number pairs (a,b)
        # and add the corresponding contributions to this current
        for i, a in enumerate(all_colored_parton_numbers):
            # Use the symmetry of the color correlation and soft current (a,b) <-> (b,a)
            for b in all_colored_parton_numbers[i:]:
                # Write the eikonal for that pair
                if a!=b:
                    mult_factor = 2.
                else:
                    mult_factor = 1.
                pa = sum(higher_PS_point[child] for child in leg_numbers_map[a])
                pb = sum(higher_PS_point[child] for child in leg_numbers_map[b])
                #pa = lower_PS_point[a]
                #pb = lower_PS_point[b]
                eikonal = self.eikonal(pa, pb, pS)
                if local_xi > 0.9: #TODO bulk test
                    eikonal=0.#TODO bulk test
                evaluation['color_correlations'].append( ((a, b), ) )
                evaluation['values'][(0, color_correlation_index)] = {
                    'finite': norm * mult_factor * eikonal }
                color_correlation_index += 1
        
        result = utils.SubtractionCurrentResult()
        result.add_result(
            evaluation,
            hel_config=hel_config,
            squared_orders=tuple(sorted(current.get('squared_orders').items())) )
        return result

#=========================================================================================
# NLO final soft-collinear currents
#=========================================================================================

class QCD_final_softcollinear_0_gX(currents.QCDLocalSoftCollinearCurrent):
    """NLO tree-level (final) soft-collinear currents. The momenta used in this current are the mapped momenta from the soft mapping."""

    is_cut = staticmethod(currents.no_cut)
    variables = staticmethod(currents.compute_energy_fractions)
    factor = staticmethod(currents.no_factor)

    def __init__(self, *args, **opts):

        # Make sure it is initialized with the proper set of options and remove them
        # before calling the mother constructor
        if 'color_charge' not in opts:
            raise CurrentImplementationError(
                "The current '%s' must be instantiated with " % self.__class__.__name__ +
                "a 'color_charge' option specified.")
        color_charge = opts.pop('color_charge')

        super(QCD_final_softcollinear_0_gX, self).__init__(*args, **opts)
        # At this state color_charge is the string of the group factor ('CA' or 'CF');
        # now that the mother constructor has been called,
        # the group factors have been initialized and we can retrieve them.
        self.color_charge = getattr(self, color_charge)

    @classmethod
    def does_implement_this_current(cls, current, model):

        # Check the general properties common to NLO QCD
        init_vars = cls.common_does_implement_this_current(current, 2, 0)
        if init_vars is None: return None
        # Retrieve the singular structure
        singular_structure = current.get('singular_structure')
        # It should have only one leg and one nested substructure with one soft leg
        if len(singular_structure.legs) != 1: return None
        if len(singular_structure.substructures) != 1: return None
        sub_singular_structure = singular_structure.substructures[0]
        if len(sub_singular_structure.legs) != 1: return None
        # The hard and soft legs are now identified
        hard_leg = singular_structure.legs[0]
        soft_leg = sub_singular_structure.legs[0]
        # Make sure legs are massless and final state
        if not cls.is_massless(hard_leg, model): return None
        if not cls.is_massless(soft_leg, model): return None
        if cls.is_initial(hard_leg) or cls.is_initial(soft_leg): return None
        # The hard leg must be quark or a gluon
        if not (cls.is_gluon(hard_leg, model) or cls.is_quark(hard_leg, model)):
            return None
        # The soft leg must be a gluon
        if not cls.is_gluon(soft_leg, model): return None
        # Check if hard_leg is a quark or a gluon, and set the color factor accordingly
        if   cls.is_gluon(hard_leg, model): init_vars['color_charge'] = 'CA'
        elif cls.is_quark(hard_leg, model): init_vars['color_charge'] = 'CF'
        else: return None
        # The current is valid
        return init_vars

    @classmethod
    def get_sorted_children(cls, current, model):

        ss = current.get('singular_structure')
        return (ss.substructures[0].legs[0].n, ss.legs[0].n)

    def evaluate_subtraction_current(
        self, current,
        higher_PS_point=None, lower_PS_point=None,
        leg_numbers_map=None, reduced_process=None, hel_config=None,
        Q=None, **opts ):
        if higher_PS_point is None or lower_PS_point is None:
            raise CurrentImplementationError(
                self.name() + " needs the phase-space points before and after mapping." )
        if leg_numbers_map is None:
            raise CurrentImplementationError(
                self.name() + " requires a leg numbers map, i.e. a momentum dictionary." )
        if not hel_config is None:
            raise CurrentImplementationError(
                self.name() + " does not support helicity assignment." )
        if Q is None:
            raise CurrentImplementationError(
                self.name() + " requires the total mapping momentum Q." )

        # Retrieve alpha_s and mu_r
        model_param_dict = self.model.get('parameter_dict')
        alpha_s = model_param_dict['aS']
        mu_r = model_param_dict['MU_R']

        # Include the counterterm only in a part of the phase space
        # children are the the set of particles that are going unresolved.
        # Here we have C and S going collinear with S soft.
        # The parent is the mapped C with a soft mapping, usually refered to as Ctilde.
        # S is just removed in a soft mapping.
        # Here S is a single particle but we obtain it as a list soft_children\
        # to illustrate how multiple softs would be obtained
        children = self.get_sorted_children(current, self.model)
        pC = sum(higher_PS_point[child] for child in children)
        soft_children = []
        for substructure in current.get('singular_structure').substructures:
            soft_children += [leg.n for leg in substructure.get_all_legs()]
        pS = sum(higher_PS_point[child] for child in soft_children)
        if self.is_cut(Q=Q, pC=pC, pS=pS):
            return utils.SubtractionCurrentResult.zero(
                current=current, hel_config=hel_config)
        local_xi = math.sqrt(1-2.*pS.dot(Q)/Q.square())#TODO bulk test

        # Now instantiate what the result will be
        evaluation = utils.SubtractionCurrentEvaluation({
            'spin_correlations': [None],
            'color_correlations': [None],
            'values': {(0, 0): {'finite': None}}
        })

        # Evaluate kernel
        zs = self.variables([pS,pC],Q)
        z = zs[0]
        evaluation['values'][(0, 0)]['finite'] = self.color_charge * 2.*(1.-z) / z

        # Add the normalization factors
        s12 = (pC+pS).square()
        norm = 8. * math.pi * alpha_s / s12
<<<<<<< HEAD
        norm *= self.factor(Q=Q, pC=pC, pS=pS)
=======
        norm *= self.factor(Q=Q, pC=pCtilde, pS=pS)
        if local_xi>0.9: #TODO bulk test
            norm = 0.#TODO bulk test
>>>>>>> 94a4653f
        for k in evaluation['values']:
            evaluation['values'][k]['finite'] *= norm

        # Construct and return result
        result = utils.SubtractionCurrentResult()
        result.add_result(
            evaluation,
            hel_config=hel_config,
            squared_orders=tuple(sorted(current.get('squared_orders').items())))
        return result

#=========================================================================================
# NLO initial-collinear currents
#=========================================================================================

class QCD_initial_collinear_0_qg(currents.QCDLocalCollinearCurrent):
    """qg collinear ISR tree-level current. q(initial) > q(initial_after_emission) g(final)"""

    variables = staticmethod(currents.Q_initial_coll_variables)
    is_cut = staticmethod(currents.SomogyiChoices.cut_initial_coll)
    factor = staticmethod(currents.no_factor)
    
    @classmethod
    def does_implement_this_current(cls, current, model):

        # Check the general properties common to NLO QCD collinear tree-level currents
        init_vars = cls.common_does_implement_this_current(current, 2, 0)
        if init_vars is None: return None
        
        # Retrieve singular structure
        ss = current.get('singular_structure')

        # Check that the particles are a massless quark and its anti-quark in final-state
        if len(ss.legs) != 2: return None
        
        n_initial_state_quarks = 0
        for leg in ss.legs:
            if cls.is_quark(leg, model) and cls.is_initial(leg):
                n_initial_state_quarks += 1
        if n_initial_state_quarks != 1: return None
        
        n_final_state_gluon = 0
        for leg in ss.legs:
            if cls.is_gluon(leg, model) and not cls.is_initial(leg):
                n_final_state_gluon += 1
        if n_final_state_gluon != 1: return None

        # The current is valid
        return init_vars

    @classmethod
    def get_sorted_children(cls, current, model):

        legs = current.get('singular_structure').legs
        # Always put the initial state child first
        children_numbers = [leg.n for leg in legs if leg.state == leg.INITIAL]
        # Then the final state ones
        children_numbers.extend([leg.n for leg in legs if leg.state == leg.FINAL])

        return tuple(children_numbers)

    def evaluate_kernel(self, xs, kTs, parent):

        # Retrieve the collinear variable x
        x = xs[0]
        
        # Instantiate the structure of the result
        evaluation = utils.SubtractionCurrentEvaluation({
            'spin_correlations'  : [None],
            'color_correlations' : [None],
            'values'             : {(0, 0): {'finite': None}}
        })
        
        # The factor 'x' that should be part of the initial_state_crossing_factor cancels
        # against the extra prefactor 1/x in the collinear factorisation formula
        # (see Eq. (8) of NNLO compatible NLO scheme publication arXiv:0903.1218v2)
        initial_state_crossing_factor = -1.
        # Correct for the ratio of color-averaging factor between the real ME
        # initial state flavor (quark) and the one of the reduced Born ME (quark)
        initial_state_crossing_factor *= 1.
        
        z = 1./x

        norm = initial_state_crossing_factor * self.CF
        # We re-use here the Altarelli-Parisi Kernel of the P_qg final state kernel
        evaluation['values'][(0, 0)]['finite'] = norm * ( (1.+z**2)/(1.-z) )

        return evaluation

class QCD_initial_collinear_0_gq(currents.QCDLocalCollinearCurrent):
    """gq collinear ISR tree-level current. q(initial) > g(initial_after_emission) q(final)"""

    variables = staticmethod(currents.Q_initial_coll_variables)
    is_cut = staticmethod(currents.SomogyiChoices.cut_initial_coll)
    factor = staticmethod(currents.no_factor)
    
    @classmethod
    def does_implement_this_current(cls, current, model):

        # Check the general properties common to NLO QCD collinear tree-level currents
        init_vars = cls.common_does_implement_this_current(current, 2, 0)
        if init_vars is None: return None
        
        # Retrieve singular structure
        ss = current.get('singular_structure')

        # Check that the particles are a massless quark and its anti-quark in final-state
        if len(ss.legs) != 2: return None
        
        n_initial_state_quarks = 0
        for leg in ss.legs:
            if cls.is_quark(leg, model) and cls.is_initial(leg):
                n_initial_state_quarks += 1
        if n_initial_state_quarks != 1: return None
        
        n_final_state_quarks = 0
        for leg in ss.legs:
            if cls.is_quark(leg, model) and not cls.is_initial(leg):
                n_final_state_quarks += 1
        if n_final_state_quarks != 1: return None

        # The current is valid
        return init_vars

    @classmethod
    def get_sorted_children(cls, current, model):

        legs = current.get('singular_structure').legs
        # Always put the initial state child first
        children_numbers = [leg.n for leg in legs if leg.state == leg.INITIAL]
        # Then the final state ones
        children_numbers.extend([leg.n for leg in legs if leg.state == leg.FINAL])

        return tuple(children_numbers)

    def evaluate_kernel(self, xs, kTs, parent):

        # Retrieve the collinear variable x
        x = xs[0]
        kT = kTs[0]

        evaluation = utils.SubtractionCurrentEvaluation({
            'spin_correlations'  : [None, ((parent, (kT, )), ), ],
            'color_correlations' : [None],
            'values'             : {(0, 0): {'finite': None},
                                    (1, 0): {'finite': None}, }
        })

        # The factor 'x' that should be part of the initial_state_crossing_factor cancels
        # against the extra prefactor 1/x in the collinear factorisation formula
        # (see Eq. (8) of NNLO compatible NLO scheme publication arXiv:0903.1218v2)
        initial_state_crossing_factor = 1.
        # Correct for the ratio of color-averaging factor between the real ME
        # initial state flavor (quark) and the one of the reduced Born ME (gluon)
        initial_state_crossing_factor *= (self.NC**2-1)/float(self.NC)
        
        z = 1./x

        norm = initial_state_crossing_factor * self.TR
        # We re-use here the Altarelli-Parisi Kernel of the P_q\bar{q} final state kernel
        evaluation['values'][(0, 0)]['finite'] = norm
        evaluation['values'][(1, 0)]['finite'] = 4. * norm * z*(1.-z) / kT.square()

        return evaluation
    
class QCD_initial_collinear_0_qq(currents.QCDLocalCollinearCurrent):
    """qq collinear ISR tree-level current. g(initial) > q(initial_after_emission) qx(final)"""

    variables = staticmethod(currents.Q_initial_coll_variables)
    is_cut = staticmethod(currents.SomogyiChoices.cut_initial_coll)
    factor = staticmethod(currents.no_factor)
    
    @classmethod
    def does_implement_this_current(cls, current, model):

        # Check the general properties common to NLO QCD collinear tree-level currents
        init_vars = cls.common_does_implement_this_current(current, 2, 0)
        if init_vars is None: return None
        
        # Retrieve singular structure
        ss = current.get('singular_structure')

        # Check that the particles are a massless quark and its anti-quark in final-state
        if len(ss.legs) != 2: return None
        
        n_initial_state_gluons = 0
        for leg in ss.legs:
            if cls.is_gluon(leg, model) and cls.is_initial(leg):
                n_initial_state_gluons += 1
        if n_initial_state_gluons != 1: return None
        
        n_final_state_quarks = 0
        for leg in ss.legs:
            if cls.is_quark(leg, model) and not cls.is_initial(leg):
                n_final_state_quarks += 1
        if n_final_state_quarks != 1: return None

        # The current is valid
        return init_vars

    @classmethod
    def get_sorted_children(cls, current, model):

        legs = current.get('singular_structure').legs
        # Always put the initial state child first
        children_numbers = [leg.n for leg in legs if leg.state == leg.INITIAL]
        # Then the final state ones
        children_numbers.extend([leg.n for leg in legs if leg.state == leg.FINAL])

        return tuple(children_numbers)

    def evaluate_kernel(self, xs, kTs, parent):

        # Retrieve the collinear variable x
        x = xs[0]
        
        # Instantiate the structure of the result
        evaluation = utils.SubtractionCurrentEvaluation({
            'spin_correlations'  : [None],
            'color_correlations' : [None],
            'values'             : {(0, 0): {'finite': None}}
        })
        
        # The factor 'x' that should be part of the initial_state_crossing_factor cancels
        # against the extra prefactor 1/x in the collinear factorisation formula
        # (see Eq. (8) of NNLO compatible NLO scheme publication arXiv:0903.1218v2)
        initial_state_crossing_factor = 1.
        # Correct for the ratio of color-averaging factor between the real ME
        # initial state flavor (gluon) and the one of the reduced Born ME (quark)
        initial_state_crossing_factor *= (self.NC/float(self.NC**2-1))
        
        z = 1./x

        norm = initial_state_crossing_factor * self.CF
        # We re-use here the Altarelli-Parisi Kernel of the P_gq final state kernel
        evaluation['values'][(0, 0)]['finite'] = norm * ( (1.+(1.-z)**2)/z )

        return evaluation

class QCD_initial_collinear_0_gg(currents.QCDLocalCollinearCurrent):
    """gg collinear ISR tree-level current. g(initial) > g(initial_after_emission) g(final)"""

    variables = staticmethod(currents.Q_initial_coll_variables)
    is_cut = staticmethod(currents.SomogyiChoices.cut_initial_coll)
    factor = staticmethod(currents.no_factor)
    
    @classmethod
    def does_implement_this_current(cls, current, model):

        # Check the general properties common to NLO QCD collinear tree-level currents
        init_vars = cls.common_does_implement_this_current(current, 2, 0)
        if init_vars is None: return None
        
        # Retrieve singular structure
        ss = current.get('singular_structure')

        # Check that the particles are a massless quark and its anti-quark in final-state
        if len(ss.legs) != 2: return None
        
        n_initial_state_gluons = 0
        for leg in ss.legs:
            if cls.is_gluon(leg, model) and cls.is_initial(leg):
                n_initial_state_gluons += 1
        if n_initial_state_gluons != 1: return None
        
        n_final_state_gluons = 0
        for leg in ss.legs:
            if cls.is_gluon(leg, model) and not cls.is_initial(leg):
                n_final_state_gluons += 1
        if n_final_state_gluons != 1: return None

        # The current is valid
        return init_vars

    @classmethod
    def get_sorted_children(cls, current, model):

        legs = current.get('singular_structure').legs
        # Always put the initial state child first
        children_numbers = [leg.n for leg in legs if leg.state == leg.INITIAL]
        # Then the final state ones
        children_numbers.extend([leg.n for leg in legs if leg.state == leg.FINAL])

        return tuple(children_numbers)

    def evaluate_kernel(self, xs, kTs, parent):

        # Retrieve the collinear variable x
        x = xs[0]
        kT = kTs[0]

        # Instantiate the structure of the result
        evaluation = utils.SubtractionCurrentEvaluation({
            'spin_correlations'  : [None, ((parent,( kT, )), ), ],
            'color_correlations' : [None],
            'values'             : {(0, 0): {'finite': None},
                                    (1, 0): {'finite': None}, }
        })

        # The factor 'x' that should be part of the initial_state_crossing_factor cancels
        # against the extra prefactor 1/x in the collinear factorisation formula
        # (see Eq. (8) of NNLO compatible NLO scheme publication arXiv:0903.1218v2)
        initial_state_crossing_factor = -1.
        # Correct for the ratio of color-averaging factor between the real ME
        # initial state flavor (gluon) and the one of the reduced Born ME (gluon)
        initial_state_crossing_factor *= 1.
        
        z = 1./x

        # We re-use here the Altarelli-Parisi Kernel of the P_g\bar{g} final state kernel
        
        # The line below implements the g_{\mu\nu} part of the splitting kernel.
        # Notice that the extra longitudinal terms included in the spin-correlation 'None'
        # from the relation:
        #    \sum_\lambda \epsilon_\lambda^\mu \epsilon_\lambda^{\star\nu}
        #    = g^{\mu\nu} + longitudinal terms
        # are irrelevant because Ward identities evaluate them to zero anyway.
        norm = initial_state_crossing_factor * 2. * self.CA
        evaluation['values'][(0, 0)]['finite'] =  norm * ( (z/(1.-z)) + ((1.-z)/z) )
        evaluation['values'][(1, 0)]['finite'] = -norm * 2.*z*(1.-z) / kT.square()

        return evaluation
    
#=========================================================================================
# NLO soft initial-collinear currents
#=========================================================================================

class QCD_initial_softcollinear_0_Xg(currents.QCDLocalSoftCollinearCurrent):
    """NLO tree-level (initial) soft-collinear currents."""

    variables = staticmethod(currents.Q_initial_coll_variables)
    is_cut = staticmethod(currents.no_cut)

    def __init__(self, *args, **opts):

        # Make sure it is initialized with the proper set of options and remove them
        # before calling the mother constructor
        if 'color_charge' not in opts:
            raise CurrentImplementationError(
                "The current '%s' must be instantiated with " % self.__class__.__name__ +
                "a 'color_charge' option specified.")
        color_charge = opts.pop('color_charge')

        super(QCD_initial_softcollinear_0_Xg, self).__init__(*args, **opts)
        # At this state color_charge is the string of the group factor ('CA' or 'CF');
        # now that the mother constructor has been called,
        # the group factors have been initialized and we can retrieve them.
        self.color_charge = getattr(self, color_charge)

    @classmethod
    def does_implement_this_current(cls, current, model):

        # Check the general properties common to NLO QCD
        init_vars = cls.common_does_implement_this_current(current, 2, 0)
        if init_vars is None: 
            return None
        # Retrieve the singular structure
        singular_structure = current.get('singular_structure')
        
        # It should have only one leg and one nested substructure with one soft leg
        if len(singular_structure.legs) != 1: 
            return None
        if len(singular_structure.substructures) != 1:
            return None
        sub_singular_structure = singular_structure.substructures[0]
        if len(sub_singular_structure.legs) != 1:
            return None
        # The hard and soft legs are now identified
        hard_leg = singular_structure.legs[0]
        soft_leg = sub_singular_structure.legs[0]
        # Make sure legs are massless and the hard one final state
        if not cls.is_massless(hard_leg, model):
            return None
        if not cls.is_massless(soft_leg, model):
            return None
        if not cls.is_initial(hard_leg): 
            return None
        # The hard leg must be quark or a gluon
        if not (cls.is_gluon(hard_leg, model) or cls.is_quark(hard_leg, model)):
            return None
        # The soft leg must be a gluon
        if not cls.is_gluon(soft_leg, model):
            return None
        # Check if hard_leg is a quark or a gluon, and set the color factor accordingly
        if   cls.is_gluon(hard_leg, model): init_vars['color_charge'] = 'CA'
        elif cls.is_quark(hard_leg, model): init_vars['color_charge'] = 'CF'
        else: 
            return None
        # The current is valid
        return init_vars

    @classmethod
    def get_sorted_children(cls, current, model):

        ss = current.get('singular_structure')
        return (ss.legs[0].n, ss.substructures[0].legs[0].n)

    def evaluate_subtraction_current(
        self, current,
        higher_PS_point=None, lower_PS_point=None,
        leg_numbers_map=None, reduced_process=None, hel_config=None,
        Q=None, **opts ):
        if higher_PS_point is None or lower_PS_point is None:
            raise CurrentImplementationError(
                self.name() + " needs the phase-space points before and after mapping." )
        if leg_numbers_map is None:
            raise CurrentImplementationError(
                self.name() + " requires a leg numbers map, i.e. a momentum dictionary." )
        if not hel_config is None:
            raise CurrentImplementationError(
                self.name() + " does not support helicity assignment." )
        if Q is None:
            raise CurrentImplementationError(
                self.name() + " requires the total mapping momentum Q." )

        # Retrieve alpha_s and mu_r
        model_param_dict = self.model.get('parameter_dict')
        alpha_s = model_param_dict['aS']
        mu_r = model_param_dict['MU_R']

        # Include the counterterm only in a part of the phase space
        children = self.get_sorted_children(current, self.model)
        pC = higher_PS_point[children[0]]
        pS = higher_PS_point[children[1]]
        pC = pC + pS
        parent = leg_numbers_map.inv[frozenset(children)]
        if self.is_cut(Q=Q, pC=pC, pS=pS):
            return utils.SubtractionCurrentResult.zero(
                current=current, hel_config=hel_config)
        local_xi = math.sqrt(1-2.*pS.dot(Q)/Q.square())#TODO bulk test


        # Now instantiate what the result will be
        evaluation = utils.SubtractionCurrentEvaluation({
            'spin_correlations': [None],
            'color_correlations': [None],
            'values': {(0, 0): {'finite': None}}
        })

        # Evaluate kernel
        xs, kTs = self.variables(higher_PS_point, lower_PS_point[parent], children, Q=Q)
        x = xs[0]
    
        # See Eq. (4.17) of NNLO compatible NLO scheme publication arXiv:0903.1218v2

        # There is no need for the ratio of color-averaging factor between the real ME
        # initial state flavor and the one of the reduced Born ME as they are either both
        # gluons or both quarks
        
        evaluation['values'][(0, 0)]['finite'] = self.color_charge * ( 2. / (1. - x) )

        # Add the normalization factors
        s12 = pC.square()
        norm = 8. * math.pi * alpha_s / s12
        norm *= self.factor(Q=Q, pC=pC, pS=pS)
        if local_xi > 0.9: #TODO bulk test
            norm=0. #TODO bulk test
        for k in evaluation['values']:
            evaluation['values'][k]['finite'] *= norm

        # Construct and return result
        result = utils.SubtractionCurrentResult()
        result.add_result(
            evaluation,
            hel_config=hel_config,
            squared_orders=tuple(sorted(current.get('squared_orders').items())))
        return result<|MERGE_RESOLUTION|>--- conflicted
+++ resolved
@@ -451,13 +451,9 @@
         # Add the normalization factors
         s12 = (pC+pS).square()
         norm = 8. * math.pi * alpha_s / s12
-<<<<<<< HEAD
         norm *= self.factor(Q=Q, pC=pC, pS=pS)
-=======
-        norm *= self.factor(Q=Q, pC=pCtilde, pS=pS)
         if local_xi>0.9: #TODO bulk test
             norm = 0.#TODO bulk test
->>>>>>> 94a4653f
         for k in evaluation['values']:
             evaluation['values'][k]['finite'] *= norm
 

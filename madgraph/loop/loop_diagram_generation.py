--- conflicted
+++ resolved
@@ -335,13 +335,7 @@
                        "make sure that the loop diagrams have been tagged first."
             valid_diag = True
             i=i+1
-<<<<<<< HEAD
-            
-#            if len(diag.get_loop_lines_pdgs())!=2:
-=======
-
 #            if any([abs(i)!=1000021 for i in diag.get_loop_lines_pdgs()]):
->>>>>>> 8f03aff7
 #                valid_diag=False
             
             # Ex. 0: Chose a specific diagram number, here the 8th one for ex.     

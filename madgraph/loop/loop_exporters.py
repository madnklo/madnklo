################################################################################
#
# Copyright (c) 2009 The MadGraph5_aMC@NLO Development team and Contributors
#
# This file is a part of the MadGraph5_aMC@NLO project, an application which 
# automatically generates Feynman diagrams and matrix elements for arbitrary
# high-energy processes in the Standard Model and beyond.
#
# It is subject to the MadGraph5_aMC@NLO license which should accompany this 
# distribution.
#
# For more information, visit madgraph.phys.ucl.ac.be and amcatnlo.web.cern.ch
#
################################################################################
"""Methods and classes to export matrix elements to v4 format."""

import copy
import fractions
import glob
import logging
import os
import stat
import sys
import re
import shutil
import subprocess
import itertools
import time
import datetime


import aloha

import madgraph.core.base_objects as base_objects
import madgraph.core.color_algebra as color
import madgraph.core.helas_objects as helas_objects
import madgraph.loop.loop_helas_objects as loop_helas_objects
import madgraph.iolibs.drawing_eps as draw
import madgraph.iolibs.files as files
import madgraph.iolibs.group_subprocs as group_subprocs
import madgraph.various.misc as misc
import madgraph.various.q_polynomial as q_polynomial
import madgraph.iolibs.file_writers as writers
import madgraph.iolibs.gen_infohtml as gen_infohtml
import madgraph.iolibs.template_files as template_files
import madgraph.iolibs.ufo_expression_parsers as parsers
import madgraph.iolibs.export_v4 as export_v4
import madgraph.various.diagram_symmetry as diagram_symmetry
import madgraph.various.process_checks as process_checks
import madgraph.various.progressbar as pbar
import madgraph.various.q_polynomial as q_polynomial
import madgraph.core.color_amp as color_amp
import madgraph.iolibs.helas_call_writers as helas_call_writers
import models.check_param_card as check_param_card
from madgraph.loop.loop_base_objects import LoopDiagram
from madgraph.loop.MadLoopBannerStyles import MadLoopBannerStyles

import madgraph.various.banner as banner_mod

pjoin = os.path.join

import aloha.create_aloha as create_aloha
import models.write_param_card as param_writer
from madgraph import MadGraph5Error, MG5DIR, InvalidCmd
from madgraph.iolibs.files import cp, ln, mv
pjoin = os.path.join
_file_path = os.path.split(os.path.dirname(os.path.realpath(__file__)))[0] + '/'
logger = logging.getLogger('madgraph.loop_exporter')

#===============================================================================
# LoopExporterFortran
#===============================================================================
class LoopExporterFortran(object):
    """ Class to define general helper functions to the different 
        loop fortran exporters (ME, SA, MEGroup, etc..) which will inherit both 
        from this class AND from the corresponding ProcessExporterFortran(ME,SA,...).
        It plays the same role as ProcessExporterFrotran and simply defines here
        loop-specific helpers functions necessary for all loop exporters.
        Notice that we do not have LoopExporterFortran inheriting from 
        ProcessExporterFortran but give access to arguments like dir_path and
        clean using options. This avoids method resolution object ambiguity"""

    default_opt = {'clean': False, 'complex_mass':False,
                        'export_format':'madloop', 'mp':True,
                        'loop_dir':'', 'cuttools_dir':'', 
                        'fortran_compiler':'gfortran',
                        'SubProc_prefix': 'P',
                        'output_dependencies': 'external',
                        'compute_color_flows': False,
                        'mode':''}

    include_names    = {'ninja' : 'mninja.mod',
                        'golem' : 'generic_function_1p.mod',
                        'samurai':'msamurai.mod',
                        'collier': 'collier.mod'}

    def __init__(self, dir_path = "", opt=None):
        """Initiate the LoopExporterFortran with directory information on where
        to find all the loop-related source files, like CutTools"""


        self.opt = dict(self.default_opt)
        if opt:
            self.opt.update(opt)

        self.SubProc_prefix = self.opt['SubProc_prefix']
        self.loop_dir = self.opt['loop_dir']
        self.cuttools_dir = self.opt['cuttools_dir']
        self.fortran_compiler = self.opt['fortran_compiler']
        self.dependencies = self.opt['output_dependencies']
        self.compute_color_flows = self.opt['compute_color_flows']

        super(LoopExporterFortran,self).__init__(dir_path, self.opt)        


    def link_CutTools(self, targetPath):
        """Link the CutTools source directory inside the target path given
        in argument"""
                
        if self.dependencies=='internal':
            new_CT_path = pjoin(targetPath,'Source','CutTools')
            shutil.copytree(self.cuttools_dir, new_CT_path, symlinks=True)
            
            current = misc.detect_current_compiler(os.path.join(new_CT_path,
                                                                    'makefile'))
            new = 'gfortran' if self.fortran_compiler is None else \
                                                          self.fortran_compiler
            if current != new:
                misc.mod_compilator(new_CT_path, new, current)
            
            # Create the links to the lib folder
            linkfiles = ['libcts.a', 'mpmodule.mod']
            for file in linkfiles:
                ln(pjoin(targetPath,'Source','CutTools','includects',file), 
                                                        pjoin(targetPath,'lib'))
            # Make sure it is recompiled at least once. Because for centralized
            # MG5_aMC installations, it might be that compiler differs.
            # Not necessary anymore because I check the compiler version from
            # the log compiler_version.log generated during CT compilation
            # misc.compile(['cleanCT'], cwd = pjoin(targetPath,'Source'))
 
        if self.dependencies=='external':
            if not os.path.exists(os.path.join(self.cuttools_dir,'includects','libcts.a')):
                logger.info('Compiling CutTools. This has to be done only once and'+\
                                  ' can take a couple of minutes.','$MG:color:BLACK')
                current = misc.detect_current_compiler(os.path.join(\
                                                  self.cuttools_dir,'makefile'))
                new = 'gfortran' if self.fortran_compiler is None else \
                                                          self.fortran_compiler
                if current != new:
                    misc.mod_compilator(self.cuttools_dir, new, current)
                misc.compile(cwd=self.cuttools_dir, job_specs = False)
                
                if not os.path.exists(os.path.join(self.cuttools_dir,
                                                      'includects','libcts.a')):            
                    raise MadGraph5Error,"CutTools could not be correctly compiled."
    
            # Create the links to the lib folder
            linkfiles = ['libcts.a', 'mpmodule.mod']
            for file in linkfiles:
                ln(os.path.join(self.cuttools_dir,'includects',file),
                                    os.path.join(targetPath,'lib'),abspath=True)

        elif self.dependencies=='environment_paths':
            # Here the user chose to define the dependencies path in one of 
            # his environmental paths
            CTlib = misc.which_lib('libcts.a')
            CTmod = misc.which_lib('mpmodule.mod')
            if not CTlib is None and not CTmod is None:
                logger.info('MG5_aMC is using CutTools installation found at %s.'%\
                                                         os.path.dirname(CTlib)) 
                ln(os.path.join(CTlib),os.path.join(targetPath,'lib'),abspath=True)
                ln(os.path.join(CTmod),os.path.join(targetPath,'lib'),abspath=True)
            else:
                raise InvalidCmd("Could not find the location of the files"+\
                    " libcts.a and mp_module.mod in you environment paths.")
    
    def get_aloha_model(self, model):
        """ Caches the aloha model created here as an attribute of the loop 
        exporter so that it can later be used in the LoopHelasMatrixElement
        in the function compute_all_analytic_information for recycling aloha 
        computations across different LoopHelasMatrixElements steered by the
        same loop exporter.
        """
        if not hasattr(self, 'aloha_model'):
            self.aloha_model = create_aloha.AbstractALOHAModel(os.path.basename(model.get('modelpath')))
        return self.aloha_model

    #===========================================================================
    # write the multiple-precision header files
    #===========================================================================
    def write_mp_files(self, writer_mprec, writer_mpc):
        """Write the cts_mprec.h and cts_mpc.h"""

        file = open(os.path.join(self.cuttools_dir, 'src/cts/cts_mprec.h')).read()
        writer_mprec.writelines(file)

        file = open(os.path.join(self.cuttools_dir, 'src/cts/cts_mpc.h')).read()
        file = file.replace('&','')
        writer_mpc.writelines(file)

        return True
        
#===============================================================================
# LoopProcessExporterFortranSA
#===============================================================================
class LoopProcessExporterFortranSA(LoopExporterFortran,
                                   export_v4.ProcessExporterFortranSA):
                                   
    """Class to take care of exporting a set of loop matrix elements in the
       Fortran format."""
       
    template_dir=os.path.join(_file_path,'iolibs/template_files/loop')
    madloop_makefile_name = 'makefile'

    MadLoop_banner = MadLoopBannerStyles.get_MadLoop_Banner(
               style='classic2', color='green', 
               top_frame_char = '=', bottom_frame_char = '=',
               left_frame_char = '{',right_frame_char = '}',
               print_frame=True, side_margin = 7, up_margin = 1)

    def copy_template(self, model):
        """Additional actions needed to setup the Template.
        """
        super(LoopProcessExporterFortranSA, self).copy_template(model)

        self.loop_additional_template_setup()
    
    def loop_additional_template_setup(self, copy_Source_makefile = True):
        """ Perform additional actions specific for this class when setting
        up the template with the copy_template function."""

        # We must change some files to their version for NLO computations
        cpfiles= ["Cards/MadLoopParams.dat",
                  "SubProcesses/MadLoopParamReader.f",
                  "SubProcesses/MadLoopParams.inc"]
        if copy_Source_makefile:
            cpfiles.append("Source/makefile")
        
        for file in cpfiles:
            shutil.copy(os.path.join(self.loop_dir,'StandAlone/', file),
                        os.path.join(self.dir_path, file))
        
        # Also put a copy of MadLoopParams.dat into MadLoopParams_default.dat
        shutil.copy(pjoin(self.dir_path, 'Cards','MadLoopParams.dat'),
                      pjoin(self.dir_path, 'Cards','MadLoopParams_default.dat'))

        self.MadLoopparam = banner_mod.MadLoopParam(pjoin(self.loop_dir,'StandAlone',
                                                  'Cards', 'MadLoopParams.dat'))
        # write the output file
        self.MadLoopparam.write(pjoin(self.dir_path,"SubProcesses",
                                                           "MadLoopParams.dat"))

        # We might need to give a different name to the MadLoop makefile\
        shutil.copy(pjoin(self.loop_dir,'StandAlone','SubProcesses','makefile'),
                pjoin(self.dir_path, 'SubProcesses',self.madloop_makefile_name))

        # Write SubProcesses/MadLoop_makefile_definitions with dummy variables
        # for the non-optimized output
        link_tir_libs=[]
        tir_libs=[]

        filePath = pjoin(self.dir_path, 'SubProcesses',
                                                 'MadLoop_makefile_definitions')
        calls = self.write_loop_makefile_definitions(
                        writers.MakefileWriter(filePath),link_tir_libs,tir_libs)

        # We need minimal editing of MadLoopCommons.f
        # For the optimized output, this file will be overwritten once the 
        # availability of COLLIER has been determined.
        MadLoopCommon = open(os.path.join(self.loop_dir,'StandAlone', 
                                    "SubProcesses","MadLoopCommons.inc")).read()
        writer = writers.FortranWriter(os.path.join(self.dir_path, 
                                             "SubProcesses","MadLoopCommons.f"))
        writer.writelines(MadLoopCommon%{
          'print_banner_commands':self.MadLoop_banner}, context={
                'collier_available':False})
        writer.close()
        
        # Copy the whole MadLoop5_resources directory (empty at this stage)
        if not os.path.exists(pjoin(self.dir_path,'SubProcesses',
                                                        'MadLoop5_resources')):
            cp(pjoin(self.loop_dir,'StandAlone','SubProcesses',
                    'MadLoop5_resources'),pjoin(self.dir_path,'SubProcesses'))

        # Link relevant cards from Cards inside the MadLoop5_resources
        ln(pjoin(self.dir_path,'SubProcesses','MadLoopParams.dat'), 
                      pjoin(self.dir_path,'SubProcesses','MadLoop5_resources'))
        ln(pjoin(self.dir_path,'Cards','param_card.dat'),
                      pjoin(self.dir_path,'SubProcesses','MadLoop5_resources'))
        ln(pjoin(self.dir_path,'Cards','ident_card.dat'), 
                      pjoin(self.dir_path,'SubProcesses','MadLoop5_resources'))

        # And remove check_sa in the SubProcess folder since now there is a
        # check_sa tailored to each subprocess.
        if os.path.isfile(pjoin(self.dir_path,'SubProcesses','check_sa.f')):
            os.remove(pjoin(self.dir_path,'SubProcesses','check_sa.f'))

        cwd = os.getcwd()
        dirpath = os.path.join(self.dir_path, 'SubProcesses')
        try:
            os.chdir(dirpath)
        except os.error:
            logger.error('Could not cd to directory %s' % dirpath)
            return 0
                     
        # Write the cts_mpc.h and cts_mprec.h files imported from CutTools
        self.write_mp_files(writers.FortranWriter('cts_mprec.h'),\
                                            writers.FortranWriter('cts_mpc.h'))

        # Return to original PWD
        os.chdir(cwd)

        # We must link the CutTools to the Library folder of the active Template
        super(LoopProcessExporterFortranSA, self).link_CutTools(self.dir_path)

    # This function is placed here and not in optimized exporterd,
    # because the same makefile.inc should be used in all cases.
    def write_loop_makefile_definitions(self, writer, link_tir_libs,
                                                       tir_libs,tir_include=[]):
        """ Create the file makefile which links to the TIR libraries."""
            
        file = open(os.path.join(self.loop_dir,'StandAlone',
                      'SubProcesses','MadLoop_makefile_definitions.inc')).read()  
        replace_dict={}
        replace_dict['link_tir_libs']=' '.join(link_tir_libs)
        replace_dict['tir_libs']=' '.join(tir_libs)
        replace_dict['dotf']='%.f'
        replace_dict['prefix']= self.SubProc_prefix
        replace_dict['doto']='%.o'
        replace_dict['tir_include']=' '.join(tir_include)
        file=file%replace_dict
        if writer:
            writer.writelines(file)
        else:
            return file
        
    def convert_model(self, model, wanted_lorentz = [], 
                                                         wanted_couplings = []):
        """ Caches the aloha model created here when writing out the aloha 
        fortran subroutine.
        """
        self.get_aloha_model(model)
        super(LoopProcessExporterFortranSA, self).convert_model(model,
           wanted_lorentz = wanted_lorentz, wanted_couplings = wanted_couplings)

    def get_ME_identifier(self, matrix_element, 
                                 group_number = None, group_elem_number = None):
        """ A function returning a string uniquely identifying the matrix 
        element given in argument so that it can be used as a prefix to all
        MadLoop5 subroutines and common blocks related to it. This allows
        to compile several processes into one library as requested by the 
        BLHA (Binoth LesHouches Accord) guidelines.
        The arguments group_number and proc_id are just for the LoopInduced
        output with MadEvent."""

        # When disabling the loop grouping in the LoopInduced MadEvent output,
        # we have only the group_number set and the proc_id set to None. In this
        # case we don't print the proc_id.
        if (not group_number is None) and group_elem_number is None:
            return 'ML5_%d_%s_'%(matrix_element.get('processes')[0].get('id'),
                                                                   group_number)            
        elif group_number is None or group_elem_number is None:
            return 'ML5_%d_'%matrix_element.get('processes')[0].get('id') 
        else:
            return 'ML5_%d_%s_%s_'%(matrix_element.get('processes')[0].get('id'),
                                                group_number, group_elem_number)

    def get_SubProc_folder_name(self, process, 
                                 group_number = None, group_elem_number = None):
        """Returns the name of the SubProcess directory, which can contain
        the process goup and group element number for the case of loop-induced
        integration with MadEvent."""
        
        # When disabling the loop grouping in the LoopInduced MadEvent output,
        # we have only the group_number set and the proc_id set to None. In this
        # case we don't print the proc_id.
        if not group_number is None and group_elem_number is None:
            return "%s%d_%s_%s"%(self.SubProc_prefix, process.get('id'), 
                              group_number,process.shell_string(print_id=False))
        elif group_number is None or group_elem_number is None:
            return "%s%s" %(self.SubProc_prefix,process.shell_string())
        else:
            return "%s%d_%s_%s_%s"%(self.SubProc_prefix, process.get('id'), 
           group_number, group_elem_number,process.shell_string(print_id=False))

    #===========================================================================
    # Set the compiler to be gfortran for the loop processes.
    #===========================================================================
    def compiler_choice(self, compiler=export_v4.default_compiler):
        """ Different daughter classes might want different compilers.
        Here, the gfortran compiler is used throughout the compilation 
        (mandatory for CutTools written in f90) """
        if isinstance(compiler, str):
            fortran_compiler = compiler
            compiler = export_v4.default_compiler
            compiler['fortran'] = fortran_compiler
        
        if not compiler['fortran'] is None and not \
                       any([name in compiler['fortran'] for name in \
                                                         ['gfortran','ifort']]):
            logger.info('For loop processes, the compiler must be fortran90'+\
                        'compatible, like gfortran.')
            compiler['fortran'] = 'gfortran'
            self.set_compiler(compiler,True)
        else:
            self.set_compiler(compiler)
        
        self.set_cpp_compiler(compiler['cpp'])
    
    def turn_to_mp_calls(self, helas_calls_list):
        # Prepend 'MP_' to all the helas calls in helas_calls_list.
        # Might look like a brutal unsafe implementation, but it is not as 
        # these calls are built from the properties of the HELAS objects and
        # whether they are evaluated in double or quad precision is none of 
        # their business but only relevant to the output algorithm.
        # Also the cast to complex masses DCMPLX(*) must be replaced by
        # CMPLX(*,KIND=16)
        MP=re.compile(r"(?P<toSub>^.*CALL\s+)",re.IGNORECASE | re.MULTILINE)
        
        def replaceWith(match_obj):
            return match_obj.group('toSub')+'MP_'

        DCMPLX=re.compile(r"DCMPLX\((?P<toSub>([^\)]*))\)",\
                                                   re.IGNORECASE | re.MULTILINE)
        
        for i, helas_call in enumerate(helas_calls_list):
            new_helas_call=MP.sub(replaceWith,helas_call)
            helas_calls_list[i]=DCMPLX.sub(r"CMPLX(\g<toSub>,KIND=16)",\
                                                                 new_helas_call)

    def make_source_links(self):
        """ In the loop output, we don't need the files from the Source folder """
        pass

    def make_model_symbolic_link(self):
        """ Add the linking of the additional model files for multiple precision
        """
        super(LoopProcessExporterFortranSA, self).make_model_symbolic_link()
        model_path = self.dir_path + '/Source/MODEL/'
        ln(model_path + '/mp_coupl.inc', self.dir_path + '/SubProcesses')
        ln(model_path + '/mp_coupl_same_name.inc', self.dir_path + '/SubProcesses')
    
    def make(self):
        """ Compiles the additional dependences for loop (such as CutTools)."""
        super(LoopProcessExporterFortranSA, self).make()
        
        # make CutTools (only necessary with MG option output_dependencies='internal')
        libdir = os.path.join(self.dir_path,'lib')
        sourcedir = os.path.join(self.dir_path,'Source')
        if self.dependencies=='internal':
            if not os.path.exists(os.path.realpath(pjoin(libdir, 'libcts.a'))) or \
            not os.path.exists(os.path.realpath(pjoin(libdir, 'mpmodule.mod'))):
                if os.path.exists(pjoin(sourcedir,'CutTools')):
                    logger.info('Compiling CutTools (can take a couple of minutes) ...')
                    misc.compile(['CutTools'], cwd = sourcedir)
                    logger.info('          ...done.')
                else:
                    raise MadGraph5Error('Could not compile CutTools because its'+\
                   ' source directory could not be found in the SOURCE folder.')
        if not os.path.exists(os.path.realpath(pjoin(libdir, 'libcts.a'))) or \
            not os.path.exists(os.path.realpath(pjoin(libdir, 'mpmodule.mod'))):
            raise MadGraph5Error('CutTools compilation failed.')
        
        # Verify compatibility between current compiler and the one which was
        # used when last compiling CutTools (if specified).
        compiler_log_path = pjoin(os.path.dirname((os.path.realpath(pjoin(
                                  libdir, 'libcts.a')))),'compiler_version.log')
        if os.path.exists(compiler_log_path):
            compiler_version_used = open(compiler_log_path,'r').read()
            if not str(misc.get_gfortran_version(misc.detect_current_compiler(\
                       pjoin(sourcedir,'make_opts')))) in compiler_version_used:
                if os.path.exists(pjoin(sourcedir,'CutTools')):
                    logger.info('CutTools was compiled with a different fortran'+\
                                            ' compiler. Re-compiling it now...')
                    misc.compile(['cleanCT'], cwd = sourcedir)
                    misc.compile(['CutTools'], cwd = sourcedir)
                    logger.info('          ...done.')
                else:
                    raise MadGraph5Error("CutTools installation in %s"\
                                 %os.path.realpath(pjoin(libdir, 'libcts.a'))+\
                 " seems to have been compiled with a different compiler than"+\
                    " the one specified in MG5_aMC. Please recompile CutTools.")
    
    def cat_coeff(self, ff_number, frac, is_imaginary, Nc_power, Nc_value=3):
        """Concatenate the coefficient information to reduce it to 
        (fraction, is_imaginary) """

        total_coeff = ff_number * frac * fractions.Fraction(Nc_value) ** Nc_power

        return (total_coeff, is_imaginary)       

    def get_amp_to_jamp_map(self, col_amps, n_amps):
        """ Returns a list with element 'i' being a list of tuples corresponding
        to all apparition of amplitude number 'i' in the jamp number 'j'
        with coeff 'coeff_j'. The format of each tuple describing an apparition 
        is (j, coeff_j). where coeff_j is of the form (Fraction, is_imag)."""

        if(isinstance(col_amps,list)):
            if(col_amps and isinstance(col_amps[0],list)):
                color_amplitudes=col_amps
            else:
                raise MadGraph5Error, "Incorrect col_amps argument passed to get_amp_to_jamp_map"
        else:
            raise MadGraph5Error, "Incorrect col_amps argument passed to get_amp_to_jamp_map"
        
        # To store the result
        res_list = [[] for i in range(n_amps)]
        for i, coeff_list in enumerate(color_amplitudes):
                for (coefficient, amp_number) in coeff_list:
                    res_list[amp_number-1].append((i,self.cat_coeff(\
                      coefficient[0],coefficient[1],coefficient[2],coefficient[3])))

        return res_list

    def get_color_matrix(self, matrix_element):
        """Return the color matrix definition lines. This color matrix is of size
        NLOOPAMPSxNBORNAMPS and allows for squaring individually each Loop and Born
        amplitude."""

        logger.info('Computing diagram color coefficients')

        # The two lists have a list of tuples at element 'i' which correspond
        # to all apparitions of loop amplitude number 'i' in the jampl number 'j'
        # with coeff 'coeffj'. The format of each tuple describing an apparition 
        # is (j, coeffj).
        ampl_to_jampl=self.get_amp_to_jamp_map(\
          matrix_element.get_loop_color_amplitudes(),
          matrix_element.get_number_of_loop_amplitudes())
        if matrix_element.get('processes')[0].get('has_born'):
            ampb_to_jampb=self.get_amp_to_jamp_map(\
          matrix_element.get_born_color_amplitudes(),
          matrix_element.get_number_of_born_amplitudes())
        else:
            ampb_to_jampb=ampl_to_jampl
        # Below is the original color matrix multiplying the JAMPS
        if matrix_element.get('color_matrix'):
            ColorMatrixDenom = \
              matrix_element.get('color_matrix').get_line_denominators()
            ColorMatrixNum = [ matrix_element.get('color_matrix').\
                               get_line_numerators(index, denominator) for
                               (index, denominator) in enumerate(ColorMatrixDenom) ]
        else:
            ColorMatrixDenom= [1]
            ColorMatrixNum = [[1]]
            
        # Below is the final color matrix output
        ColorMatrixNumOutput=[]
        ColorMatrixDenomOutput=[]
        
        # Now we construct the color factors between each born and loop amplitude
        # by scanning their contributions to the different jamps.
        start = time.time()
        progress_bar = None
        time_info = False
        for i, jampl_list in enumerate(ampl_to_jampl):
            # This can be pretty long for processes with many color flows.
            # So, if necessary (i.e. for more than 15s), we tell the user the
            # estimated time for the processing.
            if i==5:
                elapsed_time = time.time()-start
                t = len(ampl_to_jampl)*(elapsed_time/5.0)
                if t > 10.0:
                    time_info = True
                    logger.info('The color factors computation will take '+\
                      ' about %s to run. '%str(datetime.timedelta(seconds=int(t)))+\
                      'Started on %s.'%datetime.datetime.now().strftime(\
                                                              "%d-%m-%Y %H:%M"))
                    if logger.getEffectiveLevel()<logging.WARNING:
                        widgets = ['Color computation:', pbar.Percentage(), ' ', 
                                                pbar.Bar(),' ', pbar.ETA(), ' ']
                        progress_bar = pbar.ProgressBar(widgets=widgets, 
                                       maxval=len(ampl_to_jampl), fd=sys.stdout)
            
            if not progress_bar is None:
                progress_bar.update(i+1)
                # Flush to force the printout of the progress_bar to be updated
                sys.stdout.flush()

            line_num=[]
            line_denom=[]

            # Treat the special case where this specific amplitude contributes to no
            # color flow at all. So it is zero because of color but not even due to
            # an accidental cancellation among color flows, but simply because of its
            # projection to each individual color flow is zero. In such case, the 
            # corresponding jampl_list is empty and all color coefficients must then
            # be zero. This happens for example in the Higgs Effective Theory model
            # for the bubble made of a 4-gluon vertex and the effective ggH vertex.
            if len(jampl_list)==0:
                line_num=[0]*len(ampb_to_jampb)
                line_denom=[1]*len(ampb_to_jampb)
                ColorMatrixNumOutput.append(line_num)
                ColorMatrixDenomOutput.append(line_denom)
                continue

            for jampb_list in ampb_to_jampb:
                real_num=0
                imag_num=0
                common_denom=color_amp.ColorMatrix.lcmm(*[abs(ColorMatrixDenom[jampl]*
                    ampl_coeff[0].denominator*ampb_coeff[0].denominator) for 
                    ((jampl, ampl_coeff),(jampb,ampb_coeff)) in 
                    itertools.product(jampl_list,jampb_list)])
                for ((jampl, ampl_coeff),(jampb, ampb_coeff)) in \
                                       itertools.product(jampl_list,jampb_list):
                    # take the numerator and multiply by lcm/denominator
                    # as we will later divide by the lcm.
                    buff_num=ampl_coeff[0].numerator*\
                        ampb_coeff[0].numerator*ColorMatrixNum[jampl][jampb]*\
                        abs(common_denom)/(ampl_coeff[0].denominator*\
                        ampb_coeff[0].denominator*ColorMatrixDenom[jampl])
                    # Remember that we must take the complex conjugate of
                    # the born jamp color coefficient because we will compute
                    # the square with 2 Re(LoopAmp x BornAmp*)
                    if ampl_coeff[1] and ampb_coeff[1]:
                        real_num=real_num+buff_num
                    elif not ampl_coeff[1] and not ampb_coeff[1]:
                        real_num=real_num+buff_num
                    elif not ampl_coeff[1] and ampb_coeff[1]:
                        imag_num=imag_num-buff_num
                    else:
                        imag_num=imag_num+buff_num
                assert not (real_num!=0 and imag_num!=0), "MadGraph5_aMC@NLO found a "+\
                  "color matrix element which has both a real and imaginary part."
                if imag_num!=0:
                    res=fractions.Fraction(imag_num,common_denom)
                    line_num.append(res.numerator)
                    # Negative denominator means imaginary color coef of the
                    # final color matrix
                    line_denom.append(res.denominator*-1)
                else:
                    res=fractions.Fraction(real_num,common_denom)
                    line_num.append(res.numerator)
                    # Positive denominator means real color coef of the final color matrix
                    line_denom.append(res.denominator)

            ColorMatrixNumOutput.append(line_num)
            ColorMatrixDenomOutput.append(line_denom)

        if time_info:
            logger.info('Finished on %s.'%datetime.datetime.now().strftime(\
                                                              "%d-%m-%Y %H:%M"))            
        if progress_bar!=None:
            progress_bar.finish()

        return (ColorMatrixNumOutput,ColorMatrixDenomOutput)

    def get_context(self,matrix_element):
        """ Returns the contextual variables which need to be set when
        pre-processing the template files."""

        # The nSquaredSO entry of the general replace dictionary should have
        # been set in write_loopmatrix prior to the first call to this function
        # However, for cases where the TIRCaching contextual variable is 
        # irrelevant (like in the default output), this might not be the case
        # so we set it to 1. 
        try:
            n_squared_split_orders = matrix_element.rep_dict['nSquaredSO']
        except (KeyError, AttributeError):
            n_squared_split_orders = 1

        LoopInduced = not matrix_element.get('processes')[0].get('has_born')
        
        # Force the computation of loop color flows for loop_induced processes
        ComputeColorFlows = self.compute_color_flows or LoopInduced
        # The variable AmplitudeReduction is just to make the contextual
        # conditions more readable in the include files.
        AmplitudeReduction = LoopInduced or ComputeColorFlows
        # Even when not reducing at the amplitude level, the TIR caching
        # is useful when there is more than one squared split order config.
        TIRCaching = AmplitudeReduction or n_squared_split_orders>1
        MadEventOutput = False

        return {'LoopInduced': LoopInduced,
                'ComputeColorFlows': ComputeColorFlows,
                'AmplitudeReduction': AmplitudeReduction,
                'TIRCaching': TIRCaching,
                'MadEventOutput': MadEventOutput}

    #===========================================================================
    # generate_subprocess_directory
    #===========================================================================
    def generate_loop_subprocess(self, matrix_element, fortran_model,
          group_number = None, proc_id = None, config_map=None, unique_id=None):
        """Generate the Pxxxxx directory for a loop subprocess in MG4 standalone,
        including the necessary loop_matrix.f, born_matrix.f and include files.
        Notice that this is too different from generate_subprocess_directory
        so that there is no point reusing this mother function.
        The 'group_number' and 'proc_id' options are only used for the LoopInduced
        MadEvent output and only to specify the ME_identifier and the P* 
        SubProcess directory name."""

        cwd = os.getcwd()
        proc_dir_name = self.get_SubProc_folder_name(
                        matrix_element.get('processes')[0],group_number,proc_id)
        dirpath = os.path.join(self.dir_path, 'SubProcesses', proc_dir_name)
        
        try:
            os.mkdir(dirpath)
        except os.error as error:
            logger.warning(error.strerror + " " + dirpath)

        try:
            os.chdir(dirpath)
        except os.error:
            logger.error('Could not cd to directory %s' % dirpath)
            return 0

        logger.info('Creating files in directory %s' % dirpath)

        if unique_id is None:
            raise MadGraph5Error, 'A unique id must be provided to the function'+\
                     'generate_loop_subprocess of LoopProcessExporterFortranSA.'
        # Create an include with the unique consecutive ID assigned
        open('unique_id.inc','w').write(
"""      integer UNIQUE_ID
      parameter(UNIQUE_ID=%d)"""%unique_id)
        
        # Extract number of external particles
        (nexternal, ninitial) = matrix_element.get_nexternal_ninitial()

        calls=self.write_loop_matrix_element_v4(None,matrix_element,
                         fortran_model, group_number = group_number, 
                                     proc_id = proc_id, config_map = config_map)

        # We assume here that all processes must share the same property of 
        # having a born or not, which must be true anyway since these are two
        # definite different classes of processes which can never be treated on
        # the same footing.
        if matrix_element.get('processes')[0].get('has_born'):
            filename = 'born_matrix.f'
            calls = self.write_bornmatrix(
                writers.FortranWriter(filename),
                matrix_element,
                fortran_model)

        filename = 'pmass.inc'
        self.write_pmass_file(writers.FortranWriter(filename),
                         matrix_element)

        filename = 'ngraphs.inc'
        self.write_ngraphs_file(writers.FortranWriter(filename),
                           len(matrix_element.get_all_amplitudes()))

        # Do not draw the loop diagrams if they are too many.
        # The user can always decide to do it manually, if really needed
        loop_diags = [loop_diag for loop_diag in\
             matrix_element.get('base_amplitude').get('loop_diagrams')\
             if isinstance(loop_diag,LoopDiagram) and loop_diag.get('type') > 0]
        if len(loop_diags)>5000:
            logger.info("There are more than 5000 loop diagrams."+\
                                              "Only the first 5000 are drawn.")
        filename = "loop_matrix.ps"
        plot = draw.MultiEpsDiagramDrawer(base_objects.DiagramList(
            loop_diags[:5000]),filename,
            model=matrix_element.get('processes')[0].get('model'),amplitude='')
        logger.info("Drawing loop Feynman diagrams for " + \
                     matrix_element.get('processes')[0].nice_string())
        plot.draw()

        if matrix_element.get('processes')[0].get('has_born'):   
            filename = "born_matrix.ps"
            plot = draw.MultiEpsDiagramDrawer(matrix_element.get('base_amplitude').\
                                                 get('born_diagrams'),
                                              filename,
                                              model=matrix_element.get('processes')[0].\
                                                 get('model'),
                                              amplitude='')
            logger.info("Generating born Feynman diagrams for " + \
                         matrix_element.get('processes')[0].nice_string(\
                                                          print_weighted=False))
            plot.draw()

        self.link_files_from_Subprocesses(self.get_SubProc_folder_name(
                       matrix_element.get('processes')[0],group_number,proc_id))
        
        # Return to original PWD
        os.chdir(cwd)

        if not calls:
            calls = 0
        return calls

    def link_files_from_Subprocesses(self,proc_name):
        """ To link required files from the Subprocesses directory to the
        different P* ones"""
        
        linkfiles = ['coupl.inc',
                     'cts_mprec.h', 'cts_mpc.h', 'mp_coupl.inc', 
                     'mp_coupl_same_name.inc',
                     'MadLoopParamReader.f','MadLoopCommons.f',
                     'MadLoopParams.inc','global_specs.inc']
        
        for file in linkfiles:
            ln('../%s' % file)
        
        ln('../%s'%self.madloop_makefile_name, name='makefile')

        # The mp module
        ln('../../lib/mpmodule.mod')
            
        # Also like the whole MadLoop5_files directory
        ln('../MadLoop5_resources')

    def generate_general_replace_dict(self,matrix_element,
                                           group_number = None, proc_id = None):
        """Generates the entries for the general replacement dictionary used
        for the different output codes for this exporter.The arguments 
        group_number and proc_id are just for the LoopInduced output with MadEvent."""
        
        dict={}
        # A general process prefix which appears in front of all MadLooop
        # subroutines and common block so that several processes can be compiled
        # together into one library, as necessary to follow BLHA guidelines.
        
        dict['proc_prefix'] = self.get_ME_identifier(matrix_element,
                       group_number = group_number, group_elem_number = proc_id)

        # The proc_id is used for MadEvent grouping, so none of our concern here
        # and it is simply set to an empty string.        
        dict['proc_id'] = ''
        # Extract version number and date from VERSION file
        info_lines = self.get_mg5_info_lines()
        dict['info_lines'] = info_lines
        # Extract process info lines
        process_lines = self.get_process_info_lines(matrix_element)
        dict['process_lines'] = process_lines
        # Extract number of external particles
        (nexternal, ninitial) = matrix_element.get_nexternal_ninitial()
        dict['nexternal'] = nexternal
        dict['nincoming'] = ninitial
        # Extract ncomb
        ncomb = matrix_element.get_helicity_combinations()
        dict['ncomb'] = ncomb
        # Extract nloopamps
        nloopamps = matrix_element.get_number_of_loop_amplitudes()
        dict['nloopamps'] = nloopamps
        # Extract nloopdiags
        nloopdiags = len(matrix_element.get('diagrams'))
        dict['nloopdiags'] = nloopdiags
        # Extract nctamps
        nctamps = matrix_element.get_number_of_CT_amplitudes()
        dict['nctamps'] = nctamps
        # Extract nwavefuncs
        nwavefuncs = matrix_element.get_number_of_external_wavefunctions()
        dict['nwavefuncs'] = nwavefuncs
        # Set format of the double precision
        dict['real_dp_format']='real*8'
        dict['real_mp_format']='real*16'
        # Set format of the complex
        dict['complex_dp_format']='complex*16'
        dict['complex_mp_format']='complex*32'
        # Set format of the masses
        dict['mass_dp_format'] = dict['complex_dp_format']
        dict['mass_mp_format'] = dict['complex_mp_format']
        # Fill in default values for the placeholders for the madevent 
        # loop-induced output
        dict['nmultichannels'] = 0
        dict['nmultichannel_configs'] = 0
        dict['config_map_definition'] = ''
        dict['config_index_map_definition'] = ''        
        # Color matrix size
        # For loop induced processes it is NLOOPAMPSxNLOOPAMPS and otherwise
        # it is NLOOPAMPSxNBORNAMPS
        # Also, how to access the number of Born squared order contributions

        if matrix_element.get('processes')[0].get('has_born'):
            dict['color_matrix_size'] = 'nbornamps'
            dict['get_nsqso_born']=\
                           "include 'nsqso_born.inc'"
        else:
            dict['get_nsqso_born']="""INTEGER NSQSO_BORN
            PARAMETER (NSQSO_BORN=0)
            """
            dict['color_matrix_size'] = 'nloopamps'    
        
        # These placeholders help to have as many common templates for the
        # output of the loop induced processes and those with a born 
        # contribution.
        if matrix_element.get('processes')[0].get('has_born'):
            # Extract nbornamps
            nbornamps = matrix_element.get_number_of_born_amplitudes()
            dict['nbornamps'] = nbornamps
            dict['ncomb_helas_objs'] = ',ncomb'
            dict['nbornamps_decl'] = \
              """INTEGER NBORNAMPS
                 PARAMETER (NBORNAMPS=%d)"""%nbornamps
            dict['nBornAmps'] = nbornamps
                 
        else:
            dict['ncomb_helas_objs'] = ''  
            dict['dp_born_amps_decl'] = ''
            dict['dp_born_amps_decl_in_mp'] = ''
            dict['copy_mp_to_dp_born_amps'] = ''
            dict['mp_born_amps_decl'] = ''
            dict['nbornamps_decl'] = ''
            dict['nbornamps'] = 0
            dict['nBornAmps'] = 0
        
        return dict
    
    def write_loop_matrix_element_v4(self, writer, matrix_element, fortran_model,
                        group_number = None, proc_id = None, config_map = None):
        """ Writes loop_matrix.f, CT_interface.f, loop_num.f and
        mp_born_amps_and_wfs.
        The arguments group_number and proc_id are just for the LoopInduced
        output with MadEvent and only used in get_ME_identifier.
        """
        
        # Create the necessary files for the loop matrix element subroutine
        
        if config_map:
            raise MadGraph5Error, 'The default loop output cannot be used with'+\
              'MadEvent and cannot compute the AMP2 for multi-channeling.'

        if not isinstance(fortran_model,\
          helas_call_writers.FortranUFOHelasCallWriter):
            raise MadGraph5Error, 'The loop fortran output can only'+\
              ' work with a UFO Fortran model'
        
        LoopFortranModel = helas_call_writers.FortranUFOHelasCallWriter(
                     argument=fortran_model.get('model'),
                     hel_sum=matrix_element.get('processes')[0].get('has_born'))

        # Compute the analytical information of the loop wavefunctions in the
        # loop helas matrix elements using the cached aloha model to reuse
        # as much as possible the aloha computations already performed for
        # writing out the aloha fortran subroutines.
        matrix_element.compute_all_analytic_information(
          self.get_aloha_model(matrix_element.get('processes')[0].get('model')))

        # Initialize a general replacement dictionary with entries common to 
        # many files generated here.
        matrix_element.rep_dict = self.generate_general_replace_dict(
                 matrix_element, group_number = group_number, proc_id = proc_id)                                 
        
        # Extract max number of loop couplings (specific to this output type)
        matrix_element.rep_dict['maxlcouplings']= \
                                         matrix_element.find_max_loop_coupling()
        # The born amp declaration suited for also outputing the loop-induced
        # processes as well.
        if matrix_element.get('processes')[0].get('has_born'):
            matrix_element.rep_dict['dp_born_amps_decl_in_mp'] = \
                  matrix_element.rep_dict['complex_dp_format']+" DPAMP(NBORNAMPS,NCOMB)"+\
                  "\n common/%sAMPS/DPAMP"%matrix_element.rep_dict['proc_prefix']
            matrix_element.rep_dict['dp_born_amps_decl'] = \
                  matrix_element.rep_dict['complex_dp_format']+" AMP(NBORNAMPS,NCOMB)"+\
                  "\n common/%sAMPS/AMP"%matrix_element.rep_dict['proc_prefix']
            matrix_element.rep_dict['mp_born_amps_decl'] = \
                  matrix_element.rep_dict['complex_mp_format']+" AMP(NBORNAMPS,NCOMB)"+\
                  "\n common/%sMP_AMPS/AMP"%matrix_element.rep_dict['proc_prefix']
            matrix_element.rep_dict['copy_mp_to_dp_born_amps'] = \
                   '\n'.join(['DO I=1,NBORNAMPS','DPAMP(I,H)=AMP(I,H)','ENDDO'])
        
        if writer:
            raise MadGraph5Error, 'Matrix output mode no longer supported.'
        
        filename = 'loop_matrix.f'
        calls = self.write_loopmatrix(writers.FortranWriter(filename),
                                      matrix_element,
                                      LoopFortranModel)       

        # Write out the proc_prefix in a file, this is quite handy
        proc_prefix_writer = writers.FortranWriter('proc_prefix.txt','w')
        proc_prefix_writer.write(matrix_element.rep_dict['proc_prefix'])
        proc_prefix_writer.close()
                    
        filename = 'check_sa.f'
        self.write_check_sa(writers.FortranWriter(filename),matrix_element)
        
        filename = 'CT_interface.f'
        self.write_CT_interface(writers.FortranWriter(filename),\
                                matrix_element)
        
        
        
        filename = 'improve_ps.f'
        calls = self.write_improve_ps(writers.FortranWriter(filename),
                                                             matrix_element)
        
        filename = 'loop_num.f'
        self.write_loop_num(writers.FortranWriter(filename),\
                                matrix_element,LoopFortranModel)
        
        filename = 'mp_born_amps_and_wfs.f'
        self.write_born_amps_and_wfs(writers.FortranWriter(filename),\
                                     matrix_element,LoopFortranModel)

        # Extract number of external particles
        (nexternal, ninitial) = matrix_element.get_nexternal_ninitial()
        filename = 'nexternal.inc'
        self.write_nexternal_file(writers.FortranWriter(filename),
                                                            nexternal, ninitial)

        filename = 'process_info.inc'        
        self.write_process_info_file(writers.FortranWriter(filename),
                                                                 matrix_element)
        return calls

    def write_process_info_file(self, writer, matrix_element):
        """A small structural function to write the include file specifying some
        process characteristics."""

        model = matrix_element.get('processes')[0].get('model')
        process_info = {}
        # The maximum spin of any particle connected (or directly running in) 
        # any loop of this matrix element. This is important because there is
        # some limitation in the stability tests that can be performed when this
        # maximum spin is above 3 (vectors). Also CutTools has limitations in 
        # this regard.
        process_info['max_spin_connected_to_loop']=\
                                 matrix_element.get_max_spin_connected_to_loop()
        
        process_info['max_spin_external_particle']= max(
                model.get_particle(l.get('id')).get('spin') for l in 
                                 matrix_element.get('processes')[0].get('legs'))

        proc_include = \
"""
INTEGER MAX_SPIN_CONNECTED_TO_LOOP
PARAMETER(MAX_SPIN_CONNECTED_TO_LOOP=%(max_spin_connected_to_loop)d)
INTEGER MAX_SPIN_EXTERNAL_PARTICLE
PARAMETER(MAX_SPIN_EXTERNAL_PARTICLE=%(max_spin_external_particle)d)
"""%process_info

        writer.writelines(proc_include)
                                
<<<<<<< HEAD
    def generate_subprocess_directory(self, matrix_element, fortran_model):
=======
    def generate_subprocess_directory_v4(self, matrix_element, fortran_model,
                                                                     unique_id):
>>>>>>> 02458037
        """ To overload the default name for this function such that the correct
        function is used when called from the command interface """
        
        return self.generate_loop_subprocess(matrix_element,fortran_model,
                                                            unique_id=unique_id)

    def write_check_sa(self, writer, matrix_element):
        """Writes out the steering code check_sa. In the optimized output mode,
        All the necessary entries in the replace_dictionary have already been 
        set in write_loopmatrix because it is only there that one has access to
        the information about split orders."""        
        replace_dict = copy.copy(matrix_element.rep_dict)     
        for key in ['print_so_born_results','print_so_loop_results',
            'write_so_born_results','write_so_loop_results','set_coupling_target']:
            if key not in replace_dict.keys():
                replace_dict[key]=''
        
        if matrix_element.get('processes')[0].get('has_born'):
            file = open(os.path.join(self.template_dir,'check_sa.inc')).read()
        else:
            file = open(os.path.join(self.template_dir,\
                                          'check_sa_loop_induced.inc')).read()
        file=file%replace_dict
        writer.writelines(file)
         
        # We can always write the f2py wrapper if present (in loop optimized mode, it is)
        if not os.path.isfile(pjoin(self.template_dir,'check_py.f.inc')):
            return
        file = open(os.path.join(self.template_dir,\
                                      'check_py.f.inc')).read()
        file=file%replace_dict
        new_path = writer.name.replace('check_sa.f', 'f2py_wrapper.f')
        new_writer = writer.__class__(new_path, 'w')
        new_writer.writelines(file)

        file = open(os.path.join(self.template_dir,\
                                      'check_sa.py.inc')).read()
        # For now just put in an empty PS point but in the future, maybe generate
        # a valid one already here by default
        curr_proc = matrix_element.get('processes')[0]
        random_PSpoint_python_formatted = \
"""# Specify your chosen PS point below. If you leave it filled with None, then the script will attempt to read it from the file PS.input.
p= [[None,]*4]*%d"""%len(curr_proc.get('legs'))

        process_definition_string = curr_proc.nice_string().replace('Process:','')
        file=file.format(random_PSpoint_python_formatted,process_definition_string)
        new_path = writer.name.replace('check_sa.f', 'check_sa.py')
        new_writer = open(new_path, 'w')
        new_writer.writelines(file)
        # Make it executable
        os.chmod(new_path, os.stat(new_path).st_mode | stat.S_IEXEC)

    def write_improve_ps(self, writer, matrix_element):
        """ Write out the improve_ps subroutines which modify the PS point
        given in input and slightly deform it to achieve exact onshellness on
        all external particles as well as perfect energy-momentum conservation""" 
        replace_dict = copy.copy(matrix_element.rep_dict)
        
        (nexternal,ninitial)=matrix_element.get_nexternal_ninitial()
        replace_dict['ninitial']=ninitial
        mass_list=matrix_element.get_external_masses()[:-2]
        mp_variable_prefix = check_param_card.ParamCard.mp_prefix

        # Write the quadruple precision version of this routine only.
        replace_dict['real_format']=replace_dict['real_mp_format']
        replace_dict['mp_prefix']='MP_'
        replace_dict['exp_letter']='e'
        replace_dict['mp_specifier']='_16'
        replace_dict['coupl_inc_name']='mp_coupl.inc'
        replace_dict['masses_def']='\n'.join(['MASSES(%(i)d)=%(prefix)s%(m)s'\
                            %{'i':i+1,'m':m, 'prefix':mp_variable_prefix} for \
                                                  i, m in enumerate(mass_list)])
        file_mp = open(os.path.join(self.template_dir,'improve_ps.inc')).read()
        file_mp=file_mp%replace_dict
        #
        writer.writelines(file_mp)

    def write_loop_num(self, writer, matrix_element,fortran_model):
        """ Create the file containing the core subroutine called by CutTools
        which contains the Helas calls building the loop"""

        if not matrix_element.get('processes') or \
               not matrix_element.get('diagrams'):
            return 0

        # Set lowercase/uppercase Fortran code
        writers.FortranWriter.downcase = False
        
        file = open(os.path.join(self.template_dir,'loop_num.inc')).read()
        
        replace_dict = copy.copy(matrix_element.rep_dict)
        
        loop_helas_calls=fortran_model.get_loop_amplitude_helas_calls(matrix_element)
        replace_dict['maxlcouplings']=matrix_element.find_max_loop_coupling()
        replace_dict['loop_helas_calls'] = "\n".join(loop_helas_calls) 
       
        # The squaring is only necessary for the processes with born where the 
        # sum over helicities is done before sending the numerator to CT.
        dp_squaring_lines=['DO I=1,NBORNAMPS',
            'CFTOT=DCMPLX(CF_N(AMPLNUM,I)/DBLE(ABS(CF_D(AMPLNUM,I))),0.0d0)',
            'IF(CF_D(AMPLNUM,I).LT.0) CFTOT=CFTOT*IMAG1',
            'RES=RES+CFTOT*BUFF*DCONJG(AMP(I,H))','ENDDO']
        mp_squaring_lines=['DO I=1,NBORNAMPS',
'CFTOT=CMPLX(CF_N(AMPLNUM,I)/(1.0E0_16*ABS(CF_D(AMPLNUM,I))),0.0E0_16,KIND=16)',
            'IF(CF_D(AMPLNUM,I).LT.0) CFTOT=CFTOT*IMAG1',
            'QPRES=QPRES+CFTOT*BUFF*CONJG(AMP(I,H))','ENDDO']
        if matrix_element.get('processes')[0].get('has_born'):
            replace_dict['dp_squaring']='\n'.join(dp_squaring_lines)
            replace_dict['mp_squaring']='\n'.join(mp_squaring_lines)
        else:
            replace_dict['dp_squaring']='RES=BUFF'
            replace_dict['mp_squaring']='QPRES=BUFF'                       

        # Prepend MP_ to all helas calls.
        self.turn_to_mp_calls(loop_helas_calls)
        replace_dict['mp_loop_helas_calls'] = "\n".join(loop_helas_calls)
        
        file=file%replace_dict
        
        if writer:
            writer.writelines(file)
        else:
            return file

    def write_CT_interface(self, writer, matrix_element, optimized_output=False):
        """ Create the file CT_interface.f which contains the subroutine defining
         the loop HELAS-like calls along with the general interfacing subroutine.
         It is used to interface against any OPP tool, including Samurai and Ninja."""

        files=[]

        # First write CT_interface which interfaces MG5 with CutTools.
        replace_dict=copy.copy(matrix_element.rep_dict)
        
        # We finalize CT result differently wether we used the built-in 
        # squaring against the born.
        if matrix_element.get('processes')[0].get('has_born'):
            replace_dict['finalize_CT']='\n'.join([\
         'RES(%d)=NORMALIZATION*2.0d0*DBLE(RES(%d))'%(i,i) for i in range(1,4)])
        else:
            replace_dict['finalize_CT']='\n'.join([\
                     'RES(%d)=NORMALIZATION*RES(%d)'%(i,i) for i in range(1,4)])
        
        file = open(os.path.join(self.template_dir,'CT_interface.inc')).read()  

        file = file % replace_dict
        files.append(file)
        
        # Now collect the different kind of subroutines needed for the
        # loop HELAS-like calls.
        HelasLoopAmpsCallKeys=matrix_element.get_used_helas_loop_amps()

        for callkey in HelasLoopAmpsCallKeys:
            replace_dict=copy.copy(matrix_element.rep_dict)
            # Add to this dictionary all other attribute common to all
            # HELAS-like loop subroutines.
            if matrix_element.get('processes')[0].get('has_born'):
                replace_dict['validh_or_nothing']=',validh'
            else:
                replace_dict['validh_or_nothing']=''
            # In the optimized output, the number of couplings in the loop is
            # not specified so we only treat it here if necessary:
            if len(callkey)>2:
                replace_dict['ncplsargs']=callkey[2]
                cplsargs="".join(["C%d,MP_C%d, "%(i,i) for i in range(1,callkey[2]+1)])
                replace_dict['cplsargs']=cplsargs
                cplsdecl="".join(["C%d, "%i for i in range(1,callkey[2]+1)])[:-2]
                replace_dict['cplsdecl']=cplsdecl
                mp_cplsdecl="".join(["MP_C%d, "%i for i in range(1,callkey[2]+1)])[:-2]
                replace_dict['mp_cplsdecl']=mp_cplsdecl
                cplset="\n".join(["\n".join(["LC(%d)=C%d"%(i,i),\
                                         "MP_LC(%d)=MP_C%d"%(i,i)])\
                              for i in range(1,callkey[2]+1)])
                replace_dict['cplset']=cplset
            
            replace_dict['nloopline']=callkey[0]
            wfsargs="".join(["W%d, "%i for i in range(1,callkey[1]+1)])
            replace_dict['wfsargs']=wfsargs
            # We don't pass the multiple precision mass in the optimized_output
            if not optimized_output:
                margs="".join(["M%d,MP_M%d, "%(i,i) for i in range(1,callkey[0]+1)])
            else:
                margs="".join(["M%d, "%i for i in range(1,callkey[0]+1)])
            replace_dict['margs']=margs                
            wfsargsdecl="".join([("W%d, "%i) for i in range(1,callkey[1]+1)])[:-2]
            replace_dict['wfsargsdecl']=wfsargsdecl
            margsdecl="".join(["M%d, "%i for i in range(1,callkey[0]+1)])[:-2]
            replace_dict['margsdecl']=margsdecl
            mp_margsdecl="".join(["MP_M%d, "%i for i in range(1,callkey[0]+1)])[:-2]
            replace_dict['mp_margsdecl']=mp_margsdecl
            weset="\n".join([("WE("+str(i)+")=W"+str(i)) for \
                             i in range(1,callkey[1]+1)])
            replace_dict['weset']=weset
            weset="\n".join([("WE(%d)=W%d"%(i,i)) for i in range(1,callkey[1]+1)])
            replace_dict['weset']=weset
            msetlines=["M2L(1)=M%d**2"%(callkey[0]),]
            mset="\n".join(msetlines+["M2L(%d)=M%d**2"%(i,i-1) for \
                             i in range(2,callkey[0]+1)])
            replace_dict['mset']=mset            
            mset2lines=["ML(1)=M%d"%(callkey[0]),"ML(2)=M%d"%(callkey[0]),
                  "MP_ML(1)=MP_M%d"%(callkey[0]),"MP_ML(2)=MP_M%d"%(callkey[0])]
            mset2="\n".join(mset2lines+["\n".join(["ML(%d)=M%d"%(i,i-2),
                                               "MP_ML(%d)=MP_M%d"%(i,i-2)]) for \
                                        i in range(3,callkey[0]+3)])
            replace_dict['mset2']=mset2           
            replace_dict['nwfsargs'] = callkey[1]
            if callkey[0]==callkey[1]:
                replace_dict['nwfsargs_header'] = ""
                replace_dict['pairingargs']=""
                replace_dict['pairingdecl']=""
                pairingset="""DO I=1,NLOOPLINE
                                PAIRING(I)=1
                              ENDDO
                           """
                replace_dict['pairingset']=pairingset               
            else:
                replace_dict['nwfsargs_header'] = '_%d'%callkey[1]
                pairingargs="".join([("P"+str(i)+", ") for i in \
                                                         range(1,callkey[0]+1)])
                replace_dict['pairingargs']=pairingargs
                pairingdecl="integer "+"".join([("P"+str(i)+", ") for i in \
                                                    range(1,callkey[0]+1)])[:-2]
                replace_dict['pairingdecl']=pairingdecl
                pairingset="\n".join([("PAIRING("+str(i)+")=P"+str(i)) for \
                             i in range(1,callkey[0]+1)])
                replace_dict['pairingset']=pairingset
            
            file = open(os.path.join(self.template_dir,\
                                             'helas_loop_amplitude.inc')).read()
            file = file % replace_dict
            files.append(file)   
        
        file="\n".join(files)
        
        if writer:
            writer.writelines(file,context=self.get_context(matrix_element))
        else:
            return file

    # Helper function to split HELAS CALLS in dedicated subroutines placed
    # in different files.
    def split_HELASCALLS(self, writer, replace_dict, template_name, masterfile, \
                         helas_calls, entry_name, bunch_name,n_helas=2000,
                         required_so_broadcaster = 'LOOP_REQ_SO_DONE',
                         continue_label = 1000, momenta_array_name='P',
                         context={}):
        """ Finish the code generation with splitting.         
        Split the helas calls in the argument helas_calls into bunches of 
        size n_helas and place them in dedicated subroutine with name 
        <bunch_name>_i. Also setup the corresponding calls to these subroutine 
        in the replace_dict dictionary under the entry entry_name.
        The context specified will be forwarded to the the fileWriter."""
        helascalls_replace_dict=copy.copy(replace_dict)
        helascalls_replace_dict['bunch_name']=bunch_name
        helascalls_files=[]
        for i, k in enumerate(range(0, len(helas_calls), n_helas)):
            helascalls_replace_dict['bunch_number']=i+1                
            helascalls_replace_dict['helas_calls']=\
                                           '\n'.join(helas_calls[k:k + n_helas])
            helascalls_replace_dict['required_so_broadcaster']=\
                                                         required_so_broadcaster
            helascalls_replace_dict['continue_label']=continue_label
            new_helascalls_file = open(os.path.join(self.template_dir,\
                                                          template_name)).read()
            new_helascalls_file = new_helascalls_file % helascalls_replace_dict
            helascalls_files.append(new_helascalls_file)
        # Setup the call to these HELASCALLS subroutines in loop_matrix.f
        helascalls_calls = [ "CALL %s%s_%d(%s,NHEL,H,IC)"%\
              (replace_dict['proc_prefix'] ,bunch_name,a+1,momenta_array_name) \
                                          for a in range(len(helascalls_files))]
        replace_dict[entry_name]='\n'.join(helascalls_calls)
        if writer:
            for i, helascalls_file in enumerate(helascalls_files):
                filename = '%s_%d.f'%(bunch_name,i+1)
                writers.FortranWriter(filename).writelines(helascalls_file,
                                                                context=context)
        else:
                masterfile='\n'.join([masterfile,]+helascalls_files)                

        return masterfile

    def write_loopmatrix(self, writer, matrix_element, fortran_model,
                                                                 noSplit=False):
        """Create the loop_matrix.f file."""
        
        if not matrix_element.get('processes') or \
               not matrix_element.get('diagrams'):
            return 0
        
        # Set lowercase/uppercase Fortran code
        
        writers.FortranWriter.downcase = False

        replace_dict = copy.copy(matrix_element.rep_dict)
        
        # Extract overall denominator
        # Averaging initial state color, spin, and identical FS particles
        den_factor_line = self.get_den_factor_line(matrix_element)
        replace_dict['den_factor_line'] = den_factor_line
        # When the user asks for the polarized matrix element we must 
        # multiply back by the helicity averaging factor
        replace_dict['hel_avg_factor'] = matrix_element.get_hel_avg_factor()

        # These entries are specific for the output for loop-induced processes
        # Also sets here the details of the squaring of the loop ampltiudes
        # with the born or the loop ones.
        if not matrix_element.get('processes')[0].get('has_born'):
            replace_dict['compute_born']=\
"""C There is of course no born for loop induced processes
ANS(0)=0.0d0
"""
            replace_dict['set_reference']='\n'.join([
              'C For loop-induced, the reference for comparison is set later'+\
              ' from the total contribution of the previous PS point considered.',
              'C But you can edit here the value to be used for the first PS point.',
                'if (NPSPOINTS.eq.0) then','ref=1.0d-50','else',
                'ref=nextRef/DBLE(NPSPOINTS)','endif'])
            replace_dict['loop_induced_setup'] = '\n'.join([
              'HELPICKED_BU=HELPICKED','HELPICKED=H','MP_DONE=.FALSE.',
              'IF(SKIPLOOPEVAL) THEN','GOTO 1227','ENDIF'])
            replace_dict['loop_induced_finalize'] = \
            ("""DO I=NCTAMPS+1,NLOOPAMPS
               IF((CTMODERUN.NE.-1).AND..NOT.CHECKPHASE.AND.(.NOT.S(I))) THEN
                 WRITE(*,*) '##W03 WARNING Contribution ',I
                 WRITE(*,*) ' is unstable for helicity ',H
               ENDIF
C                IF(.NOT.%(proc_prefix)sISZERO(ABS(AMPL(2,I))+ABS(AMPL(3,I)),REF,-1,H)) THEN
C                  WRITE(*,*) '##W04 WARNING Contribution ',I,' for helicity ',H,' has a contribution to the poles.'
C                  WRITE(*,*) 'Finite contribution         = ',AMPL(1,I)
C                  WRITE(*,*) 'single pole contribution    = ',AMPL(2,I)
C                  WRITE(*,*) 'double pole contribution    = ',AMPL(3,I)
C                ENDIF
               ENDDO
               1227 CONTINUE
               HELPICKED=HELPICKED_BU""")%replace_dict
            replace_dict['loop_helas_calls']=""
            replace_dict['nctamps_or_nloopamps']='nloopamps'
            replace_dict['nbornamps_or_nloopamps']='nloopamps'
            replace_dict['squaring']=\
                    """ANS(1)=ANS(1)+DBLE(CFTOT*AMPL(1,I)*DCONJG(AMPL(1,J)))
                       IF (J.EQ.1) THEN
                         ANS(2)=ANS(2)+DBLE(CFTOT*AMPL(2,I))+DIMAG(CFTOT*AMPL(2,I))
                         ANS(3)=ANS(3)+DBLE(CFTOT*AMPL(3,I))+DIMAG(CFTOT*AMPL(3,I))                         
                       ENDIF"""      
        else: 
            replace_dict['compute_born']=\
"""C Compute the born, for a specific helicity if asked so.
call %(proc_prefix)ssmatrixhel(P_USER,USERHEL,ANS(0))
"""%matrix_element.rep_dict
            replace_dict['set_reference']=\
"""C We chose to use the born evaluation for the reference
call %(proc_prefix)ssmatrix(p,ref)"""%matrix_element.rep_dict
            replace_dict['loop_induced_helas_calls'] = ""
            replace_dict['loop_induced_finalize'] = ""
            replace_dict['loop_induced_setup'] = ""
            replace_dict['nctamps_or_nloopamps']='nctamps'
            replace_dict['nbornamps_or_nloopamps']='nbornamps'
            replace_dict['squaring']='\n'.join(['DO K=1,3',
                   'ANS(K)=ANS(K)+2.0d0*DBLE(CFTOT*AMPL(K,I)*DCONJG(AMP(J,H)))',
                                                                       'ENDDO'])

        # Write a dummy nsquaredSO.inc which is used in the default
        # loop_matrix.f code (even though it does not support split orders evals)
        # just to comply with the syntax expected from the external code using MadLoop.
        writers.FortranWriter('nsquaredSO.inc').writelines(
"""INTEGER NSQUAREDSO
PARAMETER (NSQUAREDSO=0)""")

        # Actualize results from the loops computed. Only necessary for
        # processes with a born.
        actualize_ans=[]
        if matrix_element.get('processes')[0].get('has_born'):
            actualize_ans.append("DO I=NCTAMPS+1,NLOOPAMPS")
            actualize_ans.extend("ANS(%d)=ANS(%d)+AMPL(%d,I)"%(i,i,i) for i \
                                                                  in range(1,4)) 
            actualize_ans.append(\
               "IF((CTMODERUN.NE.-1).AND..NOT.CHECKPHASE.AND.(.NOT.S(I))) THEN")
            actualize_ans.append(\
                   "WRITE(*,*) '##W03 WARNING Contribution ',I,' is unstable.'")
            actualize_ans.extend(["ENDIF","ENDDO"])
            replace_dict['actualize_ans']='\n'.join(actualize_ans)
        else:
            replace_dict['actualize_ans']=\
            ("""C We add five powers to the reference value to loosen a bit the vanishing pole check.
C               IF(.NOT.(CHECKPHASE.OR.(.NOT.HELDOUBLECHECKED)).AND..NOT.%(proc_prefix)sISZERO(ABS(ANS(2))+ABS(ANS(3)),ABS(ANS(1))*(10.0d0**5),-1,H)) THEN
C                 WRITE(*,*) '##W05 WARNING Found a PS point with a contribution to the single pole.'
C                 WRITE(*,*) 'Finite contribution         = ',ANS(1)
C                 WRITE(*,*) 'single pole contribution    = ',ANS(2)
C                 WRITE(*,*) 'double pole contribution    = ',ANS(3)
C               ENDIF""")%replace_dict
        
        # Write out the color matrix
        (CMNum,CMDenom) = self.get_color_matrix(matrix_element)
        CMWriter=open(pjoin('..','MadLoop5_resources',
            '%(proc_prefix)sColorNumFactors.dat'%matrix_element.rep_dict),'w')
        for ColorLine in CMNum:
            CMWriter.write(' '.join(['%d'%C for C in ColorLine])+'\n')
        CMWriter.close()
        CMWriter=open(pjoin('..','MadLoop5_resources',
          '%(proc_prefix)sColorDenomFactors.dat'%matrix_element.rep_dict),'w')
        for ColorLine in CMDenom:
            CMWriter.write(' '.join(['%d'%C for C in ColorLine])+'\n')
        CMWriter.close()
        
        # Write out the helicity configurations
        HelConfigs=matrix_element.get_helicity_matrix()
        HelConfigWriter=open(pjoin('..','MadLoop5_resources',
                 '%(proc_prefix)sHelConfigs.dat'%matrix_element.rep_dict),'w')
        for HelConfig in HelConfigs:
            HelConfigWriter.write(' '.join(['%d'%H for H in HelConfig])+'\n')
        HelConfigWriter.close()
        
        # Extract helas calls
        loop_amp_helas_calls = fortran_model.get_loop_amp_helas_calls(\
                                                                 matrix_element)
        # The proc_prefix must be replaced
        loop_amp_helas_calls = [lc % matrix_element.rep_dict 
                                                 for lc in loop_amp_helas_calls]
        
        born_ct_helas_calls, UVCT_helas_calls = \
                           fortran_model.get_born_ct_helas_calls(matrix_element)
        # In the default output, we do not need to separate these two kind of
        # contributions
        born_ct_helas_calls = born_ct_helas_calls + UVCT_helas_calls
        file = open(os.path.join(self.template_dir,\
        
                        'loop_matrix_standalone.inc')).read()
        
        if matrix_element.get('processes')[0].get('has_born'):
            toBeRepaced='loop_helas_calls'
        else:
            toBeRepaced='loop_induced_helas_calls'

        # Decide here wether we need to split the loop_matrix.f file or not.
        if (not noSplit and (len(matrix_element.get_all_amplitudes())>1000)):
            file=self.split_HELASCALLS(writer,replace_dict,\
                            'helas_calls_split.inc',file,born_ct_helas_calls,\
                            'born_ct_helas_calls','helas_calls_ampb')
            file=self.split_HELASCALLS(writer,replace_dict,\
                    'helas_calls_split.inc',file,loop_amp_helas_calls,\
                    toBeRepaced,'helas_calls_ampl')
        else:
            replace_dict['born_ct_helas_calls']='\n'.join(born_ct_helas_calls)
            replace_dict[toBeRepaced]='\n'.join(loop_amp_helas_calls)
        
        file = file % replace_dict

        loop_calls_finder = re.compile(r'^\s*CALL\S*LOOP\S*')
        n_loop_calls = len(filter(lambda call: 
               not loop_calls_finder.match(call) is None, loop_amp_helas_calls))
        if writer:
            # Write the file
            writer.writelines(file)  
            return n_loop_calls
        else:
            # Return it to be written along with the others
            return n_loop_calls, file
                  
    def write_bornmatrix(self, writer, matrix_element, fortran_model):
        """Create the born_matrix.f file for the born process as for a standard
        tree-level computation."""
        
        if not matrix_element.get('processes') or \
               not matrix_element.get('diagrams'):
            return 0
        
        if not isinstance(writer, writers.FortranWriter):
            raise writers.FortranWriter.FortranWriterError(\
                "writer not FortranWriter")

        # For now, we can use the exact same treatment as for tree-level
        # computations by redefining here a regular HelasMatrixElementf or the
        # born process.
        # It is important to make a deepcopy, as we don't want any possible 
        # treatment on the objects of the bornME to have border effects on
        # the content of the LoopHelasMatrixElement object.
        bornME = helas_objects.HelasMatrixElement()
        for prop in bornME.keys():
            bornME.set(prop,copy.deepcopy(matrix_element.get(prop)))
        bornME.set('base_amplitude',None,force=True)
        bornME.set('diagrams',copy.deepcopy(\
                                            matrix_element.get_born_diagrams()))        
        bornME.set('color_basis',copy.deepcopy(\
                                        matrix_element.get('born_color_basis')))
        bornME.set('color_matrix',copy.deepcopy(\
                              color_amp.ColorMatrix(bornME.get('color_basis'))))
        # This is to decide wether once to reuse old wavefunction to store new
        # ones (provided they are not used further in the code.)
        bornME.optimization = True
        return super(LoopProcessExporterFortranSA,self).write_matrix_element_v4(
                                                  writer, bornME, fortran_model, 
                           proc_prefix=matrix_element.rep_dict['proc_prefix'])

    def write_born_amps_and_wfs(self, writer, matrix_element, fortran_model,
                                                                 noSplit=False): 
        """ Writes out the code for the subroutine MP_BORN_AMPS_AND_WFS which 
        computes just the external wavefunction and born amplitudes in 
        multiple precision. """

        if not matrix_element.get('processes') or \
               not matrix_element.get('diagrams'):
            return 0
        
        replace_dict = copy.copy(matrix_element.rep_dict)

        # For the wavefunction copy, check what suffix is needed for the W array
        if matrix_element.get('processes')[0].get('has_born'):
            replace_dict['h_w_suffix']=',H'
        else:
            replace_dict['h_w_suffix']=''            

        # Extract helas calls
        born_amps_and_wfs_calls , uvct_amp_calls = \
          fortran_model.get_born_ct_helas_calls(matrix_element, include_CT=True)
        # In the default output, these two kind of contributions do not need to
        # be differentiated
        born_amps_and_wfs_calls = born_amps_and_wfs_calls + uvct_amp_calls
        
        # Turn these HELAS calls to the multiple-precision version of the HELAS
        # subroutines.
        self.turn_to_mp_calls(born_amps_and_wfs_calls)

        file = open(os.path.join(self.template_dir,\
                        'mp_born_amps_and_wfs.inc')).read()   
        # Decide here wether we need to split the loop_matrix.f file or not.
        if (not noSplit and (len(matrix_element.get_all_amplitudes())>2000)):
            file=self.split_HELASCALLS(writer,replace_dict,\
                            'mp_helas_calls_split.inc',file,\
                            born_amps_and_wfs_calls,'born_amps_and_wfs_calls',\
                            'mp_helas_calls')
        else:
            replace_dict['born_amps_and_wfs_calls']=\
                                            '\n'.join(born_amps_and_wfs_calls)
        
        file = file % replace_dict
        if writer:
            # Write the file
            writer.writelines(file)  
        else:
            # Return it to be written along with the others
            return file

#===============================================================================
# LoopProcessOptimizedExporterFortranSA
#===============================================================================

class LoopProcessOptimizedExporterFortranSA(LoopProcessExporterFortranSA):
    """Class to take care of exporting a set of loop matrix elements in the
       Fortran format which exploits the Pozzorini method of representing
       the loop numerators as polynomial to render its evaluations faster."""

    template_dir=os.path.join(_file_path,'iolibs/template_files/loop_optimized')
    # The option below controls wether one wants to group together in one single
    # CutTools/TIR call the loops with same denominator structure
    forbid_loop_grouping = False
    
    # List of potential TIR library one wants to link to.
    # Golem and Samurai will typically get obtained from gosam_contrib
    # which might also contain a version of ninja. We must therefore
    # make sure that ninja appears first in the list of -L because 
    # it is the tool for which the user is most susceptible of 
    # using a standalone verison independent of gosam_contrib
    all_tir=['pjfry','iregi','ninja','golem','samurai','collier']
    
    def __init__(self, dir_path = "", opt=None):
        """Initiate the LoopProcessOptimizedExporterFortranSA with directory 
        information on where to find all the loop-related source files, 
        like CutTools and TIR"""

        super(LoopProcessOptimizedExporterFortranSA,self).__init__(dir_path, opt)

        # TIR available ones
        self.tir_available_dict={'pjfry':True,'iregi':True,'golem':True,
                                 'samurai':True,'ninja':True,'collier':True}

        for tir in self.all_tir:
            tir_dir="%s_dir"%tir
            if tir_dir in self.opt and not self.opt[tir_dir] is None:
                # Make sure to defer the 'local path' to the current MG5aMC root.
                tir_path = self.opt[tir_dir].strip()
                if tir_path.startswith('.'):
                    tir_path = os.path.abspath(pjoin(MG5DIR,tir_path))
                setattr(self,tir_dir,tir_path)
            else:
                setattr(self,tir_dir,'')

    def copy_template(self, model):
        """Additional actions needed to setup the Template. 
        """
        
        super(LoopProcessOptimizedExporterFortranSA, self).copy_template(model)
        
        self.loop_optimized_additional_template_setup()

    def get_context(self,matrix_element, **opts):
        """ Additional contextual information which needs to be created for
        the optimized output."""
        
        context = LoopProcessExporterFortranSA.get_context(self, matrix_element, 
                                                                         **opts)

        # For now assume Ninja always supports quadruple precision
        try:
            context['ninja_supports_quad_prec'] = \
                     misc.get_ninja_quad_prec_support(getattr(self,'ninja_dir'))
        except AttributeError:
            context['ninja_supports_quad_prec'] = False

        for tir in self.all_tir:
            context['%s_available'%tir]=self.tir_available_dict[tir]
            # safety check
            if tir not in ['golem','pjfry','iregi','samurai','ninja','collier']:
                raise MadGraph5Error,"%s was not a TIR currently interfaced."%tir_name

        return context

    def loop_optimized_additional_template_setup(self):
        """ Perform additional actions specific for this class when setting
        up the template with the copy_template function."""
        
        # We must link the TIR to the Library folder of the active Template
        link_tir_libs=[]
        tir_libs=[]
        tir_include=[]
        
        for tir in self.all_tir:
            tir_dir="%s_dir"%tir
            libpath=getattr(self,tir_dir)
            libname="lib%s.a"%tir
            tir_name=tir
            libpath = self.link_TIR(os.path.join(self.dir_path, 'lib'),
                                              libpath,libname,tir_name=tir_name)
            if libpath != "":
                if tir in ['ninja','pjfry','golem','samurai','collier']:
                    # It is cleaner to use the original location of the libraries
                    link_tir_libs.append('-L%s/ -l%s'%(libpath,tir))
                    tir_libs.append('%s/lib%s.$(libext)'%(libpath,tir))
                    # For Ninja, we must also link against OneLoop.
                    if tir in ['ninja']:
                        if not any(os.path.isfile(pjoin(libpath,'libavh_olo.%s'%ext)) 
                                              for ext in ['a','dylib','so']):
                            raise MadGraph5Error(
"The OneLOop library 'libavh_olo.(a|dylib|so)' could no be found in path '%s'. Please place a symlink to it there."%libpath)
                        link_tir_libs.append('-L%s/ -l%s'%(libpath,'avh_olo'))
                        tir_libs.append('%s/lib%s.$(libext)'%(libpath,'avh_olo'))
                    if tir in ['ninja','golem', 'samurai','collier']:
                        trgt_path = pjoin(os.path.dirname(libpath),'include')
                        if os.path.isdir(trgt_path):
                            to_include = misc.find_includes_path(trgt_path,
                                                        self.include_names[tir])
                        else:
                            to_include = None
                        # Special possible location for collier
                        if to_include is None and tir=='collier':
                            to_include = misc.find_includes_path(
                               pjoin(libpath,'modules'),self.include_names[tir])
                        if to_include is None:
                            logger.error(
'Could not find the include directory for %s, looking in %s.\n' % (tir, str(trgt_path))+
'Generation carries on but you will need to edit the include path by hand in the makefiles.')
                            to_include = '<Not_found_define_it_yourself>'                
                        tir_include.append('-I %s'%str(to_include))
                        # To be able to easily compile a MadLoop library using
                        # makefiles built outside of the MG5_aMC framework
                        # (such as what is done with the Sherpa interface), we
                        # place here an easy handle on the golem includes
                        name_map = {'golem':'golem95','samurai':'samurai',
                                    'ninja':'ninja','collier':'collier'}
                        ln(to_include, starting_dir=pjoin(self.dir_path,'lib'),
                                   name='%s_include'%name_map[tir],abspath=True)
                        ln(libpath, starting_dir=pjoin(self.dir_path,'lib'),
                                       name='%s_lib'%name_map[tir],abspath=True)
                else :
                    link_tir_libs.append('-l%s'%tir)
                    tir_libs.append('$(LIBDIR)lib%s.$(libext)'%tir)

        MadLoop_makefile_definitions = pjoin(self.dir_path,'SubProcesses',
                                                 'MadLoop_makefile_definitions')
        if os.path.isfile(MadLoop_makefile_definitions):
            os.remove(MadLoop_makefile_definitions)

        calls = self.write_loop_makefile_definitions(
                        writers.MakefileWriter(MadLoop_makefile_definitions),
                                link_tir_libs,tir_libs, tir_include=tir_include)

        # Finally overwrite MadLoopCommons.f now that we know the availibility of
        # COLLIER.
        MadLoopCommon = open(os.path.join(self.loop_dir,'StandAlone', 
                                    "SubProcesses","MadLoopCommons.inc")).read()
        writer = writers.FortranWriter(os.path.join(self.dir_path, 
                                             "SubProcesses","MadLoopCommons.f"))
        writer.writelines(MadLoopCommon%{
          'print_banner_commands':self.MadLoop_banner}, context={
                'collier_available':self.tir_available_dict['collier']})
        writer.close()

    def link_files_from_Subprocesses(self,proc_name):
        """ Does the same as the mother routine except that it also links
        coef_specs.inc in the HELAS folder."""

        LoopProcessExporterFortranSA.link_files_from_Subprocesses(self,proc_name)
        
        # Link the coef_specs.inc for aloha to define the coefficient
        # general properties (of course necessary in the optimized mode only)
        ln(os.path.join(self.dir_path,'Source','DHELAS','coef_specs.inc'),
           os.path.join(self.dir_path, 'SubProcesses', proc_name),
           abspath=False, cwd=None)


    def link_TIR(self, targetPath,libpath,libname,tir_name='TIR'):
        """Link the TIR source directory inside the target path given
        in argument"""
        
        if tir_name in ['pjfry','golem','samurai','ninja','collier']:
            # not self-contained libraries
            if (not isinstance(libpath,str)) or (not os.path.exists(libpath)) \
            or (not os.path.isfile(pjoin(libpath,libname))):
                if isinstance(libpath,str) and libpath != '' and \
                (not os.path.isfile(pjoin(libpath,libname))):
                    # WARNING ONLY appears when the libpath is a wrong specific path.
                    logger.warning("The %s reduction library could not be found"%tir_name\
                                   +" with PATH:%s specified in mg5_configuration.txt."%libpath\
                                   +" It will not be available.")
                self.tir_available_dict[tir_name]=False
                return ""
            # Check the version of the tool, if the library was found
            if tir_name in ['ninja','samurai'] and self.tir_available_dict[tir_name]:
                # Make sure the librry was indeed installed in the source directory
                # of the tool, of course this check doesn't make sense.
                if os.path.isfile(pjoin(libpath,os.pardir,'AUTHORS')):
                    try:
                        version = open(pjoin(libpath,os.pardir,'VERSION'),'r').read()
                    except IOError:
                        version = None
                    if version is None :
                        logger.warning(
"Your version of '%s' in \n  %s\nseems too old %sto be compatible with MG5_aMC."
%(tir_name, libpath ,'' if not version else '(v%s) '%version)+
("\nConsider updating it by hand or using the 'install' function of MG5_aMC." if tir_name!='samurai'
 else "\nAsk the authors for the latest version compatible with MG5_aMC."))
        else:
            # self-contained libraries
            if (not isinstance(libpath,str)) or (not os.path.exists(libpath)):
                # WARNING ONLY appears when the libpath is a wrong specific path.
                logger.warning("The %s reduction library could not be found"%tir_name\
                                   +" with PATH:%s specified in mg5_configuration.txt."%libpath\
                                   +" It will not be available.")
                self.tir_available_dict[tir_name]=False
                return ""
       
        if self.dependencies=='internal':
            if tir_name in ['pjfry','golem','samurai','ninja','collier']:
                self.tir_available_dict[tir_name]=False
                logger.info("When using the 'output_dependencies=internal' "+\
" MG5_aMC option, the (optional) reduction library %s cannot be employed because"%tir_name+\
" it is not distributed with the MG5_aMC code so that it cannot be copied locally.")
                return ""
            elif tir_name == "iregi":
                # This is the right paths for IREGI
                new_iregi_path = pjoin(targetPath,os.path.pardir,'Source','IREGI')
                shutil.copytree(pjoin(libpath,os.path.pardir), new_iregi_path, 
                                                                  symlinks=True)
                
                current = misc.detect_current_compiler(
                                 pjoin(new_iregi_path,'src','makefile_ML5_lib'))
                new = 'gfortran' if self.fortran_compiler is None else \
                                                        self.fortran_compiler
                if current != new:
                    misc.mod_compilator(pjoin(new_iregi_path,'src'), new,current)
                    misc.mod_compilator(pjoin(new_iregi_path,'src','oneloop'), 
                                                                   new, current)

                # Create the links to the lib folder
                ln(pjoin(targetPath,os.path.pardir,'Source','IREGI','src',
                                                            libname),targetPath)
            else:
                logger.info("Tensor integral reduction library "+\
                                            "%s not implemented yet."%tir_name)
            return libpath
 
        elif self.dependencies=='external':
            if not os.path.exists(pjoin(libpath,libname)) and tir_name=='iregi':
                logger.info('Compiling IREGI. This has to be done only once and'+\
                             ' can take a couple of minutes.','$MG:color:BLACK')
                
                current = misc.detect_current_compiler(os.path.join(\
                                                    libpath,'makefile_ML5_lib'))
                new = 'gfortran' if self.fortran_compiler is None else \
                                                        self.fortran_compiler
                if current != new:
                    misc.mod_compilator(libpath, new,current)
                    misc.mod_compilator(pjoin(libpath,'oneloop'), new, current)

                misc.compile(cwd=libpath, job_specs = False)

                if not os.path.exists(pjoin(libpath,libname)):            
                    logger.warning("IREGI could not be compiled. Check"+\
                      "the compilation errors at %s. The related "%libpath+\
                                              "functionalities are turned off.")
                    self.tir_available_dict[tir_name]=False
                    return ""
            # We link the tools below directly to the lib directory of the output 
            if not tir_name in ['pjfry','golem','samurai','ninja','collier']:
                ln(os.path.join(libpath,libname),targetPath,abspath=True)

        elif self.dependencies=='environment_paths':
            # Here the user chose to define the dependencies path in one of 
            # his environmental paths
            newlibpath = misc.which_lib(libname)
            if not newlibpath is None:
                logger.info('MG5_aMC is using %s installation found at %s.'%\
                                                          (tir_name,newlibpath)) 
                # We link the tools below directly to directly where the library is detected
                if not tir_name in ['pjfry','golem','samurai','ninja','collier']:
                    ln(newlibpath,targetPath,abspath=True)
                self.tir_available_dict[tir_name]=True
                return os.path.dirname(newlibpath)
            else:
                logger.warning("Could not find the location of the file"+\
                  " %s in you environment paths. The related "%libname+\
                                             "functionalities are turned off.")
                self.tir_available_dict[tir_name]=False
                return ""
            
        self.tir_available_dict[tir_name]=True
        return libpath
    
    def set_group_loops(self, matrix_element):
        """ Decides whether we must group loops or not for this matrix element"""

        # Decide if loops sharing same denominator structures have to be grouped
        # together or not.
        if self.forbid_loop_grouping:
            self.group_loops = False
        else:
            self.group_loops = (not self.get_context(matrix_element)['ComputeColorFlows'])\
                          and matrix_element.get('processes')[0].get('has_born')
        
        return self.group_loops
    
    def write_loop_matrix_element_v4(self, writer, matrix_element, fortran_model,
                        group_number = None, proc_id = None, config_map = None):
        """ Writes loop_matrix.f, CT_interface.f,TIR_interface.f,GOLEM_inteface.f 
        and loop_num.f only but with the optimized FortranModel.
        The arguments group_number and proc_id are just for the LoopInduced
        output with MadEvent and only used in get_ME_identifier."""
                
        # Warn the user that the 'matrix' output where all relevant code is
        # put together in a single file is not supported in this loop output.
        if writer:
            raise MadGraph5Error, 'Matrix output mode no longer supported.'
        
        if not isinstance(fortran_model,\
          helas_call_writers.FortranUFOHelasCallWriter):
            raise MadGraph5Error, 'The optimized loop fortran output can only'+\
              ' work with a UFO Fortran model'
        OptimizedFortranModel=\
          helas_call_writers.FortranUFOHelasCallWriterOptimized(\
          fortran_model.get('model'),False)


        if not matrix_element.get('processes')[0].get('has_born') and \
                                                   not self.compute_color_flows:
            logger.debug("Color flows will be employed despite the option"+\
              " 'loop_color_flows' being set to False because it is necessary"+\
                                                          " for optimizations.")

        # Compute the analytical information of the loop wavefunctions in the
        # loop helas matrix elements using the cached aloha model to reuse
        # as much as possible the aloha computations already performed for
        # writing out the aloha fortran subroutines.
        matrix_element.compute_all_analytic_information(
          self.get_aloha_model(matrix_element.get('processes')[0].get('model')))

        self.set_group_loops(matrix_element)

        # Initialize a general replacement dictionary with entries common to 
        # many files generated here.
        matrix_element.rep_dict = LoopProcessExporterFortranSA.\
                        generate_general_replace_dict(self, matrix_element, 
                                 group_number = group_number, proc_id = proc_id)

        # and those specific to the optimized output
        self.set_optimized_output_specific_replace_dict_entries(matrix_element)

        # Create the necessary files for the loop matrix element subroutine      
        proc_prefix_writer = writers.FortranWriter('proc_prefix.txt','w')
        proc_prefix_writer.write(matrix_element.rep_dict['proc_prefix'])
        proc_prefix_writer.close()
                    
        filename = 'loop_matrix.f'
        calls = self.write_loopmatrix(writers.FortranWriter(filename),
                                      matrix_element,
                                      OptimizedFortranModel)    
        
        filename = 'check_sa.f'
        self.write_check_sa(writers.FortranWriter(filename),matrix_element)
        
        filename = 'polynomial.f'
        calls = self.write_polynomial_subroutines(
                                      writers.FortranWriter(filename),
                                      matrix_element)
        
        filename = 'improve_ps.f'
        calls = self.write_improve_ps(writers.FortranWriter(filename),
                                                                 matrix_element)
        
        filename = 'CT_interface.f'
        self.write_CT_interface(writers.FortranWriter(filename),\
                                matrix_element)
        
        filename = 'TIR_interface.f'
        self.write_TIR_interface(writers.FortranWriter(filename),
                                matrix_element)
        
        if 'golem' in self.tir_available_dict and self.tir_available_dict['golem']:
            filename = 'GOLEM_interface.f'
            self.write_GOLEM_interface(writers.FortranWriter(filename),
                                       matrix_element)

        if 'collier' in self.tir_available_dict and self.tir_available_dict['collier']:
            filename = 'COLLIER_interface.f'
            self.write_COLLIER_interface(writers.FortranWriter(filename),
                                       matrix_element)

        filename = 'loop_num.f'
        self.write_loop_num(writers.FortranWriter(filename),\
                                           matrix_element,OptimizedFortranModel)
        
        filename = 'mp_compute_loop_coefs.f'
        self.write_mp_compute_loop_coefs(writers.FortranWriter(filename),\
                                     matrix_element,OptimizedFortranModel)

        if self.get_context(matrix_element)['ComputeColorFlows']:
            filename = 'compute_color_flows.f'
            self.write_compute_color_flows(writers.FortranWriter(filename),
                                        matrix_element, config_map = config_map)

        # Extract number of external particles
        (nexternal, ninitial) = matrix_element.get_nexternal_ninitial()
        filename = 'nexternal.inc'
        self.write_nexternal_file(writers.FortranWriter(filename),
                                                            nexternal, ninitial)
        
        # Write general process information                        
        filename = 'process_info.inc'
        self.write_process_info_file(writers.FortranWriter(filename),
                                                                 matrix_element)

        if self.get_context(matrix_element)['TIRCaching']:
            filename = 'tir_cache_size.inc'
            self.write_tir_cache_size_include(writers.FortranWriter(filename))

        return calls

    def set_optimized_output_specific_replace_dict_entries(self, matrix_element):
        """ Specify the entries of the replacement dictionary which are specific
        to the optimized output and only relevant to it (the more general entries
        are set in the the mother class LoopProcessExporterFortranSA."""
        
        max_loop_rank=matrix_element.get_max_loop_rank()
        matrix_element.rep_dict['maxrank']=max_loop_rank
        matrix_element.rep_dict['loop_max_coefs']=\
                        q_polynomial.get_number_of_coefs_for_rank(max_loop_rank)
        max_loop_vertex_rank=matrix_element.get_max_loop_vertex_rank()
        matrix_element.rep_dict['vertex_max_coefs']=\
                 q_polynomial.get_number_of_coefs_for_rank(max_loop_vertex_rank)
                 
        matrix_element.rep_dict['nloopwavefuncs']=\
                               matrix_element.get_number_of_loop_wavefunctions()
        max_spin=matrix_element.get_max_loop_particle_spin()

        matrix_element.rep_dict['max_lwf_size']= 4 if max_spin <=3 else 16
        matrix_element.rep_dict['nloops']=len(\
                        [1 for ldiag in matrix_element.get_loop_diagrams() for \
                                           lamp in ldiag.get_loop_amplitudes()])
        
        if self.set_group_loops(matrix_element):
            matrix_element.rep_dict['nloop_groups']=\
                                          len(matrix_element.get('loop_groups'))
        else:
            matrix_element.rep_dict['nloop_groups']=\
                                              matrix_element.rep_dict['nloops']
    
    def write_loop_num(self, writer, matrix_element,fortran_model):
        """ Create the file containing the core subroutine called by CutTools
        which contains the Helas calls building the loop"""

        replace_dict=copy.copy(matrix_element.rep_dict)

        file = open(os.path.join(self.template_dir,'loop_num.inc')).read()  
        file = file % replace_dict
        writer.writelines(file,context=self.get_context(matrix_element))

    def write_CT_interface(self, writer, matrix_element):
        """ We can re-use the mother one for the loop optimized output."""
        LoopProcessExporterFortranSA.write_CT_interface(\
                            self, writer, matrix_element,optimized_output=True)

    def write_TIR_interface(self, writer, matrix_element):
        """ Create the file TIR_interface.f which does NOT contain the subroutine
         defining the loop HELAS-like calls along with the general interfacing 
         subroutine. """

        # First write TIR_interface which interfaces MG5 with TIR.
        replace_dict=copy.copy(matrix_element.rep_dict)
            
        file = open(os.path.join(self.template_dir,'TIR_interface.inc')).read()  

        # Check which loops have an Higgs effective vertex so as to correctly 
        # implement CutTools limitation
        loop_groups = matrix_element.get('loop_groups')
        has_HEFT_vertex = [False]*len(loop_groups)
        for i, (denom_structure, loop_amp_list) in enumerate(loop_groups):
            for lamp in loop_amp_list:
                final_lwf = lamp.get_final_loop_wavefunction()
                while not final_lwf is None:
                    # We define here an HEFT vertex as any vertex built up from
                    # only massless vectors and scalars (at least one of each)
                    scalars = len([1 for wf in final_lwf.get('mothers') if 
                                                             wf.get('spin')==1])
                    vectors = len([1 for wf in final_lwf.get('mothers') if 
                                  wf.get('spin')==3 and wf.get('mass')=='ZERO'])
                    if scalars>=1 and vectors>=1 and \
                               scalars+vectors == len(final_lwf.get('mothers')):
                        has_HEFT_vertex[i] = True
                        break
                    final_lwf = final_lwf.get_loop_mother()
                else:
                    continue
                break

        has_HEFT_list = []
        chunk_size = 9
        for k in xrange(0, len(has_HEFT_vertex), chunk_size):
            has_HEFT_list.append("DATA (HAS_AN_HEFT_VERTEX(I),I=%6r,%6r) /%s/" % \
                (k + 1, min(k + chunk_size, len(has_HEFT_vertex)),
                     ','.join(['.TRUE.' if l else '.FALSE.' for l in 
                                           has_HEFT_vertex[k:k + chunk_size]])))
        replace_dict['has_HEFT_list'] = '\n'.join(has_HEFT_list)

        file = file % replace_dict
        
        FPR = q_polynomial.FortranPolynomialRoutines(
        replace_dict['maxrank'],coef_format=replace_dict['complex_dp_format'],\
                                         sub_prefix=replace_dict['proc_prefix'])
        if self.tir_available_dict['pjfry']:
            file += '\n\n'+FPR.write_pjfry_mapping()
        if self.tir_available_dict['iregi']:
            file += '\n\n'+FPR.write_iregi_mapping()

        if writer:
            writer.writelines(file,context=self.get_context(matrix_element))
        else:
            return file

    def write_COLLIER_interface(self, writer, matrix_element):
        """ Create the file COLLIER_interface.f"""

        # First write GOLEM_interface which interfaces MG5 with TIR.
        replace_dict=copy.copy(matrix_element.rep_dict)
            
        file = open(os.path.join(self.template_dir,'COLLIER_interface.inc')).read()
 
        FPR = q_polynomial.FortranPolynomialRoutines(replace_dict['maxrank'],\
                                                    coef_format=replace_dict['complex_dp_format'],\
                                                    sub_prefix=replace_dict['proc_prefix'])
        map_definition = []
        collier_map = FPR.get_COLLIER_mapping()
        
        chunk_size = 10
        for map_name, indices_list in \
                           [('COEFMAP_ZERO',[c[0] for c in collier_map]),
                            ('COEFMAP_ONE',[c[1] for c in collier_map]),
                            ('COEFMAP_TWO',[c[2] for c in collier_map]),
                            ('COEFMAP_THREE',[c[3] for c in collier_map])]:
            for k in xrange(0, len(indices_list), chunk_size):
                map_definition.append("DATA (%s(I),I=%3r,%3r) /%s/" % \
                (map_name,k, min(k + chunk_size, len(indices_list))-1,
                 ','.join('%2r'%ind for ind in indices_list[k:k + chunk_size])))

        replace_dict['collier_coefmap'] = '\n'.join(map_definition) 
 
        file = file % replace_dict
        
        if writer:
            writer.writelines(file,context=self.get_context(matrix_element))
        else:
            return file

    def write_GOLEM_interface(self, writer, matrix_element):
        """ Create the file GOLEM_interface.f which does NOT contain the subroutine
         defining the loop HELAS-like calls along with the general interfacing 
         subroutine. """

        # First write GOLEM_interface which interfaces MG5 with TIR.
        replace_dict=copy.copy(matrix_element.rep_dict)
        
        # We finalize TIR result differently wether we used the built-in 
        # squaring against the born.
        if not self.get_context(matrix_element)['AmplitudeReduction']:
            replace_dict['loop_induced_sqsoindex']=',SQSOINDEX'
        else:
            replace_dict['loop_induced_sqsoindex']=''
            
        file = open(os.path.join(self.template_dir,'GOLEM_interface.inc')).read()
 
        file = file % replace_dict

        FPR = q_polynomial.FortranPolynomialRoutines(replace_dict['maxrank'],\
                                                    coef_format=replace_dict['complex_dp_format'],\
                                                    sub_prefix=replace_dict['proc_prefix'])
        
        file += '\n\n'+FPR.write_golem95_mapping()
        
        if writer:
            writer.writelines(file,context=self.get_context(matrix_element))
        else:
            return file

    def write_polynomial_subroutines(self,writer,matrix_element):
        """ Subroutine to create all the subroutines relevant for handling
        the polynomials representing the loop numerator """
        
        # First create 'loop_max_coefs.inc'
        IncWriter=writers.FortranWriter('loop_max_coefs.inc','w')
        IncWriter.writelines("""INTEGER LOOPMAXCOEFS
                           PARAMETER (LOOPMAXCOEFS=%(loop_max_coefs)d)"""
                                                       %matrix_element.rep_dict)
        
        # Then coef_specs directly in DHELAS if it does not exist already
        # 'coef_specs.inc'. If several processes exported different files there,
        # it is fine because the overall maximum value will overwrite it in the
        # end
        coef_specs_path = pjoin(self.dir_path, 'Source','DHELAS','coef_specs.inc')
        if not os.path.isfile(coef_specs_path):
            IncWriter=writers.FortranWriter(coef_specs_path,'w')
            IncWriter.writelines("""INTEGER MAXLWFSIZE
                           PARAMETER (MAXLWFSIZE=%(max_lwf_size)d)
                           INTEGER VERTEXMAXCOEFS
                           PARAMETER (VERTEXMAXCOEFS=%(vertex_max_coefs)d)"""\
                           %matrix_element.rep_dict)
            IncWriter.close()
        
        # List of all subroutines to place there
        subroutines=[]
        
        # Start from the routine in the template
        replace_dict = copy.copy(matrix_element.rep_dict)
                
        dp_routine = open(os.path.join(self.template_dir,'polynomial.inc')).read()
        mp_routine = open(os.path.join(self.template_dir,'polynomial.inc')).read()
        # The double precision version of the basic polynomial routines, such as
        # create_loop_coefs
        replace_dict['complex_format'] = replace_dict['complex_dp_format']
        replace_dict['real_format'] = replace_dict['real_dp_format']
        replace_dict['mp_prefix'] = ''
        replace_dict['kind'] = 8
        replace_dict['zero_def'] = '0.0d0'
        replace_dict['one_def'] = '1.0d0'
        dp_routine = dp_routine % replace_dict 
        # The quadruple precision version of the basic polynomial routines
        replace_dict['complex_format'] = replace_dict['complex_mp_format']
        replace_dict['real_format'] = replace_dict['real_mp_format']
        replace_dict['mp_prefix'] = 'MP_'
        replace_dict['kind'] = 16
        replace_dict['zero_def'] = '0.0e0_16'
        replace_dict['one_def'] = '1.0e0_16'
        mp_routine = mp_routine % replace_dict
        subroutines.append(dp_routine)
        subroutines.append(mp_routine)        

        # Initialize the polynomial routine writer
        poly_writer=q_polynomial.FortranPolynomialRoutines(
            matrix_element.get_max_loop_rank(),
            updater_max_rank = matrix_element.get_max_loop_vertex_rank(), 
            sub_prefix=replace_dict['proc_prefix'],
            proc_prefix=replace_dict['proc_prefix'],
            mp_prefix='')
        # Write the polynomial constant module common to all
        writer.writelines(poly_writer.write_polynomial_constant_module()+'\n')

        mp_poly_writer=q_polynomial.FortranPolynomialRoutines(
            matrix_element.get_max_loop_rank(),
            updater_max_rank = matrix_element.get_max_loop_vertex_rank(),        
            coef_format='complex*32', sub_prefix='MP_'+replace_dict['proc_prefix'],
            proc_prefix=replace_dict['proc_prefix'], mp_prefix='MP_')
        # The eval subroutine
        subroutines.append(poly_writer.write_polynomial_evaluator())
        subroutines.append(mp_poly_writer.write_polynomial_evaluator())
        # The add coefs subroutine
        subroutines.append(poly_writer.write_add_coefs())
        subroutines.append(mp_poly_writer.write_add_coefs())        
        # The merging one for creating the loop coefficients
        subroutines.append(poly_writer.write_wl_merger())
        subroutines.append(mp_poly_writer.write_wl_merger())
        for wl_update in matrix_element.get_used_wl_updates():
            # We pick here the most appropriate way of computing the 
            # tensor product depending on the rank of the two tensors.
            # The various choices below come out from a careful comparison of
            # the different methods using the valgrind profiler
            if wl_update[0]==wl_update[1]==1 or wl_update[0]==0 or wl_update[1]==0:
                # If any of the rank is 0, or if they are both equal to 1, 
                # then we are better off using the full expanded polynomial, 
                # and let the compiler optimize it.
                subroutines.append(poly_writer.write_expanded_wl_updater(\
                                                     wl_update[0],wl_update[1]))
                subroutines.append(mp_poly_writer.write_expanded_wl_updater(\
                                                     wl_update[0],wl_update[1]))
            elif wl_update[0] >= wl_update[1]:
                # If the loop polynomial is larger then we will filter and loop
                # over the vertex coefficients first. The smallest product for
                # which the routines below could be used is then 
                # loop_rank_2 x vertex_rank_1
                subroutines.append(poly_writer.write_compact_wl_updater(\
                  wl_update[0],wl_update[1],loop_over_vertex_coefs_first=True))
                subroutines.append(mp_poly_writer.write_compact_wl_updater(\
                  wl_update[0],wl_update[1],loop_over_vertex_coefs_first=True))
            else:
                # This happens only when the rank of the updater (vertex coef)
                # is larger than the one of the loop coef and none of them is
                # zero. This never happens in renormalizable theories but it
                # can happen in the HEFT ones or other effective ones. In this
                # case the typicaly use of this routine if for the product
                # loop_rank_1 x vertex_rank_2
                subroutines.append(poly_writer.write_compact_wl_updater(\
                  wl_update[0],wl_update[1],loop_over_vertex_coefs_first=False))
                subroutines.append(mp_poly_writer.write_compact_wl_updater(\
                  wl_update[0],wl_update[1],loop_over_vertex_coefs_first=False))            
                
        writer.writelines('\n\n'.join(subroutines),
                                       context=self.get_context(matrix_element))

    def write_mp_compute_loop_coefs(self, writer, matrix_element, fortran_model):
        """Create the write_mp_compute_loop_coefs.f file."""
        
        if not matrix_element.get('processes') or \
               not matrix_element.get('diagrams'):
            return 0
        
        # Set lowercase/uppercase Fortran code
        
        writers.FortranWriter.downcase = False

        replace_dict = copy.copy(matrix_element.rep_dict)                 

        # Extract helas calls
        squared_orders = matrix_element.get_squared_order_contribs()
        split_orders = matrix_element.get('processes')[0].get('split_orders')
        
        born_ct_helas_calls , uvct_helas_calls = \
                           fortran_model.get_born_ct_helas_calls(matrix_element,
                       squared_orders=squared_orders, split_orders=split_orders)
        self.turn_to_mp_calls(born_ct_helas_calls)
        self.turn_to_mp_calls(uvct_helas_calls)
        coef_construction, coef_merging = fortran_model.get_coef_construction_calls(\
                                    matrix_element,group_loops=self.group_loops,
                        squared_orders=squared_orders,split_orders=split_orders)
        # The proc_prefix must be replaced
        coef_construction = [c % matrix_element.rep_dict for c 
                                                           in coef_construction]
        self.turn_to_mp_calls(coef_construction)
        self.turn_to_mp_calls(coef_merging)        
                                         
        file = open(os.path.join(self.template_dir,\
                                           'mp_compute_loop_coefs.inc')).read()

        # Setup the contextual environment which is used in the splitting
        # functions below
        context = self.get_context(matrix_element)
        file=self.split_HELASCALLS(writer,replace_dict,\
                        'mp_helas_calls_split.inc',file,born_ct_helas_calls,\
                        'mp_born_ct_helas_calls','mp_helas_calls_ampb',
                        required_so_broadcaster = 'MP_CT_REQ_SO_DONE',
                        continue_label = 2000,
                        momenta_array_name = 'MP_P',
                        context=context)
        file=self.split_HELASCALLS(writer,replace_dict,\
                        'mp_helas_calls_split.inc',file,uvct_helas_calls,\
                        'mp_uvct_helas_calls','mp_helas_calls_uvct',
                        required_so_broadcaster = 'MP_UVCT_REQ_SO_DONE',
                        continue_label = 3000,
                        momenta_array_name = 'MP_P',
                        context=context)
        file=self.split_HELASCALLS(writer,replace_dict,\
                'mp_helas_calls_split.inc',file,coef_construction,\
                'mp_coef_construction','mp_coef_construction',
                required_so_broadcaster = 'MP_LOOP_REQ_SO_DONE',
                continue_label = 4000,
                momenta_array_name = 'MP_P',
                context=context)

        replace_dict['mp_coef_merging']='\n'.join(coef_merging)
                    
        file = file % replace_dict
 
        # Write the file
        writer.writelines(file,context=context)

    def write_color_matrix_data_file(self, writer, col_matrix):
        """Writes out the files (Loop|Born)ColorFlowMatrix.dat corresponding
        to the color coefficients for JAMP(L|B)*JAMP(L|B)."""
        
        res = []
        for line in range(len(col_matrix._col_basis1)):
            numerators = []
            denominators = []
            for row in range(len(col_matrix._col_basis2)):
                coeff = col_matrix.col_matrix_fixed_Nc[(line,row)]
                numerators.append('%6r'%coeff[0].numerator)
                denominators.append('%6r'%(
                                  coeff[0].denominator*(-1 if coeff[1] else 1)))
            res.append(' '.join(numerators))
            res.append(' '.join(denominators))            
        
        res.append('EOF')
        
        writer.writelines('\n'.join(res))
    
    def write_color_flow_coefs_data_file(self, writer, color_amplitudes, 
                                                                   color_basis):
        """ Writes the file '(Loop|Born)ColorFlowCoefs.dat using the coefficients
        list of the color_amplitudes in the argument of this function."""

        my_cs = color.ColorString()        
        
        res = []

        for jamp_number, coeff_list in enumerate(color_amplitudes):
            my_cs.from_immutable(sorted(color_basis.keys())[jamp_number])
            # Order the ColorString so that its ordering is canonical.
            ordered_cs = color.ColorFactor([my_cs]).full_simplify()[0]    
            res.append('%d # Coefficient for flow number %d with expr. %s'\
                            %(len(coeff_list), jamp_number+1, repr(ordered_cs)))
            # A line element is a tuple (numerator, denominator, amplitude_id)
            line_element = []

            for (coefficient, amp_number) in coeff_list:
                coef = self.cat_coeff(\
                    coefficient[0],coefficient[1],coefficient[2],coefficient[3])
                line_element.append((coef[0].numerator,
                         coef[0].denominator*(-1 if coef[1] else 1),amp_number))
            # Sort them by growing amplitude number
            line_element.sort(key=lambda el:el[2])

            for i in range(3):
                res.append(' '.join('%6r'%elem[i] for elem in line_element))
        
        res.append('EOF')
        writer.writelines('\n'.join(res))
    
    def write_compute_color_flows(self, writer, matrix_element, config_map):
        """Writes the file compute_color_flows.f which uses the AMPL results
        from a common block to project them onto the color flow space so as 
        to compute the JAMP quantities. For loop induced processes, this file
        will also contain a subroutine computing AMPL**2 for madevent
        multichanneling."""
        
        loop_col_amps = matrix_element.get_loop_color_amplitudes()
        matrix_element.rep_dict['nLoopFlows'] = len(loop_col_amps)
        
        dat_writer = open(pjoin('..','MadLoop5_resources',
                                     '%(proc_prefix)sLoopColorFlowCoefs.dat'
                                                %matrix_element.rep_dict),'w')
        self.write_color_flow_coefs_data_file(dat_writer,
                        loop_col_amps, matrix_element.get('loop_color_basis'))
        dat_writer.close()

        dat_writer = open(pjoin('..','MadLoop5_resources',
                                     '%(proc_prefix)sLoopColorFlowMatrix.dat'
                                                %matrix_element.rep_dict),'w')
        self.write_color_matrix_data_file(dat_writer,
                                             matrix_element.get('color_matrix'))
        dat_writer.close() 

        if matrix_element.get('processes')[0].get('has_born'):
            born_col_amps = matrix_element.get_born_color_amplitudes()
            matrix_element.rep_dict['nBornFlows'] = len(born_col_amps)
            dat_writer = open(pjoin('..','MadLoop5_resources',
                                      '%(proc_prefix)sBornColorFlowCoefs.dat'
                                                %matrix_element.rep_dict),'w')
            self.write_color_flow_coefs_data_file(dat_writer,
                          born_col_amps, matrix_element.get('loop_color_basis'))
            dat_writer.close()
            
            dat_writer = open(pjoin('..','MadLoop5_resources',
                                     '%(proc_prefix)sBornColorFlowMatrix.dat'
                                                %matrix_element.rep_dict),'w')
            self.write_color_matrix_data_file(dat_writer,
                  color_amp.ColorMatrix(matrix_element.get('born_color_basis')))
            dat_writer.close()
        else:
            matrix_element.rep_dict['nBornFlows'] = 0

        replace_dict = copy.copy(matrix_element.rep_dict)
        
        # The following variables only have to be defined for the LoopInduced
        # output for madevent.
        if self.get_context(matrix_element)['MadEventOutput']:
            self.get_amp2_lines(matrix_element, replace_dict, config_map)
        else:
            replace_dict['config_map_definition'] = ''
            replace_dict['config_index_map_definition'] = ''            
            replace_dict['nmultichannels'] = 0
            replace_dict['nmultichannel_configs'] = 0
            
        # The nmultichannels entry will be used in the matrix<i> wrappers as 
        # well, so we add it to the general_replace_dict too.
        matrix_element.rep_dict['nmultichannels'] = \
                                                  replace_dict['nmultichannels']
        matrix_element.rep_dict['nmultichannel_configs'] = \
                                           replace_dict['nmultichannel_configs']        
        
        
        file = open(os.path.join(self.template_dir,\
                                 'compute_color_flows.inc')).read()%replace_dict

        writer.writelines(file,context=self.get_context(matrix_element))
    
    def write_global_specs(self, matrix_element_list):
        """ From the list of matrix element, or the single matrix element, derive
        the global quantities to write in global_coef_specs.inc"""
        
        if isinstance(matrix_element_list, list):
            me_list = matrix_element_list
        else:
            me_list = [matrix_element_list]    

        open(pjoin(self.dir_path,'SubProcesses','global_specs.inc'),'w').write(
"""      integer MAXNEXTERNAL
      parameter(MAXNEXTERNAL=%d)
      integer OVERALLMAXRANK
      parameter(OVERALLMAXRANK=%d)
      integer NPROCS
      parameter(NPROCS=%d)"""%(
         max(me.get_nexternal_ninitial()[0] for me in me_list),
         max(me.get_max_loop_rank() for me in me_list),
         len(me_list)))    

    
    def fix_coef_specs(self, overall_max_lwf_spin, overall_max_loop_vert_rank):
        """ If processes with different maximum loop wavefunction size or
        different maximum loop vertex rank have to be output together, then
        the file 'coef.inc' in the HELAS Source folder must contain the overall
        maximum of these quantities. It is not safe though, and the user has 
        been appropriatly warned at the output stage """
        
        # Remove the existing link
        coef_specs_path=os.path.join(self.dir_path,'Source','DHELAS',\
                                                               'coef_specs.inc')
        os.remove(coef_specs_path)
       
        spin_to_wf_size = {1:4,2:4,3:4,4:16,5:16}
        overall_max_lwf_size = spin_to_wf_size[overall_max_lwf_spin]
        overall_max_loop_vert_coefs = q_polynomial.get_number_of_coefs_for_rank(
                                                     overall_max_loop_vert_rank)
        # Replace it by the appropriate value
        IncWriter=writers.FortranWriter(coef_specs_path,'w')
        IncWriter.writelines("""INTEGER MAXLWFSIZE
                           PARAMETER (MAXLWFSIZE=%(max_lwf_size)d)
                           INTEGER VERTEXMAXCOEFS
                           PARAMETER (VERTEXMAXCOEFS=%(vertex_max_coefs)d)"""\
                           %{'max_lwf_size':overall_max_lwf_size,
                             'vertex_max_coefs':overall_max_loop_vert_coefs})
        IncWriter.close()

    def setup_check_sa_replacement_dictionary(self, matrix_element, \
                                       split_orders,squared_orders,amps_orders):
        """ Sets up the replacement dictionary for the writeout of the steering
        file check_sa.f"""
        if len(squared_orders)<1:
            matrix_element.rep_dict['print_so_loop_results']=\
                                         "write(*,*) 'No split orders defined.'"
        elif len(squared_orders)==1:
            matrix_element.rep_dict['set_coupling_target']=''
            matrix_element.rep_dict['print_so_loop_results']=\
              "write(*,*) 'All loop contributions are of split orders (%s)'"%(
                      ' '.join(['%s=%d'%(split_orders[i],squared_orders[0][i]) \
                                            for i in range(len(split_orders))]))
        else:
            matrix_element.rep_dict['set_coupling_target']='\n'.join([
'# Here we leave the default target squared split order to -1, meaning that we'+
' aim at computing all individual contributions. You can choose otherwise.',
'call %(proc_prefix)sSET_COUPLINGORDERS_TARGET(-1)'%matrix_element.rep_dict])
            matrix_element.rep_dict['print_so_loop_results'] = '\n'.join([
              '\n'.join(["write(*,*) '%dL) Loop ME for orders (%s) :'"%((j+1),(' '.join(
          ['%s=%d'%(split_orders[i],so[i]) for i in range(len(split_orders))]))),
              "IF (PREC_FOUND(%d).NE.-1.0d0) THEN"%(j+1),
              "write(*,*) ' > accuracy = ',PREC_FOUND(%d)"%(j+1),
              "ELSE",
              "write(*,*) ' > accuracy =   NA'",              
              "ENDIF",
              "write(*,*) ' > finite   = ',MATELEM(1,%d)"%(j+1),
              "write(*,*) ' > 1eps     = ',MATELEM(2,%d)"%(j+1),
              "write(*,*) ' > 2eps     = ',MATELEM(3,%d)"%(j+1)
              ]) for j, so in enumerate(squared_orders)])
        matrix_element.rep_dict['write_so_loop_results'] = '\n'.join(
          ["write (69,*) 'Split_Orders_Names %s'"%(' '.join(split_orders))]+
          ['\n'.join([
          "write (69,*) 'Loop_SO_Results %s'"%(' '.join(
                                           ['%d'%so_value for so_value in so])),
          "write (69,*) 'SO_Loop ACC  ',PREC_FOUND(%d)"%(j+1),
          "write (69,*) 'SO_Loop FIN  ',MATELEM(1,%d)"%(j+1),
          "write (69,*) 'SO_Loop 1EPS ',MATELEM(2,%d)"%(j+1),
          "write (69,*) 'SO_Loop 2EPS ',MATELEM(3,%d)"%(j+1),
          ]) for j, so in enumerate(squared_orders)])

        # We must reconstruct here the born squared orders.
        squared_born_so_orders = []
        for i, amp_order in enumerate(amps_orders['born_amp_orders']):
            for j in range(0,i+1):
                key = tuple([ord1 + ord2 for ord1,ord2 in \
                        zip(amp_order[0],amps_orders['born_amp_orders'][j][0])])
                if not key in squared_born_so_orders:
                    squared_born_so_orders.append(key)
        if len(squared_born_so_orders)<1:
            matrix_element.rep_dict['print_so_born_results'] = ''
        elif len(squared_born_so_orders)==1: 
            matrix_element.rep_dict['print_so_born_results'] = \
              "write(*,*) 'All Born contributions are of split orders (%s)'"%(
                ' '.join(['%s=%d'%(split_orders[i],squared_born_so_orders[0][i]) 
                                            for i in range(len(split_orders))]))
        else:
            matrix_element.rep_dict['print_so_born_results'] = '\n'.join([
          "write(*,*) '%dB) Born ME for orders (%s) = ',MATELEM(0,%d)"%(j+1,' '.join(
       ['%s=%d'%(split_orders[i],so[i]) for i in range(len(split_orders))]),j+1)
                                for j, so in enumerate(squared_born_so_orders)])
        matrix_element.rep_dict['write_so_born_results'] = '\n'.join(
          ['\n'.join([
          "write (69,*) 'Born_SO_Results %s'"%(' '.join(
                                           ['%d'%so_value for so_value in so])),
          "write (69,*) 'SO_Born BORN ',MATELEM(0,%d)"%(j+1),
          ]) for j, so in enumerate(squared_born_so_orders)])
        
        # Add a bottom bar to both print_so_[loop|born]_results 
        matrix_element.rep_dict['print_so_born_results'] += \
                             '\nwrite (*,*) "---------------------------------"'
        matrix_element.rep_dict['print_so_loop_results'] += \
                             '\nwrite (*,*) "---------------------------------"'
                             
    def write_tir_cache_size_include(self, writer):
        """Write the file 'tir_cache_size.inc' which sets the size of the TIR
        cache the the user wishes to employ and the default value for it.
        This can have an impact on MadLoop speed when using stability checks
        but also impacts in a non-negligible way MadLoop's memory footprint.
        It is therefore important that the user can chose its size."""

        # For the standalone optimized output, a size of one is necessary.
        # The MadLoop+MadEvent output sets it to 2 because it can gain further
        # speed increase with a TIR cache of size 2 due to the structure of the
        # calls to MadLoop there.
        tir_cach_size = "parameter(TIR_CACHE_SIZE=1)"
        writer.writelines(tir_cach_size)

    def write_loopmatrix(self, writer, matrix_element, fortran_model, \
                                                   write_auxiliary_files=True,):
        """Create the loop_matrix.f file."""
        
        if not matrix_element.get('processes') or \
               not matrix_element.get('diagrams'):
            return 0

        # Set lowercase/uppercase Fortran code
        writers.FortranWriter.downcase = False

        # Starting off with the treatment of the split_orders since some 
        # of the information extracted there will come into the 
        # general_replace_dict. Split orders are abbreviated SO in all the 
        # keys of the replacement dictionaries.
        
        # Take care of the split_orders
        squared_orders, amps_orders = matrix_element.get_split_orders_mapping()
        # Creating here a temporary list containing only the information of 
        # what are the different squared split orders contributing
        # (i.e. not using max_contrib_amp_number and max_contrib_ref_amp_number)
        sqso_contribs = [sqso[0] for sqso in squared_orders]
        split_orders = matrix_element.get('processes')[0].get('split_orders')
        # The entries set in the function below are only for check_sa written
        # out in write_loop__matrix_element_v4 (it is however placed here because the
        # split order information is only available here).
        self.setup_check_sa_replacement_dictionary(matrix_element,
                                         split_orders,sqso_contribs,amps_orders)
        
        # Now recast the split order basis for the loop, born and counterterm
        # amplitude into one single splitorderbasis.
        overall_so_basis = list(set(
            [born_so[0] for born_so in amps_orders['born_amp_orders']]+
            [born_so[0] for born_so in amps_orders['loop_amp_orders']]))
        # We must re-sort it to make sure it follows an increasing WEIGHT order
        order_hierarchy = matrix_element.get('processes')[0]\
                                            .get('model').get('order_hierarchy')
        if set(order_hierarchy.keys()).union(set(split_orders))==\
                                                    set(order_hierarchy.keys()):
            overall_so_basis.sort(key= lambda so: 
                         sum([order_hierarchy[split_orders[i]]*order_power for \
                                              i, order_power in enumerate(so)]))

        # Those are additional entries used throughout the different files of
        # MadLoop5
        matrix_element.rep_dict['split_order_str_list'] = str(split_orders)
        matrix_element.rep_dict['nSO'] = len(split_orders)
        matrix_element.rep_dict['nSquaredSO'] = len(sqso_contribs)
        matrix_element.rep_dict['nAmpSO'] = len(overall_so_basis)

        writers.FortranWriter('nsquaredSO.inc').writelines(
"""INTEGER NSQUAREDSO
PARAMETER (NSQUAREDSO=%d)"""%matrix_element.rep_dict['nSquaredSO'])
        
        replace_dict = copy.copy(matrix_element.rep_dict)
        # Build the general array mapping the split orders indices to their
        # definition
        replace_dict['ampsplitorders'] = '\n'.join(self.get_split_orders_lines(\
                                             overall_so_basis,'AMPSPLITORDERS'))
        replace_dict['SquaredSO'] = '\n'.join(self.get_split_orders_lines(\
                                                  sqso_contribs,'SQPLITORDERS'))
        
        # Specify what are the squared split orders selected by the proc def.
        replace_dict['chosen_so_configs'] = self.set_chosen_SO_index(
                               matrix_element.get('processes')[0],sqso_contribs)
        
        # Now we build the different arrays storing the split_orders ID of each
        # amp.
        ampSO_list=[-1]*sum(len(el[1]) for el in amps_orders['loop_amp_orders'])
        for SO in amps_orders['loop_amp_orders']:
            for amp_number in SO[1]:
                ampSO_list[amp_number-1]=overall_so_basis.index(SO[0])+1

        replace_dict['loopAmpSO'] = '\n'.join(self.format_integer_list(
                                                    ampSO_list,'LOOPAMPORDERS'))
        ampSO_list=[-1]*sum(len(el[1]) for el in amps_orders['born_amp_orders'])
        for SO in amps_orders['born_amp_orders']:
            for amp_number in SO[1]:
                ampSO_list[amp_number-1]=overall_so_basis.index(SO[0])+1
        replace_dict['BornAmpSO'] = '\n'.join(self.format_integer_list(
                                                    ampSO_list,'BORNAMPORDERS'))

        # We then go to the TIR setup
        # The first entry is the CutTools, we make sure it is available
        looplibs_av=['.TRUE.']
        # one should be careful about the order in the following as it must match
        # the ordering in MadLoopParamsCard.
        for tir_lib in ['pjfry','iregi','golem','samurai','ninja','collier']:
            looplibs_av.append('.TRUE.' if tir_lib in self.all_tir and \
                                self.tir_available_dict[tir_lib] else '.FALSE.')
        replace_dict['data_looplibs_av']=','.join(looplibs_av)

        # Helicity offset convention
        # For a given helicity, the attached integer 'i' means
        # 'i' in ]-inf;-HELOFFSET[ -> Helicity is equal, up to a sign, 
        #                             to helicity number abs(i+HELOFFSET)
        # 'i' == -HELOFFSET        -> Helicity is analytically zero
        # 'i' in ]-HELOFFSET,inf[  -> Helicity is contributing with weight 'i'.
        #                             If it is zero, it is skipped.
        # Typically, the hel_offset is 10000
        replace_dict['hel_offset'] = 10000

        # Extract overall denominator
        # Averaging initial state color, spin, and identical FS particles
        den_factor_line = self.get_den_factor_line(matrix_element)
        replace_dict['den_factor_line'] = den_factor_line                  

        # When the user asks for the polarized matrix element we must 
        # multiply back by the helicity averaging factor
        replace_dict['hel_avg_factor'] = matrix_element.get_hel_avg_factor()
        
        if write_auxiliary_files:
            # Write out the color matrix
            (CMNum,CMDenom) = self.get_color_matrix(matrix_element)
            CMWriter=open(pjoin('..','MadLoop5_resources',
            '%(proc_prefix)sColorNumFactors.dat'%matrix_element.rep_dict),'w')
            for ColorLine in CMNum:
                CMWriter.write(' '.join(['%d'%C for C in ColorLine])+'\n')
            CMWriter.close()
            CMWriter=open(pjoin('..','MadLoop5_resources',
            '%(proc_prefix)sColorDenomFactors.dat'%matrix_element.rep_dict),'w')
            for ColorLine in CMDenom:
                CMWriter.write(' '.join(['%d'%C for C in ColorLine])+'\n')
            CMWriter.close()
            
            # Write out the helicity configurations
            HelConfigs=matrix_element.get_helicity_matrix()
            HelConfigWriter=open(pjoin('..','MadLoop5_resources',
                 '%(proc_prefix)sHelConfigs.dat'%matrix_element.rep_dict),'w')
            for HelConfig in HelConfigs:
                HelConfigWriter.write(' '.join(['%d'%H for H in HelConfig])+'\n')
            HelConfigWriter.close()
        
        # Extract helas calls
        born_ct_helas_calls, uvct_helas_calls = \
                           fortran_model.get_born_ct_helas_calls(matrix_element,
                        squared_orders=squared_orders,split_orders=split_orders)
        coef_construction, coef_merging = fortran_model.get_coef_construction_calls(\
                                    matrix_element,group_loops=self.group_loops,
                        squared_orders=squared_orders,split_orders=split_orders)

        loop_CT_calls = fortran_model.get_loop_CT_calls(matrix_element,\
                       group_loops=self.group_loops,
                       squared_orders=squared_orders, split_orders=split_orders)
        # The proc_prefix must be replaced
        coef_construction = [c % matrix_element.rep_dict for c 
                                                           in coef_construction]
        loop_CT_calls = [lc % matrix_element.rep_dict for lc in loop_CT_calls]
        
        file = open(os.path.join(self.template_dir,\
                                           'loop_matrix_standalone.inc')).read()

        # Setup the contextual environment which is used in the splitting
        # functions below
        context = self.get_context(matrix_element)
        file=self.split_HELASCALLS(writer,replace_dict,\
                        'helas_calls_split.inc',file,born_ct_helas_calls,\
                        'born_ct_helas_calls','helas_calls_ampb',
                        required_so_broadcaster = 'CT_REQ_SO_DONE',
                        continue_label = 2000, context = context)
        file=self.split_HELASCALLS(writer,replace_dict,\
                        'helas_calls_split.inc',file,uvct_helas_calls,\
                        'uvct_helas_calls','helas_calls_uvct',
                        required_so_broadcaster = 'UVCT_REQ_SO_DONE',
                        continue_label = 3000, context=context)
        file=self.split_HELASCALLS(writer,replace_dict,\
                'helas_calls_split.inc',file,coef_construction,\
                'coef_construction','coef_construction',
                required_so_broadcaster = 'LOOP_REQ_SO_DONE',
                continue_label = 4000, context=context)    
        file=self.split_HELASCALLS(writer,replace_dict,\
                'helas_calls_split.inc',file,loop_CT_calls,\
                'loop_CT_calls','loop_CT_calls',
                required_so_broadcaster = 'CTCALL_REQ_SO_DONE',
                continue_label = 5000, context=context)
       
        # Add the entries above to the general_replace_dict so that it can be 
        # used by write_mp_compute_loop_coefs later
        matrix_element.rep_dict['loop_CT_calls']=replace_dict['loop_CT_calls']            
        matrix_element.rep_dict['born_ct_helas_calls']=replace_dict['born_ct_helas_calls']            
        matrix_element.rep_dict['uvct_helas_calls']=replace_dict['uvct_helas_calls']            
        matrix_element.rep_dict['coef_construction']=replace_dict['coef_construction']            
        
        replace_dict['coef_merging']='\n'.join(coef_merging)

        file = file % replace_dict
        number_of_calls = len(filter(lambda call: call.find('CALL LOOP') != 0, \
                                                                 loop_CT_calls))   
        if writer:
            # Write the file
            writer.writelines(file,context=context)
            return number_of_calls
        else:
            # Return it to be written along with the others
            return number_of_calls, file

#===============================================================================
# LoopProcessExporterFortranSA
#===============================================================================
class LoopProcessExporterFortranMatchBox(LoopProcessOptimizedExporterFortranSA,
                                      export_v4.ProcessExporterFortranMatchBox):                                  
    """Class to take care of exporting a set of loop matrix elements in the
       Fortran format."""

    default_opt = {'clean': False, 'complex_mass':False,
                        'export_format':'madloop_matchbox', 'mp':True,
                        'loop_dir':'', 'cuttools_dir':'', 
                        'fortran_compiler':'gfortran',
                        'output_dependencies':'external',
                        'sa_symmetry':True}



    def get_color_string_lines(self, matrix_element):
        """Return the color matrix definition lines for this matrix element. Split
        rows in chunks of size n."""

        return export_v4.ProcessExporterFortranMatchBox.get_color_string_lines(matrix_element)


    def get_JAMP_lines(self, *args, **opts):
        """Adding leading color part of the colorflow"""
            
        return export_v4.ProcessExporterFortranMatchBox.get_JAMP_lines(self, *args, **opts)
      
    def get_ME_identifier(self, matrix_element, group_number = None, group_elem_number = None):
        """ To not mix notations between borns and virtuals we call it here also MG5 """
        return 'MG5_%d_'%matrix_element.get('processes')[0].get('id')         
      

#===============================================================================
# LoopInducedExporter
#===============================================================================
class LoopInducedExporterME(LoopProcessOptimizedExporterFortranSA):
    """ A class to specify all the functions common to LoopInducedExporterMEGroup
    and LoopInducedExporterMENoGroup (but not relevant for the original
    Madevent exporters)"""

    madloop_makefile_name = 'makefile_MadLoop'
    
    
    def __init__(self, *args, **opts):
        """ Initialize the process, setting the proc characteristics."""
        super(LoopInducedExporterME, self).__init__(*args, **opts)
        self.proc_characteristic['loop_induced'] = True
    
    def get_context(self,*args,**opts):
        """ Make sure that the contextual variable MadEventOutput is set to
        True for this exporter"""
        
        context = super(LoopInducedExporterME,self).get_context(*args,**opts)
        context['MadEventOutput'] = True
        return context
        
    
    def get_source_libraries_list(self):
        """ Returns the list of libraries to be compiling when compiling the
        SOURCE directory. It is different for loop_induced processes and 
        also depends on the value of the 'output_dependencies' option"""
        
        libraries_list = super(LoopInducedExporterME,self).\
                                                     get_source_libraries_list()

        if self.dependencies=='internal':
            libraries_list.append('$(LIBDIR)libcts.$(libext)')
            libraries_list.append('$(LIBDIR)libiregi.$(libext)')

        return libraries_list

    def link_files_in_SubProcess(self, Ppath):
        """ Add the loop-induced related links to the P* directory Ppath"""
        
        super(LoopInducedExporterME,self).link_files_in_SubProcess(Ppath)
        
        ln(pjoin('../MadLoop5_resources') , cwd=Ppath)

    def copy_template(self, *args, **opts):
        """Pick the right mother functions
        """
        # Call specifically the necessary building functions for the mixed
        # template setup for both MadEvent and MadLoop standalone
        LoopProcessExporterFortranSA.loop_additional_template_setup(self,
                                                     copy_Source_makefile=False)

        LoopProcessOptimizedExporterFortranSA.\
                                  loop_optimized_additional_template_setup(self)
                                  
    
    #===========================================================================
    # Create jpeg diagrams, html pages,proc_card_mg5.dat and madevent.tar.gz
    #===========================================================================
    def finalize(self, *args, **opts):
        """Function to finalize v4 directory, for inheritance.
        """
        
        self.proc_characteristic['loop_induced'] = True
        
        # This can be uncommented if one desires to have the MadLoop
        # initialization performed at the end of the output phase.
        # Alternatively, one can simply execute the command 'initMadLoop' in
        # the madevent interactive interface after the output.
        # from madgraph.interface.madevent_interface import MadLoopInitializer
        # MadLoopInitializer.init_MadLoop(self.dir_path,
        #                   subproc_prefix=self.SubProc_prefix, MG_options=None)

    def write_tir_cache_size_include(self, writer):
        """Write the file 'tir_cache_size.inc' which sets the size of the TIR
        cache the the user wishes to employ and the default value for it.
        This can have an impact on MadLoop speed when using stability checks
        but also impacts in a non-negligible way MadLoop's memory footprint.
        It is therefore important that the user can chose its size."""

        # In this case of MadLoop+MadEvent output, we set it to 2 because we
        # gain further speed increase with a TIR cache of size 2 due to the 
        # the fact that we call MadLoop once per helicity configuration in this 
        # case.
        tir_cach_size = "parameter(TIR_CACHE_SIZE=2)"
        writer.writelines(tir_cach_size)

    def write_matrix_element_v4(self, writer, matrix_element, fortran_model,
                        proc_id = None, config_map = [], subproc_number = None):
        """ Write it the wrapper to call the ML5 subroutine in the library.""" 
        
        # Generating the MadEvent wrapping ME's routines
        if not matrix_element.get('processes') or \
               not matrix_element.get('diagrams'):
            return 0

        if not isinstance(writer, writers.FortranWriter):
            raise writers.FortranWriter.FortranWriterError(\
                "writer not FortranWriter")
            
        replace_dict = copy.copy(matrix_element.rep_dict)
        
        # Extract version number and date from VERSION file
        info_lines = self.get_mg5_info_lines()
        replace_dict['info_lines'] = info_lines
        
        # Extract process info lines
        process_lines = self.get_process_info_lines(matrix_element)
        replace_dict['process_lines'] = process_lines

        # Set proc_id
        # It can be set to None when write_matrix_element_v4 is called without
        # grouping. In this case the subroutine SMATRIX should take an empty
        # suffix.
        if proc_id is None:
            replace_dict['proc_id'] = ''
        else:
            replace_dict['proc_id'] = proc_id
        
        #set the average over the number of initial helicities
        replace_dict['hel_avg_factor'] = matrix_element.get_hel_avg_factor()
        
        # Extract helicity lines
        helicity_lines = self.get_helicity_lines(matrix_element)
        replace_dict['helicity_lines'] = helicity_lines
        
        
        # Extract ndiags
        ndiags = len(matrix_element.get('diagrams'))
        replace_dict['ndiags'] = ndiags
        
        # Set define_iconfigs_lines
        replace_dict['define_iconfigs_lines'] = \
             """INTEGER MAPCONFIG(0:LMAXCONFIGS), ICONFIG
             COMMON/TO_MCONFIGS/MAPCONFIG, ICONFIG"""

        if proc_id:
            # Set lines for subprocess group version
            # Set define_iconfigs_lines
            replace_dict['define_iconfigs_lines'] += \
                 """\nINTEGER SUBDIAG(MAXSPROC),IB(2)
                 COMMON/TO_SUB_DIAG/SUBDIAG,IB"""    
            # Set set_amp2_line
            replace_dict['configID_in_matrix'] = "SUBDIAG(%s)"%proc_id
        else:
            # Standard running
            # Set set_amp2_line
            replace_dict['configID_in_matrix'] = "MAPCONFIG(ICONFIG)"
        
        # If group_numer
        replace_dict['ml_prefix'] = \
                 self.get_ME_identifier(matrix_element, subproc_number, proc_id)
        
        # Extract ncolor
        ncolor = max(1, len(matrix_element.get('color_basis')))
        replace_dict['ncolor'] = ncolor
        
        n_tot_diags = len(matrix_element.get_loop_diagrams())
        replace_dict['n_tot_diags'] = n_tot_diags

        file = open(pjoin(_file_path, \
                          'iolibs/template_files/%s' % self.matrix_file)).read()
        file = file % replace_dict
        
        # Write the file
        writer.writelines(file)

        return 0, ncolor

    def get_amp2_lines(self, *args, **opts):
        """Make sure the function is implemented in the daughters"""

        raise NotImplemented, 'The function get_amp2_lines must be called in '+\
                                       ' the daugthers of LoopInducedExporterME'

#===============================================================================
# LoopInducedExporterMEGroup
#===============================================================================
class LoopInducedExporterMEGroup(LoopInducedExporterME,
                                       export_v4.ProcessExporterFortranMEGroup):
    """Class to take care of exporting a set of grouped loop induced matrix 
    elements"""
    
    matrix_file = "matrix_loop_induced_madevent_group.inc"

    def make_source_links(self,*args, **opts):
        """ In the loop-induced output with MadEvent, we need the files from the 
        Source folder """
        export_v4.ProcessExporterFortranMEGroup.make_source_links(
                                                            self, *args, **opts)

    def write_source_makefile(self, *args, **opts):
        """Pick the correct write_source_makefile function from 
        ProcessExporterFortranMEGroup"""
        
        export_v4.ProcessExporterFortranMEGroup.write_source_makefile(self,
                                                                  *args, **opts)

    def copy_template(self, *args, **opts):
        """Pick the right mother functions
        """
        # Call specifically the necessary building functions for the mixed
        # template setup for both MadEvent and MadLoop standalone
        
        # Start witht the MadEvent one
        export_v4.ProcessExporterFortranMEGroup.copy_template(self,*args,**opts)

        # Then the MadLoop-standalone related one
        LoopInducedExporterME.copy_template(self, *args, **opts)

    def finalize(self, *args, **opts):
        """Pick the right mother functions
        """
        # Call specifically what finalize_v4_directory must be used, so that the
        # MRO doesn't interfere.

        self.proc_characteristic['loop_induced'] = True
        
        export_v4.ProcessExporterFortranMEGroup.finalize(self,*args,**opts)
        
        # And the finilize from LoopInducedExporterME which essentially takes
        # care of MadLoop virtuals initialization
        LoopInducedExporterME.finalize(self,*args,**opts)
        
<<<<<<< HEAD
    def generate_subprocess_directory(self, subproc_group,
                                                    fortran_model,group_number):
=======
    def generate_subprocess_directory_v4(self, subproc_group,
                            fortran_model,group_number, unique_id=None):
>>>>>>> 02458037
        """Generate the Pn directory for a subprocess group in MadEvent,
        including the necessary matrix_N.f files, configs.inc and various
        other helper files"""
        
        if unique_id is None:
            raise MadGraph5Error, 'A unique_id must be provided to '+\
                'generate_subprocess_directory_v4 in LoopInducedExporterMEGroup.'

        # Generate the MadLoop files
        calls = 0
        matrix_elements = subproc_group.get('matrix_elements')
        for ime, matrix_element in enumerate(matrix_elements):
            calls += self.generate_loop_subprocess(matrix_element,fortran_model,
          group_number = group_number, proc_id = str(ime+1),
#          group_number = str(subproc_group.get('number')), proc_id = str(ime+1),
          config_map = subproc_group.get('diagram_maps')[ime],
          unique_id=unique_id+ime)
        
        # Then generate the MadEvent files
        export_v4.ProcessExporterFortranMEGroup.generate_subprocess_directory(
                                 self, subproc_group,fortran_model,group_number)
        
        return calls
    
    def get_amp2_lines(self, matrix_element, replace_dict, config_map):
        """Return the various replacement dictionary inputs necessary for the 
        multichanneling amp2 definition for the loop-induced MadEvent output.
        """

        if not config_map:
            raise MadGraph5Error, 'A multi-channeling configuration map is '+\
              ' necessary for the MadEvent Loop-induced output with grouping.'

        nexternal, ninitial = matrix_element.get_nexternal_ninitial()

        ret_lines = []
        # In this case, we need to sum up all amplitudes that have
        # identical topologies, as given by the config_map (which
        # gives the topology/config for each of the diagrams
        if isinstance(matrix_element, loop_helas_objects.LoopHelasMatrixElement):
            diagrams = matrix_element.get_loop_diagrams()            
        else:
            diagrams = matrix_element.get('diagrams')
                
        # Note that we need to use AMP2 number corresponding to the first 
        # diagram number used for that AMP2.
        # The dictionary below maps the config ID to this corresponding first 
        # diagram number
        config_index_map = {}
        # For each diagram number, the dictionary below gives the config_id it
        # belongs to or 0 if it doesn't belong to any.
        loop_amp_ID_to_config = {}
        
        # Combine the diagrams with identical topologies
        config_to_diag_dict = {}
        for idiag, diag in enumerate(diagrams):
            try:
                config_to_diag_dict[config_map[idiag]].append(idiag)
            except KeyError:
                config_to_diag_dict[config_map[idiag]] = [idiag]

        for config in sorted(config_to_diag_dict.keys()):
            config_index_map[config] = (config_to_diag_dict[config][0] + 1)
                   
            # First add the UV and R2 counterterm amplitudes of each selected
            # diagram for the multichannel config
            CT_amp_numbers = [a.get('number') for a in \
                                    sum([diagrams[idiag].get_ct_amplitudes() for \
                                     idiag in config_to_diag_dict[config]], [])]
            
            for CT_amp_number in CT_amp_numbers:
                loop_amp_ID_to_config[CT_amp_number] = config 

            # Now add here the loop amplitudes.
            loop_amp_numbers = [a.get('amplitudes')[0].get('number')
                       for a in sum([diagrams[idiag].get_loop_amplitudes() for \
                                     idiag in config_to_diag_dict[config]], [])]
            
            for loop_amp_number in loop_amp_numbers:
                loop_amp_ID_to_config[loop_amp_number] = config
                
        # Notice that the config_id's are not necessarily sequential here, so
        # the size of the config_index_map array has to be the maximum over all
        # config_ids.
        # config_index_map should never be empty unless there was no diagram,
        # so the expression below is ok.
        n_configs = max(config_index_map.keys())
        replace_dict['nmultichannel_configs'] = n_configs
                
        # We must fill the empty entries of the map with the dummy amplitude 
        # number 0.
        conf_list = [(config_index_map[i] if i in config_index_map else 0) \
                                                  for i in range(1,n_configs+1)]
        # Now the placeholder 'nmultichannels' refers to the number of 
        # multi-channels which are contributing, so we must filter out zeros. 
        replace_dict['nmultichannels'] = len([_ for _ in conf_list if _!=0])
        
        # Now write the amp2 related inputs in the replacement dictionary
        res_list = []
        chunk_size = 6
        for k in xrange(0, len(conf_list), chunk_size):
            res_list.append("DATA (config_index_map(i),i=%6r,%6r) /%s/" % \
                (k + 1, min(k + chunk_size, len(conf_list)),
                    ','.join(["%6r" % i for i in conf_list[k:k + chunk_size]])))

        replace_dict['config_index_map_definition'] = '\n'.join(res_list)

        res_list = []
        n_loop_amps = max(loop_amp_ID_to_config.keys())
        amp_list = [loop_amp_ID_to_config[i] for i in \
                                   sorted(loop_amp_ID_to_config.keys()) if i!=0]
        chunk_size = 6
        for k in xrange(0, len(amp_list), chunk_size):
            res_list.append("DATA (CONFIG_MAP(i),i=%6r,%6r) /%s/" % \
                (k + 1, min(k + chunk_size, len(amp_list)),
                    ','.join(["%6r" % i for i in amp_list[k:k + chunk_size]])))

        replace_dict['config_map_definition'] = '\n'.join(res_list)

        return
    
#===============================================================================
# LoopInducedExporterMENoGroup
#===============================================================================
class LoopInducedExporterMENoGroup(LoopInducedExporterME,
                                            export_v4.ProcessExporterFortranME):
    """Class to take care of exporting a set of individual loop induced matrix 
    elements"""

    matrix_file = "matrix_loop_induced_madevent.inc"

    def make_source_links(self,*args, **opts):
        """ In the loop-induced output with MadEvent, we need the files from the 
        Source folder """
        super(export_v4.ProcessExporterFortranME,self).\
                                                make_source_links(*args, **opts)

    def write_source_makefile(self, *args, **opts):
        """Pick the correct write_source_makefile function from 
        ProcessExporterFortran"""
        
        super(export_v4.ProcessExporterFortranME,self).\
                                            write_source_makefile(*args, **opts)

    def copy_template(self, *args, **opts):
        """Pick the right mother functions
        """
        # Call specifically the necessary building functions for the mixed
        # template setup for both MadEvent and MadLoop standalone
        
        # Start witht the MadEvent one
        export_v4.ProcessExporterFortranME.copy_template(self,*args,**opts)

        # Then the MadLoop-standalone related one
        LoopInducedExporterME.copy_template(self, *args, **opts)

    def finalize(self, *args, **opts):
        """Pick the right mother functions
        """
        
        self.proc_characteristic['loop_induced'] = True
        # Call specifically what finalize must be used, so that the
        # MRO doesn't interfere.
        export_v4.ProcessExporterFortranME.finalize(self, *args, **opts)

        # And the finilize_v4 from LoopInducedExporterME which essentially takes
        # care of MadLoop virtuals initialization
        LoopInducedExporterME.finalize(self, *args, **opts)

<<<<<<< HEAD
    def generate_subprocess_directory(self, matrix_element, fortran_model, me_number):
=======
    def generate_subprocess_directory_v4(self, matrix_element, fortran_model,
                                                                     me_number):
>>>>>>> 02458037
        """Generate the Pn directory for a subprocess group in MadEvent,
        including the necessary matrix_N.f files, configs.inc and various
        other helper files"""
    
        # Then generate the MadLoop files
        calls = self.generate_loop_subprocess(matrix_element,fortran_model,                           
                                  group_number = me_number, unique_id=me_number)
        
        
        # First generate the MadEvent files
        calls += export_v4.ProcessExporterFortranME.generate_subprocess_directory(
                                 self, matrix_element, fortran_model, me_number)
        return calls

    def get_amp2_lines(self, matrix_element, replace_dict, config_map):
        """Return the amp2(i) = sum(amp for diag(i))^2 lines"""

        if config_map:
            raise MadGraph5Error, 'A configuration map should not be specified'+\
                              ' for the Loop induced exporter without grouping.'

        nexternal, ninitial = matrix_element.get_nexternal_ninitial()
        # Get minimum legs in a vertex
        vert_list = [max(diag.get_vertex_leg_numbers()) for diag in \
        matrix_element.get('diagrams') if diag.get_vertex_leg_numbers()!=[]]
        minvert = min(vert_list) if vert_list!=[] else 0

        # Note that we need to use AMP2 number corresponding to the first 
        # diagram number used for that AMP2.
        # The dictionary below maps the config ID to this corresponding first 
        # diagram number
        config_index_map = {}
        # For each diagram number, the dictionary below gives the config_id it
        # belongs to or 0 if it doesn't belong to any.
        loop_amp_ID_to_config = {}

        n_configs = 0
        for idiag, diag in enumerate(matrix_element.get('diagrams')):
            # Ignore any diagrams with 4-particle vertices.
            use_for_multichanneling = True
            if diag.get_vertex_leg_numbers()!=[] and max(diag.get_vertex_leg_numbers()) > minvert:
                use_for_multichanneling = False
                curr_config = 0
            else:
                n_configs += 1
                curr_config = n_configs

            if not use_for_multichanneling:
                if 0 not in config_index_map: 
                    config_index_map[0] = idiag + 1
            else:
                config_index_map[curr_config] = idiag + 1
                   
            CT_amps = [ a.get('number') for a in diag.get_ct_amplitudes()]
            for CT_amp in CT_amps:
                loop_amp_ID_to_config[CT_amp] = curr_config
                            
            Loop_amps = [a.get('amplitudes')[0].get('number')
                                            for a in diag.get_loop_amplitudes()]
            for Loop_amp in Loop_amps:
                loop_amp_ID_to_config[Loop_amp] = curr_config
 
        # Now write the amp2 related inputs in the replacement dictionary
        n_configs = len([k for k in config_index_map.keys() if k!=0])
        replace_dict['nmultichannel_configs'] = n_configs
        # Now the placeholder 'nmultichannels' refers to the number of 
        # multi-channels which are contributing which, in the non-grouped case
        # is always equal to the total number of multi-channels. 
        replace_dict['nmultichannels'] = n_configs
        
        res_list = []
        conf_list = [config_index_map[i] for i in sorted(config_index_map.keys())
                                                                        if i!=0]
        chunk_size = 6
        for k in xrange(0, len(conf_list), chunk_size):
            res_list.append("DATA (config_index_map(i),i=%6r,%6r) /%s/" % \
                (k + 1, min(k + chunk_size, len(conf_list)),
                    ','.join(["%6r" % i for i in conf_list[k:k + chunk_size]])))

        replace_dict['config_index_map_definition'] = '\n'.join(res_list)

        res_list = []
        n_loop_amps = max(loop_amp_ID_to_config.keys())
        amp_list = [loop_amp_ID_to_config[i] for i in \
                                   sorted(loop_amp_ID_to_config.keys()) if i!=0]
        chunk_size = 6
        for k in xrange(0, len(amp_list), chunk_size):
            res_list.append("DATA (CONFIG_MAP(i),i=%6r,%6r) /%s/" % \
                (k + 1, min(k + chunk_size, len(amp_list)),
                    ','.join(["%6r" % i for i in amp_list[k:k + chunk_size]])))

        replace_dict['config_map_definition'] = '\n'.join(res_list)<|MERGE_RESOLUTION|>--- conflicted
+++ resolved
@@ -1025,12 +1025,7 @@
 
         writer.writelines(proc_include)
                                 
-<<<<<<< HEAD
     def generate_subprocess_directory(self, matrix_element, fortran_model):
-=======
-    def generate_subprocess_directory_v4(self, matrix_element, fortran_model,
-                                                                     unique_id):
->>>>>>> 02458037
         """ To overload the default name for this function such that the correct
         function is used when called from the command interface """
         
@@ -3041,13 +3036,8 @@
         # care of MadLoop virtuals initialization
         LoopInducedExporterME.finalize(self,*args,**opts)
         
-<<<<<<< HEAD
     def generate_subprocess_directory(self, subproc_group,
                                                     fortran_model,group_number):
-=======
-    def generate_subprocess_directory_v4(self, subproc_group,
-                            fortran_model,group_number, unique_id=None):
->>>>>>> 02458037
         """Generate the Pn directory for a subprocess group in MadEvent,
         including the necessary matrix_N.f files, configs.inc and various
         other helper files"""
@@ -3217,12 +3207,7 @@
         # care of MadLoop virtuals initialization
         LoopInducedExporterME.finalize(self, *args, **opts)
 
-<<<<<<< HEAD
     def generate_subprocess_directory(self, matrix_element, fortran_model, me_number):
-=======
-    def generate_subprocess_directory_v4(self, matrix_element, fortran_model,
-                                                                     me_number):
->>>>>>> 02458037
         """Generate the Pn directory for a subprocess group in MadEvent,
         including the necessary matrix_N.f files, configs.inc and various
         other helper files"""

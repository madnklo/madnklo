--- conflicted
+++ resolved
@@ -201,19 +201,14 @@
     template_dir=os.path.join(_file_path,'iolibs/template_files/loop')
     madloop_makefile_name = 'makefile'
 
-<<<<<<< HEAD
-    def copy_v4template(self, modelname = ''):
-        """Additional actions needed to setup the Template.
-=======
     MadLoop_banner = MadLoopBannerStyles.get_MadLoop_Banner(
                style='classic2', color='green', 
                top_frame_char = '=', bottom_frame_char = '=',
                left_frame_char = '{',right_frame_char = '}',
                print_frame=True, side_margin = 7, up_margin = 1)
 
-    def copy_v4template(self, modelname):
-        """Additional actions needed for setup of Template
->>>>>>> 8f03aff7
+    def copy_v4template(self, modelname = ''):
+        """Additional actions needed to setup the Template.
         """
         super(LoopProcessExporterFortranSA, self).copy_v4template(modelname)
 
@@ -224,12 +219,7 @@
         up the template with the copy_v4template function."""
 
         # We must change some files to their version for NLO computations
-<<<<<<< HEAD
-        cpfiles= ["SubProcesses/MadLoopCommons.f",
-=======
-        cpfiles= ["Source/makefile",
->>>>>>> 8f03aff7
-                  "Cards/MadLoopParams.dat",
+        cpfiles= ["Cards/MadLoopParams.dat",
                   "SubProcesses/MadLoopParamReader.f",
                   "SubProcesses/MadLoopParams.inc"]
         if copy_Source_makefile:
@@ -238,7 +228,6 @@
         for file in cpfiles:
             shutil.copy(os.path.join(self.loop_dir,'StandAlone/', file),
                         os.path.join(self.dir_path, file))
-<<<<<<< HEAD
 
         self.MadLoopparam = banner_mod.MadLoopParam(pjoin(self.loop_dir,'StandAlone',
                                                   'Cards', 'MadLoopParams.dat'))
@@ -260,7 +249,6 @@
         calls = self.write_loop_makefile_definitions(
                         writers.MakefileWriter(filePath),link_tir_libs,tir_libs)
 
-=======
             
         # We need minimal editing of MadLoopCommons.f
         MadLoopCommon = open(os.path.join(self.loop_dir,'StandAlone', 
@@ -272,7 +260,6 @@
         writer.close()
         
         
->>>>>>> 8f03aff7
         # Copy the whole MadLoop5_resources directory (empty at this stage)
         if not os.path.exists(pjoin(self.dir_path,'SubProcesses',
                                                         'MadLoop5_resources')):
@@ -2902,4 +2889,4 @@
             line += "HEL_MULT*DBLE((%s)*dconjg(%s))" % (amps, amps)
             ret_lines.append(line)
 
-        return len(matrix_element.get('diagrams')), ret_lines+        return len(matrix_element.get('diagrams')), ret_lines

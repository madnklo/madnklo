################################################################################
#
# Copyright (c) 2011 The MadGraph5_aMC@NLO Development team and Contributors
#
# This file is a part of the MadGraph5_aMC@NLO project, an application which 
# automatically generates Feynman diagrams and matrix elements for arbitrary
# high-energy processes in the Standard Model and beyond.
#
# It is subject to the MadGraph5_aMC@NLO license which should accompany this 
# distribution.
#
# For more information, visit madgraph.phys.ucl.ac.be and amcatnlo.web.cern.ch
#
################################################################################
""" Create gen_crossxhtml """


import os
import math
import re
import pickle
import re
import glob
import logging

try:
    import madgraph
except ImportError:
    import internal.files as files
    import internal.save_load_object as save_load_object
    import internal.lhe_parser as lhe_parser
    import internal.misc as misc
    import internal.banner as bannerlib
else:
    import madgraph.iolibs.files as files
    import madgraph.iolibs.save_load_object as save_load_object
    import madgraph.various.lhe_parser as lhe_parser
    import madgraph.various.misc as misc
    import madgraph.various.banner as bannerlib

pjoin = os.path.join
exists = os.path.exists
logger = logging.getLogger('madgraph.stdout') # -> stdout



crossxhtml_template = """
<HTML> 
<HEAD> 
    %(refresh)s 
    <META HTTP-EQUIV="EXPIRES" CONTENT="20" > 
    <TITLE>Online Event Generation</TITLE>
    <link rel=stylesheet href="./HTML/mgstyle.css" type="text/css">
</HEAD>
<BODY>
<script type="text/javascript">
function UrlExists(url) {
  var http = new XMLHttpRequest();
  http.open('HEAD', url, false);
  try{
     http.send()
     }
  catch(err){
   return 1==2;
  }
  return http.status!=404;
}
function check_link(url,alt, id){
    var obj = document.getElementById(id);
    if ( ! UrlExists(url)){
       if ( ! UrlExists(alt)){
         obj.href = url;
         return 1==1;
        }
       obj.href = alt;
       return 1 == 2;
    }
    obj.href = url;
    return 1==1;
}
</script>    
    <H2 align=center> Results in the %(model)s for %(process)s </H2> 
    <HR>
    %(status)s
    <br>
    <br>
    <H2 align="center"> Available Results </H2>
        <TABLE BORDER=2 align="center">  
            <TR align="center">
                <TH>Run</TH> 
                <TH>Collider</TH> 
                <TH> Banner </TH>
                <TH> %(numerical_title)s </TH> 
                <TH> Events  </TH>
                <TH> Data </TH>  
                <TH>Output</TH>
                <TH>Action</TH> 
            </TR>      
            %(old_run)s
        </TABLE>
    <H3 align=center><A HREF="./index.html"> Main Page </A></H3>
</BODY> 
</HTML> 
"""

status_template = """
<H2 ALIGN=CENTER> Currently Running %(run_mode_string)s</H2>
<TABLE BORDER=2 ALIGN=CENTER>
    <TR ALIGN=CENTER>
        <TH nowrap ROWSPAN=2 font color="#0000FF"> Run Name </TH>
        <TH nowrap ROWSPAN=2 font color="#0000FF"> Tag Name </TH>
        <TH nowrap ROWSPAN=2 font color="#0000FF"> Cards </TH>   
        <TH nowrap ROWSPAN=2 font color="#0000FF"> Results </TH> 
        <TH nowrap ROWSPAN=1 COLSPAN=3 font color="#0000FF"> Status/Jobs </TH>
    </TR>
        <TR> 
            <TH>   Queued </TH>
            <TH>  Running </TH>
            <TH> Done  </TH>
        </TR>
    <TR ALIGN=CENTER> 
        <TD nowrap ROWSPAN=2> %(run_name)s </TD>
        <TD nowrap ROWSPAN=2> %(tag_name)s </TD>
        <TD nowrap ROWSPAN=2> <a href="./Cards/param_card.dat">param_card</a><BR>
                    <a href="./Cards/run_card.dat">run_card</a><BR>
                    %(plot_card)s
                    %(pythia_card)s
                    %(pgs_card)s
                    %(delphes_card)s
                    %(shower_card)s
                    %(fo_analyse_card)s
        </TD>
        <TD nowrap ROWSPAN=2> %(results)s </TD> 
        %(status)s
 </TR>
 <TR></TR>
   %(stop_form)s
 </TABLE>
"""

class AllResults(dict):
    """Store the results for all the run of a given directory"""
    
    web = False 
    
    _run_entries = ['cross', 'error','nb_event_pythia','run_mode','run_statistics',
                    'nb_event','cross_pythia','error_pythia',
                    'nb_event_pythia8','cross_pythia8','error_pythia8']

    def __init__(self, model, process, path, recreateold=True):
        
        dict.__init__(self)
        self.order = []
        self.lastrun = None
        self.process = ', '.join(process)
        if len(self.process) > 60:
            pos = self.process[50:].find(',')
            if pos != -1:
                self.process = self.process[:50+pos] + ', ...'
        self.path = path
        self.model = model
        self.status = ''
        self.unit = 'pb'
        self.current = None
        
        # Check if some directory already exists and if so add them
        runs = [d for d in os.listdir(pjoin(path, 'Events')) if 
                                      os.path.isdir(pjoin(path, 'Events', d))]

        if runs:
            if recreateold:
                for run in runs:
                    self.readd_old_run(run)
                if self.order:
                    self.current = self[self.order[-1]]
            else:
                logger.warning("Previous runs exists but they will not be present in the html output.")
    
    def readd_old_run(self, run_name):
        """ re-create the data-base from scratch if the db was remove """
        
        event_path = pjoin(self.path, "Events", run_name, "unweighted_events.lhe")
        
        try:
            import internal
        except ImportError:
            import madgraph.various.banner as bannerlib
        else:
            import internal.banner as bannerlib
        
        if os.path.exists("%s.gz" % event_path):
            misc.gunzip(event_path, keep=True)
        if not os.path.exists(event_path):
            return
        banner = bannerlib.Banner(event_path)
        
        # load the information to add a new Run:
        run_card = banner.charge_card("run_card")
        process = banner.get_detail("proc_card", "generate")
        #create the new object
        run = RunResults(run_name, run_card, process, self.path)
        run.recreate(banner)
        self[run_name] = run
        self.order.append(run_name)
        
            
    def def_current(self, run, tag=None):
        """define the name of the current run
            The first argument can be a OneTagResults
        """

        if isinstance(run, OneTagResults):
            self.current = run
            self.lastrun = run['run_name']
            return
        
        assert run in self or run == None
        self.lastrun = run
        if run:
            if not tag:
                self.current = self[run][-1]
            else:
                assert tag in self[run].tags
                index = self[run].tags.index(tag)
                self.current = self[run][index]
                
        else:
            self.current = None
    
    def delete_run(self, run_name, tag=None):
        """delete a run from the database"""

        assert run_name in self

        if not tag :
            if self.current and self.current['run_name'] == run_name:
                self.def_current(None)                    
            del self[run_name]
            self.order.remove(run_name)
            if self.lastrun == run_name:
                self.lastrun = None
        else:
            assert tag in [a['tag'] for a in self[run_name]]
            RUN = self[run_name]
            if len(RUN) == 1:
                self.delete_run(run_name)
                return
            RUN.remove(tag)

        #update the html
        self.output()
    
    def def_web_mode(self, web):
        """define if we are in web mode or not """
        if web is True:
            try:
                web = os.environ['SERVER_NAME']
            except Exception:
                web = 'my_computer'
        self['web'] = web
        self.web = web
        
    def add_run(self, name, run_card, current=True):
        """ Adding a run to this directory"""
        
        tag = run_card['run_tag']
        if name in self.order:
            #self.order.remove(name) # Reorder the run to put this one at the end 
            if  tag in self[name].tags:
                if self[name].return_tag(tag).parton and len(self[name]) > 1:
                    #move the parton information before the removr
                    self[name].return_tag(self[name][1]['tag']).parton = \
                                               self[name].return_tag(tag).parton
                if len(self[name]) > 1:        
                    self[name].remove(tag) # Remove previous tag if define 
                    self[name].add(OneTagResults(name, run_card, self.path))
            else:
                #add the new tag run    
                self[name].add(OneTagResults(name, run_card, self.path))
            new = self[name] 
        else:
            new = RunResults(name, run_card, self.process, self.path)
            self[name] = new  
            self.order.append(name)
        
        if current:
            self.def_current(name)        
        if new.info['unit'] == 'GeV':
            self.unit = 'GeV'
            
    def update(self, status, level, makehtml=True, error=False):
        """update the current run status"""
        if self.current:
            self.current.update_status(level)
        self.status = status
        if self.current and self.current.debug  and self.status and not error:
            self.current.debug = None

        if makehtml:
            self.output()

    def resetall(self, main_path=None):
        """check the output status of all run
           main_path redefines the path associated to the run (allowing to move 
           the directory)
        """
        
        self.path = main_path
        
        for key,run in self.items():
            if key == 'web':
                continue
            for i,subrun in enumerate(run):
                self.def_current(subrun)
                self.clean()
                self.current.event_path = pjoin(main_path,'Events')
                self.current.me_dir = main_path 
                if i==0:
                    self.current.update_status()
                else:
                    self.current.update_status(nolevel='parton')
        self.output()
                    
    def clean(self, levels = ['all'], run=None, tag=None):
        """clean the run for the levels"""

        if not run and not self.current:
            return
        to_clean = self.current
        if run and not tag:
            for tagrun in self[run]:
                self.clean(levels, run, tagrun['tag'])
            return

        if run:
            to_clean = self[run].return_tag(tag)
        else:
            run = to_clean['run_name']
        
        if 'all' in levels:
            levels = ['parton', 'pythia', 'pgs', 'delphes', 'channel']
        
        if 'parton' in levels:
            to_clean.parton = []
        if 'pythia' in levels:
            to_clean.pythia = []
        if 'pgs' in levels:
            to_clean.pgs = []
        if 'delphes' in levels:
            to_clean.delphes = []
        
        
    def save(self):
        """Save the results of this directory in a pickle file"""
        filename = pjoin(self.path, 'HTML', 'results.pkl')
        save_load_object.save_to_file(filename, self)

    def add_detail(self, name, value, run=None, tag=None):
        """ add information to current run (cross/error/event)"""
        assert name in AllResults._run_entries

        if not run and not self.current:
            return

        if not run:
            run = self.current
        else:
            run = self[run].return_tag(tag)
            
        if name in ['cross_pythia']:
            run[name] = float(value)
        elif name in ['nb_event']:
            run[name] = int(value)
        elif name in ['nb_event_pythia']:
            run[name] = int(value)
        elif name in ['run_mode','run_statistics']:
            run[name] = value
        else:    
            run[name] = float(value)    
    
    def get_detail(self, name, run=None, tag=None):
        """ add information to current run (cross/error/event)"""
        assert name in AllResults._run_entries

        if not run and not self.current:
            return None

        if not run:
            run = self.current
        else:
            run = self[run].return_tag(tag)
            
        return run[name]
    
    def output(self):
        """ write the output file """
        
        # 1) Create the text for the status directory        
        if self.status and self.current:
            if isinstance(self.status, str):
                status = '<td ROWSPAN=2 colspan=4>%s</td>' %  self.status
            else:                
                s = list(self.status)
                if s[0] == '$events':
                    if self.current['nb_event']:
                        nevent = self.current['nb_event']
                    else:
                        nevent = self[self.current['run_name']][0]['nb_event']
                    if nevent:
                        s[0] = nevent - int(s[1]) -int(s[2])
                    else:
                        s[0] = ''
                status ='''<td> %s </td> <td> %s </td> <td> %s </td>
                </tr><tr><td colspan=3><center> %s </center></td>''' % (s[0],s[1], s[2], s[3])
                
            
            status_dict = {'status': status,
                            'cross': self.current['cross'],
                            'error': self.current['error'],
                            'run_name': self.current['run_name'],
                            'tag_name': self.current['tag'],
                            'unit': self[self.current['run_name']].info['unit']}
            # add the run_mode_string for amcatnlo_run
            if 'run_mode' in self.current.keys():
                run_mode_string = {'aMC@NLO': '(aMC@NLO)',
                                   'aMC@LO': '(aMC@LO)',
                                   'noshower': '(aMC@NLO)',
                                   'noshowerLO': '(aMC@LO)',
                                   'NLO': '(NLO f.o.)',
                                   'LO': '(LO f.o.)',
                                   'madevent':''
                                   }
                status_dict['run_mode_string'] = run_mode_string[self.current['run_mode']]
            else:
                status_dict['run_mode_string'] = ''


            if exists(pjoin(self.path, 'HTML',self.current['run_name'], 
                        'results.html')):
                status_dict['results'] = """<A HREF="./HTML/%(run_name)s/results.html">%(cross).4g <font face=symbol>&#177;</font> %(error).4g (%(unit)s)</A>""" % status_dict
            else:
                status_dict['results'] = "No results yet"
            if exists(pjoin(self.path, 'Cards', 'plot_card.dat')):
                status_dict['plot_card'] = """ <a href="./Cards/plot_card.dat">plot_card</a><BR>"""
            else:
                status_dict['plot_card'] = ""
            if exists(pjoin(self.path, 'Cards', 'pythia_card.dat')):
                status_dict['pythia_card'] = """ <a href="./Cards/pythia_card.dat">pythia_card</a><BR>"""
            else:
                status_dict['pythia_card'] = ""
            if exists(pjoin(self.path, 'Cards', 'pgs_card.dat')):
                status_dict['pgs_card'] = """ <a href="./Cards/pgs_card.dat">pgs_card</a><BR>"""
            else:
                status_dict['pgs_card'] = ""
            if exists(pjoin(self.path, 'Cards', 'delphes_card.dat')):
                status_dict['delphes_card'] = """ <a href="./Cards/delphes_card.dat">delphes_card</a><BR>"""
            else:
                status_dict['delphes_card'] = ""
            if exists(pjoin(self.path, 'Cards', 'shower_card.dat')):
                status_dict['shower_card'] = """ <a href="./Cards/shower_card.dat">shower_card</a><BR>"""
            else:
                status_dict['shower_card'] = ""
            if exists(pjoin(self.path, 'Cards', 'FO_analyse_card.dat')):
                status_dict['fo_analyse_card'] = """ <a href="./Cards/FO_analyse_card.dat">FO_analyse_card</a><BR>"""
            else:
                status_dict['fo_analyse_card'] = ""                

            if self.web:
                status_dict['stop_form'] = """
                 <TR ALIGN=CENTER><TD COLSPAN=7 text-align=center>
<FORM ACTION="http://%(web)s/cgi-bin/RunProcess/handle_runs-pl"  ENCTYPE="multipart/form-data" METHOD="POST">
<INPUT TYPE=HIDDEN NAME=directory VALUE="%(me_dir)s">
<INPUT TYPE=HIDDEN NAME=whattodo VALUE="stop_job">
<INPUT TYPE=SUBMIT VALUE="Stop Current Job">
</FORM></TD></TR>""" % {'me_dir': self.path, 'web': self.web}
            else:
                status_dict['stop_form'] = ""
            
            
            status = status_template % status_dict
            refresh = "<META HTTP-EQUIV=\"Refresh\" CONTENT=\"10\">"
        else:
            status =''
            refresh = ''
        
        
        # See if we need to incorporate the button for submission
        if os.path.exists(pjoin(self.path, 'RunWeb')):       
            running  = True
        else:
            running = False
        
        # 2) Create the text for the old run:
        old_run = ''
        for key in self.order:
            old_run += self[key].get_html(self.path, web=self.web, running=running)
        
        text_dict = {'process': self.process,
                     'model': self.model,
                     'status': status,
                     'old_run': old_run,
                     'refresh': refresh,
                     'numerical_title': self.unit == 'pb' and 'Cross section (pb)'\
                                                          or 'Width (GeV)'}
        
        text = crossxhtml_template % text_dict
        open(pjoin(self.path,'crossx.html'),'w').write(text)
        

class AllResultsNLO(AllResults):
    """Store the results for a NLO run of a given directory"""
    
    def __init__(self,model, process, path, recreateold=False):
        return AllResults.__init__(self, model, process, path, recreateold=recreateold)
       

class RunResults(list):
    """The list of all OneTagResults"""        

    def __init__(self, run_name, run_card, process, path):
        """initialize the object"""
        
        self.info = {'run_name': run_name,'me_dir':path}
        self.tags = [run_card['run_tag']]
        
        # Set the collider information
        data = process.split('>',1)[0].split()
        if len(data) == 2:
            name1,name2 = data
            if run_card['lpp1'] == -1:
                name1 = ' p~'
            elif run_card['lpp1']  == 1:
                name1 = ' p'   
            elif run_card['lpp1'] in [2,3]:
                name1 = ' a'
            if run_card['lpp2'] == -1:
                name2 = 'p~'
            elif run_card['lpp2']  == 1:
                name2 = ' p' 
            elif run_card['lpp2'] == [2,3]:
                name2 = ' a'                
            self.info['collider'] = '''%s %s <br> %s x %s  GeV''' % \
                    (name1, name2, run_card['ebeam1'], run_card['ebeam2'])
            self.info['unit'] = 'pb'                       
        else:
            self.info['collider'] = 'decay'
            self.info['unit'] = 'GeV'
        
        self.append(OneTagResults(run_name, run_card, path))
        
    
    def get_html(self, output_path, **opt):
        """WRITE HTML OUTPUT"""

        try:
            self.web = opt['web']
            self.info['web'] = self.web
        except Exception:
            self.web = False

        # check if more than one parton output except for tags corresponding
        # to different MA5 parton-level runs.
        parton = [r for r in self if (r.parton and 'lhe' in r.parton)]
        # clean wrong previous run link
        if len(parton)>1:
            for p in parton[:-1]:
                # Do not remove the MA5 parton level results.
                for res in p.parton:
                    if not res.startswith('ma5'):
                        p.parton.remove(res)

        dico = self.info
        dico['run_span'] = sum([tag.get_nb_line() for tag in self], 1) -1
        dico['tag_data'] = '\n'.join([tag.get_html(self) for tag in self])
        text = """
        <tr>
        <td rowspan=%(run_span)s>%(run_name)s</td> 
        <td rowspan=%(run_span)s><center> %(collider)s </center></td>
        %(tag_data)s
        </tr>
        """ % dico

        if self.web:
            
            text = text % self.info

        return text

    
    def return_tag(self, name):
        
        for data in self:
            if data['tag'] == name:
                return data
        
        if name is None:
            # return last entry
            return self[-1]
        
        raise Exception, '%s is not a valid tag' % name
    
    def recreate(self, banner):
        """Fully recreate the information due to a hard removal of the db
        Work for LO ONLY!"""
        
        run_name = self.info["run_name"]
        run_card = banner.get("run_card")
        path = self.info["me_dir"]
        # Recover the main information (cross-section/number of event)
        informations = banner['mggenerationinfo']
        #number of events
        nb_event = re.search(r"Number\s*of\s*Events\s*:\s*(\d*)", informations)
        if nb_event:
            nb_event = int(nb_event.group(1))
        else:
            nb_event = 0
            
        # cross-section
        cross = re.search(r"Integrated\s*weight\s*\(\s*pb\s*\)\s*:\s*([\+\-\d.e]+)", informations,
                          re.I)
        if cross:
            cross = float(cross.group(1))
        else:
            cross = 0

        # search pythia file for tag: tag_1_pythia.log
        path = pjoin(self.info['me_dir'],'Events', self.info['run_name'])
        files = [pjoin(path, f) for f in os.listdir(path) if
                 os.path.isfile(pjoin(path,f)) and f.endswith('pythia.log')]
        #order them by creation date.
        files.sort(key=lambda x: os.path.getmtime(x))
        tags = [os.path.basename(name[:-11]) for name in files]

     
        # No pythia only a single run:
        if not tags:
            self[-1]['nb_event'] = nb_event
            self[-1]['cross'] = cross
          
        #Loop over pythia run
        for tag in tags:
            if tag not in self.tags:
                tagresult = OneTagResults(run_name, run_card, path)
                tagresult['tag'] = tag
                self.add(tagresult)
            else:
                tagresult = self.return_tag(tag)
            tagresult['nb_event'] = nb_event
            tagresult['cross'] = cross
            if run_card['ickkw'] != 0:
                #parse the file to have back the information
                pythia_log = misc.BackRead(pjoin(path, '%s_pythia.log' % tag))
                pythiare = re.compile("\s*I\s+0 All included subprocesses\s+I\s+(?P<generated>\d+)\s+(?P<tried>\d+)\s+I\s+(?P<xsec>[\d\.D\-+]+)\s+I")            
                for line in pythia_log:
                    info = pythiare.search(line)
                    if not info:
                        continue
                    try:
                        # Pythia cross section in mb, we want pb
                        sigma_m = float(info.group('xsec').replace('D','E')) *1e9
                        Nacc = int(info.group('generated'))
                    except ValueError:
                        # xsec is not float - this should not happen
                        tagresult['cross_pythia'] = 0
                        tagresult['nb_event_pythia'] = 0
                        tagresult['error_pythia'] = 0
                    else:
                        tagresult['cross_pythia'] = sigma_m
                        tagresult['nb_event_pythia'] = Nacc
                        tagresult['error_pythia'] = 0
                    break                 
                pythia_log.close()   

    
    def is_empty(self):
        """Check if this run contains smtg else than html information"""

        if not self:
            return True
        if len(self) > 1:
            return False
        
        data = self[0]
        if data.parton or data.pythia or data.pgs or data.delphes:
            return False
        else:
            return True
        
    def add(self, obj):
        """ """
        
        assert isinstance(obj, OneTagResults)
        tag = obj['tag']
        assert tag not in self.tags
        self.tags.append(tag)
        self.append(obj)
        
    def get_last_pythia(self):
        for i in range(1, len(self)+1):
            if self[-i].pythia or self[-i].pythia8:
                return self[-i]['tag']

    def get_current_info(self):
        
        output = {}
        current = self[-1]
        # Check that cross/nb_event/error are define
        if current.pythia and not current['nb_event'] and len(self) > 1:
            output['nb_event'] = self[-2]['nb_event']
            output['cross'] = self[-2]['cross']
            output['error'] = self[-2]['error']
        elif (current.pgs or current.delphes) and not current['nb_event'] and len(self) > 1:
            if self[-2]['cross_pythia'] and self[-2]['nb_event_pythia']:
                output['cross'] = self[-2]['cross_pythia']
                output['nb_event'] = self[-2]['nb_event_pythia']
                output['error'] = self[-2]['error_pythia']
            else:
                output['nb_event'] = self[-2]['nb_event']
                output['cross'] = self[-2]['cross']
                output['error'] = self[-2]['error']
        elif current['cross']:
            return current
        elif len(self) > 1:
            output['nb_event'] = self[-2]['nb_event']
            output['cross'] = self[-2]['cross']
            output['error'] = self[-2]['error']
        else:
            output['nb_event'] = 0
            output['cross'] = 0
            output['error'] = 1e-99             
        return output
        
        
    def remove(self, tag):
        
        assert tag in self.tags
        
        obj = [o for o in self if o['tag']==tag][0]
        self.tags.remove(tag)
        list.remove(self, obj)
    
    
        
class OneTagResults(dict):
    """ Store the results of a specific run """
    
    def __init__(self, run_name, run_card, path):
        """initialize the object"""
        
        # define at run_result
        self['run_name'] = run_name
        self['tag'] = run_card['run_tag']
        self.event_path = pjoin(path,'Events')
        self.me_dir = path
        self.debug = None
        
        # Default value
        self['nb_event'] = 0
        self['cross'] = 0
        self['cross_pythia'] = ''
        self['nb_event_pythia'] = 0
        self['error'] = 0
        self['run_mode'] = 'madevent'
        self.parton = []
        self.reweight = [] 
        self.pythia = []
        self.pythia8 = []
        self.madanalysis5_hadron = []
        # This is just a container that contain 'done' when the parton level MA5
        # analysis is done, so that set_run_name knows when to update the tag
        self.madanalysis5_parton = []        
        self.pgs = []
        self.delphes = []
        self.shower = []
        
        self.level_modes = ['parton', 'pythia', 'pythia8',
                            'pgs', 'delphes','reweight','shower',
                            'madanalysis5_hadron','madanalysis5_parton']
        # data 
        self.status = ''

        # Dictionary with (Pdir,G) as keys and sum_html.RunStatistics instances
        # as values
        self['run_statistics'] = {}
    
    
    def update_status(self, level='all', nolevel=[]):
        """update the status of the current run """
        exists = os.path.exists
        run = self['run_name']
        tag =self['tag']
        
        path = pjoin(self.event_path, run)
        html_path = pjoin(self.event_path, os.pardir, 'HTML', run)
        
        # Check if the output of the last status exists
        if level in ['gridpack','all']:
            if 'gridpack' not in self.parton and \
                    exists(pjoin(path,os.pardir ,os.pardir,"%s_gridpack.tar.gz" % run)):
                self.parton.append('gridpack')
        # Check if the output of the last status exists
        if level in ['reweight','all']:
            if 'plot' not in self.reweight and \
                         exists(pjoin(html_path,"plots_%s.html" % tag)):
                self.reweight.append('plot')

        # We also trigger parton for madanalysis5_parton because its results
        # must be added to self.parton
        if level in ['parton','all'] and 'parton' not in nolevel:
            
            if 'lhe' not in self.parton and \
                        (exists(pjoin(path,"unweighted_events.lhe.gz")) or
                         exists(pjoin(path,"unweighted_events.lhe")) or
                         exists(pjoin(path,"events.lhe.gz")) or
                         exists(pjoin(path,"events.lhe"))):
                self.parton.append('lhe')
        
            if 'root' not in self.parton and \
                          exists(pjoin(path,"unweighted_events.root")):
                self.parton.append('root')
            
            if 'plot' not in self.parton and \
                                      exists(pjoin(html_path,"plots_parton.html")):
                self.parton.append('plot')

            if 'param_card' not in self.parton and \
                                    exists(pjoin(path, "param_card.dat")):
                self.parton.append('param_card')
            
            if 'syst' not in self.parton and \
                                    exists(pjoin(path, "%s_parton_syscalc.log" %self['tag'])):
                self.parton.append('syst')

            for kind in ['top','HwU','pdf','ps']:
                if misc.glob("*.%s" % kind, path):
                    if self['run_mode'] in ['LO', 'NLO']:
                        self.parton.append('%s' % kind)
            if exists(pjoin(path,'summary.txt')):
                self.parton.append('summary.txt')
                            

        if level in ['madanalysis5_parton','all'] and 'madanalysis5_parton' not in nolevel:

            if 'ma5_plot' not in self.parton and \
               glob.glob(pjoin(path,"%s_MA5_parton_analysis_*.pdf"%self['tag'])):
                self.parton.append('ma5_plot')                

            if 'ma5_html' not in self.parton and \
               glob.glob(pjoin(html_path,'%s_MA5_PARTON_ANALYSIS_*'%self['tag'],
                                 'HTML','index.html')):
                self.parton.append('ma5_html')                
            
            if 'ma5_card' not in self.parton and \
                glob.glob(pjoin(html_path,'%s_MA5_PARTON_ANALYSIS_*'%self['tag'],
                                                                'history.ma5')):
                self.parton.append('ma5_card')

            if 'done' not in self.madanalysis5_parton and \
              any(res in self.parton for res in ['ma5_plot','ma5_html','ma5_card']):
                self.madanalysis5_parton.append('done')

        if level in ['madanalysis5_hadron','all'] and 'madanalysis5_hadron' not in nolevel:

            if 'ma5_plot' not in self.madanalysis5_hadron and \
              glob.glob(pjoin(path,"%s_MA5_hadron_analysis_*.pdf"%self['tag'])):
                self.madanalysis5_hadron.append('ma5_plot')                

            if 'ma5_html' not in self.madanalysis5_hadron and \
               glob.glob(pjoin(html_path,'%s_MA5_HADRON_ANALYSIS_*'%self['tag'],
                                 'HTML','index.html')):
                self.madanalysis5_hadron.append('ma5_html')                
            
            if 'ma5_card' not in self.madanalysis5_hadron and \
               glob.glob(pjoin(html_path,'%s_MA5_PARTON_ANALYSIS_*'%self['tag'],
                                                                'history.ma5')):
                self.madanalysis5_hadron.append('ma5_card')

        if level in ['shower','all'] and 'shower' not in nolevel \
          and self['run_mode'] != 'madevent':
            # this is for hep/top/HwU files from amcatnlo
            if misc.glob("*.hep", path) + \
               misc.glob("*.hep.gz", path):
                self.shower.append('hep')

            if 'plot' not in self.shower and \
                          exists(pjoin(html_path,"plots_shower_%s.html" % tag)):
                self.shower.append('plot')                

            if misc.glob("*.hepmc", path) + \
               misc.glob("*.hepmc.gz", path):
                self.shower.append('hepmc')

            for kind in ['top','HwU','pdf','ps']:
                if misc.glob('*.' + kind, path):
                    if self['run_mode'] in ['LO', 'NLO']:
                        self.parton.append('%s' % kind)
                    else:
                        self.shower.append('%s' % kind)
<<<<<<< HEAD

=======
                
>>>>>>> 2031281a
        if level in ['pythia', 'all']:
            
            if 'plot' not in self.pythia and \
                          exists(pjoin(html_path,"plots_pythia_%s.html" % tag)):
                self.pythia.append('plot')
            
            # Do not include the lhe in the html anymore
            #if 'lhe' not in self.pythia and \
            #                (exists(pjoin(path,"%s_pythia_events.lhe.gz" % tag)) or
            #                 exists(pjoin(path,"%s_pythia_events.lhe" % tag))):
            #    self.pythia.append('lhe')


            if 'hep' not in self.pythia and \
                            (exists(pjoin(path,"%s_pythia_events.hep.gz" % tag)) or
                             exists(pjoin(path,"%s_pythia_events.hep" % tag))):
                self.pythia.append('hep')
            
            if 'rwt' not in self.pythia and \
                            (exists(pjoin(path,"%s_syscalc.dat.gz" % tag)) or
                             exists(pjoin(path,"%s_syscalc.dat" % tag))):
                self.pythia.append('rwt')
            
            if 'root' not in self.pythia and \
                              exists(pjoin(path,"%s_pythia_events.root" % tag)):
                self.pythia.append('root')
                
            if 'lheroot' not in self.pythia and \
                          exists(pjoin(path,"%s_pythia_lhe_events.root" % tag)):
                self.pythia.append('lheroot')
            
            if 'log' not in self.pythia and \
                          exists(pjoin(path,"%s_pythia.log" % tag)):
                self.pythia.append('log')     


        if level in ['pythia8', 'all']:
            if 'plot' not in self.pythia8 and \
                          exists(pjoin(html_path,"plots_pythia_%s.html" % tag)):
                self.pythia8.append('plot')
            
            if 'hepmc' not in self.pythia8 and \
                            (exists(pjoin(path,"%s_pythia8_events.hepmc.gz" % tag)) or
                             exists(pjoin(path,"%s_pythia8_events.hepmc" % tag))):
                self.pythia8.append('hepmc')
                
            if 'merged_xsec' not in self.pythia8 and \
                           exists(pjoin(path,"%s_merged_xsecs.txt" % tag)):  
                self.pythia8.append('merged_xsec')
            
            #if 'rwt' not in self.pythia8 and \
            #                (exists(pjoin(path,"%s_syscalc.dat.gz" % tag)) or
            #                 exists(pjoin(path,"%s_syscalc.dat" % tag))):
            #    self.pythia8.append('rwt')
            
            #if 'root' not in self.pythia8 and \
            #                  exists(pjoin(path,"%s_pythia_events.root" % tag)):
            #    self.pythia8.append('root')
                            
            if 'log' not in self.pythia8 and \
                          exists(pjoin(path,"%s_pythia8.log" % tag)):
                self.pythia8.append('log') 
                
            if 'djr_plot' not  in self.pythia8 and \
                          exists(pjoin(html_path,'%s_PY8_plots'%tag,'index.html')):
                self.pythia8.append('djr_plot') 

        if level in ['pgs', 'all']:
            
            if 'plot' not in self.pgs and \
                         exists(pjoin(html_path,"plots_pgs_%s.html" % tag)):
                self.pgs.append('plot')
            
            if 'lhco' not in self.pgs and \
                              (exists(pjoin(path,"%s_pgs_events.lhco.gz" % tag)) or
                              exists(pjoin(path,"%s_pgs_events.lhco." % tag))):
                self.pgs.append('lhco')
                
            if 'root' not in self.pgs and \
                                 exists(pjoin(path,"%s_pgs_events.root" % tag)):
                self.pgs.append('root')
            
            if 'log' not in self.pgs and \
                          exists(pjoin(path,"%s_pgs.log" % tag)):
                self.pgs.append('log') 
    
        if level in ['delphes', 'all']:
            
            if 'plot' not in self.delphes and \
                              exists(pjoin(html_path,"plots_delphes_%s.html" % tag)):
                self.delphes.append('plot')
            
            if 'lhco' not in self.delphes and \
                 (exists(pjoin(path,"%s_delphes_events.lhco.gz" % tag)) or
                 exists(pjoin(path,"%s_delphes_events.lhco" % tag))):
                self.delphes.append('lhco')
                
            if 'root' not in self.delphes and \
                             exists(pjoin(path,"%s_delphes_events.root" % tag)):
                self.delphes.append('root')     
            
            if 'log' not in self.delphes and \
                          exists(pjoin(path,"%s_delphes.log" % tag)):
                self.delphes.append('log') 

        if level in ['madanlysis5_hadron','all']:
            pass
    
    def special_link(self, link, level, name):
        
        id = '%s_%s_%s_%s' % (self['run_name'],self['tag'], level, name)
        
        return " <a  id='%(id)s' href='%(link)s.gz' onClick=\"check_link('%(link)s.gz','%(link)s','%(id)s')\">%(name)s</a>" \
              % {'link': link, 'id': id, 'name':name}
    
    def double_link(self, link1, link2, name, id):
        
         return " <a  id='%(id)s' href='%(link1)s' onClick=\"check_link('%(link1)s','%(link2)s','%(id)s')\">%(name)s</a>" \
              % {'link1': link1, 'link2':link2, 'id': id, 'name':name}       
        
    def get_links(self, level):
        """ Get the links for a given level"""
        
        out = ''
        if level == 'parton':
            if 'gridpack' in self.parton:
                out += self.special_link("./%(run_name)s_gridpack.tar",
                                                    'gridpack', 'gridpack')
            if 'lhe' in self.parton:
                if exists(pjoin(self.me_dir, 'Events', self['run_name'], 'unweighted_events.lhe')) or\
                  exists(pjoin(self.me_dir, 'Events', self['run_name'], 'unweighted_events.lhe.gz')):
                    link = './Events/%(run_name)s/unweighted_events.lhe'
                elif exists(pjoin(self.me_dir, 'Events', self['run_name'], 'events.lhe')) or\
                  exists(pjoin(self.me_dir, 'Events', self['run_name'], 'events.lhe.gz')):
                    link = './Events/%(run_name)s/events.lhe'
                else:
                    link = None
                if link:
                    level = 'parton'
                    name = 'LHE'
                    out += self.special_link(link, level, name) 
            if 'root' in self.parton:
                out += ' <a href="./Events/%(run_name)s/unweighted_events.root">rootfile</a>'
            if 'plot' in self.parton:
                out += ' <a href="./HTML/%(run_name)s/plots_parton.html">plots</a>'
            if 'param_card' in self.parton:
                out += ' <a href="./Events/%(run_name)s/param_card.dat">param_card</a>'
            for kind in ['top', 'pdf', 'ps']:
                if kind in self.parton:
            # fixed order plots
                    for f in \
                        misc.glob('*.' + kind, pjoin(self.me_dir, 'Events', self['run_name'])):
                        out += " <a href=\"%s\">%s</a> " % (f, '%s' % kind.upper())
            
            if 'ma5_html' in self.parton:
                for result in glob.glob(pjoin(self.me_dir,'HTML',self['run_name'],
                                       '%s_MA5_PARTON_ANALYSIS_*'%self['tag'])):
                    target    = pjoin(os.curdir,os.path.relpath(result,self.me_dir),'HTML','index.html')
                    link_name = os.path.basename(result).split('PARTON_ANALYSIS')[-1]
                    out += """ <a href="%s">MA5_report%s</a> """%(target, link_name)
                        
            if 'HwU' in self.parton:
            # fixed order plots
                for f in \
                  misc.glob('*.HwU', pjoin(self.me_dir, 'Events', self['run_name'])):
                    out += " <a href=\"%s\">%s</a> " % (f, 'HwU data')
                    out += " <a href=\"%s\">%s</a> " % \
                                           (f.replace('.HwU','.gnuplot'), 'GnuPlot')
            if 'summary.txt' in self.parton:
                out += ' <a href="./Events/%(run_name)s/summary.txt">summary</a>'

            #if 'rwt' in self.parton:
            #    out += ' <a href="./Events/%(run_name)s/%(tag)s_parton_syscalc.log">systematic variation</a>'

            return out % self
        
        if level == 'reweight':
            if 'plot' in self.reweight:
                out += ' <a href="./HTML/%(run_name)s/plots_%(tag)s.html">plots</a>'           
            return out % self

        if level == 'pythia':          
            if 'log' in self.pythia:
                out += """ <a href="./Events/%(run_name)s/%(tag)s_pythia.log">LOG</a>"""
            if 'hep' in self.pythia:
                link = './Events/%(run_name)s/%(tag)s_pythia_events.hep'
                level = 'pythia'
                name = 'STDHEP'
                out += self.special_link(link, level, name)  
            if 'hepmc' in self.pythia:
                link = './Events/%(run_name)s/%(tag)s_pythia8_events.hepmc'
                level = 'pythia'
                name = 'HEPMC'
                out += self.special_link(link, level, name)                  
                
                               
            if 'lhe' in self.pythia:
                link = './Events/%(run_name)s/%(tag)s_pythia_events.lhe'
                level = 'pythia'
                name = 'LHE'                
                out += self.special_link(link, level, name) 
            if 'root' in self.pythia:
                out += """ <a href="./Events/%(run_name)s/%(tag)s_pythia_events.root">rootfile (LHE)</a>"""
            if 'lheroot' in self.pythia:
                out += """ <a href="./Events/%(run_name)s/%(tag)s_pythia_lhe_events.root">rootfile (LHE)</a>"""
            if 'rwt' in self.pythia:
                link = './Events/%(run_name)s/%(tag)s_syscalc.dat'
                level = 'pythia'
                name = 'systematics'
                out += self.special_link(link, level, name)                 
            if 'plot' in self.pythia:
                out += ' <a href="./HTML/%(run_name)s/plots_pythia_%(tag)s.html">plots</a>'
            return out % self

        if level == 'pythia8':          
            if 'log' in self.pythia8:
                out += """ <a href="./Events/%(run_name)s/%(tag)s_pythia8.log">LOG</a>"""
            if 'hep' in self.pythia8:
                link = './Events/%(run_name)s/%(tag)s_pythia8_events.hep'
                level = 'pythia8'
                name = 'STDHEP'
                
            if 'hepmc' in self.pythia8:
                link = './Events/%(run_name)s/%(tag)s_pythia8_events.hepmc'
                level = 'pythia8'
                name = 'HEPMC'                                 
                out += self.special_link(link, level, name)
                if 'merged_xsec' in self.pythia8:  
                    out += """ <a href="./Events/%(run_name)s/%(tag)s_merged_xsecs.txt">merged xsection</a> """
            #if 'plot' in self.pythia8:
            #    out += ' <a href="./HTML/%(run_name)s/plots_pythia_%(tag)s.html">plots</a>'
            if 'djr_plot' in self.pythia8:
                out += ' <a href="./HTML/%(run_name)s/%(tag)s_PY8_plots/index.html">Matching plots</a>'                      
                
            return out % self

        if level == 'pgs':
            if 'log' in self.pgs:
                out += """ <a href="./Events/%(run_name)s/%(tag)s_pgs.log">LOG</a>"""
            if 'lhco' in self.pgs:
                link = './Events/%(run_name)s/%(tag)s_pgs_events.lhco'
                level = 'pgs'
                name = 'LHCO'                
                out += self.special_link(link, level, name)  
            if 'root' in self.pgs:
                out += """ <a href="./Events/%(run_name)s/%(tag)s_pgs_events.root">rootfile</a>"""    
            if 'plot' in self.pgs:
                out += """ <a href="./HTML/%(run_name)s/plots_pgs_%(tag)s.html">plots</a>"""
            return out % self
        
        if level == 'delphes':
            if 'log' in self.delphes:
                out += """ <a href="./Events/%(run_name)s/%(tag)s_delphes.log">LOG</a>"""
            if 'lhco' in self.delphes:
                link = './Events/%(run_name)s/%(tag)s_delphes_events.lhco'
                level = 'delphes'
                name = 'LHCO'                
                out += self.special_link(link, level, name)
            if 'root' in self.delphes:
                out += """ <a href="./Events/%(run_name)s/%(tag)s_delphes_events.root">rootfile</a>"""    
            if 'plot' in self.delphes:
                out += """ <a href="./HTML/%(run_name)s/plots_delphes_%(tag)s.html">plots</a>"""            
            return out % self

        if level == 'madanalysis5_hadron':
            if 'ma5_html' in self.madanalysis5_hadron:
                for result in glob.glob(pjoin(self.me_dir,'HTML',self['run_name'],
                                       '%s_MA5_HADRON_ANALYSIS_*'%self['tag'])):
                    # Chose here whether to also include the reports of the reconstructions
                    if os.path.basename(result).startswith('reco_'):
                        # Change the line below to 'continue' to ignore thess reports
                        pass
                    target    = pjoin(os.curdir,os.path.relpath(result,self.me_dir),'HTML','index.html')
                    link_name = os.path.basename(result).split('HADRON_ANALYSIS')[-1]
                    out += """ <a href="%s">%s</a> """%(target, link_name.strip('_'))
            return out % self

        if level == 'shower':
        # this is to add the link to the results after shower for amcatnlo
            for kind in ['hep', 'hepmc', 'top', 'HwU', 'pdf', 'ps']:
                if kind in self.shower:
                    for f in \
                      misc.glob('*.' + kind, pjoin(self.me_dir, 'Events', self['run_name'])) + \
                      misc.glob('*.%s.gz' % kind, pjoin(self.me_dir, 'Events', self['run_name'])):
                        if kind == 'HwU':
                            out += " <a href=\"%s\">%s</a> " % (f, 'HwU data')
                            out += " <a href=\"%s\">%s</a> " % (f.replace('.HwU','.gnuplot'), 'GnuPlot')
                        else:
                            out += " <a href=\"%s\">%s</a> " % (f, kind.upper())

            if 'plot' in self.shower:
                out += """ <a href="./HTML/%(run_name)s/plots_shower_%(tag)s.html">plots</a>"""
            
            return out % self
                
    
    def get_nb_line(self):
        
        nb_line = 0
        for i in [self.parton, self.reweight, self.pythia, self.pythia8, self.pgs, 
                  self.delphes, self.shower, self.madanalysis5_hadron]:
            if len(i):
                nb_line += 1
        return max([nb_line,1])
    
    
    def get_html(self, runresults):
        """create the html output linked to the this tag
           RunResults is given in case of cross-section need to be taken
           from a previous run
        """
        
        tag_template = """
        <td rowspan=%(tag_span)s> <a href="./Events/%(run)s/%(run)s_%(tag)s_banner.txt">%(tag)s</a>%(debug)s</td>
        %(subruns)s"""
        
        # Compute the text for eachsubpart
        
        sub_part_template_parton = """
        <td rowspan=%(cross_span)s><center><a href="./HTML/%(run)s/results.html"> %(cross).4g <font face=symbol>&#177;</font> %(err).2g</a> %(syst)s </center></td>
        <td rowspan=%(cross_span)s><center> %(nb_event)s<center></td><td> %(type)s </td>
        <td> %(links)s</td>
        <td> %(action)s</td>
        </tr>"""
        
        sub_part_template_reweight = """
        <td rowspan=%(cross_span)s><center> %(cross).4g </center></td>
        <td rowspan=%(cross_span)s><center> %(nb_event)s<center></td><td> %(type)s </td>
        <td> %(links)s</td>
        <td> %(action)s</td>
        </tr>"""        
        
        sub_part_template_pgs = """
        <td> %(type)s </td>
        <td> %(links)s</td>
        <td> %(action)s</td> 
        </tr>"""        

        sub_part_template_shower = """
        <td> %(type)s %(run_mode)s </td>
        <td> %(links)s</td>
        <td> %(action)s</td>
        </tr>"""
        
        # Compute the HTMl output for subpart
        nb_line = self.get_nb_line()
        # Check that cross/nb_event/error are define
        if self.pythia and not self['nb_event']:
            try:
                self['nb_event'] = runresults[-2]['nb_event']
                self['cross'] = runresults[-2]['cross']
                self['error'] = runresults[-2]['error']
            except Exception:
                pass
        elif self.pythia8 and not self['nb_event']:
            try:
                self['nb_event'] = runresults[-2]['nb_event']
                self['cross'] = runresults[-2]['cross']
                self['error'] = runresults[-2]['error']
            except Exception:
                pass
                
        elif (self.pgs or self.delphes) and not self['nb_event'] and \
             len(runresults) > 1:
            if runresults[-2]['cross_pythia'] and runresults[-2]['cross']:
                self['cross'] = runresults[-2]['cross_pythia']
                self['error'] = runresults[-2]['error_pythia']
                self['nb_event'] = runresults[-2]['nb_event_pythia']                           
            else:
                self['nb_event'] = runresults[-2]['nb_event']
                self['cross'] = runresults[-2]['cross']
                self['error'] = runresults[-2]['error']

        
        first = None
        subresults_html = ''
        for ttype in self.level_modes:
            data = getattr(self, ttype)            
            if not data:
                continue
            
            if ttype == 'madanalysis5_parton':
                # The 'done' store in madanalysis5_parton is just a placeholder
                # it doesn't have a corresponding line
                continue
            
            local_dico = {'type': ttype, 'run': self['run_name'], 'syst': ''}

            if 'run_mode' in self.keys():
                local_dico['run_mode'] = self['run_mode']
            else:
                local_dico['run_mode'] = ""
            if not first:
                if ttype == 'reweight':
                    template = sub_part_template_reweight
                else:
                    template = sub_part_template_parton
                first = ttype
                if ttype=='parton' and self['cross_pythia']:
                    local_dico['cross_span'] = 1
                    local_dico['cross'] = self['cross']
                    local_dico['err'] = self['error']
                    local_dico['nb_event'] = self['nb_event']
                    if 'syst' in self.parton:
                        local_dico['syst'] = '<font face=symbol>&#177;</font> <a href="./Events/%(run_name)s/%(tag)s_parton_syscalc.log">systematics</a>' \
                                             % {'run_name':self['run_name'], 'tag': self['tag']}
                elif self['cross_pythia']:
                    if self.parton:
                        local_dico['cross_span'] = nb_line -1
                    else:
                        local_dico['cross_span'] = nb_line
                    if self['nb_event_pythia']:
                        local_dico['nb_event'] = self['nb_event_pythia']
                    else:
                        local_dico['nb_event'] = 0
                    local_dico['cross'] = self['cross_pythia']
                    local_dico['err'] = self['error_pythia']
                    if 'rwt' in self.pythia:
                        local_dico['syst'] = '<font face=symbol>&#177;</font> <a href="./Events/%(run_name)s/%(tag)s_Pythia_syscalc.log">systematics</a>' \
                                             % {'run_name':self['run_name'], 'tag': self['tag']}
                else:
                    if 'lhe' not in self.parton and self.madanalysis5_parton:
                        local_dico['type'] += ' MA5'
                    elif ttype=='madanalysis5_hadron' and self.madanalysis5_hadron:
                        local_dico['type'] = 'hadron MA5'
                    else:
                        local_dico['type'] += ' %s' % self['run_mode']

                    local_dico['cross_span'] = nb_line
                    local_dico['cross'] = self['cross']
                    local_dico['err'] = self['error']
                    local_dico['nb_event'] = self['nb_event']
                    if 'syst' in self.parton:
                        local_dico['syst'] = '<font face=symbol>&#177;</font> <a href="./Events/%(run_name)s/%(tag)s_parton_syscalc.log">systematics</a>' \
                                             % {'run_name':self['run_name'], 'tag': self['tag']}
                    
            elif ttype in ['pythia','pythia8'] and self['cross_pythia']:
                template = sub_part_template_parton
                if self.parton:           
                    local_dico['cross_span'] = nb_line - 1
                    if self['nb_event_pythia']:
                        local_dico['nb_event'] = self['nb_event_pythia']
                    else:
                        local_dico['nb_event'] = 0
                else:
                    local_dico['cross_span'] = nb_line
                    local_dico['nb_event'] = self['nb_event']
                if 'rwt' in self.pythia:
                    local_dico['syst'] = '<font face=symbol>&#177;</font> <a href="./Events/%(run_name)s/%(tag)s_Pythia_syscalc.log">systematics</a>' \
                                             % {'run_name':self['run_name'], 'tag': self['tag']}
                local_dico['cross'] = self['cross_pythia']
                local_dico['err'] = self['error_pythia']

            elif ttype in ['madanalysis5_hadron']:
                # We can use the same template as pgs here
                template = sub_part_template_pgs
                local_dico['type'] = 'hadron MA5'
                # Nothing else needs to be done for now, since only type and
                # run_mode must be defined in local_dict and this has already
                # been done.

            elif ttype == 'shower':
                template = sub_part_template_shower
                if self.parton:           
                    local_dico['cross_span'] = nb_line - 1
                else:
                    local_dico['cross_span'] = nb_line
            else:
                template = sub_part_template_pgs             
            
            # Fill the links
            local_dico['links'] = self.get_links(ttype)

            # Fill the actions
            if ttype == 'parton':
                if runresults.web:
                    local_dico['action'] = """
<FORM ACTION="http://%(web)s/cgi-bin/RunProcess/handle_runs-pl"  ENCTYPE="multipart/form-data" METHOD="POST">
<INPUT TYPE=HIDDEN NAME=directory VALUE="%(me_dir)s">
<INPUT TYPE=HIDDEN NAME=whattodo VALUE="remove_level">
<INPUT TYPE=HIDDEN NAME=level VALUE="all">
<INPUT TYPE=HIDDEN NAME=tag VALUE=\"""" + self['tag'] + """\">
<INPUT TYPE=HIDDEN NAME=run VALUE="%(run_name)s">
<INPUT TYPE=SUBMIT VALUE="Remove run">
</FORM>
                    
<FORM ACTION="http://%(web)s/cgi-bin/RunProcess/handle_runs-pl"  ENCTYPE="multipart/form-data" METHOD="POST">
<INPUT TYPE=HIDDEN NAME=directory VALUE="%(me_dir)s">
<INPUT TYPE=HIDDEN NAME=whattodo VALUE="pythia">
<INPUT TYPE=HIDDEN NAME=run VALUE="%(run_name)s">
<INPUT TYPE=SUBMIT VALUE="Run Pythia">
</FORM>"""
                else:
                    local_dico['action'] = self.command_suggestion_html('remove %s parton --tag=%s' \
                                                                       % (self['run_name'], self['tag']))
                    # this the detector simulation and pythia should be available only for madevent
                    if self['run_mode'] == 'madevent':
                        local_dico['action'] += self.command_suggestion_html('pythia %s ' % self['run_name'])
                    else: 
                        pass

            elif ttype == 'shower':
                if runresults.web:
                    local_dico['action'] = """
<FORM ACTION="http://%(web)s/cgi-bin/RunProcess/handle_runs-pl"  ENCTYPE="multipart/form-data" METHOD="POST">
<INPUT TYPE=HIDDEN NAME=directory VALUE="%(me_dir)s">
<INPUT TYPE=HIDDEN NAME=whattodo VALUE="remove_level">
<INPUT TYPE=HIDDEN NAME=level VALUE="all">
<INPUT TYPE=HIDDEN NAME=tag VALUE=\"""" + self['tag'] + """\">
<INPUT TYPE=HIDDEN NAME=run VALUE="%(run_name)s">
<INPUT TYPE=SUBMIT VALUE="Remove run">
</FORM>
                    
<FORM ACTION="http://%(web)s/cgi-bin/RunProcess/handle_runs-pl"  ENCTYPE="multipart/form-data" METHOD="POST">
<INPUT TYPE=HIDDEN NAME=directory VALUE="%(me_dir)s">
<INPUT TYPE=HIDDEN NAME=whattodo VALUE="pythia">
<INPUT TYPE=HIDDEN NAME=run VALUE="%(run_name)s">
<INPUT TYPE=SUBMIT VALUE="Run Pythia">
</FORM>"""
                else:
                    local_dico['action'] = self.command_suggestion_html('remove %s parton --tag=%s' \
                                                                       % (self['run_name'], self['tag']))
                    # this the detector simulation and pythia should be available only for madevent
                    if self['run_mode'] == 'madevent':
                        local_dico['action'] += self.command_suggestion_html('pythia %s ' % self['run_name'])
                    else: 
                        pass

            elif ttype in ['pythia', 'pythia8']:
                if self['tag'] == runresults.get_last_pythia():
                    if runresults.web:
                        local_dico['action'] = """
<FORM ACTION="http://%(web)s/cgi-bin/RunProcess/handle_runs-pl"  ENCTYPE="multipart/form-data" METHOD="POST">
<INPUT TYPE=HIDDEN NAME=directory VALUE="%(me_dir)s">
<INPUT TYPE=HIDDEN NAME=whattodo VALUE="remove_level">
<INPUT TYPE=HIDDEN NAME=level VALUE="pythia">
<INPUT TYPE=HIDDEN NAME=run VALUE="%(run_name)s">
<INPUT TYPE=HIDDEN NAME=tag VALUE=\"""" + self['tag'] + """\">
<INPUT TYPE=SUBMIT VALUE="Remove pythia">
</FORM>

<FORM ACTION="http://%(web)s/cgi-bin/RunProcess/handle_runs-pl"  ENCTYPE="multipart/form-data" METHOD="POST">
<INPUT TYPE=HIDDEN NAME=directory VALUE="%(me_dir)s">
<INPUT TYPE=HIDDEN NAME=whattodo VALUE="pgs">
<INPUT TYPE=HIDDEN NAME=run VALUE="%(run_name)s">
<INPUT TYPE=SUBMIT VALUE="Run Detector">
</FORM>"""
                    else:
                        local_dico['action'] = self.command_suggestion_html(
                                                'remove %s pythia --tag=%s' % \
                                                (self['run_name'], self['tag']))
                        local_dico['action'] += self.command_suggestion_html(
                         'delphes %(1)s' % {'1': self['run_name']})
                else:
                    if runresults.web:
                        local_dico['action'] = ''
                    else:
                        local_dico['action'] = self.command_suggestion_html('remove %s  pythia --tag=%s'\
                                                                            % (self['run_name'], self['tag']))
            elif ttype in ['madanalysis5_hadron']:
                # For now, nothing special needs to be done since we don't
                # support actions for madanalysis5.
                local_dico['action'] = ''
                
            else:
                if runresults.web:
                    local_dico['action'] = """
<FORM ACTION="http://%(web)s/cgi-bin/RunProcess/handle_runs-pl"  ENCTYPE="multipart/form-data" METHOD="POST">
<INPUT TYPE=HIDDEN NAME=directory VALUE="%(me_dir)s">
<INPUT TYPE=HIDDEN NAME=whattodo VALUE="remove_level">
<INPUT TYPE=HIDDEN NAME=level VALUE=\"""" + str(type) + """\">
<INPUT TYPE=HIDDEN NAME=tag VALUE=\"""" + self['tag'] + """\">
<INPUT TYPE=HIDDEN NAME=run VALUE="%(run_name)s">
<INPUT TYPE=SUBMIT VALUE="Remove """ + str(ttype) + """\">
</FORM>"""
                else:
                    local_dico['action'] = self.command_suggestion_html('remove %s %s --tag=%s' %\
                                                              (self['run_name'], ttype, self['tag']))
            
            # create the text
            subresults_html += template % local_dico
            
        if subresults_html == '':
            if runresults.web:
                    action = """
<FORM ACTION="http://%(web)s/cgi-bin/RunProcess/handle_runs-pl"  ENCTYPE="multipart/form-data" METHOD="POST">
<INPUT TYPE=HIDDEN NAME=directory VALUE="%(me_dir)s">
<INPUT TYPE=HIDDEN NAME=whattodo VALUE="remove_level">
<INPUT TYPE=HIDDEN NAME=level VALUE="banner">
<INPUT TYPE=HIDDEN NAME=tag VALUE=\"""" + self['tag'] + """\">
<INPUT TYPE=HIDDEN NAME=run VALUE="%(run_name)s">
<INPUT TYPE=SUBMIT VALUE="Remove Banner">
</FORM>
                    
<FORM ACTION="http://%(web)s/cgi-bin/RunProcess/handle_runs-pl"  ENCTYPE="multipart/form-data" METHOD="POST">
<INPUT TYPE=HIDDEN NAME=directory VALUE="%(me_dir)s">
<INPUT TYPE=HIDDEN NAME=whattodo VALUE="banner">
<INPUT TYPE=HIDDEN NAME=run VALUE="%(run_name)s">
<INPUT TYPE=SUBMIT VALUE="Run the banner">
</FORM>"""
            else:
                    action = self.command_suggestion_html('remove %s banner --tag=%s' \
                                                                       % (self['run_name'], self['tag']))
                    action += self.command_suggestion_html('banner_run %s ' % self['run_name'])
            
            
            
            subresults_html = sub_part_template_parton % \
                          {'type': '', 
                           'run': self['run_name'],
                           'cross_span': 1,
                           'cross': self['cross'],
                           'err': self['error'],
                           'nb_event': self['nb_event'] and self['nb_event'] or 'No events yet',
                           'links': 'banner only',
                           'action': action,
                           'run_mode': '',
                           'syst':''
                           }                                
                                  
        if self.debug is KeyboardInterrupt:
            debug = '<br><font color=red>Interrupted</font>'
        elif isinstance(self.debug, basestring):
            if not os.path.isabs(self.debug) and not self.debug.startswith('./'):
                self.debug = './' + self.debug
            elif os.path.isabs(self.debug):
                self.debug = os.path.relpath(self.debug, self.me_dir)
            debug = '<br> <a href=\'%s\'> <font color=red>ERROR</font></a>' \
                                               % (self.debug)
        elif self.debug:
            text = str(self.debug).replace('. ','.<br>')
            if 'http' in text:
                pat = re.compile('(http[\S]*)')
                text = pat.sub(r'<a href=\1> here </a>', text)
            debug = '<br><font color=red>%s<BR>%s</font>' % \
                                           (self.debug.__class__.__name__, text)
        else:
            debug = ''                                       
        text = tag_template % {'tag_span': nb_line,
                           'run': self['run_name'], 'tag': self['tag'],
                           'subruns' : subresults_html,
                           'debug':debug}

        return text
        

    def command_suggestion_html(self, command):
        """return html button with code suggestion"""
        
        if command.startswith('pythia'):
            button = 'launch pythia'
        if command.startswith('shower'):
            button = 'shower events'
        elif command.startswith('remove banner'):
            button = 'remove banner'
        elif command.startswith('remove'):
            button = 'remove run'
        elif command.startswith('banner_run'):
            button = 're-run from the banner'
        else:
            button = 'launch detector simulation'
        if self['run_mode'] == 'madevent':
            header = 'Launch ./bin/madevent in a shell, and run the following command: '
        else:
            header = 'Launch ./bin/aMCatNLO in a shell, and run the following command: '

        return "<INPUT TYPE=SUBMIT VALUE='%s' onClick=\"alert('%s')\">" % (button, header + command)


        return  + '<br>'



<|MERGE_RESOLUTION|>--- conflicted
+++ resolved
@@ -896,11 +896,6 @@
                         self.parton.append('%s' % kind)
                     else:
                         self.shower.append('%s' % kind)
-<<<<<<< HEAD
-
-=======
-                
->>>>>>> 2031281a
         if level in ['pythia', 'all']:
             
             if 'plot' not in self.pythia and \

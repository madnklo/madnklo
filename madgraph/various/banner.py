--- conflicted
+++ resolved
@@ -148,18 +148,14 @@
         if MADEVENT:
             ff.write(open(pjoin(MEDIR, 'Source', 'banner_header.txt')).read())
         else:
-<<<<<<< HEAD
-            ff.write(open(pjoin(MG5DIR,'Template', 'Source', 'banner_header.txt')).read())
+            ff.write(open(pjoin(MG5DIR,'Template', 'LO', 'Source', 'banner_header.txt')).read())
         for tag in [t for t in self.ordered_items if t in self.keys()]:
             ff.write('<%(tag)s>\n%(text)s\n</%(tag)s>\n' % \
                      {'tag':tag, 'text':self[tag].strip()})
         for tag in [t for t in self.keys() if t not in self.ordered_items]:
-=======
-            ff.write(open(pjoin(MG5DIR,'Template', 'LO', 'Source', 'banner_header.txt')).read())
-        for tag, text in self.items():
->>>>>>> 43f0cc27
             ff.write('<%(tag)s>\n%(text)s\n</%(tag)s>\n' % \
                      {'tag':tag, 'text':self[tag].strip()})
+
         ff.write('</header>\n')    
         ff.write('</LesHouchesEvents>\n')
             

################################################################################
#
# Copyright (c) 2011 The MadGraph5_aMC@NLO Development team and Contributors
#
# This file is a part of the MadGraph5_aMC@NLO project, an application which 
# automatically generates Feynman diagrams and matrix elements for arbitrary
# high-energy processes in the Standard Model and beyond.
#
# It is subject to the MadGraph5_aMC@NLO license which should accompany this 
# distribution.
#
# For more information, visit madgraph.phys.ucl.ac.be and amcatnlo.web.cern.ch
#
################################################################################

from __future__ import division
import collections
import copy
import logging
import numbers
import os
import sys
import re
import math
import StringIO

pjoin = os.path.join

try:
    import madgraph
except ImportError:
    MADEVENT = True
    from internal import MadGraph5Error, InvalidCmd
    import internal.file_writers as file_writers
    import internal.files as files
    import internal.check_param_card as param_card_reader
    import internal.misc as misc
    MEDIR = os.path.split(os.path.dirname(os.path.realpath( __file__ )))[0]
    MEDIR = os.path.split(MEDIR)[0]
else:
    MADEVENT = False
    import madgraph.various.misc as misc
    import madgraph.iolibs.file_writers as file_writers
    import madgraph.iolibs.files as files 
    import models.check_param_card as param_card_reader
    from madgraph import MG5DIR, MadGraph5Error, InvalidCmd


logger = logging.getLogger('madevent.cards')

# A placeholder class to store unknown parameters with undecided format
class UnknownType(str):
    pass

#dict
class Banner(dict):
    """ """

    ordered_items = ['mgversion', 'mg5proccard', 'mgproccard', 'mgruncard',
                     'slha', 'mggenerationinfo', 'mgpythiacard', 'mgpgscard',
                     'mgdelphescard', 'mgdelphestrigger','mgshowercard',
                     'ma5card_parton','ma5card_hadron','run_settings']

    capitalized_items = {
            'mgversion': 'MGVersion',
            'mg5proccard': 'MG5ProcCard',
            'mgproccard': 'MGProcCard',
            'mgruncard': 'MGRunCard',
            'ma5card_parton' : 'MA5Card_parton',
            'ma5card_hadron' : 'MA5Card_hadron',            
            'mggenerationinfo': 'MGGenerationInfo',
            'mgpythiacard': 'MGPythiaCard',
            'mgpgscard': 'MGPGSCard',
            'mgdelphescard': 'MGDelphesCard',
            'mgdelphestrigger': 'MGDelphesTrigger',
            'mgshowercard': 'MGShowerCard' }
    
    def __init__(self, banner_path=None):
        """ """

        if isinstance(banner_path, Banner):
            dict.__init__(self, banner_path)
            self.lhe_version = banner_path.lhe_version
            return     
        else:
            dict.__init__(self)
        
        #Look at the version
        if MADEVENT:
            self['mgversion'] = '#%s\n' % open(pjoin(MEDIR, 'MGMEVersion.txt')).read()
        else:
            info = misc.get_pkg_info()
            self['mgversion'] = info['version']+'\n'
        
        self.lhe_version = None

   
        if banner_path:
            self.read_banner(banner_path)

    ############################################################################
    #  READ BANNER
    ############################################################################
    pat_begin=re.compile('<(?P<name>\w*)>')
    pat_end=re.compile('</(?P<name>\w*)>')

    tag_to_file={'slha':'param_card.dat',
      'mgruncard':'run_card.dat',
      'mgpythiacard':'pythia_card.dat',
      'mgpgscard' : 'pgs_card.dat',
      'mgdelphescard':'delphes_card.dat',      
      'mgdelphestrigger':'delphes_trigger.dat',
      'mg5proccard':'proc_card_mg5.dat',
      'mgproccard': 'proc_card.dat',
      'init': '',
      'mggenerationinfo':'',
      'scalesfunctionalform':'',
      'montecarlomasses':'',
      'initrwgt':'',
      'madspin':'madspin_card.dat',
      'mgshowercard':'shower_card.dat',
      'pythia8':'pythia8_card.dat',
      'ma5card_parton':'madanalysis5_parton_card.dat',
      'ma5card_hadron':'madanalysis5_hadron_card.dat',      
      'run_settings':''
      }
    
    def read_banner(self, input_path):
        """read a banner"""

        if isinstance(input_path, str):
            if input_path.find('\n') ==-1:
                input_path = open(input_path)
            else:
                def split_iter(string):
                    return (x.groups(0)[0] for x in re.finditer(r"([^\n]*\n)", string, re.DOTALL))
                input_path = split_iter(input_path)
                
        text = ''
        store = False
        for line in input_path:
            if self.pat_begin.search(line):
                if self.pat_begin.search(line).group('name').lower() in self.tag_to_file:
                    tag = self.pat_begin.search(line).group('name').lower()
                    store = True
                    continue
            if store and self.pat_end.search(line):
                if tag == self.pat_end.search(line).group('name').lower():
                    self[tag] = text
                    text = ''
                    store = False
            if store:
                if line.endswith('\n'):
                    text += line
                else:
                    text += '%s%s' % (line, '\n')
                
            #reaching end of the banner in a event file avoid to read full file 
            if "</init>" in line:
                break
            elif "<event>" in line:
                break
    
    def __getattribute__(self, attr):
        """allow auto-build for the run_card/param_card/... """
        try:
            return super(Banner, self).__getattribute__(attr)
        except:
            if attr not in ['run_card', 'param_card', 'slha', 'mgruncard', 'mg5proccard', 'mgshowercard', 'foanalyse']:
                raise
            return self.charge_card(attr)


    
    def change_lhe_version(self, version):
        """change the lhe version associate to the banner"""
    
        version = float(version)
        if version < 3:
            version = 1
        elif version > 3:
            raise Exception, "Not Supported version"
        self.lhe_version = version
    
    def get_cross(self, witherror=False):
        """return the cross-section of the file"""

        if "init" not in self:
            misc.sprint(self.keys())
            raise Exception
        
        text = self["init"].split('\n')
        cross = 0
        error = 0
        for line in text:
            s = line.split()
            if len(s)==4:
                cross += float(s[0])
                if witherror:
                    error += float(s[1])**2
        if not witherror:
            return cross
        else:
            return cross, math.sqrt(error)
        

    def scale_init_cross(self, ratio):
        """modify the init information with the associate scale"""

        assert "init" in self
        
        all_lines = self["init"].split('\n')
        new_data = []
        new_data.append(all_lines[0])
        for i in range(1, len(all_lines)):
            line = all_lines[i]
            split = line.split()
            if len(split) == 4:
                xsec, xerr, xmax, pid = split 
            else:
                new_data += all_lines[i:]
                break
            pid = int(pid)
            
            line = "   %+13.7e %+13.7e %+13.7e %i" % \
                (ratio*float(xsec), ratio* float(xerr), ratio*float(xmax), pid)
            new_data.append(line)
        self['init'] = '\n'.join(new_data)
    
    def get_pdg_beam(self):
        """return the pdg of each beam"""
        
        assert "init" in self
        
        all_lines = self["init"].split('\n')
        pdg1,pdg2,_ = all_lines[0].split(None, 2)
        return int(pdg1), int(pdg2)
    
    def load_basic(self, medir):
        """ Load the proc_card /param_card and run_card """
        
        self.add(pjoin(medir,'Cards', 'param_card.dat'))
        self.add(pjoin(medir,'Cards', 'run_card.dat'))
        if os.path.exists(pjoin(medir, 'SubProcesses', 'procdef_mg5.dat')):
            self.add(pjoin(medir,'SubProcesses', 'procdef_mg5.dat'))
            self.add(pjoin(medir,'Cards', 'proc_card_mg5.dat'))
        else:
            self.add(pjoin(medir,'Cards', 'proc_card.dat'))
    
    
    def change_seed(self, seed):
        """Change the seed value in the banner"""
        #      0       = iseed
        p = re.compile(r'''^\s*\d+\s*=\s*iseed''', re.M)
        new_seed_str = " %s = iseed" % seed
        self['mgruncard'] = p.sub(new_seed_str, self['mgruncard'])
    
    def add_generation_info(self, cross, nb_event):
        """add info on MGGeneration"""
        
        text = """
#  Number of Events        :       %s
#  Integrated weight (pb)  :       %s
""" % (nb_event, cross)
        self['MGGenerationInfo'] = text
    
    ############################################################################
    #  SPLIT BANNER
    ############################################################################
    def split(self, me_dir, proc_card=True):
        """write the banner in the Cards directory.
        proc_card argument is present to avoid the overwrite of proc_card 
        information"""

        for tag, text in self.items():
            if tag == 'mgversion':
                continue
            if not proc_card and tag in ['mg5proccard','mgproccard']:
                continue
            if not self.tag_to_file[tag]:
                continue
            ff = open(pjoin(me_dir, 'Cards', self.tag_to_file[tag]), 'w')
            ff.write(text)
            ff.close()


    ############################################################################
    #  WRITE BANNER
    ############################################################################
    def check_pid(self, pid2label):
        """special routine removing width/mass of particles not present in the model
        This is usefull in case of loop model card, when we want to use the non
        loop model."""
        
        if not hasattr(self, 'param_card'):
            self.charge_card('slha')
            
        for tag in ['mass', 'decay']:
            block = self.param_card.get(tag)
            for data in block:
                pid = data.lhacode[0]
                if pid not in pid2label.keys(): 
                    block.remove((pid,))

    def get_lha_strategy(self):
        """get the lha_strategy: how the weight have to be handle by the shower"""
        
        if not self["init"]:
            raise Exception, "No init block define"
        
        data = self["init"].split('\n')[0].split()
        if len(data) != 10:
            misc.sprint(len(data), self['init'])
            raise Exception, "init block has a wrong format"
        return int(float(data[-2]))
        
    def set_lha_strategy(self, value):
        """set the lha_strategy: how the weight have to be handle by the shower"""
        
        if not (-4 <= int(value) <= 4):
            raise Exception, "wrong value for lha_strategy", value
        if not self["init"]:
            raise Exception, "No init block define"
        
        all_lines = self["init"].split('\n')
        data = all_lines[0].split()
        if len(data) != 10:
            misc.sprint(len(data), self['init'])
            raise Exception, "init block has a wrong format"
        data[-2] = '%s' % value
        all_lines[0] = ' '.join(data)
        self['init'] = '\n'.join(all_lines)


    def modify_init_cross(self, cross):
        """modify the init information with the associate cross-section"""

        assert isinstance(cross, dict)
#        assert "all" in cross
        assert "init" in self
        
        all_lines = self["init"].split('\n')
        new_data = []
        new_data.append(all_lines[0])
        for i in range(1, len(all_lines)):
            line = all_lines[i]
            split = line.split()
            if len(split) == 4:
                xsec, xerr, xmax, pid = split 
            else:
                new_data += all_lines[i:]
                break
            if int(pid) not in cross:
                raise Exception
            pid = int(pid)
            ratio = cross[pid]/float(xsec)
            line = "   %+13.7e %+13.7e %+13.7e %i" % \
                (float(cross[pid]), ratio* float(xerr), ratio*float(xmax), pid)
            new_data.append(line)
        self['init'] = '\n'.join(new_data)
                
    ############################################################################
    #  WRITE BANNER
    ############################################################################
    def write(self, output_path, close_tag=True, exclude=[]):
        """write the banner"""
        
        if isinstance(output_path, str):
            ff = open(output_path, 'w')
        else:
            ff = output_path
            
        if MADEVENT:
            header = open(pjoin(MEDIR, 'Source', 'banner_header.txt')).read()
        else:
            header = open(pjoin(MG5DIR,'Template', 'LO', 'Source', 'banner_header.txt')).read()
            
        if not self.lhe_version:
            self.lhe_version = self.get('run_card', 'lhe_version', default=1.0)
            if float(self.lhe_version) < 3:
                self.lhe_version = 1.0
        
        ff.write(header % { 'version':float(self.lhe_version)})


        for tag in [t for t in self.ordered_items if t in self.keys()]:
            if tag in exclude: 
                continue
            capitalized_tag = self.capitalized_items[tag] if tag in self.capitalized_items else tag
            ff.write('<%(tag)s>\n%(text)s\n</%(tag)s>\n' % \
                     {'tag':capitalized_tag, 'text':self[tag].strip()})
        for tag in [t for t in self.keys() if t not in self.ordered_items]:
            if tag in ['init'] or tag in exclude:
                continue
            capitalized_tag = self.capitalized_items[tag] if tag in self.capitalized_items else tag
            ff.write('<%(tag)s>\n%(text)s\n</%(tag)s>\n' % \
                     {'tag':capitalized_tag, 'text':self[tag].strip()})
        
        if not '/header' in exclude:
            ff.write('</header>\n')    

        if 'init' in self and not 'init' in exclude:
            text = self['init']
            ff.write('<%(tag)s>\n%(text)s\n</%(tag)s>\n' % \
                     {'tag':'init', 'text':text.strip()})  
        if close_tag:          
            ff.write('</LesHouchesEvents>\n')
        return ff
        
        
    ############################################################################
    # BANNER
    ############################################################################
    def add(self, path, tag=None):
        """Add the content of the file to the banner"""
        
        if not tag:
            card_name = os.path.basename(path)
            if 'param_card' in card_name:
                tag = 'slha'
            elif 'run_card' in card_name:
                tag = 'MGRunCard'
            elif 'pythia_card' in card_name:
                tag = 'MGPythiaCard'
            elif 'pythia8_card' in card_name or 'pythia8.cmd' in card_name:
                tag = 'MGPythiaCard'
            elif 'pgs_card' in card_name:
                tag = 'MGPGSCard'
            elif 'delphes_card' in card_name:
                tag = 'MGDelphesCard'
            elif 'delphes_trigger' in card_name:
                tag = 'MGDelphesTrigger'
            elif 'proc_card_mg5' in card_name:
                tag = 'MG5ProcCard'
            elif 'proc_card' in card_name:
                tag = 'MGProcCard'
            elif 'procdef_mg5' in card_name:
                tag = 'MGProcCard'
            elif 'shower_card' in card_name:
                tag = 'MGShowerCard'
            elif 'madspin_card' in card_name:
                tag = 'madspin'
            elif 'FO_analyse_card' in card_name:
                tag = 'foanalyse'
            elif 'reweight_card' in card_name:
                tag='reweight_card'
            elif 'madanalysis5_parton_card' in card_name:
                tag='MA5Card_parton'
            elif 'madanalysis5_hadron_card' in card_name:
                tag='MA5Card_hadron'
            else:
                raise Exception, 'Impossible to know the type of the card'

            self.add_text(tag.lower(), open(path).read())

    def add_text(self, tag, text):
        """Add the content of the file to the banner"""

        if tag == 'param_card':
            tag = 'slha'
        elif tag == 'run_card':
            tag = 'mgruncard' 
        elif tag == 'proc_card':
            tag = 'mg5proccard' 
        elif tag == 'shower_card':
            tag = 'mgshowercard'
        elif tag == 'FO_analyse_card':
            tag = 'foanalyse'
        
        self[tag.lower()] = text
    
    
    def charge_card(self, tag):
        """Build the python object associated to the card"""
        
        if tag == 'param_card':
            tag = 'slha'
        elif tag == 'run_card':
            tag = 'mgruncard' 
        elif tag == 'proc_card':
            tag = 'mg5proccard' 
        elif tag == 'shower_card':
            tag = 'mgshowercard'
        elif tag == 'FO_analyse_card':
            tag = 'foanalyse'

        assert tag in ['slha', 'mgruncard', 'mg5proccard', 'mgshowercard', 'foanalyse'], 'invalid card %s' % tag
        
        if tag == 'slha':
            param_card = self[tag].split('\n')
            self.param_card = param_card_reader.ParamCard(param_card)
            return self.param_card
        elif tag == 'mgruncard':
            self.run_card = RunCard(self[tag])
            return self.run_card
        elif tag == 'mg5proccard':
            proc_card = self[tag].split('\n')
            self.proc_card = ProcCard(proc_card)
            return self.proc_card
        elif tag =='mgshowercard':
            shower_content = self[tag] 
            if MADEVENT:
                import internal.shower_card as shower_card
            else:
                import madgraph.various.shower_card as shower_card
            self.shower_card = shower_card.ShowerCard(shower_content, True)
            # set testing to false (testing = true allow to init using 
            #  the card content instead of the card path"
            self.shower_card.testing = False
            return self.shower_card
        elif tag =='foanalyse':
            analyse_content = self[tag] 
            if MADEVENT:
                import internal.FO_analyse_card as FO_analyse_card
            else:
                import madgraph.various.FO_analyse_card as FO_analyse_card
            # set testing to false (testing = true allow to init using 
            #  the card content instead of the card path"
            self.FOanalyse_card = FO_analyse_card.FOAnalyseCard(analyse_content, True)
            self.FOanalyse_card.testing = False
            return self.FOanalyse_card
        

    def get_detail(self, tag, *arg, **opt):
        """return a specific """
                
        if tag in ['param_card', 'param']:
            tag = 'slha'
            attr_tag = 'param_card'
        elif tag in ['run_card', 'run']:
            tag = 'mgruncard' 
            attr_tag = 'run_card'
        elif tag == 'proc_card':
            tag = 'mg5proccard' 
            attr_tag = 'proc_card'
        elif tag == 'model':
            tag = 'mg5proccard' 
            attr_tag = 'proc_card'
            arg = ('model',)
        elif tag == 'generate':
            tag = 'mg5proccard' 
            attr_tag = 'proc_card'
            arg = ('generate',)
        elif tag == 'shower_card':
            tag = 'mgshowercard'
            attr_tag = 'shower_card'
        assert tag in ['slha', 'mgruncard', 'mg5proccard', 'shower_card'], '%s not recognized' % tag
        
        if not hasattr(self, attr_tag):
            self.charge_card(attr_tag) 

        card = getattr(self, attr_tag)
        if len(arg) == 1:
            if tag == 'mg5proccard':
                try:
                    return card.get(arg[0])
                except KeyError, error:
                    if 'default' in opt:
                        return opt['default']
                    else:
                        raise
            try:
                return card[arg[0]]
            except KeyError:
                if 'default' in opt:
                    return opt['default']
                else:
                    raise                
        elif len(arg) == 2 and tag == 'slha':
            try:
                return card[arg[0]].get(arg[1:])
            except KeyError:
                if 'default' in opt:
                    return opt['default']
                else:
                    raise  
        elif len(arg) == 0:
            return card
        else:
            raise Exception, "Unknow command"
    
    #convenient alias
    get = get_detail
    
    def set(self, card, *args):
        """modify one of the cards"""

        if tag == 'param_card':
            tag = 'slha'
            attr_tag = 'param_card'
        elif tag == 'run_card':
            tag = 'mgruncard' 
            attr_tag = 'run_card'
        elif tag == 'proc_card':
            tag = 'mg5proccard' 
            attr_tag = 'proc_card'
        elif tag == 'model':
            tag = 'mg5proccard' 
            attr_tag = 'proc_card'
            arg = ('model',)
        elif tag == 'generate':
            tag = 'mg5proccard' 
            attr_tag = 'proc_card'
            arg = ('generate',)
        elif tag == 'shower_card':
            tag = 'mgshowercard'
            attr_tag = 'shower_card'
        assert tag in ['slha', 'mgruncard', 'mg5proccard', 'shower_card'], 'not recognized'
        
        if not hasattr(self, attr_tag):
            self.charge_card(attr_tag) 
            
        card = getattr(self, attr_tag)
        if len(args) ==2:
            if tag == 'mg5proccard':
                card.info[args[0]] = args[-1]
            else:
                card[args[0]] = args[1]
        else:
            card[args[:-1]] = args[-1]
        
    
    @misc.multiple_try()
    def add_to_file(self, path, seed=None, out=None):
        """Add the banner to a file and change the associate seed in the banner"""

        if seed is not None:
            self.set("run_card", "iseed", seed)
        
        if not out:
            path_out = "%s.tmp" % path
        else:
            path_out = out
        
        ff = self.write(path_out, close_tag=False,
                        exclude=['MGGenerationInfo', '/header', 'init'])
        ff.write("## END BANNER##\n")
        if self.lhe_version >= 3:
        #add the original content
            [ff.write(line) if not line.startswith("<generator name='MadGraph5_aMC@NLO'")
                        else ff.write("<generator name='MadGraph5_aMC@NLO' version='%s'>" % self['mgversion'][:-1])
                        for line in open(path)]
        else:
            [ff.write(line) for line in open(path)]
        ff.write("</LesHouchesEvents>\n")
        ff.close()
        if out:
            os.remove(path)
        else:
            files.mv(path_out, path)


        
def split_banner(banner_path, me_dir, proc_card=True):
    """a simple way to split a banner"""
    
    banner = Banner(banner_path)
    banner.split(me_dir, proc_card)
    
def recover_banner(results_object, level, run=None, tag=None):
    """as input we receive a gen_crossxhtml.AllResults object.
       This define the current banner and load it
    """
    
    if not run:
        try: 
            _run = results_object.current['run_name']   
            _tag = results_object.current['tag'] 
        except Exception:
            return Banner()
    else:
        _run = run
    if not tag:
        try:    
            _tag = results_object[run].tags[-1] 
        except Exception,error:
            return Banner()      
    else:
        _tag = tag
                                          
    path = results_object.path
    banner_path = pjoin(path,'Events',run,'%s_%s_banner.txt' % (run, tag))
    
    if not os.path.exists(banner_path):
         if level != "parton" and tag != _tag:
            return recover_banner(results_object, level, _run, results_object[_run].tags[0])
         # security if the banner was remove (or program canceled before created it)
         return Banner()  
    banner = Banner(banner_path)
    
    
    
    if level == 'pythia':
        if 'mgpythiacard' in banner:
            del banner['mgpythiacard']
    if level in ['pythia','pgs','delphes']:
        for tag in ['mgpgscard', 'mgdelphescard', 'mgdelphestrigger']:
            if tag in banner:
                del banner[tag]
    return banner
    
class InvalidRunCard(InvalidCmd):
    pass

class ProcCard(list):
    """Basic Proccard object"""
    
    history_header = \
        '#************************************************************\n' + \
        '#*                     MadGraph5_aMC@NLO                    *\n' + \
        '#*                                                          *\n' + \
        "#*                *                       *                 *\n" + \
        "#*                  *        * *        *                   *\n" + \
        "#*                    * * * * 5 * * * *                     *\n" + \
        "#*                  *        * *        *                   *\n" + \
        "#*                *                       *                 *\n" + \
        "#*                                                          *\n" + \
        "#*                                                          *\n" + \
        "%(info_line)s" +\
        "#*                                                          *\n" + \
        "#*    The MadGraph5_aMC@NLO Development Team - Find us at   *\n" + \
        "#*    https://server06.fynu.ucl.ac.be/projects/madgraph     *\n" + \
        '#*                                                          *\n' + \
        '#************************************************************\n' + \
        '#*                                                          *\n' + \
        '#*               Command File for MadGraph5_aMC@NLO         *\n' + \
        '#*                                                          *\n' + \
        '#*     run as ./bin/mg5_aMC  filename                       *\n' + \
        '#*                                                          *\n' + \
        '#************************************************************\n'
    
    
    
    
    def __init__(self, init=None):
        """ initialize a basic proc_card"""
        self.info = {'model': 'sm', 'generate':None,
                     'full_model_line':'import model sm'}
        list.__init__(self)
        if init:
            self.read(init)

            
    def read(self, init):
        """read the proc_card and save the information"""
        
        if isinstance(init, str): #path to file
            init = file(init, 'r')
        
        store_line = ''
        for line in init:
            line = line.rstrip()
            if line.endswith('\\'):
                store_line += line[:-1]
            else:
                tmp = store_line + line
                self.append(tmp.strip())
                store_line = ""
        if store_line:
            raise Exception, "WRONG CARD FORMAT"
        
        
    def move_to_last(self, cmd):
        """move an element to the last history."""
        for line in self[:]:
            if line.startswith(cmd):
                self.remove(line)
                list.append(self, line)
    
    def append(self, line):
        """"add a line in the proc_card perform automatically cleaning"""
        
        line = line.strip()
        cmds = line.split()
        if len(cmds) == 0:
            return
        
        list.append(self, line)
        
        # command type:
        cmd = cmds[0]
        
        if cmd == 'output':
            # Remove previous outputs from history
            self.clean(allow_for_removal = ['output'], keep_switch=True,
                           remove_bef_last='output')
        elif cmd == 'generate':
            # Remove previous generations from history
            self.clean(remove_bef_last='generate', keep_switch=True,
                     allow_for_removal= ['generate', 'add process', 'output'])
            self.info['generate'] = ' '.join(cmds[1:])
        elif cmd == 'add' and cmds[1] == 'process' and not self.info['generate']:
            self.info['generate'] = ' '.join(cmds[2:])
        elif cmd == 'import':
            if len(cmds) < 2:
                return
            if cmds[1].startswith('model'):
                self.info['full_model_line'] = line
                self.clean(remove_bef_last='import', keep_switch=True,
                        allow_for_removal=['generate', 'add process', 'add model', 'output'])
                if cmds[1] == 'model':
                    self.info['model'] = cmds[2]
                else:
                    self.info['model'] = None # not UFO model
            elif cmds[1] == 'proc_v4':
                #full cleaning
                self[:] = []
                

    def clean(self, to_keep=['set','add','load'],
                            remove_bef_last=None,
                            to_remove=['open','display','launch', 'check','history'],
                            allow_for_removal=None,
                            keep_switch=False):
        """Remove command in arguments from history.
        All command before the last occurrence of  'remove_bef_last'
        (including it) will be removed (but if another options tells the opposite).                
        'to_keep' is a set of line to always keep.
        'to_remove' is a set of line to always remove (don't care about remove_bef_ 
        status but keep_switch acts.).
        if 'allow_for_removal' is define only the command in that list can be 
        remove of the history for older command that remove_bef_lb1. all parameter
        present in to_remove are always remove even if they are not part of this 
        list.
        keep_switch force to keep the statement remove_bef_??? which changes starts
        the removal mode.
        """

        #check consistency
        if __debug__ and allow_for_removal:
            for arg in to_keep:
                assert arg not in allow_for_removal
            
    
        nline = -1
        removal = False
        #looping backward
        while nline > -len(self):
            switch  = False # set in True when removal pass in True

            #check if we need to pass in removal mode
            if not removal and remove_bef_last:
                    if self[nline].startswith(remove_bef_last):
                        removal = True
                        switch = True  

            # if this is the switch and is protected pass to the next element
            if switch and keep_switch:
                nline -= 1
                continue

            # remove command in to_remove (whatever the status of removal)
            if any([self[nline].startswith(arg) for arg in to_remove]):
                self.pop(nline)
                continue
            
            # Only if removal mode is active!
            if removal:
                if allow_for_removal:
                    # Only a subset of command can be removed
                    if any([self[nline].startswith(arg) 
                                                 for arg in allow_for_removal]):
                        self.pop(nline)
                        continue
                elif not any([self[nline].startswith(arg) for arg in to_keep]):
                    # All command have to be remove but protected
                    self.pop(nline)
                    continue
            
            # update the counter to pass to the next element
            nline -= 1
        
    def get(self, tag, default=None):
        if isinstance(tag, int):
            list.__getattr__(self, tag)
        elif tag == 'info' or tag == "__setstate__":
            return default #for pickle
        elif tag == "multiparticles":
            out = []
            for line in self:
                if line.startswith('define'):
                    name, content = line[7:].split('=',1)
                    out.append((name, content))
            return out 
        else:
            return self.info[tag]
            
    def write(self, path):
        """write the proc_card to a given path"""
        
        fsock = open(path, 'w')
        fsock.write(self.history_header)
        for line in self:
            while len(line) > 70:
                sub, line = line[:70]+"\\" , line[70:] 
                fsock.write(sub+"\n")
            else:
                fsock.write(line+"\n")
 
 
class ConfigFile(dict):
    """ a class for storing/dealing with input file.
    """     

    def __init__(self, finput=None, **opt):
        """initialize a new instance. input can be an instance of MadLoopParam,
        a file, a path to a file, or simply Nothing"""                
        
        if isinstance(finput, self.__class__):
            dict.__init__(self, finput)
            assert finput.__dict__.keys()
            for key in finput.__dict__:
                setattr(self, key, copy.copy(getattr(finput, key)) )
            return
        else:
            dict.__init__(self)
        
        # Initialize it with all the default value
        self.user_set = set()
        self.auto_set = set()
        self.system_only = set()
        self.lower_to_case = {}
        self.list_parameter = set()
        self.dict_parameter = {}
        self.comments = {} # comment associated to parameters. can be display via help message
        
        self.default_setup()
        

        # if input is define read that input
        if isinstance(finput, (file, str, StringIO.StringIO)):
            self.read(finput, **opt)

    def default_setup(self):
        pass

    def __copy__(self):
        return self.__class__(self)

    def __add__(self, other):
        """define the sum"""
        assert isinstance(other, dict)
        base = self.__class__(self)
        #base = copy.copy(self)
        base.update((key.lower(),value) for key, value in other.items())
        return base

    def __radd__(self, other):
        """define the sum"""
        new = copy.copy(other)
        new.update((key, value) for key, value in self.items())
        return new
    
    def __contains__(self, key):
        return dict.__contains__(self, key.lower())

    def __iter__(self):
        iter = super(ConfigFile, self).__iter__()
        return (self.lower_to_case[name] for name in iter)
    
    def keys(self):
        return [name for name in self]
    
    def items(self):
        return [(name,self[name]) for name in self]
        
    
    def __setitem__(self, name, value, change_userdefine=False):
        """set the attribute and set correctly the type if the value is a string.
           change_userdefine on True if we have to add the parameter in user_set
        """
        if  not len(self):
            #Should never happen but when deepcopy/pickle
            self.__init__()
        
        
        name = name.strip()
        lower_name = name.lower() 
        # 0. check if this parameter is a system only one
        if change_userdefine and lower_name in self.system_only:
            logger.critical('%s is a private entry which can not be modify by the user. Keep value at %s' % (name,self[name]))
            return
        
        #1. check if the parameter is set to auto -> pass it to special
        if lower_name in self:
            targettype = type(dict.__getitem__(self, lower_name))
            if targettype != str and isinstance(value, str) and value.lower() == 'auto':
                self.auto_set.add(lower_name)
                if lower_name in self.user_set:
                    self.user_set.remove(lower_name)
                #keep old value.
                return 
            elif lower_name in self.auto_set:
                self.auto_set.remove(lower_name)
            
        # 2. Find the type of the attribute that we want
        if name in self.list_parameter:
            if isinstance(dict.__getitem__(self,name), list):
                targettype = type(dict.__getitem__(self,name)[0])
            else:
                #should not happen but better save than sorry
                targettype = type(dict.__getitem__(self,name)) 
                
            if isinstance(value, str):
                # split for each comma/space
                value = value.strip()
                if value.startswith('[') and value.endswith(']'):
                    value = value[1:-1]
                value = filter(None, re.split(r'(?:(?<!\\)\s)|,', value, re.VERBOSE)) 
            elif not hasattr(value, '__iter__'):
                value = [value]
            elif isinstance(value, dict):
                raise Exception, "not being able to handle dictionary in card entry"
            #format each entry    
            values =[self.format_variable(v, targettype, name=name) 
                                                                 for v in value]
            dict.__setitem__(self, lower_name, values)
            if change_userdefine:
                self.user_set.add(lower_name)
            return  
        elif lower_name in self.dict_parameter:
            targettype = self.dict_parameter[lower_name] 
            full_reset = True #check if we just update the current dict or not
            
            if isinstance(value, str):
                value = value.strip()
                # allowed entry:
                #   name : value   => just add the entry
                #   name , value   => just add the entry
                #   name  value    => just add the entry
                #   {name1:value1, name2:value2}   => full reset
                
                # split for each comma/space
                if value.startswith('{') and value.endswith('}'):
                    new_value = {}
                    for pair in value[1:-1].split(','):
                        if not pair.strip():
                            break
                        x, y = pair.split(':')
                        x, y = x.strip(), y.strip()
                        if x.startswith(('"',"'")) and x.endswith(x[0]):
                            x = x[1:-1] 
                        new_value[x] = y
                    value = new_value
                elif ',' in value:
                    x,y = value.split(',')
                    value = {x.strip():y.strip()}
                    full_reset = False
                    
                elif ':' in value:
                    x,y = value.split(':')
                    value = {x.strip():y.strip()}
                    full_reset = False       
                else:
                    x,y = value.split()
                    value = {x:y}
                    full_reset = False 
            
            if isinstance(value, dict):
                for key in value:
                    value[key] = self.format_variable(value[key], targettype, name=name)
                if full_reset:
                    dict.__setitem__(self, lower_name, value)
                else:
                    dict.__getitem__(self, lower_name).update(value)
            else:
                raise Exception, '%s should be of dict type'% lower_name
            if change_userdefine:
                self.user_set.add(lower_name)
            return
        elif name in self:            
            targettype = type(self[name])
        else:
            logger.debug('Trying to add argument %s in %s. ' % (name, self.__class__.__name__) +\
              'This argument is not defined by default. Please consider adding it.')
            suggestions = [k for k in self.keys() if k.startswith(name[0].lower())]
            if len(suggestions)>0:
                logger.debug("Did you mean one of the following: %s"%suggestions)
            self.add_param(lower_name, self.format_variable(UnknownType(value), 
                                                             UnknownType, name))
            self.lower_to_case[lower_name] = name
            if change_userdefine:
                self.user_set.add(lower_name)
            return
    
        value = self.format_variable(value, targettype, name=name)
        dict.__setitem__(self, lower_name, value)
        if change_userdefine:
            self.user_set.add(lower_name)

    def add_param(self, name, value, system=False, comment=False):
        """add a default parameter to the class"""

        lower_name = name.lower()
        if __debug__:
            if lower_name in self:
                raise Exception("Duplicate case for %s in %s" % (name,self.__class__))
            
        dict.__setitem__(self, lower_name, value)
        self.lower_to_case[lower_name] = name
        if isinstance(value, list):
            if any([type(value[0]) != type(v) for v in value]):
                raise Exception, "All entry should have the same type"
            self.list_parameter.add(lower_name)
        elif isinstance(value, dict):
            allvalues = value.values()
            if any([type(allvalues[0]) != type(v) for v in allvalues]):
                raise Exception, "All entry should have the same type"   
            self.dict_parameter[lower_name] = type(allvalues[0])  
            if '__type__' in value:
                del value['__type__']
                dict.__setitem__(self, lower_name, value)
                
                   
        if system:
            self.system_only.add(lower_name)
        if comment:
            self.comments[lower_name] = comment

    def do_help(self, name):
        """return a minimal help for the parameter"""
        
        out = "## Information on parameter %s from class %s\n" % (name, self.__class__.__name__)
        if name.lower() in self:
            out += "## current value: %s (parameter should be of type %s)\n" % (self[name], type(self[name]))
            if name.lower() in self.comments:
                out += '## %s\n' % self.comments[name.lower()].replace('\n', '\n## ')
        else:
            out += "## Unknown for this class\n"
        if name.lower() in self.user_set:
            out += "## This value is considered as been set by the user\n" 
        else:
            out += "## This value is considered as been set by the system\n"
        logger.info(out)

    @staticmethod
    def format_variable(value, targettype, name="unknown"):
        """assign the value to the attribute for the given format"""
        
        if not isinstance(value, str):
            # just have to check that we have the correct format
            if isinstance(value, targettype):
                pass # assignement at the end
            elif isinstance(value, numbers.Number) and issubclass(targettype, numbers.Number):
                try:
                    new_value = targettype(value)
                except TypeError:
                    if value.imag/value.real<1e-12:
                        new_value = targettype(value.real)
                    else:
                        raise
                if new_value == value:
                    value = new_value
                else:
                    raise Exception, "Wrong input type for %s found %s and expecting %s for value %s" %\
                        (name, type(value), targettype, value)
            else:
                raise Exception, "Wrong input type for %s found %s and expecting %s for value %s" %\
                        (name, type(value), targettype, value)                
        else:
            # We have a string we have to format the attribute from the string
            if targettype == UnknownType:
                # No formatting
                pass
            elif targettype == bool:
                value = value.strip()
                if value.lower() in ['0', '.false.', 'f', 'false', 'off']:
                    value = False
                elif value.lower() in ['1', '.true.', 't', 'true', 'on']:
                    value = True
                else:
                    raise Exception, "%s can not be mapped to True/False for %s" % (repr(value),name)
            elif targettype == str:
                value = value.strip()
                if value.startswith('\'') and value.endswith('\''):
                    value = value[1:-1]
                elif value.startswith('"') and value.endswith('"'):
                    value = value[1:-1]
            elif targettype == int:
                if value.isdigit():
                    value = int(value)
                elif value[1:].isdigit() and value[0] == '-':
                    value = int(value)
                else:
                    try:
                        value = float(value.replace('d','e'))
                    except ValueError:
                        raise Exception, "%s can not be mapped to an integer" % value                    
                    try:
                        new_value = int(value)
                    except ValueError:
                        raise Exception, "%s can not be mapped to an integer" % value
                    else:
                        if value == new_value:
                            value = new_value
                        else:
                            raise Exception, "incorect input: %s need an integer for %s" % (value,name)
            elif targettype == float:
                value = value.replace('d','e') # pass from Fortran formatting
                try:
                    value = float(value)
                except ValueError:
                    try:
                        split = re.split('(\*|/)',value)
                        v = float(split[0])
                        for i in range((len(split)//2)):
                            if split[2*i+1] == '*':
                                v *=  float(split[2*i+2])
                            else:
                                v /=  float(split[2*i+2])
                    except:
                        raise Exception, "%s can not be mapped to a float" % value
                    finally:
                        value = v
            else:
                raise Exception, "type %s is not handle by the card" % targettype
            
        return value
            
 

    def __getitem__(self, name):
        
        lower_name = name.lower()
        if __debug__:
            if lower_name not in self:
                if lower_name in [key.lower() for key in self] :
                    raise Exception, "Some key are not lower case %s. Invalid use of the class!"\
                                     % [key for key in self if key.lower() != key]
        
        if lower_name in self.auto_set:
            return 'auto'

        return dict.__getitem__(self, name.lower())

    
    def set(self, name, value, changeifuserset=True, user=False):
        """convenient way to change attribute.
        changeifuserset=False means that the value is NOT change is the value is not on default.
        user=True, means that the value will be marked as modified by the user 
        (potentially preventing future change to the value) 
        """

        # changeifuserset=False -> we need to check if the user force a value.
        if not changeifuserset:
            if name.lower() in self.user_set:
                #value modified by the user -> do nothing
                return
            
        self.__setitem__(name, value, change_userdefine=user) 
 


class ProcCharacteristic(ConfigFile):
    """A class to handle information which are passed from MadGraph to the madevent
       interface.""" 
     
    def default_setup(self):
        """initialize the directory to the default value"""
        
        self.add_param('loop_induced', False)
        self.add_param('has_isr', False)
        self.add_param('has_fsr', False)
        self.add_param('nb_channel', 0)
        self.add_param('nexternal', 0)
        self.add_param('ninitial', 0)
        self.add_param('grouped_matrix', True)
        self.add_param('has_loops', False)
        self.add_param('bias_module','None')
        self.add_param('max_n_matched_jets', 0)
        self.add_param('colored_pdgs', [1,2,3,4,5])        

    def read(self, finput):
        """Read the input file, this can be a path to a file, 
           a file object, a str with the content of the file."""
           
        if isinstance(finput, str):
            if "\n" in finput:
                finput = finput.split('\n')
            elif os.path.isfile(finput):
                finput = open(finput)
            else:
                raise Exception, "No such file %s" % finput
            
        for line in finput:
            if '#' in line:
                line = line.split('#',1)[0]
            if not line:
                continue
            
            if '=' in line:
                key, value = line.split('=',1)
                self[key.strip()] = value
         
    def write(self, outputpath):
        """write the file"""

        template ="#    Information about the process      #\n"
        template +="#########################################\n"
        
        fsock = open(outputpath, 'w')
        fsock.write(template)
        
        for key, value in self.items():
            fsock.write(" %s = %s \n" % (key, value))
        
        fsock.close()   
 



class GridpackCard(ConfigFile):
    """an object for the GridpackCard"""
    
    def default_setup(self):
        """default value for the GridpackCard"""
    
        self.add_param("GridRun", True)
        self.add_param("gevents", 2500)
        self.add_param("gseed", 1)
        self.add_param("ngran", -1)  
 
    def read(self, finput):
        """Read the input file, this can be a path to a file, 
           a file object, a str with the content of the file."""
           
        if isinstance(finput, str):
            if "\n" in finput:
                finput = finput.split('\n')
            elif os.path.isfile(finput):
                finput = open(finput)
            else:
                raise Exception, "No such file %s" % finput
        
        for line in finput:
            line = line.split('#')[0]
            line = line.split('!')[0]
            line = line.split('=',1)
            if len(line) != 2:
                continue
            self[line[1].strip()] = line[0].replace('\'','').strip()

    def write(self, output_file, template=None):
        """Write the run_card in output_file according to template 
           (a path to a valid run_card)"""

        if not template:
            if not MADEVENT:
                template = pjoin(MG5DIR, 'Template', 'LO', 'Cards', 
                                                        'grid_card_default.dat')
            else:
                template = pjoin(MEDIR, 'Cards', 'grid_card_default.dat')

        
        text = ""
        for line in file(template,'r'):                  
            nline = line.split('#')[0]
            nline = nline.split('!')[0]
            comment = line[len(nline):]
            nline = nline.split('=')
            if len(nline) != 2:
                text += line
            elif nline[1].strip() in self:
                text += '  %s\t= %s %s' % (self[nline[1].strip()],nline[1], comment)        
            else:
                logger.info('Adding missing parameter %s to current run_card (with default value)' % nline[1].strip())
                text += line 
        
        fsock = open(output_file,'w')
        fsock.write(text)
        fsock.close()
        
class PY8Card(ConfigFile):
    """ Implements the Pythia8 card."""

    def add_default_subruns(self, type):
        """ Placeholder function to allow overwriting in the PY8SubRun daughter.
        The initialization of the self.subruns attribute should of course not
        be performed in PY8SubRun."""
        if type == 'parameters':
            if "LHEFInputs:nSubruns" not in self:
                self.add_param("LHEFInputs:nSubruns", 1,
                hidden='ALWAYS_WRITTEN',
                comment="""
    ====================
    Subrun definitions
    ====================
    """)
        if type == 'attributes':
            if not(hasattr(self,'subruns')):
                first_subrun = PY8SubRun(subrun_id=0)
                self.subruns = dict([(first_subrun['Main:subrun'],first_subrun)])

    def default_setup(self):
        """ Sets up the list of available PY8 parameters."""
        
        # Visible parameters
        # ==================
        self.add_param("Main:numberOfEvents", -1)
        # for MLM merging
        # -1.0 means that it will be set automatically by MadGraph5_aMC@NLO
        self.add_param("JetMatching:qCut", -1.0, always_write_to_card=False)
        self.add_param("JetMatching:doShowerKt",False,always_write_to_card=False)
        # -1 means that it is automatically set.
        self.add_param("JetMatching:nJetMax", -1, always_write_to_card=False) 
        # for CKKWL merging
        self.add_param("Merging:TMS", -1.0, always_write_to_card=False)
        self.add_param("Merging:Process", '<set_by_user>', always_write_to_card=False)
        # -1 means that it is automatically set.   
        self.add_param("Merging:nJetMax", -1, always_write_to_card=False)
        # for both merging, chose whether to also consider different merging
        # scale values for the extra weights related to scale and PDF variations.
        self.add_param("SysCalc:fullCutVariation", False)
        # Select the HepMC output. The user can prepend 'fifo:<optional_fifo_path>'
        # to indicate that he wants to pipe the output. Or /dev/null to turn the
        # output off.
        self.add_param("HEPMCoutput:file", 'auto')

        # Hidden parameters always written out
        # ====================================
        self.add_param("Beams:frameType", 4,
            hidden=True,
            comment='Tell Pythia8 that an LHEF input is used.')
        self.add_param("Check:epTolErr", 1e-2,
            hidden=True,
            comment='Be more forgiving with momentum mismatches.')
        # By default it is important to disable any cut on the rapidity of the showered jets
        # during MLML merging and by default it is set to 2.5
        self.add_param("JetMatching:etaJetMax", 1000.0, hidden=True, always_write_to_card=True)

        # Hidden parameters written out only if user_set or system_set
        # ============================================================
        self.add_param("PDF:pSet", 'LHAPDF5:CT10.LHgrid', hidden=True, always_write_to_card=False,
            comment='Reminder: Parameter below is shower tune dependent.')
        self.add_param("SpaceShower:alphaSvalue", 0.118, hidden=True, always_write_to_card=False,
            comment='Reminder: Parameter below is shower tune dependent.')
        self.add_param("TimeShower:alphaSvalue", 0.118, hidden=True, always_write_to_card=False,
            comment='Reminder: Parameter below is shower tune dependent.')
        self.add_param("hadronlevel:all", True, hidden=True, always_write_to_card=False,
            comment='This allows to turn on/off hadronization alltogether.')
        self.add_param("partonlevel:mpi", True, hidden=True, always_write_to_card=False,
            comment='This allows to turn on/off MPI alltogether.')
        self.add_param("Beams:setProductionScalesFromLHEF", False, hidden=True, 
            always_write_to_card=False,
            comment='This parameter is automatically set to True by MG5aMC when doing MLM merging with PY8.')
        
        # for MLM merging
        self.add_param("JetMatching:merge", False, hidden=True, always_write_to_card=False,
          comment='Specifiy if we are merging sample of different multiplicity.')
        self.add_param("SysCalc:qCutList", [10.0,20.0], hidden=True, always_write_to_card=False)
        self['SysCalc:qCutList'] = 'auto'
        self.add_param("SysCalc:qWeed",-1.0,hidden=True, always_write_to_card=False,
          comment='Value of the merging scale below which one does not even write the HepMC event.')
        self.add_param("JetMatching:doVeto", False, hidden=True, always_write_to_card=False,
          comment='Do veto externally (e.g. in SysCalc).')
        self.add_param("JetMatching:scheme", 1, hidden=True, always_write_to_card=False) 
        self.add_param("JetMatching:setMad", False, hidden=True, always_write_to_card=False,
              comment='Specify one must read inputs from the MadGraph banner.') 
        self.add_param("JetMatching:coneRadius", 1.0, hidden=True, always_write_to_card=False)
        self.add_param("JetMatching:nQmatch",4,hidden=True, always_write_to_card=False)
        # for CKKWL merging (common with UMEPS, UNLOPS)
        self.add_param("TimeShower:pTmaxMatch", 2, hidden=True, always_write_to_card=False)
        self.add_param("SpaceShower:pTmaxMatch", 1, hidden=True, always_write_to_card=False)
        self.add_param("SysCalc:tmsList", [10.0,20.0], hidden=True, always_write_to_card=False)
        self['SysCalc:tmsList'] = 'auto'
        self.add_param("Merging:muFac", 91.188, hidden=True, always_write_to_card=False,
                        comment='Set factorisation scales of the 2->2 process.')
        self.add_param("Merging:applyVeto", False, hidden=True, always_write_to_card=False,
          comment='Do veto externally (e.g. in SysCalc).')
        self.add_param("Merging:includeWeightInXsection", True, hidden=True, always_write_to_card=False,
          comment='If turned off, then the option belows forces PY8 to keep the original weight.')                       
        self.add_param("Merging:muRen", 91.188, hidden=True, always_write_to_card=False,
                      comment='Set renormalization scales of the 2->2 process.')
        self.add_param("Merging:muFacInME", 91.188, hidden=True, always_write_to_card=False,
                 comment='Set factorisation scales of the 2->2 Matrix Element.')
        self.add_param("Merging:muRenInME", 91.188, hidden=True, always_write_to_card=False,
               comment='Set renormalization scales of the 2->2 Matrix Element.')
        self.add_param("SpaceShower:rapidityOrder", False, hidden=True, always_write_to_card=False)
        self.add_param("Merging:nQuarksMerge",4,hidden=True, always_write_to_card=False)
        # To be added in subruns for CKKWL
        self.add_param("Merging:mayRemoveDecayProducts", False, hidden=True, always_write_to_card=False)
        self.add_param("Merging:doKTMerging", False, hidden=True, always_write_to_card=False)
        self.add_param("Merging:Dparameter", 0.4, hidden=True, always_write_to_card=False)        
        self.add_param("Merging:doPTLundMerging", False, hidden=True, always_write_to_card=False)

        # Special Pythia8 paremeters useful to simplify the shower.
<<<<<<< HEAD
        self.add_param("BeamRemnants:primordialKT", False, hidden=True, always_write_to_card=True)
        self.add_param("PartonLevel:Remnants", False, hidden=True, always_write_to_card=True)
        self.add_param("Check:event", False, hidden=True, always_write_to_card=True)
        self.add_param("TimeShower:QEDshowerByQ", False, hidden=True, always_write_to_card=True)
        self.add_param("TimeShower:QEDshowerByL", False, hidden=True, always_write_to_card=True)
        self.add_param("SpaceShower:QEDshowerByQ", False, hidden=True, always_write_to_card=True)
        self.add_param("SpaceShower:QEDshowerByL", False, hidden=True, always_write_to_card=True)
        self.add_param("PartonLevel:FSRinResonances", False, hidden=True, always_write_to_card=True)
        self.add_param("ProcessLevel:resonanceDecays", False, hidden=True, always_write_to_card=True)
=======
        self.add_param("BeamRemnants:primordialKT", False, hidden=True, always_write_to_card=True, comment="see http://home.thep.lu.se/~torbjorn/pythia82html/BeamRemnants.html")
        self.add_param("PartonLevel:Remnants", False, hidden=True, always_write_to_card=True, comment="Master switch for addition of beam remnants. Cannot be used to generate complete events")
        self.add_param("Check:event", False, hidden=True, always_write_to_card=True, comment="check physical sanity of the events")
        self.add_param("TimeShower:QEDshowerByQ", False, hidden=True, always_write_to_card=True, comment="Allow quarks to radiate photons for FSR, i.e. branchings q -> q gamma")
        self.add_param("TimeShower:QEDshowerByL", False, hidden=True, always_write_to_card=True, comment="Allow leptons to radiate photons for FSR, i.e. branchings l -> l gamma")
        self.add_param("SpaceShower:QEDshowerByQ", False, hidden=True, always_write_to_card=True, comment="Allow quarks to radiate photons for ISR, i.e. branchings q -> q gamma")
        self.add_param("SpaceShower:QEDshowerByL", False, hidden=True, always_write_to_card=True, comment="Allow leptons to radiate photonsfor ISR, i.e. branchings l -> l gamma")
        self.add_param("PartonLevel:FSRinResonances", False, hidden=True, always_write_to_card=True, comment="Do not allow shower to run from decay product of unstable particle")
        self.add_param("ProcessLevel:resonanceDecays", False, hidden=True, always_write_to_card=True, comment="Do not allow unstable particle to decay.")
>>>>>>> 2347a79e

        # Add parameters controlling the subruns execution flow.
        # These parameters should not be part of PY8SubRun daughter.
        self.add_default_subruns('parameters')
             
    def __init__(self, *args, **opts):
        # Parameters which are not printed in the card unless they are 
        # 'user_set' or 'system_set' or part of the 
        #  self.hidden_params_to_always_print set.
        self.hidden_param = []
        self.hidden_params_to_always_write = set()
        self.visible_params_to_always_write = set()
        
        # Parameters which have been set by the system (i.e. MG5 itself during
        # the regular course of the shower interface)
        self.system_set = set()
        
        # Add attributes controlling the subruns execution flow.
        # These attributes should not be part of PY8SubRun daughter.
        self.add_default_subruns('attributes')
        
        # Parameters which have been set by the 
        super(PY8Card, self).__init__(*args, **opts)

    def add_param(self, name, value, hidden=False, always_write_to_card=True, 
                                                                  comment=None):
        """ add a parameter to the card. value is the default value and 
        defines the type (int/float/bool/str) of the input.
        The option 'hidden' decides whether the parameter should be visible to the user.
        The option 'always_write_to_card' decides whether it should
        always be printed or only when it is system_set or user_set.
        The option 'comment' can be used to specify a comment to write above
        hidden parameters.
        """
        super(PY8Card, self).add_param(name, value, comment=comment)
        name = name.lower()
        if hidden:
            self.hidden_param.append(name)
            if always_write_to_card:
                self.hidden_params_to_always_write.add(name)
        else:
            if always_write_to_card:
                self.visible_params_to_always_write.add(name)                
        if not comment is None:
            if not isinstance(comment, str):
                raise MadGraph5Error("Option 'comment' must be a string, not"+\
                                                          " '%s'."%str(comment))

    def add_subrun(self, py8_subrun):
        """Add a subrun to this PY8 Card."""
        assert(isinstance(py8_subrun,PY8SubRun))
        if py8_subrun['Main:subrun']==-1:
            raise MadGraph5Error, "Make sure to correctly set the subrun ID"+\
                            " 'Main:subrun' *before* adding it to the PY8 Card."
        if py8_subrun['Main:subrun'] in self.subruns:
            raise MadGraph5Error, "A subrun with ID '%s'"%py8_subrun['Main:subrun']+\
                " is already present in this PY8 card. Remove it first, or "+\
                                                          " access it directly."
        self.subruns[py8_subrun['Main:subrun']] = py8_subrun
        if not 'LHEFInputs:nSubruns' in self.user_set:
            self['LHEFInputs:nSubruns'] = max(self.subruns.keys())
        
    def userSet(self, name, value, **opts):
        """Set an attribute of this card, following a user_request"""
        self.__setitem__(name, value, change_userdefine=True, **opts)

    def systemSet(self, name, value, **opts):
        """Set an attribute of this card, independently of a specific user
        request and only if not already user_set."""
        if name.lower() not in self.user_set:
            self.__setitem__(name, value, change_userdefine=False, **opts)
            self.system_set.add(name.lower())
    
    def MadGraphSet(self, name, value, **opts):
        """ Sets a card attribute, but only if it is absent or not already
        user_set."""
        if name.lower() not in self or name.lower() not in self.user_set:
            self.__setitem__(name, value, change_userdefine=False, **opts)
            self.system_set.add(name.lower())            
    
    def defaultSet(self, name, value, **opts):
            self.__setitem__(name, value, change_userdefine=False, **opts)
        
    @staticmethod
    def pythia8_formatting(value, formatv=None):
        """format the variable into pythia8 card convention.
        The type is detected by default"""
        if not formatv:
            if isinstance(value,UnknownType):
                formatv = 'unknown'                
            elif isinstance(value, bool):
                formatv = 'bool'
            elif isinstance(value, int):
                formatv = 'int'
            elif isinstance(value, float):
                formatv = 'float'
            elif isinstance(value, str):
                formatv = 'str'
            elif isinstance(value, list):
                formatv = 'list'
            else:
                logger.debug("unknow format for pythia8_formatting: %s" , value)
                formatv = 'str'
        else:
            assert formatv
            
        if formatv == 'unknown':
            # No formatting then
            return str(value)
        if formatv == 'bool':
            if str(value) in ['1','T','.true.','True','on']:
                return 'on'
            else:
                return 'off'
        elif formatv == 'int':
            try:
                return str(int(value))
            except ValueError:
                fl = float(value)
                if int(fl) == fl:
                    return str(int(fl))
                else:
                    raise
        elif formatv == 'float':
            return '%.10e' % float(value)
        elif formatv == 'shortfloat':
            return '%.3f' % float(value)        
        elif formatv == 'str':
            return "%s" % value
        elif formatv == 'list':
            if len(value) and isinstance(value[0],float):
                return ','.join([PY8Card.pythia8_formatting(arg, 'shortfloat') for arg in value])
            else:
                return ','.join([PY8Card.pythia8_formatting(arg) for arg in value])
            

    def write(self, output_file, template, read_subrun=False, 
                           print_only_visible=False, direct_pythia_input=False):
        """ Write the card to output_file using a specific template.
        > 'print_only_visible' specifies whether or not the hidden parameters
            should be written out if they are in the hidden_params_to_always_write
            list and system_set.
        > If 'direct_pythia_input' is true, then visible parameters which are not
          in the self.visible_params_to_always_write list and are not user_set
          or system_set are commented."""

        # First list the visible parameters
        visible_param = [p for p in self if p.lower() not in self.hidden_param
                                                  or p.lower() in self.user_set]        
        # Now the hidden param which must be written out
        if print_only_visible:
            hidden_output_param = []
        else:
            hidden_output_param = [p for p in self if p.lower() in self.hidden_param and
              not p.lower() in self.user_set and
              (p.lower() in self.hidden_params_to_always_write or 
                                                  p.lower() in self.system_set)]
        
        if print_only_visible:
            subruns = []
        else:
            if not read_subrun:
                subruns = sorted(self.subruns.keys())
        
        # Store the subruns to write in a dictionary, with its ID in key
        # and the corresponding stringstream in value
        subruns_to_write = {}
        
        # Sort these parameters nicely so as to put together parameters
        # belonging to the same group (i.e. prefix before the ':' in their name).
        def group_params(params):
            if len(params)==0:
                return []
            groups = {}
            for p in params:
                try:
                    groups[':'.join(p.split(':')[:-1])].append(p)
                except KeyError:
                    groups[':'.join(p.split(':')[:-1])] = [p,]
            res =  sum(groups.values(),[])
            # Make sure 'Main:subrun' appears first
            if 'Main:subrun' in res:
                res.insert(0,res.pop(res.index('Main:subrun')))
            # Make sure 'LHEFInputs:nSubruns' appears last
            if 'LHEFInputs:nSubruns' in res:
                res.append(res.pop(res.index('LHEFInputs:nSubruns')))
            return res

        visible_param       = group_params(visible_param)
        hidden_output_param = group_params(hidden_output_param)

        # First dump in a temporary_output (might need to have a second pass
        # at the very end to update 'LHEFInputs:nSubruns')
        output = StringIO.StringIO()
            
        # Setup template from which to read
        if isinstance(template, str):
            if os.path.isfile(template):
                tmpl = open(template, 'r')
            elif '\n' in template:
                tmpl = StringIO.StringIO(template)
            else:
                raise Exception, "File input '%s' not found." % file_input     
        elif template is None:
            # Then use a dummy empty StringIO, hence skipping the reading
            tmpl = StringIO.StringIO()
        elif isinstance(template, (StringIO.StringIO, file)):
            tmpl = template
        else:
            raise MadGraph5Error("Incorrect type for argument 'template': %s"%
                                                    template.__class__.__name__)

        # Read the template
        last_pos = tmpl.tell()
        line     = tmpl.readline()
        started_subrun_reading = False
        while line!='':
            # Skip comments
            if line.strip().startswith('!') or line.strip().startswith('\n'):
                output.write(line)
                # Proceed to next line
                last_pos = tmpl.tell()
                line     = tmpl.readline()
                continue
            # Read parameter
            try:
                param_entry, value_entry = line.split('=')
                param = param_entry.strip()
                value = value_entry.strip()
            except ValueError:
                line = line.replace('\n','')
                raise MadGraph5Error, "Could not read line '%s' of Pythia8 card."%\
                                                                            line
            # Read a subrun if detected:
            if param=='Main:subrun':
                if read_subrun:
                    if not started_subrun_reading:
                        # Record that the subrun reading has started and proceed
                        started_subrun_reading = True
                    else:
                        # We encountered the next subrun. rewind last line and exit
                        tmpl.seek(last_pos)
                        break
                else:
                    # Start the reading of this subrun
                    tmpl.seek(last_pos)
                    subruns_to_write[int(value)] = StringIO.StringIO()
                    if int(value) in subruns:
                        self.subruns[int(value)].write(subruns_to_write[int(value)],
                                                      tmpl,read_subrun=True)
                        # Remove this subrun ID from the list
                        subruns.pop(subruns.index(int(value)))
                    else:
                        # Unknow subrun, create a dummy one
                        DummySubrun=PY8SubRun()
                        # Remove all of its variables (so that nothing is overwritten)
                        DummySubrun.clear()
                        DummySubrun.write(subruns_to_write[int(value)],
                                tmpl, read_subrun=True, 
                                print_only_visible=print_only_visible, 
                                direct_pythia_input=direct_pythia_input)

                        logger.info('Adding new unknown subrun with ID %d.'%
                                                                     int(value))
                    # Proceed to next line
                    last_pos = tmpl.tell()
                    line     = tmpl.readline()
                    continue
            
            # Change parameters which must be output
            if param in visible_param:
                new_value = PY8Card.pythia8_formatting(self[param])
                visible_param.pop(visible_param.index(param))
            elif param in hidden_output_param:
                new_value = PY8Card.pythia8_formatting(self[param])
                hidden_output_param.pop(hidden_output_param.index(param))
            else:
                # Just copy parameters which don't need to be specified
                output.write(line)
                # Proceed to next line
                last_pos = tmpl.tell()
                line     = tmpl.readline()
                continue
            
            # Substitute the value. 
            # If it is directly the pytia input, then don't write the param if it
            # is not in the list of visible_params_to_always_write and was 
            # not user_set or system_set
            if ((not direct_pythia_input) or
                  (param.lower() in self.visible_params_to_always_write) or
                  (param.lower() in self.user_set) or
                  (param.lower() in self.system_set)):
                template = '%s=%s'
            else:
                # These are parameters that the user can edit in AskEditCards
                # but if neither the user nor the system edited them,
                # then they shouldn't be passed to Pythia
                template = '!%s=%s'

            output.write(template%(param_entry,
                                  value_entry.replace(value,new_value)))
        
            # Proceed to next line
            last_pos = tmpl.tell()
            line     = tmpl.readline()
        
        # Now output the missing parameters. Warn about visible ones.
        if len(visible_param)>0 and not template is None:
            output.write(
"""!
! Additional general parameters%s.
!
"""%(' for subrun %d'%self['Main:subrun'] if 'Main:subrun' in self else ''))
        for param in visible_param:
            value = PY8Card.pythia8_formatting(self[param])
            output.write('%s=%s\n'%(param,value))
            if template is None:
                if param=='Main:subrun':
                    output.write(
"""!
!  Definition of subrun %d
!
"""%self['Main:subrun'])
            elif param.lower() not in self.hidden_param:
                logger.debug('Adding parameter %s (missing in the template) to current '+\
                                    'pythia8 card (with value %s)',param, value)

        if len(hidden_output_param)>0 and not template is None:
            output.write(
"""!
! Additional technical parameters%s set by MG5_aMC.
!
"""%(' for subrun %d'%self['Main:subrun'] if 'Main:subrun' in self else ''))
        for param in hidden_output_param:
            if param.lower() in self.comments:
                comment = '\n'.join('! %s'%c for c in 
                          self.comments[param.lower()].split('\n'))
                output.write(comment+'\n')
            output.write('%s=%s\n'%(param,PY8Card.pythia8_formatting(self[param])))
        
        # Don't close the file if we were reading a subrun, but simply write 
        # output and return now
        if read_subrun:
            output_file.write(output.getvalue())
            return

        # Now add subruns not present in the template
        for subrunID in subruns:
            new_subrun = StringIO.StringIO()
            self.subruns[subrunID].write(new_subrun,None,read_subrun=True)
            subruns_to_write[subrunID] = new_subrun

        # Add all subruns to the output, in the right order
        for subrunID in sorted(subruns_to_write):
            output.write(subruns_to_write[subrunID].getvalue())

        # If 'LHEFInputs:nSubruns' is not user_set, then make sure it is
        # updated at least larger or equal to the maximum SubRunID
        if 'LHEFInputs:nSubruns'.lower() not in self.user_set and \
             len(subruns_to_write)>0 and self['LHEFInputs:nSubruns']<\
                                                   max(subruns_to_write.keys()):
            logger.info("Updating PY8 parameter 'LHEFInputs:nSubruns' to "+
          "%d so as to cover all defined subruns."%max(subruns_to_write.keys()))
            self['LHEFInputs:nSubruns'] = max(subruns_to_write.keys())
            output = StringIO.StringIO()
            self.write(output,template,print_only_visible=print_only_visible)

        # Write output
        if isinstance(output_file, str):
            out = open(output_file,'w')
            out.write(output.getvalue())
            out.close()
        else:
            output_file.write(output.getvalue())
        
    def read(self, file_input, read_subrun=False, setter='default'):
        """Read the input file, this can be a path to a file, 
           a file object, a str with the content of the file.
           The setter option choses the authority that sets potential 
           modified/new parameters. It can be either: 
             'default' or 'user' or 'system'"""
        if isinstance(file_input, str):
            if "\n" in file_input:
                finput = StringIO.StringIO(file_input)
            elif os.path.isfile(file_input):
                finput = open(file_input)
            else:
                raise Exception, "File input '%s' not found." % file_input
        elif isinstance(file_input, (StringIO.StringIO, file)):
            finput = file_input
        else:
            raise MadGraph5Error("Incorrect type for argument 'file_input': %s"%
                                                    file_inp .__class__.__name__)

        # Read the template
        last_pos = finput.tell()
        line     = finput.readline()
        started_subrun_reading = False
        while line!='':
            # Skip comments
            if line.strip().startswith('!') or line.strip()=='':
                # proceed to next line
                last_pos = finput.tell()
                line     = finput.readline()
                continue
            # Read parameter
            try:
                param, value = line.split('=',1)
                param = param.strip()
                value = value.strip()
            except ValueError:
                line = line.replace('\n','')
                raise MadGraph5Error, "Could not read line '%s' of Pythia8 card."%\
                                                                          line
            # Read a subrun if detected:
            if param=='Main:subrun':
                if read_subrun:
                    if not started_subrun_reading:
                        # Record that the subrun reading has started and proceed
                        started_subrun_reading = True
                    else:
                        # We encountered the next subrun. rewind last line and exit
                        finput.seek(last_pos)
                        return
                else:
                    # Start the reading of this subrun
                    finput.seek(last_pos)
                    if int(value) in self.subruns:
                        self.subruns[int(value)].read(finput,read_subrun=True,
                                                                  setter=setter)
                    else:
                        # Unknow subrun, create a dummy one
                        NewSubrun=PY8SubRun()
                        NewSubrun.read(finput,read_subrun=True, setter=setter)
                        self.add_subrun(NewSubrun)

                    # proceed to next line
                    last_pos = finput.tell()
                    line     = finput.readline()
                    continue
            
            # Read parameter. The case of a parameter not defined in the card is
            # handled directly in ConfigFile.
            lname = param.lower()
            if lname not in self or \
                         self.format_variable(value, type(self[lname]),
                                                       name=param)!=self[lname]:
                # Use the appropriate authority to set the new/changed variable
                if setter == 'user':
                    self.userSet(param,value)
                elif setter == 'system':
                    self.systemSet(param,value)
                else:
                    self.defaultSet(param,value)

            # proceed to next line
            last_pos = finput.tell()
            line     = finput.readline()

class PY8SubRun(PY8Card):
    """ Class to characterize a specific PY8 card subrun section. """

    def add_default_subruns(self, type):
        """ Overloading of the homonym function called in the __init__ of PY8Card.
        The initialization of the self.subruns attribute should of course not
        be performed in PY8SubRun."""
        pass

    def __init__(self, *args, **opts):
        """ Initialize a subrun """
        
        # Force user to set it manually.
        subrunID = -1
        if 'subrun_id' in opts:
            subrunID = opts.pop('subrun_id')

        super(PY8SubRun, self).__init__(*args, **opts)
        self['Main:subrun']=subrunID

    def default_setup(self):
        """Sets up the list of available PY8SubRun parameters."""
        
        # Add all default PY8Card parameters
        super(PY8SubRun, self).default_setup()
        # Make sure they are all hidden
        self.hidden_param = [k.lower() for k in self.keys()]
        self.hidden_params_to_always_write = set()
        self.visible_params_to_always_write = set()

        # Now add Main:subrun and Beams:LHEF. They are not hidden.
        self.add_param("Main:subrun", -1)
        self.add_param("Beams:LHEF", "events.lhe.gz")

class RunCard(ConfigFile):

    filename = 'run_card'

    def __new__(cls, finput=None, **opt):
        if cls is RunCard:
            if not finput:
                target_class = RunCardLO
            elif isinstance(finput, cls):
                target_class = finput.__class__
            elif isinstance(finput, str):
                if '\n' not in finput:
                    finput = open(finput).read()
                if 'req_acc_FO' in finput:
                    target_class = RunCardNLO
                else:
                    target_class = RunCardLO
            else:
                return None
            return super(RunCard, cls).__new__(target_class, finput, **opt)
        else:
            return super(RunCard, cls).__new__(cls, finput, **opt)

    def __init__(self, *args, **opts):
        
        # The following parameter are updated in the defaultsetup stage.
        
        #parameter for which no warning should be raised if not define
        self.hidden_param = []
        # in which include file the parameer should be written
        self.includepath = collections.defaultdict(list)
        #some parameter have different name in fortran code
        self.fortran_name = {}
        #parameter which are not supported anymore. (no action on the code)
        self.legacy_parameter = {}
        #a list with all the cuts variable
        self.cuts_parameter = []
        # parameter added where legacy requires an older value.
        self.system_default = {}


        
        
        super(RunCard, self).__init__(*args, **opts)

    def add_param(self, name, value, fortran_name=None, include=True, 
                  hidden=False, legacy=False, cut=False, system=False, sys_default=None, 
                  **opts):
        """ add a parameter to the card. value is the default value and 
        defines the type (int/float/bool/str) of the input.
        fortran_name defines what is the associate name in the f77 code
        include defines if we have to put the value in the include file
        hidden defines if the parameter is expected to be define by the user.
        legacy:Parameter which is not used anymore (raise a warning if not default)
        cut: defines the list of cut parameter to allow to set them all to off.
        sys_default: default used if the parameter is not in the card
        """

        super(RunCard, self).add_param(name, value, system=system,**opts)
        name = name.lower()
        if fortran_name:
            self.fortran_name[name] = fortran_name
        if legacy:
            self.legacy_parameter[name] = value
            include = False
        if include is True:
            self.includepath[True].append(name)
        elif include:
            self.includepath[include].append(name)
        if hidden or system:
            self.hidden_param.append(name)
        if cut:
            self.cuts_parameter.append(name)
        if sys_default is not None:
            self.system_default[name] = sys_default



    def read(self, finput, consistency=True):
        """Read the input file, this can be a path to a file, 
           a file object, a str with the content of the file."""
           
        if isinstance(finput, str):
            if "\n" in finput:
                finput = finput.split('\n')
            elif os.path.isfile(finput):
                finput = open(finput)
            else:
                raise Exception, "No such file %s" % finput
        
        for line in finput:
            
            line = line.split('#')[0]
            line = line.split('!')[0]
            line = line.split('=',1)
            if len(line) != 2:
                continue
            value, name = line
            name = name.lower().strip()
            if name not in self and ('min' in name or 'max' in name):
                #looks like an entry added by one user -> add it nicely
                self.add_param(name, float(value), hidden=True, cut=True)
            else:
                self.set( name, value, user=True)
        # parameter not set in the run_card can be set to compatiblity value
        if consistency:
            self.check_validity()
                
    def write(self, output_file, template=None, python_template=False):
        """Write the run_card in output_file according to template 
           (a path to a valid run_card)"""

        to_write = set(self.user_set) 
        if not template:
            raise Exception

        if python_template and not to_write:
            if not self.list_parameter:
                text = file(template,'r').read() % self
            else:
                data = dict(self)
                for name in self.list_parameter:
                    data[name] = ', '.join(str(v) for v in data[name])
                text = file(template,'r').read() % data
        else:
            text = ""
            for line in file(template,'r'):                  
                nline = line.split('#')[0]
                nline = nline.split('!')[0]
                comment = line[len(nline):]
                nline = nline.split('=')
                if len(nline) != 2:
                    text += line
                elif nline[1].strip() in self:
                    name = nline[1].strip().lower()
                    value = self[name]
                    if name in self.list_parameter:
                        value = ', '.join([str(v) for v in value])
                    if python_template:
                        text += line % {name:value}
                    else:
                        if not comment or comment[-1]!='\n':
                            endline = '\n'
                        else:
                            endline = ''
                        text += '  %s\t= %s %s%s' % (value, name, comment, endline)                        

                    if name.lower() in to_write:
                        to_write.remove(nline[1].strip().lower())
                else:
                    logger.info('Adding missing parameter %s to current %s (with default value)',
                                 (name, self.filename))
                    text += line 

        if to_write:
            text+="""#********************************************************************* 
#  Additional parameter
#*********************************************************************
"""
            
            for key in to_write:
                text += '  %s\t= %s # %s\n' % (self[key], key, 'hidden parameter')

        if isinstance(output_file, str):
            fsock = open(output_file,'w')
            fsock.write(text)
            fsock.close()
        else:
            output_file.write(text)


    def get_default(self, name, default=None, log_level=None):
        """return self[name] if exist otherwise default. log control if we 
        put a warning or not if we use the default value"""

        lower_name = name.lower()
        if lower_name not in self.user_set:
            if log_level is None:
                if lower_name in self.system_only:
                    log_level = 5
                elif lower_name in self.auto_set:
                    log_level = 5
                elif lower_name in self.hidden_param:
                    log_level = 10
                else:
                    log_level = 20
            if not default:
                default = dict.__getitem__(self, name.lower())
            logger.log(log_level, '%s missed argument %s. Takes default: %s'
                                   % (self.filename, name, default))
            self[name] = default
            return default
        else:
            return self[name]   

    @staticmethod
    def format(formatv, value):
        """for retro compatibility"""
        
        logger.debug("please use f77_formatting instead of format")
        return self.f77_formatting(value, formatv=formatv)
    
    @staticmethod
    def f77_formatting(value, formatv=None):
        """format the variable into fortran. The type is detected by default"""

        if not formatv:
            if isinstance(value, bool):
                formatv = 'bool'
            elif isinstance(value, int):
                formatv = 'int'
            elif isinstance(value, float):
                formatv = 'float'
            elif isinstance(value, str):
                formatv = 'str'
            else:
                logger.debug("unknow format for f77_formatting: %s" , str(value))
                formatv = 'str'
        else:
            assert formatv
            
        if formatv == 'bool':
            if str(value) in ['1','T','.true.','True']:
                return '.true.'
            else:
                return '.false.'
            
        elif formatv == 'int':
            try:
                return str(int(value))
            except ValueError:
                fl = float(value)
                if int(fl) == fl:
                    return str(int(fl))
                else:
                    raise
                
        elif formatv == 'float':
            if isinstance(value, str):
                value = value.replace('d','e')
            return ('%.10e' % float(value)).replace('e','d')
        
        elif formatv == 'str':
            # Check if it is a list
            if value.strip().startswith('[') and value.strip().endswith(']'):
                elements = (value.strip()[1:-1]).split()
                return ['_length = %d'%len(elements)]+\
                       ['(%d) = %s'%(i+1, elem.strip()) for i, elem in \
                                                            enumerate(elements)]
            else:
                return "'%s'" % value
        

    def check_validity(self):
        """check that parameter missing in the card are set to the expected value"""

        for name, value in self.system_default.items():
                self.set(name, value, changeifuserset=False)


    def write_include_file(self, output_dir):
        """Write the various include file in output_dir.
        The entry True of self.includepath will be written in run_card.inc
        The entry False will not be written anywhere"""
        
        # ensure that all parameter are coherent and fix those if needed
        self.check_validity()
        
        for incname in self.includepath:
            if incname is True:
                pathinc = 'run_card.inc'
            else:
                pathinc = incname
                
            fsock = file_writers.FortranWriter(pjoin(output_dir,pathinc))  
            for key in self.includepath[incname]:                
                #define the fortran name
                if key in self.fortran_name:
                    fortran_name = self.fortran_name[key]
                else:
                    fortran_name = key
                    
                #get the value with warning if the user didn't set it
                value = self.get_default(key)
                # Special treatment for strings containing a list of
                # strings. Convert it to a list of strings
                if isinstance(value, list):
                    # in case of a list, add the length of the list as 0th
                    # element in fortran. Only in case of integer or float
                    # list (not for bool nor string)
                    if isinstance(value[0], bool):
                        pass
                    elif isinstance(value[0], int):
                        line = '%s(%s) = %s \n' % (fortran_name, 0, self.f77_formatting(len(value)))
                        fsock.writelines(line)
                    elif isinstance(value[0], float):
                        line = '%s(%s) = %s \n' % (fortran_name, 0, self.f77_formatting(float(len(value))))
                        fsock.writelines(line)
                    # output the rest of the list in fortran
                    for i,v in enumerate(value):
                        line = '%s(%s) = %s \n' % (fortran_name, i+1, self.f77_formatting(v))
                        fsock.writelines(line)
                elif isinstance(value, dict):
                    for fortran_name, onevalue in value.items():
                        line = '%s = %s \n' % (fortran_name, self.f77_formatting(onevalue))
                        fsock.writelines(line)                       
                else:
                    line = '%s = %s \n' % (fortran_name, self.f77_formatting(value))
                    fsock.writelines(line)
            fsock.close()   


    def get_banner_init_information(self):
        """return a dictionary with the information needed to write
        the first line of the <init> block of the lhe file."""
        
        output = {}
        
        def get_idbmup(lpp):
            """return the particle colliding pdg code"""
            if lpp in (1,2, -1,-2):
                return math.copysign(2212, lpp)
            elif lpp in (3,-3):
                return math.copysign(11, lpp)
            elif lpp == 0:
                #logger.critical("Fail to write correct idbmup in the lhe file. Please correct those by hand")
                return 0
            else:
                return lpp
        
            
        output["idbmup1"] = get_idbmup(self['lpp1'])
        output["idbmup2"] = get_idbmup(self['lpp2'])
        output["ebmup1"] = self["ebeam1"]
        output["ebmup2"] = self["ebeam2"]
        output["pdfgup1"] = 0
        output["pdfgup2"] = 0
        output["pdfsup1"] = self.get_pdf_id(self["pdlabel"])
        output["pdfsup2"] = self.get_pdf_id(self["pdlabel"])
        return output
    
    def get_pdf_id(self, pdf):
        if pdf == "lhapdf":
            lhaid = self["lhaid"]
            if isinstance(lhaid, list):
                return lhaid[0]
            else:
                return lhaid
        else: 
            return {'none': 0, 'mrs02nl':20250, 'mrs02nn':20270, 'cteq4_m': 19150,
                    'cteq4_l':19170, 'cteq4_d':19160, 'cteq5_m':19050, 
                    'cteq5_d':19060,'cteq5_l':19070,'cteq5m1':19051,
                    'cteq6_m':10000,'cteq6_l':10041,'cteq6l1':10042,
                    'nn23lo':246800,'nn23lo1':247000,'nn23nlo':244800
                    }[pdf]    
    
    def get_lhapdf_id(self):
        return self.get_pdf_id(self['pdlabel'])

    def remove_all_cut(self): 
        """remove all the cut"""

        for name in self.cuts_parameter:
            targettype = type(self[name])
            if targettype == bool:
                self[name] = False
            elif 'min' in name:
                self[name] = 0
            elif 'max' in name:
                self[name] = -1
            elif 'eta' in name:
                self[name] = -1
            else:
                self[name] = 0       

class RunCardLO(RunCard):
    """an object to handle in a nice way the run_card information"""
    
    def default_setup(self):
        """default value for the run_card.dat"""
        
        self.add_param("run_tag", "tag_1", include=False)
        self.add_param("gridpack", False)
        self.add_param("time_of_flight", -1.0, include=False, hidden=True)
        self.add_param("nevents", 10000)        
        self.add_param("iseed", 0)
        self.add_param("lpp1", 1, fortran_name="lpp(1)")
        self.add_param("lpp2", 1, fortran_name="lpp(2)")
        self.add_param("ebeam1", 6500.0, fortran_name="ebeam(1)")
        self.add_param("ebeam2", 6500.0, fortran_name="ebeam(2)")
        self.add_param("polbeam1", 0.0, fortran_name="pb1")
        self.add_param("polbeam2", 0.0, fortran_name="pb2")
        self.add_param("pdlabel", "nn23lo1")
        self.add_param("lhaid", 230000, hidden=True)
        self.add_param("fixed_ren_scale", False)
        self.add_param("fixed_fac_scale", False)
        self.add_param("scale", 91.1880)
        self.add_param("dsqrt_q2fact1", 91.1880, fortran_name="sf1")
        self.add_param("dsqrt_q2fact2", 91.1880, fortran_name="sf2")
        self.add_param("dynamical_scale_choice", -1)
        
        # Bias module options
        self.add_param("bias_module", 'None', include=False)
        self.add_param('bias_parameters', {'__type__':1.0}, include='BIAS/bias.inc')
                
        #matching
        self.add_param("scalefact", 1.0)
        self.add_param("ickkw", 0,                                              comment="\'0\' for standard fixed order computation.\n\'1\' for MLM merging activates alphas and pdf re-weighting according to a kt clustering of the QCD radiation.")
        self.add_param("highestmult", 1, fortran_name="nhmult", hidden=True)
        self.add_param("ktscheme", 1, hidden=True)
        self.add_param("alpsfact", 1.0)
        self.add_param("chcluster", False, hidden=True)
        self.add_param("pdfwgt", True, hidden=True)
        self.add_param("asrwgtflavor", 5)
        self.add_param("clusinfo", True)
        self.add_param("lhe_version", 3.0)
        self.add_param("event_norm", "average", include=False, sys_default='sum')
        #cut
        self.add_param("auto_ptj_mjj", False)
        self.add_param("bwcutoff", 15.0)
        self.add_param("cut_decays", False)
        self.add_param("nhel", 0, include=False)
        #pt cut
        self.add_param("ptj", 20.0, cut=True)
        self.add_param("ptb", 0.0, cut=True)
        self.add_param("pta", 10.0, cut=True)
        self.add_param("ptl", 10.0, cut=True)
        self.add_param("misset", 0.0, cut=True)
        self.add_param("ptheavy", 0.0, cut=True,                                comment='this cut apply on particle heavier than 10 GeV')
        self.add_param("ptonium", 1.0, legacy=True)
        self.add_param("ptjmax", -1.0, cut=True)
        self.add_param("ptbmax", -1.0, cut=True)
        self.add_param("ptamax", -1.0, cut=True)
        self.add_param("ptlmax", -1.0, cut=True)
        self.add_param("missetmax", -1.0, cut=True)
        # E cut
        self.add_param("ej", 0.0, cut=True)
        self.add_param("eb", 0.0, cut=True)
        self.add_param("ea", 0.0, cut=True)
        self.add_param("el", 0.0, cut=True)
        self.add_param("ejmax", -1.0, cut=True)
        self.add_param("ebmax", -1.0, cut=True)
        self.add_param("eamax", -1.0, cut=True)
        self.add_param("elmax", -1.0, cut=True)
        # Eta cut
        self.add_param("etaj", 5.0, cut=True)
        self.add_param("etab", -1.0, cut=True)
        self.add_param("etaa", 2.5, cut=True)
        self.add_param("etal", 2.5, cut=True)
        self.add_param("etaonium", 0.6, legacy=True)
        self.add_param("etajmin", 0.0, cut=True)
        self.add_param("etabmin", 0.0, cut=True)
        self.add_param("etaamin", 0.0, cut=True)
        self.add_param("etalmin", 0.0, cut=True)
        # DRJJ
        self.add_param("drjj", 0.4, cut=True)
        self.add_param("drbb", 0.0, cut=True)
        self.add_param("drll", 0.4, cut=True)
        self.add_param("draa", 0.4, cut=True)
        self.add_param("drbj", 0.0, cut=True)
        self.add_param("draj", 0.4, cut=True)
        self.add_param("drjl", 0.4, cut=True)
        self.add_param("drab", 0.0, cut=True)
        self.add_param("drbl", 0.0, cut=True)
        self.add_param("dral", 0.4, cut=True)
        self.add_param("drjjmax", -1.0, cut=True)
        self.add_param("drbbmax", -1.0, cut=True)
        self.add_param("drllmax", -1.0, cut=True)
        self.add_param("draamax", -1.0, cut=True)
        self.add_param("drbjmax", -1.0, cut=True)
        self.add_param("drajmax", -1.0, cut=True)
        self.add_param("drjlmax", -1.0, cut=True)
        self.add_param("drabmax", -1.0, cut=True)
        self.add_param("drblmax", -1.0, cut=True)
        self.add_param("dralmax", -1.0, cut=True)
        # invariant mass
        self.add_param("mmjj", 0.0, cut=True)
        self.add_param("mmbb", 0.0, cut=True)
        self.add_param("mmaa", 0.0, cut=True)
        self.add_param("mmll", 0.0, cut=True)
        self.add_param("mmjjmax", -1.0, cut=True)
        self.add_param("mmbbmax", -1.0, cut=True)                
        self.add_param("mmaamax", -1.0, cut=True)
        self.add_param("mmllmax", -1.0, cut=True)
        self.add_param("mmnl", 0.0, cut=True)
        self.add_param("mmnlmax", -1.0, cut=True)
        #minimum/max pt for sum of leptons
        self.add_param("ptllmin", 0.0, cut=True)
        self.add_param("ptllmax", -1.0, cut=True)
        self.add_param("xptj", 0.0, cut=True)
        self.add_param("xptb", 0.0, cut=True)
        self.add_param("xpta", 0.0, cut=True) 
        self.add_param("xptl", 0.0, cut=True)
        # ordered pt jet 
        self.add_param("ptj1min", 0.0, cut=True)
        self.add_param("ptj1max", -1.0, cut=True)
        self.add_param("ptj2min", 0.0, cut=True)
        self.add_param("ptj2max", -1.0, cut=True)
        self.add_param("ptj3min", 0.0, cut=True)
        self.add_param("ptj3max", -1.0, cut=True)
        self.add_param("ptj4min", 0.0, cut=True)
        self.add_param("ptj4max", -1.0, cut=True)                
        self.add_param("cutuse", 0, cut=True)
        # ordered pt lepton
        self.add_param("ptl1min", 0.0, cut=True)
        self.add_param("ptl1max", -1.0, cut=True)
        self.add_param("ptl2min", 0.0, cut=True)
        self.add_param("ptl2max", -1.0, cut=True)
        self.add_param("ptl3min", 0.0, cut=True)
        self.add_param("ptl3max", -1.0, cut=True)        
        self.add_param("ptl4min", 0.0, cut=True)
        self.add_param("ptl4max", -1.0, cut=True)
        # Ht sum of jets
        self.add_param("htjmin", 0.0, cut=True)
        self.add_param("htjmax", -1.0, cut=True)
        self.add_param("ihtmin", 0.0, cut=True)
        self.add_param("ihtmax", -1.0, cut=True)
        self.add_param("ht2min", 0.0, cut=True) 
        self.add_param("ht3min", 0.0, cut=True)
        self.add_param("ht4min", 0.0, cut=True)
        self.add_param("ht2max", -1.0, cut=True)
        self.add_param("ht3max", -1.0, cut=True)
        self.add_param("ht4max", -1.0, cut=True)
        # photon isolation
        self.add_param("ptgmin", 0.0, cut=True)
        self.add_param("r0gamma", 0.4)
        self.add_param("xn", 1.0)
        self.add_param("epsgamma", 1.0) 
        self.add_param("isoem", True)
        self.add_param("xetamin", 0.0, cut=True)
        self.add_param("deltaeta", 0.0, cut=True)
        self.add_param("ktdurham", -1.0, fortran_name="kt_durham", cut=True)
        self.add_param("dparameter", 0.4, fortran_name="d_parameter", cut=True)
        self.add_param("ptlund", -1.0, fortran_name="pt_lund", cut=True)
        self.add_param("pdgs_for_merging_cut", [21, 1, 2, 3, 4, 5, 6])
        self.add_param("maxjetflavor", 4)
        self.add_param("xqcut", 0.0, cut=True)
        self.add_param("use_syst", True)
        self.add_param("sys_scalefact", "0.5 1 2", include=False)
        self.add_param("sys_alpsfact", "None", include=False)
        self.add_param("sys_matchscale", "auto", include=False)
        self.add_param("sys_pdf", "NNPDF23_lo_as_0130_qed", include=False)
        self.add_param("sys_scalecorrelation", -1, include=False)

        #parameter not in the run_card by default
        self.add_param('gridrun', False, hidden=True)
        self.add_param('fixed_couplings', True, hidden=True)
        self.add_param('mc_grouped_subproc', True, hidden=True)
        self.add_param('xmtcentral', 0.0, hidden=True, fortran_name="xmtc")
        self.add_param('d', 1.0, hidden=True)
        self.add_param('gseed', 0, hidden=True, include=False)
        self.add_param('issgridfile', '', hidden=True)
        #job handling of the survey/ refine
        self.add_param('job_strategy', 0, hidden=True, include=False)
        self.add_param('survey_splitting', -1, hidden=True, include=False)
        self.add_param('refine_evt_by_job', -1, hidden=True, include=False)
        # Specify what particle IDs to use for the CKKWL merging cut ktdurham
        
    def check_validity(self):
        """ """
        
        super(RunCardLO, self).check_validity()
        
        #Make sure that nhel is only either 0 (i.e. no MC over hel) or
        #1 (MC over hel with importance sampling). In particular, it can
        #no longer be > 1.
        if 'nhel' not in self.user_set:
            raise InvalidRunCard, "Parameter nhel is not defined in the run_card."
        if self['nhel'] not in [1,0]:
            raise InvalidRunCard, "Parameter nhel can only be '0' or '1', "+\
                                                          "not %s." % self['nhel']
        if int(self['maxjetflavor']) > 6:
            raise InvalidRunCard, 'maxjetflavor should be lower than 5! (6 is partly supported)'
  
        if len(self['pdgs_for_merging_cut']) > 1000:
            raise InvalidRunCard, "The number of elements in "+\
                               "'pdgs_for_merging_cut' should not exceed 1000."
  
        # some cut need to be deactivated in presence of isolation
        if self['ptgmin'] > 0:
            if self['pta'] > 0:
                logger.warning('pta cut discarded since photon isolation is used')
                self['pta'] = 0.0
            if self['draj'] > 0:
                logger.warning('draj cut discarded since photon isolation is used')
                self['draj'] = 0.0   
        
        # special treatment for gridpack use the gseed instead of the iseed        
        if self['gridrun']:
            self['iseed'] = self['gseed']
        
        #Some parameter need to be fixed when using syscalc
        if self['use_syst']:
            if self['scalefact'] != 1.0:
                logger.warning('Since use_syst=T, We change the value of \'scalefact\' to 1')
                self['scalefact'] = 1.0
     
        # CKKW Treatment
        if self['ickkw'] > 0:
            if self['ickkw'] != 1:
                logger.critical('ickkw >1 is pure alpha and only partly implemented.')
                import madgraph.interface.extended_cmd as basic_cmd
                answer = basic_cmd.smart_input('Do you really want to continue', allow_arg=['y','n'], default='n')
                if answer !='y':
                    raise InvalidRunCard, 'ickkw>1 is still in alpha'
            if self['use_syst']:
                # some additional parameter need to be fixed for Syscalc + matching
                if self['alpsfact'] != 1.0:
                    logger.warning('Since use_syst=T, We change the value of \'alpsfact\' to 1')
                    self['alpsfact'] =1.0
            if self['maxjetflavor'] == 6:
                raise InvalidRunCard, 'maxjetflavor at 6 is NOT supported for matching!'
            if self['ickkw'] == 2:
                # add warning if ckkw selected but the associate parameter are empty
                self.get_default('highestmult', log_level=20)                   
                self.get_default('issgridfile', 'issudgrid.dat', log_level=20)
        if self['xqcut'] > 0:
            if self['ickkw'] == 0:
                logger.error('xqcut>0 but ickkw=0. Potentially not fully consistent setup. Be carefull')
                import time
                time.sleep(5)
            if self['drjj'] != 0:
                logger.warning('Since icckw>0, We change the value of \'drjj\' to 0')
                self['drjj'] = 0
            if self['drjl'] != 0:
                logger.warning('Since icckw>0, We change the value of \'drjl\' to 0')
                self['drjl'] = 0    
            if not self['auto_ptj_mjj']:         
                if self['mmjj'] > self['xqcut']:
                    logger.warning('mmjj > xqcut (and auto_ptj_mjj = F). MMJJ set to 0')
                    self['mmjj'] = 0.0 



        # check validity of the pdf set
        possible_set = ['lhapdf', 'mrs02nl','mrs02nn',
        'cteq4_m', 'cteq4_l','cteq4_d',
        'cteq5_m','cteq5_d','cteq5_l','cteq5m1',
        'cteq6_m','cteq6_l', 'cteq6l1',
        'nn23lo', 'nn23lo1', 'nn23nlo']
                        
    
        if self['pdlabel'] not in possible_set:
            raise InvalidRunCard, 'Invalid PDF set (argument of pdlabel): %s. Possible choice are:\n %s' % (self['pdlabel'], ', '.join(possible_set))
        if self['pdlabel'] == 'lhapdf':
            #add warning if lhaid not define
            self.get_default('lhaid', log_level=20)
   
        for name in self.legacy_parameter:
            if self[name] != self.legacy_parameter[name]:
                logger.warning("The parameter %s is not supported anymore this parameter will be ignored." % name)
                

            
        
    def create_default_for_process(self, proc_characteristic, history, proc_def):
        """Rules
          process 1->N all cut set on off.
          loop_induced -> MC over helicity
          e+ e- beam -> lpp:0 ebeam:500
          p p beam -> set maxjetflavor automatically
          more than one multiplicity: ickkw=1 xqcut=30 use_syst=F
         """

        if proc_characteristic['loop_induced']:
            self['nhel'] = 1
        self['pdgs_for_merging_cut'] = proc_characteristic['colored_pdgs']

        if proc_characteristic['ninitial'] == 1:
            #remove all cut
            self.remove_all_cut()
            self['use_syst'] = False
        else:
            # check for beam_id
            beam_id = set()
            for proc in proc_def:
                for oneproc in proc:
                    for leg in oneproc['legs']:
                        if not leg['state']:
                            beam_id.add(leg['id'])
            if any(i in beam_id for i in [1,-1,2,-2,3,-3,4,-4,5,-5,21,22]):
                maxjetflavor = max([4]+[abs(i) for i in beam_id if  -7< i < 7])
                self['maxjetflavor'] = maxjetflavor
                self['asrwgtflavor'] = maxjetflavor
                pass
            elif 11 in beam_id or -11 in beam_id:
                self['lpp1'] = 0
                self['lpp2'] = 0
                self['ebeam1'] = 500
                self['ebeam2'] = 500
            else:
                self['lpp1'] = 0
                self['lpp2'] = 0                
                
        # Check if need matching
        min_particle = 99
        max_particle = 0
        for proc in proc_def:
            min_particle = min(len(proc[0]['legs']), min_particle)
            max_particle = max(len(proc[0]['legs']), max_particle)
        if min_particle != max_particle:
            #take one of the process with min_particle
            for procmin in proc_def:
                if len(procmin[0]['legs']) != min_particle:
                    continue
                else:
                    idsmin = [l['id'] for l in procmin[0]['legs']]
                    break
            matching = False
            for procmax in proc_def:
                if len(procmax[0]['legs']) != max_particle:
                    continue
                idsmax =  [l['id'] for l in procmax[0]['legs']]
                for i in idsmin:
                    if i not in idsmax:
                        continue
                    else:
                        idsmax.remove(i)
                for j in idsmax:
                    if j not in [1,-1,2,-2,3,-3,4,-4,5,-5,21]:
                        break
                else:
                    # all are jet => matching is ON
                    matching=True
                    break 
            
            if matching:
                self['ickkw'] = 1
                self['xqcut'] = 30
                #self['use_syst'] = False 
                self['drjj'] = 0
                self['drjl'] = 0
                self['sys_alpsfact'] = "0.5 1 2"
                
            
    def write(self, output_file, template=None, python_template=False):
        """Write the run_card in output_file according to template 
           (a path to a valid run_card)"""

        if not template:
            if not MADEVENT:
                template = pjoin(MG5DIR, 'Template', 'LO', 'Cards', 
                                                        'run_card.dat')
                python_template = True
            else:
                template = pjoin(MEDIR, 'Cards', 'run_card_default.dat')
                python_template = False
       
        super(RunCardLO, self).write(output_file, template=template,
                                    python_template=python_template)            


class InvalidMadAnalysis5Card(InvalidCmd):
    pass

class MadAnalysis5Card(dict):
    """ A class to store a MadAnalysis5 card. Very basic since it is basically
    free format."""
    
    _MG5aMC_escape_tag = '@MG5aMC'
    
    _default_hadron_inputs = ['*.hepmc', '*.hep', '*.stdhep', '*.lhco','*.root']
    _default_parton_inputs = ['*.lhe']
    _skip_analysis         = False
    
    @classmethod
    def events_can_be_reconstructed(cls, file_path):
        """ Checks from the type of an event file whether it can be reconstructed or not."""
        return not (file_path.endswith('.lhco') or file_path.endswith('.lhco.gz') or \
                          file_path.endswith('.root') or file_path.endswith('.root.gz'))
    
    @classmethod
    def empty_analysis(cls):
        """ A method returning the structure of an empty analysis """
        return {'commands':[],
                'reconstructions':[]}

    @classmethod
    def empty_reconstruction(cls):
        """ A method returning the structure of an empty reconstruction """
        return {'commands':[],
                'reco_output':'lhe'}

    def default_setup(self):
        """define the default value""" 
        self['mode']      = 'parton'
        self['inputs']    = []
        # None is the default stdout level, it will be set automatically by MG5aMC
        self['stdout_lvl'] = None
        # These two dictionaries are formated as follows:
        #     {'analysis_name':
        #          {'reconstructions' : ['associated_reconstructions_name']}
        #          {'commands':['analysis command lines here']}    }
        # with values being of the form of the empty_analysis() attribute
        # of this class and some other property could be added to this dictionary
        # in the future.
        self['analyses']       = {}
        # The recasting structure contains on set of commands and one set of 
        # card lines. 
        self['recasting']      = {'commands':[],'card':[]}
        # Add the default trivial reconstruction to use an lhco input
        # This is just for the structure
        self['reconstruction'] = {'lhco_input':
                                        MadAnalysis5Card.empty_reconstruction(),
                                  'root_input':
                                        MadAnalysis5Card.empty_reconstruction()}
        self['reconstruction']['lhco_input']['reco_output']='lhco'
        self['reconstruction']['root_input']['reco_output']='root'        

        # Specify in which order the analysis/recasting were specified
        self['order'] = []

    def __init__(self, finput=None,mode=None):
        if isinstance(finput, self.__class__):
            dict.__init__(self, finput)
            assert finput.__dict__.keys()
            for key in finput.__dict__:
                setattr(self, key, copy.copy(getattr(finput, key)) )
            return
        else:
            dict.__init__(self)
        
        # Initialize it with all the default value
        self.default_setup()
        if not mode is None:
            self['mode']=mode

        # if input is define read that input
        if isinstance(finput, (file, str, StringIO.StringIO)):
            self.read(finput, mode=mode)
    
    def read(self, input, mode=None):
        """ Read an MA5 card"""
        
        if mode not in [None,'parton','hadron']:
            raise MadGraph5Error('A MadAnalysis5Card can be read online the modes'+
                                                         "'parton' or 'hadron'")
        card_mode = mode
        
        if isinstance(input, (file, StringIO.StringIO)):
            input_stream = input
        elif isinstance(input, str):
            if not os.path.isfile(input):
                raise InvalidMadAnalysis5Card("Cannot read the MadAnalysis5 card."+\
                                                    "File '%s' not found."%input)
            if mode is None and 'hadron' in input:
                card_mode = 'hadron'
            input_stream = open(input,'r')
        else:
            raise MadGraph5Error('Incorrect input for the read function of'+\
              ' the MadAnalysis5Card card. Received argument type is: %s'%str(type(input)))

        # Reinstate default values
        self.__init__()
        current_name = 'default'
        current_type = 'analyses'
        for line in input_stream:
            # Skip comments for now
            if line.startswith('#'):
                continue
            if line.endswith('\n'):
                line = line[:-1]
            if line.strip()=='':
                continue
            if line.startswith(self._MG5aMC_escape_tag):
                try:
                    option,value = line[len(self._MG5aMC_escape_tag):].split('=')
                    value = value.strip()
                except ValueError:
                    option = line[len(self._MG5aMC_escape_tag):]
                option = option.strip()
                
                if option=='inputs':
                    self['inputs'].extend([v.strip() for v in value.split(',')])
                
                elif option == 'skip_analysis':
                    self._skip_analysis = True

                elif option=='stdout_lvl':
                    try: # It is likely an int
                        self['stdout_lvl']=int(value)
                    except ValueError:
                        try: # Maybe the user used something like 'logging.INFO'
                            self['stdout_lvl']=eval(value)
                        except:
                            try:
                               self['stdout_lvl']=eval('logging.%s'%value)
                            except:
                                raise InvalidMadAnalysis5Card(
                 "MA5 output level specification '%s' is incorrect."%str(value))
                
                elif option=='analysis_name':
                    current_type = 'analyses'
                    current_name = value
                    if current_name in self[current_type]:
                        raise InvalidMadAnalysis5Card(
               "Analysis '%s' already defined in MadAnalysis5 card"%current_name)
                    else:
                        self[current_type][current_name] = MadAnalysis5Card.empty_analysis()
                
                elif option=='set_reconstructions':
                    try:
                        reconstructions = eval(value)
                        if not isinstance(reconstructions, list):
                            raise
                    except:
                        raise InvalidMadAnalysis5Card("List of reconstructions"+\
                         " '%s' could not be parsed in MadAnalysis5 card."%value)
                    if current_type!='analyses' and current_name not in self[current_type]:
                        raise InvalidMadAnalysis5Card("A list of reconstructions"+\
                                   "can only be defined in the context of an "+\
                                             "analysis in a MadAnalysis5 card.")
                    self[current_type][current_name]['reconstructions']=reconstructions
                    continue
                
                elif option=='reconstruction_name':
                    current_type = 'reconstruction'
                    current_name = value
                    if current_name in self[current_type]:
                        raise InvalidMadAnalysis5Card(
               "Reconstruction '%s' already defined in MadAnalysis5 hadron card"%current_name)
                    else:
                        self[current_type][current_name] = MadAnalysis5Card.empty_reconstruction()

                elif option=='reco_output':
                    if current_type!='reconstruction' or current_name not in \
                                                         self['reconstruction']:
                        raise InvalidMadAnalysis5Card(
               "Option '%s' is only available within the definition of a reconstruction"%option)
                    if not value.lower() in ['lhe','root']:
                        raise InvalidMadAnalysis5Card(
                                  "Option '%s' can only take the values 'lhe' or 'root'"%option)
                    self['reconstruction'][current_name]['reco_output'] = value.lower()
                
                elif option.startswith('recasting'):
                    current_type = 'recasting'
                    try:
                        current_name = option.split('_')[1]
                    except:
                        raise InvalidMadAnalysis5Card('Malformed MA5 recasting option %s.'%option)
                    if len(self['recasting'][current_name])>0:
                        raise InvalidMadAnalysis5Card(
               "Only one recasting can be defined in MadAnalysis5 hadron card")
                
                else:
                    raise InvalidMadAnalysis5Card(
               "Unreckognized MG5aMC instruction in MadAnalysis5 card: '%s'"%option)
                
                if option in ['analysis_name','reconstruction_name'] or \
                                                 option.startswith('recasting'):
                    self['order'].append((current_type,current_name))
                continue

            # Add the default analysis if needed since the user does not need
            # to specify it.
            if current_name == 'default' and current_type == 'analyses' and\
                                          'default' not in self['analyses']:
                    self['analyses']['default'] = MadAnalysis5Card.empty_analysis()
                    self['order'].append(('analyses','default'))

            if current_type in ['recasting']:
                self[current_type][current_name].append(line)
            elif current_type in ['reconstruction']:
                self[current_type][current_name]['commands'].append(line)
            elif current_type in ['analyses']:
                self[current_type][current_name]['commands'].append(line)

        if 'reconstruction' in self['analyses'] or len(self['recasting']['card'])>0:
            if mode=='parton':
                raise InvalidMadAnalysis5Card(
      "A parton MadAnalysis5 card cannot specify a recombination or recasting.")
            card_mode = 'hadron'
        elif mode is None:
            card_mode = 'parton'

        self['mode'] = card_mode
        if self['inputs'] == []:
            if self['mode']=='hadron':
                self['inputs']  = self._default_hadron_inputs
            else:
                self['inputs']  = self._default_parton_inputs
        
        # Make sure at least one reconstruction is specified for each hadron
        # level analysis and that it exists.
        if self['mode']=='hadron':
            for analysis_name, analysis in self['analyses'].items():
                if len(analysis['reconstructions'])==0:
                    raise InvalidMadAnalysis5Card('Hadron-level analysis '+\
                      "'%s' is not specified any reconstruction(s)."%analysis_name)
                if any(reco not in self['reconstruction'] for reco in \
                                                   analysis['reconstructions']):
                    raise InvalidMadAnalysis5Card('A reconstructions specified in'+\
                                 " analysis '%s' is not defined."%analysis_name)
    
    def write(self, output):
        """ Write an MA5 card."""

        if isinstance(output, (file, StringIO.StringIO)):
            output_stream = output
        elif isinstance(output, str):
            output_stream = open(output,'w')
        else:
            raise MadGraph5Error('Incorrect input for the write function of'+\
              ' the MadAnalysis5Card card. Received argument type is: %s'%str(type(output)))
        
        output_lines = []
        if self._skip_analysis:
            output_lines.append('%s skip_analysis'%self._MG5aMC_escape_tag)
        output_lines.append('%s inputs = %s'%(self._MG5aMC_escape_tag,','.join(self['inputs'])))
        if not self['stdout_lvl'] is None:
            output_lines.append('%s stdout_lvl=%s'%(self._MG5aMC_escape_tag,self['stdout_lvl']))
        for definition_type, name in self['order']:
            
            if definition_type=='analyses':
                output_lines.append('%s analysis_name = %s'%(self._MG5aMC_escape_tag,name))
                output_lines.append('%s set_reconstructions = %s'%(self._MG5aMC_escape_tag,
                                str(self['analyses'][name]['reconstructions'])))                
            elif definition_type=='reconstruction':
                output_lines.append('%s reconstruction_name = %s'%(self._MG5aMC_escape_tag,name))
            elif definition_type=='recasting':
                output_lines.append('%s recasting_%s'%(self._MG5aMC_escape_tag,name))

            if definition_type in ['recasting']:
                output_lines.extend(self[definition_type][name])
            elif definition_type in ['reconstruction']:
                output_lines.append('%s reco_output = %s'%(self._MG5aMC_escape_tag,
                                    self[definition_type][name]['reco_output']))                
                output_lines.extend(self[definition_type][name]['commands'])
            elif definition_type in ['analyses']:
                output_lines.extend(self[definition_type][name]['commands'])                
        
        output_stream.write('\n'.join(output_lines))
        
        return
    
    def get_MA5_cmds(self, inputs_arg, submit_folder, run_dir_path=None, 
                                               UFO_model_path=None, run_tag=''):
        """ Returns a list of tuples ('AnalysisTag',['commands']) specifying 
        the commands of the MadAnalysis runs required from this card. 
        At parton-level, the number of such commands is the number of analysis 
        asked for. In the future, the idea is that the entire card can be
        processed in one go from MA5 directly."""
        
        if isinstance(inputs_arg, list):
            inputs = inputs_arg
        elif isinstance(inputs_arg, str):
            inputs = [inputs_arg]
        else:
            raise MadGraph5Error("The function 'get_MA5_cmds' can only take "+\
                            " a string or a list for the argument 'inputs_arg'")
        
        if len(inputs)==0:
            raise MadGraph5Error("The function 'get_MA5_cmds' must have "+\
                                              " at least one input specified'")
        
        if run_dir_path is None:
            run_dir_path = os.path.dirname(inputs_arg)
        
        cmds_list = []
        
        UFO_load = []
        # first import the UFO if provided
        if UFO_model_path:
            UFO_load.append('import %s'%UFO_model_path)
        
        def get_import(input, type=None):
            """ Generates the MA5 import commands for that event file. """
            dataset_name = os.path.basename(input).split('.')[0]
            res = ['import %s as %s'%(input, dataset_name)]
            if not type is None:
                res.append('set %s.type = %s'%(dataset_name, type))
            return res
        
        fifo_status = {'warned_fifo':False,'fifo_used_up':False}
        def warn_fifo(input):
            if not input.endswith('.fifo'):
                return False
            if not fifo_status['fifo_used_up']:
                fifo_status['fifo_used_up'] = True
                return False
            else:
                if not fifo_status['warned_fifo']:
                    logger.warning('Only the first MA5 analysis/reconstructions can be run on a fifo. Subsequent runs will skip fifo inputs.')
                    fifo_status['warned_fifo'] = True
                return True
            
        # Then the event file(s) input(s)
        inputs_load = []
        for input in inputs:
            inputs_load.extend(get_import(input))
        
        submit_command = 'submit %s'%submit_folder+'_%s'
        
        # Keep track of the reconstruction outpus in the MA5 workflow
        # Keys are reconstruction names and values are .lhe.gz reco file paths.
        # We put by default already the lhco/root ones present
        reconstruction_outputs = {
                'lhco_input':[f for f in inputs if 
                                 f.endswith('.lhco') or f.endswith('.lhco.gz')],
                'root_input':[f for f in inputs if 
                                 f.endswith('.root') or f.endswith('.root.gz')]}

        # If a recasting card has to be written out, chose here its path
        recasting_card_path = pjoin(run_dir_path,
       '_'.join([run_tag,os.path.basename(submit_folder),'recasting_card.dat']))

        # Make sure to only run over one analysis over each fifo.
        for definition_type, name in self['order']:
            if definition_type == 'reconstruction':   
                analysis_cmds = list(self['reconstruction'][name]['commands'])
                reco_outputs = []
                for i_input, input in enumerate(inputs):
                    # Skip lhco/root as they must not be reconstructed
                    if not MadAnalysis5Card.events_can_be_reconstructed(input):
                        continue
                    # Make sure the input is not a used up fifo.
                    if warn_fifo(input):
                        continue
                    analysis_cmds.append('import %s as reco_events'%input)
                    if self['reconstruction'][name]['reco_output']=='lhe':
                        reco_outputs.append('%s_%s.lhe.gz'%(os.path.basename(
                               input).replace('_events','').split('.')[0],name))
                        analysis_cmds.append('set main.outputfile=%s'%reco_outputs[-1])
                    elif self['reconstruction'][name]['reco_output']=='root':
                        reco_outputs.append('%s_%s.root'%(os.path.basename(
                               input).replace('_events','').split('.')[0],name))
                        analysis_cmds.append('set main.fastsim.rootfile=%s'%reco_outputs[-1])
                    analysis_cmds.append(
                                 submit_command%('reco_%s_%d'%(name,i_input+1)))
                    analysis_cmds.append('remove reco_events')
                    
                reconstruction_outputs[name]= [pjoin(run_dir_path,rec_out) 
                                                    for rec_out in reco_outputs]
                if len(reco_outputs)>0:
                    cmds_list.append(('_reco_%s'%name,analysis_cmds))

            elif definition_type == 'analyses':
                if self['mode']=='parton':
                    cmds_list.append( (name, UFO_load+inputs_load+
                      self['analyses'][name]['commands']+[submit_command%name]) )
                elif self['mode']=='hadron':
                    # Also run on the already reconstructed root/lhco files if found.
                    for reco in self['analyses'][name]['reconstructions']+\
                                                    ['lhco_input','root_input']:
                        if len(reconstruction_outputs[reco])==0:
                            continue
                        if self['reconstruction'][reco]['reco_output']=='lhe':
                            # For the reconstructed lhe output we must be in parton mode
                            analysis_cmds = ['set main.mode = parton']
                        else:
                            analysis_cmds = []
                        analysis_cmds.extend(sum([get_import(rec_out) for 
                                   rec_out in reconstruction_outputs[reco]],[]))
                        analysis_cmds.extend(self['analyses'][name]['commands'])
                        analysis_cmds.append(submit_command%('%s_%s'%(name,reco)))
                        cmds_list.append( ('%s_%s'%(name,reco),analysis_cmds)  )

            elif definition_type == 'recasting':
                if len(self['recasting']['card'])==0:
                    continue
                if name == 'card':
                    # Create the card here
                    open(recasting_card_path,'w').write('\n'.join(self['recasting']['card']))
                if name == 'commands':
                    recasting_cmds = list(self['recasting']['commands'])
                    # Exclude LHCO files here of course
                    n_inputs = 0
                    for input in inputs:
                        if not MadAnalysis5Card.events_can_be_reconstructed(input):
                            continue
                        # Make sure the input is not a used up fifo.
                        if warn_fifo(input):
                            continue
                        recasting_cmds.extend(get_import(input,'signal'))
                        n_inputs += 1

                    recasting_cmds.append('set main.recast.card_path=%s'%recasting_card_path)
                    recasting_cmds.append(submit_command%'Recasting')
                    if n_inputs>0:
                        cmds_list.append( ('Recasting',recasting_cmds))

        return cmds_list

class RunCardNLO(RunCard):
    """A class object for the run_card for a (aMC@)NLO pocess"""

    def default_setup(self):
        """define the default value"""
        
        self.add_param('run_tag', 'tag_1', include=False)
        self.add_param('nevents', 10000)
        self.add_param('req_acc', -1.0, include=False)
        self.add_param('nevt_job', -1, include=False)
        self.add_param('event_norm', 'average')
        #FO parameter
        self.add_param('req_acc_fo', 0.01, include=False)        
        self.add_param('npoints_fo_grid', 5000, include=False)
        self.add_param('niters_fo_grid', 4, include=False)
        self.add_param('npoints_fo', 10000, include=False)        
        self.add_param('niters_fo', 6, include=False)
        #seed and collider
        self.add_param('iseed', 0)
        self.add_param('lpp1', 1, fortran_name='lpp(1)')        
        self.add_param('lpp2', 1, fortran_name='lpp(2)')                        
        self.add_param('ebeam1', 6500.0, fortran_name='ebeam(1)')
        self.add_param('ebeam2', 6500.0, fortran_name='ebeam(2)')        
        self.add_param('pdlabel', 'nn23nlo')                
        self.add_param('lhaid', [244600],fortran_name='lhaPDFid')
        self.add_param('lhapdfsetname', ['internal_use_only'], system=True)
        #shower and scale
        self.add_param('parton_shower', 'HERWIG6', fortran_name='shower_mc')        
        self.add_param('shower_scale_factor',1.0)
        self.add_param('fixed_ren_scale', False)
        self.add_param('fixed_fac_scale', False)
        self.add_param('mur_ref_fixed', 91.118)                       
        self.add_param('muf1_ref_fixed', -1.0, hidden=True)
        self.add_param('muf_ref_fixed', 91.118)                       
        self.add_param('muf2_ref_fixed', -1.0, hidden=True)
        self.add_param("dynamical_scale_choice", [-1],fortran_name='dyn_scale')
        self.add_param('fixed_qes_scale', False, hidden=True)
        self.add_param('qes_ref_fixed', -1.0, hidden=True)
        self.add_param('mur_over_ref', 1.0)
        self.add_param('muf_over_ref', 1.0)                       
        self.add_param('muf1_over_ref', -1.0, hidden=True)                       
        self.add_param('muf2_over_ref', -1.0, hidden=True)
        self.add_param('qes_over_ref', -1.0, hidden=True)
        self.add_param('reweight_scale', [True], fortran_name='lscalevar')
        self.add_param('rw_rscale_down', -1.0, hidden=True)        
        self.add_param('rw_rscale_up', -1.0, hidden=True)
        self.add_param('rw_fscale_down', -1.0, hidden=True)                       
        self.add_param('rw_fscale_up', -1.0, hidden=True)
        self.add_param('rw_rscale', [1.0,2.0,0.5], fortran_name='scalevarR')
        self.add_param('rw_fscale', [1.0,2.0,0.5], fortran_name='scalevarF')
        self.add_param('reweight_pdf', [False], fortran_name='lpdfvar')
        self.add_param('pdf_set_min', 244601, hidden=True)
        self.add_param('pdf_set_max', 244700, hidden=True)
        self.add_param('store_rwgt_info', False)
        #merging
        self.add_param('ickkw', 0)
        self.add_param('bwcutoff', 15.0)
        #cuts        
        self.add_param('jetalgo', 1.0)
        self.add_param('jetradius', 0.7)         
        self.add_param('ptj', 10.0 , cut=True)
        self.add_param('etaj', -1.0, cut=True)        
        self.add_param('ptl', 0.0, cut=True)
        self.add_param('etal', -1.0, cut=True) 
        self.add_param('drll', 0.0, cut=True)
        self.add_param('drll_sf', 0.0, cut=True)        
        self.add_param('mll', 0.0, cut=True)
        self.add_param('mll_sf', 30.0, cut=True) 
        self.add_param('ptgmin', 20.0, cut=True)
        self.add_param('etagamma', -1.0)        
        self.add_param('r0gamma', 0.4)
        self.add_param('xn', 1.0)                         
        self.add_param('epsgamma', 1.0)
        self.add_param('isoem', True)        
        self.add_param('maxjetflavor', 4, hidden=True)
        self.add_param('iappl', 0)   
        self.add_param('lhe_version', 3, hidden=True, include=False)
    
    def check_validity(self):
        """check the validity of the various input"""
        
        super(RunCardNLO, self).check_validity()
        
        # For FxFx merging, make sure that the following parameters are set correctly:
        if self['ickkw'] == 3: 
            # 1. Renormalization and factorization (and ellis-sexton scales) are not fixed       
            scales=['fixed_ren_scale','fixed_fac_scale','fixed_QES_scale']
            for scale in scales:
                if self[scale]:
                    logger.warning('''For consistency in the FxFx merging, \'%s\' has been set to false'''
                                % scale,'$MG:color:BLACK')
                    self[scale]= False
            #and left to default dynamical scale
            if len(self["dynamical_scale_choice"]) > 1 or self["dynamical_scale_choice"][0] != -1:
                self["dynamical_scale_choice"] = [-1]
                self["reweight_scale"]=[self["reweight_scale"][0]]
                logger.warning('''For consistency in the FxFx merging, dynamical_scale_choice has been set to -1 (default)'''
                                ,'$MG:color:BLACK')
                
            # 2. Use kT algorithm for jets with pseudo-code size R=1.0
            jetparams=['jetradius','jetalgo']
            for jetparam in jetparams:
                if float(self[jetparam]) != 1.0:
                    logger.info('''For consistency in the FxFx merging, \'%s\' has been set to 1.0'''
                                % jetparam ,'$MG:color:BLACK')
                    self[jetparam] = 1.0
        elif self['ickkw'] == -1 and (self["dynamical_scale_choice"][0] != -1 or
                                      len(self["dynamical_scale_choice"]) > 1):
                self["dynamical_scale_choice"] = [-1]
                self["reweight_scale"]=[self["reweight_scale"][0]]
                logger.warning('''For consistency with the jet veto, the scale which will be used is ptj. dynamical_scale_choice will be set at -1.'''
                                ,'$MG:color:BLACK')            
                                
        # For interface to APPLGRID, need to use LHAPDF and reweighting to get scale uncertainties
        if self['iappl'] != 0 and self['pdlabel'].lower() != 'lhapdf':
            raise InvalidRunCard('APPLgrid generation only possible with the use of LHAPDF')
        if self['iappl'] != 0 and not self['reweight_scale']:
            raise InvalidRunCard('APPLgrid generation only possible with including' +\
                                      ' the reweighting to get scale dependence')

        # check that the pdf is set correctly
        possible_set = ['lhapdf','mrs02nl','mrs02nn', 'mrs0119','mrs0117','mrs0121','mrs01_j', 'mrs99_1','mrs99_2','mrs99_3','mrs99_4','mrs99_5','mrs99_6', 'mrs99_7','mrs99_8','mrs99_9','mrs9910','mrs9911','mrs9912', 'mrs98z1','mrs98z2','mrs98z3','mrs98z4','mrs98z5','mrs98ht', 'mrs98l1','mrs98l2','mrs98l3','mrs98l4','mrs98l5', 'cteq3_m','cteq3_l','cteq3_d', 'cteq4_m','cteq4_d','cteq4_l','cteq4a1','cteq4a2', 'cteq4a3','cteq4a4','cteq4a5','cteq4hj','cteq4lq', 'cteq5_m','cteq5_d','cteq5_l','cteq5hj','cteq5hq', 'cteq5f3','cteq5f4','cteq5m1','ctq5hq1','cteq5l1', 'cteq6_m','cteq6_d','cteq6_l','cteq6l1', 'nn23lo','nn23lo1','nn23nlo']
        if self['pdlabel'] not in possible_set:
            raise InvalidRunCard, 'Invalid PDF set (argument of pdlabel) possible choice are:\n %s' % ','.join(possible_set)

        # Hidden values check
        if self['qes_ref_fixed'] == -1.0:
            self['qes_ref_fixed']=self['mur_ref_fixed']
        if self['qes_over_ref'] == -1.0:
            self['qes_over_ref']=self['mur_over_ref']
        if self['muf1_over_ref'] != -1.0 and self['muf1_over_ref'] == self['muf2_over_ref']:
            self['muf_over_ref']=self['muf1_over_ref']
        if self['muf1_over_ref'] == -1.0:
            self['muf1_over_ref']=self['muf_over_ref']
        if self['muf2_over_ref'] == -1.0:
            self['muf2_over_ref']=self['muf_over_ref']
        if self['muf1_ref_fixed'] != -1.0 and self['muf1_ref_fixed'] == self['muf2_ref_fixed']:
            self['muf_ref_fixed']=self['muf1_ref_fixed']
        if self['muf1_ref_fixed'] == -1.0:
            self['muf1_ref_fixed']=self['muf_ref_fixed']
        if self['muf2_ref_fixed'] == -1.0:
            self['muf2_ref_fixed']=self['muf_ref_fixed']
        # overwrite rw_rscale and rw_fscale when rw_(r/f)scale_(down/up) are explicitly given in the run_card for backward compatibility.
        if (self['rw_rscale_down'] != -1.0 and ['rw_rscale_down'] not in self['rw_rscale']) or\
           (self['rw_rscale_up'] != -1.0 and ['rw_rscale_up'] not in self['rw_rscale']):
            self['rw_rscale']=[1.0,self['rw_rscale_up'],self['rw_rscale_down']]
        if (self['rw_fscale_down'] != -1.0 and ['rw_fscale_down'] not in self['rw_fscale']) or\
           (self['rw_fscale_up'] != -1.0 and ['rw_fscale_up'] not in self['rw_fscale']):
            self['rw_fscale']=[1.0,self['rw_fscale_up'],self['rw_fscale_down']]
    
        # PDF reweighting check
        if any(self['reweight_pdf']):
            # check that we use lhapdf if reweighting is ON
            if self['pdlabel'] != "lhapdf":
                raise InvalidRunCard, 'Reweight PDF option requires to use pdf sets associated to lhapdf. Please either change the pdlabel to use LHAPDF or set reweight_pdf to False.'

        # make sure set have reweight_pdf and lhaid of length 1 when not including lhapdf
        if self['pdlabel'] != "lhapdf":
            self['reweight_pdf']=[self['reweight_pdf'][0]]
            self['lhaid']=[self['lhaid'][0]]
            
        # make sure set have reweight_scale and dyn_scale_choice of length 1 when fixed scales:
        if self['fixed_ren_scale'] and self['fixed_fac_scale']:
            self['reweight_scale']=[self['reweight_scale'][0]]
            self['dynamical_scale_choice']=[0]

        # If there is only one reweight_pdf/reweight_scale, but
        # lhaid/dynamical_scale_choice are longer, expand the
        # reweight_pdf/reweight_scale list to have the same length
        if len(self['reweight_pdf']) == 1 and len(self['lhaid']) != 1:
            self['reweight_pdf']=self['reweight_pdf']*len(self['lhaid'])
            logger.warning("Setting 'reweight_pdf' for all 'lhaid' to %s" % self['reweight_pdf'][0])
        if len(self['reweight_scale']) == 1 and len(self['dynamical_scale_choice']) != 1:
            self['reweight_scale']=self['reweight_scale']*len(self['dynamical_scale_choice']) 
            logger.warning("Setting 'reweight_scale' for all 'dynamical_scale_choice' to %s" % self['reweight_pdf'][0])


        # Check that there are no identical elements in lhaid or dynamical_scale_choice
        if len(self['lhaid']) != len(set(self['lhaid'])):
                raise InvalidRunCard, "'lhaid' has two or more identical entries. They have to be all different for the code to work correctly."
        if len(self['dynamical_scale_choice']) != len(set(self['dynamical_scale_choice'])):
                raise InvalidRunCard, "'dynamical_scale_choice' has two or more identical entries. They have to be all different for the code to work correctly."
            
        # Check that lenght of lists are consistent
        if len(self['reweight_pdf']) != len(self['lhaid']):
            raise InvalidRunCard, "'reweight_pdf' and 'lhaid' lists should have the same length"
        if len(self['reweight_scale']) != len(self['dynamical_scale_choice']):
            raise InvalidRunCard, "'reweight_scale' and 'dynamical_scale_choice' lists should have the same length"
        if len(self['dynamical_scale_choice']) > 10 :
            raise InvalidRunCard, "Length of list for 'dynamical_scale_choice' too long: max is 10."
        if len(self['lhaid']) > 25 :
            raise InvalidRunCard, "Length of list for 'lhaid' too long: max is 25."
        if len(self['rw_rscale']) > 9 :
            raise InvalidRunCard, "Length of list for 'rw_rscale' too long: max is 9."
        if len(self['rw_fscale']) > 9 :
            raise InvalidRunCard, "Length of list for 'rw_fscale' too long: max is 9."
    # make sure that the first element of rw_rscale and rw_fscale is the 1.0
        if 1.0 not in self['rw_rscale']:
            logger.warning("'1.0' has to be part of 'rw_rscale', adding it")
            self['rw_rscale'].insert(0,1.0)
        if 1.0 not in self['rw_fscale']:
            logger.warning("'1.0' has to be part of 'rw_fscale', adding it")
            self['rw_fscale'].insert(0,1.0)
        if self['rw_rscale'][0] != 1.0 and 1.0 in self['rw_rscale']:
            a=self['rw_rscale'].index(1.0)
            self['rw_rscale'][0],self['rw_rscale'][a]=self['rw_rscale'][a],self['rw_rscale'][0]
        if self['rw_fscale'][0] != 1.0 and 1.0 in self['rw_fscale']:
            a=self['rw_fscale'].index(1.0)
            self['rw_fscale'][0],self['rw_fscale'][a]=self['rw_fscale'][a],self['rw_fscale'][0]
    # check that all elements of rw_rscale and rw_fscale are diffent.
        if len(self['rw_rscale']) != len(set(self['rw_rscale'])):
                raise InvalidRunCard, "'rw_rscale' has two or more identical entries. They have to be all different for the code to work correctly."
        if len(self['rw_fscale']) != len(set(self['rw_fscale'])):
                raise InvalidRunCard, "'rw_fscale' has two or more identical entries. They have to be all different for the code to work correctly."


    def write(self, output_file, template=None, python_template=False):
        """Write the run_card in output_file according to template 
           (a path to a valid run_card)"""

        if not template:
            if not MADEVENT:
                template = pjoin(MG5DIR, 'Template', 'NLO', 'Cards', 
                                                        'run_card.dat')
                python_template = True
            else:
                template = pjoin(MEDIR, 'Cards', 'run_card_default.dat')
                python_template = False
       
        super(RunCardNLO, self).write(output_file, template=template,
                                    python_template=python_template)


    def create_default_for_process(self, proc_characteristic, history, proc_def):
        """Rules
          e+ e- beam -> lpp:0 ebeam:500  
          p p beam -> set maxjetflavor automatically
        """

        # check for beam_id
        beam_id = set()
        for proc in proc_def:
            for leg in proc['legs']:
                if not leg['state']:
                    beam_id.add(leg['id'])
        if any(i in beam_id for i in [1,-1,2,-2,3,-3,4,-4,5,-5,21,22]):
            maxjetflavor = max([4]+[abs(i) for i in beam_id if  -7< i < 7])
            self['maxjetflavor'] = maxjetflavor
            pass
        elif 11 in beam_id or -11 in beam_id:
            self['lpp1'] = 0
            self['lpp2'] = 0
            self['ebeam1'] = 500
            self['ebeam2'] = 500
        else:
            self['lpp1'] = 0
            self['lpp2'] = 0  
            
        if proc_characteristic['ninitial'] == 1:
            #remove all cut
            self.remove_all_cut()
        
class MadLoopParam(ConfigFile):
    """ a class for storing/dealing with the file MadLoopParam.dat
    contains a parser to read it, facilities to write a new file,...
    """
    
    _ID_reduction_tool_map = {1:'CutTools',
                             2:'PJFry++',
                             3:'IREGI',
                             4:'Golem95',
                             5:'Samurai',
                             6:'Ninja',
                             7:'COLLIER'}
    
    def default_setup(self):
        """initialize the directory to the default value"""
        
        self.add_param("MLReductionLib", "6|7|1")
        self.add_param("IREGIMODE", 2)
        self.add_param("IREGIRECY", True)
        self.add_param("CTModeRun", -1)
        self.add_param("MLStabThres", 1e-3)
        self.add_param("NRotations_DP", 0)
        self.add_param("NRotations_QP", 0)
        self.add_param("ImprovePSPoint", 2)
        self.add_param("CTLoopLibrary", 2)
        self.add_param("CTStabThres", 1e-2)
        self.add_param("CTModeInit", 1)
        self.add_param("CheckCycle", 3)
        self.add_param("MaxAttempts", 10)
        self.add_param("ZeroThres", 1e-9)
        self.add_param("OSThres", 1.0e-8)
        self.add_param("DoubleCheckHelicityFilter", True)
        self.add_param("WriteOutFilters", True)
        self.add_param("UseLoopFilter", False)
        self.add_param("HelicityFilterLevel", 2)
        self.add_param("LoopInitStartOver", False)
        self.add_param("HelInitStartOver", False)
        self.add_param("UseQPIntegrandForNinja", True)        
        self.add_param("UseQPIntegrandForCutTools", True)
        self.add_param("COLLIERMode", 1)
        self.add_param("COLLIERComputeUVpoles", True)
        self.add_param("COLLIERComputeIRpoles", True)
        self.add_param("COLLIERRequiredAccuracy", 1.0e-8)
        self.add_param("COLLIERCanOutput",False)
        self.add_param("COLLIERGlobalCache",-1)
        self.add_param("COLLIERUseCacheForPoles",False)
        self.add_param("COLLIERUseInternalStabilityTest",True)

    def read(self, finput):
        """Read the input file, this can be a path to a file, 
           a file object, a str with the content of the file."""
           
        if isinstance(finput, str):
            if "\n" in finput:
                finput = finput.split('\n')
            elif os.path.isfile(finput):
                finput = open(finput)
            else:
                raise Exception, "No such file %s" % input
        
        previous_line= ''
        for line in finput:
            if previous_line.startswith('#'):
                name = previous_line[1:].split()[0]
                value = line.strip()
                if len(value) and value[0] not in ['#', '!']:
                    self.__setitem__(name, value, change_userdefine=True)
            previous_line = line
        
    
    def write(self, outputpath, template=None,commentdefault=False):
        
        if not template:
            if not MADEVENT:
                template = pjoin(MG5DIR, 'Template', 'loop_material', 'StandAlone', 
                                                   'Cards', 'MadLoopParams.dat')
            else:
                template = pjoin(MEDIR, 'Cards', 'MadLoopParams_default.dat')
        fsock = open(template, 'r')
        template = fsock.readlines()
        fsock.close()
        
        if isinstance(outputpath, str):
            output = open(outputpath, 'w')
        else:
            output = outputpath

        def f77format(value):
            if isinstance(value, bool):
                if value:
                    return '.true.'
                else:
                    return '.false.'
            elif isinstance(value, int):
                return value
            elif isinstance(value, float):
                tmp ='%e' % value
                return tmp.replace('e','d')
            elif isinstance(value, str):
                return value
            else:
                raise Exception, "Can not format input %s" % type(value)
            
        name = ''
        done = set()
        for line in template:
            if name:
                done.add(name)
                if commentdefault and name.lower() not in self.user_set :
                    output.write('!%s\n' % f77format(self[name]))
                else:
                    output.write('%s\n' % f77format(self[name]))
                name=''
                continue
            elif line.startswith('#'):
                name = line[1:].split()[0]
            output.write(line)
        
        
        
        
        
        
        
    <|MERGE_RESOLUTION|>--- conflicted
+++ resolved
@@ -1484,17 +1484,6 @@
         self.add_param("Merging:doPTLundMerging", False, hidden=True, always_write_to_card=False)
 
         # Special Pythia8 paremeters useful to simplify the shower.
-<<<<<<< HEAD
-        self.add_param("BeamRemnants:primordialKT", False, hidden=True, always_write_to_card=True)
-        self.add_param("PartonLevel:Remnants", False, hidden=True, always_write_to_card=True)
-        self.add_param("Check:event", False, hidden=True, always_write_to_card=True)
-        self.add_param("TimeShower:QEDshowerByQ", False, hidden=True, always_write_to_card=True)
-        self.add_param("TimeShower:QEDshowerByL", False, hidden=True, always_write_to_card=True)
-        self.add_param("SpaceShower:QEDshowerByQ", False, hidden=True, always_write_to_card=True)
-        self.add_param("SpaceShower:QEDshowerByL", False, hidden=True, always_write_to_card=True)
-        self.add_param("PartonLevel:FSRinResonances", False, hidden=True, always_write_to_card=True)
-        self.add_param("ProcessLevel:resonanceDecays", False, hidden=True, always_write_to_card=True)
-=======
         self.add_param("BeamRemnants:primordialKT", False, hidden=True, always_write_to_card=True, comment="see http://home.thep.lu.se/~torbjorn/pythia82html/BeamRemnants.html")
         self.add_param("PartonLevel:Remnants", False, hidden=True, always_write_to_card=True, comment="Master switch for addition of beam remnants. Cannot be used to generate complete events")
         self.add_param("Check:event", False, hidden=True, always_write_to_card=True, comment="check physical sanity of the events")
@@ -1504,7 +1493,6 @@
         self.add_param("SpaceShower:QEDshowerByL", False, hidden=True, always_write_to_card=True, comment="Allow leptons to radiate photonsfor ISR, i.e. branchings l -> l gamma")
         self.add_param("PartonLevel:FSRinResonances", False, hidden=True, always_write_to_card=True, comment="Do not allow shower to run from decay product of unstable particle")
         self.add_param("ProcessLevel:resonanceDecays", False, hidden=True, always_write_to_card=True, comment="Do not allow unstable particle to decay.")
->>>>>>> 2347a79e
 
         # Add parameters controlling the subruns execution flow.
         # These parameters should not be part of PY8SubRun daughter.

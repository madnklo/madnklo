--- conflicted
+++ resolved
@@ -80,13 +80,8 @@
         if not hasattr(self, 'temp_dir') or not self.temp_dir:
             return self.submit(prog, argument, cwd, stdout, stderr, log)
         
-<<<<<<< HEAD
-
-
-=======
-
-
->>>>>>> ffc39f17
+
+
         temp_file_name = "sub." + os.path.basename(prog) + '.'.join(argument)
         text = """#!/bin/bash
         MYTMP=%(tmpdir)s/run$%(job_id)s
@@ -248,11 +243,7 @@
         
         if cwd is None:
             cwd = os.getcwd()
-<<<<<<< HEAD
-        if not os.path.exists(prog):
-=======
         if not os.path.exists(prog) and not misc.which(prog):
->>>>>>> ffc39f17
             prog = os.path.join(cwd, prog)
         
         import thread
@@ -338,11 +329,7 @@
             while not self.lock.locked() and security < 10:
                 # check that the status is locked to avoid coincidence unlock
                 security +=1
-<<<<<<< HEAD
-                time.sleep(10)
-=======
                 time.sleep(1)
->>>>>>> ffc39f17
             if security < 10:
                 self.lock.release()
             self.done = 0

################################################################################
# Copyright (c) 2009 The MadGraph Development team and Contributors             
#
# This file is a part of the MadGraph 5 project, an application which           
# automatically generates Feynman diagrams and matrix elements for arbitrary    
# high-energy processes in the Standard Model and beyond.                       
#
# It is subject to the MadGraph license which should accompany this             
# distribution.                                                                 
#                                                                               
# For more information, please visit: http://madgraph.phys.ucl.ac.be            
#                                                                               
################################################################################
import subprocess
import logging
import hashlib
import os
import time
import re

logger = logging.getLogger('madgraph.cluster') 

try:
    from madgraph import MadGraph5Error
    import madgraph.various.misc as misc
except:
    from internal import MadGraph5Error
    import internal.misc as misc
    
class ClusterManagmentError(MadGraph5Error):
    pass

class NotImplemented(MadGraph5Error):
    pass

def multiple_try(nb_try=5, sleep=20):

    def deco_retry(f):
        def deco_f_retry(*args, **opt):
            for i in range(nb_try):
                try:
                    return f(*args, **opt)
                except KeyboardInterrupt:
                    raise
                except:
                    time.sleep(sleep * (i+1))
            raise
        return deco_f_retry
    return deco_retry

def check_interupt(error=KeyboardInterrupt):

    def deco_interupt(f):
        def deco_f_interupt(self, *args, **opt):
            try:
                return f(self, *args, **opt)
            except error:
                self.remove(*args, **opt)
                raise error
        return deco_f_interupt
    return deco_interupt

class Cluster(object):
    """Basic Class for all cluster type submission"""
    name = 'mother class'

<<<<<<< HEAD
    def __init__(self, cluster_queue=None, temp_dir=None):
=======
    def __init__(self, cluster_queue=None, temp_dir = None):
>>>>>>> dbe377f3
        """Init the cluster"""
        self.submitted = 0
        self.submitted_ids = []
        self.finish = 0
        self.cluster_queue = cluster_queue
        self.temp_dir = temp_dir
<<<<<<< HEAD
        
=======
>>>>>>> dbe377f3
    
    def submit(self, prog, argument=[], cwd=None, stdout=None, stderr=None, log=None):
        """How to make one submission. Return status id on the cluster."""
        raise NotImplemented, 'No implementation of how to submit a job to cluster \'%s\'' % self.name

    def submit2(self, prog, argument=[], cwd=None, stdout=None, stderr=None, 
                log=None, input_files=[], output_files=[]):
        """How to make one submission. Return status id on the cluster.
        NO SHARE DISK"""
        
        if not hasattr(self, 'temp_dir'):
            return self.submit(prog, argument, cwd, stdout, stderr, log)
            
        temp_file_name = "sub." + os.path.basename(prog)
        text = """MYTMP=%(tmpdir)s/run$%(job_id)s
        MYPWD=`pwd`
        input_files=( %(input_files)s )
        for i in ${input_files[@]}
        do
            cp -r $i $MYTMP
        done
        cd $MYTMP
        bash ./%(script)s
        output_files=( %(output_files))
        for i in ${input_file[@]}
        do
            cp -r $MYTMP/$i $MYPWD
        done        
        """
        
        dico = {'tmpdir' : self.temp_dir, 'script': os.path.basename(prog),
                'job_id': self.job_id,
                'input_files': ' '.join(input_files + prog),
                'output_files': ' '.join(output_files)}
        
        # writing a new script for the submission
        new_prog = os.path.join(os.path.dirname(prog), temp_file_name)
        open(new_prog, 'w').write(text % dico)
        
        
        return self.submit(new_prog, argument, cwd, stdout, stderr, log)
        

    def control(self, me_dir=None):
        """Check the status of job associated to directory me_dir. return (idle, run, finish, fail)"""
        if not self.submitted_ids:
            raise NotImplemented, 'No implementation of how to control the job status to cluster \'%s\'' % self.name
        idle, run, fail = 0, 0, 0
        for id in self.submitted_ids[:]:
            status = self.control_one_job(id)
            if status == 'I':
                idle += 1
            elif status == 'R':
                run += 1
            elif status == 'F':
                self.finish +=1
                self.submitted_ids.remove(id)
            else:
                fail += 1

        return idle, run, self.finish, fail

    def control_one_job(self, id):
        """ control the status of a single job with it's cluster id """
        raise NotImplemented, 'No implementation of how to control the job status to cluster \'%s\'' % self.name

    @check_interupt()
    def wait(self, me_dir, fct):
        """Wait that all job are finish"""
        
        while 1: 
            idle, run, finish, fail = self.control(me_dir)
            if fail:
                raise ClusterManagmentError('Some Jobs are in a Hold/... state. Please try to investigate or contact the IT team')
            if idle + run == 0:
                time.sleep(60) #security to ensure that the file are really written on the disk
                logger.info('All jobs finished')
                break
            fct(idle, run, finish)
            time.sleep(30)
        self.submitted = 0
        self.submitted_ids = []

    @check_interupt()
    def launch_and_wait(self, prog, argument=[], cwd=None, stdout=None, 
                                                         stderr=None, log=None):
        """launch one job on the cluster and wait for it"""
        
        special_output = False # tag for concatenate the error with the output.
        if stderr == -2 and stdout: 
            #We are suppose to send the output to stdout
            special_output = True
            stderr = stdout + '.err'
        id = self.submit(prog, argument, cwd, stdout, stderr, log)
        while 1:        
            status = self.control_one_job(id)
            if not status in ['R','I']:
                time.sleep(60) #security to ensure that the file are really written on the disk
                break
            time.sleep(30)
        
        if special_output:
            # combine the stdout and the stderr
            #wait up to 50 s to see if those files exists
            for i in range(5):
                if os.path.exists(stdout):
                    if not os.path.exists(stderr):
                        time.sleep(5)
                    if os.path.exists(stderr):
                        err_text = open(stderr).read()
                        if not err_text:
                            return
                        logger.warning(err_text)                        
                        text = open(stdout).read()
                        open(stdout,'w').write(text + err_text)
                    else:
                        return
                time.sleep(10)
                        
    def remove(self, *args):
        """ """
        logger.warning("""This cluster didn't support job removal, 
    the jobs are still running on the cluster.""")

    def prepare_submit(self, prog, cwd = None):
        """Create a separate submit file for using local disk instead
        of central disk"""

        # Only use this for ajob files, not for combine_events, pythia, etc.
        if not prog.startswith("ajob"):
            return prog

        temp_file_name = "sub." + prog
        text = """MYTMP=%(tmpdir)s/run$%(job_id)s
        if [[ ! -d $MYTMP ]];then
            mkdir -p $MYTMP
        fi
        MYPWD=%(pwd)s
        mydir=${MYTMP##*/}
        tarfile=$mydir.tar
        mydir=SubProcesses/${MYPWD##*/}
        cd $MYPWD/../..
        tar chf $MYTMP/$tarfile Cards/ lib/Pdfdata/ \
            $mydir/madevent $mydir/input_app.txt $mydir/symfact.dat \
            $mydir/iproc.dat SubProcesses/randinit $mydir/%(script)s %(Gdirs)s
        cd $MYTMP;tar xf $tarfile; rm -f $tarfile
        cd $mydir
        bash ./%(script)s
        tar uf $MYTMP/$tarfile G*/
        cd $MYPWD; tar xf $MYTMP/$tarfile; rm -rf $MYTMP"""

        if cwd is None:
            cwd = os.getcwd()

        dico = {'tmpdir': self.temp_dir, 'job_id': self.job_id,
                'pwd': cwd, 'script': prog}

        # Determine Gdirs if any
        a = misc.Popen(['grep','j=G', prog], cwd=cwd,
                       stdout=subprocess.PIPE)
        grep_lines = a.stdout.read().splitlines()
        Gre = re.compile("\s*j=(G[\d\.\w]+)")
        subproc_dir = os.path.basename(cwd)
        
        try:
            Gdirs = ["$mydir/" + Gre.search(line).groups()[0] for line in \
                     grep_lines if os.path.exists(\
                     os.path.join(cwd,Gre.search(line).groups()[0]))]
        except:
            Gdirs = []
        dico['Gdirs'] = " ".join(Gdirs)
        open(os.path.join(cwd, temp_file_name), 'w').write(text % dico)
        misc.call(["chmod", "+x",temp_file_name], cwd=cwd)


        return temp_file_name

class CondorCluster(Cluster):
    """Basic class for dealing with cluster submission"""
    
    name = 'condor'
    job_id = 'CONDOR_ID'

    @multiple_try()
    def submit(self, prog, argument=[], cwd=None, stdout=None, stderr=None, log=None):
<<<<<<< HEAD
        """Submit the job on the cluster"""
=======
        """Submit a job prog to a Condor cluster"""
>>>>>>> dbe377f3
        
        if self.temp_dir:
            prog = self.prepare_submit(prog, cwd)

        text = """Executable = %(prog)s
                  output = %(stdout)s
                  error = %(stderr)s
                  log = %(log)s
                  %(argument)s
                  environment = CONDOR_ID=$(Cluster).$(Process)
                  Universe = vanilla
                  notification = Error
                  Initialdir = %(cwd)s
                  %(requirement)s
                  getenv=True
                  queue 1
               """
        
        if self.cluster_queue not in ['None', None]:
            requirement = 'Requirements = %s=?=True' % self.cluster_queue
        else:
            requirement = ''

        if cwd is None:
            cwd = os.getcwd()
        if stdout is None:
            stdout = '/dev/null'
        if stderr is None:
            stderr = '/dev/null'
        if log is None:
            log = '/dev/null'
        if not os.path.exists(prog):
            prog = os.path.join(cwd, prog)
        if argument:
            argument = 'Arguments = %s' % ' '.join(argument)
        else:
            argument = ''
        

        dico = {'prog': prog, 'cwd': cwd, 'stdout': stdout, 
                'stderr': stderr,'log': log,'argument': argument,
                'requirement': requirement}

        open('submit_condor','w').write(text % dico)
        a = misc.Popen(['condor_submit','submit_condor'], stdout=subprocess.PIPE)
        output = a.stdout.read()
        #Submitting job(s).
        #Logging submit event(s).
        #1 job(s) submitted to cluster 2253622.
        pat = re.compile("submitted to cluster (\d*)",re.MULTILINE)
        try:
            id = pat.search(output).groups()[0]
        except:
            raise ClusterManagmentError, 'fail to submit to the cluster: \n%s' \
                                                                        % output 
        self.submitted += 1
        self.submitted_ids.append(id)
        return id

    @multiple_try()
    def submit2(self, prog, argument=[], cwd=None, stdout=None, stderr=None, 
                log=None, input_files=[], output_files=[]):
        """Submit the job on the cluster NO SHARE DISK
           input/output file should be give relative to cwd
        """
        
        text = """Executable = %(prog)s
                  output = %(stdout)s
                  error = %(stderr)s
                  log = %(log)s
                  %(argument)s
                  should_transfer_files = YES
                  when_to_transfer_output = ON_EXIT
                  transfer_input_files = %(input_files)s
                  %(output_files)s
                  Universe = vanilla
                  notification = Error
                  Initialdir = %(cwd)s
                  %(requirement)s
                  getenv=True
                  queue 1
               """
        
        if self.cluster_queue not in ['None', None]:
            requirement = 'Requirements = %s=?=True' % self.cluster_queue
        else:
            requirement = ''

        if cwd is None:
            cwd = os.getcwd()
        if stdout is None:
            stdout = '/dev/null'
        if stderr is None:
            stderr = '/dev/null'
        if log is None:
            log = '/dev/null'
        if not os.path.exists(prog):
            prog = os.path.join(cwd, prog)
        if argument:
            argument = 'Arguments = %s' % ' '.join(argument)
        else:
            argument = ''
        # input/output file treatment
        if input_files:
            input_files = ','.join(input_files)
        else: 
            input_files = ''
        if output_files:
            output_files = 'transfer_output_files = %s' % ','.join(output_files)
        else:
            output_files = ''
        
        

        dico = {'prog': prog, 'cwd': cwd, 'stdout': stdout, 
                'stderr': stderr,'log': log,'argument': argument,
                'requirement': requirement, 'input_files':input_files, 
                'output_files':output_files}

        open('submit_condor','w').write(text % dico)
        a = subprocess.Popen(['condor_submit','submit_condor'], stdout=subprocess.PIPE)
        output = a.stdout.read()
        #Submitting job(s).
        #Logging submit event(s).
        #1 job(s) submitted to cluster 2253622.
        pat = re.compile("submitted to cluster (\d*)",re.MULTILINE)
        try:
            id = pat.search(output).groups()[0]
        except:
            raise ClusterManagmentError, 'fail to submit to the cluster: \n%s' \
                                                                        % output 
        self.submitted += 1
        self.submitted_ids.append(id)
        return id




    
    @multiple_try(nb_try=10, sleep=10)
    def control_one_job(self, id):
        """ control the status of a single job with it's cluster id """
        cmd = 'condor_q '+str(id)+" -format \'%-2s \\n\' \'ifThenElse(JobStatus==0,\"U\",ifThenElse(JobStatus==1,\"I\",ifThenElse(JobStatus==2,\"R\",ifThenElse(JobStatus==3,\"X\",ifThenElse(JobStatus==4,\"C\",ifThenElse(JobStatus==5,\"H\",ifThenElse(JobStatus==6,\"E\",string(JobStatus))))))))\'"
        status = misc.Popen([cmd], shell=True, stdout=subprocess.PIPE, 
                                                         stderr=subprocess.PIPE)
        
        error = status.stderr.read()
        if status.returncode or error:
            raise ClusterManagmentError, 'condor_q returns error: %s' % error

        return status.stdout.readline().strip()
    
    @check_interupt()
    @multiple_try(nb_try=10, sleep=10)
    def control(self, me_dir):
        """ control the status of a single job with it's cluster id """
        
        if not self.submitted_ids:
            return 0, 0, 0, 0
        
        cmd = "condor_q " + ' '.join(self.submitted_ids) + " -format \'%-2s \\n\' \'ifThenElse(JobStatus==0,\"U\",ifThenElse(JobStatus==1,\"I\",ifThenElse(JobStatus==2,\"R\",ifThenElse(JobStatus==3,\"X\",ifThenElse(JobStatus==4,\"C\",ifThenElse(JobStatus==5,\"H\",ifThenElse(JobStatus==6,\"E\",string(JobStatus))))))))\'"
        status = misc.Popen([cmd], shell=True, stdout=subprocess.PIPE, 
                                                         stderr=subprocess.PIPE)
        error = status.stderr.read()
        if status.returncode or error:
            raise ClusterManagmentError, 'condor_q returns error: %s' % error
            
            
        idle, run, fail = 0, 0, 0
        for line in status.stdout:
            status = line.strip()
            if status in ['I','U']:
                idle += 1
            elif status == 'R':
                run += 1
            elif status != 'C':
                fail += 1

        return idle, run, self.submitted - (idle+run+fail), fail
    
    @multiple_try()
    def remove(self, *args):
        """Clean the jobson the cluster"""
        
        if not self.submitted_ids:
            return
        cmd = "condor_rm %s" % ' '.join(self.submitted_ids)
        
        status = misc.Popen([cmd], shell=True, stdout=open(os.devnull,'w'))
        
class PBSCluster(Cluster):
    """Basic class for dealing with cluster submission"""
    
    name = 'pbs'
    job_id = 'PBS_JOBID'
    idle_tag = ['Q']
    running_tag = ['T','E','R']
    complete_tag = ['C']
    job_id = 'PBS_JOBID'

    @multiple_try()
    def submit(self, prog, argument=[], cwd=None, stdout=None, stderr=None, log=None):
        """Submit a job prog to a PBS cluster"""
        
        if self.temp_dir:
            prog = self.prepare_submit(prog, cwd)

        me_dir = os.path.realpath(os.path.join(cwd,prog)).rsplit('/SubProcesses',1)[0]
        me_dir = hashlib.md5(me_dir).hexdigest()[-14:]
        if not me_dir[0].isalpha():
            me_dir = 'a' + me_dir[1:]
        
        text = ""
        if cwd is None:
            cwd = os.getcwd()
        else: 
            text = " cd %s;" % cwd
        if stdout is None:
            stdout = '/dev/null'
        if stderr is None:
            stderr = '/dev/null'
        elif stderr == -2: # -2 is subprocess.STDOUT
            stderr = stdout
        if log is None:
            log = '/dev/null'
        
        text += prog
        if argument:
            text += ' ' + ' '.join(argument)

        command = ['qsub','-o', stdout,
                   '-N', me_dir, 
                   '-e', stderr,
                   '-V']

        if self.cluster_queue and self.cluster_queue != 'None':
            command.extend(['-q', self.cluster_queue])

        a = misc.Popen(command, stdout=subprocess.PIPE, 
                                      stderr=subprocess.STDOUT,
                                      stdin=subprocess.PIPE, cwd=cwd)
            
        output = a.communicate(text)[0]
        id = output.split('.')[0]
        if not id.isdigit():
            raise ClusterManagmentError, 'fail to submit to the cluster: \n%s' \
                                                                        % output 
        self.submitted += 1
        self.submitted_ids.append(id)
        return id

    @multiple_try()
    def control_one_job(self, id):
        """ control the status of a single job with it's cluster id """
        cmd = 'qstat '+str(id)
        status = misc.Popen([cmd], shell=True, stdout=subprocess.PIPE,
                                  stderr=open(os.devnull,'w'))
        
        for line in status.stdout:
            line = line.strip()
            if 'Unknown' in line:
                return 'F'
            elif line.startswith(str(id)):
                status = line.split()[4]
        if status in self.idle_tag:
            return 'I' 
        elif status in self.running_tag:                
            return 'R' 
        return 'F'
        

    @multiple_try()    
    def control(self, me_dir):
        """ control the status of a single job with it's cluster id """
        cmd = "qstat"
        status = misc.Popen([cmd], stdout=subprocess.PIPE)

        if me_dir.endswith('/'):
           me_dir = me_dir[:-1]    
        me_dir = hashlib.md5(me_dir).hexdigest()[-14:]
        if not me_dir[0].isalpha():
                  me_dir = 'a' + me_dir[1:]

        idle, run, fail = 0, 0, 0
        for line in status.stdout:
            if me_dir in line:
                status = line.split()[4]
                if status in self.idle_tag:
                    idle += 1
                elif status in self.running_tag:
                    run += 1
                elif status in self.complete_tag:
                    continue
                else:
                    fail += 1

        return idle, run, self.submitted - (idle+run+fail), fail

    @multiple_try()
    def remove(self, *args):
        """Clean the jobs on the cluster"""
        
        if not self.submitted_ids:
            return
        cmd = "qdel %s" % ' '.join(self.submitted_ids)
        status = misc.Popen([cmd], shell=True, stdout=open(os.devnull,'w'))


class SGECluster(Cluster):
    """Basic class for dealing with cluster submission"""
    # Class written by Arian Abrahantes.

    name = 'sge'
    job_id = 'JOB_ID'
    idle_tag = ['qw', 'hqw','hRqw','w']
    running_tag = ['r','t','Rr','Rt']
    job_id = 'JOB_ID'

    def def_get_path(self,location):
        """replace string for path issues"""
        location = os.path.realpath(location)
        homePath = os.getenv("HOME")
        if homePath:
            location = location.replace(homePath,'$HOME')
        return location

    @multiple_try()
    def submit(self, prog, argument=[], cwd=None, stdout=None, stderr=None, log=None):
        """Submit a job prog to an SGE cluster"""

        if self.temp_dir:
            prog = self.prepare_submit(prog, cwd)

        me_dir = os.path.realpath(os.path.join(cwd,prog)).rsplit('/SubProcesses',1)[0]
        me_dir = hashlib.md5(me_dir).hexdigest()[-10:]
        if not me_dir[0].isalpha():
            me_dir = 'a' + me_dir[1:]

        text = ""
        if cwd is None:
           #cwd = os.getcwd()
           cwd = self.def_get_path(os.getcwd())
        else: 
           text = " cd %s;" % cwd
        cwd1 = self.def_get_path(cwd)
        text = " cd %s;" % cwd1
        if stdout is None:
            stdout = '/dev/null'
        else:
            stdout = self.def_get_path(stdout)
        if stderr is None:
            stderr = '/dev/null'
        elif stderr == -2: # -2 is subprocess.STDOUT
            stderr = stdout
        if log is None:
            log = '/dev/null'
        else:
            log = self.def_get_path(log)

        text += prog
        if argument:
            text += ' ' + ' '.join(argument)

        #if anything slips through argument
        #print "!=== inteded change ",text.replace('/srv/nfs','')
        #text = text.replace('/srv/nfs','')
        homePath = os.getenv("HOME")
        if homePath:
            text = text.replace(homePath,'$HOME')

        logger.debug("!=== input  %s" % text)
        logger.debug("!=== output %s" %  stdout)
        logger.debug("!=== error  %s" % stderr)
        logger.debug("!=== logs   %s" % log)

        command = ['qsub','-o', stdout,
                   '-N', me_dir, 
                   '-e', stderr,
                   '-V']

        if self.cluster_queue and self.cluster_queue != 'None':
            command.extend(['-q', self.cluster_queue])

        a = misc.Popen(command, stdout=subprocess.PIPE,
                             stderr=subprocess.STDOUT,
                             stdin=subprocess.PIPE, cwd=cwd)

        output = a.communicate(text)[0]
        id = output.split(' ')[2]
        if not id.isdigit():
            raise ClusterManagmentError, 'fail to submit to the cluster: \n%s' \
                                                                        % output 
        self.submitted += 1
        self.submitted_ids.append(id)
        logger.debug(output)

        return id

    @multiple_try()
    def control_one_job(self, id):
        """ control the status of a single job with it's cluster id """
        #cmd = 'qstat '+str(id)
        cmd = 'qstat '
        status = misc.Popen([cmd], shell=True, stdout=subprocess.PIPE)
        for line in status.stdout:
            #print "!==",line
            #line = line.strip()
            #if 'Unknown' in line:
            #    return 'F'
            #elif line.startswith(str(id)):
            #    status = line.split()[4]
            if str(id) in line:
                status = line.split()[4]
                #print "!=status", status
        if status in self.idle_tag:
            return 'I' 
        elif status in self.running_tag:                
            return 'R' 
        return 'F'

    @multiple_try()
    def control(self, me_dir):
        """ control the status of a single job with it's cluster id """
        cmd = "qstat "
        status = misc.Popen([cmd], shell=True, stdout=subprocess.PIPE)

        if me_dir.endswith('/'):
           me_dir = me_dir[:-1]    
        me_dir = hashlib.md5(me_dir).hexdigest()[-10:]
        if not me_dir[0].isalpha():
            me_dir = 'a' + me_dir[1:]

        idle, run, fail = 0, 0, 0
        for line in status.stdout:
            if me_dir in line:
                status = line.split()[4]
                if status in self.idle_tag:
                    idle += 1
                elif status in self.running_tag:
                    run += 1
                else:
                    logger.debug(line)
                    fail += 1

        return idle, run, self.submitted - (idle+run+fail), fail

    
    
    @multiple_try()
    def remove(self, *args):
        """Clean the jobs on the cluster"""
        
        if not self.submitted_ids:
            return
        cmd = "qdel %s" % ' '.join(self.submitted_ids)
        status = misc.Popen([cmd], shell=True, stdout=open(os.devnull,'w'))


class LSFCluster(Cluster):
    """Basic class for dealing with cluster submission"""
    
    name = 'lsf'
    job_id = 'LSB_JOBID'

    @multiple_try()
    def submit(self, prog, argument=[], cwd=None, stdout=None, stderr=None, log=None):
        """Submit the job prog to an LSF cluster"""
        
        if self.temp_dir:
            prog = self.prepare_submit(prog, cwd)

        me_dir = os.path.realpath(os.path.join(cwd,prog)).rsplit('/SubProcesses',1)[0]
        me_dir = hashlib.md5(me_dir).hexdigest()[-14:]
        if not me_dir[0].isalpha():
            me_dir = 'a' + me_dir[1:]
        
        text = ""
        if cwd is None:
            cwd = os.getcwd()
        else: 
            text = " cd %s;" % cwd
        if stdout is None:
            stdout = '/dev/null'
        if stderr is None:
            stderr = '/dev/null'
        elif stderr == -2: # -2 is subprocess.STDOUT
            stderr = stdout
        if log is None:
            log = '/dev/null'
        
        text += prog
        if argument:
            text += ' ' + ' '.join(argument)

        command = ['bsub','-o', stdout,
                   '-J', me_dir, 
                   '-e', stderr]

        if self.cluster_queue and self.cluster_queue != 'None':
            command.extend(['-q', self.cluster_queue])

        a = misc.Popen(command, stdout=subprocess.PIPE, 
                                      stderr=subprocess.STDOUT,
                                      stdin=subprocess.PIPE, cwd=cwd)
            
        output = a.communicate(text)[0]
        #Job <nnnn> is submitted to default queue <normal>.
        try:
            id = output.split('>',1)[0].split('<')[1]
        except:
            raise ClusterManagmentError, 'fail to submit to the cluster: \n%s' \
                                                                        % output 
        if not id.isdigit():
            raise ClusterManagmentError, 'fail to submit to the cluster: \n%s' \
                                                                        % output 
        self.submitted += 1
        self.submitted_ids.append(id)
        return id        
        
        
    @multiple_try()
    def control_one_job(self, id):
        """ control the status of a single job with it's cluster id """
        
        cmd = 'bjobs '+str(id)
        status = misc.Popen([cmd], shell=True, stdout=subprocess.PIPE)
        
        for line in status.stdout:
            line = line.strip().upper()
            if 'JOBID' in line:
                continue
            elif str(id) not in line:
                continue
            status = line.split()[2]
            if status == 'RUN':
                return 'R'
            elif status == 'PEND':
                return 'I'
            elif status == 'DONE':
                return 'F'
            else:
                return 'H'
            return 'F'

    @multiple_try()   
    def control(self, me_dir):
        """ control the status of a single job with it's cluster id """
        
        if not self.submitted_ids:
            return 0, 0, 0, 0
        
        cmd = "bjobs " + ' '.join(self.submitted_ids) 
        status = misc.Popen([cmd], shell=True, stdout=subprocess.PIPE)

        idle, run, fail = 0, 0, 0
        for line in status.stdout:
            line = line.strip()
            if 'JOBID' in line:
                continue
            splitline = line.split()
            id = splitline[0]
            if id not in self.submitted_ids:
                continue
            status = splitline[2]
            if status == 'RUN':
                run += 1
            elif status == 'PEND':
                idle += 1
            elif status == 'DONE':
                pass
            else:
                fail += 1

        return idle, run, self.submitted - (idle+run+fail), fail

    @multiple_try()
    def remove(self, *args):
        """Clean the jobs on the cluster"""
        
        if not self.submitted_ids:
            return
        cmd = "bdel %s" % ' '.join(self.submitted_ids)
        status = misc.Popen([cmd], shell=True, stdout=open(os.devnull,'w'))

class GECluster(Cluster):
    """Class for dealing with cluster submission on a GE cluster"""
    
    name = 'ge'
    job_id = 'JOB_ID'
    idle_tag = ['qw']
    job_id = 'JOB_ID'
    running_tag = ['r']

    @multiple_try()
    def submit(self, prog, argument=[], cwd=None, stdout=None, stderr=None, log=None):
        """Submit a job prog to a GE cluster"""
        
        if self.temp_dir:
            prog = self.prepare_submit(prog, cwd)

        text = ""
        if cwd is None:
            cwd = os.getcwd()
        else: 
            text = " cd %s; bash " % cwd
        if stdout is None:
            stdout = os.path.join(cwd, "log.%s" % prog.split('/')[-1])
        if stderr is None:
            stderr = os.path.join(cwd, "err.%s" % prog.split('/')[-1])
        elif stderr == -2: # -2 is subprocess.STDOUT
            stderr = stdout
        if log is None:
            log = '/dev/null'

        text += prog
        if argument:
            text += ' ' + ' '.join(argument)
        text += '\n'
        tmp_submit = os.path.join(cwd, 'tmp_submit')
        open(tmp_submit,'w').write(text)

        a = misc.Popen(['qsub','-o', stdout,
                                     '-e', stderr,
                                     tmp_submit],
                                     stdout=subprocess.PIPE, 
                                     stderr=subprocess.STDOUT,
                                     stdin=subprocess.PIPE, cwd=cwd)

        output = a.communicate()[0]
        #Your job 874511 ("test.sh") has been submitted
        pat = re.compile("Your job (\d*) \(",re.MULTILINE)
        try:
            id = pat.search(output).groups()[0]
        except:
            raise ClusterManagmentError, 'fail to submit to the cluster: \n%s' \
                                                                        % output 
        self.submitted += 1
        self.submitted_ids.append(id)
        return id

    @multiple_try()
    def control_one_job(self, id):
        """ control the status of a single job with it's cluster id """
        cmd = 'qstat | grep '+str(id)
        status = misc.Popen([cmd], shell=True, stdout=subprocess.PIPE)
        if not status:
            return 'F'
        #874516 0.00000 test.sh    alwall       qw    03/04/2012 22:30:35                                    1
        pat = re.compile("^(\d+)\s+[\d\.]+\s+[\w\d\.]+\s+[\w\d\.]+\s+(\w+)\s")
        stat = ''
        for line in status.stdout.read().split('\n'):
            if not line:
                continue
            line = line.strip()
            try:
                groups = pat.search(line).groups()
            except:
                raise ClusterManagmentError, 'bad syntax for stat: \n\"%s\"' % line
            if groups[0] != id: continue
            stat = groups[1]
        if not stat:
            return 'F'
        if stat in self.idle_tag:
            return 'I' 
        if stat in self.running_tag:                
            return 'R' 
        
    @multiple_try()
    def control(self, me_dir=None):
        """Check the status of job associated to directory me_dir. return (idle, run, finish, fail)"""
        if not self.submitted_ids:
            return 0, 0, 0, 0
        idle, run, fail = 0, 0, 0
        ongoing = []
        for statusflag in ['p', 'r', 'sh']:
            cmd = 'qstat -s %s' % statusflag
            status = misc.Popen([cmd], shell=True, stdout=subprocess.PIPE)
            #874516 0.00000 test.sh    alwall       qw    03/04/2012 22:30:35                                    1
            pat = re.compile("^(\d+)")
            for line in status.stdout.read().split('\n'):
                line = line.strip()
                try:
                    id = pat.search(line).groups()[0]
                except:
                    pass
                else:
                    if id not in self.submitted_ids:
                        continue
                    ongoing.append(id)
                    if statusflag == 'p':
                        idle += 1
                    if statusflag == 'r':
                        run += 1
                    if statusflag == 'sh':
                        fail += 1

        self.submitted_ids = ongoing

        return idle, run, self.submitted - idle - run - fail, fail

    @multiple_try()
    def remove(self, *args):
        """Clean the jobs on the cluster"""
        
        if not self.submitted_ids:
            return
        cmd = "qdel %s" % ' '.join(self.submitted_ids)
        status = misc.Popen([cmd], shell=True, stdout=open(os.devnull,'w'))

from_name = {'condor':CondorCluster, 'pbs': PBSCluster, 'sge': SGECluster, 
             'lsf': LSFCluster, 'ge':GECluster}

<|MERGE_RESOLUTION|>--- conflicted
+++ resolved
@@ -23,7 +23,9 @@
 try:
     from madgraph import MadGraph5Error
     import madgraph.various.misc as misc
-except:
+except Exception, error:
+    if __debug__:
+        print  str(error)
     from internal import MadGraph5Error
     import internal.misc as misc
     
@@ -33,20 +35,8 @@
 class NotImplemented(MadGraph5Error):
     pass
 
-def multiple_try(nb_try=5, sleep=20):
-
-    def deco_retry(f):
-        def deco_f_retry(*args, **opt):
-            for i in range(nb_try):
-                try:
-                    return f(*args, **opt)
-                except KeyboardInterrupt:
-                    raise
-                except:
-                    time.sleep(sleep * (i+1))
-            raise
-        return deco_f_retry
-    return deco_retry
+
+multiple_try = misc.multiple_try
 
 def check_interupt(error=KeyboardInterrupt):
 
@@ -64,21 +54,13 @@
     """Basic Class for all cluster type submission"""
     name = 'mother class'
 
-<<<<<<< HEAD
     def __init__(self, cluster_queue=None, temp_dir=None):
-=======
-    def __init__(self, cluster_queue=None, temp_dir = None):
->>>>>>> dbe377f3
         """Init the cluster"""
         self.submitted = 0
         self.submitted_ids = []
         self.finish = 0
         self.cluster_queue = cluster_queue
         self.temp_dir = temp_dir
-<<<<<<< HEAD
-        
-=======
->>>>>>> dbe377f3
     
     def submit(self, prog, argument=[], cwd=None, stdout=None, stderr=None, log=None):
         """How to make one submission. Return status id on the cluster."""
@@ -203,58 +185,6 @@
         logger.warning("""This cluster didn't support job removal, 
     the jobs are still running on the cluster.""")
 
-    def prepare_submit(self, prog, cwd = None):
-        """Create a separate submit file for using local disk instead
-        of central disk"""
-
-        # Only use this for ajob files, not for combine_events, pythia, etc.
-        if not prog.startswith("ajob"):
-            return prog
-
-        temp_file_name = "sub." + prog
-        text = """MYTMP=%(tmpdir)s/run$%(job_id)s
-        if [[ ! -d $MYTMP ]];then
-            mkdir -p $MYTMP
-        fi
-        MYPWD=%(pwd)s
-        mydir=${MYTMP##*/}
-        tarfile=$mydir.tar
-        mydir=SubProcesses/${MYPWD##*/}
-        cd $MYPWD/../..
-        tar chf $MYTMP/$tarfile Cards/ lib/Pdfdata/ \
-            $mydir/madevent $mydir/input_app.txt $mydir/symfact.dat \
-            $mydir/iproc.dat SubProcesses/randinit $mydir/%(script)s %(Gdirs)s
-        cd $MYTMP;tar xf $tarfile; rm -f $tarfile
-        cd $mydir
-        bash ./%(script)s
-        tar uf $MYTMP/$tarfile G*/
-        cd $MYPWD; tar xf $MYTMP/$tarfile; rm -rf $MYTMP"""
-
-        if cwd is None:
-            cwd = os.getcwd()
-
-        dico = {'tmpdir': self.temp_dir, 'job_id': self.job_id,
-                'pwd': cwd, 'script': prog}
-
-        # Determine Gdirs if any
-        a = misc.Popen(['grep','j=G', prog], cwd=cwd,
-                       stdout=subprocess.PIPE)
-        grep_lines = a.stdout.read().splitlines()
-        Gre = re.compile("\s*j=(G[\d\.\w]+)")
-        subproc_dir = os.path.basename(cwd)
-        
-        try:
-            Gdirs = ["$mydir/" + Gre.search(line).groups()[0] for line in \
-                     grep_lines if os.path.exists(\
-                     os.path.join(cwd,Gre.search(line).groups()[0]))]
-        except:
-            Gdirs = []
-        dico['Gdirs'] = " ".join(Gdirs)
-        open(os.path.join(cwd, temp_file_name), 'w').write(text % dico)
-        misc.call(["chmod", "+x",temp_file_name], cwd=cwd)
-
-
-        return temp_file_name
 
 class CondorCluster(Cluster):
     """Basic class for dealing with cluster submission"""
@@ -264,15 +194,8 @@
 
     @multiple_try()
     def submit(self, prog, argument=[], cwd=None, stdout=None, stderr=None, log=None):
-<<<<<<< HEAD
-        """Submit the job on the cluster"""
-=======
         """Submit a job prog to a Condor cluster"""
->>>>>>> dbe377f3
-        
-        if self.temp_dir:
-            prog = self.prepare_submit(prog, cwd)
-
+        
         text = """Executable = %(prog)s
                   output = %(stdout)s
                   error = %(stderr)s
@@ -473,9 +396,6 @@
     def submit(self, prog, argument=[], cwd=None, stdout=None, stderr=None, log=None):
         """Submit a job prog to a PBS cluster"""
         
-        if self.temp_dir:
-            prog = self.prepare_submit(prog, cwd)
-
         me_dir = os.path.realpath(os.path.join(cwd,prog)).rsplit('/SubProcesses',1)[0]
         me_dir = hashlib.md5(me_dir).hexdigest()[-14:]
         if not me_dir[0].isalpha():
@@ -598,9 +518,6 @@
     @multiple_try()
     def submit(self, prog, argument=[], cwd=None, stdout=None, stderr=None, log=None):
         """Submit a job prog to an SGE cluster"""
-
-        if self.temp_dir:
-            prog = self.prepare_submit(prog, cwd)
 
         me_dir = os.path.realpath(os.path.join(cwd,prog)).rsplit('/SubProcesses',1)[0]
         me_dir = hashlib.md5(me_dir).hexdigest()[-10:]
@@ -737,9 +654,6 @@
     def submit(self, prog, argument=[], cwd=None, stdout=None, stderr=None, log=None):
         """Submit the job prog to an LSF cluster"""
         
-        if self.temp_dir:
-            prog = self.prepare_submit(prog, cwd)
-
         me_dir = os.path.realpath(os.path.join(cwd,prog)).rsplit('/SubProcesses',1)[0]
         me_dir = hashlib.md5(me_dir).hexdigest()[-14:]
         if not me_dir[0].isalpha():
@@ -866,9 +780,6 @@
     def submit(self, prog, argument=[], cwd=None, stdout=None, stderr=None, log=None):
         """Submit a job prog to a GE cluster"""
         
-        if self.temp_dir:
-            prog = self.prepare_submit(prog, cwd)
-
         text = ""
         if cwd is None:
             cwd = os.getcwd()

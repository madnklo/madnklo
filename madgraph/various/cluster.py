--- conflicted
+++ resolved
@@ -530,8 +530,7 @@
     """class for dealing with the submission in multiple node"""
 
     job_id = "$"
-    wait_time = 300
-    
+
     def __init__(self, *args, **opt):
         """Init the cluster """
         
@@ -562,23 +561,21 @@
         self.fail_msg = None
 
         # starting the worker node
-        for i in range(self.nb_core):
-            self.start_demon(i)
-
-        
-    def start_demon(self,i):
+        for _ in range(self.nb_core):
+            self.start_demon()
+
+        
+    def start_demon(self):
         import threading
-        t = threading.Thread(target=self.worker, args=(i,))
+        t = threading.Thread(target=self.worker)
         t.daemon = True
         t.start()
         self.demons.append(t)
 
 
-    def worker(self, thread_id):
+    def worker(self):
         import Queue
         import thread
-        import threading
-        thread_space = threading.local()
         while not self.stoprequest.isSet():
             try:
                 args = self.queue.get()
@@ -609,11 +606,7 @@
                         self.pids.put(pid)
                         # the function should return 0 if everything is fine
                         # the error message otherwise
-                        local_opt = dict(opt)
-                        local_opt['thread_id'] = thread_id 
-                        local_opt['thread_space'] = thread_space
-                        thread_space.thread_id = thread_id
-                        returncode = exe(*arg, **local_opt)
+                        returncode = exe(*arg, **opt)
                         if returncode != 0:
                             logger.warning("fct %s does not return 0. Starts to stop the code in a clean way.", exe)
                             self.stoprequest.set()
@@ -636,9 +629,8 @@
                 except thread.error:
                     continue
             except Queue.Empty:
-                self.demons[thread_id].local = thread_space
                 continue
-         
+            
             
             
     
@@ -780,26 +772,9 @@
                 elif isinstance(self.fail_msg, str):
                     raise Exception, self.fail_msg
                 else:
-<<<<<<< HEAD
-                    update_status(Idle, Running, Done)
-                last_status = (Idle, Running, Done)
-            
-            # cleaning the queue done_pid_queue and move them to done_pid
-            while not self.done_pid_queue.empty():
-                pid = self.done_pid_queue.get()
-                self.done_pid.append(pid)
-                self.done_pid_queue.task_done()
-                     
-                
-            # Define how to wait for the next iteration
-            if use_lock:
-                # simply wait that a worker release the lock
-                use_lock = self.lock.wait(self.wait_time)
-=======
                     raise self.fail_msg[0], self.fail_msg[1], self.fail_msg[2]
             # reset variable for next submission
             try:
->>>>>>> 43d3ad4f
                 self.lock.clear()
             except Exception:
                 pass

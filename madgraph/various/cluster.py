--- conflicted
+++ resolved
@@ -557,96 +557,12 @@
             self.start_demon()
 
         
-<<<<<<< HEAD
     def start_demon(self):
         import threading
         t = threading.Thread(target=self.worker)
         t.daemon = True
         t.start()
         self.demons.append(t)
-=======
-    def launch_and_wait(self, prog, argument=[], cwd=None, stdout=None, 
-                                stderr=None, log=None, **opts):
-        """launch one job and wait for it"""    
-        if isinstance(stdout, str):
-            stdout = open(stdout, 'w')
-        if isinstance(stderr, str):
-            stdout = open(stderr, 'w')        
-        return misc.call([prog] + argument, stdout=stdout, stderr=stderr, cwd=cwd) 
-    
-    
-    def submit(self, prog, argument=[], cwd=None, stdout=None, stderr=None,
-               log=None, required_output=[], nb_submit=0):
-        """submit a job on multicore machine"""
-        
-        self.submitted +=1
-        if cwd is None:
-            cwd = os.getcwd()
-        if isinstance(prog, str):
-            if not os.path.exists(prog) and not misc.which(prog):
-                prog = os.path.join(cwd, prog)
-        
-        import thread
-        if self.waiting_submission or self.nb_used == self.nb_core:
-            self.waiting_submission.append((prog, argument,cwd, stdout))
-            # check that none submission is already finished
-            while self.nb_used <  self.nb_core and self.waiting_submission:
-                arg = self.waiting_submission.pop(0)
-                self.nb_used += 1 # udpate the number of running thread
-                thread.start_new_thread(self.launch, arg)              
-        elif self.nb_used <  self.nb_core -1:
-            self.nb_used += 1 # upate the number of running thread
-            thread.start_new_thread(self.launch, (prog, argument, cwd, stdout))
-        elif self.nb_used ==  self.nb_core -1:
-            self.nb_used += 1 # upate the number of running thread            
-            thread.start_new_thread(self.launch, (prog, argument, cwd, stdout))
-        
-        
-    def launch(self, exe, argument, cwd, stdout):
-        """ way to launch for multicore. If exe is a string then treat it as
-        an executable. Otherwise treat it as a function"""
-        import thread
-        def end(self, pid):
-            self.nb_used -= 1
-            self.done += 1
-            try:
-                self.pids.remove(pid)
-            except:
-                pass
-            
-        fail_msg = None
-        try:  
-            if isinstance(exe,str):
-                if os.path.exists(exe) and not exe.startswith('/'):
-                    exe = './' + exe
-                proc = misc.Popen([exe] + argument, cwd=cwd, stdout=stdout, 
-                                                               stderr=subprocess.STDOUT)
-                pid = proc.pid
-                self.pids.append(pid)
-                proc.wait()
-                if proc.returncode not in [0, 143, -15]:
-                    fail_msg = 'program %s launch ends with non zero status: %s. Stop all computation' % \
-                            (' '.join([exe]+argument), proc.returncode)
-                    #self.fail_msg = fail_msg
-                    logger.warning(fail_msg)
-                    try:
-                        log = open(glob.glob(pjoin(cwd,'*','log.txt'))[0]).read()
-                        logger.warning('Last 15 lines of logfile %s:\n%s\n' % \
-                                (pjoin(cwd,'*','log.txt'), '\n'.join(log.split('\n')[-15:-1]) + '\n'))
-                    except (IOError, AttributeError, IndexError):
-                        logger.warning('Please look for possible logfiles in %s' % cwd)
-                        pass
-                    self.remove(fail_msg)
-            else:
-                pid = tuple([id(o) for o in [exe] + argument])
-                self.pids.append(pid)
-                # the function should return 0 if everything is fine
-                # the error message otherwise
-                returncode = exe(argument)
-                if returncode != 0:
-                    logger.warning(returncode)
-                    self.remove()
->>>>>>> 232e9749
 
 
     def worker(self):
@@ -656,8 +572,7 @@
             try:
                 args = self.queue.get()
                 tag, exe, arg, opt = args
-                if 1:
-                #try:
+                try:
                     # check for executable case
                     if isinstance(exe,str):
                         if os.path.exists(exe) and not exe.startswith('/'):
@@ -688,12 +603,12 @@
                             logger.warning("fct %s does not return 0", exe)
                             self.stoprequest.set()
                             self.remove("fct %s does not return 0" % exe)
-#                 except Exception,error:
-#                     logger.warning(str(error))
-#                     self.stoprequest.set()
-#                     self.remove(error)
-#                     if __debug__:
-#                         raise
+                except Exception,error:
+                     logger.warning(str(error))
+                     self.stoprequest.set()
+                     self.remove(error)
+                     if __debug__:
+                         raise
 
                 self.queue.task_done()
                 self.done.put(tag)

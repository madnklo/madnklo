################################################################################
# Copyright (c) 2009 The MadGraph Development team and Contributors             
#
# This file is a part of the MadGraph 5 project, an application which           
# automatically generates Feynman diagrams and matrix elements for arbitrary    
# high-energy processes in the Standard Model and beyond.                       
#
# It is subject to the MadGraph license which should accompany this             
# distribution.                                                                 
#                                                                               
# For more information, please visit: http://madgraph.phys.ucl.ac.be            
#                                                                               
################################################################################
import subprocess
import logging
import os
import time
import re

logger = logging.getLogger('madgraph.cluster') 

try:
    from madgraph import MadGraph5Error
    import madgraph.various.misc as misc
except Exception, error:
    if __debug__:
        print  str(error)
    from internal import MadGraph5Error
    import internal.misc as misc

pjoin = os.path.join
   
class ClusterManagmentError(MadGraph5Error):
    pass

class NotImplemented(MadGraph5Error):
    pass


multiple_try = misc.multiple_try

def check_interupt(error=KeyboardInterrupt):

    def deco_interupt(f):
        def deco_f_interupt(self, *args, **opt):
            try:
                return f(self, *args, **opt)
            except error:
                self.remove(*args, **opt)
                raise error
        return deco_f_interupt
    return deco_interupt

class Cluster(object):
    """Basic Class for all cluster type submission"""
    name = 'mother class'

    def __init__(self, cluster_queue=None, temp_dir=None):
        """Init the cluster"""
        self.submitted = 0
        self.submitted_ids = []
        self.finish = 0
        self.cluster_queue = cluster_queue
        self.temp_dir = temp_dir
    
    def submit(self, prog, argument=[], cwd=None, stdout=None, stderr=None, log=None):
        """How to make one submission. Return status id on the cluster."""
        raise NotImplemented, 'No implementation of how to submit a job to cluster \'%s\'' % self.name

    def submit2(self, prog, argument=[], cwd=None, stdout=None, stderr=None, 
                log=None, input_files=[], output_files=[]):
        """How to make one submission. Return status id on the cluster.
        NO SHARE DISK"""
<<<<<<< HEAD

=======
        
        if not hasattr(self, 'temp_dir') or not self.temp_dir:
            return self.submit(prog, argument, cwd, stdout, stderr, log)
        print self.temp_dir
>>>>>>> 222d7d98
        if cwd is None:
            cwd = os.getcwd()
        if not os.path.exists(prog):
            prog = os.path.join(cwd, prog)
        
        if not hasattr(self, 'temp_dir') or not self.temp_dir:
            return self.submit(prog, argument, cwd, stdout, stderr, log)
        


        temp_file_name = "sub." + os.path.basename(prog) + '.'.join(argument)
        text = """#!/bin/bash
        MYTMP=%(tmpdir)s/run$%(job_id)s
        MYPWD=%(cwd)s
        mkdir -p $MYTMP
        cd $MYPWD
        input_files=( %(input_files)s )
        for i in ${input_files[@]}
        do
            cp -r $i $MYTMP
        done
        cd $MYTMP
        bash ./%(script)s %(arguments)s
        output_files=( %(output_files)s )
        for i in ${output_files[@]}
        do
            cp -r $MYTMP/$i $MYPWD
        done
        rm -rf $MYTMP
        """
        
        dico = {'tmpdir' : self.temp_dir, 'script': os.path.basename(prog),
                'cwd': cwd, 'job_id': self.job_id,
                'input_files': ' '.join(input_files + [prog]),
                'output_files': ' '.join(output_files),
                'arguments': ' '.join(argument)}
        
        # writing a new script for the submission
        new_prog = pjoin(cwd, temp_file_name)
        open(new_prog, 'w').write(text % dico)
        misc.Popen(['chmod','+x',new_prog],cwd=cwd)
        
        return self.submit(new_prog, argument, cwd, stdout, stderr, log)
        

    def control(self, me_dir=None):
        """Check the status of job associated to directory me_dir. return (idle, run, finish, fail)"""
        if not self.submitted_ids:
            raise NotImplemented, 'No implementation of how to control the job status to cluster \'%s\'' % self.name
        idle, run, fail = 0, 0, 0
        for pid in self.submitted_ids[:]:
            status = self.control_one_job(id)
            if status == 'I':
                idle += 1
            elif status == 'R':
                run += 1
            elif status == 'F':
                self.finish +=1
                self.submitted_ids.remove(pid)
            else:
                fail += 1

        return idle, run, self.finish, fail

    def control_one_job(self, pid):
        """ control the status of a single job with it's cluster id """
        raise NotImplemented, 'No implementation of how to control the job status to cluster \'%s\'' % self.name

    @check_interupt()
    def wait(self, me_dir, fct):
        """Wait that all job are finish"""
        
        while 1: 
            idle, run, finish, fail = self.control(me_dir)
            if fail:
                raise ClusterManagmentError('Some Jobs are in a Hold/... state. Please try to investigate or contact the IT team')
            if idle + run == 0:
                time.sleep(20) #security to ensure that the file are really written on the disk
                logger.info('All jobs finished')
                break
            fct(idle, run, finish)
            time.sleep(30)
        self.submitted = 0
        self.submitted_ids = []

    @check_interupt()
    def launch_and_wait(self, prog, argument=[], cwd=None, stdout=None, 
                                                         stderr=None, log=None):
        """launch one job on the cluster and wait for it"""
        
        special_output = False # tag for concatenate the error with the output.
        if stderr == -2 and stdout: 
            #We are suppose to send the output to stdout
            special_output = True
            stderr = stdout + '.err'
        pid = self.submit(prog, argument, cwd, stdout, stderr, log)
        while 1:        
            status = self.control_one_job(pid)
            if not status in ['R','I']:
                time.sleep(30) #security to ensure that the file are really written on the disk
                break
            time.sleep(30)
        
        if special_output:
            # combine the stdout and the stderr
            #wait up to 50 s to see if those files exists
            for i in range(5):
                if os.path.exists(stdout):
                    if not os.path.exists(stderr):
                        time.sleep(5)
                    if os.path.exists(stderr):
                        err_text = open(stderr).read()
                        if not err_text:
                            return
                        logger.warning(err_text)                        
                        text = open(stdout).read()
                        open(stdout,'w').write(text + err_text)
                    else:
                        return
                time.sleep(10)
                        
    def remove(self, *args):
        """ """
        logger.warning("""This cluster didn't support job removal, 
    the jobs are still running on the cluster.""")

class MultiCore(Cluster):
    """ class for dealing with the submission in multiple node"""
    
    job_id = '$'
    
    def __init__(self, nb_core, *args, **opt):
        """Init the cluster"""
        import thread
        
        super(MultiCore, self).__init__(self, *args, **opt)
        
        
        self.submitted = 0
        self.finish = 0
        self.nb_core = nb_core
        self.update_fct = None

        # initialize the thread controler
        self.need_waiting = False
        self.nb_used = 0
        self.lock = thread.allocate_lock()
        self.done = 0 
        self.waiting_submission = []
        self.pids = []
        self.fail_msg = None
        
    def launch_and_wait(self, prog, argument=[], cwd=None, stdout=None, 
                                                         stderr=None, log=None):
        """launch one job and wait for it"""    
        if isinstance(stdout, str):
            stdout = open(stdout, 'w')
        if isinstance(stderr, str):
            stdout = open(stderr, 'w')        
        return misc.call([prog] + argument, stdout=stdout, stderr=stderr, cwd=cwd) 
    
    
    def submit(self, prog, argument=[], cwd=None, stdout=None, stderr=None, 
               log=None):
        """submit a job on multicore machine"""
        
        self.submitted +=1
        if cwd is None:
            cwd = os.getcwd()
        if not os.path.exists(prog) and not misc.which(prog):
            prog = os.path.join(cwd, prog)
        
        import thread
        if self.waiting_submission or self.nb_used == self.nb_core:
            self.waiting_submission.append((prog, argument,cwd, stdout))
            # check that none submission is already finished
            while self.nb_used <  self.nb_core and self.waiting_submission:
                arg = self.waiting_submission.pop(0)
                self.nb_used += 1 # udpate the number of running thread
                thread.start_new_thread(self.launch, arg)              
        elif self.nb_used <  self.nb_core -1:
            self.nb_used += 1 # upate the number of running thread
            thread.start_new_thread(self.launch, (prog, argument, cwd, stdout))
        elif self.nb_used ==  self.nb_core -1:
            self.nb_used += 1 # upate the number of running thread            
            thread.start_new_thread(self.launch, (prog, argument, cwd, stdout))
        
        
    def launch(self, exe, argument, cwd, stdout):
        """ way to launch for multicore."""
        import thread
        def end(self, pid):
            self.nb_used -= 1
            self.done += 1
            try:
                self.pids.remove(pid)
            except:
                pass
            
        fail_msg = None
        try:  
            if os.path.exists(exe) and not exe.startswith('/'):
                exe = './' + exe
            proc = misc.Popen([exe] + argument, cwd=cwd, stdout=stdout, 
                                                           stderr=subprocess.STDOUT)
            pid = proc.pid
            self.pids.append(pid)
            proc.wait()
            if proc.returncode not in [0, 143, -15]:
                fail_msg = 'program %s launch ends with non zero status: %s. Stop all computation' % \
                        (' '.join([exe]+argument), proc.returncode)
                #self.fail_msg = fail_msg
                logger.warning(fail_msg)
                self.remove(fail_msg)
            
            # release the lock for allowing to launch the next job
            security = 0       
            # check that the status is locked to avoid coincidence unlock
            while 1:
                while not self.lock.locked():
                    if not self.need_waiting:
                        # Main is not yet locked
                        end(self, pid)
                        return
                    elif security > 60:
                        end(self, pid)
                        return 
                    security += 1
                    time.sleep(1)
                try:
                    self.lock.release()
                except thread.error:
                    continue
                break
            end(self, pid)


        except Exception, error:
            #logger.critical('one core fails with %s' % error)
            self.remove()
            raise

            
          

    def wait(self, me_dir, update_status):
        """Wait that all thread finish
        self.nb_used and self.done are update via each jobs (thread and local)
        self.submitted is the nb of times that submitted has been call (local)
        remaining is the nb of job that we still have to wait. (local)
        self.pids is the list of the BASH pid of the submitted jobs. (thread)
        
        WARNING: In principle all those value are coherent but since some are
        modified in various thread, those data can be corrupted. (not the local 
        one). Nb_used in particular shouldn't be trusted too much.
        This code check in different ways that all jobs have finished.

        In principle, the statement related to  '#security #X' are not used.
        In practise they are times to times.
        """
        
        import thread

        remaining = self.submitted - self.done

        while self.nb_used < self.nb_core:
            if self.waiting_submission:
                arg = self.waiting_submission.pop(0)
                thread.start_new_thread(self.launch, arg)
                self.nb_used += 1 # update the number of running thread
            else:
                break
                    
        try:            
            self.need_waiting = True
            self.lock.acquire()
            no_in_queue = 0
            secure_mode = False # forbid final acauire if in securemode
            while self.waiting_submission or self.nb_used:
                if self.fail_msg:
                    msg,  self.fail_msg = self.fail_msg, None
                    self.remove()
                    raise Exception, msg
                if update_status:
                    update_status(len(self.waiting_submission), self.nb_used, self.done)
                # security#1 that all job expected to be launched since 
                # we enter in this function are indeed launched.
                if len(self.waiting_submission) == 0 == remaining :
                    self.done = self.submitted
                    break
                
                # security #2: nb_used >0 but nothing remains as BASH PID
                if len(self.waiting_submission) == 0 and len(self.pids) == 0:
                    if self.submitted == self.done:
                        break
                    logger.debug('Found too many jobs. Recovering')
                    time.sleep(5)
                    no_in_queue += 1
                    if no_in_queue > 3:
                        logger.debug('Still too many jobs. Continue')
                        break
                    continue
                
                # security #3: if nb_used not reliable pass in secure mode
                if not secure_mode and len(self.waiting_submission) != 0:
                    if self.nb_used != self.nb_core:
                        if self.nb_used != len(self.pids):
                            secure_mode = True
                # security #4: nb_used not reliable use secure mode to finish the run
                if secure_mode and not self.waiting_submission:
                    self.need_waiting = False
                    if self.lock.locked():
                        self.lock.release()
                    break
                
                # Wait for core to finish               
                self.lock.acquire()
                remaining -=1    # update remaining job
                #submit next one
                if self.waiting_submission:
                    arg = self.waiting_submission.pop(0)
                    thread.start_new_thread(self.launch, arg)
                    self.nb_used += 1 # update the number of running thread

            if self.fail_msg:
                msg,  self.fail_msg = self.fail_msg, None
                self.remove()
                raise Exception, msg            
            # security #5: checked that self.nb_used is not lower than expected
            #This is the most current problem.
            no_in_queue = 0
            while self.submitted > self.done:
                if self.fail_msg:
                    msg,  self.fail_msg = self.fail_msg, None
                    self.remove()
                    raise Exception, msg
                if no_in_queue == 0:
                    logger.debug('Some jobs have been lost. Try to recover')
                #something bad happens
                if not len(self.pids):
                    # The job is not running 
                    logger.critical('Some jobs have been lost in the multicore treatment.')
                    logger.critical('The results might be incomplete. (Trying to continue anyway)')
                    break
                elif update_status:
                    update_status(len(self.waiting_submission), len(self.pids) ,
                                                                      self.done)
                # waiting that those jobs ends.
                if not secure_mode:
                    self.lock.acquire()
                else:
                    no_in_queue += 1
                    try:
                        time.sleep(5)
                        if no_in_queue > 5 * 3600.0 / 5:
                            break
                    except:
                        logger.warning('CTRL-C assumes that all jobs are done. Continue the code')
                        self.pids = [] # avoid security 6
                        break
                    
            # security #6. check that queue is empty. don't
            no_in_queue = 0
            while len(self.pids):
                if self.fail_msg:
                    msg,  self.fail_msg = self.fail_msg, None
                    self.remove()
                    raise Exception, msg
                self.need_waiting = False
                if self.lock.locked():
                        self.lock.release()
                secure_mode = True
                if no_in_queue == 0 : 
                    logger.warning('Some jobs have been lost. Try to recover.')
                    logger.warning('Hitting ctrl-c will consider that all jobs are done and continue the code.')
                try:
                    #something very bad happens
                    if update_status:
                        update_status(len(self.waiting_submission), len(self.pids) ,
                                                                      self.done)
                    time.sleep(5)
                    no_in_queue += 1
                    if no_in_queue > 5 * 3600.0 / 5:
                            break
                except KeyboardInterrupt:
                    break
                
            # print a last time the status (forcing 0 for the running)  
            if update_status:
                self.next_update = 0
                update_status(len(self.waiting_submission), 0, self.done)             
            
            # reset variable for next submission
            self.need_waiting = False
            security = 0 
            while not self.lock.locked() and security < 10:
                # check that the status is locked to avoid coincidence unlock
                if secure_mode:
                    security = 10
                security +=1
                time.sleep(1)
            if security < 10:
                self.lock.release()
            self.done = 0
            self.nb_used = 0
            self.submitted = 0
            self.pids = []
            
        except KeyboardInterrupt:
            self.remove()
            raise
        if self.fail_msg:
            msg,  self.fail_msg = self.fail_msg, None
            self.remove()
            raise Exception, msg 
            
    def remove(self, error=None):
        """Ensure that all thread are killed"""
        logger.info('remove job currently running')
        self.waiting_submission = []
        if error:
            self.fail_msg = error
        for pid in list(self.pids):
            out = os.system('CPIDS=$(pgrep -P %(pid)s); kill -15 $CPIDS > /dev/null 2>&1' \
                            % {'pid':pid} )
            out = os.system('kill -15 %(pid)s > /dev/null 2>&1' % {'pid':pid} )            
            if out == 0:
                try:
                    self.pids.remove(pid)
                except:
                    pass
            #out = os.system('kill -9 %s &> /dev/null' % pid)

        time.sleep(1) # waiting if some were submitting at the time of ctrl-c
        for pid in list(self.pids):
            out = os.system('CPIDS=$(pgrep -P %s); kill -15 $CPIDS > /dev/null 2>&1' % pid )
            out = os.system('kill -15 %(pid)s > /dev/null 2>&1' % {'pid':pid} ) 
            if out == 0:
                try:
                    self.pids.remove(pid)
                except:
                    pass
                    
class CondorCluster(Cluster):
    """Basic class for dealing with cluster submission"""
    
    name = 'condor'
    job_id = 'CONDOR_ID'

    @multiple_try()
    def submit(self, prog, argument=[], cwd=None, stdout=None, stderr=None, log=None):
        """Submit a job prog to a Condor cluster"""
        
        text = """Executable = %(prog)s
                  output = %(stdout)s
                  error = %(stderr)s
                  log = %(log)s
                  %(argument)s
                  environment = CONDOR_ID=$(Cluster).$(Process)
                  Universe = vanilla
                  notification = Error
                  Initialdir = %(cwd)s
                  %(requirement)s
                  getenv=True
                  queue 1
               """
        
        if self.cluster_queue not in ['None', None]:
            requirement = 'Requirements = %s=?=True' % self.cluster_queue
        else:
            requirement = ''

        if cwd is None:
            cwd = os.getcwd()
        if stdout is None:
            stdout = '/dev/null'
        if stderr is None:
            stderr = '/dev/null'
        if log is None:
            log = '/dev/null'
        if not os.path.exists(prog):
            prog = os.path.join(cwd, prog)
        if argument:
            argument = 'Arguments = %s' % ' '.join(argument)
        else:
            argument = ''
        

        dico = {'prog': prog, 'cwd': cwd, 'stdout': stdout, 
                'stderr': stderr,'log': log,'argument': argument,
                'requirement': requirement}

        open('submit_condor','w').write(text % dico)
        a = misc.Popen(['condor_submit','submit_condor'], stdout=subprocess.PIPE)
        output = a.stdout.read()
        #Submitting job(s).
        #Logging submit event(s).
        #1 job(s) submitted to cluster 2253622.
        pat = re.compile("submitted to cluster (\d*)",re.MULTILINE)
        try:
            id = pat.search(output).groups()[0]
        except:
            raise ClusterManagmentError, 'fail to submit to the cluster: \n%s' \
                                                                        % output 
        self.submitted += 1
        self.submitted_ids.append(id)
        return id

    @multiple_try()
    def submit2(self, prog, argument=[], cwd=None, stdout=None, stderr=None, 
                log=None, input_files=[], output_files=[]):
        """Submit the job on the cluster NO SHARE DISK
           input/output file should be give relative to cwd
        """
        
        text = """Executable = %(prog)s
                  output = %(stdout)s
                  error = %(stderr)s
                  log = %(log)s
                  %(argument)s
                  should_transfer_files = YES
                  when_to_transfer_output = ON_EXIT
                  transfer_input_files = %(input_files)s
                  %(output_files)s
                  Universe = vanilla
                  notification = Error
                  Initialdir = %(cwd)s
                  %(requirement)s
                  getenv=True
                  queue 1
               """
        
        if self.cluster_queue not in ['None', None]:
            requirement = 'Requirements = %s=?=True' % self.cluster_queue
        else:
            requirement = ''

        if cwd is None:
            cwd = os.getcwd()
        if stdout is None:
            stdout = '/dev/null'
        if stderr is None:
            stderr = '/dev/null'
        if log is None:
            log = '/dev/null'
        if not os.path.exists(prog):
            prog = os.path.join(cwd, prog)
        if argument:
            argument = 'Arguments = %s' % ' '.join(argument)
        else:
            argument = ''
        # input/output file treatment
        if input_files:
            input_files = ','.join(input_files)
        else: 
            input_files = ''
        if output_files:
            output_files = 'transfer_output_files = %s' % ','.join(output_files)
        else:
            output_files = ''
        
        

        dico = {'prog': prog, 'cwd': cwd, 'stdout': stdout, 
                'stderr': stderr,'log': log,'argument': argument,
                'requirement': requirement, 'input_files':input_files, 
                'output_files':output_files}

        open('submit_condor','w').write(text % dico)
        a = subprocess.Popen(['condor_submit','submit_condor'], stdout=subprocess.PIPE)
        output = a.stdout.read()
        #Submitting job(s).
        #Logging submit event(s).
        #1 job(s) submitted to cluster 2253622.
        pat = re.compile("submitted to cluster (\d*)",re.MULTILINE)
        try:
            id = pat.search(output).groups()[0]
        except:
            raise ClusterManagmentError, 'fail to submit to the cluster: \n%s' \
                                                                        % output 
        self.submitted += 1
        self.submitted_ids.append(id)
        return id




    
    @multiple_try(nb_try=10, sleep=10)
    def control_one_job(self, id):
        """ control the status of a single job with it's cluster id """
        cmd = 'condor_q '+str(id)+" -format \'%-2s \\n\' \'ifThenElse(JobStatus==0,\"U\",ifThenElse(JobStatus==1,\"I\",ifThenElse(JobStatus==2,\"R\",ifThenElse(JobStatus==3,\"X\",ifThenElse(JobStatus==4,\"C\",ifThenElse(JobStatus==5,\"H\",ifThenElse(JobStatus==6,\"E\",string(JobStatus))))))))\'"
        status = misc.Popen([cmd], shell=True, stdout=subprocess.PIPE, 
                                                         stderr=subprocess.PIPE)
        
        error = status.stderr.read()
        if status.returncode or error:
            raise ClusterManagmentError, 'condor_q returns error: %s' % error

        return status.stdout.readline().strip()
    
    @check_interupt()
    @multiple_try(nb_try=10, sleep=10)
    def control(self, me_dir):
        """ control the status of a single job with it's cluster id """
        
        if not self.submitted_ids:
            return 0, 0, 0, 0
        
        cmd = "condor_q " + ' '.join(self.submitted_ids) + " -format \'%-2s \\n\' \'ifThenElse(JobStatus==0,\"U\",ifThenElse(JobStatus==1,\"I\",ifThenElse(JobStatus==2,\"R\",ifThenElse(JobStatus==3,\"X\",ifThenElse(JobStatus==4,\"C\",ifThenElse(JobStatus==5,\"H\",ifThenElse(JobStatus==6,\"E\",string(JobStatus))))))))\'"
        status = misc.Popen([cmd], shell=True, stdout=subprocess.PIPE, 
                                                         stderr=subprocess.PIPE)
        error = status.stderr.read()
        if status.returncode or error:
            raise ClusterManagmentError, 'condor_q returns error: %s' % error
            
            
        idle, run, fail = 0, 0, 0
        for line in status.stdout:
            status = line.strip()
            if status in ['I','U']:
                idle += 1
            elif status == 'R':
                run += 1
            elif status != 'C':
                fail += 1

        return idle, run, self.submitted - (idle+run+fail), fail
    
    @multiple_try()
    def remove(self, *args):
        """Clean the jobson the cluster"""
        
        if not self.submitted_ids:
            return
        cmd = "condor_rm %s" % ' '.join(self.submitted_ids)
        
        status = misc.Popen([cmd], shell=True, stdout=open(os.devnull,'w'))
        
class PBSCluster(Cluster):
    """Basic class for dealing with cluster submission"""
    
    name = 'pbs'
    job_id = 'PBS_JOBID'
    idle_tag = ['Q']
    running_tag = ['T','E','R']
    complete_tag = ['C']

    @multiple_try()
    def submit(self, prog, argument=[], cwd=None, stdout=None, stderr=None, log=None):
        """Submit a job prog to a PBS cluster"""
        
        me_dir = os.path.realpath(os.path.join(cwd,prog)).rsplit('/SubProcesses',1)[0]
        me_dir = misc.digest(me_dir)[-14:]
        if not me_dir[0].isalpha():
            me_dir = 'a' + me_dir[1:]
        
        text = ""
        if cwd is None:
            cwd = os.getcwd()
        else: 
            text = " cd %s;" % cwd
        if stdout is None:
            stdout = '/dev/null'
        if stderr is None:
            stderr = '/dev/null'
        elif stderr == -2: # -2 is subprocess.STDOUT
            stderr = stdout
        if log is None:
            log = '/dev/null'
        
        text += prog
        if argument:
            text += ' ' + ' '.join(argument)

        command = ['qsub','-o', stdout,
                   '-N', me_dir, 
                   '-e', stderr,
                   '-V']

        if self.cluster_queue and self.cluster_queue != 'None':
            command.extend(['-q', self.cluster_queue])

        a = misc.Popen(command, stdout=subprocess.PIPE, 
                                      stderr=subprocess.STDOUT,
                                      stdin=subprocess.PIPE, cwd=cwd)
            
        output = a.communicate(text)[0]
        id = output.split('.')[0]
        if not id.isdigit():
            raise ClusterManagmentError, 'fail to submit to the cluster: \n%s' \
                                                                        % output 
        self.submitted += 1
        self.submitted_ids.append(id)
        return id

    @multiple_try()
    def control_one_job(self, id):
        """ control the status of a single job with it's cluster id """
        cmd = 'qstat '+str(id)
        status = misc.Popen([cmd], shell=True, stdout=subprocess.PIPE,
                                  stderr=open(os.devnull,'w'))
        
        for line in status.stdout:
            line = line.strip()
            if 'Unknown' in line:
                return 'F'
            elif line.startswith(str(id)):
                status = line.split()[4]
        if status in self.idle_tag:
            return 'I' 
        elif status in self.running_tag:                
            return 'R' 
        return 'F'
        

    @multiple_try()    
    def control(self, me_dir):
        """ control the status of a single job with it's cluster id """
        cmd = "qstat"
        status = misc.Popen([cmd], stdout=subprocess.PIPE)

        if me_dir.endswith('/'):
            me_dir = me_dir[:-1]    
        me_dir = misc.digest(me_dir)[-14:]
        if not me_dir[0].isalpha():
            me_dir = 'a' + me_dir[1:]

        idle, run, fail = 0, 0, 0
        for line in status.stdout:
            if me_dir in line:
                status = line.split()[4]
                if status in self.idle_tag:
                    idle += 1
                elif status in self.running_tag:
                    run += 1
                elif status in self.complete_tag:
                    continue
                else:
                    fail += 1

        return idle, run, self.submitted - (idle+run+fail), fail

    @multiple_try()
    def remove(self, *args):
        """Clean the jobs on the cluster"""
        
        if not self.submitted_ids:
            return
        cmd = "qdel %s" % ' '.join(self.submitted_ids)
        status = misc.Popen([cmd], shell=True, stdout=open(os.devnull,'w'))


class SGECluster(Cluster):
    """Basic class for dealing with cluster submission"""
    # Class written by Arian Abrahantes.

    name = 'sge'
    job_id = 'JOB_ID'
    idle_tag = ['qw', 'hqw','hRqw','w']
    running_tag = ['r','t','Rr','Rt']

    def def_get_path(self,location):
        """replace string for path issues"""
        location = os.path.realpath(location)
        homePath = os.getenv("HOME")
        if homePath:
            location = location.replace(homePath,'$HOME')
        return location

    @multiple_try()
    def submit(self, prog, argument=[], cwd=None, stdout=None, stderr=None, log=None):
        """Submit a job prog to an SGE cluster"""

        me_dir = os.path.realpath(os.path.join(cwd,prog)).rsplit('/SubProcesses',1)[0]
        me_dir = misc.digest(me_dir)[-10:]
        if not me_dir[0].isalpha():
            me_dir = 'a' + me_dir[1:]

        if cwd is None:
            #cwd = os.getcwd()
            cwd = self.def_get_path(os.getcwd())
        cwd1 = self.def_get_path(cwd)
        text = " cd %s;" % cwd1
        if stdout is None:
            stdout = '/dev/null'
        else:
            stdout = self.def_get_path(stdout)
        if stderr is None:
            stderr = '/dev/null'
        elif stderr == -2: # -2 is subprocess.STDOUT
            stderr = stdout
        if log is None:
            log = '/dev/null'
        else:
            log = self.def_get_path(log)

        text += prog
        if argument:
            text += ' ' + ' '.join(argument)

        #if anything slips through argument
        #print "!=== inteded change ",text.replace('/srv/nfs','')
        #text = text.replace('/srv/nfs','')
        homePath = os.getenv("HOME")
        if homePath:
            text = text.replace(homePath,'$HOME')

        logger.debug("!=== input  %s" % text)
        logger.debug("!=== output %s" %  stdout)
        logger.debug("!=== error  %s" % stderr)
        logger.debug("!=== logs   %s" % log)

        command = ['qsub','-o', stdout,
                   '-N', me_dir, 
                   '-e', stderr,
                   '-V']

        if self.cluster_queue and self.cluster_queue != 'None':
            command.extend(['-q', self.cluster_queue])

        a = misc.Popen(command, stdout=subprocess.PIPE,
                             stderr=subprocess.STDOUT,
                             stdin=subprocess.PIPE, cwd=cwd)

        output = a.communicate(text)[0]
        id = output.split(' ')[2]
        if not id.isdigit():
            raise ClusterManagmentError, 'fail to submit to the cluster: \n%s' \
                                                                        % output 
        self.submitted += 1
        self.submitted_ids.append(id)
        logger.debug(output)

        return id

    @multiple_try()
    def control_one_job(self, id):
        """ control the status of a single job with it's cluster id """
        #cmd = 'qstat '+str(id)
        cmd = 'qstat '
        status = misc.Popen([cmd], shell=True, stdout=subprocess.PIPE)
        for line in status.stdout:
            #print "!==",line
            #line = line.strip()
            #if 'Unknown' in line:
            #    return 'F'
            #elif line.startswith(str(id)):
            #    status = line.split()[4]
            if str(id) in line:
                status = line.split()[4]
                #print "!=status", status
        if status in self.idle_tag:
            return 'I' 
        elif status in self.running_tag:                
            return 'R' 
        return 'F'

    @multiple_try()
    def control(self, me_dir):
        """ control the status of a single job with it's cluster id """
        cmd = "qstat "
        status = misc.Popen([cmd], shell=True, stdout=subprocess.PIPE)

        if me_dir.endswith('/'):
           me_dir = me_dir[:-1]    
        me_dir = misc.digest(me_dir)[-10:]
        if not me_dir[0].isalpha():
            me_dir = 'a' + me_dir[1:]

        idle, run, fail = 0, 0, 0
        for line in status.stdout:
            if me_dir in line:
                status = line.split()[4]
                if status in self.idle_tag:
                    idle += 1
                elif status in self.running_tag:
                    run += 1
                else:
                    logger.debug(line)
                    fail += 1

        return idle, run, self.submitted - (idle+run+fail), fail

    
    
    @multiple_try()
    def remove(self, *args):
        """Clean the jobs on the cluster"""
        
        if not self.submitted_ids:
            return
        cmd = "qdel %s" % ' '.join(self.submitted_ids)
        status = misc.Popen([cmd], shell=True, stdout=open(os.devnull,'w'))


class LSFCluster(Cluster):
    """Basic class for dealing with cluster submission"""
    
    name = 'lsf'
    job_id = 'LSB_JOBID'

    @multiple_try()
    def submit(self, prog, argument=[], cwd=None, stdout=None, stderr=None, log=None):
        """Submit the job prog to an LSF cluster"""
        
        me_dir = os.path.realpath(os.path.join(cwd,prog)).rsplit('/SubProcesses',1)[0]
        me_dir = misc.digest(me_dir)[-14:]
        if not me_dir[0].isalpha():
            me_dir = 'a' + me_dir[1:]
        
        text = ""
        if cwd is None:
            cwd = os.getcwd()
        else: 
            text = " cd %s;" % cwd
        if stdout is None:
            stdout = '/dev/null'
        if stderr is None:
            stderr = '/dev/null'
        elif stderr == -2: # -2 is subprocess.STDOUT
            stderr = stdout
        if log is None:
            log = '/dev/null'
        
        text += prog
        if argument:
            text += ' ' + ' '.join(argument)

        command = ['bsub','-o', stdout,
                   '-J', me_dir, 
                   '-e', stderr]
        
        if self.cluster_queue and self.cluster_queue != 'None':
            command.extend(['-q', self.cluster_queue])

        a = misc.Popen(command, stdout=subprocess.PIPE, 
                                      stderr=subprocess.STDOUT,
                                      stdin=subprocess.PIPE, cwd=cwd)
            
        output = a.communicate(text)[0]
        #Job <nnnn> is submitted to default queue <normal>.
        try:
            id = output.split('>',1)[0].split('<')[1]
        except:
            raise ClusterManagmentError, 'fail to submit to the cluster: \n%s' \
                                                                        % output 
        if not id.isdigit():
            raise ClusterManagmentError, 'fail to submit to the cluster: \n%s' \
                                                                        % output 
        self.submitted += 1
        self.submitted_ids.append(id)
        return id        
        
        
    @multiple_try()
    def control_one_job(self, id):
        """ control the status of a single job with it's cluster id """
        
        cmd = 'bjobs '+str(id)
        status = misc.Popen([cmd], shell=True, stdout=subprocess.PIPE)
        
        for line in status.stdout:
            line = line.strip().upper()
            if 'JOBID' in line:
                continue
            elif str(id) not in line:
                continue
            status = line.split()[2]
            if status == 'RUN':
                return 'R'
            elif status == 'PEND':
                return 'I'
            elif status == 'DONE':
                return 'F'
            else:
                return 'H'
            return 'F'

    @multiple_try()   
    def control(self, me_dir):
        """ control the status of a single job with it's cluster id """
        
        if not self.submitted_ids:
            return 0, 0, 0, 0
        
        cmd = "bjobs " + ' '.join(self.submitted_ids) 
        status = misc.Popen([cmd], shell=True, stdout=subprocess.PIPE)

        idle, run, fail = 0, 0, 0
        for line in status.stdout:
            line = line.strip()
            if 'JOBID' in line:
                continue
            splitline = line.split()
            id = splitline[0]
            if id not in self.submitted_ids:
                continue
            status = splitline[2]
            if status == 'RUN':
                run += 1
            elif status == 'PEND':
                idle += 1
            elif status == 'DONE':
                pass
            else:
                fail += 1

        return idle, run, self.submitted - (idle+run+fail), fail

    @multiple_try()
    def remove(self, *args):
        """Clean the jobs on the cluster"""
        
        if not self.submitted_ids:
            return
        cmd = "bdel %s" % ' '.join(self.submitted_ids)
        status = misc.Popen([cmd], shell=True, stdout=open(os.devnull,'w'))

class GECluster(Cluster):
    """Class for dealing with cluster submission on a GE cluster"""
    
    name = 'ge'
    job_id = 'JOB_ID'
    idle_tag = ['qw']
    running_tag = ['r']

    @multiple_try()
    def submit(self, prog, argument=[], cwd=None, stdout=None, stderr=None, log=None):
        """Submit a job prog to a GE cluster"""
        
        text = ""
        if cwd is None:
            cwd = os.getcwd()
        else: 
            text = " cd %s; bash " % cwd
        if stdout is None:
            stdout = os.path.join(cwd, "log.%s" % prog.split('/')[-1])
        if stderr is None:
            stderr = os.path.join(cwd, "err.%s" % prog.split('/')[-1])
        elif stderr == -2: # -2 is subprocess.STDOUT
            stderr = stdout
        if log is None:
            log = '/dev/null'

        text += prog
        if argument:
            text += ' ' + ' '.join(argument)
        text += '\n'
        tmp_submit = os.path.join(cwd, 'tmp_submit')
        open(tmp_submit,'w').write(text)

        a = misc.Popen(['qsub','-o', stdout,
                                     '-e', stderr,
                                     tmp_submit],
                                     stdout=subprocess.PIPE, 
                                     stderr=subprocess.STDOUT,
                                     stdin=subprocess.PIPE, cwd=cwd)

        output = a.communicate()[0]
        #Your job 874511 ("test.sh") has been submitted
        pat = re.compile("Your job (\d*) \(",re.MULTILINE)
        try:
            id = pat.search(output).groups()[0]
        except:
            raise ClusterManagmentError, 'fail to submit to the cluster: \n%s' \
                                                                        % output 
        self.submitted += 1
        self.submitted_ids.append(id)
        return id

    @multiple_try()
    def control_one_job(self, id):
        """ control the status of a single job with it's cluster id """
        cmd = 'qstat | grep '+str(id)
        status = misc.Popen([cmd], shell=True, stdout=subprocess.PIPE)
        if not status:
            return 'F'
        #874516 0.00000 test.sh    alwall       qw    03/04/2012 22:30:35                                    1
        pat = re.compile("^(\d+)\s+[\d\.]+\s+[\w\d\.]+\s+[\w\d\.]+\s+(\w+)\s")
        stat = ''
        for line in status.stdout.read().split('\n'):
            if not line:
                continue
            line = line.strip()
            try:
                groups = pat.search(line).groups()
            except:
                raise ClusterManagmentError, 'bad syntax for stat: \n\"%s\"' % line
            if groups[0] != id: continue
            stat = groups[1]
        if not stat:
            return 'F'
        if stat in self.idle_tag:
            return 'I' 
        if stat in self.running_tag:                
            return 'R' 
        
    @multiple_try()
    def control(self, me_dir=None):
        """Check the status of job associated to directory me_dir. return (idle, run, finish, fail)"""
        if not self.submitted_ids:
            return 0, 0, 0, 0
        idle, run, fail = 0, 0, 0
        ongoing = []
        for statusflag in ['p', 'r', 'sh']:
            cmd = 'qstat -s %s' % statusflag
            status = misc.Popen([cmd], shell=True, stdout=subprocess.PIPE)
            #874516 0.00000 test.sh    alwall       qw    03/04/2012 22:30:35                                    1
            pat = re.compile("^(\d+)")
            for line in status.stdout.read().split('\n'):
                line = line.strip()
                try:
                    id = pat.search(line).groups()[0]
                except:
                    pass
                else:
                    if id not in self.submitted_ids:
                        continue
                    ongoing.append(id)
                    if statusflag == 'p':
                        idle += 1
                    if statusflag == 'r':
                        run += 1
                    if statusflag == 'sh':
                        fail += 1

        self.submitted_ids = ongoing

        return idle, run, self.submitted - idle - run - fail, fail

    @multiple_try()
    def remove(self, *args):
        """Clean the jobs on the cluster"""
        
        if not self.submitted_ids:
            return
        cmd = "qdel %s" % ' '.join(self.submitted_ids)
        status = misc.Popen([cmd], shell=True, stdout=open(os.devnull,'w'))

def asyncrone_launch(exe, cwd=None, stdout=None, argument = [], **opt):
    """start a computation and not wait for it to finish.
       this fonction returns a lock which is locked as long as the job is 
       running."""

    mc = MultiCore(1)
    mc.submit(exe, argument, cwd, stdout, **opt)
    mc.need_waiting = True
    mc.lock.acquire()
    return mc.lock


from_name = {'condor':CondorCluster, 'pbs': PBSCluster, 'sge': SGECluster, 
             'lsf': LSFCluster, 'ge':GECluster}

<|MERGE_RESOLUTION|>--- conflicted
+++ resolved
@@ -71,14 +71,7 @@
                 log=None, input_files=[], output_files=[]):
         """How to make one submission. Return status id on the cluster.
         NO SHARE DISK"""
-<<<<<<< HEAD
-
-=======
-        
-        if not hasattr(self, 'temp_dir') or not self.temp_dir:
-            return self.submit(prog, argument, cwd, stdout, stderr, log)
-        print self.temp_dir
->>>>>>> 222d7d98
+
         if cwd is None:
             cwd = os.getcwd()
         if not os.path.exists(prog):
@@ -86,10 +79,13 @@
         
         if not hasattr(self, 'temp_dir') or not self.temp_dir:
             return self.submit(prog, argument, cwd, stdout, stderr, log)
-        
-
-
+
+        if cwd is None:
+            cwd = os.getcwd()
+        if not os.path.exists(prog):
+            prog = os.path.join(cwd, prog)
         temp_file_name = "sub." + os.path.basename(prog) + '.'.join(argument)
+
         text = """#!/bin/bash
         MYTMP=%(tmpdir)s/run$%(job_id)s
         MYPWD=%(cwd)s

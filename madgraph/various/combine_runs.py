################################################################################
#
# Copyright (c) 2012 The MadGraph Development team and Contributors
#
# This file is a part of the MadGraph 5 project, an application which 
# automatically generates Feynman diagrams and matrix elements for arbitrary
# high-energy processes in the Standard Model and beyond.
#
# It is subject to the MadGraph license which should accompany this 
# distribution.
#
# For more information, please visit: http://madgraph.phys.ucl.ac.be
#
################################################################################
"""Program to combine results from channels that have been
     split into multiple jobs. Multi-job channels are identified
     by local file mjobs.dat in the channel directory.
"""
from __future__ import division
import math
import os
import re
import logging

try:
    import madgraph.various.sum_html as sum_html
<<<<<<< HEAD
    from madgraph import InvalidCmd, MadGraph5Error, MG5DIR
except:
=======
except ImportError:
>>>>>>> 43f0cc27
    import internal.sum_html as sum_html
    from internal import InvalidCmd, MadGraph5Error
    
logger = logging.getLogger('madevent.combine_run') # -> stdout

#usefull shortcut
pjoin = os.path.join

   
def get_inc_file(path):
    """read the information of fortran inc files and returns
       the definition in a dictionary format.
       This catch PARAMETER (NAME = VALUE)"""
       
    pat = re.compile(r'''PARAMETER\s*\((?P<name>[_\w]*)\s*=\s*(?P<value>[\+\-\ded]*)\)''',
                     re.I)
        
    out = {}   
    for name, value in pat.findall(open(path).read()):
        orig_value = str(value)
        try:
            out[name.lower()] = float(value.replace('d','e'))
        except ValueError:
            out[name] = orig_value
    return out

class CombineRuns(object):
    
    def __init__(self, me_dir, subproc=None):
        
        self.me_dir = me_dir
        
        if not subproc:
            subproc = [l.strip() for l in open(pjoin(self.me_dir,'SubProcesses', 
                                                                 'subproc.mg'))]
        self.subproc = subproc
        maxpart = get_inc_file(pjoin(me_dir, 'Source', 'maxparticles.inc'))
        self.maxparticles = maxpart['max_particles']
    
    
        for procname in self.subproc:
            path = pjoin(self.me_dir,'SubProcesses', procname)
            channels = self.get_channels(path)
            for channel in channels:
                self.sum_multichannel(channel)
    
    def sum_multichannel(self, channel):
        """Looks in channel to see if there are multiple runs that
        need to be combined. If so combines them into single run"""
       
        alphabet = "abcdefghijklmnopqrstuvwxyz"

        if os.path.exists(pjoin(channel, 'multijob.dat')):
            njobs = int(open(pjoin(channel, 'multijob.dat')).read())
        else:
            return
        results = sum_html.Combine_results(channel)
        if njobs:
            logger.debug('find %s multijob in %s' % (njobs, channel))
        else:
            return
        for i in range(njobs):
            if channel.endswith(os.path.pathsep):
                path = channel[:-1] + alphabet[i] 
            else:
                path = channel + alphabet[i] 
            results.add_results(name=alphabet[i], 
                                filepath=pjoin(path, 'results.dat'))
        
        results.compute_average()
        if results.xsec:
            results.write_results_dat(pjoin(channel, 'results.dat'))
        else:
            return
        ### Adding information in the log file
        fsock = open(pjoin(channel, 'log.txt'), 'a')
        fsock.write('--------------------- Multi run with %s jobs. ---------------------\n'
                    % njobs)
        for r in results:
            fsock.write('job %s : %s %s %s\n' % (r.name, r.xsec, r.axsec, r.nunwgt))  
            
        #Now read in all of the events and write them
        #back out with the appropriate scaled weight
        fsock = open(pjoin(channel, 'events.lhe'), 'w')
        wgt = results.xsec / results.nunwgt
        tot_nevents=0
        for result in results:  
            i = result.name
            if channel.endswith(os.path.pathsep):
                path = channel[:-1] + i 
            else:
                path = channel + i 
            nw = self.copy_events(fsock, pjoin(path,'events.lhe'), wgt)
            #tot_events += nw
        #logger.debug("Combined %s events to %s " % (tot_events, channel))


    def copy_events(self, fsock, input, new_wgt):
        """ Copy events from separate runs into one file w/ appropriate wgts"""
        
        def get_fortran_str(nb):
            data = '%E' % nb
            nb, power = data.split('E')
            nb = float(nb) /10
            power = int(power) + 1
            return '%.7fE%+03i' %(nb,power)
        new_wgt = get_fortran_str(new_wgt)
        old_line = ""
        for line in open(input):
            if old_line.startswith("<event>"):
                data = line.split()
                if not len(data) == 6:
                    raise MadGraph5Error, "Line after <event> should have 6 entries"
                if float(data[2]) > 0:
                    sign = ''
                else:
                    sign = '-'
                line= ' %s  %s%s  %s\n' % ('   '.join(data[:2]), sign,
                                           new_wgt, '  '.join(data[3:]))
            fsock.write(line)
            old_line = line
           
    def get_channels(self, proc_path):
        """Opens file symfact.dat to determine all channels"""
        sympath = os.path.join(proc_path, 'symfact.dat')
        
        #ncode is number of digits needed for the bw coding
        
        ncode = int(math.log10(3)*(self.maxparticles-3))+1
        channels = []
        for line in open(sympath):
            try:
                xi, j = line.split()
            except Exception:
                break
            xi, j  = float(xi), int(j)
            
            if j > 0:
                k = int(xi) 
                npos = int(math.log10(k))+1
                #Write with correct number of digits
                if xi == k:
                    dirname = 'G%i' % k
                else:
                    dirname = 'G%.{0}f'.format(ncode) % xi
                channels.append(os.path.join(proc_path,dirname))
        return channels
    
        
        
              <|MERGE_RESOLUTION|>--- conflicted
+++ resolved
@@ -24,12 +24,8 @@
 
 try:
     import madgraph.various.sum_html as sum_html
-<<<<<<< HEAD
     from madgraph import InvalidCmd, MadGraph5Error, MG5DIR
-except:
-=======
 except ImportError:
->>>>>>> 43f0cc27
     import internal.sum_html as sum_html
     from internal import InvalidCmd, MadGraph5Error
     

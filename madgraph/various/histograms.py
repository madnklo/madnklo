--- conflicted
+++ resolved
@@ -681,11 +681,7 @@
     
     
     def __init__(self, file_path=None, weight_header=None,
-<<<<<<< HEAD
-                                                      raw_labels=False, **opts):
-=======
                             raw_labels=False, consider_reweights='ALL', **opts):
->>>>>>> 83025235
         """ Read one plot from a file_path or a stream. Notice that this
         constructor only reads one, and the first one, of the plots specified.
         If file_path was a path in argument, it would then close the opened stream.
@@ -715,11 +711,7 @@
             weight_header = HwU.parse_weight_header(stream, raw_labels=raw_labels)
 
         if not self.parse_one_histo_from_stream(stream, weight_header,
-<<<<<<< HEAD
-                                                           raw_labels=raw_labels):
-=======
                   consider_reweights=consider_reweights, raw_labels=raw_labels):
->>>>>>> 83025235
             # Indicate that the initialization of the histogram was unsuccessful
             # by setting the BinList property to None.
             super(Histogram,self).__setattr__('bins',None)
@@ -742,7 +734,6 @@
         else:
             return [b.wgts[name] for b in self.bins]
     
-<<<<<<< HEAD
     def add_line(self, names):
         """add a column to the HwU. name can be a list"""
         
@@ -761,10 +752,6 @@
             for bin in self.bins:
                 bin.wgts[name] = 0
             
-            
-    
-=======
->>>>>>> 83025235
     def get_uncertainty_band(self, selector, mode=0):
         """return two list of entry one with the minimum and one with the maximum value.
            selector can be:
@@ -891,11 +878,7 @@
             if label_type == 'UNKNOWN_TYPE':
                 others.append(label)
             elif label_type == 'scale':
-<<<<<<< HEAD
-                others.append('muR=%4.2f muF=%4.2f'%(label[1],label[2]))
-=======
                 others.append('muR=%6.3f muF=%6.3f'%(label[1],label[2]))
->>>>>>> 83025235
             elif label_type == 'scale_adv':
                 others.append('dyn=%i muR=%6.3f muF=%6.3f'%(label[1],label[2],label[3]))
             elif label_type == 'merging_scale':
@@ -1108,12 +1091,8 @@
                 res.append('|TYPE@%s'%self.type)
             return ' '.join(res)
         
-<<<<<<< HEAD
-    def parse_one_histo_from_stream(self, stream, weight_header, raw_labels=False):
-=======
     def parse_one_histo_from_stream(self, stream, all_weight_header,
                                     consider_reweights='ALL', raw_labels=False):
->>>>>>> 83025235
         """ Reads *one* histogram from a stream, with the mandatory specification
         of the ordered list of weight names. Return True or False depending
         on whether the starting definition of a new plot could be found in this
@@ -1306,78 +1285,6 @@
         # find and import python version of lhapdf if doing PDF uncertainties
         if type=='PDF':
             use_lhapdf=False
-<<<<<<< HEAD
-            try:
-                lhapdf_libdir=subprocess.Popen([lhapdfconfig,'--libdir'],\
-                                               stdout=subprocess.PIPE).stdout.read().strip()
-            except:
-                use_lhapdf=False
-            else:
-                try:
-                    candidates=[dirname for dirname in os.listdir(lhapdf_libdir) \
-                                if os.path.isdir(os.path.join(lhapdf_libdir,dirname))]
-                except OSError:
-                    candidates=[]
-                for candidate in candidates:
-                    if os.path.isfile(os.path.join(lhapdf_libdir,candidate,'site-packages','lhapdf.so')):
-                        sys.path.insert(0,os.path.join(lhapdf_libdir,candidate,'site-packages'))
-                        try:
-                            import lhapdf
-                            use_lhapdf=True
-                            break
-                        except ImportError:
-                            sys.path.pop(0)
-                            continue
-                   
-                if not use_lhapdf:
-                    try:
-                        candidates=[dirname for dirname in os.listdir(lhapdf_libdir+'64') \
-                                    if os.path.isdir(os.path.join(lhapdf_libdir+'64',dirname))]
-                    except OSError:
-                        candidates=[]
-                    for candidate in candidates:
-                        if os.path.isfile(os.path.join(lhapdf_libdir,candidate,'site-packages','lhapdf.so')):
-                            sys.path.insert(0,os.path.join(lhapdf_libdir,candidate,'site-packages'))
-                            try:
-                                import lhapdf
-                                use_lhapdf=True
-                                break
-                            except ImportError:
-                                sys.path.pop(0)
-                                continue
-            
-            if not use_lhapdf:
-                try:
-                    import lhapdf
-                    use_lhapdf=True
-                except ImportError:
-                    logger.warning("Failed to access python version of LHAPDF: "\
-                                   "cannot compute PDF uncertainty from the "\
-                                   "weights in the histograms. The weights in the HwU data files " \
-                                   "still cover all PDF set members, "\
-                                   "but the automatic computation of the uncertainties from "\
-                                   "those weights might not be correct. \n "\
-                                   "If the python interface to LHAPDF is available on your system, try "\
-                                   "adding its location to the PYTHONPATH environment variable.")
-            
-            if type=='PDF' and use_lhapdf:
-                lhapdf.setVerbosity(0)
-
-        # Place the new weight label last before the first tuple
-        position=[]
-        labels=[]
-        for i,label in enumerate(label_to_consider):
-            wgts=wgts_to_consider[i]
-            if label != 'none':
-                new_wgt_labels=['%s_cen %s @aux' % (new_wgt_label,label),
-                                '%s_min %s @aux' % (new_wgt_label,label),
-                                '%s_max %s @aux' % (new_wgt_label,label)]
-            else:
-                new_wgt_labels=['%s_cen @aux' % new_wgt_label,
-                                '%s_min @aux' % new_wgt_label,
-                                '%s_max @aux' % new_wgt_label]
-            try:
-=======
             try:
                 lhapdf_libdir=subprocess.Popen([lhapdfconfig,'--libdir'],\
                                                stdout=subprocess.PIPE).stdout.read().strip()
@@ -1449,7 +1356,6 @@
                                 '%s_min @aux' % new_wgt_label,
                                 '%s_max @aux' % new_wgt_label]
             try:
->>>>>>> 83025235
                 pos=[(not isinstance(lab, str)) for lab in \
                             self.bins.weight_labels].index(True)
                 position.append(pos)
@@ -1726,32 +1632,20 @@
                     consider_reweights=consider_reweights,
                     raw_labels=raw_labels)    
         except XMLParsingError:
-<<<<<<< HEAD
-            # Rewing the stream
-=======
             # Rewinding the stream
->>>>>>> 83025235
             stream.seek(0)
             # Attempt to find the weight headers if not specified        
             if not weight_header:
                 weight_header = HwU.parse_weight_header(stream,raw_labels=raw_labels)
         
-<<<<<<< HEAD
-            new_histo = HwU(stream, weight_header,raw_labels=raw_labels)
-=======
             new_histo = HwU(stream, weight_header,raw_labels=raw_labels,
                                           consider_reweights=consider_reweights)
->>>>>>> 83025235
             while not new_histo.bins is None:
                 if accepted_types_order==[] or \
                                          new_histo.type in accepted_types_order:
                     self.append(new_histo)
-<<<<<<< HEAD
-                new_histo = HwU(stream, weight_header, raw_labels=raw_labels)
-=======
                 new_histo = HwU(stream, weight_header, raw_labels=raw_labels,
                                           consider_reweights=consider_reweights)
->>>>>>> 83025235
 
             if not run_id is None:
                 logger.info("The run_id '%s' was specified, but "%run_id+
@@ -2105,12 +1999,8 @@
                 if histogram.getAttribute("weight")!='all':
                     continue
                 new_histo = HwU()
-<<<<<<< HEAD
                 hist_name = '%s %s'%(str(histogram.getAttribute('name')),
                                             str(histogram.getAttribute('unit')))
-=======
-                hist_name = str(histogram.getAttribute('name'))
->>>>>>> 83025235
                 # prepend the jet multiplicity to the histogram name
                 new_histo.process_histogram_name('%s |JETSAMPLE@%d'%(hist_name,multiplicity))
                 # We do not want to include auxiliary diagrams which would be
@@ -2157,7 +2047,6 @@
             
                     new_histo.bins.append(Bin(tuple(boundaries), bin_weights))
 
-<<<<<<< HEAD
 #                    if bin_weights['central']!=0.0:
 #                          print '---------'
 #                          print 'multiplicity =',multiplicity
@@ -2172,21 +2061,6 @@
 #                          print 'alpsfact min/max =',min(bin_weights[key] for key in bin_weights if HwU.get_HwU_wgt_label_type(key)=='alpsfact'),max(bin_weights[key] for key in bin_weights if HwU.get_HwU_wgt_label_type(key)=='alpsfact')
 #                          print '---------'
 #                          stop
-=======
-#                     if bin_weights['central']!=0.0:
-#                           print '---------'
-#                           print 'multiplicity =',multiplicity
-#                           print 'central =', bin_weights['central']
-#                           print 'PDF     = ', [(key,bin_weights[key]) for key in bin_weights if isinstance(key,int)]
-#                           print 'PDF min/max =',min(bin_weights[key] for key in bin_weights if isinstance(key,int)),max(bin_weights[key] for key in bin_weights if isinstance(key,int))
-#                           print 'scale   = ', [(key,bin_weights[key]) for key in bin_weights if isinstance(key,tuple)]
-#                           print 'scale min/max =',min(bin_weights[key] for key in bin_weights if isinstance(key,tuple)),max(bin_weights[key] for key in bin_weights if isinstance(key,tuple))
-#                           print 'merging = ', [(key,bin_weights[key]) for key in bin_weights if isinstance(key,float)] 
-#                           print 'merging min/max =',min(bin_weights[key] for key in bin_weights if isinstance(key,float)),max(bin_weights[key] for key in bin_weights if isinstance(key,float))
-#                           print 'alpsfact = ', [(key,bin_weights[key]) for key in bin_weights if HwU.get_HwU_wgt_label_type(key)=='alpsfact'] 
-#                           print 'alpsfact min/max =',min(bin_weights[key] for key in bin_weights if HwU.get_HwU_wgt_label_type(key)=='alpsfact'),max(bin_weights[key] for key in bin_weights if HwU.get_HwU_wgt_label_type(key)=='alpsfact')
-#                           print '---------'
->>>>>>> 83025235
 
                 # Finally remove auxiliary weights
                 if not raw_labels:
@@ -2498,8 +2372,6 @@
         histograms untyped (i.e. type=None) or two of type 'NLO' and 'LO' 
         respectively."""
         
-<<<<<<< HEAD
-=======
         # This function returns the main central plot line, making sure that
         # negative distribution are displayed in dashed style
         def get_main_central_plot_lines(HwU_name, block_position, color_index,
@@ -2536,7 +2408,6 @@
                 res.append(template%rep_dic)
             return res
         
->>>>>>> 83025235
         # This bool can be modified later to decide whether to use uncertainty
         # bands or not
         # ========
@@ -2963,27 +2834,16 @@
                         uncertainty_plot_lines[-1]['alpsfact'] = \
         ["sqrt(-1) ls %d title '%s'"%(color_index+40,'%s, alpsfact variation'%title)]
 
-<<<<<<< HEAD
-            plot_lines.append(
-"'%s' index %d using (($1+$2)/2):3 ls %d title '%s'"\
-%(HwU_name,block_position+i,color_index, major_title))
-            if 'statistical' in uncertainties:
-                plot_lines.append(
-"'%s' index %d using (($1+$2)/2):3:4 w yerrorbar ls %d title ''"\
-%(HwU_name,block_position+i,color_index))
-=======
-#             plot_lines.append(
+#            plot_lines.append(
 # "'%s' index %d using (($1+$2)/2):3 ls %d title '%s'"\
 # %(HwU_name,block_position+i,color_index, major_title))
-#             if 'statistical' in uncertainties:
-#                 plot_lines.append(
+#            if 'statistical' in uncertainties:
+#                plot_lines.append(
 # "'%s' index %d using (($1+$2)/2):3:4 w yerrorbar ls %d title ''"\
 # %(HwU_name,block_position+i,color_index))
-
             plot_lines.extend(
                 get_main_central_plot_lines(HwU_name, block_position+i,
                       color_index, major_title, 'statistical' in uncertainties))
->>>>>>> 83025235
 
             # Add additional central scale/PDF curves
             if not mu_var_pos is None:
@@ -3573,11 +3433,7 @@
                       '--assign_types','--multiply','--no_suffix', '--out', '--jet_samples', 
                       '--no_scale','--no_pdf','--no_stat','--no_merging','--no_alpsfact',
                       '--only_scale','--only_pdf','--only_stat','--only_merging','--only_alpsfact',
-<<<<<<< HEAD
-                      '--variations','--band','--central_only', '--lhapdf-config']
-=======
                       '--variations','--band','--central_only', '--lhapdf-config','--titles']
->>>>>>> 83025235
     n_ratios   = -1
     uncertainties = ['scale','pdf','statistical','merging_scale','alpsfact']
     # The list of type of uncertainties for which to use bands. None is a 'smart' default
@@ -3670,11 +3526,7 @@
         ratio_correlations = False
     
     for arg in sys.argv:
-<<<<<<< HEAD
-        if arg.startswith('--no_'):
-=======
         if arg.startswith('--no_') and not arg.startswith('--no_open'):
->>>>>>> 83025235
             uncertainties.remove(variation_type_map[arg[5:]])
         if arg.startswith('--only_'):
             uncertainties= [variation_type_map[arg[7:]]]
@@ -3723,13 +3575,10 @@
                 sys.exit(1)
         new_histo_list = HwUList(filename, accepted_types_order=accepted_types,
                           consider_reweights=consider_reweights, **file_options)
-<<<<<<< HEAD
-=======
         # We filter now the diagrams whose title doesn't match the constraints
         if len(accepted_titles)>0:
             new_histo_list = HwUList(histo for histo in new_histo_list if
                                  any(t in histo.title for t in accepted_titles))
->>>>>>> 83025235
         for histo in new_histo_list:
             if no_suffix or n_files==1:
                 continue
@@ -3786,11 +3635,7 @@
             arg_string=arg_string, 
             jet_samples_to_keep=jet_samples_to_keep,
             use_band=use_band,
-<<<<<<< HEAD
-            auto_open=True,
-=======
             auto_open=auto_open,
->>>>>>> 83025235
             lhapdfconfig=lhapdfconfig)
         # Tell the user that everything went for the best
         log("%d histograms have been output in " % len(histo_list)+\
@@ -3817,8 +3662,6 @@
                 log('-------')
             log(histo.nice_string(short=(not '--show_full' in sys.argv)))
     log("=======")
-<<<<<<< HEAD
-=======
 
 ######## Routine from https://gist.github.com/thriveth/8352565 
 ######## To fill for histograms data in matplotlib
@@ -3865,6 +3708,4 @@
     ax.fill_between(xx, yy1, y2=yy2, **kwargs)
 
     return ax
-######## end routine from https://gist.github.com/thriveth/835256
-
->>>>>>> 83025235
+######## end routine from https://gist.github.com/thriveth/835256
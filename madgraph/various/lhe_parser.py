from __future__ import division
import collections
import random
import re
import numbers
import math
import time
import os
import shutil

pjoin = os.path.join

if '__main__' == __name__:
    import sys
    sys.path.append('../../')
import misc
import logging
import gzip
import banner as banner_mod
logger = logging.getLogger("madgraph.lhe_parser")

class Particle(object):
    """ """
    # regular expression not use anymore to speed up the computation
    #pattern=re.compile(r'''^\s*
    #    (?P<pid>-?\d+)\s+           #PID
    #    (?P<status>-?\d+)\s+            #status (1 for output particle)
    #    (?P<mother1>-?\d+)\s+       #mother
    #    (?P<mother2>-?\d+)\s+       #mother
    #    (?P<color1>[+-e.\d]*)\s+    #color1
    #    (?P<color2>[+-e.\d]*)\s+    #color2
    #    (?P<px>[+-e.\d]*)\s+        #px
    #    (?P<py>[+-e.\d]*)\s+        #py
    #    (?P<pz>[+-e.\d]*)\s+        #pz
    #    (?P<E>[+-e.\d]*)\s+         #E
    #    (?P<mass>[+-e.\d]*)\s+      #mass
    #    (?P<vtim>[+-e.\d]*)\s+      #displace vertex
    #    (?P<helicity>[+-e.\d]*)\s*      #helicity
    #    ($|(?P<comment>\#[\d|D]*))  #comment/end of string
    #    ''',66) #verbose+ignore case
    
    
    
    def __init__(self, line=None, event=None):
        """ """
        
        if isinstance(line, Particle):
            for key in line.__dict__:
                setattr(self, key, getattr(line, key))
            if event:
                self.event = event
            return
        
        self.event = event
        self.event_id = len(event) #not yet in the event
        # LHE information
        self.pid = 0
        self.status = 0 # -1:initial. 1:final. 2: propagator
        self.mother1 = None
        self.mother2 = None
        self.color1 = 0
        self.color2 = None
        self.px = 0
        self.py = 0 
        self.pz = 0
        self.E = 0
        self.mass = 0
        self.vtim = 0
        self.helicity = 9
        self.rwgt = 0
        self.comment = ''

        if line:
            self.parse(line)
          
    @property
    def pdg(self):
        "convenient alias"
        return self.pid
            
    def parse(self, line):
        """parse the line"""
        
        args = line.split()
        keys = ['pid', 'status','mother1','mother2','color1', 'color2', 'px','py','pz','E',
                'mass','vtim','helicity']
        
        for key,value in zip(keys,args):
            setattr(self, key, float(value))
        self.pid = int(self.pid)
            
        self.comment = ' '.join(args[len(keys):])
        if self.comment.startswith(('|','#')):
            self.comment = self.comment[1:]

        # Note that mother1/mother2 will be modified by the Event parse function to replace the
        # integer by a pointer to the actual particle object.
    
    def __str__(self):
        """string representing the particles"""
        return " %8d %2d %4d %4d %4d %4d %+13.10e %+13.10e %+13.10e %14.10e %14.10e %10.4e %10.4e" \
            % (self.pid, 
               self.status,
               (self.mother1 if isinstance(self.mother1, numbers.Number) else self.mother1.event_id+1) if self.mother1 else 0,
               (self.mother2 if isinstance(self.mother2, numbers.Number) else self.mother2.event_id+1) if self.mother2 else 0,
               self.color1,
               self.color2,
               self.px,
               self.py,
               self.pz,
               self.E, 
               self.mass,
               self.vtim,
               self.helicity)
            
    def __eq__(self, other):

        if not isinstance(other, Particle):
            return False        
        if self.pid == other.pid and \
           self.status == other.status and \
           self.mother1 == other.mother1 and \
           self.mother2 == other.mother2 and \
           self.color1 == other.color1 and \
           self.color2 == other.color2 and \
           self.px == other.px and \
           self.py == other.py and \
           self.pz == other.pz and \
           self.E == other.E and \
           self.mass == other.mass and \
           self.vtim == other.vtim and \
           self.helicity == other.helicity:
            return True
        return False
        
    def set_momentum(self, momentum):
        
        self.E = momentum.E
        self.px = momentum.px 
        self.py = momentum.py
        self.pz = momentum.pz

    def add_decay(self, decay_event):
        """associate to this particle the decay in the associate event"""
        
        return self.event.add_decay_to_particle(self.event_id, decay_event)
            
    def __repr__(self):
        return 'Particle("%s", event=%s)' % (str(self), self.event)


class EventFile(object):
    """A class to allow to read both gzip and not gzip file"""

    def __new__(self, path, mode='r', *args, **opt):
        
        if not path.endswith(".gz"):
            return file.__new__(EventFileNoGzip, path, mode, *args, **opt)
        elif mode == 'r' and not os.path.exists(path) and os.path.exists(path[:-3]):
            return EventFile.__new__(EventFileNoGzip, path[:-3], mode, *args, **opt)
        else:
            try:
                return gzip.GzipFile.__new__(EventFileGzip, path, mode, *args, **opt)
            except IOError, error:
                raise
            except Exception, error:
                if mode == 'r':
                    misc.gunzip(path)
                return file.__new__(EventFileNoGzip, path[:-3], mode, *args, **opt)


    def __init__(self, path, mode='r', *args, **opt):
        """open file and read the banner [if in read mode]"""
        
        try:
            super(EventFile, self).__init__(path, mode, *args, **opt)
        except IOError:
            if '.gz' in path and isinstance(self, EventFileNoGzip) and\
                mode == 'r' and os.path.exists(path[:-3]):
                super(EventFile, self).__init__(path[:-3], mode, *args, **opt)
                
        self.banner = ''
        if mode == 'r':
            line = ''
            while '</init>' not in line.lower():
                try:
                    line  = super(EventFile, self).next()
                except StopIteration:
                    self.seek(0)
                    self.banner = ''
                    break 
                if "<event" in line.lower():
                    self.seek(0)
                    self.banner = ''
                    break                     

                self.banner += line

    def get_banner(self):
        """return a banner object"""
        import madgraph.various.banner as banner
        if isinstance(self.banner, banner.Banner):
            return self.banner
        
        output = banner.Banner()
        output.read_banner(self.banner)
        return output

    @property
    def cross(self):
        """return the cross-section of the file #from the banner"""
        try:
            return self._cross
        except Exception:
            pass

        onebanner = self.get_banner()
        self._cross = onebanner.get_cross()
        return self._cross
    
    def __len__(self):
        if self.closed:
            return 0
        if hasattr(self,"len"):
            return self.len

        init_pos = self.tell()
        self.seek(0)
        nb_event=0
        for _ in self:
            nb_event +=1
        self.len = nb_event
        self.seek(init_pos)
        return self.len

    def next(self):
        """get next event"""
        text = ''
        line = ''
        mode = 0
        while '</event>' not in line:
            line = super(EventFile, self).next()
            if '<event' in line:
                mode = 1
                text = ''
            if mode:
                text += line
        return Event(text)
    
    def initialize_unweighting(self, get_wgt, trunc_error):
        """ scan once the file to return 
            - the list of the hightest weight (of size trunc_error*NB_EVENT
            - the cross-section by type of process
            - the total number of events in the file
            """
            
        # We need to loop over the event file to get some information about the 
        # new cross-section/ wgt of event.
        self.seek(0)
        all_wgt = []
        cross = collections.defaultdict(int)
        nb_event = 0
        for event in self:
            nb_event +=1
            wgt = get_wgt(event)
            cross['all'] += wgt
            cross['abs'] += abs(wgt)
            cross[event.ievent] += wgt
            all_wgt.append(abs(wgt))
            # avoid all_wgt to be too large
            if nb_event % 20000 == 0:
                all_wgt.sort()
                # drop the lowest weight
                nb_keep = max(20, int(nb_event*trunc_error*15))
                all_wgt = all_wgt[-nb_keep:]

        #final selection of the interesting weight to keep
        all_wgt.sort()
        # drop the lowest weight
        nb_keep = max(20, int(nb_event*trunc_error*10))
        all_wgt = all_wgt[-nb_keep:] 
        self.seek(0)
        return all_wgt, cross, nb_event
                
    def unweight(self, outputpath, get_wgt=None, max_wgt=0, trunc_error=0, 
                 event_target=0, log_level=logging.INFO, normalization='average'):
        """unweight the current file according to wgt information wgt.
        which can either be a fct of the event or a tag in the rwgt list.
        max_wgt allow to do partial unweighting. 
        trunc_error allow for dynamical partial unweighting
        event_target reweight for that many event with maximal trunc_error.
        (stop to write event when target is reached)
        'strategy' defines the normalisation mode: 4 -> average. 3-> sum
        """
        if not get_wgt:
            def weight(event):
                return event.wgt
            get_wgt  = weight
            unwgt_name = "central weight"
        elif isinstance(get_wgt, str):
            unwgt_name =get_wgt 
            def get_wgt(event):
                event.parse_reweight()
                return event.reweight_data[unwgt_name]
        else:
            unwgt_name = get_wgt.func_name

        # check which weight to write
        if hasattr(self, "written_weight"):
            written_weight = lambda x: math.copysign(self.written_weight,float(x))
        else: 
            written_weight = lambda x: x
                    
        all_wgt, cross, nb_event = self.initialize_unweighting(get_wgt, trunc_error)

        # function that need to be define on the flight
        def max_wgt_for_trunc(trunc):
            """find the weight with the maximal truncation."""
            
            xsum = 0
            i=1 
            while (xsum - all_wgt[-i] * (i-1) <= cross['abs'] * trunc):
                max_wgt = all_wgt[-i]
                xsum += all_wgt[-i]
                i +=1
                if i == len(all_wgt):
                    break

            return max_wgt
        # end of the function
                
        # choose the max_weight
        if not max_wgt:
            if trunc_error == 0 or len(all_wgt)<2 or event_target:
                max_wgt = all_wgt[-1]
            else:
                max_wgt = max_wgt_for_trunc(trunc_error)

        # need to modify the banner so load it to an object
        if self.banner:
            try:
                import internal
            except:
                import madgraph.various.banner as banner_module
            else:
                import internal.banner as banner_module
            if not isinstance(self.banner, banner_module.Banner):
                banner = self.get_banner()
                # 1. modify the cross-section
                banner.modify_init_cross(cross)
                # 3. add information about change in weight
                banner["unweight"] = "unweighted by %s" % unwgt_name
            else:
                banner = self.banner
            # modify the lha strategy
            curr_strategy = banner.get_lha_strategy()
            if normalization in ['unit', 'sum']:
                strategy = 3
            else:
                strategy = 4
            if curr_strategy >0: 
                banner.set_lha_strategy(abs(strategy))
            else:
                banner.set_lha_strategy(-1*abs(strategy))
                
        # Do the reweighting (up to 20 times if we have target_event)
        nb_try = 20
        nb_keep = 0
        for i in range(nb_try):
            self.seek(0)
            if event_target:
                if i==0:
                    max_wgt = max_wgt_for_trunc(0)
                else:
                    #guess the correct max_wgt based on last iteration
                    efficiency = nb_keep/nb_event
                    needed_efficiency = event_target/nb_event
                    last_max_wgt = max_wgt
                    needed_max_wgt = last_max_wgt * efficiency / needed_efficiency
                    
                    min_max_wgt = max_wgt_for_trunc(trunc_error)
                    max_wgt = max(min_max_wgt, needed_max_wgt)
                    max_wgt = min(max_wgt, all_wgt[-1])
                    if max_wgt == last_max_wgt:
                        if nb_keep <= event_target:
                            logger.log(log_level+10,"fail to reach target %s", event_target)
                            break   
                        else:
                            break

            #create output file (here since we are sure that we have to rewrite it)
            if outputpath:
                outfile = EventFile(outputpath, "w")
            # need to write banner information
            # need to see what to do with rwgt information!
            if self.banner and outputpath:
                banner.write(outfile, close_tag=False)

            # scan the file
            nb_keep = 0
            trunc_cross = 0
            for event in self:
                r = random.random()
                wgt = get_wgt(event)
                if abs(wgt) < r * max_wgt:
                    continue
                elif wgt > 0:
                    nb_keep += 1
                    event.wgt = written_weight(max(wgt, max_wgt))
                    if abs(wgt) > max_wgt:
                        trunc_cross += abs(wgt) - max_wgt 
                    if event_target ==0 or nb_keep <= event_target:
                        if outputpath:                         
                            outfile.write(str(event))

                elif wgt < 0:
                    nb_keep += 1
                    event.wgt =     -1* written_weight(max(abs(wgt), max_wgt))
                    if abs(wgt) > max_wgt:
                        trunc_cross += abs(wgt) - max_wgt
                    if outputpath and (event_target ==0 or nb_keep <= event_target):
                        outfile.write(str(event))
            
            if event_target and nb_keep > event_target:
                if not outputpath:
                    #no outputpath define -> wants only the nb of unweighted events
                    continue
                elif event_target and i != nb_try-1 and nb_keep >= event_target *1.05:
                    outfile.close()
#                    logger.log(log_level, "Found Too much event %s. Try to reduce truncation" % nb_keep)
                    continue
                else:
                    outfile.write("</LesHouchesEvents>\n")
                    outfile.close()
                break
            elif event_target == 0:
                if outputpath:
                    outfile.write("</LesHouchesEvents>\n")
                    outfile.close()
                break                    
            elif outputpath:
                outfile.close()
#                logger.log(log_level, "Found only %s event. Reduce max_wgt" % nb_keep)
            
        else:
            # pass here if event_target > 0 and all the attempt fail.
            logger.log(log_level+10,"fail to reach target event %s (iteration=%s)", event_target,i)
        
#        logger.log(log_level, "Final maximum weight used for final "+\
#                    "unweighting is %s yielding %s events." % (max_wgt,nb_keep))
            
        if event_target:
            nb_events_unweighted = nb_keep
            nb_keep = min( event_target, nb_keep)
        else:
            nb_events_unweighted = nb_keep

        logger.log(log_level, "write %i event (efficiency %.2g %%, truncation %.2g %%) after %i iteration(s)", 
          nb_keep, nb_events_unweighted/nb_event*100, trunc_cross/cross['abs']*100, i)
     
        #correct the weight in the file if not the correct number of event
        if nb_keep != event_target and hasattr(self, "written_weight") and strategy !=4:
            written_weight = lambda x: math.copysign(self.written_weight*event_target/nb_keep, float(x))
            startfile = EventFile(outputpath)
            tmpname = pjoin(os.path.dirname(outputpath), "wgtcorrected_"+ os.path.basename(outputpath))
            outfile = EventFile(tmpname, "w")
            outfile.write(startfile.banner)
            for event in startfile:
                event.wgt = written_weight(event.wgt)
                outfile.write(str(event))
            outfile.write("</LesHouchesEvents>\n")
            startfile.close()
            outfile.close()
            shutil.move(tmpname, outputpath)
            
     
        self.max_wgt = max_wgt
        return nb_keep
    
    def apply_fct_on_event(self, *fcts, **opts):
        """ apply one or more fct on all event. """
        
        opt= {"print_step": 5000, "maxevent":float("inf"),'no_output':False}
        opt.update(opts)
        start = time.time()
        nb_fct = len(fcts)
        out = []
        for i in range(nb_fct):
            out.append([])
        self.seek(0)
        nb_event = 0
        for event in self:
            nb_event += 1
            if opt["print_step"] and (nb_event % opt["print_step"]) == 0:
                if hasattr(self,"len"):
                    print("currently at %s/%s event [%is]" % (nb_event, self.len, time.time()-start))
                else:
                    print("currently at %s event [%is]" % (nb_event, time.time()-start))
            for i in range(nb_fct):
                value = fcts[i](event)
                if not opts['no_output']:
                    out[i].append(value)
            if nb_event > opt['maxevent']:
                break
        if nb_fct == 1:
            return out[0]
        else:
            return out

    
    def update_HwU(self, hwu, fct, name='lhe', keep_wgt=False, maxevents=1e99):
        """take a HwU and add this event file for the function fct"""
                
        if not isinstance(hwu, list):
            hwu = [hwu]

        class HwUUpdater(object):
            
            def __init__(self, fct, keep_wgt):
                
                self.fct = fct
                self.first = True
                self.keep_wgt = keep_wgt
                
            def add(self, event):

                value = self.fct(event)
                # initialise the curve for the first call
                if self.first:
                    for h in hwu:
                        # register the variables
                        if isinstance(value, dict):
                            h.add_line(value.keys())
                        else:
                        
                            h.add_line(name)
                            if self.keep_wgt is True:
                                event.parse_reweight()
                                h.add_line(['%s_%s' % (name, key)
                                                    for key in event.reweight_data])
                            elif self.keep_wgt:
                                h.add_line(self.keep_wgt.values())                            
                    self.first = False
                # Fill the histograms
                for h in hwu:
                    if isinstance(value, tuple):
                        h.addEvent(value[0], value[1])
                    else:
                        h.addEvent(value,{name:event.wgt})
                        if self.keep_wgt:
                            event.parse_reweight()
                            if self.keep_wgt is True:
                                data = dict(('%s_%s' % (name, key),event.reweight_data[key])
                                                    for key in event.reweight_data)
                                h.addEvent(value, data)
                            else:
                                data = dict(( value,event.reweight_data[key])
                                                    for key,value in self.keep_wgt.items())
                                h.addEvent(value, data)
                                
                                      
        
        self.apply_fct_on_event(HwUUpdater(fct,keep_wgt).add, no_output=True,maxevent=maxevents)
        return hwu
    
    def create_syscalc_data(self, out_path, pythia_input=None):
        """take the lhe file and add the matchscale from the pythia_input file"""
        
        if pythia_input:
            def next_data():
                for line in open(pythia_input):
                    if line.startswith('#'):
                        continue
                    data = line.split()
                    print (int(data[0]), data[-3], data[-2], data[-1])
                    yield (int(data[0]), data[-3], data[-2], data[-1])
        else:
            def next_data():
                i=0
                while 1:
                    yield [i,0,0,0]
                    i+=1
        sys_iterator = next_data()
        #ensure that we are at the beginning of the file
        self.seek(0)
        out = open(out_path,'w')
        
        pdf_pattern = re.compile(r'''<init>(.*)</init>''', re.M+re.S)
        init = pdf_pattern.findall(self.banner)[0].split('\n',2)[1]
        id1, id2, _, _, _, _, pdf1,pdf2,_,_ = init.split() 
        id = [int(id1), int(id2)]
        type = []
        for i in range(2):
            if abs(id[i]) == 2212:
                if i > 0:
                    type.append(1)
                else:
                    type.append(-1)
            else:
                type.append(0)           
        pdf = max(int(pdf1),int(pdf2))
        
        out.write("<header>\n" + \
                  "<orgpdf>%i</orgpdf>\n" % pdf + \
                  "<beams>  %s  %s</beams>\n" % tuple(type) + \
                  "</header>\n")
        
        
        nevt, smin, smax, scomp = sys_iterator.next()
        for i, orig_event in enumerate(self):
            if i < nevt:
                continue
            new_event = Event()
            sys = orig_event.parse_syscalc_info()
            new_event.syscalc_data = sys
            if smin:
                new_event.syscalc_data['matchscale'] = "%s %s %s" % (smin, scomp, smax)
            out.write(str(new_event), nevt)
            try:
                nevt, smin, smax, scomp = sys_iterator.next()
            except StopIteration:
                break
            
            
            
        
        
        
    
    
class EventFileGzip(EventFile, gzip.GzipFile):
    """A way to read/write a gzipped lhef event"""
        
class EventFileNoGzip(EventFile, file):
    """A way to read a standard event file"""
    
class MultiEventFile(EventFile):
    """a class to read simultaneously multiple file and read them in mixing them.
       Unweighting can be done at the same time. 
       The number of events in each file need to be provide in advance 
       (if not provide the file is first read to find that number"""
    
    def __new__(cls, start_list=[]):
        return object.__new__(MultiEventFile)
    
    def __init__(self, start_list=[]):
        """if trunc_error is define here then this allow
        to only read all the files twice and not three times."""
        self.files = []
        self.banner = ''
        self.initial_nb_events = []
        self.total_event_in_files = 0
        self.curr_nb_events = []
        self.allcross = []
        self.error = []
        self.across = []
        self.scales = []
        if start_list:
            for p in start_list:
                self.add(p,None,None,None)
        self._configure = False
        
    def add(self, path, cross, error, across):
        """ add a file to the pool, across allow to reweight the sum of weight 
        in the file to the given cross-section 
        """
        
        if across == 0:
            # No event linked to this channel -> so no need to include it
            return 
        
        obj = EventFile(path)
        if len(self.files) == 0 and not self.banner:
            self.banner = obj.banner
        self.curr_nb_events.append(0)
        self.initial_nb_events.append(0)
        self.allcross.append(cross)
        self.across.append(across)
        self.error.append(error)
        self.scales.append(1)
        self.files.append(obj)
        self._configure = False
        
    def __iter__(self):
        return self
    
    def next(self):

        if not self._configure:
            self.configure()

        remaining_event = self.total_event_in_files - sum(self.curr_nb_events)
        if remaining_event == 0:
            raise StopIteration
        # determine which file need to be read
        nb_event = random.randint(1, remaining_event)
        sum_nb=0
        for i, obj in enumerate(self.files):
            sum_nb += self.initial_nb_events[i] - self.curr_nb_events[i]
            if nb_event <= sum_nb:
                self.curr_nb_events[i] += 1
                event = obj.next()
                event.sample_scale = self.scales[i] # for file reweighting
                return event
        else:
            raise Exception
    

    def define_init_banner(self, wgt, lha_strategy):
        """define the part of the init_banner"""
        
        if not self.banner:
            return
        
        # compute the cross-section of each splitted channel
        grouped_cross = {}
        grouped_error = {}
        for i,ff in enumerate(self.files):
            filename = ff.name
            from_init = False
            Pdir = [P for P in filename.split(os.path.sep) if P.startswith('P')]
            if Pdir:
                Pdir = Pdir[-1]
                group = Pdir.split("_")[0][1:]
                if not group.isdigit():
                    from_init = True  
            else:
                from_init = True

            if not from_init:
                if group in grouped_cross:
                    grouped_cross[group] += self.allcross[i]
                    grouped_error[group] += self.error[i]**2 
                else:
                    grouped_cross[group] = self.allcross[i]
                    grouped_error[group] = self.error[i]**2
            else:
                ban = banner_mod.Banner(ff.banner)
                for line in  ban['init']:
                    splitline = line.split()
                    if len(splitline)==4:
                        cross, error, wgt, group = splitline
                        grouped_cross[int(group)] += cross
                        grouped_error[int(group)] += error**2                        
                
                
        nb_group = len(grouped_cross)
        
        # compute the information for the first line 
        try:
            run_card = self.banner.run_card
        except:
            run_card = self.banner.charge_card("run_card")
        
        init_information = run_card.get_banner_init_information()
        if init_information["idbmup1"] == 0:
            event = self.next()
            init_information["idbmup1"]= event[0].pdg
            if init_information["idbmup2"] == 0:
                init_information["idbmup2"]= event[1].pdg
            self.seek(0)
        if init_information["idbmup2"] == 0:
            event = self.next()
            init_information["idbmup2"] = event[1].pdg
            self.seek(0)
        
        init_information["nprup"] = nb_group
        
        if run_card["lhe_version"] < 3:
            init_information["generator_info"] = ""
        else:
            init_information["generator_info"] = "<generator name='MadGraph5_aMC@NLO' version='%s'>please cite 1405.0301 </generator>\n" \
                % misc.get_pkg_info()['version']
        
        # cross_information:
        cross_info = "%(cross)e %(error)e %(wgt)e %(id)i"
        init_information["cross_info"] = []
        for id in grouped_cross:
            conv = {"id": int(id), "cross": grouped_cross[id], "error": math.sqrt(grouped_error[id]),
                    "wgt": wgt}
            init_information["cross_info"].append( cross_info % conv)
        init_information["cross_info"] = '\n'.join(init_information["cross_info"])
        init_information['lha_stra'] = -1 * abs(lha_strategy)
        
        
        template_init =\
        """    %(idbmup1)i %(idbmup2)i %(ebmup1)e %(ebmup2)e %(pdfgup1)i %(pdfgup2)i %(pdfsup1)i %(pdfsup2)i %(lha_stra)i %(nprup)i
%(cross_info)s
%(generator_info)s
"""
        
        self.banner["init"] = template_init % init_information
        
            
    
    def initialize_unweighting(self, getwgt, trunc_error):
        """ scan once the file to return 
            - the list of the hightest weight (of size trunc_error*NB_EVENT
            - the cross-section by type of process
            - the total number of events in the files
            In top of that it initialise the information for the next routine
            to determine how to choose which file to read 
            """
        self.seek(0)
        all_wgt = []
        total_event = 0
        sum_cross = collections.defaultdict(int)
        for i,f in enumerate(self.files):
            nb_event = 0 
            # We need to loop over the event file to get some information about the 
            # new cross-section/ wgt of event.
            cross = collections.defaultdict(int)
            new_wgt =[] 
            for event in f:
                nb_event += 1
                total_event += 1
                event.sample_scale = 1
                wgt = getwgt(event)
                cross['all'] += wgt
                cross['abs'] += abs(wgt)
                cross[event.ievent] += wgt
                new_wgt.append(abs(wgt))
                # avoid all_wgt to be too large
                if nb_event % 20000 == 0:
                    new_wgt.sort()
                    # drop the lowest weight
                    nb_keep = max(20, int(nb_event*trunc_error*15))
                    new_wgt = new_wgt[-nb_keep:]
            if nb_event == 0:
                raise Exception
            # store the information
            self.initial_nb_events[i] = nb_event
            self.scales[i] = self.across[i]/cross['abs'] if self.across[i] else 1
            #misc.sprint("sum of wgt in event %s is %s. Should be %s => scale %s (nb_event: %s)"
            #            % (i, cross['all'], self.allcross[i], self.scales[i], nb_event))
            for key in cross:
                sum_cross[key] += cross[key]* self.scales[i]
            all_wgt +=[self.scales[i] * w for w in new_wgt]
            all_wgt.sort()
            nb_keep = max(20, int(total_event*trunc_error*10))
            all_wgt = all_wgt[-nb_keep:] 
            
        self.total_event_in_files = total_event
        #final selection of the interesting weight to keep
        all_wgt.sort()
        # drop the lowest weight
        nb_keep = max(20, int(total_event*trunc_error*10))
        all_wgt = all_wgt[-nb_keep:]  
        self.seek(0)
        self._configure = True
        return all_wgt, sum_cross, total_event
    
    def configure(self):
        
        self._configure = True
        for i,f in enumerate(self.files):
            self.initial_nb_events[i] = len(f)
        self.total_event_in_files = sum(self.initial_nb_events)
    
    def __len__(self):
        
        return len(self.files)
    
    def seek(self, pos):
        """ """
        
        if pos !=0:
            raise Exception
        for i in range(len(self)):
            self.curr_nb_events[i] = 0         
        for f in self.files:
            f.seek(pos)
            
    def unweight(self, outputpath, get_wgt, **opts):
        """unweight the current file according to wgt information wgt.
        which can either be a fct of the event or a tag in the rwgt list.
        max_wgt allow to do partial unweighting. 
        trunc_error allow for dynamical partial unweighting
        event_target reweight for that many event with maximal trunc_error.
        (stop to write event when target is reached)
        """
        
        if isinstance(get_wgt, str):
            unwgt_name =get_wgt 
            def get_wgt_multi(event):
                event.parse_reweight()
                return event.reweight_data[unwgt_name] * event.sample_scale
        else:
            unwgt_name = get_wgt.func_name
            get_wgt_multi = lambda event: get_wgt(event) * event.sample_scale
        #define the weighting such that we have built-in the scaling
        

        if 'event_target' in opts and opts['event_target']:
            if 'normalization' in opts:
                if opts['normalization'] == 'sum':
                    new_wgt = sum(self.across)/opts['event_target']
                    strategy = 3
                elif opts['normalization'] == 'average':
                    strategy = 4
                    new_wgt = sum(self.across)                    
                elif opts['normalization'] == 'unit':
                    strategy =3
                    new_wgt = 1.
            else:
                strategy = 4
                new_wgt = sum(self.across)
            self.define_init_banner(new_wgt, strategy)
            self.written_weight = new_wgt
        elif 'write_init' in opts and opts['write_init']:
            self.define_init_banner(0)
            del opts['write_init']

        return super(MultiEventFile, self).unweight(outputpath, get_wgt_multi, **opts)

           
class Event(list):
    """Class storing a single event information (list of particles + global information)"""

    warning_order = True # raise a warning if the order of the particle are not in accordance of child/mother

    def __init__(self, text=None):
        """The initialization of an empty Event (or one associate to a text file)"""
        list.__init__(self)
        
        # First line information
        self.nexternal = 0
        self.ievent = 0
        self.wgt = 0
        self.aqcd = 0 
        self.scale = 0
        self.aqed = 0
        self.aqcd = 0
        # Weight information
        self.tag = ''
        self.eventflag = {} # for information in <event > 
        self.comment = ''
        self.reweight_data = {}
        self.matched_scale_data = None
        self.syscalc_data = {}
        if text:
            self.parse(text)


            
    def parse(self, text):
        """Take the input file and create the structured information"""
        #text = re.sub(r'</?event>', '', text) # remove pointless tag
        status = 'first' 
        for line in text.split('\n'):
            line = line.strip()
            if not line: 
                continue
            elif line[0] == '#':
                self.comment += '%s\n' % line
                continue
            elif line.startswith('<event'):
                if '=' in line:
                    found = re.findall(r"""(\w*)=(?:(?:['"])([^'"]*)(?=['"])|(\S*))""",line)
                    #for '<event line=4 value=\'3\' error="5" test=" 1 and 2">\n'
                    #return [('line', '', '4'), ('value', '3', ''), ('error', '5', ''), ('test', ' 1 and 2', '')]
                    self.eventflag = dict((n, a1) if a1 else (n,a2) for n,a1,a2 in found)
                    # return {'test': ' 1 and 2', 'line': '4', 'value': '3', 'error': '5'}
                continue
            
            elif 'first' == status:
                if '<rwgt>' in line:
                    status = 'tag'
                else:
                    self.assign_scale_line(line)
                    status = 'part' 
                    continue
            if '<' in line:
                status = 'tag'
                
            if 'part' == status:
                self.append(Particle(line, event=self))
            else:
                if '</event>' in line:
                    line = line.replace('</event>','',1)
                self.tag += '%s\n' % line
                
        self.assign_mother()
        
    def assign_mother(self):
        # assign the mother:
        for i,particle in enumerate(self):
            if i < particle.mother1 or i < particle.mother2:
                if self.warning_order:
                    logger.warning("Order of particle in the event did not agree with parent/child order. This might be problematic for some code.")
                    Event.warning_order = False
                self.reorder_mother_child()
                return self.assign_mother()
                                   
            if particle.mother1:
                try:
                    particle.mother1 = self[int(particle.mother1) -1]
                except Exception:
                    logger.warning("WRONG MOTHER INFO %s", self)
                    particle.mother1 = 0
            if particle.mother2:
                try:
                    particle.mother2 = self[int(particle.mother2) -1]
                except Exception:
                    logger.warning("WRONG MOTHER INFO %s", self)
                    particle.mother2 = 0

   
    def reorder_mother_child(self):
        """check and correct the mother/child position.
           only correct one order by call (but this is a recursive call)"""
    
        tomove, position = None, None
        for i,particle in enumerate(self):
            if i < particle.mother1:
                # move i after particle.mother1
                tomove, position = i, particle.mother1-1
                break
            if i < particle.mother2:
                tomove, position = i, particle.mother2-1
        
        # nothing to change -> we are done      
        if not tomove:
            return
   
        # move the particles:
        particle = self.pop(tomove)
        self.insert(int(position), particle)
        
        #change the mother id/ event_id in the event.
        for i, particle in enumerate(self):
            particle.event_id = i
            #misc.sprint( i, particle.event_id)
            m1, m2 = particle.mother1, particle.mother2
            if m1 == tomove +1:
                particle.mother1 = position+1
            elif tomove < m1 <= position +1:
                particle.mother1 -= 1
            if m2 == tomove +1:
                particle.mother2 = position+1
            elif tomove < m2 <= position +1:
                particle.mother2 -= 1  
        # re-call the function for the next potential change   
        return self.reorder_mother_child()
         
        
        
        
        
   
    def parse_reweight(self):
        """Parse the re-weight information in order to return a dictionary
           {key: value}. If no group is define group should be '' """
        if self.reweight_data:
            return self.reweight_data
        self.reweight_data = {}
        self.reweight_order = []
        start, stop = self.tag.find('<rwgt>'), self.tag.find('</rwgt>')
        if start != -1 != stop :
<<<<<<< HEAD
            pattern = re.compile(r'''<\s*wgt id=(?:\'|\")(?P<id>[^\'\"]+)(?:\'|\")\s*>\s*(?P<val>[\ded+-.]*)\s*</wgt>''',re.I)
            data = pattern.findall(self.tag)
=======
            pattern = re.compile(r'''<\s*wgt id=(?:\'|\")(?P<id>[^\'\"]+)(?:\'|\")\s*>\s*(?P<val>[\ded+-.]*)\s*</wgt>''')
            data = pattern.findall(self.tag[start:stop])
>>>>>>> fe4782d4
            try:
                self.reweight_data = dict([(pid, float(value)) for (pid, value) in data
                                           if not self.reweight_order.append(pid)])
                                      # the if is to create the order file on the flight
            except ValueError, error:
                raise Exception, 'Event File has unvalid weight. %s' % error
            self.tag = self.tag[:start] + self.tag[stop+7:]
        return self.reweight_data
    
    def parse_nlo_weight(self):
        """ """
        if hasattr(self, 'nloweight'):
            return self.nloweight
        
        start, stop = self.tag.find('<mgrwgt>'), self.tag.find('</mgrwgt>')
        if start != -1 != stop :
        
            text = self.tag[start+8:stop]
            self.nloweight = NLO_PARTIALWEIGHT(text, self)
        
            
    def parse_matching_scale(self):
        """Parse the line containing the starting scale for the shower"""
        
        if self.matched_scale_data is not None:
            return self.matched_scale_data
            
        self.matched_scale_data = []
        

        pattern  = re.compile("<scales\s|</scales>")
        data = re.split(pattern,self.tag)
        if len(data) == 1:
            return []
        else:
            tmp = {}
            start,content, end = data
            self.tag = "%s%s" % (start, end)
            pattern = re.compile("pt_clust_(\d*)=\"([\de+-.]*)\"")
            for id,value in pattern.findall(content):
                tmp[int(id)] = float(value)
                
            for i in range(1, len(tmp)+1):
                self.matched_scale_data.append(tmp[i])
 
        return self.matched_scale_data
            
    def parse_syscalc_info(self):
        """ parse the flag for syscalc between <mgrwt></mgrwt>
        <mgrwt>
<rscale>  3 0.26552898E+03</rscale>
<asrwt>0</asrwt>
<pdfrwt beam="1">  1       21 0.14527945E+00 0.26552898E+03</pdfrwt>
<pdfrwt beam="2">  1       21 0.15249110E-01 0.26552898E+03</pdfrwt>
<totfact> 0.10344054E+04</totfact>
</mgrwt>
        """
        if self.syscalc_data:
            return self.syscalc_data
        
        pattern  = re.compile("<mgrwt>|</mgrwt>")
        pattern2 = re.compile("<(?P<tag>[\w]*)(?:\s*(\w*)=[\"'](.*)[\"']\s*|\s*)>(.*)</(?P=tag)>")
        data = re.split(pattern,self.tag)
        if len(data) == 1:
            return []
        else:
            tmp = {}
            start,content, end = data
            self.tag = "%s%s" % (start, end)
            for tag, key, keyval, tagval in pattern2.findall(content):
                if key:
                    self.syscalc_data[(tag, key, keyval)] = tagval
                else:
                    self.syscalc_data[tag] = tagval
            return self.syscalc_data


    def add_decay_to_particle(self, position, decay_event):
        """define the decay of the particle id by the event pass in argument"""
        
        this_particle = self[position]
        #change the status to internal particle
        this_particle.status = 2
        this_particle.helicity = 0
        
        # some usefull information
        decay_particle = decay_event[0]
        this_4mom = FourMomentum(this_particle)
        nb_part = len(self) #original number of particle
        
        thres = decay_particle.E*1e-10
        assert max(decay_particle.px, decay_particle.py, decay_particle.pz) < thres,\
            "not on rest particle %s %s %s %s" % (decay_particle.E, decay_particle.px,decay_particle.py,decay_particle.pz) 
        
        self.nexternal += decay_event.nexternal -1
        old_scales = list(self.parse_matching_scale())
        if old_scales:
            jet_position = sum(1 for i in range(position) if self[i].status==1)
            self.matched_scale_data.pop(jet_position)
        # add the particle with only handling the 4-momenta/mother
        # color information will be corrected later.
        for particle in decay_event[1:]:
            # duplicate particle to avoid border effect
            new_particle = Particle(particle, self)
            new_particle.event_id = len(self)
            self.append(new_particle)
            if old_scales:
                self.matched_scale_data.append(old_scales[jet_position])
            # compute and assign the new four_momenta
            new_momentum = this_4mom.boost(FourMomentum(new_particle))
            new_particle.set_momentum(new_momentum)
            # compute the new mother
            for tag in ['mother1', 'mother2']:
                mother = getattr(particle, tag)
                if isinstance(mother, Particle):
                    mother_id = getattr(particle, tag).event_id
                    if mother_id == 0:
                        setattr(new_particle, tag, this_particle)
                    else:
                        try:
                            setattr(new_particle, tag, self[nb_part + mother_id -1])
                        except Exception, error:
                            print error
                            misc.sprint( self)
                            misc.sprint(nb_part + mother_id -1)
                            misc.sprint(tag)
                            misc.sprint(position, decay_event)
                            misc.sprint(particle)
                            misc.sprint(len(self), nb_part + mother_id -1)
                            raise
                elif tag == "mother2" and isinstance(particle.mother1, Particle):
                    new_particle.mother2 = this_particle
                else:
                    raise Exception, "Something weird happens. Please report it for investigation"
        # Need to correct the color information of the particle
        # first find the first available color index
        max_color=501
        for particle in self[:nb_part]:
            max_color=max(max_color, particle.color1, particle.color2)
        
        # define a color mapping and assign it:
        color_mapping = {}
        color_mapping[decay_particle.color1] = this_particle.color1
        color_mapping[decay_particle.color2] = this_particle.color2
        for particle in self[nb_part:]:
            if particle.color1:
                if particle.color1 not in color_mapping:
                    max_color +=1
                    color_mapping[particle.color1] = max_color
                    particle.color1 = max_color
                else:
                    particle.color1 = color_mapping[particle.color1]
            if particle.color2:
                if particle.color2 not in color_mapping:
                    max_color +=1
                    color_mapping[particle.color2] = max_color
                    particle.color2 = max_color
                else:
                    particle.color2 = color_mapping[particle.color2]                



    def remove_decay(self, pdg_code=0, event_id=None):
        
        to_remove = []
        if event_id is not None:
            to_remove.append(self[event_id])
    
        if pdg_code:
            for particle in self:
                if particle.pid == pdg_code:
                    to_remove.append(particle) 
                    
        new_event = Event()
        # copy first line information + ...
        for tag in ['nexternal', 'ievent', 'wgt', 'aqcd', 'scale', 'aqed','tag','comment']:
            setattr(new_event, tag, getattr(self, tag))
        
        for particle in self:
            if isinstance(particle.mother1, Particle) and particle.mother1 in to_remove:
                to_remove.append(particle)
                if particle.status == 1:
                    new_event.nexternal -= 1
                continue
            elif isinstance(particle.mother2, Particle) and particle.mother2 in to_remove:
                to_remove.append(particle)
                if particle.status == 1:
                    new_event.nexternal -= 1
                continue
            else:
                new_event.append(Particle(particle))
                
        #ensure that the event_id is correct for all_particle
        # and put the status to 1 for removed particle
        for pos, particle in enumerate(new_event):
            particle.event_id = pos
            if particle in to_remove:
                particle.status = 1
        return new_event

    def get_decay(self, pdg_code=0, event_id=None):
        
        to_start = []
        if event_id is not None:
            to_start.append(self[event_id])
    
        elif pdg_code:
            for particle in self:
                if particle.pid == pdg_code:
                    to_start.append(particle)
                    break 

        new_event = Event()
        # copy first line information + ...
        for tag in ['ievent', 'wgt', 'aqcd', 'scale', 'aqed','tag','comment']:
            setattr(new_event, tag, getattr(self, tag))
        
        # Add the decaying particle
        old2new = {}            
        new_decay_part = Particle(to_start[0])
        new_decay_part.mother1 = None
        new_decay_part.mother2 = None
        new_decay_part.status =  -1
        old2new[new_decay_part.event_id] = len(old2new) 
        new_event.append(new_decay_part)
        
        
        # add the other particle   
        for particle in self:
            if isinstance(particle.mother1, Particle) and particle.mother1.event_id in old2new\
            or isinstance(particle.mother2, Particle) and particle.mother2.event_id in old2new:
                old2new[particle.event_id] = len(old2new) 
                new_event.append(Particle(particle))

        #ensure that the event_id is correct for all_particle
        # and correct the mother1/mother2 by the new reference
        nexternal = 0
        for pos, particle in enumerate(new_event):
            particle.event_id = pos
            if particle.mother1:
                particle.mother1 = new_event[old2new[particle.mother1.event_id]]
            if particle.mother2:
                particle.mother2 = new_event[old2new[particle.mother2.event_id]]
            if particle.status in [-1,1]:
                nexternal +=1
        new_event.nexternal = nexternal
        
        return new_event

            
    def check(self):
        """check various property of the events"""
        
        #1. Check that the 4-momenta are conserved
        E, px, py, pz = 0,0,0,0
        absE, abspx, abspy, abspz = 0,0,0,0
        for particle in self:
            coeff = 1
            if particle.status == -1:
                coeff = -1
            elif particle.status != 1:
                continue
            E += coeff * particle.E
            absE += abs(particle.E)
            px += coeff * particle.px
            py += coeff * particle.py
            pz += coeff * particle.pz
            abspx += abs(particle.px)
            abspy += abs(particle.py)
            abspz += abs(particle.pz)
        # check that relative error is under control
        threshold = 5e-7
        if E/absE > threshold:
            logger.critical(self)
            raise Exception, "Do not conserve Energy %s, %s" % (E/absE, E)
        if px/abspx > threshold:
            logger.critical(self)
            raise Exception, "Do not conserve Px %s, %s" % (px/abspx, px)         
        if py/abspy > threshold:
            logger.critical(self)
            raise Exception, "Do not conserve Py %s, %s" % (py/abspy, py)
        if pz/abspz > threshold:
            logger.critical(self)
            raise Exception, "Do not conserve Pz %s, %s" % (pz/abspz, pz)
            
        #2. check the color of the event
        self.check_color_structure()            
         
    def assign_scale_line(self, line):
        """read the line corresponding to global event line
        format of the line is:
        Nexternal IEVENT WEIGHT SCALE AEW AS
        """
        inputs = line.split()
        assert len(inputs) == 6
        self.nexternal=int(inputs[0])
        self.ievent=int(inputs[1])
        self.wgt=float(inputs[2])
        self.scale=float(inputs[3])
        self.aqed=float(inputs[4])
        self.aqcd=float(inputs[5])
        
    def get_tag_and_order(self):
        """Return the unique tag identifying the SubProcesses for the generation.
        Usefull for program like MadSpin and Reweight module."""
        
        initial, final, order = [], [], [[], []]
        for particle in self:
            if particle.status == -1:
                initial.append(particle.pid)
                order[0].append(particle.pid)
            elif particle.status == 1: 
                final.append(particle.pid)
                order[1].append(particle.pid)
        initial.sort(), final.sort()
        tag = (tuple(initial), tuple(final))
        return tag, order
    
    def get_helicity(self, get_order, allow_reversed=True):
        """return a list with the helicities in the order asked for"""
        
        #avoid to modify the input
        order = [list(get_order[0]), list(get_order[1])] 
        out = [9] *(len(order[0])+len(order[1]))
        for i, part in enumerate(self):
            if part.status == 1: #final
                try:
                    ind = order[1].index(part.pid)
                except ValueError, error:
                    if not allow_reversed:
                        raise error
                    else:
                        order = [[-i for i in get_order[0]],[-i for i in get_order[1]]]
                        try:
                            return self.get_helicity(order, False)
                        except ValueError:
                            raise error     
                position = len(order[0]) + ind
                order[1][ind] = 0   
            elif part.status == -1:
                try:
                    ind = order[0].index(part.pid)
                except ValueError, error:
                    if not allow_reversed:
                        raise error
                    else:
                        order = [[-i for i in get_order[0]],[-i for i in get_order[1]]]
                        try:
                            return self.get_helicity(order, False)
                        except ValueError:
                            raise error
                 
                position =  ind
                order[0][ind] = 0
            else: #intermediate
                continue
            out[position] = int(part.helicity)
        return out  

    
    def check_color_structure(self):
        """check the validity of the color structure"""
        
        #1. check that each color is raised only once.
        color_index = collections.defaultdict(int)
        for particle in self:
            if particle.status in [-1,1]:
                if particle.color1:
                    color_index[particle.color1] +=1
                    if -7 < particle.pdg < 0:
                        raise Exception, "anti-quark with color tag"
                if particle.color2:
                    color_index[particle.color2] +=1     
                    if 7 > particle.pdg > 0:
                        raise Exception, "quark with anti-color tag"                
                
                
        for key,value in color_index.items():
            if value > 2:
                print self
                print key, value
                raise Exception, 'Wrong color_flow'           
        
        
        #2. check that each parent present have coherent color-structure
        check = []
        popup_index = [] #check that the popup index are created in a unique way
        for particle in self:
            mothers = []
            childs = []
            if particle.mother1:
                mothers.append(particle.mother1)
            if particle.mother2 and particle.mother2 is not particle.mother1:
                mothers.append(particle.mother2)                 
            if not mothers:
                continue
            if (particle.mother1.event_id, particle.mother2.event_id) in check:
                continue
            check.append((particle.mother1.event_id, particle.mother2.event_id))
            
            childs = [p for p in self if p.mother1 is particle.mother1 and \
                                         p.mother2 is particle.mother2]
            
            mcolors = []
            manticolors = []
            for m in mothers:
                if m.color1:
                    if m.color1 in manticolors:
                        manticolors.remove(m.color1)
                    else:
                        mcolors.append(m.color1)
                if m.color2:
                    if m.color2 in mcolors:
                        mcolors.remove(m.color2)
                    else:
                        manticolors.append(m.color2)
            ccolors = []
            canticolors = []
            for m in childs:
                if m.color1:
                    if m.color1 in canticolors:
                        canticolors.remove(m.color1)
                    else:
                        ccolors.append(m.color1)
                if m.color2:
                    if m.color2 in ccolors:
                        ccolors.remove(m.color2)
                    else:
                        canticolors.append(m.color2)
            for index in mcolors[:]:
                if index in ccolors:
                    mcolors.remove(index)
                    ccolors.remove(index)
            for index in manticolors[:]:
                if index in canticolors:
                    manticolors.remove(index)
                    canticolors.remove(index)             
                        
            if mcolors != []:
                #only case is a epsilon_ijk structure.
                if len(canticolors) + len(mcolors) != 3:
                    logger.critical(str(self))
                    raise Exception, "Wrong color flow for %s -> %s" ([m.pid for m in mothers], [c.pid for c in childs])              
                else:
                    popup_index += canticolors
            elif manticolors != []:
                #only case is a epsilon_ijk structure.
                if len(ccolors) + len(manticolors) != 3:
                    logger.critical(str(self))
                    raise Exception, "Wrong color flow for %s -> %s" ([m.pid for m in mothers], [c.pid for c in childs])              
                else:
                    popup_index += ccolors

            # Check that color popup (from epsilon_ijk) are raised only once
            if len(popup_index) != len(set(popup_index)):
                logger.critical(self)
                raise Exception, "Wrong color flow: identical poping-up index, %s" % (popup_index)
               
    def __str__(self, event_id=''):
        """return a correctly formatted LHE event"""
                
        out="""<event%(event_flag)s>
%(scale)s
%(particles)s
%(comments)s
%(tag)s
%(reweight)s
</event>
""" 
        if event_id not in ['', None]:
            self.eventflag['event'] = str(event_id)

        if self.eventflag:
            event_flag = ' %s' % ' '.join('%s="%s"' % (k,v) for (k,v) in self.eventflag.items())
        else:
            event_flag = ''

        if self.nexternal:
            scale_str = "%2d %6d %+13.7e %14.8e %14.8e %14.8e" % \
            (self.nexternal,self.ievent,self.wgt,self.scale,self.aqed,self.aqcd)
        else:
            scale_str = ''
            
        if self.reweight_data:
            # check that all key have an order if not add them at the end
            if set(self.reweight_data.keys()) != set(self.reweight_order):
                self.reweight_order += [k for k in self.reweight_data.keys() \
                                                if k not in self.reweight_order]

            reweight_str = '<rwgt>\n%s\n</rwgt>' % '\n'.join(
                        '<wgt id=\'%s\'> %+13.7e </wgt>' % (i, float(self.reweight_data[i]))
                        for i in self.reweight_order)
        else:
            reweight_str = '' 
            
        tag_str = self.tag
        if self.matched_scale_data:
            tag_str = "<scales %s></scales>%s" % (
                                    ' '.join(['pt_clust_%i=\"%s\"' % (i,v)
                                   for i,v in enumerate(self.matched_scale_data)]),
                                                  self.tag)
        if self.syscalc_data:
            keys= ['rscale', 'asrwt', ('pdfrwt', 'beam', '1'), ('pdfrwt', 'beam', '2'),
                   'matchscale', 'totfact']
            sys_str = "<mgrwt>\n"
            template = """<%(key)s%(opts)s>%(values)s</%(key)s>\n"""
            for k in keys:
                if k not in self.syscalc_data:
                    continue
                replace = {}
                replace['values'] = self.syscalc_data[k]
                if isinstance(k, str):
                    replace['key'] = k
                    replace['opts'] = ''
                else:
                    replace['key'] = k[0]
                    replace['opts'] = ' %s=\"%s\"' % (k[1],k[2])                    
                sys_str += template % replace
            sys_str += "</mgrwt>\n"
            reweight_str = sys_str + reweight_str
        
        out = out % {'event_flag': event_flag,
                     'scale': scale_str, 
                      'particles': '\n'.join([str(p) for p in self]),
                      'tag': tag_str,
                      'comments': self.comment,
                      'reweight': reweight_str}
        
        return re.sub('[\n]+', '\n', out)

    def get_momenta(self, get_order, allow_reversed=True):
        """return the momenta vector in the order asked for"""
        
        #avoid to modify the input
        order = [list(get_order[0]), list(get_order[1])] 
        out = [''] *(len(order[0])+len(order[1]))
        for i, part in enumerate(self):
            if part.status == 1: #final
                try:
                    ind = order[1].index(part.pid)
                except ValueError, error:
                    if not allow_reversed:
                        raise error
                    else:
                        order = [[-i for i in get_order[0]],[-i for i in get_order[1]]]
                        try:
                            return self.get_momenta_str(order, False)
                        except ValueError:
                            raise error     
                position = len(order[0]) + ind
                order[1][ind] = 0   
            elif part.status == -1:
                try:
                    ind = order[0].index(part.pid)
                except ValueError, error:
                    if not allow_reversed:
                        raise error
                    else:
                        order = [[-i for i in get_order[0]],[-i for i in get_order[1]]]
                        try:
                            return self.get_momenta_str(order, False)
                        except ValueError:
                            raise error
                 
                position =  ind
                order[0][ind] = 0
            else: #intermediate
                continue

            out[position] = (part.E, part.px, part.py, part.pz)
            
        return out

    
    
    def get_ht_scale(self, prefactor=1):
        
        scale = 0 
        for particle in self:
            if particle.status != 1:
                continue
            p=FourMomentum(particle)
            scale += math.sqrt(p.mass_sqr + p.pt**2)
    
        return prefactor * scale
    
    def get_momenta_str(self, get_order, allow_reversed=True):
        """return the momenta str in the order asked for"""
        
        out = self.get_momenta(get_order, allow_reversed)
        #format
        format = '%.12f'
        format_line = ' '.join([format]*4) + ' \n'
        out = [format_line % one for one in out]
        out = ''.join(out).replace('e','d')
        return out    

class WeightFile(EventFile):
    """A class to allow to read both gzip and not gzip file.
       containing only weight from pythia --generated by SysCalc"""

    def __new__(self, path, mode='r', *args, **opt):
        if  path.endswith(".gz"):
            try:
                return gzip.GzipFile.__new__(WeightFileGzip, path, mode, *args, **opt)
            except IOError, error:
                raise
            except Exception, error:
                if mode == 'r':
                    misc.gunzip(path)
                return file.__new__(WeightFileNoGzip, path[:-3], mode, *args, **opt)
        else:
            return file.__new__(WeightFileNoGzip, path, mode, *args, **opt)
    
    
    def __init__(self, path, mode='r', *args, **opt):
        """open file and read the banner [if in read mode]"""
        
        super(EventFile, self).__init__(path, mode, *args, **opt)
        self.banner = ''
        if mode == 'r':
            line = ''
            while '</header>' not in line.lower():
                try:
                    line  = super(EventFile, self).next()
                except StopIteration:
                    self.seek(0)
                    self.banner = ''
                    break 
                if "<event" in line.lower():
                    self.seek(0)
                    self.banner = ''
                    break                     

                self.banner += line


class WeightFileGzip(WeightFile, EventFileGzip):
    pass

class WeightFileNoGzip(WeightFile, EventFileNoGzip):
    pass


class FourMomentum(object):
    """a convenient object for 4-momenta operation"""
    
    def __init__(self, obj=0, px=0, py=0, pz=0, E=0):
        """initialize the four momenta"""

        if obj is 0 and E:
            obj = E
         
        if isinstance(obj, (FourMomentum, Particle)):
            px = obj.px
            py = obj.py
            pz = obj.pz
            E = obj.E
        elif isinstance(obj, (list, tuple)):
            assert len(obj) ==4
            E = obj[0]
            px = obj[1]
            py = obj[2] 
            pz = obj[3]
        elif  isinstance(obj, str):
            obj = [float(i) for i in obj.split()]
            assert len(obj) ==4
            E = obj[0]
            px = obj[1]
            py = obj[2] 
            pz = obj[3]            
        else:
            E =obj

            
        self.E = float(E)
        self.px = float(px)
        self.py = float(py)
        self.pz = float(pz)

    @property
    def mass(self):
        """return the mass"""    
        return math.sqrt(self.E**2 - self.px**2 - self.py**2 - self.pz**2)

    @property
    def mass_sqr(self):
        """return the mass square"""    
        return self.E**2 - self.px**2 - self.py**2 - self.pz**2

    @property
    def pt(self):
        return math.sqrt(max(0, self.pt2()))
    
    @property
    def pseudorapidity(self):
        norm = math.sqrt(self.px**2 + self.py**2+self.pz**2)
        return  0.5* math.log((norm - self.pz) / (norm + self.pz))
    
    @property
    def rapidity(self):
        return  0.5* math.log((self.E +self.pz) / (self.E - self.pz))
    
    
    
    def pt2(self):
        """ return the pt square """
        
        return  self.px**2 + self.py**2
    
    def __add__(self, obj):
        
        assert isinstance(obj, FourMomentum)
        new = FourMomentum(self.E+obj.E,
                           self.px + obj.px,
                           self.py + obj.py,
                           self.pz + obj.pz)
        return new
    
    def __iadd__(self, obj):
        """update the object with the sum"""
        self.E += obj.E
        self.px += obj.px
        self.py += obj.py
        self.pz += obj.pz
        return self

    def __sub__(self, obj):
        
        assert isinstance(obj, FourMomentum)
        new = FourMomentum(self.E-obj.E,
                           self.px - obj.px,
                           self.py - obj.py,
                           self.pz - obj.pz)
        return new

    def __isub__(self, obj):
        """update the object with the sum"""
        self.E -= obj.E
        self.px -= obj.px
        self.py -= obj.py
        self.pz -= obj.pz
        return self
    
    def __mul__(self, obj):
        if isinstance(obj, FourMomentum):
            return self.E*obj.E - self.px *obj.px - self.py * obj.py - self.pz * obj.pz
        elif isinstance(obj, (float, int)):
            return FourMomentum(obj*self.E,obj*self.px,obj*self.py,obj*self.pz )
        else:
            raise NotImplemented
    __rmul__ = __mul__
    
    def __pow__(self, power):
        assert power in [1,2]
        
        if power == 1:
            return FourMomentum(self)
        elif power == 2:
            return self.mass_sqr
    
    def __repr__(self):
        return 'FourMomentum(%s,%s,%s,%s)' % (self.E, self.px, self.py,self.pz)
    
    def get_tuple(self):
        return (self.E, self.px, self.py,self.pz)
    
    def boost(self, mom):
        """mom 4-momenta is suppose to be given in the rest frame of this 4-momenta.
        the output is the 4-momenta in the frame of this 4-momenta
        function copied from HELAS routine."""

        
        pt = self.px**2 + self.py**2 + self.pz**2
        if pt:
            s3product = self.px * mom.px + self.py * mom.py + self.pz * mom.pz
            mass = self.mass
            lf = (mom.E + (self.E - mass) * s3product / pt ) / mass
            return FourMomentum(E=(self.E*mom.E+s3product)/mass,
                           px=mom.px + self.px * lf,
                           py=mom.py + self.py * lf,
                           pz=mom.pz + self.pz * lf)
        else:
            return FourMomentum(mom)

    def zboost(self, pboost=None, E=0, pz=0):
        """Both momenta should be in the same frame. 
           The boost perform correspond to the boost required to set pboost at 
           rest (only z boost applied).
        """
        if isinstance(pboost, FourMomentum):
            E = pboost.E
            pz = pboost.pz
        
        #beta = pz/E
        gamma = E / math.sqrt(E**2-pz**2)
        gammabeta = pz  / math.sqrt(E**2-pz**2)
        
        out =  FourMomentum([gamma*self.E - gammabeta*self.pz,
                            self.px,
                            self.py,
                            gamma*self.pz - gammabeta*self.E])
        
        if abs(out.pz) < 1e-6 * out.E:
            out.pz = 0
        return out
        
        
        

class OneNLOWeight(object):
        
    def __init__(self, input):
        """ """

        if isinstance(input, str):
            self.parse(input)
        
    def parse(self, text):
        """parse the line and create the related object"""
        #0.546601845792D+00 0.000000000000D+00 0.000000000000D+00 0.119210435309D+02 0.000000000000D+00  5 -1 2 -11 12 21 0 0.24546101D-01 0.15706890D-02 0.12586055D+04 0.12586055D+04 0.12586055D+04  1  2  2  2  5  2  2 0.539995789976D+04
        # below comment are from Rik description email
        
        data = text.split()
        # 1. The first three doubles are, as before, the 'wgt', i.e., the overall event of this
        # contribution, and the ones multiplying the log[mu_R/QES] and the log[mu_F/QES]
        # stripped of alpha_s and the PDFs.
        self.pwgt = [float(f) for f in data[:3]]
        # 2. The next two doubles are the values of the (corresponding) Born and 
        #    real-emission matrix elements. You can either use these values to check 
        #    that the newly computed original matrix element weights are correct, 
        #    or directly use these so that you don't have to recompute the original weights. 
        #    For contributions for which the real-emission matrix elements were 
        #    not computed, the 2nd of these numbers is zero. The opposite is not true, 
        #    because each real-emission phase-space configuration has an underlying Born one 
        #    (this is not unique, but on our code we made a specific choice here). 
        #    This latter information is useful if the real-emission matrix elements 
        #    are unstable; you can then reweight with the Born instead. 
        #    (see also point 9 below, where the momentum configurations are assigned). 
        #    I don't think this instability is real problem when reweighting the real-emission 
        #    with tree-level matrix elements (as we generally would do), but is important 
        #    when reweighting with loop-squared contributions as we have been doing for gg->H. 
        #    (I'm not sure that reweighting tree-level with loop^2 is something that 
        #    we can do in general, because we don't really know what to do with the 
        #    virtual matrix elements because we cannot generate 2-loop diagrams.)
        self.born = float(data[3])
        self.real = float(data[4])
        # 3. integer: number of external particles of the real-emission configuration  (as before)
        self.nexternal = int(data[5])
        # 4. PDG codes corresponding to the real-emission configuration (as before)
        self.pdgs = [int(i) for i in data[6:6+self.nexternal]]
        flag = 6+self.nexternal # new starting point for the position
        # 5. next integer is the power of g_strong in the matrix elements (as before)
        self.qcdpower = int(data[flag])
        # 6. 2 doubles: The bjorken x's used for this contribution (as before)
        self.bjks = [float(f) for f in data[flag+1:flag+3]]
        # 7. 3 doubles: The Ellis-sexton scale, the renormalisation scale and the factorisation scale, all squared, used for this contribution (as before)
        self.scales2 = [float(f) for f in data[flag+3:flag+6]]
        # 8.the value of g_strong
        self.gs = float(data[flag+6])
        # 9. 2 integers: the corresponding Born and real-emission type kinematics. (in the list of momenta)
        #    Note that also the Born-kinematics has n+1 particles, with, in general, 
        #    one particle with zero momentum (this is not ALWAYS the case, 
        #    there could also be 2 particles with perfectly collinear momentum). 
        #    To convert this from n+1 to a n particles, you have to sum the momenta 
        #    of the two particles that 'merge', see point 12 below.
        self.born_related = int(data[flag+7])
        self.real_related = int(data[flag+8])
        # 10. 1 integer: the 'type'. This is the information you should use to determine 
        #     if to reweight with Born, virtual or real-emission matrix elements. 
        #     (Apart from the possible problems with complicated real-emission matrix elements
        #     that need to be computed very close to the soft/collinear limits, see point 2 above. 
        #     I guess that for tree-level this is always okay, but when reweighting 
        #     a tree-level contribution with a one-loop squared one, as we do 
        #     for gg->Higgs, this is important). 
        #     type=1 : real-emission:     
        #     type=2 : Born: 
        #     type=3 : integrated counter terms: 
        #     type=4 : soft counter-term            : 
        #     type=5 : collinear counter-term     : 
        #     type=6 : soft-collinear counter-term: 
        #     type=7 : O(alphaS) expansion of Sudakov factor for NNLL+NLO :  
        #     type=8 : soft counter-term (with n+1-body kin.):     
        #     type=9 : collinear counter-term (with n+1-body kin.): 
        #     type=10: soft-collinear counter-term (with n+1-body kin.): 
        #     type=11: real-emission (with n-body kin.): 
        #     type=12: MC subtraction with n-body kin.: 
        #     type=13: MC subtraction with n+1-body kin.: 
        #     type=14: virtual corrections minus approximate virtual
        #     type=15: approximate virtual corrections: 
        self.type = int(data[flag+9])
        # 11. 1 integer: The FKS configuration for this contribution (not really 
        #     relevant for anything, but is used in checking the reweighting to 
        #     get scale & PDF uncertainties). 
        self.nfks = int(data[flag+10])
        # 12. 2 integers: the two particles that should be merged to form the 
        #     born contribution from the real-emission one. Remove these two particles
        #     from the (ordered) list of PDG codes, and insert a newly created particle
        #     at the location of the minimum of the two particles removed. 
        #     I.e., if you merge particles 2 and 4, you have to insert the new particle 
        #     as the 2nd particle. And particle 5 and above will be shifted down by one.
        self.to_merge_pdg = [int (f) for f in data[flag+11:flag+13]]
        # 13. 1 integer: the PDG code of the particle that is created after merging the two particles at point 12.
        self.merge_new_pdg = int(data[flag+13])
        # 14. 1 double: the reference number that one should be able to reconstruct 
        #     form the weights (point 1 above) and the rest of the information of this line. 
        #     This is really the contribution to this event as computed by the code 
        #     (and is passed to the integrator). It contains everything. 
        self.ref_wgt = float(data[flag+14])

        #check the momenta configuration linked to the event
        if self.type in [1,11]:
            self.momenta_config = self.real_related
        else:
            self.momenta_config = self.born_related


class NLO_PARTIALWEIGHT(object):

    class BasicEvent(list):
        
        def __init__(self, momenta, wgts, event):
            list.__init__(self, momenta)
            
            assert self
            self.wgts = wgts
            self.pdgs = list(wgts[0].pdgs)
            self.event = event
            
            if wgts[0].momenta_config == wgts[0].born_related:
                # need to remove one momenta.
                ind1, ind2 = [ind-1 for ind in wgts[0].to_merge_pdg] 
                if ind1> ind2: 
                    ind1, ind2 = ind2, ind1
                if ind1 >= sum(1 for p in event if p.status==-1):
                    new_p = self[ind1] + self[ind2]
                else:
                    new_p = self[ind1] - self[ind2]
                self.pop(ind1) 
                self.insert(ind1, new_p)
                self.pop(ind2)
                self.pdgs.pop(ind1) 
                self.pdgs.insert(ind1, wgts[0].merge_new_pdg )
                self.pdgs.pop(ind2)                 
                # DO NOT update the pdgs of the partial weight!
            elif any(w.type in [1,11] for w in wgts):
                if any(w.type not in [1,11] for w in wgts):
                    raise Exception
                # check if this is too soft/colinear if so use the born
                ind1, ind2 = [ind-1 for ind in wgts[0].to_merge_pdg] 
                if ind1> ind2: 
                    ind1, ind2 = ind2, ind1                
                if ind1 >= sum(1 for p in event if p.status==-1):
                    new_p = self[ind1] + self[ind2]
                else:
                    new_p = self[ind1] - self[ind2]

                if __debug__:
                    ptot = FourMomentum()
                    for i in xrange(len(self)):
                        if i <2:
                            ptot += self[i]
                        else:
                            ptot -= self[i]
                    if ptot.mass_sqr > 1e-16:
                        misc.sprint(ptot, ptot.mass_sqr)
                
                inv_mass = new_p.mass_sqr
                shat = (self[0]+self[1]).mass_sqr
                if (abs(inv_mass)/shat < 1e-6):
#                    misc.sprint(abs(inv_mass)/shat)
                    self.pop(ind1) 
                    self.insert(ind1, new_p)
                    self.pop(ind2)
                    self.pdgs.pop(ind1) 
                    self.pdgs.insert(ind1, wgts[0].merge_new_pdg )
                    self.pdgs.pop(ind2)                 
                    # DO NOT update the pdgs of the partial weight!                    
                
                if __debug__:
                    ptot = FourMomentum()
                    for i in xrange(len(self)):
                        if i <2:
                            ptot += self[i]
                        else:
                            ptot -= self[i]
                    if ptot.mass_sqr > 1e-16:
                        misc.sprint(ptot, ptot.mass_sqr)
#                            raise Exception
 
        def get_pdg_code(self):
            return self.pdgs
        
        def get_tag_and_order(self):
            """ return the tag and order for this basic event""" 
            (initial, _), _ = self.event.get_tag_and_order()
            order = self.get_pdg_code()
            
            
            initial, out = order[:len(initial)], order[len(initial):]
            initial.sort()
            out.sort()
            return (tuple(initial), tuple(out)), order
        
        def get_momenta(self, get_order, allow_reversed=True):
            """return the momenta vector in the order asked for"""
        
            #avoid to modify the input
            order = [list(get_order[0]), list(get_order[1])] 
            out = [''] *(len(order[0])+len(order[1]))
            pdgs = self.get_pdg_code()
            for pos, part in enumerate(self):
                if pos < len(get_order[0]): #initial
                    try:
                        ind = order[0].index(pdgs[pos])
                    except ValueError, error:
                        if not allow_reversed:
                            raise error
                        else:
                            order = [[-i for i in get_order[0]],[-i for i in get_order[1]]]
                            try:
                                return self.get_momenta(order, False)
                            except ValueError:
                                raise error   
                            
                                                 
                    position =  ind
                    order[0][ind] = 0             
                else: #final   
                    try:
                        ind = order[1].index(pdgs[pos])
                    except ValueError, error:
                        if not allow_reversed:
                            raise error
                        else:
                            order = [[-i for i in get_order[0]],[-i for i in get_order[1]]]
                            try:
                                return self.get_momenta(order, False)
                            except ValueError:
                                raise error     
                    position = len(order[0]) + ind
                    order[1][ind] = 0   
    
                out[position] = (part.E, part.px, part.py, part.pz)
                
            return out
            
            
        def get_helicity(self, *args):
            return [9] * len(self)
        
        @property
        def aqcd(self):
            return self.event.aqcd
            
    def __init__(self, input, event):
        
        self.event = event
        if isinstance(input, str):
            self.parse(input)
            
        
    def parse(self, text):
        """create the object from the string information (see example below)"""
#0.2344688900d+00    8    2    0
#0.4676614699d+02 0.0000000000d+00 0.0000000000d+00 0.4676614699d+02
#0.4676614699d+02 0.0000000000d+00 0.0000000000d+00 -.4676614699d+02
#0.4676614699d+02 0.2256794794d+02 0.4332148227d+01 0.4073073437d+02
#0.4676614699d+02 -.2256794794d+02 -.4332148227d+01 -.4073073437d+02
#0.0000000000d+00 -.0000000000d+00 -.0000000000d+00 -.0000000000d+00
#0.4780341163d+02 0.0000000000d+00 0.0000000000d+00 0.4780341163d+02
#0.4822581633d+02 0.0000000000d+00 0.0000000000d+00 -.4822581633d+02
#0.4729127470d+02 0.2347155377d+02 0.5153455534d+01 0.4073073437d+02
#0.4627255267d+02 -.2167412893d+02 -.3519736379d+01 -.4073073437d+02
#0.2465400591d+01 -.1797424844d+01 -.1633719155d+01 -.4224046944d+00
#0.473706252575d-01 0.000000000000d+00 0.000000000000d+00  5 -3 3 -11 11 21 0 0.11849903d-02 0.43683926d-01 0.52807978d+03 0.52807978d+03 0.52807978d+03  1  2  1 0.106660059627d+03
#-.101626389492d-02 0.000000000000d+00 -.181915673961d-03  5 -3 3 -11 11 21 2 0.11849903d-02 0.43683926d-01 0.52807978d+03 0.52807978d+03 0.52807978d+03  1  3  1 -.433615206719d+01
#0.219583436285d-02 0.000000000000d+00 0.000000000000d+00  5 -3 3 -11 11 21 2 0.11849903d-02 0.43683926d-01 0.52807978d+03 0.52807978d+03 0.52807978d+03  1 15  1 0.936909375537d+01
#0.290043597283d-03 0.000000000000d+00 0.000000000000d+00  5 -3 3 -11 11 21 2 0.12292838d-02 0.43683926d-01 0.58606724d+03 0.58606724d+03 0.58606724d+03  1 12  1 0.118841547979d+01
#-.856330613460d-01 0.000000000000d+00 0.000000000000d+00  5 -3 3 -11 11 21 2 0.11849903d-02 0.43683926d-01 0.52807978d+03 0.52807978d+03 0.52807978d+03  1  4  1 -.365375546483d+03
#0.854918237609d-01 0.000000000000d+00 0.000000000000d+00  5 -3 3 -11 11 21 2 0.12112732d-02 0.45047393d-01 0.58606724d+03 0.58606724d+03 0.58606724d+03  2 11  1 0.337816057347d+03
#0.359257891118d-05 0.000000000000d+00 0.000000000000d+00  5 21 3 -11 11 3 2 0.12292838d-02 0.43683926d-01 0.58606724d+03 0.58606724d+03 0.58606724d+03  1 12  3 0.334254554762d+00
#0.929944817736d-03 0.000000000000d+00 0.000000000000d+00  5 21 3 -11 11 3 2 0.12112732d-02 0.45047393d-01 0.58606724d+03 0.58606724d+03 0.58606724d+03  2 11  3 0.835109616010d+02
        
        text = text.lower().replace('d','e')
        all_line = text.split('\n')
        #get global information
        first_line =''
        while not first_line.strip():
            first_line = all_line.pop(0)
            
        wgt, nb_wgt, nb_event, _ = first_line.split()
        nb_wgt, nb_event = int(nb_wgt), int(nb_event)
        
        momenta = []
        wgts = []
        for line in all_line:
            data = line.split()
            if len(data) == 4:
                p = FourMomentum(data)
                momenta.append(p)
            elif len(data)>0:
                wgt = OneNLOWeight(line)
                wgts.append(wgt)
        
        assert len(wgts) == int(nb_wgt)
        
        get_weights_for_momenta = {}
        size_momenta = 0
        for wgt in wgts:
            if wgt.momenta_config in get_weights_for_momenta:
                get_weights_for_momenta[wgt.momenta_config].append(wgt)
            else: 
                if size_momenta == 0: size_momenta = wgt.nexternal
                assert size_momenta == wgt.nexternal
                get_weights_for_momenta[wgt.momenta_config] = [wgt]
    
        assert sum(len(c) for c in get_weights_for_momenta.values()) == int(nb_wgt), "%s != %s" % (sum(len(c) for c in get_weights_for_momenta.values()), nb_wgt)
    
         
    
        self.cevents = []   
        for key in range(1, nb_event+1): 
            if key in get_weights_for_momenta:
                wgt = get_weights_for_momenta[key]
                evt = self.BasicEvent(momenta[:size_momenta], get_weights_for_momenta[key], self.event) 
                self.cevents.append(evt)
            momenta = momenta[size_momenta:]
           
        nb_wgt_check = 0 
        for cevt in self.cevents:
            nb_wgt_check += len(cevt.wgts)
        assert nb_wgt_check == int(nb_wgt)
            
            

if '__main__' == __name__:   
    
    # Example 1: adding some missing information to the event (here distance travelled)
    if False: 
        lhe = EventFile('unweighted_events.lhe.gz')
        output = open('output_events.lhe', 'w')
        #write the banner to the output file
        output.write(lhe.banner)
        # Loop over all events
        for event in lhe:
            for particle in event:
                # modify particle attribute: here remove the mass
                particle.mass = 0
                particle.vtim = 2 # The one associate to distance travelled by the particle.
    
            #write this modify event
            output.write(str(event))
        output.write('</LesHouchesEvent>\n')
        
    # Example 3: Plotting some variable
    if False:
        lhe = EventFile('unweighted_events.lhe.gz')
        import matplotlib.pyplot as plt
        import matplotlib.gridspec as gridspec
        nbins = 100
        
        nb_pass = 0
        data = []
        for event in lhe:
            etaabs = 0 
            etafinal = 0
            for particle in event:
                if particle.status==1:
                    p = FourMomentum(particle)
                    eta = p.pseudorapidity
                    if abs(eta) > etaabs:
                        etafinal = eta
                        etaabs = abs(eta)
            if etaabs < 4:
                data.append(etafinal)
                nb_pass +=1     

                        
        print nb_pass
        gs1 = gridspec.GridSpec(2, 1, height_ratios=[5,1])
        gs1.update(wspace=0, hspace=0) # set the spacing between axes. 
        ax = plt.subplot(gs1[0])
        
        n, bins, patches = ax.hist(data, nbins, histtype='step', label='original')
        ax_c = ax.twinx()
        ax_c.set_ylabel('MadGraph5_aMC@NLO')
        ax_c.yaxis.set_label_coords(1.01, 0.25)
        ax_c.set_yticks(ax.get_yticks())
        ax_c.set_yticklabels([])
        ax.set_xlim([-4,4])
        print "bin value:", n
        print "start/end point of bins", bins
        plt.axis('on')
        plt.xlabel('weight ratio')
        plt.show()


    # Example 4: More complex plotting example (with ratio plot)
    if False:
        lhe = EventFile('unweighted_events.lhe')
        import matplotlib.pyplot as plt
        import matplotlib.gridspec as gridspec
        nbins = 100
        
        #mtau, wtau = 45, 5.1785e-06
        mtau, wtau = 1.777, 4.027000e-13
        nb_pass = 0
        data, data2, data3 = [], [], []
        for event in lhe:
            nb_pass +=1
            if nb_pass > 10000:
                break
            tau1 = FourMomentum()
            tau2 = FourMomentum()
            for part in event:
                if part.pid in [-12,11,16]:
                    momenta = FourMomentum(part)
                    tau1 += momenta
                elif part.pid == 15:
                    tau2 += FourMomentum(part)

            if abs((mtau-tau2.mass())/wtau)<1e6 and tau2.mass() >1:               
                data.append((tau1.mass()-mtau)/wtau)
                data2.append((tau2.mass()-mtau)/wtau)   
        gs1 = gridspec.GridSpec(2, 1, height_ratios=[5,1])
        gs1.update(wspace=0, hspace=0) # set the spacing between axes. 
        ax = plt.subplot(gs1[0])
        
        n, bins, patches = ax.hist(data2, nbins, histtype='step', label='original')
        n2, bins2, patches2 = ax.hist(data, bins=bins, histtype='step',label='reconstructed')
        import cmath
        
        breit = lambda m : math.sqrt(4*math.pi)*1/(((m)**2-mtau**2)**2+(mtau*wtau)**2)*wtau
        
        data3 = [breit(mtau + x*wtau)*wtau*16867622.6624*50 for x in bins]

        ax.plot(bins, data3,label='breit-wigner')
        # add the legend
        ax.legend()
        # add on the right program tag
        ax_c = ax.twinx()
        ax_c.set_ylabel('MadGraph5_aMC@NLO')
        ax_c.yaxis.set_label_coords(1.01, 0.25)
        ax_c.set_yticks(ax.get_yticks())
        ax_c.set_yticklabels([])
        
        plt.title('invariant mass of tau LHE/reconstructed')
        plt.axis('on')
        ax.set_xticklabels([])
        # ratio plot
        ax = plt.subplot(gs1[1])
        data4 = [n[i]/(data3[i]) for i in range(nbins)]
        ax.plot(bins, data4 + [0] , 'b')
        data4 = [n2[i]/(data3[i]) for i in range(nbins)]
        ax.plot(bins, data4 + [0] , 'g')
        ax.set_ylim([0,2])
        #remove last y tick to avoid overlap with above plot:
        tick = ax.get_yticks()
        ax.set_yticks(tick[:-1])
        
        
        plt.axis('on')
        plt.xlabel('(M - Mtau)/Wtau')                                                                                                                                 
        plt.show()

        

                            
                            
    
    
    
<|MERGE_RESOLUTION|>--- conflicted
+++ resolved
@@ -1057,13 +1057,8 @@
         self.reweight_order = []
         start, stop = self.tag.find('<rwgt>'), self.tag.find('</rwgt>')
         if start != -1 != stop :
-<<<<<<< HEAD
             pattern = re.compile(r'''<\s*wgt id=(?:\'|\")(?P<id>[^\'\"]+)(?:\'|\")\s*>\s*(?P<val>[\ded+-.]*)\s*</wgt>''',re.I)
-            data = pattern.findall(self.tag)
-=======
-            pattern = re.compile(r'''<\s*wgt id=(?:\'|\")(?P<id>[^\'\"]+)(?:\'|\")\s*>\s*(?P<val>[\ded+-.]*)\s*</wgt>''')
             data = pattern.findall(self.tag[start:stop])
->>>>>>> fe4782d4
             try:
                 self.reweight_data = dict([(pid, float(value)) for (pid, value) in data
                                            if not self.reweight_order.append(pid)])

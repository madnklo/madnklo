from __future__ import division
import collections
import random
import re
import numbers
import math
import time
import os
import shutil
import sys

pjoin = os.path.join

if '__main__' == __name__:
    import sys
    sys.path.append('../../')
import misc
import logging
import gzip
import banner as banner_mod
logger = logging.getLogger("madgraph.lhe_parser")

class Particle(object):
    """ """
    # regular expression not use anymore to speed up the computation
    #pattern=re.compile(r'''^\s*
    #    (?P<pid>-?\d+)\s+           #PID
    #    (?P<status>-?\d+)\s+            #status (1 for output particle)
    #    (?P<mother1>-?\d+)\s+       #mother
    #    (?P<mother2>-?\d+)\s+       #mother
    #    (?P<color1>[+-e.\d]*)\s+    #color1
    #    (?P<color2>[+-e.\d]*)\s+    #color2
    #    (?P<px>[+-e.\d]*)\s+        #px
    #    (?P<py>[+-e.\d]*)\s+        #py
    #    (?P<pz>[+-e.\d]*)\s+        #pz
    #    (?P<E>[+-e.\d]*)\s+         #E
    #    (?P<mass>[+-e.\d]*)\s+      #mass
    #    (?P<vtim>[+-e.\d]*)\s+      #displace vertex
    #    (?P<helicity>[+-e.\d]*)\s*      #helicity
    #    ($|(?P<comment>\#[\d|D]*))  #comment/end of string
    #    ''',66) #verbose+ignore case
    
    
    
    def __init__(self, line=None, event=None):
        """ """
        
        if isinstance(line, Particle):
            for key in line.__dict__:
                setattr(self, key, getattr(line, key))
            if event:
                self.event = event
            return
        
        self.event = event
        self.event_id = len(event) #not yet in the event
        # LHE information
        self.pid = 0
        self.status = 0 # -1:initial. 1:final. 2: propagator
        self.mother1 = None
        self.mother2 = None
        self.color1 = 0
        self.color2 = None
        self.px = 0
        self.py = 0 
        self.pz = 0
        self.E = 0
        self.mass = 0
        self.vtim = 0
        self.helicity = 9
        self.rwgt = 0
        self.comment = ''

        if line:
            self.parse(line)
          
    @property
    def pdg(self):
        "convenient alias"
        return self.pid
            
    def parse(self, line):
        """parse the line"""
        
        args = line.split()
        keys = ['pid', 'status','mother1','mother2','color1', 'color2', 'px','py','pz','E',
                'mass','vtim','helicity']
        
        for key,value in zip(keys,args):
            setattr(self, key, float(value))
        self.pid = int(self.pid)
            
        self.comment = ' '.join(args[len(keys):])
        if self.comment.startswith(('|','#')):
            self.comment = self.comment[1:]

        # Note that mother1/mother2 will be modified by the Event parse function to replace the
        # integer by a pointer to the actual particle object.
    
    def __str__(self):
        """string representing the particles"""
        return " %8d %2d %4d %4d %4d %4d %+13.10e %+13.10e %+13.10e %14.10e %14.10e %10.4e %10.4e" \
            % (self.pid, 
               self.status,
               (self.mother1 if isinstance(self.mother1, numbers.Number) else self.mother1.event_id+1) if self.mother1 else 0,
               (self.mother2 if isinstance(self.mother2, numbers.Number) else self.mother2.event_id+1) if self.mother2 else 0,
               self.color1,
               self.color2,
               self.px,
               self.py,
               self.pz,
               self.E, 
               self.mass,
               self.vtim,
               self.helicity)
            
    def __eq__(self, other):

        if not isinstance(other, Particle):
            return False        
        if self.pid == other.pid and \
           self.status == other.status and \
           self.mother1 == other.mother1 and \
           self.mother2 == other.mother2 and \
           self.color1 == other.color1 and \
           self.color2 == other.color2 and \
           self.px == other.px and \
           self.py == other.py and \
           self.pz == other.pz and \
           self.E == other.E and \
           self.mass == other.mass and \
           self.vtim == other.vtim and \
           self.helicity == other.helicity:
            return True
        return False
        
    def set_momentum(self, momentum):
        
        self.E = momentum.E
        self.px = momentum.px 
        self.py = momentum.py
        self.pz = momentum.pz

    def add_decay(self, decay_event):
        """associate to this particle the decay in the associate event"""
        
        return self.event.add_decay_to_particle(self.event_id, decay_event)
            
    def __repr__(self):
        return 'Particle("%s", event=%s)' % (str(self), self.event)


class EventFile(object):
    """A class to allow to read both gzip and not gzip file"""

    def __new__(self, path, mode='r', *args, **opt):
        
        if not path.endswith(".gz"):
            return file.__new__(EventFileNoGzip, path, mode, *args, **opt)
        elif mode == 'r' and not os.path.exists(path) and os.path.exists(path[:-3]):
            return EventFile.__new__(EventFileNoGzip, path[:-3], mode, *args, **opt)
        else:
            try:
                return gzip.GzipFile.__new__(EventFileGzip, path, mode, *args, **opt)
            except IOError, error:
                raise
            except Exception, error:
                if mode == 'r':
                    misc.gunzip(path)
                return file.__new__(EventFileNoGzip, path[:-3], mode, *args, **opt)


    def __init__(self, path, mode='r', *args, **opt):
        """open file and read the banner [if in read mode]"""
        
        try:
            super(EventFile, self).__init__(path, mode, *args, **opt)
        except IOError:
            if '.gz' in path and isinstance(self, EventFileNoGzip) and\
                mode == 'r' and os.path.exists(path[:-3]):
                super(EventFile, self).__init__(path[:-3], mode, *args, **opt)
            else:
                raise
                
        self.banner = ''
        if mode == 'r':
            line = ''
            while '</init>' not in line.lower():
                try:
                    line  = super(EventFile, self).next()
                except StopIteration:
                    self.seek(0)
                    self.banner = ''
                    break 
                if "<event" in line.lower():
                    self.seek(0)
                    self.banner = ''
                    break                     

                self.banner += line

    def get_banner(self):
        """return a banner object"""
        import madgraph.various.banner as banner
        if isinstance(self.banner, banner.Banner):
            return self.banner
        
        output = banner.Banner()
        output.read_banner(self.banner)
        return output

    @property
    def cross(self):
        """return the cross-section of the file #from the banner"""
        try:
            return self._cross
        except Exception:
            pass

        onebanner = self.get_banner()
        self._cross = onebanner.get_cross()
        return self._cross
    
    def __len__(self):
        if self.closed:
            return 0
        if hasattr(self,"len"):
            return self.len

        init_pos = self.tell()
        self.seek(0)
        nb_event=0
        for _ in self:
            nb_event +=1
        self.len = nb_event
        self.seek(init_pos)
        return self.len

    def next(self):
        """get next event"""
        text = ''
        line = ''
        mode = 0
        while '</event>' not in line:
            line = super(EventFile, self).next()
            if '<event' in line:
                mode = 1
                text = ''
            if mode:
                text += line
        return Event(text)
    
    def initialize_unweighting(self, get_wgt, trunc_error):
        """ scan once the file to return 
            - the list of the hightest weight (of size trunc_error*NB_EVENT
            - the cross-section by type of process
            - the total number of events in the file
            """
            
        # We need to loop over the event file to get some information about the 
        # new cross-section/ wgt of event.
        self.seek(0)
        all_wgt = []
        cross = collections.defaultdict(int)
        nb_event = 0
        for event in self:
            nb_event +=1
            wgt = get_wgt(event)
            cross['all'] += wgt
            cross['abs'] += abs(wgt)
            cross[event.ievent] += wgt
            all_wgt.append(abs(wgt))
            # avoid all_wgt to be too large
            if nb_event % 20000 == 0:
                all_wgt.sort()
                # drop the lowest weight
                nb_keep = max(20, int(nb_event*trunc_error*15))
                all_wgt = all_wgt[-nb_keep:]

        #final selection of the interesting weight to keep
        all_wgt.sort()
        # drop the lowest weight
        nb_keep = max(20, int(nb_event*trunc_error*10))
        all_wgt = all_wgt[-nb_keep:] 
        self.seek(0)
        return all_wgt, cross, nb_event
                
    def unweight(self, outputpath, get_wgt=None, max_wgt=0, trunc_error=0, 
                 event_target=0, log_level=logging.INFO, normalization='average'):
        """unweight the current file according to wgt information wgt.
        which can either be a fct of the event or a tag in the rwgt list.
        max_wgt allow to do partial unweighting. 
        trunc_error allow for dynamical partial unweighting
        event_target reweight for that many event with maximal trunc_error.
        (stop to write event when target is reached)
        """
        if not get_wgt:
            def weight(event):
                return event.wgt
            get_wgt  = weight
            unwgt_name = "central weight"
        elif isinstance(get_wgt, str):
            unwgt_name =get_wgt 
            def get_wgt(event):
                event.parse_reweight()
                return event.reweight_data[unwgt_name]
        else:
            unwgt_name = get_wgt.func_name

        # check which weight to write
        if hasattr(self, "written_weight"):
            written_weight = lambda x: math.copysign(self.written_weight,float(x))
        else: 
            written_weight = lambda x: x
                    
        all_wgt, cross, nb_event = self.initialize_unweighting(get_wgt, trunc_error)

        # function that need to be define on the flight
        def max_wgt_for_trunc(trunc):
            """find the weight with the maximal truncation."""
            
            xsum = 0
            i=1 
            while (xsum - all_wgt[-i] * (i-1) <= cross['abs'] * trunc):
                max_wgt = all_wgt[-i]
                xsum += all_wgt[-i]
                i +=1
                if i == len(all_wgt):
                    break

            return max_wgt
        # end of the function
                
        # choose the max_weight
        if not max_wgt:
            if trunc_error == 0 or len(all_wgt)<2 or event_target:
                max_wgt = all_wgt[-1]
            else:
                max_wgt = max_wgt_for_trunc(trunc_error)

        # need to modify the banner so load it to an object
        if self.banner:
            try:
                import internal
            except:
                import madgraph.various.banner as banner_module
            else:
                import internal.banner as banner_module
            if not isinstance(self.banner, banner_module.Banner):
                banner = self.get_banner()
                # 1. modify the cross-section
                banner.modify_init_cross(cross)
                # 3. add information about change in weight
                banner["unweight"] = "unweighted by %s" % unwgt_name
            else:
                banner = self.banner
            # modify the lha strategy
            curr_strategy = banner.get_lha_strategy()
            if normalization in ['unit', 'sum']:
                strategy = 3
            else:
                strategy = 4
            if curr_strategy >0: 
                banner.set_lha_strategy(abs(strategy))
            else:
                banner.set_lha_strategy(-1*abs(strategy))
                
        # Do the reweighting (up to 20 times if we have target_event)
        nb_try = 20
        nb_keep = 0
        for i in range(nb_try):
            self.seek(0)
            if event_target:
                if i==0:
                    max_wgt = max_wgt_for_trunc(0)
                else:
                    #guess the correct max_wgt based on last iteration
                    efficiency = nb_keep/nb_event
                    needed_efficiency = event_target/nb_event
                    last_max_wgt = max_wgt
                    needed_max_wgt = last_max_wgt * efficiency / needed_efficiency
                    
                    min_max_wgt = max_wgt_for_trunc(trunc_error)
                    max_wgt = max(min_max_wgt, needed_max_wgt)
                    max_wgt = min(max_wgt, all_wgt[-1])
                    if max_wgt == last_max_wgt:
                        if nb_keep <= event_target and log_level>=10:
                            logger.log(log_level+10,"fail to reach target %s", event_target)
                            break   
                        else:
                            break

            #create output file (here since we are sure that we have to rewrite it)
            if outputpath:
                outfile = EventFile(outputpath, "w")
            # need to write banner information
            # need to see what to do with rwgt information!
            if self.banner and outputpath:
                banner.write(outfile, close_tag=False)

            # scan the file
            nb_keep = 0
            trunc_cross = 0
            for event in self:
                r = random.random()
                wgt = get_wgt(event)
                if abs(wgt) < r * max_wgt:
                    continue
                elif wgt > 0:
                    nb_keep += 1
                    event.wgt = written_weight(max(wgt, max_wgt))
                    if abs(wgt) > max_wgt:
                        trunc_cross += abs(wgt) - max_wgt 
                    if event_target ==0 or nb_keep <= event_target:
                        if outputpath:                         
                            outfile.write(str(event))

                elif wgt < 0:
                    nb_keep += 1
                    event.wgt =     -1* written_weight(max(abs(wgt), max_wgt))
                    if abs(wgt) > max_wgt:
                        trunc_cross += abs(wgt) - max_wgt
                    if outputpath and (event_target ==0 or nb_keep <= event_target):
                        outfile.write(str(event))
            
            if event_target and nb_keep > event_target:
                if not outputpath:
                    #no outputpath define -> wants only the nb of unweighted events
                    continue
                elif event_target and i != nb_try-1 and nb_keep >= event_target *1.05:
                    outfile.write("</LesHouchesEvents>\n")
                    outfile.close()
                    #logger.log(log_level, "Found Too much event %s. Try to reduce truncation" % nb_keep)
                    continue
                else:
                    outfile.write("</LesHouchesEvents>\n")
                    outfile.close()
                break
            elif event_target == 0:
                if outputpath:
                    outfile.write("</LesHouchesEvents>\n")
                    outfile.close()
                break                    
            elif outputpath:
                outfile.write("</LesHouchesEvents>\n")
                outfile.close()
#                logger.log(log_level, "Found only %s event. Reduce max_wgt" % nb_keep)
            
        else:
            # pass here if event_target > 0 and all the attempt fail.
            logger.log(log_level+10,"fail to reach target event %s (iteration=%s)", event_target,i)
        
#        logger.log(log_level, "Final maximum weight used for final "+\
#                    "unweighting is %s yielding %s events." % (max_wgt,nb_keep))
            
        if event_target:
            nb_events_unweighted = nb_keep
            nb_keep = min( event_target, nb_keep)
        else:
            nb_events_unweighted = nb_keep

        logger.log(log_level, "write %i event (efficiency %.2g %%, truncation %.2g %%) after %i iteration(s)", 
          nb_keep, nb_events_unweighted/nb_event*100, trunc_cross/cross['abs']*100, i)
     
        #correct the weight in the file if not the correct number of event
        if nb_keep != event_target and hasattr(self, "written_weight") and strategy !=4:
            written_weight = lambda x: math.copysign(self.written_weight*event_target/nb_keep, float(x))
            startfile = EventFile(outputpath)
            tmpname = pjoin(os.path.dirname(outputpath), "wgtcorrected_"+ os.path.basename(outputpath))
            outfile = EventFile(tmpname, "w")
            outfile.write(startfile.banner)
            for event in startfile:
                event.wgt = written_weight(event.wgt)
                outfile.write(str(event))
            outfile.write("</LesHouchesEvents>\n")
            startfile.close()
            outfile.close()
            shutil.move(tmpname, outputpath)
            
        
        
            
        self.max_wgt = max_wgt
        return nb_keep
    
    def apply_fct_on_event(self, *fcts, **opts):
        """ apply one or more fct on all event. """
        
        opt= {"print_step": 5000, "maxevent":float("inf"),'no_output':False}
        opt.update(opts)
        start = time.time()
        nb_fct = len(fcts)
        out = []
        for i in range(nb_fct):
            out.append([])
        self.seek(0)
        nb_event = 0
        for event in self:
            nb_event += 1
            if opt["print_step"] and (nb_event % opt["print_step"]) == 0:
                if hasattr(self,"len"):
                    print("currently at %s/%s event [%is]" % (nb_event, self.len, time.time()-start))
                else:
                    print("currently at %s event [%is]" % (nb_event, time.time()-start))
            for i in range(nb_fct):
                value = fcts[i](event)
                if not opts['no_output']:
                    out[i].append(value)
            if nb_event > opt['maxevent']:
                break
        if nb_fct == 1:
            return out[0]
        else:
            return out

    def split(self, nb_event=0, partition=None, cwd=os.path.curdir, zip=False):
        """split the file in multiple file. Do not change the weight!"""

        nb_file = -1
        for i, event in enumerate(self):
            if (not (partition is None) and i==sum(partition[:nb_file+1])) or \
                                   (partition is None and i % nb_event == 0):
                if i:
                    #close previous file
                    current.write('</LesHouchesEvent>\n')
                    current.close()
                # create the new file
                nb_file +=1
                # If end of partition then finish writing events here.
                if not partition is None and (nb_file+1>len(partition)):
                    return nb_file
                if zip:
                    current = EventFile(pjoin(cwd,'%s_%s.lhe.gz' % (self.name, nb_file)),'w')
                else:
                    current = open(pjoin(cwd,'%s_%s.lhe' % (self.name, nb_file)),'w')                    
                current.write(self.banner)
            current.write(str(event))
        if i!=0:
            current.write('</LesHouchesEvent>\n')
            current.close()   
        return nb_file +1

    def update_HwU(self, hwu, fct, name='lhe', keep_wgt=False, maxevents=sys.maxint):
        """take a HwU and add this event file for the function fct"""
                
        if not isinstance(hwu, list):
            hwu = [hwu]

        class HwUUpdater(object):
            
            def __init__(self, fct, keep_wgt):
                
                self.fct = fct
                self.first = True
                self.keep_wgt = keep_wgt
                
            def add(self, event):

                value = self.fct(event)
                # initialise the curve for the first call
                if self.first:
                    for h in hwu:
                        # register the variables
                        if isinstance(value, dict):
                            h.add_line(value.keys())
                        else:
                        
                            h.add_line(name)
                            if self.keep_wgt is True:
                                event.parse_reweight()
                                h.add_line(['%s_%s' % (name, key)
                                                    for key in event.reweight_data])
                            elif self.keep_wgt:
                                h.add_line(self.keep_wgt.values())                            
                    self.first = False
                # Fill the histograms
                for h in hwu:
                    if isinstance(value, tuple):
                        h.addEvent(value[0], value[1])
                    else:
                        h.addEvent(value,{name:event.wgt})
                        if self.keep_wgt:
                            event.parse_reweight()
                            if self.keep_wgt is True:
                                data = dict(('%s_%s' % (name, key),event.reweight_data[key])
                                                    for key in event.reweight_data)
                                h.addEvent(value, data)
                            else:
                                data = dict(( value,event.reweight_data[key])
                                                    for key,value in self.keep_wgt.items())
                                h.addEvent(value, data)
                                
                                      
        
        self.apply_fct_on_event(HwUUpdater(fct,keep_wgt).add, no_output=True,maxevent=maxevents)
        return hwu
    
    def create_syscalc_data(self, out_path, pythia_input=None):
        """take the lhe file and add the matchscale from the pythia_input file"""
        
        if pythia_input:
            def next_data():
                for line in open(pythia_input):
                    if line.startswith('#'):
                        continue
                    data = line.split()
                    print (int(data[0]), data[-3], data[-2], data[-1])
                    yield (int(data[0]), data[-3], data[-2], data[-1])
        else:
            def next_data():
                i=0
                while 1:
                    yield [i,0,0,0]
                    i+=1
        sys_iterator = next_data()
        #ensure that we are at the beginning of the file
        self.seek(0)
        out = open(out_path,'w')
        
        pdf_pattern = re.compile(r'''<init>(.*)</init>''', re.M+re.S)
        init = pdf_pattern.findall(self.banner)[0].split('\n',2)[1]
        id1, id2, _, _, _, _, pdf1,pdf2,_,_ = init.split() 
        id = [int(id1), int(id2)]
        type = []
        for i in range(2):
            if abs(id[i]) == 2212:
                if i > 0:
                    type.append(1)
                else:
                    type.append(-1)
            else:
                type.append(0)           
        pdf = max(int(pdf1),int(pdf2))
        
        out.write("<header>\n" + \
                  "<orgpdf>%i</orgpdf>\n" % pdf + \
                  "<beams>  %s  %s</beams>\n" % tuple(type) + \
                  "</header>\n")
        
        
        nevt, smin, smax, scomp = sys_iterator.next()
        for i, orig_event in enumerate(self):
            if i < nevt:
                continue
            new_event = Event()
            sys = orig_event.parse_syscalc_info()
            new_event.syscalc_data = sys
            if smin:
                new_event.syscalc_data['matchscale'] = "%s %s %s" % (smin, scomp, smax)
            out.write(str(new_event), nevt)
            try:
                nevt, smin, smax, scomp = sys_iterator.next()
            except StopIteration:
                break
            
            
            
        
        
        
    
    
class EventFileGzip(EventFile, gzip.GzipFile):
    """A way to read/write a gzipped lhef event"""
        
class EventFileNoGzip(EventFile, file):
    """A way to read a standard event file"""
    
class MultiEventFile(EventFile):
    """a class to read simultaneously multiple file and read them in mixing them.
       Unweighting can be done at the same time. 
       The number of events in each file need to be provide in advance 
       (if not provide the file is first read to find that number"""
    
    def __new__(cls, start_list=[],parse=True):
        return object.__new__(MultiEventFile)
    
    def __init__(self, start_list=[], parse=True):
        """if trunc_error is define here then this allow
        to only read all the files twice and not three times."""
        self.files = []
        self.parsefile = parse #if self.files is formatted or just the path
        self.banner = ''
        self.initial_nb_events = []
        self.total_event_in_files = 0
        self.curr_nb_events = []
        self.allcross = []
        self.error = []
        self.across = []
        self.scales = []
        if start_list:
            if parse:
                for p in start_list:
                    self.add(p)
            else:
                self.files = start_list
        self._configure = False
        
    def add(self, path, cross, error, across):
        """ add a file to the pool, across allow to reweight the sum of weight 
        in the file to the given cross-section 
        """
        
        if across == 0:
            # No event linked to this channel -> so no need to include it
            return 
        
        obj = EventFile(path)
        if len(self.files) == 0 and not self.banner:
            self.banner = obj.banner
        self.curr_nb_events.append(0)
        self.initial_nb_events.append(0)
        self.allcross.append(cross)
        self.across.append(across)
        self.error.append(error)
        self.scales.append(1)
        self.files.append(obj)
        self._configure = False
        
    def __iter__(self):
        return self
    
    def next(self):

        if not self._configure:
            self.configure()

        remaining_event = self.total_event_in_files - sum(self.curr_nb_events)
        if remaining_event == 0:
            raise StopIteration
        # determine which file need to be read
        nb_event = random.randint(1, remaining_event)
        sum_nb=0
        for i, obj in enumerate(self.files):
            sum_nb += self.initial_nb_events[i] - self.curr_nb_events[i]
            if nb_event <= sum_nb:
                self.curr_nb_events[i] += 1
                event = obj.next()
                event.sample_scale = self.scales[i] # for file reweighting
                return event
        else:
            raise Exception
    

    def define_init_banner(self, wgt, lha_strategy):
        """define the part of the init_banner"""
        
        if not self.banner:
            return
        
        # compute the cross-section of each splitted channel
        grouped_cross = {}
        grouped_error = {}
        for i,ff in enumerate(self.files):
            filename = ff.name
            from_init = False
            Pdir = [P for P in filename.split(os.path.sep) if P.startswith('P')]
            if Pdir:
                Pdir = Pdir[-1]
                group = Pdir.split("_")[0][1:]
                if not group.isdigit():
                    from_init = True  
            else:
                from_init = True

            if not from_init:
                if group in grouped_cross:
                    grouped_cross[group] += self.allcross[i]
                    grouped_error[group] += self.error[i]**2 
                else:
                    grouped_cross[group] = self.allcross[i]
                    grouped_error[group] = self.error[i]**2
            else:
                ban = banner_mod.Banner(ff.banner)
                for line in  ban['init'].split('\n'):
                    splitline = line.split()
                    if len(splitline)==4:
                        cross, error, _, group = splitline
                        if int(group) in grouped_cross:
                            grouped_cross[group] += float(cross)
                            grouped_error[group] += float(error)**2                        
                        else:
                            grouped_cross[group] = float(cross)
                            grouped_error[group] = float(error)**2                             
        nb_group = len(grouped_cross)
        
        # compute the information for the first line 
        try:
            run_card = self.banner.run_card
        except:
            run_card = self.banner.charge_card("run_card")
        
        init_information = run_card.get_banner_init_information()
        if init_information["idbmup1"] == 0:
            event = self.next()
            init_information["idbmup1"]= event[0].pdg
            if init_information["idbmup2"] == 0:
                init_information["idbmup2"]= event[1].pdg
            self.seek(0)
        if init_information["idbmup2"] == 0:
            event = self.next()
            init_information["idbmup2"] = event[1].pdg
            self.seek(0)
        
        init_information["nprup"] = nb_group
        
        if run_card["lhe_version"] < 3:
            init_information["generator_info"] = ""
        else:
            init_information["generator_info"] = "<generator name='MadGraph5_aMC@NLO' version='%s'>please cite 1405.0301 </generator>\n" \
                % misc.get_pkg_info()['version']
        
        # cross_information:
        cross_info = "%(cross)e %(error)e %(wgt)e %(id)i"
        init_information["cross_info"] = []
        for id in grouped_cross:
            conv = {"id": int(id), "cross": grouped_cross[id], "error": math.sqrt(grouped_error[id]),
                    "wgt": wgt}
            init_information["cross_info"].append( cross_info % conv)
        init_information["cross_info"] = '\n'.join(init_information["cross_info"])
        init_information['lha_stra'] = -1 * abs(lha_strategy)
        
        template_init =\
        """    %(idbmup1)i %(idbmup2)i %(ebmup1)e %(ebmup2)e %(pdfgup1)i %(pdfgup2)i %(pdfsup1)i %(pdfsup2)i %(lha_stra)i %(nprup)i
%(cross_info)s
%(generator_info)s
"""
        
        self.banner["init"] = template_init % init_information
        
            
    
    def initialize_unweighting(self, getwgt, trunc_error):
        """ scan once the file to return 
            - the list of the hightest weight (of size trunc_error*NB_EVENT
            - the cross-section by type of process
            - the total number of events in the files
            In top of that it initialise the information for the next routine
            to determine how to choose which file to read 
            """
        self.seek(0)
        all_wgt = []
        total_event = 0
        sum_cross = collections.defaultdict(int)
        for i,f in enumerate(self.files):
            nb_event = 0 
            # We need to loop over the event file to get some information about the 
            # new cross-section/ wgt of event.
            cross = collections.defaultdict(int)
            new_wgt =[] 
            for event in f:
                nb_event += 1
                total_event += 1
                event.sample_scale = 1
                wgt = getwgt(event)
                cross['all'] += wgt
                cross['abs'] += abs(wgt)
                cross[event.ievent] += wgt
                new_wgt.append(abs(wgt))
                # avoid all_wgt to be too large
                if nb_event % 20000 == 0:
                    new_wgt.sort()
                    # drop the lowest weight
                    nb_keep = max(20, int(nb_event*trunc_error*15))
                    new_wgt = new_wgt[-nb_keep:]
            if nb_event == 0:
                raise Exception
            # store the information
            self.initial_nb_events[i] = nb_event
            self.scales[i] = self.across[i]/cross['abs'] if self.across[i] else 1
            #misc.sprint("sum of wgt in event %s is %s. Should be %s => scale %s (nb_event: %s)"
            #            % (i, cross['all'], self.allcross[i], self.scales[i], nb_event))
            for key in cross:
                sum_cross[key] += cross[key]* self.scales[i]
            all_wgt +=[self.scales[i] * w for w in new_wgt]
            all_wgt.sort()
            nb_keep = max(20, int(total_event*trunc_error*10))
            all_wgt = all_wgt[-nb_keep:] 
            
        self.total_event_in_files = total_event
        #final selection of the interesting weight to keep
        all_wgt.sort()
        # drop the lowest weight
        nb_keep = max(20, int(total_event*trunc_error*10))
        all_wgt = all_wgt[-nb_keep:]  
        self.seek(0)
        self._configure = True
        return all_wgt, sum_cross, total_event
    
    def configure(self):
        
        self._configure = True
        for i,f in enumerate(self.files):
            self.initial_nb_events[i] = len(f)
        self.total_event_in_files = sum(self.initial_nb_events)
    
    def __len__(self):
        
        return len(self.files)
    
    def seek(self, pos):
        """ """
        
        if pos !=0:
            raise Exception
        for i in range(len(self)):
            self.curr_nb_events[i] = 0         
        for f in self.files:
            f.seek(pos)
            
    def unweight(self, outputpath, get_wgt, **opts):
        """unweight the current file according to wgt information wgt.
        which can either be a fct of the event or a tag in the rwgt list.
        max_wgt allow to do partial unweighting. 
        trunc_error allow for dynamical partial unweighting
        event_target reweight for that many event with maximal trunc_error.
        (stop to write event when target is reached)
        """

        if isinstance(get_wgt, str):
            unwgt_name =get_wgt 
            def get_wgt_multi(event):
                event.parse_reweight()
                return event.reweight_data[unwgt_name] * event.sample_scale
        else:
            unwgt_name = get_wgt.func_name
            get_wgt_multi = lambda event: get_wgt(event) * event.sample_scale
        #define the weighting such that we have built-in the scaling
        

        if 'event_target' in opts and opts['event_target']:
            if 'normalization' in opts:
                if opts['normalization'] == 'sum':
                    new_wgt = sum(self.across)/opts['event_target']
                    strategy = 3
                elif opts['normalization'] == 'average':
                    strategy = 4
                    new_wgt = sum(self.across)                    
                elif opts['normalization'] == 'unit':
                    strategy =3
                    new_wgt = 1.
            else:
                strategy = 4
                new_wgt = sum(self.across)
            self.define_init_banner(new_wgt, strategy)
            self.written_weight = new_wgt
        elif 'write_init' in opts and opts['write_init']:
            self.define_init_banner(0,0)
            del opts['write_init']
        return super(MultiEventFile, self).unweight(outputpath, get_wgt_multi, **opts)

    def write(self, path, random=False, banner=None, get_info=False):
        """ """
        
        if isinstance(path, str):
            out = EventFile(path, 'w')
            if self.parsefile and not banner:    
                banner = self.files[0].banner
            elif not banner:
                firstlhe = EventFile(self.files[0])
                banner = firstlhe.banner                
        else: 
            out = path
        if banner:
            out.write(banner)
        nb_event = 0
        info = collections.defaultdict(float)
        if random and self.open:
            for event in self:
                nb_event +=1
                out.write(event)
                if get_info:
                    event.parse_reweight()
                    for key, value in event.reweight_data.items():
                        info[key] += value
                    info['central'] += event.wgt
        elif not random:
            for i,f in enumerate(self.files):
                #check if we need to parse the file or not
                if not self.parsefile:
                    if i==0:
                        try:
                            lhe = firstlhe
                        except:
                            lhe = EventFile(f)
                    else:
                        lhe = EventFile(f)
                else:
                    lhe = f
                for event in lhe:
                    nb_event +=1
                    if get_info:
                        event.parse_reweight()
                        for key, value in event.reweight_data.items():
                            info[key] += value
                        info['central'] += event.wgt
                    out.write(str(event))
                lhe.close()
        out.write("</LesHouchesEvents>\n") 
        return nb_event, info
                            
    def remove(self):
        """ """
        if self.parsefile:
            for f in self.files:
                os.remove(f.name)
        else:
            for f in self.files:
                os.remove(f)
            
        
           
class Event(list):
    """Class storing a single event information (list of particles + global information)"""

    warning_order = True # raise a warning if the order of the particle are not in accordance of child/mother

    def __init__(self, text=None):
        """The initialization of an empty Event (or one associate to a text file)"""
        list.__init__(self)
        
        # First line information
        self.nexternal = 0
        self.ievent = 0
        self.wgt = 0
        self.aqcd = 0 
        self.scale = 0
        self.aqed = 0
        self.aqcd = 0
        # Weight information
        self.tag = ''
        self.eventflag = {} # for information in <event > 
        self.comment = ''
        self.reweight_data = {}
        self.matched_scale_data = None
        self.syscalc_data = {}
        if text:
            self.parse(text)


            
    def parse(self, text):
        """Take the input file and create the structured information"""
        #text = re.sub(r'</?event>', '', text) # remove pointless tag
        status = 'first' 
        for line in text.split('\n'):
            line = line.strip()
            if not line: 
                continue
            elif line[0] == '#':
                self.comment += '%s\n' % line
                continue
            elif line.startswith('<event'):
                if '=' in line:
                    found = re.findall(r"""(\w*)=(?:(?:['"])([^'"]*)(?=['"])|(\S*))""",line)
                    #for '<event line=4 value=\'3\' error="5" test=" 1 and 2">\n'
                    #return [('line', '', '4'), ('value', '3', ''), ('error', '5', ''), ('test', ' 1 and 2', '')]
                    self.eventflag = dict((n, a1) if a1 else (n,a2) for n,a1,a2 in found)
                    # return {'test': ' 1 and 2', 'line': '4', 'value': '3', 'error': '5'}
                continue
            
            elif 'first' == status:
                if '<rwgt>' in line:
                    status = 'tag'
                else:
                    self.assign_scale_line(line)
                    status = 'part' 
                    continue
            if '<' in line:
                status = 'tag'
                
            if 'part' == status:
                self.append(Particle(line, event=self))
            else:
                if '</event>' in line:
                    line = line.replace('</event>','',1)
                self.tag += '%s\n' % line
                
        self.assign_mother()
        
    def assign_mother(self):
        # assign the mother:
        for i,particle in enumerate(self):
            if i < particle.mother1 or i < particle.mother2:
                if self.warning_order:
                    logger.warning("Order of particle in the event did not agree with parent/child order. This might be problematic for some code.")
                    Event.warning_order = False
                self.reorder_mother_child()
                return self.assign_mother()
                                   
            if particle.mother1:
                try:
                    particle.mother1 = self[int(particle.mother1) -1]
                except Exception:
                    logger.warning("WRONG MOTHER INFO %s", self)
                    particle.mother1 = 0
            if particle.mother2:
                try:
                    particle.mother2 = self[int(particle.mother2) -1]
                except Exception:
                    logger.warning("WRONG MOTHER INFO %s", self)
                    particle.mother2 = 0

   
    def reorder_mother_child(self):
        """check and correct the mother/child position.
           only correct one order by call (but this is a recursive call)"""
    
        tomove, position = None, None
        for i,particle in enumerate(self):
            if i < particle.mother1:
                # move i after particle.mother1
                tomove, position = i, particle.mother1-1
                break
            if i < particle.mother2:
                tomove, position = i, particle.mother2-1
        
        # nothing to change -> we are done      
        if not tomove:
            return
   
        # move the particles:
        particle = self.pop(tomove)
        self.insert(int(position), particle)
        
        #change the mother id/ event_id in the event.
        for i, particle in enumerate(self):
            particle.event_id = i
            #misc.sprint( i, particle.event_id)
            m1, m2 = particle.mother1, particle.mother2
            if m1 == tomove +1:
                particle.mother1 = position+1
            elif tomove < m1 <= position +1:
                particle.mother1 -= 1
            if m2 == tomove +1:
                particle.mother2 = position+1
            elif tomove < m2 <= position +1:
                particle.mother2 -= 1  
        # re-call the function for the next potential change   
        return self.reorder_mother_child()
         
        
        
        
        
   
    def parse_reweight(self):
        """Parse the re-weight information in order to return a dictionary
           {key: value}. If no group is define group should be '' """
        if self.reweight_data:
            return self.reweight_data
        self.reweight_data = {}
        self.reweight_order = []
        start, stop = self.tag.find('<rwgt>'), self.tag.find('</rwgt>')
        if start != -1 != stop :
            pattern = re.compile(r'''<\s*wgt id=(?:\'|\")(?P<id>[^\'\"]+)(?:\'|\")\s*>\s*(?P<val>[\ded+-.]*)\s*</wgt>''',re.I)
            data = pattern.findall(self.tag[start:stop])
            try:
                self.reweight_data = dict([(pid, float(value)) for (pid, value) in data
                                           if not self.reweight_order.append(pid)])
                                      # the if is to create the order file on the flight
            except ValueError, error:
                raise Exception, 'Event File has unvalid weight. %s' % error
            self.tag = self.tag[:start] + self.tag[stop+7:]
        return self.reweight_data
    
    def parse_nlo_weight(self, real_type=(1,11)):
        """ """
        if hasattr(self, 'nloweight'):
            return self.nloweight
        
        start, stop = self.tag.find('<mgrwgt>'), self.tag.find('</mgrwgt>')
        if start != -1 != stop :
        
            text = self.tag[start+8:stop]
            self.nloweight = NLO_PARTIALWEIGHT(text, self, real_type=real_type)
        return self.nloweight
        
    def parse_lo_weight(self):
        """ """
        if hasattr(self, 'loweight'):
            return self.loweight
        
        start, stop = self.tag.find('<mgrwt>'), self.tag.find('</mgrwt>')
        
        if start != -1 != stop :
            text = self.tag[start+8:stop]
#<rscale>  3 0.29765919e+03</rscale>
#<asrwt>0</asrwt>
#<pdfrwt beam="1">  1       21 0.15134321e+00 0.29765919e+03</pdfrwt>
#<pdfrwt beam="2">  1       21 0.38683649e-01 0.29765919e+03</pdfrwt>
#<totfact> 0.17315115e+03</totfact>
            self.loweight={}
            for line in text.split('\n'):
                line = line.replace('<', ' <').replace("'",'"')
                if 'rscale' in line:
                    _, nqcd, scale, _ = line.split()
                    self.loweight['n_qcd'] = int(nqcd)
                    self.loweight['ren_scale'] = float(scale)
                elif '<pdfrwt beam="1"' in line:
                    args = line.split()
                    self.loweight['n_pdfrw1'] = int(args[2])
                    npdf = self.loweight['n_pdfrw1']
                    self.loweight['pdf_pdg_code1'] = [int(i) for i in args[3:3+npdf]]
                    self.loweight['pdf_x1'] = [float(i) for i in args[3+npdf:3+2*npdf]]
                    self.loweight['pdf_q1'] = [float(i) for i in args[3+2*npdf:3+3*npdf]]
                elif '<pdfrwt beam="2"' in line:
                    args = line.split()
                    self.loweight['n_pdfrw2'] = int(args[2])
                    npdf = self.loweight['n_pdfrw2']
                    self.loweight['pdf_pdg_code2'] = [int(i) for i in args[3:3+npdf]]
                    self.loweight['pdf_x2'] = [float(i) for i in args[3+npdf:3+2*npdf]]
                    self.loweight['pdf_q2'] = [float(i) for i in args[3+2*npdf:3+3*npdf]]
                elif '<asrwt>' in line:
                    args = line.replace('>','> ').split()
                    nalps = int(args[1])
                    self.loweight['asrwt'] = [float(a) for a in args[2:2+nalps]] 
                    
                elif 'totfact' in line:
                    args = line.split() 
                    self.loweight['tot_fact'] = float(args[1])
        else:
            return None
        return self.loweight
            
    def parse_matching_scale(self):
        """Parse the line containing the starting scale for the shower"""
        
        if self.matched_scale_data is not None:
            return self.matched_scale_data
            
        self.matched_scale_data = []
        

        pattern  = re.compile("<scales\s|</scales>")
        data = re.split(pattern,self.tag)
        if len(data) == 1:
            return []
        else:
            tmp = {}
            start,content, end = data
            self.tag = "%s%s" % (start, end)
            pattern = re.compile("pt_clust_(\d*)=\"([\de+-.]*)\"")
            for id,value in pattern.findall(content):
                tmp[int(id)] = float(value)
            for i in range(1, len(self)+1):
                if i in tmp:
                    self.matched_scale_data.append(tmp[i])
                else:
                    self.matched_scale_data.append(-1)
        return self.matched_scale_data
            
    def parse_syscalc_info(self):
        """ parse the flag for syscalc between <mgrwt></mgrwt>
        <mgrwt>
<rscale>  3 0.26552898E+03</rscale>
<asrwt>0</asrwt>
<pdfrwt beam="1">  1       21 0.14527945E+00 0.26552898E+03</pdfrwt>
<pdfrwt beam="2">  1       21 0.15249110E-01 0.26552898E+03</pdfrwt>
<totfact> 0.10344054E+04</totfact>
</mgrwt>
        """
        if self.syscalc_data:
            return self.syscalc_data
        
        pattern  = re.compile("<mgrwt>|</mgrwt>")
        pattern2 = re.compile("<(?P<tag>[\w]*)(?:\s*(\w*)=[\"'](.*)[\"']\s*|\s*)>(.*)</(?P=tag)>")
        data = re.split(pattern,self.tag)
        if len(data) == 1:
            return []
        else:
            tmp = {}
            start,content, end = data
            self.tag = "%s%s" % (start, end)
            for tag, key, keyval, tagval in pattern2.findall(content):
                if key:
                    self.syscalc_data[(tag, key, keyval)] = tagval
                else:
                    self.syscalc_data[tag] = tagval
            return self.syscalc_data


    def add_decay_to_particle(self, position, decay_event):
        """define the decay of the particle id by the event pass in argument"""
        
        this_particle = self[position]
        #change the status to internal particle
        this_particle.status = 2
        this_particle.helicity = 0
        
        # some usefull information
        decay_particle = decay_event[0]
        this_4mom = FourMomentum(this_particle)
        nb_part = len(self) #original number of particle
        
        thres = decay_particle.E*1e-10
        assert max(decay_particle.px, decay_particle.py, decay_particle.pz) < thres,\
            "not on rest particle %s %s %s %s" % (decay_particle.E, decay_particle.px,decay_particle.py,decay_particle.pz) 
        
        self.nexternal += decay_event.nexternal -1
        old_scales = list(self.parse_matching_scale())
        if old_scales:
            jet_position = sum(1 for i in range(position) if self[i].status==1)
            initial_pos = sum(1 for i in range(position) if self[i].status==-1)
            self.matched_scale_data.pop(initial_pos+jet_position)
        # add the particle with only handling the 4-momenta/mother
        # color information will be corrected later.
        for particle in decay_event[1:]:
            # duplicate particle to avoid border effect
            new_particle = Particle(particle, self)
            new_particle.event_id = len(self)
            self.append(new_particle)
            if old_scales:
                self.matched_scale_data.append(old_scales[initial_pos+jet_position])
            # compute and assign the new four_momenta
            new_momentum = this_4mom.boost(FourMomentum(new_particle))
            new_particle.set_momentum(new_momentum)
            # compute the new mother
            for tag in ['mother1', 'mother2']:
                mother = getattr(particle, tag)
                if isinstance(mother, Particle):
                    mother_id = getattr(particle, tag).event_id
                    if mother_id == 0:
                        setattr(new_particle, tag, this_particle)
                    else:
                        try:
                            setattr(new_particle, tag, self[nb_part + mother_id -1])
                        except Exception, error:
                            print error
                            misc.sprint( self)
                            misc.sprint(nb_part + mother_id -1)
                            misc.sprint(tag)
                            misc.sprint(position, decay_event)
                            misc.sprint(particle)
                            misc.sprint(len(self), nb_part + mother_id -1)
                            raise
                elif tag == "mother2" and isinstance(particle.mother1, Particle):
                    new_particle.mother2 = this_particle
                else:
                    raise Exception, "Something weird happens. Please report it for investigation"
        # Need to correct the color information of the particle
        # first find the first available color index
        max_color=501
        for particle in self[:nb_part]:
            max_color=max(max_color, particle.color1, particle.color2)
        
        # define a color mapping and assign it:
        color_mapping = {}
        color_mapping[decay_particle.color1] = this_particle.color1
        color_mapping[decay_particle.color2] = this_particle.color2
        for particle in self[nb_part:]:
            if particle.color1:
                if particle.color1 not in color_mapping:
                    max_color +=1
                    color_mapping[particle.color1] = max_color
                    particle.color1 = max_color
                else:
                    particle.color1 = color_mapping[particle.color1]
            if particle.color2:
                if particle.color2 not in color_mapping:
                    max_color +=1
                    color_mapping[particle.color2] = max_color
                    particle.color2 = max_color
                else:
                    particle.color2 = color_mapping[particle.color2]                

    def add_decays(self, pdg_to_decay):
        """use auto-recursion"""

        pdg_to_decay = dict(pdg_to_decay)

        for i,particle in enumerate(self):
            if particle.status != 1:
                continue
            if particle.pdg in pdg_to_decay and pdg_to_decay[particle.pdg]:
                one_decay = pdg_to_decay[particle.pdg].pop()
                self.add_decay_to_particle(i, one_decay)
                return self.add_decays(pdg_to_decay)
        return self
                


    def remove_decay(self, pdg_code=0, event_id=None):
        
        to_remove = []
        if event_id is not None:
            to_remove.append(self[event_id])
    
        if pdg_code:
            for particle in self:
                if particle.pid == pdg_code:
                    to_remove.append(particle) 
                    
        new_event = Event()
        # copy first line information + ...
        for tag in ['nexternal', 'ievent', 'wgt', 'aqcd', 'scale', 'aqed','tag','comment']:
            setattr(new_event, tag, getattr(self, tag))
        
        for particle in self:
            if isinstance(particle.mother1, Particle) and particle.mother1 in to_remove:
                to_remove.append(particle)
                if particle.status == 1:
                    new_event.nexternal -= 1
                continue
            elif isinstance(particle.mother2, Particle) and particle.mother2 in to_remove:
                to_remove.append(particle)
                if particle.status == 1:
                    new_event.nexternal -= 1
                continue
            else:
                new_event.append(Particle(particle))
                
        #ensure that the event_id is correct for all_particle
        # and put the status to 1 for removed particle
        for pos, particle in enumerate(new_event):
            particle.event_id = pos
            if particle in to_remove:
                particle.status = 1
        return new_event

    def get_decay(self, pdg_code=0, event_id=None):
        
        to_start = []
        if event_id is not None:
            to_start.append(self[event_id])
    
        elif pdg_code:
            for particle in self:
                if particle.pid == pdg_code:
                    to_start.append(particle)
                    break 

        new_event = Event()
        # copy first line information + ...
        for tag in ['ievent', 'wgt', 'aqcd', 'scale', 'aqed','tag','comment']:
            setattr(new_event, tag, getattr(self, tag))
        
        # Add the decaying particle
        old2new = {}            
        new_decay_part = Particle(to_start[0])
        new_decay_part.mother1 = None
        new_decay_part.mother2 = None
        new_decay_part.status =  -1
        old2new[new_decay_part.event_id] = len(old2new) 
        new_event.append(new_decay_part)
        
        
        # add the other particle   
        for particle in self:
            if isinstance(particle.mother1, Particle) and particle.mother1.event_id in old2new\
            or isinstance(particle.mother2, Particle) and particle.mother2.event_id in old2new:
                old2new[particle.event_id] = len(old2new) 
                new_event.append(Particle(particle))

        #ensure that the event_id is correct for all_particle
        # and correct the mother1/mother2 by the new reference
        nexternal = 0
        for pos, particle in enumerate(new_event):
            particle.event_id = pos
            if particle.mother1:
                particle.mother1 = new_event[old2new[particle.mother1.event_id]]
            if particle.mother2:
                particle.mother2 = new_event[old2new[particle.mother2.event_id]]
            if particle.status in [-1,1]:
                nexternal +=1
        new_event.nexternal = nexternal
        
        return new_event

            
    def check(self):
        """check various property of the events"""
        
        #1. Check that the 4-momenta are conserved
        E, px, py, pz = 0,0,0,0
        absE, abspx, abspy, abspz = 0,0,0,0
        for particle in self:
            coeff = 1
            if particle.status == -1:
                coeff = -1
            elif particle.status != 1:
                continue
            E += coeff * particle.E
            absE += abs(particle.E)
            px += coeff * particle.px
            py += coeff * particle.py
            pz += coeff * particle.pz
            abspx += abs(particle.px)
            abspy += abs(particle.py)
            abspz += abs(particle.pz)
        # check that relative error is under control
        threshold = 5e-7
        if E/absE > threshold:
            logger.critical(self)
            raise Exception, "Do not conserve Energy %s, %s" % (E/absE, E)
        if px/abspx > threshold:
            logger.critical(self)
            raise Exception, "Do not conserve Px %s, %s" % (px/abspx, px)         
        if py/abspy > threshold:
            logger.critical(self)
            raise Exception, "Do not conserve Py %s, %s" % (py/abspy, py)
        if pz/abspz > threshold:
            logger.critical(self)
            raise Exception, "Do not conserve Pz %s, %s" % (pz/abspz, pz)
            
        #2. check the color of the event
        self.check_color_structure()            
         
    def assign_scale_line(self, line):
        """read the line corresponding to global event line
        format of the line is:
        Nexternal IEVENT WEIGHT SCALE AEW AS
        """
        inputs = line.split()
        assert len(inputs) == 6
        self.nexternal=int(inputs[0])
        self.ievent=int(inputs[1])
        self.wgt=float(inputs[2])
        self.scale=float(inputs[3])
        self.aqed=float(inputs[4])
        self.aqcd=float(inputs[5])
        
    def get_tag_and_order(self):
        """Return the unique tag identifying the SubProcesses for the generation.
        Usefull for program like MadSpin and Reweight module."""
        
        initial, final, order = [], [], [[], []]
        for particle in self:
            if particle.status == -1:
                initial.append(particle.pid)
                order[0].append(particle.pid)
            elif particle.status == 1: 
                final.append(particle.pid)
                order[1].append(particle.pid)
        initial.sort(), final.sort()
        tag = (tuple(initial), tuple(final))
        return tag, order
    
    def get_helicity(self, get_order, allow_reversed=True):
        """return a list with the helicities in the order asked for"""
        
        #avoid to modify the input
        order = [list(get_order[0]), list(get_order[1])] 
        out = [9] *(len(order[0])+len(order[1]))
        for i, part in enumerate(self):
            if part.status == 1: #final
                try:
                    ind = order[1].index(part.pid)
                except ValueError, error:
                    if not allow_reversed:
                        raise error
                    else:
                        order = [[-i for i in get_order[0]],[-i for i in get_order[1]]]
                        try:
                            return self.get_helicity(order, False)
                        except ValueError:
                            raise error     
                position = len(order[0]) + ind
                order[1][ind] = 0   
            elif part.status == -1:
                try:
                    ind = order[0].index(part.pid)
                except ValueError, error:
                    if not allow_reversed:
                        raise error
                    else:
                        order = [[-i for i in get_order[0]],[-i for i in get_order[1]]]
                        try:
                            return self.get_helicity(order, False)
                        except ValueError:
                            raise error
                 
                position =  ind
                order[0][ind] = 0
            else: #intermediate
                continue
            out[position] = int(part.helicity)
        return out  

    
    def check_color_structure(self):
        """check the validity of the color structure"""
        
        #1. check that each color is raised only once.
        color_index = collections.defaultdict(int)
        for particle in self:
            if particle.status in [-1,1]:
                if particle.color1:
                    color_index[particle.color1] +=1
                    if -7 < particle.pdg < 0:
                        raise Exception, "anti-quark with color tag"
                if particle.color2:
                    color_index[particle.color2] +=1     
                    if 7 > particle.pdg > 0:
                        raise Exception, "quark with anti-color tag"                
                
                
        for key,value in color_index.items():
            if value > 2:
                print self
                print key, value
                raise Exception, 'Wrong color_flow'           
        
        
        #2. check that each parent present have coherent color-structure
        check = []
        popup_index = [] #check that the popup index are created in a unique way
        for particle in self:
            mothers = []
            childs = []
            if particle.mother1:
                mothers.append(particle.mother1)
            if particle.mother2 and particle.mother2 is not particle.mother1:
                mothers.append(particle.mother2)                 
            if not mothers:
                continue
            if (particle.mother1.event_id, particle.mother2.event_id) in check:
                continue
            check.append((particle.mother1.event_id, particle.mother2.event_id))
            
            childs = [p for p in self if p.mother1 is particle.mother1 and \
                                         p.mother2 is particle.mother2]
            
            mcolors = []
            manticolors = []
            for m in mothers:
                if m.color1:
                    if m.color1 in manticolors:
                        manticolors.remove(m.color1)
                    else:
                        mcolors.append(m.color1)
                if m.color2:
                    if m.color2 in mcolors:
                        mcolors.remove(m.color2)
                    else:
                        manticolors.append(m.color2)
            ccolors = []
            canticolors = []
            for m in childs:
                if m.color1:
                    if m.color1 in canticolors:
                        canticolors.remove(m.color1)
                    else:
                        ccolors.append(m.color1)
                if m.color2:
                    if m.color2 in ccolors:
                        ccolors.remove(m.color2)
                    else:
                        canticolors.append(m.color2)
            for index in mcolors[:]:
                if index in ccolors:
                    mcolors.remove(index)
                    ccolors.remove(index)
            for index in manticolors[:]:
                if index in canticolors:
                    manticolors.remove(index)
                    canticolors.remove(index)             
                        
            if mcolors != []:
                #only case is a epsilon_ijk structure.
                if len(canticolors) + len(mcolors) != 3:
                    logger.critical(str(self))
                    raise Exception, "Wrong color flow for %s -> %s" ([m.pid for m in mothers], [c.pid for c in childs])              
                else:
                    popup_index += canticolors
            elif manticolors != []:
                #only case is a epsilon_ijk structure.
                if len(ccolors) + len(manticolors) != 3:
                    logger.critical(str(self))
                    raise Exception, "Wrong color flow for %s -> %s" ([m.pid for m in mothers], [c.pid for c in childs])              
                else:
                    popup_index += ccolors

            # Check that color popup (from epsilon_ijk) are raised only once
            if len(popup_index) != len(set(popup_index)):
                logger.critical(self)
                raise Exception, "Wrong color flow: identical poping-up index, %s" % (popup_index)
               
    def __str__(self, event_id=''):
        """return a correctly formatted LHE event"""
                
        out="""<event%(event_flag)s>
%(scale)s
%(particles)s
%(comments)s
%(tag)s
%(reweight)s
</event>
""" 
        if event_id not in ['', None]:
            self.eventflag['event'] = str(event_id)

        if self.eventflag:
            event_flag = ' %s' % ' '.join('%s="%s"' % (k,v) for (k,v) in self.eventflag.items())
        else:
            event_flag = ''

        if self.nexternal:
            scale_str = "%2d %6d %+13.7e %14.8e %14.8e %14.8e" % \
            (self.nexternal,self.ievent,self.wgt,self.scale,self.aqed,self.aqcd)
        else:
            scale_str = ''
            
        if self.reweight_data:
            # check that all key have an order if not add them at the end
            if set(self.reweight_data.keys()) != set(self.reweight_order):
                self.reweight_order += [k for k in self.reweight_data.keys() \
                                                if k not in self.reweight_order]

            reweight_str = '<rwgt>\n%s\n</rwgt>' % '\n'.join(
                        '<wgt id=\'%s\'> %+13.7e </wgt>' % (i, float(self.reweight_data[i]))
                        for i in self.reweight_order)
        else:
            reweight_str = '' 
            
        tag_str = self.tag
        if self.matched_scale_data:
            tmp_scale = ' '.join(['pt_clust_%i=\"%s\"' % (i+1,v)
                                   for i,v in enumerate(self.matched_scale_data)
                                              if v!=-1])
            if tmp_scale:
                tag_str = "<scales %s></scales>%s" % (tmp_scale, self.tag)
            
        if self.syscalc_data:
            keys= ['rscale', 'asrwt', ('pdfrwt', 'beam', '1'), ('pdfrwt', 'beam', '2'),
                   'matchscale', 'totfact']
            sys_str = "<mgrwt>\n"
            template = """<%(key)s%(opts)s>%(values)s</%(key)s>\n"""
            for k in keys:
                if k not in self.syscalc_data:
                    continue
                replace = {}
                replace['values'] = self.syscalc_data[k]
                if isinstance(k, str):
                    replace['key'] = k
                    replace['opts'] = ''
                else:
                    replace['key'] = k[0]
                    replace['opts'] = ' %s=\"%s\"' % (k[1],k[2])                    
                sys_str += template % replace
            sys_str += "</mgrwt>\n"
            reweight_str = sys_str + reweight_str
        
        out = out % {'event_flag': event_flag,
                     'scale': scale_str, 
                      'particles': '\n'.join([str(p) for p in self]),
                      'tag': tag_str,
                      'comments': self.comment,
                      'reweight': reweight_str}
        
        return re.sub('[\n]+', '\n', out)

    def get_momenta(self, get_order, allow_reversed=True):
        """return the momenta vector in the order asked for"""
        
        #avoid to modify the input
        order = [list(get_order[0]), list(get_order[1])] 
        out = [''] *(len(order[0])+len(order[1]))
        for i, part in enumerate(self):
            if part.status == 1: #final
                try:
                    ind = order[1].index(part.pid)
                except ValueError, error:
                    if not allow_reversed:
                        raise error
                    else:
                        order = [[-i for i in get_order[0]],[-i for i in get_order[1]]]
                        try:
                            return self.get_momenta_str(order, False)
                        except ValueError:
                            raise error     
                position = len(order[0]) + ind
                order[1][ind] = 0   
            elif part.status == -1:
                try:
                    ind = order[0].index(part.pid)
                except ValueError, error:
                    if not allow_reversed:
                        raise error
                    else:
                        order = [[-i for i in get_order[0]],[-i for i in get_order[1]]]
                        try:
                            return self.get_momenta_str(order, False)
                        except ValueError:
                            raise error
                 
                position =  ind
                order[0][ind] = 0
            else: #intermediate
                continue

            out[position] = (part.E, part.px, part.py, part.pz)
            
        return out

    
    
    def get_ht_scale(self, prefactor=1):
        
        scale = 0 
        for particle in self:
            if particle.status != 1:
                continue
            p=FourMomentum(particle)
            scale += math.sqrt(p.mass_sqr + p.pt**2)
    
        return prefactor * scale
    

    def get_et_scale(self, prefactor=1):
        
        scale = 0 
        for particle in self:
            if particle.status != 1:
                continue 
            p = FourMomentum(particle)
            pt = p.pt
            if (pt>0):
                scale += p.E*pt/math.sqrt(pt**2+p.pz**2)
    
        return prefactor * scale    
    
    def get_sqrts_scale(self, prefactor=1):
        
        scale = 0 
        init = []
        for particle in self:
            if particle.status == -1:
                init.append(FourMomentum(particle))
        if len(init) == 1:
            return init[0].mass
        elif len(init)==2:
            return math.sqrt((init[0]+init[1])**2)
                   
    
    
    
    def get_momenta_str(self, get_order, allow_reversed=True):
        """return the momenta str in the order asked for"""
        
        out = self.get_momenta(get_order, allow_reversed)
        #format
        format = '%.12f'
        format_line = ' '.join([format]*4) + ' \n'
        out = [format_line % one for one in out]
        out = ''.join(out).replace('e','d')
        return out    

class WeightFile(EventFile):
    """A class to allow to read both gzip and not gzip file.
       containing only weight from pythia --generated by SysCalc"""

    def __new__(self, path, mode='r', *args, **opt):
        if  path.endswith(".gz"):
            try:
                return gzip.GzipFile.__new__(WeightFileGzip, path, mode, *args, **opt)
            except IOError, error:
                raise
            except Exception, error:
                if mode == 'r':
                    misc.gunzip(path)
                return file.__new__(WeightFileNoGzip, path[:-3], mode, *args, **opt)
        else:
            return file.__new__(WeightFileNoGzip, path, mode, *args, **opt)
    
    
    def __init__(self, path, mode='r', *args, **opt):
        """open file and read the banner [if in read mode]"""
        
        super(EventFile, self).__init__(path, mode, *args, **opt)
        self.banner = ''
        if mode == 'r':
            line = ''
            while '</header>' not in line.lower():
                try:
                    line  = super(EventFile, self).next()
                except StopIteration:
                    self.seek(0)
                    self.banner = ''
                    break 
                if "<event" in line.lower():
                    self.seek(0)
                    self.banner = ''
                    break                     

                self.banner += line


class WeightFileGzip(WeightFile, EventFileGzip):
    pass

class WeightFileNoGzip(WeightFile, EventFileNoGzip):
    pass


class FourMomentum(object):
    """a convenient object for 4-momenta operation"""
    
    def __init__(self, obj=0, px=0, py=0, pz=0, E=0):
        """initialize the four momenta"""

        if obj is 0 and E:
            obj = E
         
        if isinstance(obj, (FourMomentum, Particle)):
            px = obj.px
            py = obj.py
            pz = obj.pz
            E = obj.E
        elif isinstance(obj, (list, tuple)):
            assert len(obj) ==4
            E = obj[0]
            px = obj[1]
            py = obj[2] 
            pz = obj[3]
        elif  isinstance(obj, str):
            obj = [float(i) for i in obj.split()]
            assert len(obj) ==4
            E = obj[0]
            px = obj[1]
            py = obj[2] 
            pz = obj[3]            
        else:
            E =obj

            
        self.E = float(E)
        self.px = float(px)
        self.py = float(py)
        self.pz = float(pz)

    @property
    def mass(self):
        """return the mass"""    
        return math.sqrt(self.E**2 - self.px**2 - self.py**2 - self.pz**2)

    @property
    def mass_sqr(self):
        """return the mass square"""    
        return self.E**2 - self.px**2 - self.py**2 - self.pz**2

    @property
    def pt(self):
        return math.sqrt(max(0, self.pt2()))
    
    @property
    def pseudorapidity(self):
        norm = math.sqrt(self.px**2 + self.py**2+self.pz**2)
        return  0.5* math.log((norm - self.pz) / (norm + self.pz))
    
    @property
    def rapidity(self):
        return  0.5* math.log((self.E +self.pz) / (self.E - self.pz))
    
    
    
    def pt2(self):
        """ return the pt square """
        
        return  self.px**2 + self.py**2
    
    def __add__(self, obj):
        
        assert isinstance(obj, FourMomentum)
        new = FourMomentum(self.E+obj.E,
                           self.px + obj.px,
                           self.py + obj.py,
                           self.pz + obj.pz)
        return new
    
    def __iadd__(self, obj):
        """update the object with the sum"""
        self.E += obj.E
        self.px += obj.px
        self.py += obj.py
        self.pz += obj.pz
        return self

    def __sub__(self, obj):
        
        assert isinstance(obj, FourMomentum)
        new = FourMomentum(self.E-obj.E,
                           self.px - obj.px,
                           self.py - obj.py,
                           self.pz - obj.pz)
        return new

    def __isub__(self, obj):
        """update the object with the sum"""
        self.E -= obj.E
        self.px -= obj.px
        self.py -= obj.py
        self.pz -= obj.pz
        return self
    
    def __mul__(self, obj):
        if isinstance(obj, FourMomentum):
            return self.E*obj.E - self.px *obj.px - self.py * obj.py - self.pz * obj.pz
        elif isinstance(obj, (float, int)):
            return FourMomentum(obj*self.E,obj*self.px,obj*self.py,obj*self.pz )
        else:
            raise NotImplemented
    __rmul__ = __mul__
    
    def __pow__(self, power):
        assert power in [1,2]
        
        if power == 1:
            return FourMomentum(self)
        elif power == 2:
            return self.mass_sqr
    
    def __repr__(self):
        return 'FourMomentum(%s,%s,%s,%s)' % (self.E, self.px, self.py,self.pz)
    
    def get_tuple(self):
        return (self.E, self.px, self.py,self.pz)
    
    def boost(self, mom):
        """mom 4-momenta is suppose to be given in the rest frame of this 4-momenta.
        the output is the 4-momenta in the frame of this 4-momenta
        function copied from HELAS routine."""

        
        pt = self.px**2 + self.py**2 + self.pz**2
        if pt:
            s3product = self.px * mom.px + self.py * mom.py + self.pz * mom.pz
            mass = self.mass
            lf = (mom.E + (self.E - mass) * s3product / pt ) / mass
            return FourMomentum(E=(self.E*mom.E+s3product)/mass,
                           px=mom.px + self.px * lf,
                           py=mom.py + self.py * lf,
                           pz=mom.pz + self.pz * lf)
        else:
            return FourMomentum(mom)

    def zboost(self, pboost=None, E=0, pz=0):
        """Both momenta should be in the same frame. 
           The boost perform correspond to the boost required to set pboost at 
           rest (only z boost applied).
        """
        if isinstance(pboost, FourMomentum):
            E = pboost.E
            pz = pboost.pz
        
        #beta = pz/E
        gamma = E / math.sqrt(E**2-pz**2)
        gammabeta = pz  / math.sqrt(E**2-pz**2)
        
        out =  FourMomentum([gamma*self.E - gammabeta*self.pz,
                            self.px,
                            self.py,
                            gamma*self.pz - gammabeta*self.E])
        
        if abs(out.pz) < 1e-6 * out.E:
            out.pz = 0
        return out
        
        
        

class OneNLOWeight(object):
        
    def __init__(self, input, real_type=(1,11)):
        """ """

        self.real_type = real_type
        if isinstance(input, str):
            self.parse(input)
        
    def __str__(self):
        
        out = """        pwgt: %(pwgt)s
        born, real : %(born)s %(real)s
        pdgs : %(pdgs)s
        bjks : %(bjks)s
        scales**2, gs: %(scales2)s %(gs)s
        born/real related : %(born_related)s %(real_related)s
        type / nfks : %(type)s  %(nfks)s
        to merge : %(to_merge_pdg)s in %(merge_new_pdg)s
        ref_wgt :  %(ref_wgt)s""" % self.__dict__
        return out
        
        
    def parse(self, text):
        """parse the line and create the related object"""
        #0.546601845792D+00 0.000000000000D+00 0.000000000000D+00 0.119210435309D+02 0.000000000000D+00  5 -1 2 -11 12 21 0 0.24546101D-01 0.15706890D-02 0.12586055D+04 0.12586055D+04 0.12586055D+04  1  2  2  2  5  2  2 0.539995789976D+04
        #0.274922677249D+01 0.000000000000D+00 0.000000000000D+00 0.770516514633D+01 0.113763730192D+00  5 21 2 -11 12 1 2 0.52500539D-02 0.30205908D+00 0.45444066D+04 0.45444066D+04 0.45444066D+04 0.12520062D+01  1  2  1  3  5  1       -1 0.110944218997D+05
        # below comment are from Rik description email
        data = text.split()
        # 1. The first three doubles are, as before, the 'wgt', i.e., the overall event of this
        # contribution, and the ones multiplying the log[mu_R/QES] and the log[mu_F/QES]
        # stripped of alpha_s and the PDFs.
        # from example: 0.274922677249D+01 0.000000000000D+00 0.000000000000D+00
        self.pwgt = [float(f) for f in data[:3]]
        # 2. The next two doubles are the values of the (corresponding) Born and 
        #    real-emission matrix elements. You can either use these values to check 
        #    that the newly computed original matrix element weights are correct, 
        #    or directly use these so that you don't have to recompute the original weights. 
        #    For contributions for which the real-emission matrix elements were 
        #    not computed, the 2nd of these numbers is zero. The opposite is not true, 
        #    because each real-emission phase-space configuration has an underlying Born one 
        #    (this is not unique, but on our code we made a specific choice here). 
        #    This latter information is useful if the real-emission matrix elements 
        #    are unstable; you can then reweight with the Born instead. 
        #    (see also point 9 below, where the momentum configurations are assigned). 
        #    I don't think this instability is real problem when reweighting the real-emission 
        #    with tree-level matrix elements (as we generally would do), but is important 
        #    when reweighting with loop-squared contributions as we have been doing for gg->H. 
        #    (I'm not sure that reweighting tree-level with loop^2 is something that 
        #    we can do in general, because we don't really know what to do with the 
        #    virtual matrix elements because we cannot generate 2-loop diagrams.)
        #    from example: 0.770516514633D+01 0.113763730192D+00
        self.born = float(data[3])
        self.real = float(data[4])
        # 3. integer: number of external particles of the real-emission configuration  (as before)
        #    from example: 5
        self.nexternal = int(data[5])
        # 4. PDG codes corresponding to the real-emission configuration (as before)
        #    from example: 21 2 -11 12 1 2
        self.pdgs = [int(i) for i in data[6:6+self.nexternal]]
        flag = 6+self.nexternal # new starting point for the position
        # 5. next integer is the power of g_strong in the matrix elements (as before)
        #    from example: 2
        self.qcdpower = int(data[flag])
        # 6. 2 doubles: The bjorken x's used for this contribution (as before)
        #    from example: 0.52500539D-02 0.30205908D+00 
        self.bjks = [float(f) for f in data[flag+1:flag+3]]
        # 7. 3 doubles: The Ellis-sexton scale, the renormalisation scale and the factorisation scale, all squared, used for this contribution (as before)
        #    from example: 0.45444066D+04 0.45444066D+04 0.45444066D+04
        self.scales2 = [float(f) for f in data[flag+3:flag+6]]
        # 8.the value of g_strong
        #    from example:  0.12520062D+01 
        self.gs = float(data[flag+6])
        # 9. 2 integers: the corresponding Born and real-emission type kinematics. (in the list of momenta)
        #    Note that also the Born-kinematics has n+1 particles, with, in general, 
        #    one particle with zero momentum (this is not ALWAYS the case, 
        #    there could also be 2 particles with perfectly collinear momentum). 
        #    To convert this from n+1 to a n particles, you have to sum the momenta 
        #    of the two particles that 'merge', see point 12 below.
        #    from example:  1  2 
        self.born_related = int(data[flag+7])
        self.real_related = int(data[flag+8])
        # 10. 1 integer: the 'type'. This is the information you should use to determine 
        #     if to reweight with Born, virtual or real-emission matrix elements. 
        #     (Apart from the possible problems with complicated real-emission matrix elements
        #     that need to be computed very close to the soft/collinear limits, see point 2 above. 
        #     I guess that for tree-level this is always okay, but when reweighting 
        #     a tree-level contribution with a one-loop squared one, as we do 
        #     for gg->Higgs, this is important). 
        #     type=1 : real-emission:     
        #     type=2 : Born: 
        #     type=3 : integrated counter terms: 
        #     type=4 : soft counter-term: 
        #     type=5 : collinear counter-term: 
        #     type=6 : soft-collinear counter-term: 
        #     type=7 : O(alphaS) expansion of Sudakov factor for NNLL+NLO:  
        #     type=8 : soft counter-term (with n+1-body kin.):     
        #     type=9 : collinear counter-term (with n+1-body kin.): 
        #     type=10: soft-collinear counter-term (with n+1-body kin.): 
        #     type=11: real-emission (with n-body kin.): 
        #     type=12: MC subtraction with n-body kin.: 
        #     type=13: MC subtraction with n+1-body kin.: 
        #     type=14: virtual corrections minus approximate virtual
        #     type=15: approximate virtual corrections: 
        #     from example: 1 
        self.type = int(data[flag+9])
        # 11. 1 integer: The FKS configuration for this contribution (not really 
        #     relevant for anything, but is used in checking the reweighting to 
        #     get scale & PDF uncertainties).
        #     from example:  3  
        self.nfks = int(data[flag+10])
        # 12. 2 integers: the two particles that should be merged to form the 
        #     born contribution from the real-emission one. Remove these two particles
        #     from the (ordered) list of PDG codes, and insert a newly created particle
        #     at the location of the minimum of the two particles removed. 
        #     I.e., if you merge particles 2 and 4, you have to insert the new particle 
        #     as the 2nd particle. And particle 5 and above will be shifted down by one.
        #     from example: 5  1      
        self.to_merge_pdg = [int (f) for f in data[flag+11:flag+13]]
        # 13. 1 integer: the PDG code of the particle that is created after merging the two particles at point 12.
        #     from example  -1 
        self.merge_new_pdg = int(data[flag+13])
        # 14. 1 double: the reference number that one should be able to reconstruct 
        #     form the weights (point 1 above) and the rest of the information of this line. 
        #     This is really the contribution to this event as computed by the code 
        #     (and is passed to the integrator). It contains everything.
        #     from example: 0.110944218997D+05  
        self.ref_wgt = float(data[flag+14])

        #check the momenta configuration linked to the event
        if self.type in self.real_type:
            self.momenta_config = self.real_related
        else:
            self.momenta_config = self.born_related


class NLO_PARTIALWEIGHT(object):

    class BasicEvent(list):
        
<<<<<<< HEAD
        real_type = (1,11)
        
        def __init__(self, momenta, wgts, event):
=======
        def __init__(self, momenta, wgts, event, real_type=(1,11)):
>>>>>>> 84898441
            list.__init__(self, momenta)
            
            assert self
            self.wgts = wgts
            self.pdgs = list(wgts[0].pdgs)
            self.event = event
            self.real_type = real_type
            
            if wgts[0].momenta_config == wgts[0].born_related:
                # need to remove one momenta.
                ind1, ind2 = [ind-1 for ind in wgts[0].to_merge_pdg] 
                if ind1> ind2: 
                    ind1, ind2 = ind2, ind1
                if ind1 >= sum(1 for p in event if p.status==-1):
                    new_p = self[ind1] + self[ind2]
                else:
                    new_p = self[ind1] - self[ind2]
                self.pop(ind1) 
                self.insert(ind1, new_p)
                self.pop(ind2)
                self.pdgs.pop(ind1) 
                self.pdgs.insert(ind1, wgts[0].merge_new_pdg )
                self.pdgs.pop(ind2)                 
                # DO NOT update the pdgs of the partial weight!
            elif any(w.type in self.real_type for w in wgts):
                if any(w.type not in self.real_type for w in wgts):
                    raise Exception
                # check if this is too soft/colinear if so use the born
                ind1, ind2 = [ind-1 for ind in wgts[0].to_merge_pdg] 
                if ind1> ind2: 
                    ind1, ind2 = ind2, ind1                
                if ind1 >= sum(1 for p in event if p.status==-1):
                    new_p = self[ind1] + self[ind2]
                else:
                    new_p = self[ind1] - self[ind2]

                if __debug__:
                    ptot = FourMomentum()
                    for i in xrange(len(self)):
                        if i <2:
                            ptot += self[i]
                        else:
                            ptot -= self[i]
                    if ptot.mass_sqr > 1e-16:
                        misc.sprint(ptot, ptot.mass_sqr)
                
                inv_mass = new_p.mass_sqr
                shat = (self[0]+self[1]).mass_sqr
                if (abs(inv_mass)/shat < 1e-6):
#                    misc.sprint(abs(inv_mass)/shat)
                    self.pop(ind1) 
                    self.insert(ind1, new_p)
                    self.pop(ind2)
                    self.pdgs.pop(ind1) 
                    self.pdgs.insert(ind1, wgts[0].merge_new_pdg )
                    self.pdgs.pop(ind2)                 
                    # DO NOT update the pdgs of the partial weight!                    
                
                if __debug__:
                    ptot = FourMomentum()
                    for i in xrange(len(self)):
                        if i <2:
                            ptot += self[i]
                        else:
                            ptot -= self[i]
                    if ptot.mass_sqr > 1e-16:
                        misc.sprint(ptot, ptot.mass_sqr)
#                            raise Exception
            else:
                raise Exception
 
        def get_pdg_code(self):
            return self.pdgs
        
        def get_tag_and_order(self):
            """ return the tag and order for this basic event""" 
            (initial, _), _ = self.event.get_tag_and_order()
            order = self.get_pdg_code()
            
            
            initial, out = order[:len(initial)], order[len(initial):]
            initial.sort()
            out.sort()
            return (tuple(initial), tuple(out)), order
        
        def get_momenta(self, get_order, allow_reversed=True):
            """return the momenta vector in the order asked for"""
        
            #avoid to modify the input
            order = [list(get_order[0]), list(get_order[1])] 
            out = [''] *(len(order[0])+len(order[1]))
            pdgs = self.get_pdg_code()
            for pos, part in enumerate(self):
                if pos < len(get_order[0]): #initial
                    try:
                        ind = order[0].index(pdgs[pos])
                    except ValueError, error:
                        if not allow_reversed:
                            raise error
                        else:
                            order = [[-i for i in get_order[0]],[-i for i in get_order[1]]]
                            try:
                                return self.get_momenta(order, False)
                            except ValueError:
                                raise error   
                            
                                                 
                    position =  ind
                    order[0][ind] = 0             
                else: #final   
                    try:
                        ind = order[1].index(pdgs[pos])
                    except ValueError, error:
                        if not allow_reversed:
                            raise error
                        else:
                            order = [[-i for i in get_order[0]],[-i for i in get_order[1]]]
                            try:
                                return self.get_momenta(order, False)
                            except ValueError:
                                raise error     
                    position = len(order[0]) + ind
                    order[1][ind] = 0   
    
                out[position] = (part.E, part.px, part.py, part.pz)
                
            return out
            
            
        def get_helicity(self, *args):
            return [9] * len(self)
        
        @property
        def aqcd(self):
            return self.event.aqcd
        
        def get_ht_scale(self, prefactor=1):
        
            scale = 0 
            for particle in self:
                p = particle
                scale += math.sqrt(max(0, p.mass_sqr + p.pt**2))
        
            return prefactor * scale
        
        def get_et_scale(self, prefactor=1):
            
            scale = 0 
            for particle in self:
                p = particle
                pt = p.pt
                if (pt>0):
                    scale += p.E*pt/math.sqrt(pt**2+p.pz**2)
        
            return prefactor * scale    
        
        
        def get_sqrts_scale(self, event,prefactor=1):
            
            scale = 0 
            nb_init = 0
            for particle in event:
                if particle.status == -1:
                    nb_init+=1
            if nb_init == 1:
                return self[0].mass
            elif nb_init==2:
                return math.sqrt((self[0]+self[1])**2)
                   
    
        
            
    def __init__(self, input, event, real_type=(1,11)):
        
        self.real_type = real_type
<<<<<<< HEAD
        self.BasicEvent.real_type = real_type
=======
>>>>>>> 84898441
        self.event = event
        if isinstance(input, str):
            self.parse(input)
            
        
    def parse(self, text):
        """create the object from the string information (see example below)"""
#0.2344688900d+00    8    2    0
#0.4676614699d+02 0.0000000000d+00 0.0000000000d+00 0.4676614699d+02
#0.4676614699d+02 0.0000000000d+00 0.0000000000d+00 -.4676614699d+02
#0.4676614699d+02 0.2256794794d+02 0.4332148227d+01 0.4073073437d+02
#0.4676614699d+02 -.2256794794d+02 -.4332148227d+01 -.4073073437d+02
#0.0000000000d+00 -.0000000000d+00 -.0000000000d+00 -.0000000000d+00
#0.4780341163d+02 0.0000000000d+00 0.0000000000d+00 0.4780341163d+02
#0.4822581633d+02 0.0000000000d+00 0.0000000000d+00 -.4822581633d+02
#0.4729127470d+02 0.2347155377d+02 0.5153455534d+01 0.4073073437d+02
#0.4627255267d+02 -.2167412893d+02 -.3519736379d+01 -.4073073437d+02
#0.2465400591d+01 -.1797424844d+01 -.1633719155d+01 -.4224046944d+00
#0.473706252575d-01 0.000000000000d+00 0.000000000000d+00  5 -3 3 -11 11 21 0 0.11849903d-02 0.43683926d-01 0.52807978d+03 0.52807978d+03 0.52807978d+03  1  2  1 0.106660059627d+03
#-.101626389492d-02 0.000000000000d+00 -.181915673961d-03  5 -3 3 -11 11 21 2 0.11849903d-02 0.43683926d-01 0.52807978d+03 0.52807978d+03 0.52807978d+03  1  3  1 -.433615206719d+01
#0.219583436285d-02 0.000000000000d+00 0.000000000000d+00  5 -3 3 -11 11 21 2 0.11849903d-02 0.43683926d-01 0.52807978d+03 0.52807978d+03 0.52807978d+03  1 15  1 0.936909375537d+01
#0.290043597283d-03 0.000000000000d+00 0.000000000000d+00  5 -3 3 -11 11 21 2 0.12292838d-02 0.43683926d-01 0.58606724d+03 0.58606724d+03 0.58606724d+03  1 12  1 0.118841547979d+01
#-.856330613460d-01 0.000000000000d+00 0.000000000000d+00  5 -3 3 -11 11 21 2 0.11849903d-02 0.43683926d-01 0.52807978d+03 0.52807978d+03 0.52807978d+03  1  4  1 -.365375546483d+03
#0.854918237609d-01 0.000000000000d+00 0.000000000000d+00  5 -3 3 -11 11 21 2 0.12112732d-02 0.45047393d-01 0.58606724d+03 0.58606724d+03 0.58606724d+03  2 11  1 0.337816057347d+03
#0.359257891118d-05 0.000000000000d+00 0.000000000000d+00  5 21 3 -11 11 3 2 0.12292838d-02 0.43683926d-01 0.58606724d+03 0.58606724d+03 0.58606724d+03  1 12  3 0.334254554762d+00
#0.929944817736d-03 0.000000000000d+00 0.000000000000d+00  5 21 3 -11 11 3 2 0.12112732d-02 0.45047393d-01 0.58606724d+03 0.58606724d+03 0.58606724d+03  2 11  3 0.835109616010d+02
        
        text = text.lower().replace('d','e')
        all_line = text.split('\n')
        #get global information
        first_line =''
        while not first_line.strip():
            first_line = all_line.pop(0)
            
        wgt, nb_wgt, nb_event, _ = first_line.split()
        nb_wgt, nb_event = int(nb_wgt), int(nb_event)
        
        momenta = []
        wgts = []
        for line in all_line:
            data = line.split()
            if len(data) == 4:
                p = FourMomentum(data)
                momenta.append(p)
            elif len(data)>0:
                wgt = OneNLOWeight(line, real_type=self.real_type)
                wgts.append(wgt)
        
        assert len(wgts) == int(nb_wgt)
        
        get_weights_for_momenta = {}
        size_momenta = 0
        for wgt in wgts:
            if wgt.momenta_config in get_weights_for_momenta:
                get_weights_for_momenta[wgt.momenta_config].append(wgt)
            else: 
                if size_momenta == 0: size_momenta = wgt.nexternal
                assert size_momenta == wgt.nexternal
                get_weights_for_momenta[wgt.momenta_config] = [wgt]
    
        assert sum(len(c) for c in get_weights_for_momenta.values()) == int(nb_wgt), "%s != %s" % (sum(len(c) for c in get_weights_for_momenta.values()), nb_wgt)
    
         
    
        self.cevents = []   
        for key in range(1, nb_event+1): 
            if key in get_weights_for_momenta:
                wgt = get_weights_for_momenta[key]
                evt = self.BasicEvent(momenta[:size_momenta], get_weights_for_momenta[key], self.event, self.real_type) 
                self.cevents.append(evt)
            momenta = momenta[size_momenta:]
           
        nb_wgt_check = 0 
        for cevt in self.cevents:
            nb_wgt_check += len(cevt.wgts)
        assert nb_wgt_check == int(nb_wgt)
            
            

if '__main__' == __name__:   
    
    # Example 1: adding some missing information to the event (here distance travelled)
    if False: 
        lhe = EventFile('unweighted_events.lhe.gz')
        output = open('output_events.lhe', 'w')
        #write the banner to the output file
        output.write(lhe.banner)
        # Loop over all events
        for event in lhe:
            for particle in event:
                # modify particle attribute: here remove the mass
                particle.mass = 0
                particle.vtim = 2 # The one associate to distance travelled by the particle.
    
            #write this modify event
            output.write(str(event))
        output.write('</LesHouchesEvent>\n')
        
    # Example 3: Plotting some variable
    if False:
        lhe = EventFile('unweighted_events.lhe.gz')
        import matplotlib.pyplot as plt
        import matplotlib.gridspec as gridspec
        nbins = 100
        
        nb_pass = 0
        data = []
        for event in lhe:
            etaabs = 0 
            etafinal = 0
            for particle in event:
                if particle.status==1:
                    p = FourMomentum(particle)
                    eta = p.pseudorapidity
                    if abs(eta) > etaabs:
                        etafinal = eta
                        etaabs = abs(eta)
            if etaabs < 4:
                data.append(etafinal)
                nb_pass +=1     

                        
        print nb_pass
        gs1 = gridspec.GridSpec(2, 1, height_ratios=[5,1])
        gs1.update(wspace=0, hspace=0) # set the spacing between axes. 
        ax = plt.subplot(gs1[0])
        
        n, bins, patches = ax.hist(data, nbins, histtype='step', label='original')
        ax_c = ax.twinx()
        ax_c.set_ylabel('MadGraph5_aMC@NLO')
        ax_c.yaxis.set_label_coords(1.01, 0.25)
        ax_c.set_yticks(ax.get_yticks())
        ax_c.set_yticklabels([])
        ax.set_xlim([-4,4])
        print "bin value:", n
        print "start/end point of bins", bins
        plt.axis('on')
        plt.xlabel('weight ratio')
        plt.show()


    # Example 4: More complex plotting example (with ratio plot)
    if False:
        lhe = EventFile('unweighted_events.lhe')
        import matplotlib.pyplot as plt
        import matplotlib.gridspec as gridspec
        nbins = 100
        
        #mtau, wtau = 45, 5.1785e-06
        mtau, wtau = 1.777, 4.027000e-13
        nb_pass = 0
        data, data2, data3 = [], [], []
        for event in lhe:
            nb_pass +=1
            if nb_pass > 10000:
                break
            tau1 = FourMomentum()
            tau2 = FourMomentum()
            for part in event:
                if part.pid in [-12,11,16]:
                    momenta = FourMomentum(part)
                    tau1 += momenta
                elif part.pid == 15:
                    tau2 += FourMomentum(part)

            if abs((mtau-tau2.mass())/wtau)<1e6 and tau2.mass() >1:               
                data.append((tau1.mass()-mtau)/wtau)
                data2.append((tau2.mass()-mtau)/wtau)   
        gs1 = gridspec.GridSpec(2, 1, height_ratios=[5,1])
        gs1.update(wspace=0, hspace=0) # set the spacing between axes. 
        ax = plt.subplot(gs1[0])
        
        n, bins, patches = ax.hist(data2, nbins, histtype='step', label='original')
        n2, bins2, patches2 = ax.hist(data, bins=bins, histtype='step',label='reconstructed')
        import cmath
        
        breit = lambda m : math.sqrt(4*math.pi)*1/(((m)**2-mtau**2)**2+(mtau*wtau)**2)*wtau
        
        data3 = [breit(mtau + x*wtau)*wtau*16867622.6624*50 for x in bins]

        ax.plot(bins, data3,label='breit-wigner')
        # add the legend
        ax.legend()
        # add on the right program tag
        ax_c = ax.twinx()
        ax_c.set_ylabel('MadGraph5_aMC@NLO')
        ax_c.yaxis.set_label_coords(1.01, 0.25)
        ax_c.set_yticks(ax.get_yticks())
        ax_c.set_yticklabels([])
        
        plt.title('invariant mass of tau LHE/reconstructed')
        plt.axis('on')
        ax.set_xticklabels([])
        # ratio plot
        ax = plt.subplot(gs1[1])
        data4 = [n[i]/(data3[i]) for i in range(nbins)]
        ax.plot(bins, data4 + [0] , 'b')
        data4 = [n2[i]/(data3[i]) for i in range(nbins)]
        ax.plot(bins, data4 + [0] , 'g')
        ax.set_ylim([0,2])
        #remove last y tick to avoid overlap with above plot:
        tick = ax.get_yticks()
        ax.set_yticks(tick[:-1])
        
        
        plt.axis('on')
        plt.xlabel('(M - Mtau)/Wtau')                                                                                                                                 
        plt.show()

        

                            
                            
    
    
    
<|MERGE_RESOLUTION|>--- conflicted
+++ resolved
@@ -2199,13 +2199,7 @@
 
     class BasicEvent(list):
         
-<<<<<<< HEAD
-        real_type = (1,11)
-        
-        def __init__(self, momenta, wgts, event):
-=======
         def __init__(self, momenta, wgts, event, real_type=(1,11)):
->>>>>>> 84898441
             list.__init__(self, momenta)
             
             assert self
@@ -2381,10 +2375,6 @@
     def __init__(self, input, event, real_type=(1,11)):
         
         self.real_type = real_type
-<<<<<<< HEAD
-        self.BasicEvent.real_type = real_type
-=======
->>>>>>> 84898441
         self.event = event
         if isinstance(input, str):
             self.parse(input)

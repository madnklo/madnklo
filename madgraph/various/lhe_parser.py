--- conflicted
+++ resolved
@@ -1263,27 +1263,9 @@
                       'comments': self.comment,
                       'reweight': reweight_str}
         return re.sub('[\n]+', '\n', out)
-<<<<<<< HEAD
 
     def get_momenta(self, get_order, allow_reversed=True):
         """return the momenta vector in the order asked for"""
-=======
-    
-    
-    def get_ht_scale(self, prefactor=1):
-        
-        scale = 0 
-        for particle in self:
-            if particle.status != 1:
-                continue 
-            scale += particle.mass**2 + particle.momentum.pt**2
-    
-        return prefactor * scale
-    
-    def get_momenta_str(self, get_order, allow_reversed=True):
-        """return the momenta str in the order asked for"""
-        
->>>>>>> b286164d
         
         #avoid to modify the input
         order = [list(get_order[0]), list(get_order[1])] 
@@ -1326,6 +1308,17 @@
         return out
 
     
+    
+    def get_ht_scale(self, prefactor=1):
+        
+        scale = 0 
+        for particle in self:
+            if particle.status != 1:
+                continue 
+            scale += particle.mass**2 + particle.momentum.pt**2
+    
+        return prefactor * scale
+    
     def get_momenta_str(self, get_order, allow_reversed=True):
         """return the momenta str in the order asked for"""
         

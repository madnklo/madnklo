--- conflicted
+++ resolved
@@ -7,6 +7,7 @@
 import time
 import os
 import shutil
+import sys
 
 pjoin = os.path.join
 
@@ -515,14 +516,7 @@
 
     def split(self, nb_event=0):
         """split the file in multiple file. Do not change the weight!"""
-    
-<<<<<<< HEAD
-    def update_HwU(self, hwu, fct, name='lhe', keep_wgt=False, maxevents=1e99):
-        """take a HwU and add this event file for the function fct"""
-                
-        if not isinstance(hwu, list):
-            hwu = [hwu]
-=======
+
         nb_file = -1
         for i, event in enumerate(self):
             if i % nb_event == 0:
@@ -540,12 +534,11 @@
             current.close()   
         return nb_file +1
 
-    def update_Hwu(self, hwu, fct, name='lhe', keep_wgt=True):
-        
-        first=True
-        def add_to_Hwu(event):
-            """function to update the HwU on the flight"""
->>>>>>> b5b7e400
+    def update_HwU(self, hwu, fct, name='lhe', keep_wgt=False, maxevents=sys.maxint):
+        """take a HwU and add this event file for the function fct"""
+                
+        if not isinstance(hwu, list):
+            hwu = [hwu]
 
         class HwUUpdater(object):
             
@@ -690,16 +683,11 @@
         self.across = []
         self.scales = []
         if start_list:
-<<<<<<< HEAD
-            for p in start_list:
-                self.add(p,None,None,None)
-=======
             if parse:
                 for p in start_list:
                     self.add(p)
             else:
                 self.files = start_list
->>>>>>> b5b7e400
         self._configure = False
         
     def add(self, path, cross, error, across):
@@ -1159,13 +1147,8 @@
         self.reweight_order = []
         start, stop = self.tag.find('<rwgt>'), self.tag.find('</rwgt>')
         if start != -1 != stop :
-<<<<<<< HEAD
-            pattern = re.compile(r'''<\s*wgt id=(?:\'|\")(?P<id>[^\'\"]+)(?:\'|\")\s*>\s*(?P<val>[\ded+-.]*)\s*</wgt>''')
+            pattern = re.compile(r'''<\s*wgt id=(?:\'|\")(?P<id>[^\'\"]+)(?:\'|\")\s*>\s*(?P<val>[\ded+-.]*)\s*</wgt>''',re.I)
             data = pattern.findall(self.tag[start:stop])
-=======
-            pattern = re.compile(r'''<\s*wgt id=(?:\'|\")(?P<id>[^\'\"]+)(?:\'|\")\s*>\s*(?P<val>[\ded+-.]*)\s*</wgt>''',re.I)
-            data = pattern.findall(self.tag)
->>>>>>> b5b7e400
             try:
                 self.reweight_data = dict([(pid, float(value)) for (pid, value) in data
                                            if not self.reweight_order.append(pid)])
@@ -1793,13 +1776,8 @@
         scale = 0 
         for particle in self:
             if particle.status != 1:
-<<<<<<< HEAD
                 continue
             p=FourMomentum(particle)
-=======
-                continue 
-            p = FourMomentum(particle)
->>>>>>> b5b7e400
             scale += math.sqrt(p.mass_sqr + p.pt**2)
     
         return prefactor * scale

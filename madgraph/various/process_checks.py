################################################################################
#
# Copyright (c) 2009 The MadGraph5_aMC@NLO Development team and Contributors
#
# This file is a part of the MadGraph5_aMC@NLO project, an application which 
# automatically generates Feynman diagrams and matrix elements for arbitrary
# high-energy processes in the Standard Model and beyond.
#
# It is subject to the MadGraph5_aMC@NLO license which should accompany this 
# distribution.
#
# For more information, visit madgraph.phys.ucl.ac.be and amcatnlo.web.cern.ch
#
################################################################################
"""Several different checks for processes (and hence models):
permutation tests, gauge invariance tests, lorentz invariance
tests. Also class for evaluation of Python matrix elements,
MatrixElementEvaluator."""

from __future__ import division

import array
import copy
import fractions
import itertools
import logging
import math
import os
import sys
import re
import shutil
import random
import glob
import re
import subprocess
import time
import datetime
import errno
import pickle
# If psutil becomes standard, the RAM check can be performed with it instead
#import psutil

import aloha
import aloha.aloha_writers as aloha_writers
import aloha.create_aloha as create_aloha

import madgraph.iolibs.export_python as export_python
import madgraph.iolibs.helas_call_writers as helas_call_writers
import models.import_ufo as import_ufo
import madgraph.iolibs.save_load_object as save_load_object
import madgraph.iolibs.file_writers as writers

import madgraph.core.base_objects as base_objects
import madgraph.core.color_algebra as color
import madgraph.core.color_amp as color_amp
import madgraph.core.helas_objects as helas_objects
import madgraph.core.diagram_generation as diagram_generation

import madgraph.various.rambo as rambo
import madgraph.various.misc as misc
import madgraph.various.progressbar as pbar
import madgraph.various.banner as bannermod
import madgraph.various.progressbar as pbar

import madgraph.loop.loop_diagram_generation as loop_diagram_generation
import madgraph.loop.loop_helas_objects as loop_helas_objects
import madgraph.loop.loop_base_objects as loop_base_objects
import models.check_param_card as check_param_card

from madgraph.interface.madevent_interface import MadLoopInitializer
from madgraph.interface.common_run_interface import AskforEditCard
from madgraph import MG5DIR, InvalidCmd, MadGraph5Error

from madgraph.iolibs.files import cp

import StringIO
import models.model_reader as model_reader
import aloha.template_files.wavefunctions as wavefunctions
from aloha.template_files.wavefunctions import \
     ixxxxx, oxxxxx, vxxxxx, sxxxxx, txxxxx, irxxxx, orxxxx

ADDED_GLOBAL = []

temp_dir_prefix = "TMP_CHECK"

pjoin = os.path.join

def clean_added_globals(to_clean):
    for value in list(to_clean):
        del globals()[value]
        to_clean.remove(value)

#===============================================================================
# Fake interface to be instancied when using process_checks from tests instead.
#===============================================================================
class FakeInterface(object):
    """ Just an 'option container' to mimick the interface which is passed to the
    tests. We put in only what is now used from interface by the test:
    cmd.options['fortran_compiler']
    cmd.options['complex_mass_scheme']
    cmd._mgme_dir"""
    def __init__(self, mgme_dir = "", complex_mass_scheme = False,
                 fortran_compiler = 'gfortran' ):
        self._mgme_dir = mgme_dir
        self.options = {}
        self.options['complex_mass_scheme']=complex_mass_scheme
        self.options['fortran_compiler']=fortran_compiler

#===============================================================================
# Logger for process_checks
#===============================================================================

logger = logging.getLogger('madgraph.various.process_checks')


# Helper function to boost momentum
def boost_momenta(p, boost_direction=1, beta=0.5):
    """boost the set momenta in the 'boost direction' by the 'beta' 
       factor"""
       
    boost_p = []    
    gamma = 1/ math.sqrt(1 - beta**2)
    for imp in p:
        bosst_p = imp[boost_direction]
        E, px, py, pz = imp
        boost_imp = []
        # Energy:
        boost_imp.append(gamma * E - gamma * beta * bosst_p)
        # PX
        if boost_direction == 1:
            boost_imp.append(-gamma * beta * E + gamma * px)
        else: 
            boost_imp.append(px)
        # PY
        if boost_direction == 2:
            boost_imp.append(-gamma * beta * E + gamma * py)
        else: 
            boost_imp.append(py)    
        # PZ
        if boost_direction == 3:
            boost_imp.append(-gamma * beta * E + gamma * pz)
        else: 
            boost_imp.append(pz) 
        #Add the momenta to the list
        boost_p.append(boost_imp)                   
            
    return boost_p

#===============================================================================
# Helper class MatrixElementEvaluator
#===============================================================================
class MatrixElementEvaluator(object):
    """Class taking care of matrix element evaluation, storing
    relevant quantities for speedup."""

    def __init__(self, model , param_card = None,
                    auth_skipping = False, reuse = True, cmd = FakeInterface()):
        """Initialize object with stored_quantities, helas_writer,
        model, etc.
        auth_skipping = True means that any identical matrix element will be
                        evaluated only once
        reuse = True means that the matrix element corresponding to a
                given process can be reused (turn off if you are using
                different models for the same process)"""
 
        self.cmd = cmd
 
        # Writer for the Python matrix elements
        self.helas_writer = helas_call_writers.PythonUFOHelasCallWriter(model)
    
        # Read a param_card and calculate couplings
        self.full_model = model_reader.ModelReader(model)
        try:
            self.full_model.set_parameters_and_couplings(param_card)
        except MadGraph5Error:
            if isinstance(param_card, (str,file)):
                raise
            logger.warning('param_card present in the event file not compatible.'+
                                                ' We will use the default one.')
            self.full_model.set_parameters_and_couplings()
            
        self.auth_skipping = auth_skipping
        self.reuse = reuse
        self.cmass_scheme = cmd.options['complex_mass_scheme']
        self.store_aloha = []
        self.stored_quantities = {}
        
    #===============================================================================
    # Helper function evaluate_matrix_element
    #===============================================================================
    def evaluate_matrix_element(self, matrix_element, p=None, full_model=None, 
                                gauge_check=False, auth_skipping=None, output='m2',
                                options=None):
        """Calculate the matrix element and evaluate it for a phase space point
           output is either m2, amp, jamp
        """

        if full_model:
            self.full_model = full_model
        process = matrix_element.get('processes')[0]
        model = process.get('model')

        if "matrix_elements" not in self.stored_quantities:
            self.stored_quantities['matrix_elements'] = []
            matrix_methods = {}

        if self.reuse and "Matrix_%s" % process.shell_string() in globals() and p:
            # Evaluate the matrix element for the momenta p
            matrix = eval("Matrix_%s()" % process.shell_string())
            me_value = matrix.smatrix(p, self.full_model)
            if output == "m2":
                return matrix.smatrix(p, self.full_model), matrix.amp2
            else:
                m2 = matrix.smatrix(p, self.full_model)
            return {'m2': m2, output:getattr(matrix, output)}
        if (auth_skipping or self.auth_skipping) and matrix_element in \
               self.stored_quantities['matrix_elements']:
            # Exactly the same matrix element has been tested
            logger.info("Skipping %s, " % process.nice_string() + \
                        "identical matrix element already tested" \
                        )
            return None

        self.stored_quantities['matrix_elements'].append(matrix_element)

        # Create an empty color basis, and the list of raw
        # colorize objects (before simplification) associated
        # with amplitude
        if "list_colorize" not in self.stored_quantities:
            self.stored_quantities["list_colorize"] = []
        if "list_color_basis" not in self.stored_quantities:
            self.stored_quantities["list_color_basis"] = []
        if "list_color_matrices" not in self.stored_quantities:
            self.stored_quantities["list_color_matrices"] = []        

        col_basis = color_amp.ColorBasis()
        new_amp = matrix_element.get_base_amplitude()
        matrix_element.set('base_amplitude', new_amp)
        colorize_obj = col_basis.create_color_dict_list(new_amp)

        try:
            # If the color configuration of the ME has
            # already been considered before, recycle
            # the information
            col_index = self.stored_quantities["list_colorize"].index(colorize_obj)
        except ValueError:
            # If not, create color basis and color
            # matrix accordingly
            self.stored_quantities['list_colorize'].append(colorize_obj)
            col_basis.build()
            self.stored_quantities['list_color_basis'].append(col_basis)
            col_matrix = color_amp.ColorMatrix(col_basis)
            self.stored_quantities['list_color_matrices'].append(col_matrix)
            col_index = -1

        # Set the color for the matrix element
        matrix_element.set('color_basis',
                           self.stored_quantities['list_color_basis'][col_index])
        matrix_element.set('color_matrix',
                           self.stored_quantities['list_color_matrices'][col_index])

        # Create the needed aloha routines
        if "used_lorentz" not in self.stored_quantities:
            self.stored_quantities["used_lorentz"] = []

        me_used_lorentz = set(matrix_element.get_used_lorentz())
        me_used_lorentz = [lorentz for lorentz in me_used_lorentz \
                               if lorentz not in self.store_aloha]

        aloha_model = create_aloha.AbstractALOHAModel(model.get('name'))
        aloha_model.add_Lorentz_object(model.get('lorentz'))
        aloha_model.compute_subset(me_used_lorentz)

        # Write out the routines in Python
        aloha_routines = []
        for routine in aloha_model.values():
            aloha_routines.append(routine.write(output_dir = None, 
                                                mode='mg5',
                                                language = 'Python'))
        for routine in aloha_model.external_routines:
            aloha_routines.append(
                     open(aloha_model.locate_external(routine, 'Python')).read())

        # Define the routines to be available globally
        previous_globals = list(globals().keys())
        for routine in aloha_routines:
            exec(routine, globals())
        for key in globals().keys():
            if key not in previous_globals:
                ADDED_GLOBAL.append(key)

        # Add the defined Aloha routines to used_lorentz
        self.store_aloha.extend(me_used_lorentz)
        # Export the matrix element to Python calls
        exporter = export_python.ProcessExporterPython(matrix_element,
                                                       self.helas_writer)
        try:
            matrix_methods = exporter.get_python_matrix_methods(\
                gauge_check=gauge_check)
#            print "I got matrix_methods=",str(matrix_methods.items()[0][1])
        except helas_call_writers.HelasWriterError, error:
            logger.info(error)
            return None
        # If one wants to output the python code generated for the computation
        # of these matrix elements, it is possible to run the following cmd
#       open('output_path','w').write(matrix_methods[process.shell_string()])
        if self.reuse:
            # Define the routines (globally)
            exec(matrix_methods[process.shell_string()], globals())	    
            ADDED_GLOBAL.append('Matrix_%s'  % process.shell_string())
        else:
            # Define the routines (locally is enough)
            exec(matrix_methods[process.shell_string()])
        # Generate phase space point to use
        if not p:
            p, w_rambo = self.get_momenta(process, options)
        # Evaluate the matrix element for the momenta p
        exec("data = Matrix_%s()" % process.shell_string())
        if output == "m2":
            return data.smatrix(p, self.full_model), data.amp2
        else:
            m2 = data.smatrix(p,self.full_model)
            return {'m2': m2, output:getattr(data, output)}
    
    @staticmethod
    def pass_isolation_cuts(pmoms, ptcut=50.0, drcut=0.5):
        """ Check whether the specified kinematic point passes isolation cuts
        """

        def Pt(pmom):
            """ Computes the pt of a 4-momentum"""
            return math.sqrt(pmom[1]**2+pmom[2]**2)

        def DeltaR(p1,p2):
            """ Computes the DeltaR between two 4-momenta"""
            # First compute pseudo-rapidities
            p1_vec=math.sqrt(p1[1]**2+p1[2]**2+p1[3]**2)
            p2_vec=math.sqrt(p2[1]**2+p2[2]**2+p2[3]**2)    
            eta1=0.5*math.log((p1_vec+p1[3])/(p1_vec-p1[3]))
            eta2=0.5*math.log((p2_vec+p2[3])/(p2_vec-p2[3]))
            # Then azimutal angle phi
            phi1=math.atan2(p1[2],p1[1])
            phi2=math.atan2(p2[2],p2[1])
            dphi=abs(phi2-phi1)
            # Take the wraparound factor into account
            dphi=abs(abs(dphi-math.pi)-math.pi)
            # Now return deltaR
            return math.sqrt(dphi**2+(eta2-eta1)**2)

        for i, pmom in enumerate(pmoms[2:]):
            # Pt > 50 GeV
            if Pt(pmom)<ptcut:
                return False
            # Delta_R ij > 0.5
            for pmom2 in pmoms[3+i:]:
                if DeltaR(pmom,pmom2)<drcut:
                    return False
        return True
    
    #===============================================================================
    # Helper function get_momenta
    #===============================================================================
    def get_momenta(self, process, options=None, special_mass=None):
        """Get a point in phase space for the external states in the given
        process, with the CM energy given. The incoming particles are
        assumed to be oriented along the z axis, with particle 1 along the
        positive z axis.
        For the CMS check, one must be able to chose the mass of the special
        resonance particle with id = -1, and the special_mass option allows
        to specify it."""

        if not options:
            energy=1000
            events=None
        else:
            energy = options['energy']
            events = options['events']
            to_skip = 0
            
        if not (isinstance(process, base_objects.Process) and \
                isinstance(energy, (float,int))):
            raise rambo.RAMBOError, "Not correct type for arguments to get_momenta"


        sorted_legs = sorted(process.get('legs'), lambda l1, l2:\
                                            l1.get('number') - l2.get('number'))

        # If an events file is given use it for getting the momentum
        if events:
            ids = [l.get('id') for l in sorted_legs]
            import MadSpin.decay as madspin
            if not hasattr(self, 'event_file'):
                fsock = open(events)
                self.event_file = madspin.Event(fsock)

            skip = 0
            while self.event_file.get_next_event() != 'no_event':
                event = self.event_file.particle
                #check if the event is compatible
                event_ids = [p['pid'] for p in event.values()]
                if event_ids == ids:
                    skip += 1
                    if skip > to_skip:
                        break
            else:
                raise MadGraph5Error, 'No compatible events for %s' % ids
            p = []
            for part in event.values():
                m = part['momentum']
                p.append([m.E, m.px, m.py, m.pz])
            return p, 1

        nincoming = len([leg for leg in sorted_legs if leg.get('state') == False])
        nfinal = len(sorted_legs) - nincoming

        # Find masses of particles
        mass = []
        for l in sorted_legs:
            if l.get('id') != 0:
                mass_string = self.full_model.get_particle(l.get('id')).get('mass')        
                mass.append(self.full_model.get('parameter_dict')[mass_string].real)
            else:
                if isinstance(special_mass, float):
                    mass.append(special_mass)
                else:
                    raise Exception, "A 'special_mass' option must be specified"+\
                 " in get_momenta when a leg with id=-10 is present (for CMS check)"
        #mass = [math.sqrt(m.real) for m in mass]



        # Make sure energy is large enough for incoming and outgoing particles,
#        # Keep the special_mass case separate to be sure that nothing interferes
#        # with the regular usage of get_momenta.
#        if not (any(l.get('id')==0 for l in sorted_legs) and \
#                                               isinstance(special_mass, float)):
        energy = max(energy, sum(mass[:nincoming])*1.2,sum(mass[nincoming:])*1.2)
#        else:
#            incoming_mass = sum([mass[i] for i, leg in enumerate(sorted_legs) \
#                             if leg.get('state') == False and leg.get('id')!=0])
#            outcoming_mass = sum([mass[i] for i, leg in enumerate(sorted_legs) \
#                             if leg.get('state') == True and leg.get('id')!=0])
#            energy = max(energy, incoming_mass*1.2, outcoming_mass*1.2)

        if nfinal == 1:
            p = []
            energy = mass[-1]
            p.append([energy/2,0,0,energy/2])
            p.append([energy/2,0,0,-energy/2])
            p.append([mass[-1],0,0,0])
            return p, 1.0

        e2 = energy**2
        m1 = mass[0]
        p = []

        masses = rambo.FortranList(nfinal)
        for i in range(nfinal):
            masses[i+1] = mass[nincoming + i]

        if nincoming == 1:
            # Momenta for the incoming particle
            p.append([abs(m1), 0., 0., 0.])
            p_rambo, w_rambo = rambo.RAMBO(nfinal, abs(m1), masses)
            # Reorder momenta from px,py,pz,E to E,px,py,pz scheme
            for i in range(1, nfinal+1):
                momi = [p_rambo[(4,i)], p_rambo[(1,i)],
                        p_rambo[(2,i)], p_rambo[(3,i)]]
                p.append(momi)

            return p, w_rambo

        if nincoming != 2:
            raise rambo.RAMBOError('Need 1 or 2 incoming particles')

        if nfinal == 1:
            energy = masses[1]
            if masses[1] == 0.0:
                raise rambo.RAMBOError('The kinematic 2 > 1 with the final'+\
                                          ' state particle massless is invalid')

        e2 = energy**2
        m2 = mass[1]

        mom = math.sqrt((e2**2 - 2*e2*m1**2 + m1**4 - 2*e2*m2**2 - \
                  2*m1**2*m2**2 + m2**4) / (4*e2))
        e1 = math.sqrt(mom**2+m1**2)
        e2 = math.sqrt(mom**2+m2**2)
        # Set momenta for incoming particles
        p.append([e1, 0., 0., mom])
        p.append([e2, 0., 0., -mom])

        if nfinal == 1:
            p.append([energy, 0., 0., 0.])
            return p, 1.

        p_rambo, w_rambo = rambo.RAMBO(nfinal, energy, masses)

        # Reorder momenta from px,py,pz,E to E,px,py,pz scheme
        for i in range(1, nfinal+1):
            momi = [p_rambo[(4,i)], p_rambo[(1,i)],
                    p_rambo[(2,i)], p_rambo[(3,i)]]
            p.append(momi)

        return p, w_rambo

#===============================================================================
# Helper class LoopMatrixElementEvaluator
#===============================================================================

class LoopMatrixElementEvaluator(MatrixElementEvaluator):
    """Class taking care of matrix element evaluation for loop processes."""

    def __init__(self,cuttools_dir=None, output_path=None, tir_dir={}, 
                                            cmd=FakeInterface(),*args,**kwargs):
        """Allow for initializing the MG5 root where the temporary fortran
        output for checks is placed."""
        
        super(LoopMatrixElementEvaluator,self).__init__(*args,cmd=cmd,**kwargs)

        self.mg_root=self.cmd._mgme_dir
        # If no specific output path is specified, then write in MG5 root directory
        if output_path is None:
            self.output_path = self.cmd._mgme_dir
        else:
            self.output_path = output_path
            
        self.cuttools_dir=cuttools_dir
        self.tir_dir=tir_dir
        self.loop_optimized_output = cmd.options['loop_optimized_output']
        # Set proliferate to true if you want to keep the produced directories
        # and eventually reuse them if possible
        self.proliferate=True
        
    #===============================================================================
    # Helper function evaluate_matrix_element for loops
    #===============================================================================
    def evaluate_matrix_element(self, matrix_element, p=None, options=None,
                             gauge_check=False, auth_skipping=None, output='m2', 
                                                  PS_name = None, MLOptions={}):
        """Calculate the matrix element and evaluate it for a phase space point
           Output can only be 'm2. The 'jamp' and 'amp' returned values are just
           empty lists at this point.
           If PS_name is not none the written out PS.input will be saved in 
           the file PS.input_<PS_name> as well."""

        process = matrix_element.get('processes')[0]
        model = process.get('model')
        
        if options and 'split_orders' in options.keys():
            split_orders = options['split_orders']
        else:
            split_orders = -1
        
        if "loop_matrix_elements" not in self.stored_quantities:
            self.stored_quantities['loop_matrix_elements'] = []

        if (auth_skipping or self.auth_skipping) and matrix_element in \
                [el[0] for el in self.stored_quantities['loop_matrix_elements']]:
            # Exactly the same matrix element has been tested
            logger.info("Skipping %s, " % process.nice_string() + \
                        "identical matrix element already tested" )
            return None

        # Generate phase space point to use
        if not p:
            p, w_rambo = self.get_momenta(process, options=options)
        
        if matrix_element in [el[0] for el in \
                                self.stored_quantities['loop_matrix_elements']]:  
            export_dir=self.stored_quantities['loop_matrix_elements'][\
                [el[0] for el in self.stored_quantities['loop_matrix_elements']\
                 ].index(matrix_element)][1]
            logger.debug("Reusing generated output %s"%str(export_dir))
        else:        
            export_dir=pjoin(self.output_path,temp_dir_prefix)
            if os.path.isdir(export_dir):
                if not self.proliferate:
                    raise InvalidCmd("The directory %s already exist. Please remove it."%str(export_dir))
                else:
                    id=1
                    while os.path.isdir(pjoin(self.output_path,\
                                        '%s_%i'%(temp_dir_prefix,id))):
                        id+=1
                    export_dir=pjoin(self.output_path,'%s_%i'%(temp_dir_prefix,id))
            
            if self.proliferate:
                self.stored_quantities['loop_matrix_elements'].append(\
                                                    (matrix_element,export_dir))

            # I do the import here because there is some cyclic import of export_v4
            # otherwise
            import madgraph.loop.loop_exporters as loop_exporters
            if self.loop_optimized_output:
                exporter_class=loop_exporters.LoopProcessOptimizedExporterFortranSA
            else:
                exporter_class=loop_exporters.LoopProcessExporterFortranSA
            
            MLoptions = {'clean': True, 
                       'complex_mass': self.cmass_scheme,
                       'export_format':'madloop', 
                       'mp':True,
                       'SubProc_prefix':'P',
                       'compute_color_flows': not process.get('has_born'),
              'loop_dir': pjoin(self.mg_root,'Template','loop_material'),
                       'cuttools_dir': self.cuttools_dir,
                       'fortran_compiler': self.cmd.options['fortran_compiler'],
                       'output_dependencies': self.cmd.options['output_dependencies']}

            MLoptions.update(self.tir_dir)
            
            FortranExporter = exporter_class(export_dir, MLoptions)
            FortranModel = helas_call_writers.FortranUFOHelasCallWriter(model)
<<<<<<< HEAD
            FortranExporter.copy_template(model)
            FortranExporter.generate_subprocess_directory(matrix_element, FortranModel)
=======
            FortranExporter.copy_v4template(modelname=model.get('name'))
            FortranExporter.generate_subprocess_directory_v4(matrix_element, FortranModel, 1)
            FortranExporter.write_global_specs(matrix_element)
>>>>>>> 02458037
            wanted_lorentz = list(set(matrix_element.get_used_lorentz()))
            wanted_couplings = list(set([c for l in matrix_element.get_used_couplings() \
                                                                    for c in l]))
            FortranExporter.convert_model(model,wanted_lorentz,wanted_couplings)
            FortranExporter.finalize(None,"",self.cmd.options, ['nojpeg'])

        MadLoopInitializer.fix_PSPoint_in_check(pjoin(export_dir,'SubProcesses'),
                                                      split_orders=split_orders)

        self.fix_MadLoopParamCard(pjoin(export_dir,'Cards'),
           mp = gauge_check and self.loop_optimized_output, MLOptions=MLOptions)
        
        if gauge_check:
            file_path, orig_file_content, new_file_content = \
              self.setup_ward_check(pjoin(export_dir,'SubProcesses'), 
                                       ['helas_calls_ampb_1.f','loop_matrix.f'])
            file = open(file_path,'w')
            file.write(new_file_content)
            file.close()
            if self.loop_optimized_output:
                mp_file_path, mp_orig_file_content, mp_new_file_content = \
                  self.setup_ward_check(pjoin(export_dir,'SubProcesses'), 
                  ['mp_helas_calls_ampb_1.f','mp_compute_loop_coefs.f'],mp=True)
                mp_file = open(mp_file_path,'w')
                mp_file.write(mp_new_file_content)
                mp_file.close()
    
        # Evaluate the matrix element for the momenta p
        finite_m2 = self.get_me_value(process.shell_string_v4(), 0,\
                          export_dir, p, PS_name = PS_name, verbose=False)[0][0]

        # Restore the original loop_matrix.f code so that it could be reused
        if gauge_check:
            file = open(file_path,'w')
            file.write(orig_file_content)
            file.close()
            if self.loop_optimized_output:
                mp_file = open(mp_file_path,'w')
                mp_file.write(mp_orig_file_content)
                mp_file.close()
        
        # Now erase the output directory
        if not self.proliferate:
            shutil.rmtree(export_dir)
        
        if output == "m2": 
            # We do not provide details (i.e. amps and Jamps) of the computed 
            # amplitudes, hence the []
            return finite_m2, []
        else:
            return {'m2': finite_m2, output:[]}

    def fix_MadLoopParamCard(self,dir_name, mp=False, loop_filter=False,
                                 DoubleCheckHelicityFilter=False, MLOptions={}):
        """ Set parameters in MadLoopParams.dat suited for these checks.MP
            stands for multiple precision and can either be a bool or an integer
            to specify the mode."""

        # Instanciate a MadLoopParam card
        file = open(pjoin(dir_name,'MadLoopParams.dat'), 'r')
        MLCard = bannermod.MadLoopParam(file)

        if isinstance(mp,bool):
            mode = 4 if mp else 1
        else:
            mode = mp

        for key, value in MLOptions.items():
            if key == "MLReductionLib":
                if isinstance(value, int):
                    ml_reds = str(value)
                if isinstance(value,list):
                    if len(value)==0:
                        ml_reds = '1'
                    else:
                        ml_reds="|".join([str(vl) for vl in value])
                elif isinstance(value, str):
                    ml_reds = value
                elif isinstance(value, int):
                    ml_reds = str(value)
                else:
                    raise MadGraph5Error, 'The argument %s '%str(value)+\
                      ' in fix_MadLoopParamCard must be a string, integer'+\
                      ' or a list.'
                MLCard.set("MLReductionLib",ml_reds)      
            elif key == 'ImprovePS':
                MLCard.set('ImprovePSPoint',2 if value else -1)
            elif key == 'ForceMP':
                mode = 4
            elif key in MLCard:
                MLCard.set(key,value)
            else:
                raise Exception, 'The MadLoop options %s specified in function'%key+\
                  ' fix_MadLoopParamCard does not correspond to an option defined'+\
                  ' MadLoop nor is it specially handled in this function.'
        if not mode is None:
            MLCard.set('CTModeRun',mode)
            MLCard.set('CTModeInit',mode)
        MLCard.set('UseLoopFilter',loop_filter)
        MLCard.set('DoubleCheckHelicityFilter',DoubleCheckHelicityFilter)
        
        MLCard.write(pjoin(dir_name,os.pardir,'SubProcesses','MadLoopParams.dat'))

    @classmethod
    def get_me_value(cls, proc, proc_id, working_dir, PSpoint=[], PS_name = None,
                          verbose=True, format='tuple', skip_compilation=False):
        """Compile and run ./check, then parse the output and return the result
        for process with id = proc_id and PSpoint if specified.
        If PS_name is not none the written out PS.input will be saved in 
        the file PS.input_<PS_name> as well"""  
        if verbose:
            sys.stdout.write('.')
            sys.stdout.flush()
         
        shell_name = None
        directories = misc.glob('P%i_*' % proc_id, pjoin(working_dir, 'SubProcesses'))
        if directories and os.path.isdir(directories[0]):
            shell_name = os.path.basename(directories[0])

        # If directory doesn't exist, skip and return 0
        if not shell_name:
            logging.info("Directory hasn't been created for process %s" %proc)
            return ((0.0, 0.0, 0.0, 0.0, 0), [])

        if verbose: logging.debug("Working on process %s in dir %s" % (proc, shell_name))
        
        dir_name = pjoin(working_dir, 'SubProcesses', shell_name)
        if not skip_compilation:
            # Make sure to recreate the executable and modified sources
            if os.path.isfile(pjoin(dir_name,'check')):
                os.remove(pjoin(dir_name,'check'))
                try:
                    os.remove(pjoin(dir_name,'check_sa.o'))
                    os.remove(pjoin(dir_name,'loop_matrix.o'))
                except OSError:
                    pass
            # Now run make
            devnull = open(os.devnull, 'w')
            retcode = subprocess.call(['make','check'],
                                       cwd=dir_name, stdout=devnull, stderr=devnull)
            devnull.close()
                         
            if retcode != 0:
                logging.info("Error while executing make in %s" % shell_name)
                return ((0.0, 0.0, 0.0, 0.0, 0), [])

        # If a PS point is specified, write out the corresponding PS.input
        if PSpoint:
            misc.write_PS_input(pjoin(dir_name, 'PS.input'),PSpoint)
            # Also save the PS point used in PS.input_<PS_name> if the user
            # wanted so. It is used for the lorentz check. 
            if not PS_name is None:
                misc.write_PS_input(pjoin(dir_name, \
                                                 'PS.input_%s'%PS_name),PSpoint)        
        # Run ./check
        try:
            output = subprocess.Popen('./check',
                        cwd=dir_name,
                        stdout=subprocess.PIPE, stderr=subprocess.STDOUT).stdout
            output.read()
            output.close()
            if os.path.exists(pjoin(dir_name,'result.dat')):
                return cls.parse_check_output(file(pjoin(dir_name,\
                                                   'result.dat')),format=format)  
            else:
                logging.warning("Error while looking for file %s"%str(os.path\
                                           .join(dir_name,'result.dat')))
                return ((0.0, 0.0, 0.0, 0.0, 0), [])
        except IOError:
            logging.warning("Error while executing ./check in %s" % shell_name)
            return ((0.0, 0.0, 0.0, 0.0, 0), [])

    @classmethod
    def parse_check_output(cls,output,format='tuple'):
        """Parse the output string and return a pair where first four values are 
        the finite, born, single and double pole of the ME and the fourth is the
        GeV exponent and the second value is a list of 4 momenta for all particles 
        involved. Return the answer in two possible formats, 'tuple' or 'dict'."""

        res_dict = {'res_p':[],
                    'born':0.0,
                    'finite':0.0,
                    '1eps':0.0,
                    '2eps':0.0,
                    'gev_pow':0,
                    'export_format':'Default',
                    'accuracy':0.0,
                    'return_code':0,
                    'Split_Orders_Names':[],
                    'Loop_SO_Results':[],
                    'Born_SO_Results':[],
                    'Born_kept':[],
                    'Loop_kept':[]
                    }
        res_p = []
        
        # output is supposed to be a file, if it is its content directly then
        # I change it to be the list of line.
        if isinstance(output,file) or isinstance(output,list):
            text=output
        elif isinstance(output,str):
            text=output.split('\n')
        else:
            raise MadGraph5Error, 'Type for argument output not supported in'+\
                                                          ' parse_check_output.'
        for line in text:
            splitline=line.split()
            if len(splitline)==0:
                continue
            elif splitline[0]=='PS':
                res_p.append([float(s) for s in splitline[1:]])
            elif splitline[0]=='ASO2PI':
                res_dict['alphaS_over_2pi']=float(splitline[1])
            elif splitline[0]=='BORN':
                res_dict['born']=float(splitline[1])
            elif splitline[0]=='FIN':
                res_dict['finite']=float(splitline[1])
            elif splitline[0]=='1EPS':
                res_dict['1eps']=float(splitline[1])
            elif splitline[0]=='2EPS':
                res_dict['2eps']=float(splitline[1])
            elif splitline[0]=='EXP':
                res_dict['gev_pow']=int(splitline[1])
            elif splitline[0]=='Export_Format':
                res_dict['export_format']=splitline[1]
            elif splitline[0]=='ACC':
                res_dict['accuracy']=float(splitline[1])
            elif splitline[0]=='RETCODE':
                res_dict['return_code']=int(splitline[1])
            elif splitline[0]=='Split_Orders_Names':
                res_dict['Split_Orders_Names']=splitline[1:]
            elif splitline[0] in ['Born_kept', 'Loop_kept']:
                res_dict[splitline[0]] = [kept=='T' for kept in splitline[1:]]
            elif splitline[0] in ['Loop_SO_Results', 'Born_SO_Results']:
                # The value for this key of this dictionary is a list of elements
                # with format ([],{}) where the first list specifies the split
                # orders to which the dictionary in the second position corresponds 
                # to.
                res_dict[splitline[0]].append(\
                                         ([int(el) for el in splitline[1:]],{}))
            elif splitline[0]=='SO_Loop':
                res_dict['Loop_SO_Results'][-1][1][splitline[1]]=\
                                                             float(splitline[2])
            elif splitline[0]=='SO_Born':
                res_dict['Born_SO_Results'][-1][1][splitline[1]]=\
                                                             float(splitline[2])
        
        res_dict['res_p'] = res_p

        if format=='tuple':
            return ((res_dict['finite'],res_dict['born'],res_dict['1eps'],
                       res_dict['2eps'],res_dict['gev_pow']), res_dict['res_p'])
        else:
            return res_dict
    
    @staticmethod
    def apply_log_tweak(proc_path, mode):
        """ Changes the file model_functions.f in the SOURCE of the process output
        so as to change how logarithms are analytically continued and see how
        it impacts the CMS check."""
        valid_modes = ['default','recompile']
        if not (mode in valid_modes or (isinstance(mode, list) and
                len(mode)==2 and all(m in ['logp','logm','log'] for m in mode))):
            raise MadGraph5Error("Mode '%s' not reckonized"%mode+
                                                " in function apply_log_tweak.")
        
        model_path = pjoin(proc_path,'Source','MODEL')
        directories = misc.glob('P0_*', pjoin(proc_path,'SubProcesses'))
        if directories and os.path.isdir(directories[0]):
            exe_path = directories[0]
        else:
            raise MadGraph5Error, 'Could not find a process executable '+\
                                                      'directory in %s'%proc_dir
        bu_path = pjoin(model_path, 'model_functions.f__backUp__')
        
        if mode=='default':
            # Restore the default source file model_function.f
            if not os.path.isfile(bu_path):
                raise MadGraph5Error, 'Back up file %s could not be found.'%bu_path
            shutil.move(bu_path, pjoin(model_path, 'model_functions.f'))
            return

        if mode=='recompile':
            try:
                os.remove(pjoin(model_path,'model_functions.o'))
                os.remove(pjoin(proc_path,'lib','libmodel.a'))
            except:
                pass    
            misc.compile(cwd=model_path)
            # Remove the executable to insure proper recompilation
            try:
                os.remove(pjoin(exe_path,'check'))
            except:
                pass
            misc.compile(arg=['check'], cwd=exe_path)
            return
        
        if mode[0]==mode[1]:
            return
        
        # Now change the logs
        mp_prefix = 'MP_'
        target_line = 'FUNCTION %%sREG%s(ARG)'%mode[0].lower()

        # Make sure to create a backup
        if not os.path.isfile(bu_path):
            shutil.copy(pjoin(model_path, 'model_functions.f'), bu_path)            
        model_functions = open(pjoin(model_path,'model_functions.f'),'r')
        
        new_model_functions = []
        has_replaced        = False
        just_replaced       = False
        find_one_replacement= False
        mp_mode             = None
        suffix = {'log':'','logp':r'\s*\+\s*TWOPII','logm':r'\s*\-\s*TWOPII'}
        replace_regex=r'^\s*%%sREG%s\s*=\s*LOG\(ARG\)%s'%(mode[0],suffix[mode[0]])
        for line in model_functions:
            # Make sure to skip split lines after the replacement
            if just_replaced:
                if not re.match(r'\s{6}', line):
                    continue
                else:
                    just_replaced = False
            if mp_mode is None:
                # We are looking for the start of the function
                new_model_functions.append(line)
                if (target_line%mp_prefix).lower() in line.lower():
                    mp_mode       = mp_prefix
                elif (target_line%'').lower() in line.lower():
                    mp_mode       = ''
            else:
                # Now apply the substitution
                if not has_replaced and re.match(replace_regex%mp_mode,line,
                                                                 re.IGNORECASE):
                    # Apply the replacement
                    if mode[0]=='log':
                        if mp_mode=='':
                            new_line =\
"""      if(dble(arg).lt.0.0d0.and.dimag(arg).gt.0.0d0)then
        reg%s=log(arg) %s TWOPII
      else
        reg%s=log(arg)
      endif\n"""%(mode[0],'+' if mode[1]=='logp' else '-',mode[0])
                        else:
                            new_line =\
"""      if(real(arg,kind=16).lt.0.0e0_16.and.imagpart(arg).lt.0.0e0_16)then
        mp_reg%s=log(arg) %s TWOPII
      else
        mp_reg%s=log(arg)
      endif\n"""%(mode[0],'+' if mode[1]=='logp' else '-',mode[0])
                    else:
                        new_line = ' '*6+"%sreg%s=log(arg) %s\n"%(mp_mode,mode[0],
      ('' if mode[1]=='log' else ('+TWOPII' if mode[1]=='logp' else '-TWOPII')))
                    new_model_functions.append(new_line)
                    just_replaced = True
                    has_replaced  = True
                    find_one_replacement = True
                else:
                    new_model_functions.append(line)
                    if re.match(r'^\s*END\s*$',line,re.IGNORECASE):
                        mp_mode      = None
                        has_replaced = False
        
        if not find_one_replacement:
            logger.warning('No replacement was found/performed for token '+
                                                  "'%s->%s'."%(mode[0],mode[1]))
        else:
            open(pjoin(model_path,'model_functions.f'),'w').\
                                             write(''.join(new_model_functions))
        return          
                
    def setup_ward_check(self, working_dir, file_names, mp = False):
        """ Modify loop_matrix.f so to have one external massless gauge boson
        polarization vector turned into its momentum. It is not a pretty and 
        flexible solution but it works for this particular case."""
        
        shell_name = None
        directories = misc.glob('P0_*', working_dir)
        if directories and os.path.isdir(directories[0]):
            shell_name = os.path.basename(directories[0])
        
        dir_name = pjoin(working_dir, shell_name)
        
        # Look, in order, for all the possible file names provided.
        ind=0
        while ind<len(file_names) and not os.path.isfile(pjoin(dir_name,
                                                              file_names[ind])):
            ind += 1
        if ind==len(file_names):
            raise Exception, "No helas calls output file found."
        
        helas_file_name=pjoin(dir_name,file_names[ind])
        file = open(pjoin(dir_name,helas_file_name), 'r')
        
        helas_calls_out=""
        original_file=""
        gaugeVectorRegExp=re.compile(\
         r"CALL (MP\_)?VXXXXX\(P\(0,(?P<p_id>\d+)\),((D)?CMPLX\()?ZERO((,KIND\=16)?\))?,"+
         r"NHEL\(\d+\),[\+\-]1\*IC\(\d+\),W\(1,(?P<wf_id>\d+(,H)?)\)\)")
        foundGauge=False
        # Now we modify the first massless gauge vector wavefunction
        for line in file:
            helas_calls_out+=line
            original_file+=line
            if line.find("INCLUDE 'coupl.inc'") != -1 or \
                             line.find("INCLUDE 'mp_coupl_same_name.inc'") !=-1:
                helas_calls_out+="      INTEGER WARDINT\n"
            if not foundGauge:
                res=gaugeVectorRegExp.search(line)
                if res!=None:
                    foundGauge=True
                    helas_calls_out+="      DO WARDINT=1,4\n"
                    helas_calls_out+="        W(WARDINT+4,"+res.group('wf_id')+")="
                    if not mp:
                        helas_calls_out+=\
                            "DCMPLX(P(WARDINT-1,"+res.group('p_id')+"),0.0D0)\n"
                    else:
                        helas_calls_out+="CMPLX(P(WARDINT-1,"+\
                                       res.group('p_id')+"),0.0E0_16,KIND=16)\n"
                    helas_calls_out+="      ENDDO\n"
        file.close()
        
        return pjoin(dir_name,helas_file_name), original_file, helas_calls_out

#===============================================================================
# Helper class LoopMatrixElementEvaluator
#===============================================================================
class LoopMatrixElementTimer(LoopMatrixElementEvaluator):
    """Class taking care of matrix element evaluation and running timing for 
       loop processes."""

    def __init__(self, *args, **kwargs):
        """ Same as the mother for now """
        LoopMatrixElementEvaluator.__init__(self,*args, **kwargs)
    
    @classmethod
    def get_MadLoop_Params(cls,MLCardPath):
        """ Return a dictionary of the parameter of the MadLoopParamCard.
        The key is the name of the parameter and the value is the corresponding
        string read from the card."""
        
        return bannermod.MadLoopParam(MLCardPath)


    @classmethod
    def set_MadLoop_Params(cls,MLCardPath,params):
        """ Set the parameters in MadLoopParamCard to the values specified in
        the dictionary params.
        The key is the name of the parameter and the value is the corresponding
        string to write in the card."""
        
        MLcard = bannermod.MadLoopParam(MLCardPath)
        for key,value in params.items():
            MLcard.set(key, value, changeifuserset=False)
        MLcard.write(MLCardPath, commentdefault=True)

    def skip_loop_evaluation_setup(self, dir_name, skip=True):
        """ Edit loop_matrix.f in order to skip the loop evaluation phase.
        Notice this only affects the double precision evaluation which is
        normally fine as we do not make the timing check on mp."""

        file = open(pjoin(dir_name,'loop_matrix.f'), 'r')
        loop_matrix = file.read()
        file.close()
        
        file = open(pjoin(dir_name,'loop_matrix.f'), 'w')
        loop_matrix = re.sub(r"SKIPLOOPEVAL=\S+\)","SKIPLOOPEVAL=%s)"%('.TRUE.' 
                                           if skip else '.FALSE.'), loop_matrix)
        file.write(loop_matrix)
        file.close()

    def boot_time_setup(self, dir_name, bootandstop=True):
        """ Edit loop_matrix.f in order to set the flag which stops the
        execution after booting the program (i.e. reading the color data)."""

        file = open(pjoin(dir_name,'loop_matrix.f'), 'r')
        loop_matrix = file.read()
        file.close()
        
        file = open(pjoin(dir_name,'loop_matrix.f'), 'w')        
        loop_matrix = re.sub(r"BOOTANDSTOP=\S+\)","BOOTANDSTOP=%s)"%('.TRUE.' 
                                    if bootandstop else '.FALSE.'), loop_matrix)
        file.write(loop_matrix)
        file.close()

    def setup_process(self, matrix_element, export_dir, reusing = False,
                                      param_card = None, MLOptions={},clean=True):
        """ Output the matrix_element in argument and perform the initialization
        while providing some details about the output in the dictionary returned. 
        Returns None if anything fails"""
                
        infos={'Process_output': None,
               'HELAS_MODEL_compilation' : None,
               'dir_path' : None,
               'Initialization' : None,
               'Process_compilation' : None}

        if not reusing and clean:
            if os.path.isdir(export_dir):
                clean_up(self.output_path)
                if os.path.isdir(export_dir):
                    raise InvalidCmd(\
                            "The directory %s already exist. Please remove it."\
                                                            %str(export_dir))
        else:
            if not os.path.isdir(export_dir):
                raise InvalidCmd(\
                    "Could not find the directory %s to reuse."%str(export_dir))                           
        

        if not reusing and clean:
            model = matrix_element['processes'][0].get('model')
            # I do the import here because there is some cyclic import of export_v4
            # otherwise
            import madgraph.loop.loop_exporters as loop_exporters
            if self.loop_optimized_output:
                exporter_class=loop_exporters.LoopProcessOptimizedExporterFortranSA
            else:
                exporter_class=loop_exporters.LoopProcessExporterFortranSA
    
            MLoptions = {'clean': True, 
                       'complex_mass': self.cmass_scheme,
                       'export_format':'madloop', 
                       'mp':True,
                       'SubProc_prefix':'P',
        'compute_color_flows':not matrix_element['processes'][0].get('has_born'),
          'loop_dir': pjoin(self.mg_root,'Template','loop_material'),
                       'cuttools_dir': self.cuttools_dir,
                       'fortran_compiler':self.cmd.options['fortran_compiler'],
                       'output_dependencies':self.cmd.options['output_dependencies']}
    
            MLoptions.update(self.tir_dir)

            start=time.time()
            FortranExporter = exporter_class(export_dir, MLoptions)
            FortranModel = helas_call_writers.FortranUFOHelasCallWriter(model)
<<<<<<< HEAD
            FortranExporter.copy_template(model)
            FortranExporter.generate_subprocess_directory(matrix_element, FortranModel)
=======
            FortranExporter.copy_v4template(modelname=model.get('name'))
            FortranExporter.generate_subprocess_directory_v4(matrix_element, FortranModel, 1)
            FortranExporter.write_global_specs(matrix_element)
>>>>>>> 02458037
            wanted_lorentz = list(set(matrix_element.get_used_lorentz()))
            wanted_couplings = list(set([c for l in matrix_element.get_used_couplings() \
                                                                for c in l]))
            FortranExporter.convert_model(self.full_model,wanted_lorentz,wanted_couplings)
            infos['Process_output'] = time.time()-start
            start=time.time()
            FortranExporter.finalize(None,"",self.cmd.options, ['nojpeg'])
            infos['HELAS_MODEL_compilation'] = time.time()-start
        
        # Copy the parameter card if provided
        if param_card != None:
            if isinstance(param_card, str):
                cp(pjoin(param_card),\
                              pjoin(export_dir,'Cards','param_card.dat'))
            else:
                param_card.write(pjoin(export_dir,'Cards','param_card.dat'))
                
        # First Initialize filters (in later versions where this will hopefully
        # be done at generation time, then it will be able to skip it)
        MadLoopInitializer.fix_PSPoint_in_check(
                 pjoin(export_dir,'SubProcesses'), read_ps = False, npoints = 4)

        self.fix_MadLoopParamCard(pjoin(export_dir,'Cards'),
                            mp = False, loop_filter = True,MLOptions=MLOptions)
        
        shell_name = None
        directories = misc.glob('P0_*', pjoin(export_dir, 'SubProcesses'))
        if directories and os.path.isdir(directories[0]):
            shell_name = os.path.basename(directories[0])
        dir_name = pjoin(export_dir, 'SubProcesses', shell_name)
        infos['dir_path']=dir_name

        # Do not refresh the filter automatically as this is very often a waste
        # of time
        if not MadLoopInitializer.need_MadLoopInit(
                                                export_dir, subproc_prefix='P'):
            return infos

        attempts = [3,15]
        # remove check and check_sa.o for running initialization again
        try:
            os.remove(pjoin(dir_name,'check'))
            os.remove(pjoin(dir_name,'check_sa.o'))
        except OSError:
            pass

        nPS_necessary = MadLoopInitializer.run_initialization(dir_name,
                                pjoin(export_dir,'SubProcesses'),infos,\
                                req_files = ['HelFilter.dat','LoopFilter.dat'],
                                attempts = attempts)
        if attempts is None:
            logger.error("Could not compile the process %s,"%shell_name+\
                              " try to generate it via the 'generate' command.")
            return None
        if nPS_necessary is None:
            logger.error("Could not initialize the process %s"%shell_name+\
                                            " with %s PS points."%max(attempts))
            return None
        elif nPS_necessary > min(attempts):
            logger.warning("Could not initialize the process %s"%shell_name+\
              " with %d PS points. It needed %d."%(min(attempts),nPS_necessary))

        return infos

    def time_matrix_element(self, matrix_element, reusing = False,
                       param_card = None, keep_folder = False, options=None,
                       MLOptions = {}):
        """ Output the matrix_element in argument and give detail information
        about the timing for its output and running"""

        # If True, then force three PS points only and skip the test on
        # unpolarized PS point 
        make_it_quick=False

        if options and 'split_orders' in options.keys():
            split_orders = options['split_orders']
        else:
            split_orders = -1

        assert ((not reusing and isinstance(matrix_element, \
                 helas_objects.HelasMatrixElement)) or (reusing and 
                              isinstance(matrix_element, base_objects.Process)))
        if not reusing:
            proc_name = matrix_element['processes'][0].shell_string()[2:]
        else:
            proc_name = matrix_element.shell_string()[2:]
        
        export_dir=pjoin(self.output_path,('SAVED' if keep_folder else '')+\
                                                temp_dir_prefix+"_%s"%proc_name)

        res_timings = self.setup_process(matrix_element,export_dir, \
            reusing, param_card,MLOptions = MLOptions,clean=True)
        
        if res_timings == None:
            return None
        dir_name=res_timings['dir_path']

        def check_disk_usage(path):
            return subprocess.Popen("du -shc -L "+str(path), \
                stdout=subprocess.PIPE, shell=True).communicate()[0].split()[-2]
            # The above is compatible with python 2.6, not the neater version below
            #return subprocess.check_output(["du -shc %s"%path],shell=True).\
            #                                                         split()[-2]

        res_timings['du_source']=check_disk_usage(pjoin(\
                                                 export_dir,'Source','*','*.f'))
        res_timings['du_process']=check_disk_usage(pjoin(dir_name,'*.f'))
        res_timings['du_color']=check_disk_usage(pjoin(dir_name,
                                                  'MadLoop5_resources','*.dat'))
        res_timings['du_exe']=check_disk_usage(pjoin(dir_name,'check'))

        if not res_timings['Initialization']==None:
            time_per_ps_estimate = (res_timings['Initialization']/4.0)/2.0
        elif make_it_quick:
            time_per_ps_estimate = -1.0            
        else:
            # We cannot estimate from the initialization, so we run just a 3
            # PS point run to evaluate it.
            MadLoopInitializer.fix_PSPoint_in_check(pjoin(export_dir,'SubProcesses'),
                                  read_ps = False, npoints = 3, hel_config = -1, 
                                                      split_orders=split_orders)
            compile_time, run_time, ram_usage = MadLoopInitializer.make_and_run(dir_name)
            time_per_ps_estimate = run_time/3.0
        
        self.boot_time_setup(dir_name,bootandstop=True)
        compile_time, run_time, ram_usage = MadLoopInitializer.make_and_run(dir_name)
        res_timings['Booting_time'] = run_time
        self.boot_time_setup(dir_name,bootandstop=False)

        # Detect one contributing helicity
        contributing_hel=0
        n_contrib_hel=0
        proc_prefix_file = open(pjoin(dir_name,'proc_prefix.txt'),'r')
        proc_prefix = proc_prefix_file.read()
        proc_prefix_file.close()
        helicities = file(pjoin(dir_name,'MadLoop5_resources',
                                  '%sHelFilter.dat'%proc_prefix)).read().split()
        for i, hel in enumerate(helicities):
            if (self.loop_optimized_output and int(hel)>-10000) or hel=='T':
                if contributing_hel==0:
                    contributing_hel=i+1
                n_contrib_hel += 1
                    
        if contributing_hel==0:
            logger.error("Could not find a contributing helicity "+\
                                     "configuration for process %s."%proc_name)
            return None
        
        res_timings['n_contrib_hel']=n_contrib_hel
        res_timings['n_tot_hel']=len(helicities)
        
        # We aim at a 30 sec run
        if not make_it_quick:
            target_pspoints_number = max(int(30.0/time_per_ps_estimate)+1,50)
        else:
            target_pspoints_number = 10
        
        logger.info("Checking timing for process %s "%proc_name+\
                                    "with %d PS points."%target_pspoints_number)
        
        MadLoopInitializer.fix_PSPoint_in_check(pjoin(export_dir,'SubProcesses'),
                          read_ps = False, npoints = target_pspoints_number*2, \
                       hel_config = contributing_hel, split_orders=split_orders)
        compile_time, run_time, ram_usage = MadLoopInitializer.make_and_run(dir_name)
        
        if compile_time == None: return None
        
        res_timings['run_polarized_total']=\
               (run_time-res_timings['Booting_time'])/(target_pspoints_number*2)

        if make_it_quick:
            res_timings['run_unpolarized_total'] = 1.0
            res_timings['ram_usage'] = 0.0
        else:
            MadLoopInitializer.fix_PSPoint_in_check(pjoin(export_dir,'SubProcesses'),
                 read_ps = False, npoints = target_pspoints_number, hel_config = -1,
                                                          split_orders=split_orders)
            compile_time, run_time, ram_usage = MadLoopInitializer.make_and_run(dir_name, 
                                                                      checkRam=True)

            if compile_time == None: return None
            res_timings['run_unpolarized_total']=\
                       (run_time-res_timings['Booting_time'])/target_pspoints_number
            res_timings['ram_usage'] = ram_usage       
        
        if not self.loop_optimized_output:
            return res_timings
        
        # For the loop optimized output, we also check the time spent in
        # computing the coefficients of the loop numerator polynomials.
        
        # So we modify loop_matrix.f in order to skip the loop evaluation phase.
        self.skip_loop_evaluation_setup(dir_name,skip=True)

        if make_it_quick:
            res_timings['run_unpolarized_coefs'] = 1.0
        else:
            MadLoopInitializer.fix_PSPoint_in_check(pjoin(export_dir,'SubProcesses'),
                 read_ps = False, npoints = target_pspoints_number, hel_config = -1,
                                                          split_orders=split_orders)
            compile_time, run_time, ram_usage = MadLoopInitializer.make_and_run(dir_name)
            if compile_time == None: return None
            res_timings['run_unpolarized_coefs']=\
                       (run_time-res_timings['Booting_time'])/target_pspoints_number
        
        MadLoopInitializer.fix_PSPoint_in_check(pjoin(export_dir,'SubProcesses'),
                          read_ps = False, npoints = target_pspoints_number*2, \
                       hel_config = contributing_hel, split_orders=split_orders)
        compile_time, run_time, ram_usage = MadLoopInitializer.make_and_run(dir_name)
        if compile_time == None: return None
        res_timings['run_polarized_coefs']=\
               (run_time-res_timings['Booting_time'])/(target_pspoints_number*2)    

        # Restitute the original file.
        self.skip_loop_evaluation_setup(dir_name,skip=False)
        
        return res_timings

#===============================================================================
# Global helper function run_multiprocs
#===============================================================================

    def check_matrix_element_stability(self, matrix_element,options=None,
                          infos_IN = None, param_card = None, keep_folder = False,
                          MLOptions = {}):
        """ Output the matrix_element in argument, run in for nPoints and return
        a dictionary containing the stability information on each of these points.
        If infos are provided, then the matrix element output is skipped and 
        reused from a previous run and the content of infos.
        """
        
        if not options:
            reusing = False
            nPoints = 100
            split_orders = -1
        else:
            reusing = options['reuse']
            nPoints = options['npoints']
            split_orders = options['split_orders']
        
        assert ((not reusing and isinstance(matrix_element, \
                 helas_objects.HelasMatrixElement)) or (reusing and 
                              isinstance(matrix_element, base_objects.Process)))            

        # Helper functions
        def format_PS_point(ps, rotation=0):
            """ Write out the specified PS point to the file dir_path/PS.input
            while rotating it if rotation!=0. We consider only rotations of 90
            but one could think of having rotation of arbitrary angle too.
            The first two possibilities, 1 and 2 are a rotation and boost 
            along the z-axis so that improve_ps can still work.
            rotation=0  => No rotation
            rotation=1  => Z-axis pi/2 rotation
            rotation=2  => Z-axis pi/4 rotation
            rotation=3  => Z-axis boost            
            rotation=4 => (x'=z,y'=-x,z'=-y)
            rotation=5 => (x'=-z,y'=y,z'=x)"""
            if rotation==0:
                p_out=copy.copy(ps)
            elif rotation==1:
                p_out = [[pm[0],-pm[2],pm[1],pm[3]] for pm in ps]
            elif rotation==2:
                sq2 = math.sqrt(2.0)
                p_out = [[pm[0],(pm[1]-pm[2])/sq2,(pm[1]+pm[2])/sq2,pm[3]] for pm in ps]
            elif rotation==3:
                p_out = boost_momenta(ps, 3)     
            # From this point the transformations will prevent the
            # improve_ps script of MadLoop to work.      
            elif rotation==4:
                p_out=[[pm[0],pm[3],-pm[1],-pm[2]] for pm in ps]
            elif rotation==5:
                p_out=[[pm[0],-pm[3],pm[2],pm[1]] for pm in ps]
            else:
                raise MadGraph5Error("Rotation id %i not implemented"%rotation)
            
            return '\n'.join([' '.join(['%.16E'%pi for pi in p]) for p in p_out])
            
        def pick_PS_point(proc, options):
            """ Randomly generate a PS point and make sure it is eligible. Then
            return it. Users can edit the cuts here if they want."""

            p, w_rambo = self.get_momenta(proc, options)
            if options['events']:
                return p
            # For 2>1 process, we don't check the cuts of course
            while (not MatrixElementEvaluator.pass_isolation_cuts(p) and  len(p)>3):
                p, w_rambo = self.get_momenta(proc, options)
             
            # For a 2>1 process, it would always be the same PS point,
            # so here we bring in so boost along the z-axis, just for the sake
            # of it.
            if len(p)==3:
                p = boost_momenta(p,3,random.uniform(0.0,0.99))
            return p
        
        # Start loop on loop libraries        
        # Accuracy threshold of double precision evaluations above which the
        # PS points is also evaluated in quadruple precision
        accuracy_threshold=1.0e-1
        
        # Number of lorentz transformations to consider for the stability test
        # (along with the loop direction test which is performed by default)
        num_rotations = 1
        
        if "MLReductionLib" not in MLOptions:
            tools=[1]
        else:
            tools=MLOptions["MLReductionLib"]
            tools=list(set(tools)) # remove the duplication ones
            
        # not self-contained tir libraries
        tool_var={'pjfry':2,'golem':4,'samurai':5,'ninja':6,'collier':7}
        for tool in ['pjfry','golem','samurai','ninja','collier']:
            tool_dir='%s_dir'%tool
            if not tool_dir in self.tir_dir:
                continue
            tool_libpath=self.tir_dir[tool_dir]
            tool_libname="lib%s.a"%tool
            if (not isinstance(tool_libpath,str)) or (not os.path.exists(tool_libpath)) \
                or (not os.path.isfile(pjoin(tool_libpath,tool_libname))):
                if tool_var[tool] in tools:
                    tools.remove(tool_var[tool])
        if not tools:
            return None
        
        # Normally, this should work for loop-induced processes as well
        if not reusing:
            process = matrix_element['processes'][0]
        else:
            process = matrix_element
        proc_name = process.shell_string()[2:]
        export_dir=pjoin(self.mg_root,("SAVED" if keep_folder else "")+\
                                                temp_dir_prefix+"_%s"%proc_name)
        
        tools_name=bannermod.MadLoopParam._ID_reduction_tool_map
        
        return_dict={}
        return_dict['Stability']={}
        infos_save={'Process_output': None,
               'HELAS_MODEL_compilation' : None,
               'dir_path' : None,
               'Initialization' : None,
               'Process_compilation' : None} 
       
        for tool in tools:
            tool_name=tools_name[tool]
            # Each evaluations is performed in different ways to assess its stability.
            # There are two dictionaries, one for the double precision evaluation
            # and the second one for quadruple precision (if it was needed).
            # The keys are the name of the evaluation method and the value is the 
            # float returned.
            DP_stability = []
            QP_stability = []
            # The unstable point encountered are stored in this list
            Unstable_PS_points = []
            # The exceptional PS points are those which stay unstable in quad prec.
            Exceptional_PS_points = []
        
            MLoptions=MLOptions
            MLoptions["MLReductionLib"]=tool
            clean = (tool==tools[0]) and not nPoints==0
            if infos_IN==None or (tool_name not in infos_IN):
                infos=infos_IN
            else:
                infos=infos_IN[tool_name]

            if not infos:
                infos = self.setup_process(matrix_element,export_dir, \
                                            reusing, param_card,MLoptions,clean)
                if not infos:
                    return None
            
            if clean:
                infos_save['Process_output']=infos['Process_output']
                infos_save['HELAS_MODEL_compilation']=infos['HELAS_MODEL_compilation']
                infos_save['dir_path']=infos['dir_path']
                infos_save['Process_compilation']=infos['Process_compilation']
            else:
                if not infos['Process_output']:
                    infos['Process_output']=infos_save['Process_output']
                if not infos['HELAS_MODEL_compilation']:
                    infos['HELAS_MODEL_compilation']=infos_save['HELAS_MODEL_compilation']
                if not infos['dir_path']:
                    infos['dir_path']=infos_save['dir_path']
                if not infos['Process_compilation']:
                    infos['Process_compilation']=infos_save['Process_compilation']
                    
            dir_path=infos['dir_path']

            # Reuse old stability runs if present
            savefile='SavedStabilityRun_%s%%s.pkl'%tools_name[tool]
            data_i = 0
            
            if reusing:
                # Possibly add additional data than the main one in 0
                data_i=0
                while os.path.isfile(pjoin(dir_path,savefile%('_%d'%data_i))):
                    pickle_path = pjoin(dir_path,savefile%('_%d'%data_i))
                    saved_run = save_load_object.load_from_file(pickle_path)
                    if data_i>0:
                        logger.info("Loading additional data stored in %s."%
                                                               str(pickle_path))
                        logger.info("Loaded data moved to %s."%str(pjoin(
                                   dir_path,'LOADED_'+savefile%('_%d'%data_i))))
                        shutil.move(pickle_path,
                               pjoin(dir_path,'LOADED_'+savefile%('%d'%data_i)))
                    DP_stability.extend(saved_run['DP_stability'])
                    QP_stability.extend(saved_run['QP_stability'])
                    Unstable_PS_points.extend(saved_run['Unstable_PS_points'])
                    Exceptional_PS_points.extend(saved_run['Exceptional_PS_points'])
                    data_i += 1
                                        
            return_dict['Stability'][tool_name] = {'DP_stability':DP_stability,
                              'QP_stability':QP_stability,
                              'Unstable_PS_points':Unstable_PS_points,
                              'Exceptional_PS_points':Exceptional_PS_points}

            if nPoints==0:
                if len(return_dict['Stability'][tool_name]['DP_stability'])!=0:
                    # In case some data was combined, overwrite the pickle
                    if data_i>1:
                        save_load_object.save_to_file(pjoin(dir_path,
                             savefile%'_0'),return_dict['Stability'][tool_name])
                    continue
                else:
                    logger.info("ERROR: Not reusing a directory or any pickled"+
                                " result for tool %s and the number"%tool_name+\
                                             " of point for the check is zero.")
                    return None

            logger.info("Checking stability of process %s "%proc_name+\
                "with %d PS points by %s."%(nPoints,tool_name))
            if infos['Initialization'] != None:
                time_per_ps_estimate = (infos['Initialization']/4.0)/2.0
                sec_needed = int(time_per_ps_estimate*nPoints*4)
            else:
                sec_needed = 0
            
            progress_bar = None
            time_info = False
            if sec_needed>5:
                time_info = True
                logger.info("This check should take about "+\
                            "%s to run. Started on %s."%(\
                            str(datetime.timedelta(seconds=sec_needed)),\
                            datetime.datetime.now().strftime("%d-%m-%Y %H:%M")))
            if logger.getEffectiveLevel()<logging.WARNING and \
                              (sec_needed>5 or infos['Initialization'] == None):
                widgets = ['Stability check:', pbar.Percentage(), ' ', 
                                            pbar.Bar(),' ', pbar.ETA(), ' ']
                progress_bar = pbar.ProgressBar(widgets=widgets, maxval=nPoints, 
                                                              fd=sys.stdout)
            MadLoopInitializer.fix_PSPoint_in_check(pjoin(export_dir,'SubProcesses'),
            read_ps = True, npoints = 1, hel_config = -1, split_orders=split_orders)
            # Recompile (Notice that the recompilation is only necessary once) for
            # the change above to take effect.
            # Make sure to recreate the executable and modified sources
            try:
                os.remove(pjoin(dir_path,'check'))
                os.remove(pjoin(dir_path,'check_sa.o'))
            except OSError:
                pass
            # Now run make
            devnull = open(os.devnull, 'w')
            retcode = subprocess.call(['make','check'],
                                   cwd=dir_path, stdout=devnull, stderr=devnull)
            devnull.close()    
            if retcode != 0:
                logging.info("Error while executing make in %s" % dir_path)
                return None
                

            # First create the stability check fortran driver executable if not 
            # already present.
            if not os.path.isfile(pjoin(dir_path,'StabilityCheckDriver.f')):
                # Use the presence of the file born_matrix.f to check if this output
                # is a loop_induced one or not.
                if os.path.isfile(pjoin(dir_path,'born_matrix.f')):
                    checkerName = 'StabilityCheckDriver.f'
                else:
                    checkerName = 'StabilityCheckDriver_loop_induced.f'

                with open(pjoin(self.mg_root,'Template','loop_material','Checks',
                                                checkerName),'r') as checkerFile:
                    with open(pjoin(dir_path,'proc_prefix.txt')) as proc_prefix:
                        checkerToWrite = checkerFile.read()%{'proc_prefix':
                                                                 proc_prefix.read()}
                checkerFile = open(pjoin(dir_path,'StabilityCheckDriver.f'),'w')
                checkerFile.write(checkerToWrite)
                checkerFile.close()                
                #cp(pjoin(self.mg_root,'Template','loop_material','Checks',\
                #    checkerName),pjoin(dir_path,'StabilityCheckDriver.f'))
        
            # Make sure to recompile the possibly modified files (time stamps can be
            # off).
            if os.path.isfile(pjoin(dir_path,'StabilityCheckDriver')):
                os.remove(pjoin(dir_path,'StabilityCheckDriver'))
            if os.path.isfile(pjoin(dir_path,'loop_matrix.o')):
                os.remove(pjoin(dir_path,'loop_matrix.o'))
            misc.compile(arg=['StabilityCheckDriver'], cwd=dir_path, \
                                              mode='fortran', job_specs = False)

            # Now for 2>1 processes, because the HelFilter was setup in for always
            # identical PS points with vec(p_1)=-vec(p_2), it is best not to remove
            # the helicityFilter double check
            if len(process['legs'])==3:
              self.fix_MadLoopParamCard(dir_path, mp=False,
                              loop_filter=False, DoubleCheckHelicityFilter=True)

            StabChecker = subprocess.Popen([pjoin(dir_path,'StabilityCheckDriver')], 
                        stdin=subprocess.PIPE, stdout=subprocess.PIPE, stderr=subprocess.PIPE, 
                                                                   cwd=dir_path)
            start_index = len(DP_stability)
            if progress_bar!=None:
                    progress_bar.start()

            # Flag to know if the run was interrupted or not
            interrupted = False
            # Flag to know wheter the run for one specific PS point got an IOError
            # and must be retried
            retry = 0
            # We do not use a for loop because we want to manipulate the updater.
            i=start_index
            if options and 'events' in options and options['events']:
                # it is necessary to reuse the events from lhe file
                import MadSpin.decay as madspin
                fsock = open(options['events'])
                self.event_file = madspin.Event(fsock)
            while i<(start_index+nPoints):
                # To be added to the returned statistics  
                qp_dict={}
                dp_dict={}
                UPS = None
                EPS = None
                # Pick an eligible PS point with rambo, if not already done
                if retry==0:
                    p = pick_PS_point(process, options)
#               print "I use P_%i="%i,p
                try:
                    if progress_bar!=None:
                        progress_bar.update(i+1-start_index)
                    # Write it in the input file
                    PSPoint = format_PS_point(p,0)
                    dp_res=[]
                    dp_res.append(self.get_me_value(StabChecker,PSPoint,1,
                                                     split_orders=split_orders))
                    dp_dict['CTModeA']=dp_res[-1]
                    dp_res.append(self.get_me_value(StabChecker,PSPoint,2,
                                                     split_orders=split_orders))
                    dp_dict['CTModeB']=dp_res[-1]
                    for rotation in range(1,num_rotations+1):
                        PSPoint = format_PS_point(p,rotation)
                        dp_res.append(self.get_me_value(StabChecker,PSPoint,1,
                                                     split_orders=split_orders))
                        dp_dict['Rotation%i'%rotation]=dp_res[-1]
                        # Make sure all results make sense
                    if any([not res for res in dp_res]):
                        return None
                    dp_accuracy =((max(dp_res)-min(dp_res))/
                                                   abs(sum(dp_res)/len(dp_res)))
                    dp_dict['Accuracy'] = dp_accuracy
                    if dp_accuracy>accuracy_threshold:
                        if tool in [1,6]:
                            # Only CutTools or Ninja can use QP
                            UPS = [i,p]
                            qp_res=[]
                            PSPoint = format_PS_point(p,0)
                            qp_res.append(self.get_me_value(StabChecker,PSPoint,4,
                                                         split_orders=split_orders))
                            qp_dict['CTModeA']=qp_res[-1]
                            qp_res.append(self.get_me_value(StabChecker,PSPoint,5,
                                                         split_orders=split_orders))
                            qp_dict['CTModeB']=qp_res[-1]
                            for rotation in range(1,num_rotations+1):
                                PSPoint = format_PS_point(p,rotation)
                                qp_res.append(self.get_me_value(StabChecker,PSPoint,4,
                                                         split_orders=split_orders))
                                qp_dict['Rotation%i'%rotation]=qp_res[-1]
                            # Make sure all results make sense
                            if any([not res for res in qp_res]):
                                return None
                        
                            qp_accuracy = ((max(qp_res)-min(qp_res))/
                                                   abs(sum(qp_res)/len(qp_res)))
                            qp_dict['Accuracy']=qp_accuracy
                            if qp_accuracy>accuracy_threshold:
                                EPS = [i,p]
                        else:
                            # Simply consider the point as a UPS when not using
                            # CutTools
                            UPS = [i,p]

                except KeyboardInterrupt:
                    interrupted = True
                    break
                except IOError, e:
                    if e.errno == errno.EINTR:
                        if retry==100:
                            logger.error("Failed hundred times consecutively because"+
                                               " of system call interruptions.")
                            raise
                        else:
                            logger.debug("Recovered from a system call interruption."+\
                                        "PSpoint #%i, Attempt #%i."%(i,retry+1))
                            # Sleep for half a second. Safety measure.
                            time.sleep(0.5)                        
                        # We will retry this PS point
                        retry = retry+1
                        # Make sure the MadLoop process is properly killed
                        try:
                            StabChecker.kill()
                        except Exception: 
                            pass
                        StabChecker = subprocess.Popen(\
                               [pjoin(dir_path,'StabilityCheckDriver')], 
                               stdin=subprocess.PIPE, stdout=subprocess.PIPE, 
                                           stderr=subprocess.PIPE, cwd=dir_path)
                        continue
                    else:
                        raise
                
                # Successfully processed a PS point so,
                #  > reset retry
                retry = 0
                #  > Update the while loop counter variable
                i=i+1
            
                # Update the returned statistics
                DP_stability.append(dp_dict)
                QP_stability.append(qp_dict)
                if not EPS is None:
                    Exceptional_PS_points.append(EPS)
                if not UPS is None:
                    Unstable_PS_points.append(UPS)

            if progress_bar!=None:
                progress_bar.finish()
            if time_info:
                logger.info('Finished check on %s.'%datetime.datetime.now().strftime(\
                                                              "%d-%m-%Y %H:%M"))

            # Close the StabChecker process.
            if not interrupted:
                StabChecker.stdin.write('y\n')
            else:
                StabChecker.kill()
        
            #return_dict = {'DP_stability':DP_stability,
            #           'QP_stability':QP_stability,
            #           'Unstable_PS_points':Unstable_PS_points,
            #           'Exceptional_PS_points':Exceptional_PS_points}
        
            # Save the run for possible future use
            save_load_object.save_to_file(pjoin(dir_path,savefile%'_0'),\
                                          return_dict['Stability'][tool_name])

            if interrupted:
                break
        
        return_dict['Process'] =  matrix_element.get('processes')[0] if not \
                                                     reusing else matrix_element
        return return_dict

    @classmethod
    def get_me_value(cls, StabChecker, PSpoint, mode, hel=-1, mu_r=-1.0,
                                                               split_orders=-1):
        """ This version of get_me_value is simplified for the purpose of this
        class. No compilation is necessary. The CT mode can be specified."""

        # Reset the stdin with EOF character without closing it.
        StabChecker.stdin.write('\x1a')
        StabChecker.stdin.write('1\n')
        StabChecker.stdin.write('%d\n'%mode)   
        StabChecker.stdin.write('%s\n'%PSpoint)
        StabChecker.stdin.write('%.16E\n'%mu_r) 
        StabChecker.stdin.write('%d\n'%hel)
        StabChecker.stdin.write('%d\n'%split_orders)

        try:
            while True:
                output = StabChecker.stdout.readline()
                if output != '':
                    last_non_empty = output
                if output==' ##TAG#RESULT_START#TAG##\n':
                    break
                # Break if the checker has crashed for some reason.
                ret_code = StabChecker.poll()
                if not ret_code is None:
                    output = StabChecker.stdout.readline()
                    if output != '':
                        last_non_empty = output
                    error = StabChecker.stderr.readline()
                    raise MadGraph5Error, \
 "The MadLoop stability checker crashed with return code = %d, and last output:\n\nstdout: %s\nstderr: %s\n"%\
                                               (ret_code, last_non_empty, error)
                    
            res = ""
            while True:
                output = StabChecker.stdout.readline()
                if output != '':
                    last_non_empty = output
                if output==' ##TAG#RESULT_STOP#TAG##\n':
                    break
                else:
                    res += output
                ret_code = StabChecker.poll()                
                if not ret_code is None:
                    output = StabChecker.stdout.readline()
                    if output != '':
                        last_non_empty = output
                    error = StabChecker.stderr.readline()
                    raise MadGraph5Error, \
 "The MadLoop stability checker crashed with return code = %d, and last output:\n\nstdout: %s\nstderr: %s\n"%\
                                               (ret_code, last_non_empty, error)

            return cls.parse_check_output(res,format='tuple')[0][0]
        except IOError as e:
            logging.warning("Error while running MadLoop. Exception = %s"%str(e))
            raise e 

def evaluate_helicities(process, param_card = None, mg_root="", 
                                                          cmass_scheme = False):
    """ Perform a python evaluation of the matrix element independently for
    all possible helicity configurations for a fixed number of points N and 
    returns the average for each in the format [[hel_config, eval],...].
    This is used to determine what are the vanishing and dependent helicity 
    configurations at generation time and accordingly setup the output.
    This is not yet implemented at LO."""
    
    # Make sure this function is employed with a single process at LO
    assert isinstance(process,base_objects.Process)
    assert process.get('perturbation_couplings')==[]
    
    N_eval=50
    
    evaluator = MatrixElementEvaluator(process.get('model'), param_card,
                                            auth_skipping = False, reuse = True)
    
    amplitude = diagram_generation.Amplitude(process)
    matrix_element = helas_objects.HelasMatrixElement(amplitude,gen_color=False)
    
    cumulative_helEvals = []
    # Fill cumulative hel progressively with several evaluations of the ME.
    for i in range(N_eval):
        p, w_rambo = evaluator.get_momenta(process) 
        helEvals = evaluator.evaluate_matrix_element(\
                matrix_element, p = p, output = 'helEvals')['helEvals']
        if cumulative_helEvals==[]:
            cumulative_helEvals=copy.copy(helEvals)
        else:
            cumulative_helEvals = [[h[0],h[1]+helEvals[i][1]] for i, h in \
                                                 enumerate(cumulative_helEvals)]
            
    # Now normalize with the total number of evaluations
    cumulative_helEvals = [[h[0],h[1]/N_eval] for h in cumulative_helEvals]
    
    # As we are not in the context of a check command, so we clean the added
    # globals right away
    clean_added_globals(ADDED_GLOBAL)
    
    return cumulative_helEvals
    
def run_multiprocs_no_crossings(function, multiprocess, stored_quantities,
                                opt=None, options=None):
    """A wrapper function for running an iteration of a function over
    a multiprocess, without having to first create a process list
    (which makes a big difference for very large multiprocesses.
    stored_quantities is a dictionary for any quantities that we want
    to reuse between runs."""
    
    model = multiprocess.get('model')
    isids = [leg.get('ids') for leg in multiprocess.get('legs') \
              if not leg.get('state')]
    fsids = [leg.get('ids') for leg in multiprocess.get('legs') \
             if leg.get('state')]
    # Create dictionary between isids and antiids, to speed up lookup
    id_anti_id_dict = {}
    for id in set(tuple(sum(isids+fsids, []))):
        id_anti_id_dict[id] = model.get_particle(id).get_anti_pdg_code()
        id_anti_id_dict[model.get_particle(id).get_anti_pdg_code()] = id        
    sorted_ids = []
    results = []
    for is_prod in apply(itertools.product, isids):
        for fs_prod in apply(itertools.product, fsids):

            # Check if we have already checked the process
            if check_already_checked(is_prod, fs_prod, sorted_ids,
                                     multiprocess, model, id_anti_id_dict):
                continue
            # Generate process based on the selected ids
            process = multiprocess.get_process_with_legs(base_objects.LegList(\
                            [base_objects.Leg({'id': id, 'state':False}) for \
                             id in is_prod] + \
                            [base_objects.Leg({'id': id, 'state':True}) for \
                             id in fs_prod]))

            if opt is not None:
                if isinstance(opt, dict):
                    try:
                        value = opt[process.base_string()]
                    except Exception:
                        continue
                    result = function(process, stored_quantities, value, options=options)
                else:
                    result = function(process, stored_quantities, opt, options=options)
            else:
                result = function(process, stored_quantities, options=options)
                        
            if result:
                results.append(result)
            
    return results

#===============================================================================
# Helper function check_already_checked
#===============================================================================

def check_already_checked(is_ids, fs_ids, sorted_ids, process, model,
                          id_anti_id_dict = {}):
    """Check if process already checked, if so return True, otherwise add
    process and antiprocess to sorted_ids."""

    # Check if process is already checked
    if id_anti_id_dict:
        is_ids = [id_anti_id_dict[id] for id in \
                  is_ids]
    else:
        is_ids = [model.get_particle(id).get_anti_pdg_code() for id in \
                  is_ids]        

    ids = array.array('i', sorted(is_ids + list(fs_ids)) + \
                      [process.get('id')])

    if ids in sorted_ids:
        # We have already checked (a crossing of) this process
        return True

    # Add this process to tested_processes
    sorted_ids.append(ids)

    # Skip adding antiprocess below, since might be relevant too
    return False

#===============================================================================
# Generate a loop matrix element
#===============================================================================
def generate_loop_matrix_element(process_definition, reuse, output_path=None,
                        cmd = FakeInterface(), proc_name=None, loop_filter=None):
    """ Generate a loop matrix element from the process definition, and returns
    it along with the timing information dictionary.
    If reuse is True, it reuses the already output directory if found.
    There is the possibility of specifying the proc_name."""

    assert isinstance(process_definition,
                          (base_objects.ProcessDefinition,base_objects.Process))
    assert process_definition.get('perturbation_couplings')!=[]

    if isinstance(process_definition,base_objects.ProcessDefinition):
        if any(len(l.get('ids'))>1 for l in process_definition.get('legs')):
            raise InvalidCmd("This check can only be performed on single "+
                             " processes. (i.e. without multiparticle labels).")
    
        isids = [leg.get('ids')[0] for leg in process_definition.get('legs') \
                  if not leg.get('state')]
        fsids = [leg.get('ids')[0] for leg in process_definition.get('legs') \
                 if leg.get('state')]
    
        # Now generate a process based on the ProcessDefinition given in argument.
        process = process_definition.get_process(isids,fsids)
    else:
        process = process_definition
    
    if not output_path is None:
        root_path = output_path
    else:
        root_path = cmd._mgme_dir
    # By default, set all entries to None
    timing = {'Diagrams_generation': None,
              'n_loops': None,
              'HelasDiagrams_generation': None,
              'n_loop_groups': None,
              'n_loop_wfs': None,
              'loop_wfs_ranks': None}

    if proc_name:
        proc_dir = pjoin(root_path,proc_name)
    else:
        proc_dir = pjoin(root_path,"SAVED"+temp_dir_prefix+"_%s"%(
                               '_'.join(process.shell_string().split('_')[1:])))
    if reuse and os.path.isdir(proc_dir):
        logger.info("Reusing directory %s"%str(proc_dir))
        # If reusing, return process instead of matrix element
        return timing, process
    
    logger.info("Generating p%s"%process_definition.nice_string()[1:])

    start=time.time()
    try:
        amplitude = loop_diagram_generation.LoopAmplitude(process,
                                                        loop_filter=loop_filter)
    except InvalidCmd:
        # An error about the sanity of the process can be thrown, in which case
        # we return nothing
        return time.time()-start, None        
    if not amplitude.get('diagrams'):
        # Not matrix eleemnt for this process
        return time.time()-start, None

    # Make sure to disable loop_optimized_output when considering loop induced 
    # processes
    loop_optimized_output = cmd.options['loop_optimized_output']
    timing['Diagrams_generation']=time.time()-start
    timing['n_loops']=len(amplitude.get('loop_diagrams'))
    start=time.time()
    
    matrix_element = loop_helas_objects.LoopHelasMatrixElement(amplitude,
                        optimized_output = loop_optimized_output,gen_color=True)
    # Here, the alohaModel used for analytica computations and for the aloha
    # subroutine output will be different, so that some optimization is lost.
    # But that is ok for the check functionality.
    matrix_element.compute_all_analytic_information()
    timing['HelasDiagrams_generation']=time.time()-start
    
    if loop_optimized_output:
        timing['n_loop_groups']=len(matrix_element.get('loop_groups'))
        lwfs=[l for ldiag in matrix_element.get_loop_diagrams() for l in \
                                                ldiag.get('loop_wavefunctions')]
        timing['n_loop_wfs']=len(lwfs)
        timing['loop_wfs_ranks']=[]
        for rank in range(0,max([l.get_analytic_info('wavefunction_rank') \
                                                             for l in lwfs])+1):
            timing['loop_wfs_ranks'].append(\
                len([1 for l in lwfs if \
                               l.get_analytic_info('wavefunction_rank')==rank]))

    return timing, matrix_element

#===============================================================================
# check profile for loop process (timings + stability in one go)
#===============================================================================
def check_profile(process_definition, param_card = None,cuttools="",tir={},
             options = {}, cmd = FakeInterface(),output_path=None,MLOptions={}):
    """For a single loop process, check both its timings and then its stability
    in one go without regenerating it."""

    if 'reuse' not in options:
        keep_folder=False
    else:
        keep_folder = options['reuse']

    model=process_definition.get('model')

    timing1, matrix_element = generate_loop_matrix_element(process_definition,
                                    keep_folder,output_path=output_path,cmd=cmd)
    reusing = isinstance(matrix_element, base_objects.Process)
    options['reuse'] = reusing
    myProfiler = LoopMatrixElementTimer(cuttools_dir=cuttools,tir_dir=tir,
                                  model=model, output_path=output_path, cmd=cmd)

    if not myProfiler.loop_optimized_output:
        MLoptions={}
    else:
        MLoptions=MLOptions

    timing2 = myProfiler.time_matrix_element(matrix_element, reusing, 
                            param_card, keep_folder=keep_folder,options=options,
                            MLOptions = MLoptions) 
    
    timing2['reduction_tool'] = MLoptions['MLReductionLib'][0]

    if timing2 == None:
        return None, None

    # The timing info is made of the merged two dictionaries
    timing = dict(timing1.items()+timing2.items())
    stability = myProfiler.check_matrix_element_stability(matrix_element,                                            
                            options=options, infos_IN=timing,param_card=param_card,
                                                      keep_folder = keep_folder,
                                                      MLOptions = MLoptions)
    if stability == None:
        return None, None
    else:
        timing['loop_optimized_output']=myProfiler.loop_optimized_output
        stability['loop_optimized_output']=myProfiler.loop_optimized_output
        return timing, stability

#===============================================================================
# check_timing for loop processes
#===============================================================================
def check_stability(process_definition, param_card = None,cuttools="",tir={}, 
                               options=None,nPoints=100, output_path=None,
                               cmd = FakeInterface(), MLOptions = {}):
    """For a single loop process, give a detailed summary of the generation and
    execution timing."""

    if "reuse" in options:
        reuse=options['reuse']
    else:
        reuse=False

    reuse=options['reuse']
    keep_folder = reuse
    model=process_definition.get('model')

    timing, matrix_element = generate_loop_matrix_element(process_definition,
                                        reuse, output_path=output_path, cmd=cmd)
    reusing = isinstance(matrix_element, base_objects.Process)
    options['reuse'] = reusing
    myStabilityChecker = LoopMatrixElementTimer(cuttools_dir=cuttools,tir_dir=tir,
                                    output_path=output_path,model=model,cmd=cmd)

    if not myStabilityChecker.loop_optimized_output:
        MLoptions = {}
    else:
        MLoptions = MLOptions
        # Make sure that the poles computation is disabled for COLLIER
        if 'COLLIERComputeUVpoles' not in MLoptions:
            MLoptions['COLLIERComputeUVpoles']=False
        if 'COLLIERComputeIRpoles' not in MLoptions:
            MLoptions['COLLIERComputeIRpoles']=False
        # Use high required accuracy in COLLIER's requirement if not specified
        if 'COLLIERRequiredAccuracy' not in MLoptions:
            MLoptions['COLLIERRequiredAccuracy']=1e-13
        # Use loop-direction switching as stability test if not specifed (more reliable)
        if 'COLLIERUseInternalStabilityTest' not in MLoptions:
            MLoptions['COLLIERUseInternalStabilityTest']=False
        # Finally we *must* forbid the use of COLLIER global cache here, because it
        # does not work with the way we call independently CTMODERun 1 and 2
        # with the StabilityChecker.
        MLoptions['COLLIERGlobalCache'] = 0

        if "MLReductionLib" not in MLOptions:
            MLoptions["MLReductionLib"] = []
            if cuttools:
                MLoptions["MLReductionLib"].extend([1])
            if "iregi_dir" in tir:
                MLoptions["MLReductionLib"].extend([3])
            if "pjfry_dir" in tir:
                MLoptions["MLReductionLib"].extend([2])
            if "golem_dir" in tir:
                MLoptions["MLReductionLib"].extend([4])
            if "samurai_dir" in tir:
                MLoptions["MLReductionLib"].extend([5])
            if "ninja_dir" in tir:
                MLoptions["MLReductionLib"].extend([6])
            if "collier_dir" in tir:
                MLoptions["MLReductionLib"].extend([7])

    stability = myStabilityChecker.check_matrix_element_stability(matrix_element, 
                        options=options,param_card=param_card, 
                                                        keep_folder=keep_folder,
                                                        MLOptions=MLoptions)
    
    if stability == None:
        return None
    else:
        stability['loop_optimized_output']=myStabilityChecker.loop_optimized_output
        return stability

#===============================================================================
# check_timing for loop processes
#===============================================================================
def check_timing(process_definition, param_card= None, cuttools="",tir={},
                           output_path=None, options={}, cmd = FakeInterface(),
                                                                MLOptions = {}):                 
    """For a single loop process, give a detailed summary of the generation and
    execution timing."""

    if 'reuse' not in options:
        keep_folder = False
    else:
        keep_folder = options['reuse']
    model=process_definition.get('model')
    timing1, matrix_element = generate_loop_matrix_element(process_definition,
                                  keep_folder, output_path=output_path, cmd=cmd)
    reusing = isinstance(matrix_element, base_objects.Process)
    options['reuse'] = reusing
    myTimer = LoopMatrixElementTimer(cuttools_dir=cuttools,model=model,tir_dir=tir,
                                               output_path=output_path, cmd=cmd)

    if not myTimer.loop_optimized_output:
        MLoptions = {}
    else:
        MLoptions = MLOptions
        # Make sure that the poles computation is disabled for COLLIER
        if 'COLLIERComputeUVpoles' not in MLoptions:
            MLoptions['COLLIERComputeUVpoles']=False
        if 'COLLIERComputeIRpoles' not in MLoptions:
            MLoptions['COLLIERComputeIRpoles']=False
        # And the COLLIER global cache is active, if not specified
        if 'COLLIERGlobalCache' not in MLoptions:
            MLoptions['COLLIERGlobalCache']=-1
        # And time NINJA by default if not specified:
        if 'MLReductionLib' not in MLoptions or \
                                            len(MLoptions['MLReductionLib'])==0:
            MLoptions['MLReductionLib'] = [6]
            
    timing2 = myTimer.time_matrix_element(matrix_element, reusing, param_card,
                                     keep_folder = keep_folder, options=options,
                                     MLOptions = MLoptions)
    
    if timing2 == None:
        return None
    else:    
        # Return the merged two dictionaries
        res = dict(timing1.items()+timing2.items())
        res['loop_optimized_output']=myTimer.loop_optimized_output
        res['reduction_tool'] = MLoptions['MLReductionLib'][0]
        return res

#===============================================================================
# check_processes
#===============================================================================
def check_processes(processes, param_card = None, quick = [],cuttools="",tir={},
          options=None, reuse = False, output_path=None, cmd = FakeInterface()):
    """Check processes by generating them with all possible orderings
    of particles (which means different diagram building and Helas
    calls), and comparing the resulting matrix element values."""

    cmass_scheme = cmd.options['complex_mass_scheme']
    if isinstance(processes, base_objects.ProcessDefinition):
        # Generate a list of unique processes
        # Extract IS and FS ids
        multiprocess = processes
        model = multiprocess.get('model')

        # Initialize matrix element evaluation
        if multiprocess.get('perturbation_couplings')==[]:
            evaluator = MatrixElementEvaluator(model,
               auth_skipping = True, reuse = False, cmd = cmd)
        else:
            evaluator = LoopMatrixElementEvaluator(cuttools_dir=cuttools,tir_dir=tir, 
                            model=model, auth_skipping = True,
                            reuse = False, output_path=output_path, cmd = cmd)
       
        results = run_multiprocs_no_crossings(check_process,
                                              multiprocess,
                                              evaluator,
                                              quick,
                                              options)

        if "used_lorentz" not in evaluator.stored_quantities:
            evaluator.stored_quantities["used_lorentz"] = []
            
        if multiprocess.get('perturbation_couplings')!=[] and not reuse:
            # Clean temporary folders created for the running of the loop processes
            clean_up(output_path)
            
        return results, evaluator.stored_quantities["used_lorentz"]

    elif isinstance(processes, base_objects.Process):
        processes = base_objects.ProcessList([processes])
    elif isinstance(processes, base_objects.ProcessList):
        pass
    else:
        raise InvalidCmd("processes is of non-supported format")

    if not processes:
        raise InvalidCmd("No processes given")

    model = processes[0].get('model')

    # Initialize matrix element evaluation
    if processes[0].get('perturbation_couplings')==[]:
        evaluator = MatrixElementEvaluator(model, param_card,
               auth_skipping = True, reuse = False, cmd = cmd)
    else:
        evaluator = LoopMatrixElementEvaluator(cuttools_dir=cuttools, tir_dir=tir,
                                               model=model,param_card=param_card,
                                           auth_skipping = True, reuse = False,
                                           output_path=output_path, cmd = cmd)

    # Keep track of tested processes, matrix elements, color and already
    # initiated Lorentz routines, to reuse as much as possible
    sorted_ids = []
    comparison_results = []

    # Check process by process
    for process in processes:
        
        # Check if we already checked process        
        if check_already_checked([l.get('id') for l in process.get('legs') if \
                                  not l.get('state')],
                                 [l.get('id') for l in process.get('legs') if \
                                  l.get('state')],
                                 sorted_ids, process, model):
            continue
        # Get process result
        res = check_process(process, evaluator, quick, options)
        if res:
            comparison_results.append(res)

    if "used_lorentz" not in evaluator.stored_quantities:
        evaluator.stored_quantities["used_lorentz"] = []
    
    if processes[0].get('perturbation_couplings')!=[] and not reuse:
        # Clean temporary folders created for the running of the loop processes
        clean_up(output_path)    
    
    return comparison_results, evaluator.stored_quantities["used_lorentz"]

def check_process(process, evaluator, quick, options):
    """Check the helas calls for a process by generating the process
    using all different permutations of the process legs (or, if
    quick, use a subset of permutations), and check that the matrix
    element is invariant under this."""

    model = process.get('model')

    # Ensure that leg numbers are set
    for i, leg in enumerate(process.get('legs')):
        leg.set('number', i+1)

    logger.info("Checking crossings of %s" % \
                process.nice_string().replace('Process:', 'process'))

    process_matrix_elements = []

    # For quick checks, only test twp permutations with leg "1" in
    # each position
    if quick:
        leg_positions = [[] for leg in process.get('legs')]
        quick = range(1,len(process.get('legs')) + 1)

    values = []

    # Now, generate all possible permutations of the legs
    number_checked=0
    for legs in itertools.permutations(process.get('legs')):
        
        order = [l.get('number') for l in legs]
        if quick:
            found_leg = True
            for num in quick:
                # Only test one permutation for each position of the
                # specified legs
                leg_position = legs.index([l for l in legs if \
                                           l.get('number') == num][0])

                if not leg_position in leg_positions[num-1]:
                    found_leg = False
                    leg_positions[num-1].append(leg_position)

            if found_leg:
                continue
        
        # Further limit the total number of permutations checked to 3 for
        # loop processes.
        if quick and process.get('perturbation_couplings') and number_checked >3:
            continue

        legs = base_objects.LegList(legs)

        if order != range(1,len(legs) + 1):
            logger.info("Testing permutation: %s" % \
                        order)
        
        newproc = copy.copy(process)
        newproc.set('legs',legs)

        # Generate the amplitude for this process
        try:
            if newproc.get('perturbation_couplings')==[]:
                amplitude = diagram_generation.Amplitude(newproc)
            else:
                # Change the cutting method every two times.
                loop_base_objects.cutting_method = 'optimal' if \
                                            number_checked%2 == 0 else 'default'
                amplitude = loop_diagram_generation.LoopAmplitude(newproc)
        except InvalidCmd:
            result=False
        else:
            result = amplitude.get('diagrams')
        # Make sure to re-initialize the cutting method to the original one.
        loop_base_objects.cutting_method = 'optimal'
        
        if not result:
            # This process has no diagrams; go to next process
            logging.info("No diagrams for %s" % \
                         process.nice_string().replace('Process', 'process'))
            break

        if order == range(1,len(legs) + 1):
            # Generate phase space point to use
            p, w_rambo = evaluator.get_momenta(process, options)

        # Generate the HelasMatrixElement for the process
        if not isinstance(amplitude,loop_diagram_generation.LoopAmplitude):
            matrix_element = helas_objects.HelasMatrixElement(amplitude,
                                                          gen_color=False)
        else:
            matrix_element = loop_helas_objects.LoopHelasMatrixElement(amplitude,
                               optimized_output=evaluator.loop_optimized_output)

        # The loop diagrams are always the same in the basis, so that the
        # LoopHelasMatrixElement always look alike. One needs to consider
        # the crossing no matter what then.
        if amplitude.get('process').get('has_born'):
            # But the born diagrams will change depending on the order of the
            # particles in the process definition
            if matrix_element in process_matrix_elements:
                # Exactly the same matrix element has been tested
                # for other permutation of same process
                continue

        process_matrix_elements.append(matrix_element)

        res = evaluator.evaluate_matrix_element(matrix_element, p = p, 
                                                                options=options)
        if res == None:
            break

        values.append(res[0])
        number_checked += 1

        # Check if we failed badly (1% is already bad) - in that
        # case done for this process
        if abs(max(values)) + abs(min(values)) > 0 and \
               2 * abs(max(values) - min(values)) / \
               (abs(max(values)) + abs(min(values))) > 0.01:
            break
    
    # Check if process was interrupted
    if not values:
        return None

    # Done with this process. Collect values, and store
    # process and momenta
    diff = 0
    if abs(max(values)) + abs(min(values)) > 0:
        diff = 2* abs(max(values) - min(values)) / \
               (abs(max(values)) + abs(min(values)))

    # be more tolerant with loop processes
    if process.get('perturbation_couplings'):
        passed = diff < 1.e-5
    else:
        passed = diff < 1.e-8        

    return {"process": process,
            "momenta": p,
            "values": values,
            "difference": diff,
            "passed": passed}

def clean_up(mg_root):
    """Clean-up the possible left-over outputs from 'evaluate_matrix element' of
    the LoopMatrixEvaluator (when its argument proliferate is set to true). """
    
    if mg_root is None:
        pass
    
    directories = misc.glob('%s*' % temp_dir_prefix, mg_root)
    if directories != []:
        logger.debug("Cleaning temporary %s* check runs."%temp_dir_prefix)
    for dir in directories:
        # For safety make sure that the directory contains a folder SubProcesses
        if os.path.isdir(pjoin(dir,'SubProcesses')):
            shutil.rmtree(dir)

def format_output(output,format):
    """ Return a string for 'output' with the specified format. If output is 
    None, it returns 'NA'."""
    
    if output!=None:
        return format%output
    else:
        return 'NA'

def output_profile(myprocdef, stability, timing, output_path, reusing=False):
    """Present the results from a timing and stability consecutive check"""

    opt = timing['loop_optimized_output']

    text = 'Timing result for the '+('optimized' if opt else 'default')+\
                                                                    ' output:\n'
    text += output_timings(myprocdef,timing)

    text += '\nStability result for the '+('optimized' if opt else 'default')+\
                                                                    ' output:\n'
    text += output_stability(stability,output_path, reusing=reusing)

    mode = 'optimized' if opt else 'default'
    logFilePath =  pjoin(output_path, 'profile_%s_%s.log'\
                                    %(mode,stability['Process'].shell_string()))        
    logFile = open(logFilePath, 'w')
    logFile.write(text)
    logFile.close()
    logger.info('Log of this profile check was output to file %s'\
                                                              %str(logFilePath))
    return text

def output_stability(stability, output_path, reusing=False):
    """Present the result of a stability check in a nice format.
    The full info is printed out in 'Stability_result_<proc_shell_string>.dat'
    under the MadGraph5_aMC@NLO root folder (output_path)"""
    
    def accuracy(eval_list):
        """ Compute the accuracy from different evaluations."""
        return (2.0*(max(eval_list)-min(eval_list))/
                                             abs(max(eval_list)+min(eval_list)))
    
    def best_estimate(eval_list):
        """ Returns the best estimate from different evaluations."""
        return (max(eval_list)+min(eval_list))/2.0
    
    def loop_direction_test_power(eval_list):
        """ Computes the loop direction test power P is computed as follow:
          P = accuracy(loop_dir_test) / accuracy(all_test)
        So that P is large if the loop direction test is effective.
        The tuple returned is (log(median(P)),log(min(P)),frac)
        where frac is the fraction of events with powers smaller than -3
        which means events for which the reading direction test shows an
        accuracy three digits higher than it really is according to the other
        tests."""
        powers=[]
        for eval in eval_list:
            loop_dir_evals = [eval['CTModeA'],eval['CTModeB']]
            # CTModeA is the reference so we keep it in too
            other_evals = [eval[key] for key in eval.keys() if key not in \
                                                         ['CTModeB','Accuracy']]
            if accuracy(other_evals)!=0.0 and accuracy(loop_dir_evals)!=0.0:
                powers.append(accuracy(loop_dir_evals)/accuracy(other_evals))
        
        n_fail=0
        for p in powers:
            if (math.log(p)/math.log(10))<-3:
                n_fail+=1
                
        if len(powers)==0:
            return (None,None,None)

        return (math.log(median(powers))/math.log(10),
                math.log(min(powers))/math.log(10),
                n_fail/len(powers))
        
    def test_consistency(dp_eval_list, qp_eval_list):
        """ Computes the consistency test C from the DP and QP evaluations.
          C = accuracy(all_DP_test) / abs(best_QP_eval-best_DP_eval)
        So a consistent test would have C as close to one as possible.
        The tuple returned is (log(median(C)),log(min(C)),log(max(C)))"""
        consistencies = []
        for dp_eval, qp_eval in zip(dp_eval_list,qp_eval_list):
            dp_evals = [dp_eval[key] for key in dp_eval.keys() \
                                                             if key!='Accuracy']
            qp_evals = [qp_eval[key] for key in qp_eval.keys() \
                                                             if key!='Accuracy']
            if (abs(best_estimate(qp_evals)-best_estimate(dp_evals)))!=0.0 and \
               accuracy(dp_evals)!=0.0:
                consistencies.append(accuracy(dp_evals)/(abs(\
                              best_estimate(qp_evals)-best_estimate(dp_evals))))

        if len(consistencies)==0:
            return (None,None,None)

        return (math.log(median(consistencies))/math.log(10),
                math.log(min(consistencies))/math.log(10),
                math.log(max(consistencies))/math.log(10))
    
    def median(orig_list):
        """ Find the median of a sorted float list. """
        list=copy.copy(orig_list)
        list.sort()
        if len(list)%2==0:
            return (list[int((len(list)/2)-1)]+list[int(len(list)/2)])/2.0
        else:
            return list[int((len(list)-1)/2)]

    # Define shortcut
    f = format_output   
        
    opt = stability['loop_optimized_output']

    mode = 'optimized' if opt else 'default'
    process = stability['Process']
    res_str = "Stability checking for %s (%s mode)\n"\
                                           %(process.nice_string()[9:],mode)

    logFile = open(pjoin(output_path, 'stability_%s_%s.log'\
                                           %(mode,process.shell_string())), 'w')

    logFile.write('Stability check results\n\n')
    logFile.write(res_str)
    data_plot_dict={}
    accuracy_dict={}
    nPSmax=0
    max_acc=0.0
    min_acc=1.0
    if stability['Stability']:
        toolnames= stability['Stability'].keys()
        toolnamestr="     |     ".join(tn+
                                ''.join([' ']*(10-len(tn))) for tn in toolnames)
        DP_stability = [[eval['Accuracy'] for eval in stab['DP_stability']] \
                        for key,stab in stability['Stability'].items()]
        med_dp_stab_str="     |     ".join([f(median(dp_stab),'%.2e  ') for dp_stab in  DP_stability])
        min_dp_stab_str="     |     ".join([f(min(dp_stab),'%.2e  ') for dp_stab in  DP_stability])
        max_dp_stab_str="     |     ".join([f(max(dp_stab),'%.2e  ') for dp_stab in  DP_stability])
        UPS = [stab['Unstable_PS_points'] for key,stab in stability['Stability'].items()]
        res_str_i  = "\n= Tool (DoublePrec for CT).......   %s\n"%toolnamestr
        len_PS=["%i"%len(evals)+\
             ''.join([' ']*(10-len("%i"%len(evals)))) for evals in DP_stability]
        len_PS_str="     |     ".join(len_PS)
        res_str_i += "|= Number of PS points considered   %s\n"%len_PS_str        
        res_str_i += "|= Median accuracy...............   %s\n"%med_dp_stab_str
        res_str_i += "|= Max accuracy..................   %s\n"%min_dp_stab_str
        res_str_i += "|= Min accuracy..................   %s\n"%max_dp_stab_str
        pmedminlist=[]
        pfraclist=[]
        for key,stab in stability['Stability'].items():
            (pmed,pmin,pfrac)=loop_direction_test_power(stab['DP_stability'])
            ldtest_str = "%s,%s"%(f(pmed,'%.1f'),f(pmin,'%.1f'))
            pfrac_str = f(pfrac,'%.2e')
            pmedminlist.append(ldtest_str+''.join([' ']*(10-len(ldtest_str))))
            pfraclist.append(pfrac_str+''.join([' ']*(10-len(pfrac_str))))
        pmedminlist_str="     |     ".join(pmedminlist)
        pfraclist_str="     |     ".join(pfraclist)
        res_str_i += "|= Overall DP loop_dir test power   %s\n"%pmedminlist_str
        res_str_i += "|= Fraction of evts with power<-3   %s\n"%pfraclist_str
        len_UPS=["%i"%len(upup)+\
                        ''.join([' ']*(10-len("%i"%len(upup)))) for upup in UPS]
        len_UPS_str="     |     ".join(len_UPS)
        res_str_i += "|= Number of Unstable PS points     %s\n"%len_UPS_str
        res_str_i += \
            """
= Legend for the statistics of the stability tests. (all log below ar log_10)
The loop direction test power P is computed as follow:
    P = accuracy(loop_dir_test) / accuracy(all_other_test)
    So that log(P) is positive if the loop direction test is effective.
  The tuple printed out is (log(median(P)),log(min(P)))
  The consistency test C is computed when QP evaluations are available:
     C = accuracy(all_DP_test) / abs(best_QP_eval-best_DP_eval)
  So a consistent test would have log(C) as close to zero as possible.
  The tuple printed out is (log(median(C)),log(min(C)),log(max(C)))\n"""
        res_str+=res_str_i
    for key in stability['Stability'].keys():
        toolname=key
        stab=stability['Stability'][key]
        DP_stability = [eval['Accuracy'] for eval in stab['DP_stability']]
        # Remember that an evaluation which did not require QP has an empty dictionary
        QP_stability = [eval['Accuracy'] if eval!={} else -1.0 for eval in \
                                                      stab['QP_stability']]
        nPS = len(DP_stability)
        if nPS>nPSmax:nPSmax=nPS
        UPS = stab['Unstable_PS_points']
        UPS_stability_DP = [DP_stability[U[0]] for U in UPS]
        UPS_stability_QP = [QP_stability[U[0]] for U in UPS]
        EPS = stab['Exceptional_PS_points']
        EPS_stability_DP = [DP_stability[E[0]] for E in EPS]
        EPS_stability_QP = [QP_stability[E[0]] for E in EPS]
        res_str_i = ""
        # Use nicer name for the XML tag in the log file
        xml_toolname = {'GOLEM95':'GOLEM','IREGI':'IREGI',
                        'CUTTOOLS':'CUTTOOLS','PJFRY++':'PJFRY',
                        'NINJA':'NINJA','SAMURAI':'SAMURAI',
                        'COLLIER':'COLLIER'}[toolname.upper()]
        if len(UPS)>0:
            res_str_i = "\nDetails of the %d/%d UPS encountered by %s\n"\
                                                        %(len(UPS),nPS,toolname)
            prefix = 'DP' if toolname=='CutTools' else '' 
            res_str_i += "|= %s Median inaccuracy.......... %s\n"\
                                    %(prefix,f(median(UPS_stability_DP),'%.2e'))
            res_str_i += "|= %s Max accuracy............... %s\n"\
                                       %(prefix,f(min(UPS_stability_DP),'%.2e'))
            res_str_i += "|= %s Min accuracy............... %s\n"\
                                       %(prefix,f(max(UPS_stability_DP),'%.2e'))
            (pmed,pmin,pfrac)=loop_direction_test_power(\
                                 [stab['DP_stability'][U[0]] for U in UPS])
            if toolname=='CutTools':
                res_str_i += "|= UPS DP loop_dir test power.... %s,%s\n"\
                                                %(f(pmed,'%.1f'),f(pmin,'%.1f'))
                res_str_i += "|= UPS DP fraction with power<-3. %s\n"\
                                                                %f(pfrac,'%.2e')
                res_str_i += "|= QP Median accuracy............ %s\n"\
                                             %f(median(UPS_stability_QP),'%.2e')
                res_str_i += "|= QP Max accuracy............... %s\n"\
                                                %f(min(UPS_stability_QP),'%.2e')
                res_str_i += "|= QP Min accuracy............... %s\n"\
                                                %f(max(UPS_stability_QP),'%.2e')
                (pmed,pmin,pfrac)=loop_direction_test_power(\
                                     [stab['QP_stability'][U[0]] for U in UPS])
                res_str_i += "|= UPS QP loop_dir test power.... %s,%s\n"\
                                                %(f(pmed,'%.1f'),f(pmin,'%.1f'))
                res_str_i += "|= UPS QP fraction with power<-3. %s\n"%f(pfrac,'%.2e')
                (pmed,pmin,pmax)=test_consistency(\
                                     [stab['DP_stability'][U[0]] for U in UPS],
                                     [stab['QP_stability'][U[0]] for U in UPS])
                res_str_i += "|= DP vs QP stab test consistency %s,%s,%s\n"\
                                     %(f(pmed,'%.1f'),f(pmin,'%.1f'),f(pmax,'%.1f'))
            if len(EPS)==0:    
                res_str_i += "= Number of Exceptional PS points : 0\n"
        if len(EPS)>0:
            res_str_i = "\nDetails of the %d/%d EPS encountered by %s\n"\
                                                        %(len(EPS),nPS,toolname)
            res_str_i += "|= DP Median accuracy............ %s\n"\
                                             %f(median(EPS_stability_DP),'%.2e')
            res_str_i += "|= DP Max accuracy............... %s\n"\
                                                %f(min(EPS_stability_DP),'%.2e')
            res_str_i += "|= DP Min accuracy............... %s\n"\
                                                %f(max(EPS_stability_DP),'%.2e')
            pmed,pmin,pfrac=loop_direction_test_power(\
                                 [stab['DP_stability'][E[0]] for E in EPS])
            res_str_i += "|= EPS DP loop_dir test power.... %s,%s\n"\
                                                %(f(pmed,'%.1f'),f(pmin,'%.1f'))
            res_str_i += "|= EPS DP fraction with power<-3. %s\n"\
                                                                %f(pfrac,'%.2e')
            res_str_i += "|= QP Median accuracy............ %s\n"\
                                             %f(median(EPS_stability_QP),'%.2e')
            res_str_i += "|= QP Max accuracy............... %s\n"\
                                                %f(min(EPS_stability_QP),'%.2e')
            res_str_i += "|= QP Min accuracy............... %s\n"\
                                                %f(max(EPS_stability_QP),'%.2e')
            pmed,pmin,pfrac=loop_direction_test_power(\
                                 [stab['QP_stability'][E[0]] for E in EPS])
            res_str_i += "|= EPS QP loop_dir test power.... %s,%s\n"\
                                                %(f(pmed,'%.1f'),f(pmin,'%.1f'))
            res_str_i += "|= EPS QP fraction with power<-3. %s\n"%f(pfrac,'%.2e')

        logFile.write(res_str_i)

        if len(EPS)>0:
            logFile.write('\nFull details of the %i EPS encountered by %s.\n'\
                                                           %(len(EPS),toolname))
            logFile.write('<EPS_data reduction=%s>\n'%xml_toolname.upper())
            for i, eps in enumerate(EPS):
                logFile.write('\nEPS #%i\n'%(i+1))
                logFile.write('\n'.join(['  '+' '.join(['%.16E'%pi for pi in p]) \
                                                              for p in eps[1]]))
                logFile.write('\n  DP accuracy :  %.4e\n'%DP_stability[eps[0]])
                logFile.write('  QP accuracy :  %.4e\n'%QP_stability[eps[0]])
            logFile.write('</EPS_data>\n')
        if len(UPS)>0:
            logFile.write('\nFull details of the %i UPS encountered by %s.\n'\
                                                           %(len(UPS),toolname))
            logFile.write('<UPS_data reduction=%s>\n'%xml_toolname.upper())
            for i, ups in enumerate(UPS):
                logFile.write('\nUPS #%i\n'%(i+1))
                logFile.write('\n'.join(['  '+' '.join(['%.16E'%pi for pi in p]) \
                                                              for p in ups[1]]))
                logFile.write('\n  DP accuracy :  %.4e\n'%DP_stability[ups[0]])
                logFile.write('  QP accuracy :  %.4e\n'%QP_stability[ups[0]])
            logFile.write('</UPS_data>\n')

        logFile.write('\nData entries for the stability plot.\n')
        logFile.write('First row is a maximal accuracy delta, second is the '+\
                  'fraction of events with DP accuracy worse than delta.\n')
        logFile.write('<plot_data reduction=%s>\n'%xml_toolname.upper())
    # Set the x-range so that it spans [10**-17,10**(min_digit_accuracy)]
        if max(DP_stability)>0.0:
            min_digit_acc=int(math.log(max(DP_stability))/math.log(10))
            if min_digit_acc>=0:
                min_digit_acc = min_digit_acc+1
            accuracies=[10**(-17+(i/5.0)) for i in range(5*(17+min_digit_acc)+1)]
        else:
            logFile.writelines('%.4e  %.4e\n'%(accuracies[i], 0.0) for i in \
                                                         range(len(accuracies)))      
            logFile.write('</plot_data>\n')
            res_str_i += '\nPerfect accuracy over all the trial PS points. No plot'+\
                                                              ' is output then.'
            logFile.write('Perfect accuracy over all the trial PS points.')
            res_str +=res_str_i
            continue

        accuracy_dict[toolname]=accuracies
        if max(accuracies) > max_acc: max_acc=max(accuracies)
        if min(accuracies) < min_acc: min_acc=min(accuracies)
        data_plot=[]
        for acc in accuracies:
            data_plot.append(float(len([d for d in DP_stability if d>acc]))\
                                                      /float(len(DP_stability)))
        data_plot_dict[toolname]=data_plot
        
        logFile.writelines('%.4e  %.4e\n'%(accuracies[i], data_plot[i]) for i in \
                                                         range(len(accuracies)))
        logFile.write('</plot_data>\n')
        logFile.write('\nList of accuracies recorded for the %i evaluations with %s\n'\
                                                                %(nPS,toolname))
        logFile.write('First row is DP, second is QP (if available).\n\n')
        logFile.write('<accuracies reduction=%s>\n'%xml_toolname.upper())
        logFile.writelines('%.4e  '%DP_stability[i]+('NA\n' if QP_stability[i]==-1.0 \
                             else '%.4e\n'%QP_stability[i]) for i in range(nPS))
        logFile.write('</accuracies>\n')
        res_str+=res_str_i
    logFile.close()
    res_str += "\n= Stability details of the run are output to the file"+\
                          " stability_%s_%s.log\n"%(mode,process.shell_string())
                          
    # Bypass the plotting if the madgraph logger has a FileHandler (like it is
    # done in the check command acceptance test) because in this case it makes
    # no sense to plot anything.
    if any(isinstance(handler,logging.FileHandler) for handler in \
                                        logging.getLogger('madgraph').handlers):
        return res_str

    try:
        import matplotlib.pyplot as plt
        colorlist=['b','r','g','y','m','c','k']
        for i,key in enumerate(data_plot_dict.keys()):
            color=colorlist[i]
            data_plot=data_plot_dict[key]
            accuracies=accuracy_dict[key]
            plt.plot(accuracies, data_plot, color=color, marker='', linestyle='-',\
                     label=key)
        plt.axis([min_acc,max_acc,\
                               10**(-int(math.log(nPSmax-0.5)/math.log(10))-1), 1])
        plt.yscale('log')
        plt.xscale('log')
        plt.title('Stability plot for %s (%s mode, %d points)'%\
                                           (process.nice_string()[9:],mode,nPSmax))
        plt.ylabel('Fraction of events')
        plt.xlabel('Maximal precision')
        plt.legend()
        if not reusing:
            logger.info('Some stability statistics will be displayed once you '+\
                                                        'close the plot window')
            plt.show()
        else:
            fig_output_file = str(pjoin(output_path, 
                     'stability_plot_%s_%s.png'%(mode,process.shell_string())))
            logger.info('Stability plot output to file %s. '%fig_output_file)
            plt.savefig(fig_output_file)
        return res_str
    except Exception as e:
        if isinstance(e, ImportError):
            res_str += "\n= Install matplotlib to get a "+\
                               "graphical display of the results of this check."
        else:
            res_str += "\n= Could not produce the stability plot because of "+\
                                                "the following error: %s"%str(e)
        return res_str
  
def output_timings(process, timings):
    """Present the result of a timings check in a nice format """
    
    # Define shortcut
    f = format_output
    loop_optimized_output = timings['loop_optimized_output']
    reduction_tool        = bannermod.MadLoopParam._ID_reduction_tool_map[
                                                      timings['reduction_tool']]
    
    res_str = "%s \n"%process.nice_string()
    try:
        gen_total = timings['HELAS_MODEL_compilation']+\
                    timings['HelasDiagrams_generation']+\
                    timings['Process_output']+\
                    timings['Diagrams_generation']+\
                    timings['Process_compilation']+\
                    timings['Initialization']
    except TypeError:
        gen_total = None
    res_str += "\n= Generation time total...... ========== %s\n"%f(gen_total,'%.3gs')
    res_str += "|= Diagrams generation....... %s\n"\
                                       %f(timings['Diagrams_generation'],'%.3gs')
    res_str += "|= Helas Diagrams generation. %s\n"\
                                  %f(timings['HelasDiagrams_generation'],'%.3gs')
    res_str += "|= Process output............ %s\n"\
                                            %f(timings['Process_output'],'%.3gs')
    res_str += "|= HELAS+model compilation... %s\n"\
                                   %f(timings['HELAS_MODEL_compilation'],'%.3gs')
    res_str += "|= Process compilation....... %s\n"\
                                       %f(timings['Process_compilation'],'%.3gs')
    res_str += "|= Initialization............ %s\n"\
                                            %f(timings['Initialization'],'%.3gs')

    res_str += "\n= Reduction tool tested...... %s\n"%reduction_tool
    res_str += "\n= Helicity sum time / PSpoint ========== %.3gms\n"\
                                    %(timings['run_unpolarized_total']*1000.0)
    if loop_optimized_output:
        coef_time=timings['run_unpolarized_coefs']*1000.0
        loop_time=(timings['run_unpolarized_total']-\
                                        timings['run_unpolarized_coefs'])*1000.0
        total=coef_time+loop_time
        res_str += "|= Coefs. computation time... %.3gms (%d%%)\n"\
                                  %(coef_time,int(round(100.0*coef_time/total)))
        res_str += "|= Loop evaluation time...... %.3gms (%d%%)\n"\
                                  %(loop_time,int(round(100.0*loop_time/total)))
    res_str += "\n= One helicity time / PSpoint ========== %.3gms\n"\
                                    %(timings['run_polarized_total']*1000.0)
    if loop_optimized_output:
        coef_time=timings['run_polarized_coefs']*1000.0
        loop_time=(timings['run_polarized_total']-\
                                        timings['run_polarized_coefs'])*1000.0
        total=coef_time+loop_time        
        res_str += "|= Coefs. computation time... %.3gms (%d%%)\n"\
                                  %(coef_time,int(round(100.0*coef_time/total)))
        res_str += "|= Loop evaluation time...... %.3gms (%d%%)\n"\
                                  %(loop_time,int(round(100.0*loop_time/total)))
    res_str += "\n= Miscellaneous ========================\n"
    res_str += "|= Number of hel. computed... %s/%s\n"\
                %(f(timings['n_contrib_hel'],'%d'),f(timings['n_tot_hel'],'%d'))
    res_str += "|= Number of loop diagrams... %s\n"%f(timings['n_loops'],'%d')
    if loop_optimized_output:
        res_str += "|= Number of loop groups..... %s\n"\
                                               %f(timings['n_loop_groups'],'%d')
        res_str += "|= Number of loop wfs........ %s\n"\
                                                  %f(timings['n_loop_wfs'],'%d')
        if timings['loop_wfs_ranks']!=None:
            for i, r in enumerate(timings['loop_wfs_ranks']):
                res_str += "||= # of loop wfs of rank %d.. %d\n"%(i,r)
    res_str += "|= Loading time (Color data). ~%.3gms\n"\
                                               %(timings['Booting_time']*1000.0)
    res_str += "|= Maximum RAM usage (rss)... %s\n"\
                                  %f(float(timings['ram_usage']/1000.0),'%.3gMb')                                            
    res_str += "\n= Output disk size =====================\n"
    res_str += "|= Source directory sources.. %s\n"%f(timings['du_source'],'%sb')
    res_str += "|= Process sources........... %s\n"%f(timings['du_process'],'%sb')    
    res_str += "|= Color and helicity data... %s\n"%f(timings['du_color'],'%sb')
    res_str += "|= Executable size........... %s\n"%f(timings['du_exe'],'%sb')
    
    return res_str

def output_comparisons(comparison_results):
    """Present the results of a comparison in a nice list format
       mode short: return the number of fail process
    """    
    proc_col_size = 17
    pert_coupl = comparison_results[0]['process']['perturbation_couplings']
    if pert_coupl:
        process_header = "Process [virt="+" ".join(pert_coupl)+"]"
    else:
        process_header = "Process"

    if len(process_header) + 1 > proc_col_size:
        proc_col_size = len(process_header) + 1

    for proc in comparison_results:
        if len(proc['process'].base_string()) + 1 > proc_col_size:
            proc_col_size = len(proc['process'].base_string()) + 1

    col_size = 18

    pass_proc = 0
    fail_proc = 0
    no_check_proc = 0

    failed_proc_list = []
    no_check_proc_list = []

    res_str = fixed_string_length(process_header, proc_col_size) + \
              fixed_string_length("Min element", col_size) + \
              fixed_string_length("Max element", col_size) + \
              fixed_string_length("Relative diff.", col_size) + \
              "Result"

    for result in comparison_results:
        proc = result['process'].base_string()
        values = result['values']
        
        if len(values) <= 1:
            res_str += '\n' + fixed_string_length(proc, proc_col_size) + \
                   "    * No permutations, process not checked *" 
            no_check_proc += 1
            no_check_proc_list.append(result['process'].nice_string())
            continue

        passed = result['passed']

        res_str += '\n' + fixed_string_length(proc, proc_col_size) + \
                   fixed_string_length("%1.10e" % min(values), col_size) + \
                   fixed_string_length("%1.10e" % max(values), col_size) + \
                   fixed_string_length("%1.10e" % result['difference'],
                                       col_size)
        if passed:
            pass_proc += 1
            res_str += "Passed"
        else:
            fail_proc += 1
            failed_proc_list.append(result['process'].nice_string())
            res_str += "Failed"

    res_str += "\nSummary: %i/%i passed, %i/%i failed" % \
                (pass_proc, pass_proc + fail_proc,
                 fail_proc, pass_proc + fail_proc)

    if fail_proc != 0:
        res_str += "\nFailed processes: %s" % ', '.join(failed_proc_list)
    if no_check_proc != 0:
        res_str += "\nNot checked processes: %s" % ', '.join(no_check_proc_list)

    return res_str

def fixed_string_length(mystr, length):
    """Helper function to fix the length of a string by cutting it 
    or adding extra space."""
    
    if len(mystr) > length:
        return mystr[0:length]
    else:
        return mystr + " " * (length - len(mystr))
    

#===============================================================================
# check_gauge
#===============================================================================
def check_gauge(processes, param_card = None,cuttools="", tir={}, reuse = False, 
                         options=None, output_path=None, cmd = FakeInterface()):
    """Check gauge invariance of the processes by using the BRS check.
    For one of the massless external bosons (e.g. gluon or photon), 
    replace the polarization vector (epsilon_mu) with its momentum (p_mu)
    """
    cmass_scheme = cmd.options['complex_mass_scheme']
    if isinstance(processes, base_objects.ProcessDefinition):
        # Generate a list of unique processes
        # Extract IS and FS ids
        multiprocess = processes

        model = multiprocess.get('model')        
        # Initialize matrix element evaluation
        if multiprocess.get('perturbation_couplings')==[]:
            evaluator = MatrixElementEvaluator(model, param_card,cmd= cmd,
                                           auth_skipping = True, reuse = False)
        else:
            evaluator = LoopMatrixElementEvaluator(cuttools_dir=cuttools,tir_dir=tir,
                                           cmd=cmd,model=model, param_card=param_card,
                                           auth_skipping = False, reuse = False,
                                           output_path=output_path)

        if not cmass_scheme and multiprocess.get('perturbation_couplings')==[]:
            # Set all widths to zero for gauge check
            logger.info('Set All width to zero for non complex mass scheme checks')
            for particle in evaluator.full_model.get('particles'):
                if particle.get('width') != 'ZERO':
                    evaluator.full_model.get('parameter_dict')[particle.get('width')] = 0.
        results = run_multiprocs_no_crossings(check_gauge_process,
                                           multiprocess,
                                           evaluator,
                                           options=options
                                           )
        
        if multiprocess.get('perturbation_couplings')!=[] and not reuse:
            # Clean temporary folders created for the running of the loop processes
            clean_up(output_path)
        
        return results

    elif isinstance(processes, base_objects.Process):
        processes = base_objects.ProcessList([processes])
    elif isinstance(processes, base_objects.ProcessList):
        pass
    else:
        raise InvalidCmd("processes is of non-supported format")

    assert processes, "No processes given"

    model = processes[0].get('model')

    # Initialize matrix element evaluation
    if processes[0].get('perturbation_couplings')==[]:
        evaluator = MatrixElementEvaluator(model, param_card,
                                       auth_skipping = True, reuse = False, 
                                       cmd = cmd)
    else:
        evaluator = LoopMatrixElementEvaluator(cuttools_dir=cuttools,tir_dir=tir,
                                           model=model, param_card=param_card,
                                           auth_skipping = False, reuse = False,
                                           output_path=output_path, cmd = cmd)
    comparison_results = []
    comparison_explicit_flip = []

    # For each process, make sure we have set up leg numbers:
    for process in processes:
        # Check if we already checked process
        #if check_already_checked([l.get('id') for l in process.get('legs') if \
        #                          not l.get('state')],
        ##                         [l.get('id') for l in process.get('legs') if \
        #                          l.get('state')],
        #                         sorted_ids, process, model):
        #    continue
        
        # Get process result
        result = check_gauge_process(process, evaluator,options=options)
        if result:
            comparison_results.append(result)

    if processes[0].get('perturbation_couplings')!=[] and not reuse:
        # Clean temporary folders created for the running of the loop processes
        clean_up(output_path)
            
    return comparison_results


def check_gauge_process(process, evaluator, options=None):
    """Check gauge invariance for the process, unless it is already done."""

    model = process.get('model')

    # Check that there are massless vector bosons in the process
    found_gauge = False
    for i, leg in enumerate(process.get('legs')):
        part = model.get_particle(leg.get('id'))
        if part.get('spin') == 3 and part.get('mass').lower() == 'zero':
            found_gauge = True
            break
    if not found_gauge:
        logger.info("No ward identity for %s" % \
                process.nice_string().replace('Process', 'process'))
        # This process can't be checked
        return None

    for i, leg in enumerate(process.get('legs')):
        leg.set('number', i+1)

    logger.info("Checking ward identities for %s" % \
                process.nice_string().replace('Process', 'process'))

    legs = process.get('legs')
    # Generate a process with these legs
    # Generate the amplitude for this process
    try:
        if process.get('perturbation_couplings')==[]:
            amplitude = diagram_generation.Amplitude(process)
        else:
            amplitude = loop_diagram_generation.LoopAmplitude(process)
    except InvalidCmd:
        logging.info("No diagrams for %s" % \
                         process.nice_string().replace('Process', 'process'))
        return None    
    if not amplitude.get('diagrams'):
        # This process has no diagrams; go to next process
        logging.info("No diagrams for %s" % \
                         process.nice_string().replace('Process', 'process'))
        return None
    # Generate the HelasMatrixElement for the process
    if not isinstance(amplitude,loop_diagram_generation.LoopAmplitude):
        matrix_element = helas_objects.HelasMatrixElement(amplitude,
                                                      gen_color = False)
    else:
        matrix_element = loop_helas_objects.LoopHelasMatrixElement(amplitude,
                               optimized_output=evaluator.loop_optimized_output)

    #p, w_rambo = evaluator.get_momenta(process)

#    MLOptions = {'ImprovePS':True,'ForceMP':True}

#    brsvalue = evaluator.evaluate_matrix_element(matrix_element, gauge_check = True,
#                                  output='jamp',MLOptions=MLOptions, options=options)

    brsvalue = evaluator.evaluate_matrix_element(matrix_element, gauge_check = True,
                                                 output='jamp', options=options)

    if not isinstance(amplitude,loop_diagram_generation.LoopAmplitude):
        matrix_element = helas_objects.HelasMatrixElement(amplitude,
                                                      gen_color = False)
          
    mvalue = evaluator.evaluate_matrix_element(matrix_element, gauge_check = False,
                                               output='jamp', options=options)
    
    if mvalue and mvalue['m2']:
        return {'process':process,'value':mvalue,'brs':brsvalue}

def output_gauge(comparison_results, output='text'):
    """Present the results of a comparison in a nice list format"""

    proc_col_size = 17
    
    pert_coupl = comparison_results[0]['process']['perturbation_couplings']
    
    # Of course, be more tolerant for loop processes
    if pert_coupl:
        threshold=1e-5
    else:
        threshold=1e-10
        
    if pert_coupl:
        process_header = "Process [virt="+" ".join(pert_coupl)+"]"
    else:
        process_header = "Process"

    if len(process_header) + 1 > proc_col_size:
        proc_col_size = len(process_header) + 1

    for one_comp in comparison_results:
        proc = one_comp['process'].base_string()
        mvalue = one_comp['value']
        brsvalue = one_comp['brs']
        if len(proc) + 1 > proc_col_size:
            proc_col_size = len(proc) + 1

    col_size = 18

    pass_proc = 0
    fail_proc = 0

    failed_proc_list = []
    no_check_proc_list = []

    res_str = fixed_string_length(process_header, proc_col_size) + \
              fixed_string_length("matrix", col_size) + \
              fixed_string_length("BRS", col_size) + \
              fixed_string_length("ratio", col_size) + \
              "Result"

    for  one_comp in comparison_results:
        proc = one_comp['process'].base_string()
        mvalue = one_comp['value']
        brsvalue = one_comp['brs']
        ratio = (abs(brsvalue['m2'])/abs(mvalue['m2']))
        res_str += '\n' + fixed_string_length(proc, proc_col_size) + \
                    fixed_string_length("%1.10e" % mvalue['m2'], col_size)+ \
                    fixed_string_length("%1.10e" % brsvalue['m2'], col_size)+ \
                    fixed_string_length("%1.10e" % ratio, col_size)
         
        if ratio > threshold:
            fail_proc += 1
            proc_succeed = False
            failed_proc_list.append(proc)
            res_str += "Failed"
        else:
            pass_proc += 1
            proc_succeed = True
            res_str += "Passed"

        #check all the JAMP
        # loop over jamp
        # This is not available for loop processes where the jamp list returned
        # is empty.
        if len(mvalue['jamp'])!=0:
            for k in range(len(mvalue['jamp'][0])):
                m_sum = 0
                brs_sum = 0
                # loop over helicity
                for j in range(len(mvalue['jamp'])):
                    #values for the different lorentz boost
                    m_sum += abs(mvalue['jamp'][j][k])**2
                    brs_sum += abs(brsvalue['jamp'][j][k])**2                                            
                        
                # Compare the different helicity  
                if not m_sum:
                    continue
                ratio = abs(brs_sum) / abs(m_sum)
    
                tmp_str = '\n' + fixed_string_length('   JAMP %s'%k , proc_col_size) + \
                       fixed_string_length("%1.10e" % m_sum, col_size) + \
                       fixed_string_length("%1.10e" % brs_sum, col_size) + \
                       fixed_string_length("%1.10e" % ratio, col_size)        
                       
                if ratio > 1e-15:
                    if not len(failed_proc_list) or failed_proc_list[-1] != proc:
                        fail_proc += 1
                        pass_proc -= 1
                        failed_proc_list.append(proc)
                    res_str += tmp_str + "Failed"
                elif not proc_succeed:
                     res_str += tmp_str + "Passed"


    res_str += "\nSummary: %i/%i passed, %i/%i failed" % \
                (pass_proc, pass_proc + fail_proc,
                 fail_proc, pass_proc + fail_proc)

    if fail_proc != 0:
        res_str += "\nFailed processes: %s" % ', '.join(failed_proc_list)

    if output=='text':
        return res_str
    else:
        return fail_proc
#===============================================================================
# check_lorentz
#===============================================================================
def check_lorentz(processes, param_card = None,cuttools="", tir={}, options=None, \
                 reuse = False, output_path=None, cmd = FakeInterface()):
    """ Check if the square matrix element (sum over helicity) is lorentz 
        invariant by boosting the momenta with different value."""

    cmass_scheme = cmd.options['complex_mass_scheme']
    if isinstance(processes, base_objects.ProcessDefinition):
        # Generate a list of unique processes
        # Extract IS and FS ids
        multiprocess = processes
        model = multiprocess.get('model')
        # Initialize matrix element evaluation
        if multiprocess.get('perturbation_couplings')==[]:
            evaluator = MatrixElementEvaluator(model,
                                cmd= cmd, auth_skipping = False, reuse = True)
        else:
            evaluator = LoopMatrixElementEvaluator(cuttools_dir=cuttools,tir_dir=tir,
                     model=model, auth_skipping = False, reuse = True,
                                             output_path=output_path, cmd = cmd)

        if not cmass_scheme and processes.get('perturbation_couplings')==[]:
            # Set all widths to zero for lorentz check
            logger.info('Set All width to zero for non complex mass scheme checks')
            for particle in evaluator.full_model.get('particles'):
                if particle.get('width') != 'ZERO':
                    evaluator.full_model.get('parameter_dict')[\
                                                     particle.get('width')] = 0.

        results = run_multiprocs_no_crossings(check_lorentz_process,
                                           multiprocess,
                                           evaluator,
                                           options=options)
        
        if multiprocess.get('perturbation_couplings')!=[] and not reuse:
            # Clean temporary folders created for the running of the loop processes
            clean_up(output_path)
        
        return results
        
    elif isinstance(processes, base_objects.Process):
        processes = base_objects.ProcessList([processes])
    elif isinstance(processes, base_objects.ProcessList):
        pass
    else:
        raise InvalidCmd("processes is of non-supported format")

    assert processes, "No processes given"

    model = processes[0].get('model')

    # Initialize matrix element evaluation
    if processes[0].get('perturbation_couplings')==[]:
        evaluator = MatrixElementEvaluator(model, param_card,
                                       auth_skipping = False, reuse = True, 
                                       cmd=cmd)
    else:
        evaluator = LoopMatrixElementEvaluator(cuttools_dir=cuttools, tir_dir=tir,
                                               model=model,param_card=param_card,
                                           auth_skipping = False, reuse = True,
                                           output_path=output_path, cmd = cmd)

    comparison_results = []

    # For each process, make sure we have set up leg numbers:
    for process in processes:
        # Check if we already checked process
        #if check_already_checked([l.get('id') for l in process.get('legs') if \
        #                          not l.get('state')],
        #                         [l.get('id') for l in process.get('legs') if \
        #                          l.get('state')],
        #                         sorted_ids, process, model):
        #    continue
        
        # Get process result
        result = check_lorentz_process(process, evaluator,options=options)
        if result:
            comparison_results.append(result)

    if processes[0].get('perturbation_couplings')!=[] and not reuse:
        # Clean temporary folders created for the running of the loop processes
        clean_up(output_path)

    return comparison_results


def check_lorentz_process(process, evaluator,options=None):
    """Check gauge invariance for the process, unless it is already done."""

    amp_results = []
    model = process.get('model')

    for i, leg in enumerate(process.get('legs')):
        leg.set('number', i+1)

    logger.info("Checking lorentz transformations for %s" % \
                process.nice_string().replace('Process:', 'process'))

    legs = process.get('legs')
    # Generate a process with these legs
    # Generate the amplitude for this process
    try:
        if process.get('perturbation_couplings')==[]:
            amplitude = diagram_generation.Amplitude(process)
        else:
            amplitude = loop_diagram_generation.LoopAmplitude(process)
    except InvalidCmd:
        logging.info("No diagrams for %s" % \
                         process.nice_string().replace('Process', 'process'))
        return None
    
    if not amplitude.get('diagrams'):
        # This process has no diagrams; go to next process
        logging.info("No diagrams for %s" % \
                         process.nice_string().replace('Process', 'process'))
        return None

     # Generate the HelasMatrixElement for the process
    p, w_rambo = evaluator.get_momenta(process, options)

    # Generate the HelasMatrixElement for the process
    if not isinstance(amplitude, loop_diagram_generation.LoopAmplitude):
        matrix_element = helas_objects.HelasMatrixElement(amplitude,
                                                               gen_color = True)
    else:
        matrix_element = loop_helas_objects.LoopHelasMatrixElement(amplitude,
                                       optimized_output = evaluator.loop_optimized_output)

    MLOptions = {'ImprovePS':True,'ForceMP':True}
    if not isinstance(amplitude, loop_diagram_generation.LoopAmplitude):
        data = evaluator.evaluate_matrix_element(matrix_element, p=p, output='jamp',
                                                 auth_skipping = True, options=options)
    else:
        data = evaluator.evaluate_matrix_element(matrix_element, p=p, output='jamp',
                auth_skipping = True, PS_name = 'original', MLOptions=MLOptions,
                                                              options = options)

    if data and data['m2']:
        if not isinstance(amplitude, loop_diagram_generation.LoopAmplitude):
            results = [data]
        else:
            results = [('Original evaluation',data)]
    else:
        return  {'process':process, 'results':'pass'}

    # The boosts are not precise enough for the loop evaluations and one need the
    # fortran improve_ps function of MadLoop to work. So we only consider the
    # boosts along the z directions for loops or simple rotations.
    if not isinstance(amplitude, loop_diagram_generation.LoopAmplitude):
        for boost in range(1,4):
            boost_p = boost_momenta(p, boost)
            results.append(evaluator.evaluate_matrix_element(matrix_element,
                                                    p=boost_p,output='jamp'))
    else:
        # We only consider the rotations around the z axis so to have the
        boost_p = boost_momenta(p, 3)
        results.append(('Z-axis boost',
            evaluator.evaluate_matrix_element(matrix_element, options=options,
            p=boost_p, PS_name='zBoost', output='jamp',MLOptions = MLOptions)))
        # We add here also the boost along x and y for reference. In the output
        # of the check, it is now clearly stated that MadLoop improve_ps script
        # will not work for them. The momenta read from event file are not
        # precise enough so these x/yBoost checks are omitted.
        if not options['events']:
            boost_p = boost_momenta(p, 1)
            results.append(('X-axis boost',
                evaluator.evaluate_matrix_element(matrix_element, options=options,
                p=boost_p, PS_name='xBoost', output='jamp',MLOptions = MLOptions)))
            boost_p = boost_momenta(p, 2)
            results.append(('Y-axis boost',
                evaluator.evaluate_matrix_element(matrix_element,options=options,
                p=boost_p, PS_name='yBoost', output='jamp',MLOptions = MLOptions)))
        # We only consider the rotations around the z axis so to have the 
        # improve_ps fortran routine work.
        rot_p = [[pm[0],-pm[2],pm[1],pm[3]] for pm in p]
        results.append(('Z-axis pi/2 rotation',
            evaluator.evaluate_matrix_element(matrix_element,options=options,
            p=rot_p, PS_name='Rotation1', output='jamp',MLOptions = MLOptions)))
        # Now a pi/4 rotation around the z-axis
        sq2 = math.sqrt(2.0)
        rot_p = [[pm[0],(pm[1]-pm[2])/sq2,(pm[1]+pm[2])/sq2,pm[3]] for pm in p]
        results.append(('Z-axis pi/4 rotation',
            evaluator.evaluate_matrix_element(matrix_element,options=options,
            p=rot_p, PS_name='Rotation2', output='jamp',MLOptions = MLOptions)))
            
        
    return {'process': process, 'results': results}

#===============================================================================
# check_gauge
#===============================================================================
def check_unitary_feynman(processes_unit, processes_feynm, param_card=None, 
                               options=None, tir={}, output_path=None,
                               cuttools="", reuse=False, cmd = FakeInterface()):
    """Check gauge invariance of the processes by flipping
       the gauge of the model
    """
    
    mg_root = cmd._mgme_dir
    
    cmass_scheme = cmd.options['complex_mass_scheme']
    
    if isinstance(processes_unit, base_objects.ProcessDefinition):
        # Generate a list of unique processes
        # Extract IS and FS ids
        multiprocess_unit = processes_unit
        model = multiprocess_unit.get('model')

        # Initialize matrix element evaluation
        # For the unitary gauge, open loops should not be used
        loop_optimized_bu = cmd.options['loop_optimized_output']
        if processes_unit.get('squared_orders'):
            if processes_unit.get('perturbation_couplings') in [[],['QCD']]:
                cmd.options['loop_optimized_output'] = True
            else:
                raise InvalidCmd("The gauge test cannot be performed for "+
                  " a process with more than QCD corrections and which"+
                  " specifies squared order constraints.")
        else:
            cmd.options['loop_optimized_output'] = False
            
        aloha.unitary_gauge = True
        if processes_unit.get('perturbation_couplings')==[]:
            evaluator = MatrixElementEvaluator(model, param_card,
                                       cmd=cmd,auth_skipping = False, reuse = True)
        else:
            evaluator = LoopMatrixElementEvaluator(cuttools_dir=cuttools,tir_dir=tir,
                                           cmd=cmd, model=model,
                                           param_card=param_card,
                                           auth_skipping = False, 
                                           output_path=output_path,
                                           reuse = False)
        if not cmass_scheme and multiprocess_unit.get('perturbation_couplings')==[]:
            logger.info('Set All width to zero for non complex mass scheme checks')
            for particle in evaluator.full_model.get('particles'):
                if particle.get('width') != 'ZERO':
                    evaluator.full_model.get('parameter_dict')[particle.get('width')] = 0.

        output_u = run_multiprocs_no_crossings(get_value,
                                           multiprocess_unit,
                                           evaluator,
                                           options=options)
        
        clean_added_globals(ADDED_GLOBAL)
       # Clear up previous run if checking loop output
        if processes_unit.get('perturbation_couplings')!=[]:
            clean_up(output_path)

        momentum = {}
        for data in output_u:
            momentum[data['process']] = data['p']
        
        multiprocess_feynm = processes_feynm
        model = multiprocess_feynm.get('model')

        # Initialize matrix element evaluation
        aloha.unitary_gauge = False
        # We could use the default output as well for Feynman, but it provides
        # an additional check
        cmd.options['loop_optimized_output'] = True
        if processes_feynm.get('perturbation_couplings')==[]:
            evaluator = MatrixElementEvaluator(model, param_card,
                                       cmd= cmd, auth_skipping = False, reuse = False)
        else:
            evaluator = LoopMatrixElementEvaluator(cuttools_dir=cuttools,tir_dir=tir,
                                           cmd= cmd, model=model,
                                           param_card=param_card,
                                           auth_skipping = False, 
                                           output_path=output_path,
                                           reuse = False)

        if not cmass_scheme and multiprocess_feynm.get('perturbation_couplings')==[]:
            # Set all widths to zero for gauge check
            for particle in evaluator.full_model.get('particles'):
                if particle.get('width') != 'ZERO':
                    evaluator.full_model.get('parameter_dict')[particle.get('width')] = 0.

        output_f = run_multiprocs_no_crossings(get_value, multiprocess_feynm,
                                                            evaluator, momentum,
                                                            options=options)  
        output = [processes_unit]        
        for data in output_f:
            local_dico = {}
            local_dico['process'] = data['process']
            local_dico['value_feynm'] = data['value']
            local_dico['value_unit'] = [d['value'] for d in output_u 
                                      if d['process'] == data['process']][0]
            output.append(local_dico)
        
        if processes_feynm.get('perturbation_couplings')!=[] and not reuse:
            # Clean temporary folders created for the running of the loop processes
            clean_up(output_path)

        # Reset the original global variable loop_optimized_output.
        cmd.options['loop_optimized_output'] = loop_optimized_bu

        return output
#    elif isinstance(processes, base_objects.Process):
#        processes = base_objects.ProcessList([processes])
#    elif isinstance(processes, base_objects.ProcessList):
#        pass
    else:
        raise InvalidCmd("processes is of non-supported format")

#===============================================================================
# check_cms
#===============================================================================
def check_complex_mass_scheme(process_line, param_card=None, cuttools="",tir={}, 
         cmd = FakeInterface(), output_path=None, MLOptions = {}, options={}):
    """Check complex mass scheme consistency in the offshell region of s-channels
    detected for this process, by varying the expansion paramer consistently
    with the corresponding width and making sure that the difference between
    the complex mass-scheme and the narrow-width approximation is higher order.
    """

    if not isinstance(process_line, str):
        raise InvalidCmd("Proces definition must be given as a stirng for this check")

    # Generate a list of unique processes in the NWA scheme
    cmd.do_set('complex_mass_scheme False', log=False)
    #cmd.do_import('model loop_qcd_qed_sm-NWA')
    multiprocess_nwa = cmd.extract_process(process_line)

    # Change the option 'recompute_width' to the optimal value if set to 'auto'.
    has_FRdecay = os.path.isfile(pjoin(cmd._curr_model.get('modelpath'),
                                                                   'decays.py'))

    # Proceed with some warning
    missing_perturbations = cmd._curr_model.get_coupling_orders()-\
                             set(multiprocess_nwa.get('perturbation_couplings'))

    if len(multiprocess_nwa.get('perturbation_couplings'))>0 and \
                                                   len(missing_perturbations)>0:
        logger.warning("------------------------------------------------------")
        logger.warning("The process considered does not specify the following "+
           "type of loops to be included : %s"%str(list(missing_perturbations)))
        logger.warning("Consequently, the CMS check will be unsuccessful if the"+
         " process involves any resonating particle whose LO decay is "+
         "mediated by one of these orders.")
        logger.warning("You can use the syntax '[virt=all]' to automatically"+
                                 " include all loops supported by the model.")
        logger.warning("------------------------------------------------------")

    if len(multiprocess_nwa.get('perturbation_couplings'))>0 and \
                                            len(multiprocess_nwa.get('legs'))<=4:
        logger.warning("------------------------------------------------------")
        logger.warning("Processes with four or less external states are typically not"+\
          " sensitive to incorrect Complex Mass Scheme implementations.")
        logger.warning("You can test this sensitivity by making sure that the"+
          " same check on the leading-order counterpart of this process *fails*"+
          " when using the option '--diff_lambda_power=2'.")
        logger.warning("If it does not, then consider adding a massless "+
                                         "gauge vector to the external states.")
        logger.warning("------------------------------------------------------")

    if options['recompute_width']=='auto':
        if multiprocess_nwa.get('perturbation_couplings')!=[]:
            # NLO, so it is necessary to have the correct LO width for the check
            options['recompute_width'] = 'first_time'
        else:
            options['recompute_width'] = 'never'

    # Some warnings
    if options['recompute_width'] in ['first_time', 'always'] and \
                             not has_FRdecay and not 'cached_widths' in options:
        logger.info('The LO widths will need to be recomputed but the '+
         'model considered does not appear to have a decay module.\nThe widths'+
         ' will need to be computed numerically and it will slow down the test.\n'+
         'Consider using a param_card already specifying correct LO widths and'+
         " adding the option --recompute_width=never when doing this check.")

    if options['recompute_width']=='never' and \
        any(order in multiprocess_nwa.get('perturbation_couplings') for order in
                                                   options['expansion_orders']):
        logger.warning('You chose not to recompute the widths while including'+
          ' loop corrections. The check will be successful only if the width'+\
          ' specified in the default param_card is LO accurate (Remember that'+\
          ' the default values of alpha_s and awem1 are set to 0.1 and 10.0'+\
          ' respectively by default).')

    # Reload the model including the decay.py to have efficient MadWidth if
    # possible (this model will be directly given to MadWidth. Notice that 
    # this will not be needed for the CMS run because MadWidth is not supposed
    # to be used there (the widths should be recycled from those of the NWA run).
    if options['recompute_width'] in ['first_time', 'always'] and has_FRdecay:
        modelname = cmd._curr_model.get('modelpath+restriction')
        with misc.MuteLogger(['madgraph'], ['INFO']):
            model = import_ufo.import_model(modelname, decay=True,
                                                      complex_mass_scheme=False)
        multiprocess_nwa.set('model', model)

    run_options = copy.deepcopy(options)

    # Set the seed if chosen by user
    if options['seed'] > 0:
        random.seed(options['seed'])
    
    # Add useful entries
    run_options['param_card'] = param_card
    if isinstance(cmd, FakeInterface):
        raise MadGraph5Error, "Check CMS cannot be run with a FakeInterface."
    run_options['cmd']        = cmd
    run_options['MLOptions']  = MLOptions
    if output_path:
        run_options['output_path'] = output_path
    else:
        run_options['output_path'] = cmd._mgme_dir
    
    # Add the information regarding FR decay for optimal log information
    run_options['has_FRdecay']     = has_FRdecay

    # And one for caching the widths computed along the way
    if 'cached_widths' not in run_options:
        run_options['cached_widths'] = {}
    # Cached param_cards, first is param_card instance, second is
    # param_name dictionary
    run_options['cached_param_card'] = {'NWA':[None,None],'CMS':[None,None]}

    if options['tweak']['name']:
        logger.info("Now running the CMS check for tweak '%s'"\
                                                      %options['tweak']['name'])

    model = multiprocess_nwa.get('model')
    # Make sure all masses are defined as external
    for particle in model.get('particles'):
        mass_param = model.get_parameter(particle.get('mass'))
        if particle.get('mass')!='ZERO' and 'external' not in mass_param.depend:
            if model.get('name') not in ['sm','loop_sm']:
                logger.warning("The mass '%s' of particle '%s' is not an external"%\
              (model.get_parameter(particle.get('mass')).name,particle.get('name'))+\
              " parameter as required by this check. \nMG5_aMC will try to"+\
              " modify the model to remedy the situation. No guarantee.")
            status = model.change_electroweak_mode(set(['mz','mw','alpha']))
            if not status:
                raise InvalidCmd('The EW scheme could apparently not be changed'+\
                  ' so as to have the W-boson mass external. The check cannot'+\
                  ' proceed.')
            break

    veto_orders = [order for order in model.get('coupling_orders') if \
                                       order not in options['expansion_orders']]
    if len(veto_orders)>0:
        logger.warning('You did not define any parameter scaling rule for the'+\
          " coupling orders %s. They will be "%','.join(veto_orders)+\
          "forced to zero in the tests. Consider adding the scaling rule to"+\
          "avoid this. (see option '--cms' in 'help check')")
        for order in veto_orders:
            multiprocess_nwa.get('orders')[order]==0
        multiprocess_nwa.set('perturbation_couplings', [order for order in
        multiprocess_nwa['perturbation_couplings'] if order not in veto_orders])

    if multiprocess_nwa.get('perturbation_couplings')==[]:
        evaluator = MatrixElementEvaluator(model, param_card,
                                   cmd=cmd,auth_skipping = False, reuse = True)
    else:
        evaluator = LoopMatrixElementTimer(cuttools_dir=cuttools,tir_dir=tir,
                                           cmd=cmd, model=model,
                                           param_card=param_card,
                                           auth_skipping = False, 
                                           output_path=output_path,
                                           reuse = False)

    cached_information = []
    output_nwa = run_multiprocs_no_crossings(check_complex_mass_scheme_process,
                                           multiprocess_nwa,
                                           evaluator,
    # This empty list 'opt' will be passed to the check_complex_mass_scheme_process
    # function which will fill it with the specification of the particle for which
    # the the complex mass scheme must be checked. The fact that it is a list
    # at this stage tells the function check_complex_mass_scheme_process that
    # we are doing nwa. It will then be converted to a dictionary when doing cms.
                                           opt = cached_information,
                                           options=run_options)

    # Make sure to start from fresh for LO runs
    clean_added_globals(ADDED_GLOBAL)

    # Generate a list of unique processes in the CMS scheme
    cmd.do_set('complex_mass_scheme True', log=False)
    #cmd.do_import('model loop_qcd_qed_sm__CMS__-CMS')

    multiprocess_cms = cmd.extract_process(process_line)    
    model = multiprocess_cms.get('model')
    # Apply veto
    if len(veto_orders)>0:
        for order in veto_orders:
            multiprocess_cms.get('orders')[order]==0
        multiprocess_cms.set('perturbation_couplings', [order for order in
        multiprocess_cms['perturbation_couplings'] if order not in veto_orders])
        
    if multiprocess_cms.get('perturbation_couplings')==[]:
        evaluator = MatrixElementEvaluator(model, param_card,
                                    cmd=cmd,auth_skipping = False, reuse = True)
    else:
        evaluator = LoopMatrixElementTimer(cuttools_dir=cuttools,tir_dir=tir,
                                           cmd=cmd, model=model,
                                           param_card=param_card,
                                           auth_skipping = False, 
                                           output_path=output_path,
                                           reuse = False)

    output_cms = run_multiprocs_no_crossings(check_complex_mass_scheme_process,
                                   multiprocess_cms,
                                   evaluator,
                                   # We now substituted the cached information
                                   opt = dict(cached_information),
                                   options=run_options)

    if multiprocess_cms.get('perturbation_couplings')!=[] and not options['reuse']:
        # Clean temporary folders created for the running of the loop processes
        clean_up(output_path)

    # Now reformat a bit the output by putting the CMS and NWA results together
    # as values of a dictionary with the process name as key. 
    # Also a 'processes_order' to list all processes in their order of appearance
    result = {'ordered_processes':[],'lambdaCMS':options['lambdaCMS']}
    # Recall what perturbation orders were used
    result['perturbation_orders']=multiprocess_nwa.get('perturbation_couplings')
    for i, proc_res in enumerate(output_nwa):
        result['ordered_processes'].append(proc_res[0])
        result[proc_res[0]] = {
                'NWA':proc_res[1]['resonances_result'],
                'CMS':output_cms[i][1]['resonances_result'],
                'born_order':proc_res[1]['born_order'],
                'loop_order':proc_res[1]['loop_order']}
    
    # As an optimization we propagate the widths as they could be reused when
    # using several tweaks
    options['cached_widths'] = run_options['cached_widths']
    
    # Add widths information to the result
    result['recompute_width'] = options['recompute_width']
    result['has_FRdecay']     = has_FRdecay
    result['widths_computed'] = []
    cached_widths = sorted(options['cached_widths'].items(), key=lambda el: \
                                                                  abs(el[0][0]))
    for (pdg, lambda_value), width in cached_widths:
        if lambda_value != 1.0:
            continue
        result['widths_computed'].append((model.get_particle(pdg).get_name(),
                                                                         width))
        
    # Make sure to clear the python ME definitions generated in LO runs
    clean_added_globals(ADDED_GLOBAL)
    
    return result


# Check CMS for a given process
def check_complex_mass_scheme_process(process, evaluator, opt = [], 
                                                                  options=None):
    """Check CMS for the process in argument. The options 'opt' is quite important.
    When opt is a list, it means that we are doing NWA and we are filling the
    list with the following tuple 
                       ('proc_name',({'ParticlePDG':ParticlePDG,
                                      'FinalStateMothersNumbers':set([]), 
                                      'PS_point_used':[]},...))
    When opt is a dictionary, we are in the CMS mode and it will be reused then.
    """

    # a useful logical to check if we are in LO (python on the flight) or 
    # NLO (output and compilation) mode
    NLO = process.get('perturbation_couplings') != []
    
    def glue_momenta(production, decay):
        """ Merge together the kinematics for the production of particle 
        positioned last in the 'production' array with the 1>N 'decay' kinematic' 
        provided where the decay particle is first."""
        
        from MadSpin.decay import momentum
        
        full = production[:-1]
        
        # Consistency check:
        # target  =  production[decay_number-1]
        # boosted = momentum(decay[0][0],decay[0][1],decay[0][2],decay[0][3])
        # print 'Consistency check ',target==boosted
        for p in decay[1:]:
            bp = momentum(*p).boost(momentum(*production[-1]))
            full.append([bp.E,bp.px,bp.py,bp.pz])
        
        return full
    
    def find_resonances(diagrams):
        """ Find all the resonances in the matrix element in argument """
        
        model = process['model']
        resonances_found = []

        for ll, diag in enumerate(diagrams):
            for amp in diag.get('amplitudes'):
                # 0 specifies the PDG given to the fake s-channels from 
                # vertices with more than four legs
                s_channels, t_channels = amp.\
                 get_s_and_t_channels(process.get_ninitial(), model, 0)
                # The s-channel are given from the outmost ones going inward as
                # vertices, so we must replace parent legs with the outermost ones
                replacement_dict = {}
                for s_channel in s_channels:
                    new_resonance = {
                        'ParticlePDG':s_channel.get('legs')[-1].get('id'),
                        'FSMothersNumbers':[],
                        'PS_point_used':[]}
                    for leg in s_channel.get('legs')[:-1]:
                        if leg.get('number')>0:
                            new_resonance['FSMothersNumbers'].append(
                                                            leg.get('number'))
                        else:
                            try:
                                new_resonance['FSMothersNumbers'].extend(
                                            replacement_dict[leg.get('number')])
                            except KeyError:
                                raise Exception, 'The following diagram '+\
                                              'is malformed:'+diag.nice_string()
                                               
                    replacement_dict[s_channel.get('legs')[-1].get('number')] = \
                                               new_resonance['FSMothersNumbers']
                    new_resonance['FSMothersNumbers'] = set(
                                              new_resonance['FSMothersNumbers'])
                    if new_resonance not in resonances_found:
                        resonances_found.append(new_resonance)

        # Now we setup the phase-space point for each resonance found
        kept_resonances = []
        for resonance in resonances_found:
            # Discard fake s-channels
            if resonance['ParticlePDG'] == 0:
                continue

            # Discard if the particle appears in the final state
            if abs(resonance['ParticlePDG']) in \
                                [abs(l.get('id')) for l in process.get('legs')]:
                continue

            mass_string = evaluator.full_model.get_particle(
                                           resonance['ParticlePDG']).get('mass')
            mass  = evaluator.full_model.get('parameter_dict')[mass_string].real
            # Discard massless s-channels
            if mass==0.0:
                continue
            
            width_string = evaluator.full_model.get_particle(
                                           resonance['ParticlePDG']).get('width')
            width  = evaluator.full_model.get('parameter_dict')[width_string].real

            # Discard stable s-channels
            if width==0.0:
                continue

            final_state_energy = sum(
                evaluator.full_model.get('parameter_dict')[
                evaluator.full_model.get_particle(l.get('id')).get('mass')].real
                for l in process.get('legs') if l.get('number') in 
                                                  resonance['FSMothersNumbers'])
            
            # Choose the offshellness
            special_mass = (1.0 + options['offshellness'])*mass
            
            # Discard impossible kinematics
            if special_mass<final_state_energy:
                raise InvalidCmd('The offshellness specified (%s) is such'\
                  %options['offshellness']+' that the resulting kinematic is '+\
                  'impossible for resonance %s %s.'%(evaluator.full_model.
                           get_particle(resonance['ParticlePDG']).get_name(),
                                      str(list(resonance['FSMothersNumbers']))))
                continue
            
            # Add it to the list of accepted resonances
            kept_resonances.append(resonance)
            
        for resonance in kept_resonances:
            # Chose the PS point for the resonance
            set_PSpoint(resonance, force_other_res_offshell=kept_resonances)

#        misc.sprint(kept_resonances)
#        misc.sprint(len(kept_resonances))
        return tuple(kept_resonances)

    def set_PSpoint(resonance, force_other_res_offshell=[], 
                                allow_energy_increase=1.5, isolation_cuts=True):
        """ Starting from the specified resonance, construct a phase space point
        for it and possibly also enforce other resonances to be onshell. Possibly
        allow to progressively increase enregy by steps of the integer specified
        (negative float to forbid it) and possible enforce default isolation cuts
        as well."""
        
        def invmass(momenta):
            """ Computes the invariant mass of a list of momenta."""
            ptot = [sum(p[i] for p in momenta) for i in range(4)]
            return math.sqrt(ptot[0]**2-ptot[1]**2-ptot[2]**2-ptot[3]**2)
        
        model = evaluator.full_model
        def getmass(pdg):
            """ Returns the mass of a particle given the current model and its
            pdg given in argument."""
            return model.get('parameter_dict')[
                                       model.get_particle(pdg).get('mass')].real

        N_trials                  = 0
        max_trial                 = 1e4
        nstep_for_energy_increase = 1e3
        PS_point_found            = None
        if options['offshellness'] > 0.0:
            offshellness              = options['offshellness']
        else:
            # We must undershoot the offshellness since one needs more 
            # energy than the target mass to have a valid PS point. So we
            # start with an offshellness 4 times larger, and progressively reduce
            # it later
            offshellness = (0.25*(options['offshellness']+1.0))-1.0
        
        # When offshellness is negative, it is progressively decreased every
        # nstep_for_energy_increase attempts (not increased!), so it is more
        # dangerous, and we therefore want the steps to be smaller
        if options['offshellness'] < 0.0:
            energy_increase = math.sqrt(allow_energy_increase)
        else:
            energy_increase = allow_energy_increase
        # Make sure to remove the resonance itself from force_other_res_offshell
        other_res_offshell = [res for res in force_other_res_offshell if 
                                                                 res!=resonance]

        # Now play it smart on finding starting energy and offshellness and 
        # register all resonance masses
        all_other_res_masses = [getmass(res['ParticlePDG'])
                                                  for res in other_res_offshell]
        resonance_mass = getmass(resonance['ParticlePDG'])

        str_res = '%s %s'%(model.get_particle(
                            resonance['ParticlePDG']).get_name(),
                                       str(list(resonance['FSMothersNumbers'])))
        leg_number_to_leg = dict((l.get('number'),l) for l in process.get('legs'))
        # Find what is the minimum possible offshellness given
        # the mass of the daughters of this resonance.
        # This will only be relevant when options['offshellness'] is negative
        daughter_masses = sum(getmass(leg_number_to_leg[\
                 number].get('id')) for number in resonance['FSMothersNumbers'])
        min_offshellnes = 4.0*((daughter_masses*1.2)/resonance_mass)-1.0

        # Compute the minimal energy given the external states, add 20% to leave
        # enough phase-space
        min_energy = max(sum(getmass(l.get('id')) for l in \
                                  process.get('legs') if l.get('state')==True),
                         sum(getmass(l.get('id')) for l in \
                                  process.get('legs') if l.get('state')==False))
        
        # List all other offshellnesses of the potential daughters of this 
        # resonance
        daughter_offshellnesses = [(1.0+options['offshellness'])*mass 
              for i, mass in enumerate(all_other_res_masses) if 
                      other_res_offshell[i]['FSMothersNumbers'].issubset(
                                                 resonance['FSMothersNumbers'])]
        
        if options['offshellness'] >= 0.0:
            
            if len(daughter_offshellnesses)>0:
                max_mass = max(daughter_offshellnesses)
                # A factor two to have enough phase-space
                offshellness = max(2.0*(max_mass/resonance_mass)-1.0,
                                                        options['offshellness'])
            
            max_mass = max([(1.0+options['offshellness'])*mass for mass in \
                  all_other_res_masses]+[(1.0+offshellness)*resonance_mass])
            
            # Account for external_masses too
            # A factor two to have enough phase-space open
            target = max(min_energy*1.2,max_mass*2.0)
            if target > options['energy']:
                logger.warning("The user-defined energy %f seems "%options['energy']+
              " insufficient to reach the minimum propagator invariant mass "+
              "%f required for the chosen offshellness %f."%(max_mass,
               options['offshellness']) + " Energy reset to %f."%target)
                options['energy'] = target
                
        else:
            if len(daughter_offshellnesses) > 0:
                min_mass = min(daughter_offshellnesses)
                # A factor one half to have enough phase-space
                offshellness = min(0.25*(min_mass/resonance_mass)-1.0,
                                                        options['offshellness'])
            
            # Make sure the chosen offshellness leaves enough energy to produce
            # the daughter masses
            if (1.0+offshellness)*resonance_mass < daughter_masses*1.2:
                msg = 'The resonance %s cannot accomodate'%str_res+\
              ' an offshellness of %f because the daughter'%options['offshellness']+\
              ' masses are %f.'%daughter_masses
                if options['offshellness']<min_offshellnes:
                    msg += ' Try again with an offshellness'+\
                  ' smaller (in absolute value) of at least %f.'%min_offshellnes
                else:
                  msg += ' Try again with a smalled offshellness (in absolute value).'
                raise InvalidCmd(msg)
            
            min_mass = min([(1.0+options['offshellness'])*mass for mass in \
                      all_other_res_masses]+[(1.0+offshellness)*resonance_mass])
            # Account for external_masses too
            # A factor two to have enough phase-space open
            if 2.0*min_mass < options['energy']:
                new_energy = max(min_energy*1.2, 2.0*min_mass)
                logger.warning("The user-defined energy %f seems "%options['energy']+
                  " too large to not overshoot the maximum propagator invariant mass "+
                  "%f required for the chosen offshellness %f."%(min_mass,
                   options['offshellness']) + " Energy reset to %f."%new_energy)
                options['energy'] = new_energy  
        
        if options['offshellness'] < 0.0 and options['energy'] >= min_mass:
            logger.debug("The target energy is not compatible with the mass"+
              " of the external states for this process (%f). It is "%min_mass+
                 "unlikely that a valid kinematic configuration will be found.")
        
        if options['offshellness']<0.0 and offshellness<options['offshellness'] or \
           options['offshellness']>0.0 and offshellness>options['offshellness']:
            logger.debug("Offshellness increased to %f"%offshellness+
                " so as to try to find a kinematical configuration with"+
                " offshellness at least equal to %f"%options['offshellness']+
                                                         " for all resonances.")

        start_energy = options['energy']        
        while N_trials<max_trial:
            N_trials += 1
            if N_trials%nstep_for_energy_increase==0:
                if allow_energy_increase > 0.0:
                    old_offshellness = offshellness
                    if offshellness > 0.0:
                        options['energy'] *= energy_increase
                        offshellness      *= energy_increase
                    else:
                        options['energy'] = max(options['energy']/energy_increase, 
                                                                 min_energy*1.2)
                        offshellness = max(min_offshellnes,
                                       ((offshellness+1.0)/energy_increase)-1.0)
                    if old_offshellness!=offshellness:
                        logger.debug('Trying to find a valid kinematic'+\
                           " configuration for resonance '%s'"%str_res+\
                             ' with increased offshellness %f'%offshellness)

            candidate = get_PSpoint_for_resonance(resonance, offshellness)
            pass_offshell_test = True
            for i, res in enumerate(other_res_offshell):
                # Make sure other resonances are sufficiently offshell too
                if offshellness > 0.0:
                    if invmass([candidate[j-1] for j in res['FSMothersNumbers']]) <\
                        ((1.0+options['offshellness'])*all_other_res_masses[i]):
                        pass_offshell_test = False
                        break
                else:
                    if invmass([candidate[j-1] for j in res['FSMothersNumbers']]) >\
                        ((1.0+options['offshellness'])*all_other_res_masses[i]):
                        pass_offshell_test = False
                        break
            if not pass_offshell_test:
                continue
            # Make sure it is isolated
            if isolation_cuts:
                # Set ptcut to 5% of total energy
                if not evaluator.pass_isolation_cuts(candidate,
                      ptcut=0.05*invmass([candidate[0],candidate[1]]), drcut=0.4):
                    continue
            PS_point_found = candidate
            break
        
        # Restore the initial energy setup
        options['energy'] = start_energy

        if PS_point_found is None:
            err_msg = 'Could not find a valid PS point in %d'%max_trial+\
                ' trials. Try increasing the energy, modify the offshellness '+\
                'or relax some constraints.'
            if options['offshellness']<0.0:
                err_msg +='Try with a positive offshellness instead (or a '+\
                                       'negative one of smaller absolute value)'
            raise InvalidCmd, err_msg
        else:
#            misc.sprint('PS point found in %s trials.'%N_trials)
#            misc.sprint(PS_point_found)
            resonance['offshellnesses'] = []
            all_other_res_masses = [resonance_mass] + all_other_res_masses
            other_res_offshell   = [resonance] + other_res_offshell
            for i, res in enumerate(other_res_offshell):
                if i==0:
                    res_str = 'self'
                else:
                    res_str = '%s %s'%(model.get_particle(
                                         res['ParticlePDG']).get_name(),
                                             str(list(res['FSMothersNumbers'])))
                resonance['offshellnesses'].append((res_str,(
                    (invmass([PS_point_found[j-1] for j in 
                       res['FSMothersNumbers']])/all_other_res_masses[i])-1.0)))

            resonance['PS_point_used'] = PS_point_found
        
    def get_PSpoint_for_resonance(resonance, offshellness = options['offshellness']):
        """ Assigns a kinematic configuration to the resonance dictionary 
        given in argument."""            

        # Get the particle mass
        mass_string = evaluator.full_model.get_particle(
                                       resonance['ParticlePDG']).get('mass')
        mass  = evaluator.full_model.get('parameter_dict')[mass_string].real
        
        # Choose the offshellness
        special_mass = (1.0 + offshellness)*mass
        
        # Create a fake production and decay process
        prod_proc = base_objects.Process({'legs':base_objects.LegList(
             copy.copy(leg) for leg in process.get('legs') if 
                   leg.get('number') not in resonance['FSMothersNumbers'])})
        # Add the resonant particle as a final state
        # ID set to 0 since its mass will be forced
        # Number set so as to be first in the list in get_momenta
        prod_proc.get('legs').append(base_objects.Leg({
                'number':max(l.get('number') for l in process.get('legs'))+1,
                'state':True,
                'id':0}))
        # now the decay process
        decay_proc = base_objects.Process({'legs':base_objects.LegList(
           copy.copy(leg) for leg in process.get('legs') if leg.get('number') 
             in resonance['FSMothersNumbers'] and not leg.get('state')==False)})
        # Add the resonant particle as an initial state
        # ID set to 0 since its mass will be forced
        # Number set to -1 as well so as to be sure it appears first in 
        # get_momenta
        decay_proc.get('legs').insert(0,base_objects.Leg({
                'number':-1,
                'state':False,
                'id':0}))
        prod_kinematic = evaluator.get_momenta(prod_proc, options=options,
                                               special_mass=special_mass)[0]
        decay_kinematic = evaluator.get_momenta(decay_proc, options=options, 
                                               special_mass=special_mass)[0]
        momenta = glue_momenta(prod_kinematic,decay_kinematic)
        # Reshuffle the momentum so as to put it back in the order specified
        # in the process definition.
        # First the production momenta, without the special decayed particle
        ordered_momenta = [(prod_proc.get('legs')[i].get('number'),momenta[i])
                for i in range(len(prod_proc.get('legs'))-1)]
        # And then the decay ones.
        ordered_momenta += [(decay_proc.get('legs')[-i].get('number'),
                 momenta[-i]) for i in range(1,len(decay_proc.get('legs')))]

        # Return the PSpoint found in the right order
        return [m[1] for m in sorted(ordered_momenta, key = lambda el: el[0])]
        
        # misc.sprint(resonance['PS_point_used'])        
    
    @misc.mute_logger()
    def get_width(PDG, lambdaCMS, param_card):
        """ Returns the width to use for particle with absolute PDG 'PDG' and
        for the the lambdaCMS value 'lambdaCMS' using the cache if possible."""

        # If an unstable particle is in the external state, then set its width
        # to zero and don't cache the result of course.
        if abs(PDG) in [abs(leg.get('id')) for leg in process.get('legs')]:
            return 0.0

        particle = evaluator.full_model.get_particle(PDG)
        
        # If it is a goldstone or a ghost, return zero as its width should anyway
        # not be independent.
        if particle.get('ghost') or particle.get('goldstone'):
            return 0.0

        # If its width is analytically set to zero, then return zero right away
        if particle.get('width')=='ZERO':
            return 0.0
    
        if (PDG,lambdaCMS) in options['cached_widths']:
            return options['cached_widths'][(PDG,lambdaCMS)]

        if options['recompute_width'] == 'never':
            width = evaluator.full_model.\
                               get('parameter_dict')[particle.get('width')].real
        else:
            # Crash if we are doing CMS and the width was not found and recycled above
            if aloha.complex_mass:
                raise MadGraph5Error, "The width for particle with PDG %d and"%PDG+\
                  " lambdaCMS=%f should have already been "%lambdaCMS+\
                  "computed during the NWA run."

        # Use MadWith
        if options['recompute_width'] in ['always','first_time']:
            particle_name = particle.get_name()
            with misc.TMP_directory(dir=options['output_path']) as path:
                param_card.write(pjoin(path,'tmp.dat'))
                # 2-body decay is the maximum that should be considered for NLO check.
                # The default 1% accuracy is not enough when pushing to small
                # lambdaCMS values, we need 1 per mil at least.
                command = '%s --output=%s'%(particle_name,pjoin(path,'tmp.dat'))+\
                    ' --path=%s --body_decay=2'%pjoin(path,'tmp.dat')+\
                    ' --precision_channel=0.001'
#                misc.sprint(command)
                param_card.write(pjoin(options['output_path'],'tmp.dat'))
                # The MG5 command get_width will change the cmd._curr_model
                # and the cmd._curr_fortran_model which what we specified, so 
                # we must make sure to restore them after it finishes
                orig_model = options['cmd']._curr_model
                orig_helas_model = options['cmd']._curr_helas_model
                options['cmd'].do_compute_widths(command, evaluator.full_model)
                # Restore the models
                options['cmd']._curr_model = orig_model
                options['cmd']._curr_helas_model = orig_helas_model
                # Restore the width of the model passed in argument since
                # MadWidth will automatically update the width
                evaluator.full_model.set_parameters_and_couplings(
                                                          param_card=param_card)
                try:
                    tmp_param_card = check_param_card.ParamCard(pjoin(path,'tmp.dat'))
                except:
                    raise MadGraph5Error, 'Error occured during width '+\
                       'computation with command:\n   compute_widths %s'%command                   
                width = tmp_param_card['decay'].get(PDG).value
#                misc.sprint('lambdaCMS checked is', lambdaCMS,
#                                                   'for particle',particle_name)
#                misc.sprint('Width obtained :', width)
#                if lambdaCMS != 1.0:
#                    misc.sprint('Naively expected (lin. scaling) :',
#                                  options['cached_widths'][(PDG,1.0)]*lambdaCMS)
                
        if options['recompute_width'] in ['never','first_time']:
            # Assume linear scaling of the width
            for lam in options['lambdaCMS']:
                options['cached_widths'][(PDG,lam)]=width*(lam/lambdaCMS)
        else:
            options['cached_widths'][(PDG,lambdaCMS)] = width
        
        return options['cached_widths'][(PDG,lambdaCMS)]
            
    def get_order(diagrams, diagsName):
        """Compute the common summed of coupling orders used for this cms check
         in the diagrams specified. When inconsistency occurs, use orderName
         in the warning message if throwm."""
         
        orders = set([])
        for diag in diagrams:
            diag_orders = diag.calculate_orders()
            orders.add(sum((diag_orders[order] if order in diag_orders else 0)
                                      for order in options['expansion_orders']))
            if len(orders)>1:
                logger.warning(msg%('%s '%diagsName,str(orders)))
                return min(list(orders))
            else:
                return list(orders)[0]
         
    MLoptions = copy.copy(options['MLOptions'])
    # Make sure double-check helicities is set to False
    MLoptions['DoubleCheckHelicityFilter'] = False
    
    # Apply the seed tweak if present
    for tweak in options['tweak']['custom']:
        if tweak.startswith('seed'):
            try:
                new_seed = int(tweak[4:])
            except ValueError:
                raise MadGraph5Error, "Seed '%s' is not of the right format 'seed<int>'."%tweak
            random.seed(new_seed)
                
    mode = 'CMS' if aloha.complex_mass else 'NWA'
    for i, leg in enumerate(process.get('legs')):
        leg.set('number', i+1)

    logger.info("Running CMS check for process %s  (now doing %s scheme)" % \
                  ( process.nice_string().replace('Process:', 'process'), mode))
    
    proc_dir = None
    resonances = None
    warning_msg = "All %sdiagrams do not share the same sum of orders "+\
            "%s; found %%s."%(','.join(options['expansion_orders']))+\
            " This potentially problematic for the CMS check."
    if NLO:
        # We must first create the matrix element, export it and set it up.
        # If the reuse option is specified, it will be recycled.
        
        if options['name']=='auto':
            proc_name = "%s%s_%s%s__%s__"%(('SAVED' if options['reuse'] else ''),
         temp_dir_prefix, '_'.join(process.shell_string().split('_')[1:]), 
         ('_' if process.get('perturbation_couplings') else '')+
         '_'.join(process.get('perturbation_couplings')),mode)
        else:
            proc_name = "%s%s_%s__%s__"%(('SAVED' if options['reuse'] else ''),
                                          temp_dir_prefix,options['name'], mode)
        # Generate the ME
        timing, matrix_element = generate_loop_matrix_element(process, 
                options['reuse'], output_path=options['output_path'], 
                           cmd = options['cmd'], proc_name=proc_name, 
                                             loop_filter=options['loop_filter'])
        if matrix_element is None:
            # No diagrams for this process
            return None

        reusing = isinstance(matrix_element, base_objects.Process)
        proc_dir = pjoin(options['output_path'],proc_name)

        # Export the ME
        infos = evaluator.setup_process(matrix_element, proc_dir, 
                        reusing = reusing, param_card = options['param_card'], 
                                                            MLOptions=MLoptions)
        # Make sure the right MLoptions are set
        evaluator.fix_MadLoopParamCard(pjoin(proc_dir,'Cards'),
                              mp = None, loop_filter = True,MLOptions=MLoptions)
        
        # Make sure to start from fresh if previous run was stopped
        tmp_card_backup = pjoin(proc_dir,'Cards','param_card.dat__TemporaryBackup__')
        if os.path.isfile(tmp_card_backup):
            # Run was stopped mid-way, we must then restore the original card
            logger.info("Last run in process '%s' apparently aborted."%proc_dir+\
                           " Now reverting 'param_card.dat' to its original value.")
            shutil.copy(tmp_card_backup, pjoin(proc_dir, 'Cards','param_card.dat'))
        else:
            # Create a temporary backup which will be cleaned if the run ends properly
            shutil.copy(pjoin(proc_dir,'Cards','param_card.dat'), tmp_card_backup)
        # Now do the same with model_functions.f
        tmp_modelfunc_backup = pjoin(proc_dir,'Source','MODEL',
                                         'model_functions.f__TemporaryBackup__')
        if os.path.isfile(tmp_modelfunc_backup):
            # Run was stopped mid-way, we must then restore the model functions
            logger.info("Last run in process '%s' apparently aborted."%proc_dir+\
                    " Now reverting 'model_functions.f' to its original value.")
            shutil.copy(tmp_modelfunc_backup, pjoin(proc_dir,'Source','MODEL',
                                                           'model_functions.f'))
            evaluator.apply_log_tweak(proc_dir, 'recompile')
        else:
            # Create a temporary backup which will be cleaned if the run ends properly
            shutil.copy(pjoin(proc_dir,'Source','MODEL','model_functions.f'),
                                                           tmp_modelfunc_backup)

        # Make sure to setup correctly the helicity
        MadLoopInitializer.fix_PSPoint_in_check(pjoin(proc_dir,'SubProcesses'),
              read_ps = True, npoints = 1, hel_config = options['helicity'], 
                                           split_orders=options['split_orders'])
   
        # And recompile while making sure to recreate the executable and 
        # modified sources
        for dir in misc.glob('P*_*', pjoin(proc_dir,'SubProcesses')):
            if not (re.search(r'.*P\d+_\w*$', dir) or not os.path.isdir(dir)):
                continue
            try:
                os.remove(pjoin(dir,'check'))
                os.remove(pjoin(dir,'check_sa.o'))
            except OSError:
                pass
            # Now run make
            with open(os.devnull, 'w') as devnull:
                retcode = subprocess.call(['make','check'],
                                   cwd=dir, stdout=devnull, stderr=devnull)                     
            if retcode != 0:
                raise MadGraph5Error, "Compilation error with "+\
                                                        "'make check' in %s"%dir

        # Now find all the resonances of the ME, if not saved from a previous run
        pkl_path = pjoin(proc_dir,'resonance_specs.pkl')
        if reusing:
            # We recover the information from the pickle dumped during the
            # original run
            if not os.path.isfile(pkl_path):
                raise InvalidCmd('The folder %s could'%proc_dir+\
                 " not be reused because the resonance specification file "+
                                            "'resonance_specs.pkl' is missing.")
            else:
                proc_name, born_order, loop_order, resonances = \
                                       save_load_object.load_from_file(pkl_path)
                # Make sure to rederive the phase-space point since parameters
                # such as masses, seed, offshellness could have affected it
                for res in resonances:
                    set_PSpoint(res, force_other_res_offshell=resonances)

            # Second run (CMS), we can reuse the information if it is a dictionary
            if isinstance(opt, list):
                opt.append((proc_name, resonances))
            else:
                resonances = opt
        else:
            helas_born_diagrams = matrix_element.get_born_diagrams()
            if len(helas_born_diagrams)==0:
                logger.warning('The CMS check for loop-induced process is '+\
                                  'not yet available (nor is it very interesting).')
                return None
            born_order = get_order(helas_born_diagrams,'Born')
            loop_order = get_order(matrix_element.get_loop_diagrams(),'loop')

            # Second run (CMS), we can reuse the information if it is a dictionary
            if isinstance(opt, list):
                opt.append((process.base_string(),find_resonances(helas_born_diagrams)))
                resonances = opt[-1][1]
            else:
                resonances = opt
            # Save the resonances to a pickle file in the output directory so that
            # it can potentially be reused.
            save_load_object.save_to_file(pkl_path, (process.base_string(),
                                             born_order, loop_order,resonances))

    else:
        # The LO equivalent
        try:
            amplitude = diagram_generation.Amplitude(process)
        except InvalidCmd:
            logging.info("No diagrams for %s" % \
                            process.nice_string().replace('Process', 'process'))
            return None
        if not amplitude.get('diagrams'):
            # This process has no diagrams; go to next process
            logging.info("No diagrams for %s" % \
                             process.nice_string().replace('Process', 'process'))
            return None

        matrix_element = helas_objects.HelasMatrixElement(amplitude,
                                                                 gen_color=True)
        diagrams = matrix_element.get('diagrams')
        born_order = get_order(diagrams,'Born')
        # Loop order set to -1 indicates an LO result
        loop_order = -1
        # Find all the resonances of the ME, if not already given in opt
        if isinstance(opt, list):
            opt.append((process.base_string(),find_resonances(diagrams)))
            resonances = opt[-1][1]
        else:
            resonances= opt
    
    if len(resonances)==0:
        logger.info("No resonance found for process %s."\
                                                         %process.base_string())
        return None
    
    # Cache the default param_card for NLO
    if not options['cached_param_card'][mode][0]:
        if NLO:
            param_card = check_param_card.ParamCard(
                                       pjoin(proc_dir,'Cards','param_card.dat'))
        else:
            param_card = check_param_card.ParamCard(
                     StringIO.StringIO(evaluator.full_model.write_param_card()))
        options['cached_param_card'][mode][0] = param_card
        name2block, _ = param_card.analyze_param_card()
        options['cached_param_card'][mode][1] = name2block
        
    else:
        param_card = options['cached_param_card'][mode][0]
        name2block = options['cached_param_card'][mode][1]

    # Already add the coupling order for this sqaured ME.
    if loop_order != -1 and (loop_order+born_order)%2 != 0:
        raise MadGraph5Error, 'The summed squared matrix element '+\
                              " order '%d' is not even."%(loop_order+born_order)
    result = {'born_order':born_order, 
              'loop_order': (-1 if loop_order==-1 else (loop_order+born_order)/2),
              'resonances_result':[]}

    # Create a physical backup of the param_card
    if NLO:
        try:
            shutil.copy(pjoin(proc_dir,'Cards','param_card.dat'),
                             pjoin(proc_dir,'Cards','param_card.dat__backUp__'))
        except:
            pass

    # Apply custom tweaks
    had_log_tweaks=False
    if NLO:
        for tweak in options['tweak']['custom']:
            if tweak.startswith('seed'):
                continue
            try:
                logstart, logend = tweak.split('->')
            except:
                raise Madgraph5Error, "Tweak '%s' not reckognized."%tweak
            if logstart in ['logp','logm', 'log'] and \
               logend in ['logp','logm', 'log']:
                if NLO:
                    evaluator.apply_log_tweak(proc_dir, [logstart, logend])
                    had_log_tweaks = True
            else:
                raise Madgraph5Error, "Tweak '%s' not reckognized."%tweak
        if had_log_tweaks:
            evaluator.apply_log_tweak(proc_dir, 'recompile')

    # Select what resonances should be run
    if options['resonances']=='all':
        resonances_to_run = resonances
    elif isinstance(options['resonances'],int):
        resonances_to_run = resonances[:options['resonances']]    
    elif isinstance(options['resonances'],list):
        resonances_to_run = []
        for res in resonances:
            for res_selection in options['resonances']:
                if abs(res['ParticlePDG'])==res_selection[0] and \
                                 res['FSMothersNumbers']==set(res_selection[1]):
                    resonances_to_run.append(res)
                    break
    else:
        raise InvalidCmd("Resonance selection '%s' not reckognized"%\
                                                     str(options['resonances']))

    # Display progressbar both for LO and NLO for now but not when not showing
    # the plots
    if NLO and options['show_plot']:
        widgets = ['ME evaluations:', pbar.Percentage(), ' ', 
                                                pbar.Bar(),' ', pbar.ETA(), ' ']
        progress_bar = pbar.ProgressBar(widgets=widgets, 
                maxval=len(options['lambdaCMS'])*len(resonances_to_run), fd=sys.stdout)
        progress_bar.update(0)
        # Flush stdout to force the progress_bar to appear
        sys.stdout.flush()
    else:
        progress_bar = None

    for resNumber, res in enumerate(resonances_to_run):
        # First add a dictionary for this resonance to the result with already
        # one key specifying the resonance
        result['resonances_result'].append({'resonance':res,'born':[]})
        if NLO:
            result['resonances_result'][-1]['finite'] = []
        # Now scan the different lambdaCMS values
        for lambdaNumber, lambdaCMS in enumerate(options['lambdaCMS']):
            # Setup the model for that value of lambdaCMS
            # The copy constructor below creates a deep copy
            new_param_card = check_param_card.ParamCard(param_card)
            # Change all specified parameters
            for param, replacement in options['expansion_parameters'].items():
                # Replace the temporary prefix used for evaluation of the 
                # substitution expression 
                orig_param = param.replace('__tmpprefix__','')
                if orig_param not in name2block:
                    # It can be that some parameter ar in the NWA model but not
                    # in the CMS, such as the Yukawas for example.
                    # logger.warning("Unknown parameter '%s' in mode '%s'."%(param,mode))
                    continue
                for block, lhaid in name2block[orig_param]:
                    orig_value = float(param_card[block].get(lhaid).value)
                    new_value  = eval(replacement,
                                       {param:orig_value,'lambdacms':lambdaCMS})
                    new_param_card[block].get(lhaid).value=new_value

            # Apply these changes already (for the purpose of Width computation.
            # although it is optional since we now provide the new_param_card to
            # the width computation function.). Also in principle this matters
            # only in the CMS and there the widths would be reused from their 
            # prior computation within NWA with zero widths. So, all in all,
            # the line below is really not crucial, but semantically, it ought
            # to be there.
            evaluator.full_model.set_parameters_and_couplings(
                                                      param_card=new_param_card)
            # Now compute or recyle all widths
            for decay in new_param_card['decay'].keys():
                if mode=='CMS':
                    new_width = get_width(abs(decay[0]), lambdaCMS, 
                                                                 new_param_card)
                else:
                    new_width = 0.0
                new_param_card['decay'].get(decay).value= new_width

            # Apply these changes for the purpose of the final computation
            evaluator.full_model.set_parameters_and_couplings(
                                                      param_card=new_param_card)
            if NLO:
                new_param_card.write(pjoin(proc_dir,'Cards','param_card.dat'))
                # Write the recomputed widths so that it can potentially be
                # used for future runs (here for the model in the CMS format)
                if lambdaCMS==1.0 and mode=='CMS' and \
                          options['recompute_width'] in ['always','first_time']:
                    new_param_card.write(pjoin(proc_dir,
                                    'Cards','param_card.dat_recomputed_widths'))
                    
            # If recomputing widths with MadWidths, we want to do it within
            # the NWA models with zero widths.
            if mode=='NWA' and (options['recompute_width']=='always' or (
                  options['recompute_width']=='first_time' and lambdaCMS==1.0)):
                # The copy constructor below creates a deep copy
                tmp_param_card = check_param_card.ParamCard(new_param_card)
                # We don't use the result here, it is just so that it is put
                # in the cache and reused in the CMS run that follows.
                for decay in new_param_card['decay'].keys():
                    particle_name = evaluator.full_model.get_particle(\
                                                       abs(decay[0])).get_name()
                    new_width = get_width(abs(decay[0]),lambdaCMS,new_param_card)
                    tmp_param_card['decay'].get(decay).value = new_width
                    if not options['has_FRdecay'] and new_width != 0.0 and \
                      (abs(decay[0]),lambdaCMS) not in options['cached_widths']:
                        logger.info('Numerically computed width of particle'+\
                                        ' %s for lambda=%.4g : %-9.6gGeV'%
                                            (particle_name,lambdaCMS,new_width))

                # Write the recomputed widths so that it can potentially be
                # used for future runs (here the model in the NWA format)
                if lambdaCMS==1.0 and NLO:
                    tmp_param_card.write(pjoin(proc_dir,
                                    'Cards','param_card.dat_recomputed_widths'))
            
            # Apply the params tweaks
            for param, replacement in options['tweak']['params'].items():
               # Replace the temporary prefix used for evaluation of the 
               # substitution expression 
               orig_param = param.replace('__tmpprefix__','')
               # Treat the special keyword 'allwidths'
               if orig_param.lower() == 'allwidths':
                    # Apply the rule to all widhts
                    for decay in new_param_card['decay'].keys():
                        orig_value = float(new_param_card['decay'].get(decay).value)
                        new_value = eval(replacement,
                                       {param:orig_value,'lambdacms':lambdaCMS})
                        new_param_card['decay'].get(decay).value = new_value
                    continue
               if orig_param not in name2block:
                   # It can be that some parameter are in the NWA model but not
                   # in the CMS, such as the Yukawas for example.
                   continue
               for block, lhaid in name2block[orig_param]:
                   orig_value = float(new_param_card[block].get(lhaid).value)
                   new_value  = eval(replacement,
                                       {param:orig_value,'lambdacms':lambdaCMS})
                   new_param_card[block].get(lhaid).value=new_value
            
            if options['tweak']['params']:
                # Apply the tweaked param_card one last time
                evaluator.full_model.set_parameters_and_couplings(
                                                      param_card=new_param_card)
                if NLO:
                    new_param_card.write(pjoin(proc_dir,'Cards','param_card.dat'))

            # Finally ready to compute the matrix element
            if NLO:
                ME_res = LoopMatrixElementEvaluator.get_me_value(process, 0, 
                       proc_dir, PSpoint=res['PS_point_used'], verbose=False, 
                                           format='dict', skip_compilation=True)
                # Notice that there is much more information in ME_res. It can
                # be forwarded to check_complex_mass_scheme in this result
                # dictionary if necessary for the analysis. (or even the full 
                # dictionary ME_res can be added).
                result['resonances_result'][-1]['born'].append(ME_res['born'])
                result['resonances_result'][-1]['finite'].append(
                      ME_res['finite']*ME_res['born']*ME_res['alphaS_over_2pi'])
            else:
                ME_res = evaluator.evaluate_matrix_element(matrix_element,
                    p=res['PS_point_used'], auth_skipping=False, output='m2')[0]
                result['resonances_result'][-1]['born'].append(ME_res)
            if not progress_bar is None:
                progress_bar.update(resNumber*len(options['lambdaCMS'])+\
                                                               (lambdaNumber+1))
                # Flush to force the printout of the progress_bar to be updated
                sys.stdout.flush()

    # Restore the original continued log definition if necessary
    log_reversed = False
    for tweak in options['tweak']['custom']:
        if tweak.startswith('log') and had_log_tweaks:
            if log_reversed:
                continue
            if NLO:
                evaluator.apply_log_tweak(proc_dir, 'default')
                evaluator.apply_log_tweak(proc_dir, 'recompile')                
                log_reversed = True

    # Restore the original model parameters
    evaluator.full_model.set_parameters_and_couplings(param_card=param_card)
    if NLO:
        try:
            shutil.copy(pjoin(proc_dir,'Cards','param_card.dat__backUp__'),
                                      pjoin(proc_dir,'Cards','param_card.dat'))
        except:
            param_card.write(pjoin(proc_dir,'Cards','param_card.dat'))
    
    # All should have been restored properly, so we can now clean the temporary
    # backups
    try:
        os.remove(pjoin(proc_dir,'Cards','param_card.dat__TemporaryBackup__'))
        os.remove(pjoin(proc_dir,'Source','MODEL',
                                        'model_functions.f__TemporaryBackup__'))
    except:
        pass

    return (process.nice_string().replace('Process:', '').strip(),result)

def get_value(process, evaluator, p=None, options=None):
    """Return the value/momentum for a phase space point"""
    
    for i, leg in enumerate(process.get('legs')):
        leg.set('number', i+1)

    logger.info("Checking %s in %s gauge" % \
        ( process.nice_string().replace('Process:', 'process'),
                               'unitary' if aloha.unitary_gauge else 'feynman'))

    legs = process.get('legs')
    # Generate a process with these legs
    # Generate the amplitude for this process
    try:
        if process.get('perturbation_couplings')==[]:
            amplitude = diagram_generation.Amplitude(process)
        else:
            amplitude = loop_diagram_generation.LoopAmplitude(process)
    except InvalidCmd:
        logging.info("No diagrams for %s" % \
                         process.nice_string().replace('Process', 'process'))
        return None
    
    if not amplitude.get('diagrams'):
        # This process has no diagrams; go to next process
        logging.info("No diagrams for %s" % \
                         process.nice_string().replace('Process', 'process'))
        return None
    
    if not p:
        # Generate phase space point to use
        p, w_rambo = evaluator.get_momenta(process, options)
        
    # Generate the HelasMatrixElement for the process
    if not isinstance(amplitude, loop_diagram_generation.LoopAmplitude):
        matrix_element = helas_objects.HelasMatrixElement(amplitude,
                                                      gen_color = True)
    else:
        matrix_element = loop_helas_objects.LoopHelasMatrixElement(amplitude, 
           gen_color = True, optimized_output = evaluator.loop_optimized_output)

    mvalue = evaluator.evaluate_matrix_element(matrix_element, p=p,
                                                  output='jamp',options=options)
    
    if mvalue and mvalue['m2']:
        return {'process':process.base_string(),'value':mvalue,'p':p}

def output_lorentz_inv_loop(comparison_results, output='text'):
    """Present the results of a comparison in a nice list format for loop 
    processes. It detail the results from each lorentz transformation performed.
    """

    process = comparison_results[0]['process']
    results = comparison_results[0]['results']
    # Rotations do not change the reference vector for helicity projection,
    # the loop ME are invarariant under them with a relatively good accuracy.
    threshold_rotations = 1e-6
    # This is typically not the case for the boosts when one cannot really 
    # expect better than 1e-5. It turns out that this is even true in 
    # quadruple precision, for an unknown reason so far.
    threshold_boosts =  1e-3
    res_str = "%s" % process.base_string()
    
    transfo_col_size = 17
    col_size = 18
    transfo_name_header = 'Transformation name'

    if len(transfo_name_header) + 1 > transfo_col_size:
        transfo_col_size = len(transfo_name_header) + 1
    
    misc.sprint(results)
    for transfo_name, value in results:
        if len(transfo_name) + 1 > transfo_col_size:
            transfo_col_size = len(transfo_name) + 1
        
    res_str += '\n' + fixed_string_length(transfo_name_header, transfo_col_size) + \
      fixed_string_length("Value", col_size) + \
      fixed_string_length("Relative diff.", col_size) + "Result"
    
    ref_value = results[0]
    res_str += '\n' + fixed_string_length(ref_value[0], transfo_col_size) + \
                   fixed_string_length("%1.10e" % ref_value[1]['m2'], col_size)
    # Now that the reference value has been recuperated, we can span all the 
    # other evaluations
    all_pass = True
    for res in results[1:]:
        threshold = threshold_boosts if 'BOOST' in res[0].upper() else \
                                                             threshold_rotations
        rel_diff = abs((ref_value[1]['m2']-res[1]['m2'])\
                                       /((ref_value[1]['m2']+res[1]['m2'])/2.0))
        this_pass = rel_diff <= threshold
        if not this_pass: 
            all_pass = False
        res_str += '\n' + fixed_string_length(res[0], transfo_col_size) + \
                   fixed_string_length("%1.10e" % res[1]['m2'], col_size) + \
                   fixed_string_length("%1.10e" % rel_diff, col_size) + \
                   ("Passed" if this_pass else "Failed")
    if all_pass:
        res_str += '\n' + 'Summary: passed'
    else:
        res_str += '\n' + 'Summary: failed'
    
    return res_str

def output_lorentz_inv(comparison_results, output='text'):
    """Present the results of a comparison in a nice list format
        if output='fail' return the number of failed process -- for test-- 
    """

    # Special output for loop processes
    if comparison_results[0]['process']['perturbation_couplings']!=[]:
        return output_lorentz_inv_loop(comparison_results, output)

    proc_col_size = 17

    threshold=1e-10
    process_header = "Process"

    if len(process_header) + 1 > proc_col_size:
        proc_col_size = len(process_header) + 1
    
    for proc, values in comparison_results:
        if len(proc) + 1 > proc_col_size:
            proc_col_size = len(proc) + 1

    col_size = 18

    pass_proc = 0
    fail_proc = 0
    no_check_proc = 0

    failed_proc_list = []
    no_check_proc_list = []

    res_str = fixed_string_length(process_header, proc_col_size) + \
              fixed_string_length("Min element", col_size) + \
              fixed_string_length("Max element", col_size) + \
              fixed_string_length("Relative diff.", col_size) + \
              "Result"

    for one_comp in comparison_results:
        proc = one_comp['process'].base_string()
        data = one_comp['results']
        
        if data == 'pass':
            no_check_proc += 1
            no_check_proc_list.append(proc)
            continue

        values = [data[i]['m2'] for i in range(len(data))]
        
        min_val = min(values)
        max_val = max(values)
        diff = (max_val - min_val) / abs(max_val) 
        
        res_str += '\n' + fixed_string_length(proc, proc_col_size) + \
                   fixed_string_length("%1.10e" % min_val, col_size) + \
                   fixed_string_length("%1.10e" % max_val, col_size) + \
                   fixed_string_length("%1.10e" % diff, col_size)
                   
        if diff < threshold:
            pass_proc += 1
            proc_succeed = True
            res_str += "Passed"
        else:
            fail_proc += 1
            proc_succeed = False
            failed_proc_list.append(proc)
            res_str += "Failed"

        #check all the JAMP
        # loop over jamp
        # Keep in mind that this is not available for loop processes where the
        # jamp list is empty
        if len(data[0]['jamp'])!=0:
            for k in range(len(data[0]['jamp'][0])):
                sum = [0] * len(data)
                # loop over helicity
                for j in range(len(data[0]['jamp'])):
                    #values for the different lorentz boost
                    values = [abs(data[i]['jamp'][j][k])**2 for i in range(len(data))]
                    sum = [sum[i] + values[i] for i in range(len(values))]
    
                # Compare the different lorentz boost  
                min_val = min(sum)
                max_val = max(sum)
                if not max_val:
                    continue
                diff = (max_val - min_val) / max_val 
            
                tmp_str = '\n' + fixed_string_length('   JAMP %s'%k , proc_col_size) + \
                           fixed_string_length("%1.10e" % min_val, col_size) + \
                           fixed_string_length("%1.10e" % max_val, col_size) + \
                           fixed_string_length("%1.10e" % diff, col_size)
                       
                if diff > 1e-10:
                    if not len(failed_proc_list) or failed_proc_list[-1] != proc:
                        fail_proc += 1
                        pass_proc -= 1
                        failed_proc_list.append(proc)
                    res_str += tmp_str + "Failed"
                elif not proc_succeed:
                 res_str += tmp_str + "Passed" 
            
            
        
    res_str += "\nSummary: %i/%i passed, %i/%i failed" % \
                (pass_proc, pass_proc + fail_proc,
                 fail_proc, pass_proc + fail_proc)

    if fail_proc != 0:
        res_str += "\nFailed processes: %s" % ', '.join(failed_proc_list)
    if no_check_proc:
        res_str += "\nNot checked processes: %s" % ', '.join(no_check_proc_list)
    
    if output == 'text':
        return res_str        
    else: 
        return fail_proc

def output_unitary_feynman(comparison_results, output='text'):
    """Present the results of a comparison in a nice list format
        if output='fail' return the number of failed process -- for test-- 
    """
    
    proc_col_size = 17
    
    # We use the first element of the comparison_result list to store the
    # process definition object
    pert_coupl = comparison_results[0]['perturbation_couplings']
    comparison_results = comparison_results[1:]
    
    if pert_coupl:
        process_header = "Process [virt="+" ".join(pert_coupl)+"]"
    else:
        process_header = "Process"
    
    if len(process_header) + 1 > proc_col_size:
        proc_col_size = len(process_header) + 1
    
    for data in comparison_results:
        proc = data['process']
        if len(proc) + 1 > proc_col_size:
            proc_col_size = len(proc) + 1

    pass_proc = 0
    fail_proc = 0
    no_check_proc = 0

    failed_proc_list = []
    no_check_proc_list = []

    col_size = 18

    res_str = fixed_string_length(process_header, proc_col_size) + \
              fixed_string_length("Unitary", col_size) + \
              fixed_string_length("Feynman", col_size) + \
              fixed_string_length("Relative diff.", col_size) + \
              "Result"

    for one_comp in comparison_results:
        proc = one_comp['process']
        data = [one_comp['value_unit'], one_comp['value_feynm']]
        
        
        if data[0] == 'pass':
            no_check_proc += 1
            no_check_proc_list.append(proc)
            continue
        
        values = [data[i]['m2'] for i in range(len(data))]
        
        min_val = min(values)
        max_val = max(values)
        # when max_val is also negative
        # diff will be negative if there is no abs
        diff = (max_val - min_val) / abs(max_val) 
        
        res_str += '\n' + fixed_string_length(proc, proc_col_size) + \
                   fixed_string_length("%1.10e" % values[0], col_size) + \
                   fixed_string_length("%1.10e" % values[1], col_size) + \
                   fixed_string_length("%1.10e" % diff, col_size)
                   
        if diff < 1e-8:
            pass_proc += 1
            proc_succeed = True
            res_str += "Passed"
        else:
            fail_proc += 1
            proc_succeed = False
            failed_proc_list.append(proc)
            res_str += "Failed"

        #check all the JAMP
        # loop over jamp
        # This is not available for loop processes where the jamp list returned
        # is empty.
        if len(data[0]['jamp'])>0:
            for k in range(len(data[0]['jamp'][0])):
                sum = [0, 0]
                # loop over helicity
                for j in range(len(data[0]['jamp'])):
                    #values for the different lorentz boost
                    values = [abs(data[i]['jamp'][j][k])**2 for i in range(len(data))]
                    sum = [sum[i] + values[i] for i in range(len(values))]
    
                # Compare the different lorentz boost  
                min_val = min(sum)
                max_val = max(sum)
                if not max_val:
                    continue
                diff = (max_val - min_val) / max_val 
            
                tmp_str = '\n' + fixed_string_length('   JAMP %s'%k , col_size) + \
                           fixed_string_length("%1.10e" % sum[0], col_size) + \
                           fixed_string_length("%1.10e" % sum[1], col_size) + \
                           fixed_string_length("%1.10e" % diff, col_size)
                       
                if diff > 1e-10:
                    if not len(failed_proc_list) or failed_proc_list[-1] != proc:
                        fail_proc += 1
                        pass_proc -= 1
                        failed_proc_list.append(proc)
                    res_str += tmp_str + "Failed"
                elif not proc_succeed:
                     res_str += tmp_str + "Passed" 
                
            
        
    res_str += "\nSummary: %i/%i passed, %i/%i failed" % \
                (pass_proc, pass_proc + fail_proc,
                 fail_proc, pass_proc + fail_proc)

    if fail_proc != 0:
        res_str += "\nFailed processes: %s" % ', '.join(failed_proc_list)
    if no_check_proc:
        res_str += "\nNot checked processes: %s" % ', '.join(no_check_proc_list)
    
    
    if output == 'text':
        return res_str        
    else: 
        return fail_proc

def CMS_save_path(extension, cms_res, used_model, opts, output_path=None):
    """Creates a suitable filename for saving these results."""
    
    if opts['name']=='auto' and opts['analyze']!='None':
        # Reuse the same name then
        return '%s.%s'%(os.path.splitext(opts['analyze'].split(',')[0])\
                                                                  [0],extension)
    # if a name is specified, use it
    if opts['name']!='auto':
        basename = opts['name']
    else:
        prefix = 'cms_check_'
        # Use process name if there is only one process            
        if len(cms_res['ordered_processes'])==1:
            proc = cms_res['ordered_processes'][0]
            replacements = [('=>','gt'),('<=','lt'),('/','_no_'),
                            (' ',''),('+','p'),('-','m'),
                            ('~','x'), ('>','_'),('=','eq'),('^2','squared')]
            # Remove the perturbation couplings:
            try:
                proc=proc[:proc.index('[')]
            except ValueError:
                pass
    
            for key, value in replacements:
                proc = proc.replace(key,value)
    
            basename =prefix+proc+'_%s_'%used_model.get('name')+\
                      ( ('_'+'_'.join(cms_res['perturbation_orders'])) if \
                                      cms_res['perturbation_orders']!=[] else '')
        # Use timestamp otherwise
        else:
            basename = prefix+datetime.datetime.now().strftime("%Y_%m_%d_%Hh%Mm%Ss")
            
    suffix = '_%s'%opts['tweak']['name'] if opts['tweak']['name']!='' else '' 
    if output_path:     
        return pjoin(output_path,'%s%s.%s'%(basename,suffix,extension))
    else:
        return '%s%s.%s'%(basename,suffix,extension)

def output_complex_mass_scheme(result,output_path, options, model, output='text'):
    """ Outputs nicely the outcome of the complex mass scheme check performed
    by varying the width in the offshell region of resonances found for eahc process.
    Output just specifies whether text should be returned or a list of failed
    processes. Use 'concise_text' for a consise report of the results."""
    
    pert_orders=result['perturbation_orders']
    
    ######## CHECK PARAMETERS #########
    #
    # diff_lambda_power choses the power by which one should divide the difference
    # curve. The test should only work with 1, but it is useful for the LO
    # check to see the difference has O(\lambda) contribution by setting this
    # parameter to 2. If the Born does not have O(\lambda) contributions
    # (i.e. if the test still pas with diff_lambda_power=2) then the NLO test
    # will not be sensitive to the CMS implementation details.
    diff_lambda_power = options['diff_lambda_power']
    # DISLAIMER:
    # The CMS check is non trivial to automate and it is actually best done
    # manually by looking at plots for various implementation of the CMS.
    # The automatic check performed here with the default parameters below
    # should typically capture the main features of the CMS implementation.
    # There will always be exceptions however.
    #
    if 'has_FRdecay' in result:
        has_FRdecay = result['has_FRdecay']
    else:
        has_FRdecay = False
    # be tighter at LO
    if not pert_orders:
        CMS_test_threshold = 1e-3
    else:
        # AT NLO, a correct cancellation is typically of the order of 2% with
        # a lowest lambda value of 10^-4. It is clear that the threshold should
        # scale with the minimum lambda value because any little offset in the
        # LO width value for example (acceptable when less than one 1% if the
        # widths were computed numerically) will lead to an inaccuracy of the 
        # cancellation scaling with lambda. 
        if not has_FRdecay and ('recomputed_with' not in result or \
                          result['recompute_width'] in ['always','first_time']):
            CMS_test_threshold = 2e-2*(1.0e-4/min(result['lambdaCMS']))
        else:
            # If the widths were not computed numerically, then the accuracy of
            # the cancellation should be better.
            CMS_test_threshold = 2e-2*(1.0e-5/min(result['lambdaCMS']))
            
    # This threshold sets how flat the diff line must be when approaching it from
    # the right to start considering its value. Notice that it cannot be larger
    # than the CMS_test_threshold
    consideration_threshold = min(CMS_test_threshold/10.0, 0.05)
    # Number of values groupes with the median technique to avoid being
    # sensitive to unstabilities
    group_val = 3
    # Starting from which value, relative to the averaged diff, should one consider
    # the asymptotic diff median to be exactly 0.0 in which case one would use this
    # average instead of this asymptotic median. u d~ > e+ ve LO exhibit a \
    # difference at zero for example.
    diff_zero_threshold = 1e-3
    # Plotting parameters. Specify the lambda range to plot. 
    # lambda_range = [-1,-1] returns the default automatic setup
    lambda_range = options['lambda_plot_range']
    ##################################
    
#   One can print out the raw results by uncommenting the line below
#    misc.sprint(result)
#    for i, res in enumerate(result['a e- > e- ve ve~ [ virt = QCD QED ]']['CMS']):
#    for i, res in enumerate(result['u d~ > e+ ve a [ virt = QCD QED ]']['CMS']):
#        if res['resonance']['FSMothersNumbers'] == set([3, 4]):
#            misc.sprint(res['resonance']['PS_point_used'])
#    stop
    
    res_str           = ''
    # Variables for the concise report
    concise_str       = ''
    concise_data      = '%%(process)-%ds%%(asymptot)-15s%%(cms_check)-25s%%(status)-25s\n'
    concise_repl_dict = {'Header':{'process':'Process',
                                   'asymptot':'Asymptot',
                                   'cms_check':'Deviation to asymptot',
                                   'status':'Result'}}
    
    ####### BEGIN helper functions

    # Chose here whether to use Latex particle names or not
    # Possible values are 'none', 'model' or 'built-in'
    useLatexParticleName = 'built-in'
    name2tex = {'e+':r'e^+','w+':r'W^+','a':r'\gamma','g':'g',
                'e-':r'e^-','w-':r'W^-','z':'Z','h':'H',
                'mu+':r'\mu^+',
                'mu-':r'\mu^-',
                'ta+':r'\tau^+',
                'ta-':r'\tau^-'}
    for p in ['e','m','t']:
        d = {'e':'e','m':r'\mu','t':r'\tau'}
        name2tex['v%s'%p]=r'\nu_{%s}'%d[p]
        name2tex['v%s~'%p]=r'\bar{\nu_{%s}}'%d[p]
        
    for p in ['u','d','c','s','b','t']:
        name2tex[p]=p
        name2tex['%s~'%p]=r'\bar{%s}'%p
      
    def format_particle_name(particle, latex=useLatexParticleName):
        p_name = particle
        if latex=='model':
            try:
                texname = model.get_particle(particle).get('texname')
                if texname and texname!='none':
                    p_name = r'$\displaystyle %s$'%texname
            except:
                pass
        elif latex=='built-in':
            try:
                p_name = r'$\displaystyle %s$'%name2tex[particle]
            except:
                pass
        return p_name

    def resonance_str(resonance, latex=useLatexParticleName):
        """ Provides a concise string to characterize the resonance """
        particle_name = model.get_particle(resonance['ParticlePDG']).get_name()
        mothersID=['%d'%n for n in sorted(resonance['FSMothersNumbers'])]
        return r"%s [%s]"%(format_particle_name(particle_name,latex=latex),
                                                            ','.join(mothersID))

    def format_title(process, resonance):
        """ Format the plot title given the process and resonance """
        
        process_string = []
        for particle in process.split():
            if '<=' in particle:
                particle = particle.replace('<=',r'$\displaystyle <=$')
            if '^2' in particle:
                particle = particle.replace('^2',r'$\displaystyle ^2$')
            if particle=='$$':
                process_string.append(r'\$\$')
                continue
            if particle=='>':
                process_string.append(r'$\displaystyle \rightarrow$')
                continue
            if particle=='/':
                process_string.append(r'$\displaystyle /$')
                continue
            process_string.append(format_particle_name(particle))              

        if resonance=='':
            return r'CMS check for %s' %(' '.join(process_string))
        else:
            return r'CMS check for %s ( resonance %s )'\
                                           %(' '.join(process_string),resonance)

    def guess_lambdaorder(ME_values_list, lambda_values, expected=None,
                                                           proc=None, res=None):
        """ Guess the lambda scaling from a list of ME values and return it.
        Also compare with the expected result if specified and trigger a 
        warning if not in agreement."""
        # guess the lambdaCMS power in the amplitude squared
        bpowers = []
        for i, lambdaCMS in enumerate(lambda_values[1:]):
            bpowers.append(round(math.log(ME_values_list[0]/ME_values_list[i+1],\
                                                   lambda_values[0]/lambdaCMS)))

        # Pick the most representative power
        bpower = sorted([(el, bpowers.count(el)) for el in set(bpowers)],
                                 key = lambda elem: elem[1], reverse=True)[0][0]
        if not expected:
            return bpower
        if bpower != expected:
            logger.warning('The apparent scaling of the squared amplitude'+
             'seems inconsistent w.r.t to detected value '+
             '(%i vs %i). %i will be used.'%(expected,bpower,bpower)+
             ' This happend for process %s and resonance %s'%(proc, res))
        return bpower    

    def check_stability(ME_values, lambda_values, lambda_scaling, values_name):
        """ Checks if the values passed in argument are stable and return the 
        stability check outcome warning if it is not precise enough. """

        values = sorted([
            abs(val*(lambda_values[0]/lambda_values[i])**lambda_scaling) for \
                                                i, val in enumerate(ME_values)])
        median = values[len(values)//2]
        max_diff = max(abs(values[0]-median),abs(values[-1]-median))
        stability = max_diff/median
        stab_threshold = 1e-2
        if stability >= stab_threshold:
            return "== WARNING: Stability check failed for '%s' with stability %.2e.\n"\
                                                       %(values_name, stability)
        else:
            return None
    ####### END helper functions
    if options['analyze']=='None':
        if options['reuse']:
            save_path = CMS_save_path('pkl', result, model, options, 
                                                        output_path=output_path)
            buff = "\nThe results of this check have been stored on disk and its "+\
              "analysis can be rerun at anytime with the MG5aMC command:\n   "+\
            "      check cms --analyze=%s\n"%save_path
            res_str += buff
            concise_str += buff
            save_load_object.save_to_file(save_path, result)
        elif len(result['ordered_processes'])>0:
            buff = "\nUse the following synthax if you want to store "+\
                    "the raw results on disk.\n"+\
                    "    check cms -reuse <proc_def> <options>\n"
            res_str += buff
            concise_str += buff            
    
    ############################
    # Numerical check first    #
    ############################
    
    checks = []
    for process in result['ordered_processes']:
        checks.extend([(process,resID) for resID in \
                                            range(len(result[process]['CMS']))])
        
    if options['reuse']:
        logFile = open(CMS_save_path(
                    'log', result, model, options, output_path=output_path),'w')
    
    lambdaCMS_list=result['lambdaCMS']
    
    # List of failed processes
    failed_procs = []

    # A bar printing function helper. Change the length here for esthetics
    bar = lambda char: char*47

    # Write out the widths used if information is present:
    if 'widths_computed' in result:
        res_str += '\n%s%s%s\n'%(bar('='),' Widths ',bar('='))
        if result['recompute_width'] == 'never':
            res_str += '| Widths extracted from the param_card.dat'
        else:
            res_str += '| Widths computed %s'%('analytically' if has_FRdecay 
                                                             else 'numerically')
            if result['recompute_width'] == 'first_time':
                res_str += ' for \lambda = 1'
            elif result['recompute_width'] == 'always':
                res_str += ' for all \lambda values'
        res_str += " using mode '--recompute_width=%s'.\n"%result['recompute_width']
        for particle_name, width in result['widths_computed']:
            res_str += '| %-10s = %-11.6gGeV\n'%('Width(%s)'%particle_name,width)
        res_str += '%s%s%s\n'%(bar('='),'='*8,bar('='))

    # Doing the analysis to printout to the MG5 interface and determine whether
    # the test is passed or not
    # Number of last points to consider for the stability test
    nstab_points=group_val
    # Store here the asymptot detected for each difference curve
    differences_target = {}
    for process, resID in checks:
        # Reinitialize the concise result replacement dictionary 
        # (only one resonance is indicated in this one, no matter what.)
        concise_repl_dict[process] = {'process':process,
                                      'asymptot':'N/A',
                                      'cms_check':'N/A',
                                      'status':'N/A'}
        proc_res = result[process]
        cms_res = proc_res['CMS'][resID]
        nwa_res = proc_res['NWA'][resID]
        resonance = resonance_str(cms_res['resonance'], latex='none')
        cms_born=cms_res['born']
        nwa_born=nwa_res['born']
        # Starting top thick bar
        res_str += '\n%s%s%s\n'%(bar('='),'='*8,bar('='))
        # Centered process and resonance title
        proc_title = "%s (resonance %s)"%(process,resonance)
        centering = (bar(2)+8-len(proc_title))//2
        res_str += "%s%s\n"%(' '*centering,proc_title)
        # Starting bottom thin bar
        res_str += '%s%s%s\n'%(bar('-'),'-'*8,bar('-'))
        # Reminder if diff_lambda_power is not 1
        
        if diff_lambda_power!=1:
            res_str += "== WARNING diff_lambda_power is not 1 but    = %g\n"%diff_lambda_power
            res_str += '%s%s%s\n'%(bar('-'),'-'*8,bar('-'))

        born_power = guess_lambdaorder(nwa_born,lambdaCMS_list,
               expected=proc_res['born_order'], proc=process, res=resonance)
        stab_cms_born = check_stability(cms_born[-nstab_points:], 
                         lambdaCMS_list[-nstab_points:], born_power, 'CMS Born')
        if stab_cms_born:
            res_str += stab_cms_born
        stab_nwa_born = check_stability(nwa_born[-nstab_points:], 
                         lambdaCMS_list[-nstab_points:], born_power, 'NWA Born')
        if stab_nwa_born:
            res_str += stab_nwa_born
        # Write out the phase-space point
        res_str += "== Kinematic configuration in GeV (E,px,pypz)\n"
        for i, p in enumerate(cms_res['resonance']['PS_point_used']):
            res_str += "  | p%-2.d = "%(i+1)
            for pi in p:
                res_str += '%-24.17g'%pi if pi<0.0 else ' %-23.17g'%pi 
            res_str += "\n"
        # Write out the offshellnesses specification
        res_str += "== Offshellnesses of all detected resonances\n"
        for res_name, offshellness in cms_res['resonance']['offshellnesses']:
            res_str += "  | %-15s = %f\n"%(res_name, offshellness)
        res_str += '%s%s%s\n'%(bar('-'),'-'*8,bar('-'))

        if not pert_orders:
            res_str += "== Born scaling lambda^n_born. nborn         = %d\n"%born_power
        else:
            cms_finite=cms_res['finite']
            nwa_finite=nwa_res['finite']
            loop_power = guess_lambdaorder(nwa_finite,lambdaCMS_list,
                   expected=proc_res['loop_order'], proc=process, res=resonance)  
            res_str += "== Scaling lambda^n. nborn, nloop            = %d, %d\n"\
                                                        %(born_power,loop_power)
            stab_cms_finite = check_stability(cms_finite[-nstab_points:], 
                                  lambdaCMS_list[-nstab_points:], loop_power, 'CMS finite')
            if stab_cms_finite:
                res_str += stab_cms_finite
            stab_nwa_finite = check_stability(nwa_finite[-nstab_points:], 
                      lambdaCMS_list[-nstab_points:], loop_power, 'NWA finite')
            if stab_nwa_finite:
                res_str += stab_nwa_finite
        # Now organize data
        CMSData     = []
        NWAData     = []
        DiffData    = []
        for idata, lam in enumerate(lambdaCMS_list):
            if not pert_orders:
                new_cms=cms_born[idata]/(lam**born_power)
                new_nwa=nwa_born[idata]/(lam**born_power)
            else:
                new_cms=(cms_finite[idata]+cms_born[idata]-nwa_born[idata])/(lam*nwa_born[idata])
                new_nwa=nwa_finite[idata]/(lam*nwa_born[idata])
            new_diff=(new_cms-new_nwa)/(lam**diff_lambda_power)
            CMSData.append(new_cms)
            NWAData.append(new_nwa)
            DiffData.append(new_diff)

                    
        # NWA Born median

        # Find which values to start the test at by looking at the CMSdata scaling
        # First compute the median of the middle 60% of entries in the plot
        trim_range=int(((1.0-0.6)/2.0)*len(DiffData))
        low_diff_median = sorted(DiffData[trim_range:-trim_range])\
                                               [(len(DiffData)-2*trim_range)//2]
        
        # Now walk the values from the right of the diff plot until we reaches
        # values stable with respect to the CMS_tale_median. This value will
        # be limit of the range considered for the CMS test. Do it in a way which
        # is insensitive to instabilities, by considering medians of group_val 
        # consecutive points.
        current_median = 0
        # We really want to select only the very stable region
        scan_index = 0
        reference = abs(sorted(NWAData)[len(NWAData)//2])
        if low_diff_median!= 0.0:
            if abs(reference/low_diff_median)<diff_zero_threshold:
                reference = abs(low_diff_median)
        while True:
            scanner = DiffData[scan_index:group_val+scan_index]
            current_median = sorted(scanner)[len(scanner)//2]
            # Useful for debugging
            #misc.sprint(scanner,current_median,abs(current_median-low_diff_median)/reference,reference,consideration_threshold)
            if abs(current_median-low_diff_median)/reference<\
                                                        consideration_threshold:
                break;
            scan_index += 1
            if (group_val+scan_index)>=len(DiffData):
                # this should not happen, but in this case we arbitrarily take
                # half of the data
                logger.warning('The median scanning failed during the CMS check '+
                  'for process %s'%proc_title+\
                  'This is means that the difference plot has not stable'+\
                  'intermediate region and MG5_aMC will arbitrarily consider the'+\
                                                     'left half of the values.')
                scan_index = -1
                break;
        
        if scan_index == -1:
            cms_check_data_range = len(DiffData)//2
        else:
            cms_check_data_range = scan_index + group_val

        res_str += "== Data range considered (min, max, n_val)   = (%.1e, %.1e, %d)\n"\
                  %(lambdaCMS_list[-1],lambdaCMS_list[scan_index],
                                                 len(lambdaCMS_list)-scan_index)
        # Now setup the list of values affecting the CMScheck
        CMScheck_values = DiffData[cms_check_data_range:]

        # For the purpose of checking the stability of the tale, we now do
        # the consideration_threshold scan from the *left* and if we finsih
        # before the end, it means that there is an unstable region.
        if scan_index >= 0:            
            # try to find the numerical instability region
            scan_index = len(CMScheck_values)
            used_group_val = max(3,group_val)
            unstability_found = True
            while True:
                scanner = CMScheck_values[scan_index-used_group_val:scan_index]
                maxdiff =  max(abs(scan-low_diff_median) for scan in scanner)
                if maxdiff/reference<consideration_threshold:
                    break;
                if (scan_index-used_group_val)==0:
                    # this only happens when no stable intermediate region can be found
                    # Set scan_index to -99 so as to prevent warning
                    unstability_found = False
                    break;
                # Proceed to th next block of data
                scan_index -= 1

            # Now report here the unstability found
            if unstability_found:
                unstab_check=CMScheck_values[scan_index:]
                relative_array = [val > CMScheck_values[scan_index-1] for 
                                                            val in unstab_check]
                upper = relative_array.count(True)
                lower = relative_array.count(False)
                if not ((lower==0 and upper>=0) or (lower>=0 and upper==0)):
                    logger.warning(
"""For process %s, a numerically unstable region was detected starting from lambda < %.1e.
Look at the plot in this region (and possibly throw more points using the option --lambdaCMS).
If this is indeed a stability issue, then either decrease MLStabThreshold in MadLoop or decrease the
minimum value of lambda to be considered in the CMS check."""\
                %(proc_title, lambdaCMS_list[cms_check_data_range+scan_index-1]))
        
        # Now apply the same same technique, as above but to the difference plot
        # Now we will use low_diff_median instead of diff_tale_median
        #diff_tale_median = sorted(CMScheck_values)[len(CMScheck_values)//2]
        scan_index = 0
        max_diff = 0.0
        res_str += "== Ref. value used in the ratios (Born NWA)  = %s\n"\
                                                             %('%.3g'%reference)
        res_str += "== Asymptotic difference value detected      = %s\n"\
                                                       %('%.3g'%low_diff_median)
        concise_repl_dict[process]['asymptot'] = '%.3e'%low_diff_median

        # Pass information to the plotter for the difference target
        differences_target[(process,resID)]= low_diff_median
#        misc.sprint('Now doing resonance %s.'%res_str)
        while True:
            current_vals = CMScheck_values[scan_index:scan_index+group_val]      
            max_diff = max(max_diff, abs(low_diff_median-
                     sorted(current_vals)[len(current_vals)//2])/reference)
            if (scan_index+group_val)>=len(CMScheck_values):
                break
            scan_index += 1
        
        # Now use the CMS check result
        cms_check = (max_diff*100.0, '>' if max_diff>CMS_test_threshold else '<',
                                                       CMS_test_threshold*100.0) 
        res_str += "== CMS check result (threshold)              = %.3g%% (%s%.3g%%)\n"%cms_check
        concise_repl_dict[process]['cms_check'] = \
            "%-10s (%s%.3g%%)"%('%.3g%%'%cms_check[0],cms_check[1],cms_check[2])

        if max_diff>CMS_test_threshold:
            failed_procs.append((process,resonance))
        res_str += "%s %s %s\n"%(bar('='),
                 'FAILED' if max_diff>CMS_test_threshold else 'PASSED',bar('='))
        concise_repl_dict[process]['status'] = 'Failed' if max_diff>CMS_test_threshold \
                                                                   else 'Passed'

    if output=='concise_text':
        # Find what is the maximum size taken by the process string
        max_proc_size = max(
                 [len(process) for process in result['ordered_processes']]+[10])
        # Re-initialize the res_str so as to contain only the minimal report
        res_str = concise_str
        res_str += '\n'+concise_data%(max_proc_size+4)%concise_repl_dict['Header']
        for process in result['ordered_processes']:
            res_str += (concise_data%(max_proc_size+4)%concise_repl_dict[process])

    if len(checks):
        res_str += "Summary: %i/%i passed"%(len(checks)-len(failed_procs),len(checks))+\
                    ('.\n' if not failed_procs else ', failed checks are for:\n')
    else:
        return "\nNo CMS check to perform, the process either has no diagram or does not "+\
                                  "not feature any massive s-channel resonance."
        
    for process, resonance in failed_procs:
        res_str += ">  %s, %s\n"%(process, resonance)

    if output=='concise_text':
        res_str += '\nMore detailed information on this check available with the command:\n'
        res_str += '  MG5_aMC>display checks\n'

    ############################
    # Now we turn to the plots #
    ############################
    if not options['show_plot']:
        if options['reuse']:
            logFile.write(res_str)
            logFile.close()
        if output.endswith('text'):
            return res_str
        else:
            return failed_procs
        
    fig_output_file = CMS_save_path('pdf', result, model, options, 
                                                        output_path=output_path)
    base_fig_name = fig_output_file[:-4]
    suffix = 1
    while os.path.isfile(fig_output_file):
        fig_output_file = '%s__%d__.pdf'%(base_fig_name,suffix)
        suffix+=1

    process_data_plot_dict={}
    
    # load possible additional results. The second element of the tuple is
    # the dataset name.
    all_res = [(result, None)]
    for i, add_res in enumerate(options['analyze'].split(',')[1:]):
        specs =re.match(r'^(?P<filename>.*)\((?P<title>.*)\)$', add_res)
        if specs:
            filename = specs.group('filename')
            title    = specs.group('title')
        else:
            filename = add_res
            title    = '#%d'%(i+1)

        new_result = save_load_object.load_from_file(filename)
        if new_result is None:
            raise InvalidCmd('The complex mass scheme check result'+
                             " file below could not be read.\n     %s"%filename)
        if len(new_result['ordered_processes'])!=len(result['ordered_processes']) \
                      or len(new_result['lambdaCMS'])!=len(result['lambdaCMS']):
            raise self.InvalidCmd('The complex mass scheme check result'+
                      " file below does not seem compatible.\n     %s"%filename)
        all_res.append((new_result,title))
    
    # Prepare the data
    for process, resID in checks:
        data1=[] # for subplot 1,i.e. CMS and NWA
        data2=[] # for subplot 2,i.e. diff
        info ={} # info to be passed to the plotter
        for res in all_res:
            proc_res = res[0][process]
            cms_res = proc_res['CMS'][resID]
            nwa_res = proc_res['NWA'][resID]
            resonance = resonance_str(cms_res['resonance'])
            if options['resonances']!=1:
                info['title'] = format_title(process, resonance)
            else:
                info['title'] = format_title(process, '')
            # Born result
            cms_born=cms_res['born']
            nwa_born=nwa_res['born']
            if len(cms_born) != len(lambdaCMS_list) or\
                 len(nwa_born) != len(lambdaCMS_list):
                raise MadGraph5Error, 'Inconsistent list of results w.r.t. the'+\
                                ' lambdaCMS values specified for process %s'%process
            if pert_orders:
                cms_finite=cms_res['finite'] 
                nwa_finite=nwa_res['finite']
                if len(cms_finite) != len(lambdaCMS_list) or\
                    len(nwa_finite) != len(lambdaCMS_list):
                    raise MadGraph5Error, 'Inconsistent list of results w.r.t. the'+\
                                ' lambdaCMS values specified for process %s'%process
        
            bpower = guess_lambdaorder(nwa_born,lambdaCMS_list,
                    expected=proc_res['born_order'], proc=process, res=resonance)

            CMSData  = []
            NWAData  = []
            DiffData = []   
            for idata, lam in enumerate(lambdaCMS_list):
                if not pert_orders:
                    new_cms = cms_born[idata]/lam**bpower
                    new_nwa = nwa_born[idata]/lam**bpower
                else:
                    new_cms=cms_finite[idata]+cms_born[idata]-nwa_born[idata]
                    new_nwa=nwa_finite[idata]
                    new_cms /= lam*nwa_born[idata]
                    new_nwa /= lam*nwa_born[idata]
                new_diff=(new_cms-new_nwa)/(lam**diff_lambda_power)
                CMSData.append(new_cms)
                NWAData.append(new_nwa)
                DiffData.append(new_diff)
            if res[1] is None:
                if not pert_orders:
                    data1.append([r'$\displaystyle CMS\;=\;\mathcal{M}_{CMS}^{(0)}/\lambda^%d$'%bpower,CMSData])
                    data1.append([r'$\displaystyle NWA\;=\;\mathcal{M}_{NWA}^{(0)}/\lambda^%d$'%bpower,NWAData])
                else:
                    data1.append([r'$\displaystyle CMS\;=\;(\mathcal{M}^{(1)}_{CMS}+\mathcal{M}_{CMS}^{(0)}-\mathcal{M}^{(0)}_{NWA})/(\lambda\cdot\mathcal{M}^{(0)}_{NWA})$',CMSData])
                    data1.append([r'$\displaystyle NWA\;=\;\mathcal{M}^{(1)}_{NWA}/(\lambda\cdot\mathcal{M}^{(0)}_{NWA})$',NWAData])
                data2.append([r'$\displaystyle\Delta\;=\;(CMS-NWA)/\lambda%s$'\
                    %('' if diff_lambda_power==1 else r'^{%g}'%diff_lambda_power)
                                                                     ,DiffData])
                data2.append([r'Detected asymptot',[differences_target[(process,resID)] 
                                                for i in range(len(lambdaCMS_list))]])
            else:
                data1.append([r'$\displaystyle CMS$  %s'%res[1].replace('_',' ').replace('#','\#'), CMSData])
                data1.append([r'$\displaystyle NWA$  %s'%res[1].replace('_',' ').replace('#','\#'), NWAData])
                data2.append([r'$\displaystyle\Delta$  %s'%res[1].replace('_',' ').replace('#','\#'), DiffData])
                
        process_data_plot_dict[(process,resID)]=(data1,data2, info)

    # Now turn to the actual plotting
    try:
        import matplotlib.pyplot as plt
        from matplotlib.backends.backend_pdf import PdfPages
        logger.info('Rendering plots... (this can take some time because of the latex labels)')

        res_str += \
"""\n-----------------------------------------------------------------------------------------------
| In the plots, the Complex Mass Scheme check is successful if the normalized difference      |
| between the CMS and NWA result (lower inset) tends to a constant when \lambda goes to zero. |
-----------------------------------------------------------------------------------------------\n"""

        # output the figures
        if lambda_range[1]>0:
            min_lambda_index = -1
            for i, lam in enumerate(lambdaCMS_list):
                if lam<=lambda_range[1]:
                    min_lambda_index = i
                    break
        else:
            min_lambda_index = 0
        if lambda_range[0]>0:
            max_lambda_index = -1
            for i, lam in enumerate(lambdaCMS_list):
                if lam<=lambda_range[0]:
                    max_lambda_index=i-1
                    break
        else:
            max_lambda_index=len(lambdaCMS_list)-1
    
        if max_lambda_index==-1 or min_lambda_index==-1 or \
                                             min_lambda_index==max_lambda_index:
            raise InvalidCmd('Invalid lambda plotting range: (%.1e,%.1e)'%\
                                              (lambda_range[0],lambda_range[1]))
        # Trim lambda values
        if lambda_range[0]>0.0 or lambda_range[1]>0.0:
            lambdaCMS_list = lambdaCMS_list[min_lambda_index:max_lambda_index+1]

        plt.rc('text', usetex=True)
        plt.rc('font', family='serif')
        pp=PdfPages(fig_output_file)
        if len(checks)==0 or len(process_data_plot_dict[checks[0]][1])<=7:
            colorlist=['b','r','g','k','c','m','y']
        else:
            import matplotlib.colors as colors
            import matplotlib.cm as mplcm
            import matplotlib.colors as colors
            
            # Nice color maps here are 'gist_rainbow'
            cm = plt.get_cmap('gist_rainbow')
            cNorm  = colors.Normalize(vmin=0, vmax=(len(data2)-1))
            scalarMap = mplcm.ScalarMappable(norm=cNorm, cmap=cm)
            # use vmax=(len(data1)-1)*0.9 to remove pink at the end of the spectrum
            colorlist = [scalarMap.to_rgba(i*0.9) for i in range(len(data2))]
            # Or it is also possible to alternate colors so as to make them 
            # as distant as possible to one another
            # colorlist = sum([
            #    [scalarMap.to_rgba(i),scalarMap.to_rgba(i+len(data2)//2)]
            #                                  for i in range(len(data2)//2)],[])

        legend_size = 10
        for iproc, (process, resID) in enumerate(checks):
            data1,data2, info=process_data_plot_dict[(process,resID)]
            # Trim dataplot if necessary
            if lambda_range[0]>0.0 or lambda_range[1]>0.0:
                for i in range(len(data1)):
                    data1[i][1]=data1[i][1][min_lambda_index:max_lambda_index+1]
                for i in range(len(data2)):
                    data2[i][1]=data2[i][1][min_lambda_index:max_lambda_index+1]
            plt.figure(iproc+1)
            plt.subplot(211)
            minvalue=1e+99
            maxvalue=-1e+99
            for i, d1 in enumerate(data1):
                # Use the same color for NWA and CMS curve but different linestyle
                color=colorlist[i//2]
                data_plot=d1[1]
                minvalue=min(min(data_plot),minvalue)
                maxvalue=max(max(data_plot),maxvalue)           
                plt.plot(lambdaCMS_list, data_plot, color=color, marker='', \
                        linestyle=('-' if i%2==0 else '--'), 
                        label=(d1[0] if (i%2==0 or i==1) else '_nolegend_'))
            ymin = minvalue-(maxvalue-minvalue)/5.
            ymax = maxvalue+(maxvalue-minvalue)/5.

            plt.yscale('linear')
            plt.xscale('log')
            plt.title(info['title'],fontsize=12,y=1.08)
            plt.ylabel(r'$\displaystyle \mathcal{M}$')
            #plt.xlabel('lambdaCMS')
            if ymax*len(data1)-sum(max(d1[1][-len(d1[1])//2:]) \
                                 for d1 in data1) > 0.5*(ymax-ymin)*len(data1):
                plt.legend(prop={'size':legend_size},loc='upper left', frameon=False)
            else:
                plt.legend(prop={'size':legend_size},loc='lower left', frameon=False)
                
            plt.axis([min(lambdaCMS_list),max(lambdaCMS_list), ymin, ymax])
            
            plt.subplot(212)
            minvalue=1e+99
            maxvalue=-1e+99
            
            try:
                asymptot_index = [d2[0] for d2 in data2].index('Detected asymptot')
                plt.plot(lambdaCMS_list, data2[asymptot_index][1], 
                               color='0.75', marker='', linestyle='-', label='')
            except ValueError:
                pass
            
            color_ID = -1
            for d2 in data2:
                # Special setup for the reference asymptot straight line
                if d2[0]=='Detected asymptot':
                    continue
                color_ID += 1
                color=colorlist[color_ID]
                data_plot=d2[1]
                minvalue=min(min(data_plot),minvalue)
                maxvalue=max(max(data_plot),maxvalue)
                plt.plot(lambdaCMS_list, data_plot, color=color, marker='',\
                                                     linestyle='-', label=d2[0])
            ymin = minvalue-(maxvalue-minvalue)/5.
            ymax = maxvalue+(maxvalue-minvalue)/5.

            plt.yscale('linear')
            plt.xscale('log')
            plt.ylabel(r'$\displaystyle \Delta$')
            plt.xlabel(r'$\displaystyle \lambda$')
            # The unreadable stuff below is just to check if the left of the 
            # plot is stable or not
            sd = [sorted(d2[1][-len(d2[1])//2:]) for d2 in data2]
            left_stability = sum(abs(s[0]-s[-1]) for s in sd)
            sd = [sorted(d2[1][:-len(d2[1])//2]) for d2 in data2]
            right_stability = sum(abs(s[0]-s[-1]) for s in sd)
            left_stable =  False if right_stability==0.0 else \
                                            (left_stability/right_stability)<0.1
 
            if left_stable:
                if ymax*len(data2)-sum(max(d2[1][-len(d2[1])//2:]) \
                                 for d2 in data2) > 0.5*(ymax-ymin)*len(data2):
                    plt.legend(prop={'size':legend_size},loc='upper left', frameon=False)
                else:
                    plt.legend(prop={'size':legend_size},loc='lower left', frameon=False)                
            else:
                if ymax*len(data2)-sum(max(d2[1][:-len(d2[1])//2]) \
                                  for d2 in data2) > 0.5*(ymax-ymin)*len(data2):
                    plt.legend(prop={'size':legend_size},loc='upper right', frameon=False)
                else:
                    plt.legend(prop={'size':legend_size},loc='lower right', frameon=False)

            plt.axis([min(lambdaCMS_list),max(lambdaCMS_list),\
              minvalue-(maxvalue-minvalue)/5., maxvalue+(maxvalue-minvalue)/5.])
            
            plt.savefig(pp,format='pdf')

        pp.close()
        
        if len(checks)>0:
            logger.info('Complex Mass Scheme check plot output to file %s. '%fig_output_file)
            
            if sys.platform.startswith('linux'):
                misc.call(["xdg-open", fig_output_file])
            elif sys.platform.startswith('darwin'):
                misc.call(["open", fig_output_file])
        
        plt.close("all")
    
    except Exception as e:
        if isinstance(e, ImportError):
            res_str += "\n= Install matplotlib to get a "+\
                "graphical display of the results of the cms check."
        else:
            general_error = "\n= Could not produce the cms check plot because of "+\
                                                    "the following error: %s"%str(e)
            try:
                import Tkinter
                if isinstance(e, Tkinter.TclError):
                    res_str += "\n= Plots are not generated because your system"+\
                                          " does not support graphical display."
                else:
                    res_str += general_error
            except:
                res_str += general_error
    
    if options['reuse']:
        logFile.write(res_str)
        logFile.close()

    if output.endswith('text'):
        return res_str
    else:
        return failed_procs<|MERGE_RESOLUTION|>--- conflicted
+++ resolved
@@ -611,14 +611,8 @@
             
             FortranExporter = exporter_class(export_dir, MLoptions)
             FortranModel = helas_call_writers.FortranUFOHelasCallWriter(model)
-<<<<<<< HEAD
             FortranExporter.copy_template(model)
             FortranExporter.generate_subprocess_directory(matrix_element, FortranModel)
-=======
-            FortranExporter.copy_v4template(modelname=model.get('name'))
-            FortranExporter.generate_subprocess_directory_v4(matrix_element, FortranModel, 1)
-            FortranExporter.write_global_specs(matrix_element)
->>>>>>> 02458037
             wanted_lorentz = list(set(matrix_element.get_used_lorentz()))
             wanted_couplings = list(set([c for l in matrix_element.get_used_couplings() \
                                                                     for c in l]))
@@ -1155,14 +1149,8 @@
             start=time.time()
             FortranExporter = exporter_class(export_dir, MLoptions)
             FortranModel = helas_call_writers.FortranUFOHelasCallWriter(model)
-<<<<<<< HEAD
             FortranExporter.copy_template(model)
             FortranExporter.generate_subprocess_directory(matrix_element, FortranModel)
-=======
-            FortranExporter.copy_v4template(modelname=model.get('name'))
-            FortranExporter.generate_subprocess_directory_v4(matrix_element, FortranModel, 1)
-            FortranExporter.write_global_specs(matrix_element)
->>>>>>> 02458037
             wanted_lorentz = list(set(matrix_element.get_used_lorentz()))
             wanted_couplings = list(set([c for l in matrix_element.get_used_couplings() \
                                                                 for c in l]))

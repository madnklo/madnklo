--- conflicted
+++ resolved
@@ -743,7 +743,6 @@
         file.write(loop_matrix)
         file.close()
 
-<<<<<<< HEAD
     def setup_process(self, matrix_element, model, export_dir, reusing = False):
         """ Output the matrix_element in argument and perform the initialization
         while providing some details about the output in the dictionary returned. 
@@ -766,54 +765,6 @@
             if not os.path.isdir(export_dir):
                 raise InvalidCmd(\
                     "Could not find the directory %s to reuse."%str(export_dir))                           
-=======
-    def time_matrix_element(self, matrix_element, model):
-        """ Output the matrix_element in argument and give detail information
-        about the timing for its output and running"""
-        
-        res_timings = {}
-        
-        # For now, only accept the process if it has a born
-        if not matrix_element.get('processes')[0]['has_born']:
-            if output == "m2":
-                return 0.0, []
-            else:
-                return {'m2': 0.0, output:[]}
-      
-        export_dir=os.path.join(self.mg_root,'TMP_DIR_FOR_THE_CHECK_CMD')
-        if os.path.isdir(export_dir):
-            raise InvalidCmd(\
-            "The directory %s already exist. Please remove it."%str(export_dir))
-
-        # I do the import here because there is some cyclic import of export_v4
-        # otherwise
-        import madgraph.loop.loop_exporters as loop_exporters
-        if loop_optimized_output:
-            exporter_class=loop_exporters.LoopProcessOptimizedExporterFortranSA
-        else:
-            exporter_class=loop_exporters.LoopProcessExporterFortranSA
-    
-        options = {'clean': True, 
-                   'complex_mass': self.cmass_scheme,
-                   'export_format':'madloop', 
-                   'mp':True,
-          'loop_dir': os.path.join(self.mg_root,'Template','loop_material'),
-                   'cuttools_dir': self.cuttools_dir}
-    
-        start=time.time()
-        FortranExporter = exporter_class(self.mg_root, export_dir, options)
-        FortranModel = helas_call_writers.FortranUFOHelasCallWriter(model)
-        FortranExporter.copy_v4template(modelname=model.get('name'))
-        FortranExporter.generate_subprocess_directory_v4(matrix_element, FortranModel)
-        wanted_lorentz = list(set(matrix_element.get_used_lorentz()))
-        wanted_couplings = list(set([c for l in matrix_element.get_used_couplings() \
-                                                                for c in l]))
-        FortranExporter.convert_model_to_mg4(model,wanted_lorentz,wanted_couplings)
-        res_timings['Process_output'] = time.time()-start
-        start=time.time()
-        FortranExporter.finalize_v4_directory(None,"",False,False,'gfortran')
-        res_timings['HELAS_MODEL_compilation'] = time.time()-start
->>>>>>> 37d14413
         
 
         if not reusing:
@@ -821,28 +772,31 @@
             # otherwise
             import madgraph.loop.loop_exporters as loop_exporters
             if loop_optimized_output:
-                exporter=loop_exporters.LoopProcessOptimizedExporterFortranSA
+                exporter_class=loop_exporters.LoopProcessOptimizedExporterFortranSA
             else:
-                exporter=loop_exporters.LoopProcessExporterFortranSA
-                
+                exporter_class=loop_exporters.LoopProcessExporterFortranSA
+    
+            options = {'clean': True, 
+                       'complex_mass': self.cmass_scheme,
+                       'export_format':'madloop', 
+                       'mp':True,
+          'loop_dir': os.path.join(self.mg_root,'Template','loop_material'),
+                       'cuttools_dir': self.cuttools_dir}
+    
             start=time.time()
-            FortranExporter = exporter(\
-                self.mg_root, export_dir, clean=True,
-                complex_mass_scheme = self.cmass_scheme, mp=True,
-                loop_dir=os.path.join(self.mg_root, 'Template/loop_material'),\
-                cuttools_dir=self.cuttools_dir)
+            FortranExporter = exporter_class(self.mg_root, export_dir, options)
             FortranModel = helas_call_writers.FortranUFOHelasCallWriter(model)
             FortranExporter.copy_v4template(modelname=model.get('name'))
             FortranExporter.generate_subprocess_directory_v4(matrix_element, FortranModel)
             wanted_lorentz = list(set(matrix_element.get_used_lorentz()))
             wanted_couplings = list(set([c for l in matrix_element.get_used_couplings() \
-                                                                    for c in l]))
+                                                                for c in l]))
             FortranExporter.convert_model_to_mg4(model,wanted_lorentz,wanted_couplings)
             infos['Process_output'] = time.time()-start
             start=time.time()
             FortranExporter.finalize_v4_directory(None,"",False,False,'gfortran')
             infos['HELAS_MODEL_compilation'] = time.time()-start
-
+        
         # First Initialize filters (in later versions where this will be done
         # at generation time, it can be skipped)
         self.fix_PSPoint_in_check(os.path.join(export_dir,'SubProcesses'),
@@ -1758,7 +1712,7 @@
 
     directories = glob.glob(os.path.join(mg_root, '%s*'%temp_dir_prefix))
     if directories != []:
-        logger.info("Cleaning old temporary %s* check runs."%temp_dir_prefix)
+        logger.info("Cleaning temporary %s* check runs."%temp_dir_prefix)
     for dir in directories:
         shutil.rmtree(dir)
 

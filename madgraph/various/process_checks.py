--- conflicted
+++ resolved
@@ -2778,11 +2778,6 @@
         # Generate a list of unique processes
         # Extract IS and FS ids
         multiprocess_unit = processes_unit
-<<<<<<< HEAD
-        results = []
-
-=======
->>>>>>> b4fa0574
         model = multiprocess_unit.get('model')
 
         # Initialize matrix element evaluation
@@ -2837,17 +2832,10 @@
                 if particle.get('width') != 'ZERO':
                     evaluator.full_model.get('parameter_dict')[particle.get('width')] = 0.
 
-<<<<<<< HEAD
-        output_f = run_multiprocs_no_crossings(get_value,
-                                           multiprocess_feynm,
-                                           evaluator, momentum)
-        output = [processes_unit]
-=======
         output_f = run_multiprocs_no_crossings(get_value, multiprocess_feynm,
                                                             evaluator, momentum)  
-        
-        output = []
->>>>>>> b4fa0574
+        output = [processes_unit]        
+
         for data in output_f:
             local_dico = {}
             local_dico['process'] = data['process']

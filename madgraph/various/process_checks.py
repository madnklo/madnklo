################################################################################
#
# Copyright (c) 2009 The MadGraph5_aMC@NLO Development team and Contributors
#
# This file is a part of the MadGraph5_aMC@NLO project, an application which 
# automatically generates Feynman diagrams and matrix elements for arbitrary
# high-energy processes in the Standard Model and beyond.
#
# It is subject to the MadGraph5_aMC@NLO license which should accompany this 
# distribution.
#
# For more information, visit madgraph.phys.ucl.ac.be and amcatnlo.web.cern.ch
#
################################################################################
"""Several different checks for processes (and hence models):
permutation tests, gauge invariance tests, lorentz invariance
tests. Also class for evaluation of Python matrix elements,
MatrixElementEvaluator."""

from __future__ import division

import array
import copy
import fractions
import itertools
import logging
import math
import os
import sys
import re
import shutil
import random
import glob
import re
import subprocess
import time
import datetime
import errno
# If psutil becomes standard, the RAM check can be performed with it instead
#import psutil

import aloha
import aloha.aloha_writers as aloha_writers
import aloha.create_aloha as create_aloha

import madgraph.iolibs.export_python as export_python
import madgraph.iolibs.helas_call_writers as helas_call_writers
import models.import_ufo as import_ufo
import madgraph.iolibs.save_load_object as save_load_object

import madgraph.core.base_objects as base_objects
import madgraph.core.color_algebra as color
import madgraph.core.color_amp as color_amp
import madgraph.core.helas_objects as helas_objects
import madgraph.core.diagram_generation as diagram_generation

import madgraph.various.rambo as rambo
import madgraph.various.misc as misc
import madgraph.various.progressbar as pbar
import madgraph.various.banner as bannermod

import madgraph.loop.loop_diagram_generation as loop_diagram_generation
import madgraph.loop.loop_helas_objects as loop_helas_objects
import madgraph.loop.loop_base_objects as loop_base_objects

from madgraph import MG5DIR, InvalidCmd, MadGraph5Error

from madgraph.iolibs.files import cp

import models.model_reader as model_reader
import aloha.template_files.wavefunctions as wavefunctions
from aloha.template_files.wavefunctions import \
     ixxxxx, oxxxxx, vxxxxx, sxxxxx, txxxxx, irxxxx, orxxxx

ADDED_GLOBAL = []

temp_dir_prefix = "TMP_CHECK"

pjoin = os.path.join

def clean_added_globals(to_clean):
    for value in list(to_clean):
        del globals()[value]
        to_clean.remove(value)

#===============================================================================
# Helper class for timing and RAM flashing of subprocesses.
#===============================================================================
class ProcessTimer:
  def __init__(self,*args,**opts):
    self.cmd_args = args
    self.cmd_opts = opts
    self.execution_state = False

  def execute(self):
    self.max_vms_memory = 0
    self.max_rss_memory = 0

    self.t1 = None
    self.t0 = time.time()
    self.p = subprocess.Popen(*self.cmd_args,**self.cmd_opts)
    self.execution_state = True

  def poll(self):
    if not self.check_execution_state():
      return False

    self.t1 = time.time()
    flash = subprocess.Popen("ps -p %i -o rss"%self.p.pid,
                                              shell=True,stdout=subprocess.PIPE)
    stdout_list = flash.communicate()[0].split('\n')
    rss_memory = int(stdout_list[1])
    # for now we ignore vms
    vms_memory = 0

    # This is the neat version using psutil
#    try:
#      pp = psutil.Process(self.p.pid)
#
#      # obtain a list of the subprocess and all its descendants
#      descendants = list(pp.get_children(recursive=True))
#      descendants = descendants + [pp]
#
#      rss_memory = 0
#      vms_memory = 0
#
#      # calculate and sum up the memory of the subprocess and all its descendants 
#      for descendant in descendants:
#        try:
#          mem_info = descendant.get_memory_info()
#
#          rss_memory += mem_info[0]
#          vms_memory += mem_info[1]
#        except psutil.error.NoSuchProcess:
#          # sometimes a subprocess descendant will have terminated between the time
#          # we obtain a list of descendants, and the time we actually poll this
#          # descendant's memory usage.
#          pass
#
#    except psutil.error.NoSuchProcess:
#      return self.check_execution_state()

    self.max_vms_memory = max(self.max_vms_memory,vms_memory)
    self.max_rss_memory = max(self.max_rss_memory,rss_memory)

    return self.check_execution_state()

  def is_running(self):
    # Version with psutil
#    return psutil.pid_exists(self.p.pid) and self.p.poll() == None
    return self.p.poll() == None

  def check_execution_state(self):
    if not self.execution_state:
      return False
    if self.is_running():
      return True
    self.executation_state = False
    self.t1 = time.time()
    return False

  def close(self,kill=False):

    if self.p.poll() == None:
        if kill:
            self.p.kill()
        else:
            self.p.terminate()

    # Again a neater handling with psutil
#    try:
#      pp = psutil.Process(self.p.pid)
#      if kill:
#        pp.kill()
#      else:
#        pp.terminate()
#    except psutil.error.NoSuchProcess:
#      pass

#===============================================================================
# Fake interface to be instancied when using process_checks from tests instead.
#===============================================================================
class FakeInterface(object):
    """ Just an 'option container' to mimick the interface which is passed to the
    tests. We put in only what is now used from interface by the test:
    cmd.options['fortran_compiler']
    cmd.options['complex_mass_scheme']
    cmd._mgme_dir"""
    def __init__(self, mgme_dir = "", complex_mass_scheme = False,
                 fortran_compiler = 'gfortran' ):
        self._mgme_dir = mgme_dir
        self.options = {}
        self.options['complex_mass_scheme']=complex_mass_scheme
        self.options['fortran_compiler']=fortran_compiler

#===============================================================================
# Logger for process_checks
#===============================================================================

logger = logging.getLogger('madgraph.various.process_checks')


# Helper function to boost momentum
def boost_momenta(p, boost_direction=1, beta=0.5):
    """boost the set momenta in the 'boost direction' by the 'beta' 
       factor"""
       
    boost_p = []    
    gamma = 1/ math.sqrt(1 - beta**2)
    for imp in p:
        bosst_p = imp[boost_direction]
        E, px, py, pz = imp
        boost_imp = []
        # Energy:
        boost_imp.append(gamma * E - gamma * beta * bosst_p)
        # PX
        if boost_direction == 1:
            boost_imp.append(-gamma * beta * E + gamma * px)
        else: 
            boost_imp.append(px)
        # PY
        if boost_direction == 2:
            boost_imp.append(-gamma * beta * E + gamma * py)
        else: 
            boost_imp.append(py)    
        # PZ
        if boost_direction == 3:
            boost_imp.append(-gamma * beta * E + gamma * pz)
        else: 
            boost_imp.append(pz) 
        #Add the momenta to the list
        boost_p.append(boost_imp)                   
            
    return boost_p

#===============================================================================
# Helper class MatrixElementEvaluator
#===============================================================================
class MatrixElementEvaluator(object):
    """Class taking care of matrix element evaluation, storing
    relevant quantities for speedup."""

    def __init__(self, model , param_card = None,
                    auth_skipping = False, reuse = True, cmd = FakeInterface()):
        """Initialize object with stored_quantities, helas_writer,
        model, etc.
        auth_skipping = True means that any identical matrix element will be
                        evaluated only once
        reuse = True means that the matrix element corresponding to a
                given process can be reused (turn off if you are using
                different models for the same process)"""
 
        self.cmd = cmd
 
        # Writer for the Python matrix elements
        self.helas_writer = helas_call_writers.PythonUFOHelasCallWriter(model)
    
        # Read a param_card and calculate couplings
        self.full_model = model_reader.ModelReader(model)
        try:
            self.full_model.set_parameters_and_couplings(param_card)
        except MadGraph5Error:
            if isinstance(param_card, (str,file)):
                raise
            logger.warning('param_card present in the event file not compatible. We will use the default one.')
            self.full_model.set_parameters_and_couplings()
            
        self.auth_skipping = auth_skipping
        self.reuse = reuse
        self.cmass_scheme = cmd.options['complex_mass_scheme']
        self.store_aloha = []
        self.stored_quantities = {}
        
    #===============================================================================
    # Helper function evaluate_matrix_element
    #===============================================================================
    def evaluate_matrix_element(self, matrix_element, p=None, full_model=None, 
                                gauge_check=False, auth_skipping=None, output='m2',
                                options=None):
        """Calculate the matrix element and evaluate it for a phase space point
           output is either m2, amp, jamp
        """

        if full_model:
            self.full_model = full_model
        process = matrix_element.get('processes')[0]
        model = process.get('model')

        if "matrix_elements" not in self.stored_quantities:
            self.stored_quantities['matrix_elements'] = []
            matrix_methods = {}

        if self.reuse and "Matrix_%s" % process.shell_string() in globals() and p:
            # Evaluate the matrix element for the momenta p
            matrix = eval("Matrix_%s()" % process.shell_string())
            me_value = matrix.smatrix(p, self.full_model)
            if output == "m2":
                return matrix.smatrix(p, self.full_model), matrix.amp2
            else:
                m2 = matrix.smatrix(p, self.full_model)
            return {'m2': m2, output:getattr(matrix, output)}
        if (auth_skipping or self.auth_skipping) and matrix_element in \
               self.stored_quantities['matrix_elements']:
            # Exactly the same matrix element has been tested
            logger.info("Skipping %s, " % process.nice_string() + \
                        "identical matrix element already tested" \
                        )
            return None

        self.stored_quantities['matrix_elements'].append(matrix_element)

        # Create an empty color basis, and the list of raw
        # colorize objects (before simplification) associated
        # with amplitude
        if "list_colorize" not in self.stored_quantities:
            self.stored_quantities["list_colorize"] = []
        if "list_color_basis" not in self.stored_quantities:
            self.stored_quantities["list_color_basis"] = []
        if "list_color_matrices" not in self.stored_quantities:
            self.stored_quantities["list_color_matrices"] = []        

        col_basis = color_amp.ColorBasis()
        new_amp = matrix_element.get_base_amplitude()
        matrix_element.set('base_amplitude', new_amp)
        colorize_obj = col_basis.create_color_dict_list(new_amp)

        try:
            # If the color configuration of the ME has
            # already been considered before, recycle
            # the information
            col_index = self.stored_quantities["list_colorize"].index(colorize_obj)
        except ValueError:
            # If not, create color basis and color
            # matrix accordingly
            self.stored_quantities['list_colorize'].append(colorize_obj)
            col_basis.build()
            self.stored_quantities['list_color_basis'].append(col_basis)
            col_matrix = color_amp.ColorMatrix(col_basis)
            self.stored_quantities['list_color_matrices'].append(col_matrix)
            col_index = -1

        # Set the color for the matrix element
        matrix_element.set('color_basis',
                           self.stored_quantities['list_color_basis'][col_index])
        matrix_element.set('color_matrix',
                           self.stored_quantities['list_color_matrices'][col_index])

        # Create the needed aloha routines
        if "used_lorentz" not in self.stored_quantities:
            self.stored_quantities["used_lorentz"] = []

        me_used_lorentz = set(matrix_element.get_used_lorentz())
        me_used_lorentz = [lorentz for lorentz in me_used_lorentz \
                               if lorentz not in self.store_aloha]

        aloha_model = create_aloha.AbstractALOHAModel(model.get('name'))
        aloha_model.add_Lorentz_object(model.get('lorentz'))
        aloha_model.compute_subset(me_used_lorentz)

        # Write out the routines in Python
        aloha_routines = []
        for routine in aloha_model.values():
            aloha_routines.append(routine.write(output_dir = None, 
                                                mode='mg5',
                                                language = 'Python'))
        for routine in aloha_model.external_routines:
            aloha_routines.append(
                     open(aloha_model.locate_external(routine, 'Python')).read())

        # Define the routines to be available globally
        previous_globals = list(globals().keys())
        for routine in aloha_routines:
            exec(routine, globals())
        for key in globals().keys():
            if key not in previous_globals:
                ADDED_GLOBAL.append(key)

        # Add the defined Aloha routines to used_lorentz
        self.store_aloha.extend(me_used_lorentz)
        # Export the matrix element to Python calls
        exporter = export_python.ProcessExporterPython(matrix_element,
                                                       self.helas_writer)

        try:
            matrix_methods = exporter.get_python_matrix_methods(\
                gauge_check=gauge_check)
            # print "I got matrix_methods=",str(matrix_methods.items()[0][1])
        except helas_call_writers.HelasWriterError, error:
            logger.info(error)
            return None
        # If one wants to output the python code generated for the computation
        # of these matrix elements, it is possible to run the following cmd
#       open('output_path','w').write(matrix_methods[process.shell_string()])
        if self.reuse:
            # Define the routines (globally)
            exec(matrix_methods[process.shell_string()], globals())	    
            ADDED_GLOBAL.append('Matrix_%s'  % process.shell_string())
        else:
            # Define the routines (locally is enough)
            exec(matrix_methods[process.shell_string()])
        # Generate phase space point to use
        if not p:
            p, w_rambo = self.get_momenta(process, options)
        # Evaluate the matrix element for the momenta p
        exec("data = Matrix_%s()" % process.shell_string())
        if output == "m2":
            return data.smatrix(p, self.full_model), data.amp2
        else:
            m2 = data.smatrix(p,self.full_model)
            return {'m2': m2, output:getattr(data, output)}
    
    #===============================================================================
    # Helper function get_momenta
    #===============================================================================
    def get_momenta(self, process, options=None):
        """Get a point in phase space for the external states in the given
        process, with the CM energy given. The incoming particles are
        assumed to be oriented along the z axis, with particle 1 along the
        positive z axis."""

        if not options:
            energy=1000
            events=None
        else:
            energy = options['energy']
            events = options['events']
            to_skip = 0
            
        if not (isinstance(process, base_objects.Process) and \
                isinstance(energy, (float,int))):
            raise rambo.RAMBOError, "Not correct type for arguments to get_momenta"


        sorted_legs = sorted(process.get('legs'), lambda l1, l2:\
                             l1.get('number') - l2.get('number'))

        # If an events file is given use it for getting the momentum
        if events:
            ids = [l.get('id') for l in sorted_legs]
            import MadSpin.decay as madspin
            if not hasattr(self, 'event_file'):
                fsock = open(events)
                self.event_file = madspin.Event(fsock)

            skip = 0
            while self.event_file.get_next_event() != 'no_event':
                event = self.event_file.particle
                #check if the event is compatible
                event_ids = [p['pid'] for p in event.values()]
                if event_ids == ids:
                    skip += 1
                    if skip > to_skip:
                        break
            else:
                raise MadGraph5Error, 'No compatible events for %s' % ids
            p = []
            for part in event.values():
                m = part['momentum']
                p.append([m.E, m.px, m.py, m.pz])
            return p, 1

        nincoming = len([leg for leg in sorted_legs if leg.get('state') == False])
        nfinal = len(sorted_legs) - nincoming

        # Find masses of particles
        mass_strings = [self.full_model.get_particle(l.get('id')).get('mass') \
                         for l in sorted_legs]        
        mass = [self.full_model.get('parameter_dict')[m] for m in mass_strings]
        mass = [m.real for m in mass]
        #mass = [math.sqrt(m.real) for m in mass]



        # Make sure energy is large enough for incoming and outgoing particles
        energy = max(energy, sum(mass[:nincoming]) + 200.,
                     sum(mass[nincoming:]) + 200.)

        if nfinal == 1:
            p = []
            energy = mass[-1]
            p.append([energy/2,0,0,energy/2])
            p.append([energy/2,0,0,-energy/2])
            p.append([mass[-1],0,0,0])
            return p, 1.0

        e2 = energy**2
        m1 = mass[0]
        p = []

        masses = rambo.FortranList(nfinal)
        for i in range(nfinal):
            masses[i+1] = mass[nincoming + i]

        if nincoming == 1:

            # Momenta for the incoming particle
            p.append([abs(m1), 0., 0., 0.])

            p_rambo, w_rambo = rambo.RAMBO(nfinal, abs(m1), masses)

            # Reorder momenta from px,py,pz,E to E,px,py,pz scheme
            for i in range(1, nfinal+1):
                momi = [p_rambo[(4,i)], p_rambo[(1,i)],
                        p_rambo[(2,i)], p_rambo[(3,i)]]
                p.append(momi)

            return p, w_rambo

        if nincoming != 2:
            raise rambo.RAMBOError('Need 1 or 2 incoming particles')

        if nfinal == 1:
            energy = masses[1]
            if masses[1] == 0.0:
                raise rambo.RAMBOError('The kinematic 2 > 1 with the final'+\
                                          ' state particle massless is invalid')

        e2 = energy**2
        m2 = mass[1]

        mom = math.sqrt((e2**2 - 2*e2*m1**2 + m1**4 - 2*e2*m2**2 - \
                  2*m1**2*m2**2 + m2**4) / (4*e2))
        e1 = math.sqrt(mom**2+m1**2)
        e2 = math.sqrt(mom**2+m2**2)
        # Set momenta for incoming particles
        p.append([e1, 0., 0., mom])
        p.append([e2, 0., 0., -mom])

        if nfinal == 1:
            p.append([energy, 0., 0., 0.])
            return p, 1.

        p_rambo, w_rambo = rambo.RAMBO(nfinal, energy, masses)

        # Reorder momenta from px,py,pz,E to E,px,py,pz scheme
        for i in range(1, nfinal+1):
            momi = [p_rambo[(4,i)], p_rambo[(1,i)],
                    p_rambo[(2,i)], p_rambo[(3,i)]]
            p.append(momi)

        return p, w_rambo

#===============================================================================
# Helper class LoopMatrixElementEvaluator
#===============================================================================
class LoopMatrixElementEvaluator(MatrixElementEvaluator):
    """Class taking care of matrix element evaluation for loop processes."""

    def __init__(self,cuttools_dir=None, output_path=None, tir_dir={}, 
                                            cmd=FakeInterface(),*args,**kwargs):
        """Allow for initializing the MG5 root where the temporary fortran
        output for checks is placed."""
        
        super(LoopMatrixElementEvaluator,self).__init__(*args,cmd=cmd,**kwargs)

        self.mg_root=self.cmd._mgme_dir
        # If no specific output path is specified, then write in MG5 root directory
        if output_path is None:
            self.output_path = self.cmd._mgme_dir
        else:
            self.output_path = output_path
            
        self.cuttools_dir=cuttools_dir
        self.tir_dir=tir_dir
        self.loop_optimized_output = cmd.options['loop_optimized_output']
        # Set proliferate to true if you want to keep the produced directories
        # and eventually reuse them if possible
        self.proliferate=True
        
    #===============================================================================
    # Helper function evaluate_matrix_element for loops
    #===============================================================================
    def evaluate_matrix_element(self, matrix_element, p=None, options=None,
                             gauge_check=False, auth_skipping=None, output='m2', 
                                                  PS_name = None, MLOptions={}):
        """Calculate the matrix element and evaluate it for a phase space point
           Output can only be 'm2. The 'jamp' and 'amp' returned values are just
           empty lists at this point.
           If PS_name is not none the written out PS.input will be saved in 
           the file PS.input_<PS_name> as well."""

        process = matrix_element.get('processes')[0]
        model = process.get('model')
        
        if options and 'split_orders' in options.keys():
            split_orders = options['split_orders']
        else:
            split_orders = -1
        
        if "loop_matrix_elements" not in self.stored_quantities:
            self.stored_quantities['loop_matrix_elements'] = []

        if (auth_skipping or self.auth_skipping) and matrix_element in \
                [el[0] for el in self.stored_quantities['loop_matrix_elements']]:
            # Exactly the same matrix element has been tested
            logger.info("Skipping %s, " % process.nice_string() + \
                        "identical matrix element already tested" )
            return None

        # Generate phase space point to use
        if not p:
            p, w_rambo = self.get_momenta(process, options=options)
        
        if matrix_element in [el[0] for el in \
                                self.stored_quantities['loop_matrix_elements']]:  
            export_dir=self.stored_quantities['loop_matrix_elements'][\
                [el[0] for el in self.stored_quantities['loop_matrix_elements']\
                 ].index(matrix_element)][1]
            logger.debug("Reusing generated output %s"%str(export_dir))
        else:        
            export_dir=pjoin(self.output_path,temp_dir_prefix)
            if os.path.isdir(export_dir):
                if not self.proliferate:
                    raise InvalidCmd("The directory %s already exist. Please remove it."%str(export_dir))
                else:
                    id=1
                    while os.path.isdir(pjoin(self.output_path,\
                                        '%s_%i'%(temp_dir_prefix,id))):
                        id+=1
                    export_dir=pjoin(self.output_path,'%s_%i'%(temp_dir_prefix,id))
            
            if self.proliferate:
                self.stored_quantities['loop_matrix_elements'].append(\
                                                    (matrix_element,export_dir))

            # I do the import here because there is some cyclic import of export_v4
            # otherwise
            import madgraph.loop.loop_exporters as loop_exporters
            if self.loop_optimized_output:
                exporter_class=loop_exporters.LoopProcessOptimizedExporterFortranSA
            else:
                exporter_class=loop_exporters.LoopProcessExporterFortranSA
            
            MLoptions = {'clean': True, 
                       'complex_mass': self.cmass_scheme,
                       'export_format':'madloop', 
                       'mp':True,
                       'SubProc_prefix':'P',
                       'compute_color_flows': not process.get('has_born'),
              'loop_dir': pjoin(self.mg_root,'Template','loop_material'),
                       'cuttools_dir': self.cuttools_dir,
                       'fortran_compiler': self.cmd.options['fortran_compiler'],
                       'output_dependencies': self.cmd.options['output_dependencies']}

            MLoptions.update(self.tir_dir)
            
            FortranExporter = exporter_class(\
                self.mg_root, export_dir, MLoptions)
            FortranModel = helas_call_writers.FortranUFOHelasCallWriter(model)
            FortranExporter.copy_v4template(modelname=model.get('name'))
            FortranExporter.generate_subprocess_directory_v4(matrix_element, FortranModel)
            wanted_lorentz = list(set(matrix_element.get_used_lorentz()))
            wanted_couplings = list(set([c for l in matrix_element.get_used_couplings() \
                                                                    for c in l]))
            FortranExporter.convert_model_to_mg4(model,wanted_lorentz,wanted_couplings)
            FortranExporter.finalize_v4_directory(None,"",False,False,'gfortran')

        self.fix_PSPoint_in_check(pjoin(export_dir,'SubProcesses'),
                                                      split_orders=split_orders)

        self.fix_MadLoopParamCard(pjoin(export_dir,'Cards'),
           mp = gauge_check and self.loop_optimized_output, MLOptions=MLOptions)
        
        if gauge_check:
            file_path, orig_file_content, new_file_content = \
              self.setup_ward_check(pjoin(export_dir,'SubProcesses'), 
                                       ['helas_calls_ampb_1.f','loop_matrix.f'])
            file = open(file_path,'w')
            file.write(new_file_content)
            file.close()
            if self.loop_optimized_output:
                mp_file_path, mp_orig_file_content, mp_new_file_content = \
                  self.setup_ward_check(pjoin(export_dir,'SubProcesses'), 
                  ['mp_helas_calls_ampb_1.f','mp_compute_loop_coefs.f'],mp=True)
                mp_file = open(mp_file_path,'w')
                mp_file.write(mp_new_file_content)
                mp_file.close()
    
        # Evaluate the matrix element for the momenta p
        finite_m2 = self.get_me_value(process.shell_string_v4(), 0,\
                          export_dir, p, PS_name = PS_name, verbose=False)[0][0]

        # Restore the original loop_matrix.f code so that it could be reused
        if gauge_check:
            file = open(file_path,'w')
            file.write(orig_file_content)
            file.close()
            if self.loop_optimized_output:
                mp_file = open(mp_file_path,'w')
                mp_file.write(mp_orig_file_content)
                mp_file.close()
        
        # Now erase the output directory
        if not self.proliferate:
            shutil.rmtree(export_dir)
        
        if output == "m2": 
            # We do not provide details (i.e. amps and Jamps) of the computed 
            # amplitudes, hence the []
            return finite_m2, []
        else:
            return {'m2': finite_m2, output:[]}

    def fix_MadLoopParamCard(self,dir_name, mp=False, loop_filter=False,
                                 DoubleCheckHelicityFilter=False, MLOptions={}):
        """ Set parameters in MadLoopParams.dat suited for these checks.MP
            stands for multiple precision and can either be a bool or an integer
            to specify the mode."""

        # Instanciate a MadLoopParam card
        file = open(pjoin(dir_name,'MadLoopParams.dat'), 'r')
        MLCard = bannermod.MadLoopParam(file)

        if isinstance(mp,bool):
            mode = 4 if mp else 1
        else:
            mode = mp

        for key, value in MLOptions.items():
            if key == "MLReductionLib":
                if isinstance(value,list):
                    if len(value)==0:
                        ml_reds = '1'
                    else:
                        ml_reds="|".join([str(vl) for vl in value]) 
                MLCard.set("MLReductionLib",ml_reds)      
            elif key == 'ImprovePS':
                MLCard.set('ImprovePSPoint',2 if value else -1)
            elif key == 'ForceMP':
                mode = 4
            elif key in MLCard:
                MLCard.set(key,value)    
            else:
                raise Exception, 'The MadLoop options %s specified in function'%key+\
                  ' fix_MadLoopParamCard does not correspond to an option defined'+\
                  ' MadLoop nor is it specially handled in this function.'

        MLCard.set('CTModeRun',mode)
        MLCard.set('CTModeInit',mode)
        MLCard.set('UseLoopFilter',loop_filter)
        MLCard.set('DoubleCheckHelicityFilter',DoubleCheckHelicityFilter)
        MLCard.write(pjoin(dir_name,os.pardir,'SubProcesses','MadLoopParams.dat'))

    @classmethod
    def fix_PSPoint_in_check(cls, dir_path, read_ps = True, npoints = 1,
                             hel_config = -1, mu_r=0.0, split_orders=-1):
        """Set check_sa.f to be reading PS.input assuming a working dir dir_name.
        if hel_config is different than -1 then check_sa.f is configured so to
        evaluate only the specified helicity.
        If mu_r > 0.0, then the renormalization constant value will be hardcoded
        directly in check_sa.f, if is is 0 it will be set to Sqrt(s) and if it
        is < 0.0 the value in the param_card.dat is used.
        If the split_orders target (i.e. the target squared coupling orders for 
        the computation) is != -1, it will be changed in check_sa.f via the
        subroutine CALL SET_COUPLINGORDERS_TARGET(split_orders)."""

        file_path = dir_path
        if not os.path.isfile(dir_path) or \
                                   not os.path.basename(dir_path)=='check_sa.f':
            file_path = pjoin(dir_path,'check_sa.f')
            if not os.path.isfile(file_path):
<<<<<<< HEAD
                directories = glob.glob(pjoin(dir_path,'P*'))
                if len(directories)>0 and os.path.isdir(directories[0]):
=======
                directories = [d for d in glob.glob(pjoin(dir_path,'P*_*')) \
                         if (re.search(r'.*P\d+_\w*$', d) and os.path.isdir(d))]
                if len(directories)>0:
>>>>>>> 8f03aff7
                     file_path = pjoin(directories[0],'check_sa.f')
        if not os.path.isfile(file_path):
            raise MadGraph5Error('Could not find the location of check_sa.f'+\
                                  ' from the specified path %s.'%str(file_path))    

        file = open(file_path, 'r')
        check_sa = file.read()
        file.close()
        
        file = open(file_path, 'w')
        check_sa = re.sub(r"READPS = \S+\)","READPS = %s)"%('.TRUE.' if read_ps \
                                                      else '.FALSE.'), check_sa)
        check_sa = re.sub(r"NPSPOINTS = \d+","NPSPOINTS = %d"%npoints, check_sa)
        if hel_config != -1:
            check_sa = re.sub(r"SLOOPMATRIX\S+\(\S+,MATELEM,",
                      "SLOOPMATRIXHEL_THRES(P,%d,MATELEM,"%hel_config, check_sa)
        else:
            check_sa = re.sub(r"SLOOPMATRIX\S+\(\S+,MATELEM,",
                                        "SLOOPMATRIX_THRES(P,MATELEM,",check_sa)
        if mu_r > 0.0:
            check_sa = re.sub(r"MU_R=SQRTS","MU_R=%s"%\
                                        (("%.17e"%mu_r).replace('e','d')),check_sa)
        elif mu_r < 0.0:
            check_sa = re.sub(r"MU_R=SQRTS","",check_sa)
        
        if split_orders > 0:
            check_sa = re.sub(r"SET_COUPLINGORDERS_TARGET\(-?\d+\)",
                     "SET_COUPLINGORDERS_TARGET(%d)"%split_orders,check_sa) 
        
        file.write(check_sa)
        file.close()

    def get_me_value(self, proc, proc_id, working_dir, PSpoint=[], \
                                                  PS_name = None, verbose=True):
        """Compile and run ./check, then parse the output and return the result
        for process with id = proc_id and PSpoint if specified.
        If PS_name is not none the written out PS.input will be saved in 
        the file PS.input_<PS_name> as well"""  
        if verbose:
            sys.stdout.write('.')
            sys.stdout.flush()
         
        shell_name = None
        directories = glob.glob(pjoin(working_dir, 'SubProcesses',
                                  'P%i_*' % proc_id))
        if directories and os.path.isdir(directories[0]):
            shell_name = os.path.basename(directories[0])

        # If directory doesn't exist, skip and return 0
        if not shell_name:
            logging.info("Directory hasn't been created for process %s" %proc)
            return ((0.0, 0.0, 0.0, 0.0, 0), [])

        if verbose: logging.debug("Working on process %s in dir %s" % (proc, shell_name))
        
        dir_name = pjoin(working_dir, 'SubProcesses', shell_name)
        # Make sure to recreate the executable and modified sources
        if os.path.isfile(pjoin(dir_name,'check')):
            os.remove(pjoin(dir_name,'check'))
            try:
                os.remove(pjoin(dir_name,'check_sa.o'))
                os.remove(pjoin(dir_name,'loop_matrix.o'))
            except OSError:
                pass
        # Now run make
        devnull = open(os.devnull, 'w')
        retcode = subprocess.call(['make','check'],
                                   cwd=dir_name, stdout=devnull, stderr=devnull)
        devnull.close()
                     
        if retcode != 0:
            logging.info("Error while executing make in %s" % shell_name)
            return ((0.0, 0.0, 0.0, 0.0, 0), [])

        # If a PS point is specified, write out the corresponding PS.input
        if PSpoint:
            misc.write_PS_input(pjoin(dir_name, 'PS.input'),PSpoint)
            # Also save the PS point used in PS.input_<PS_name> if the user
            # wanted so. It is used for the lorentz check. 
            if not PS_name is None:
                misc.write_PS_input(pjoin(dir_name, \
                                                 'PS.input_%s'%PS_name),PSpoint)        
        # Run ./check
        try:
            output = subprocess.Popen('./check',
                        cwd=dir_name,
                        stdout=subprocess.PIPE, stderr=subprocess.STDOUT).stdout
            output.read()
            output.close()
            if os.path.exists(pjoin(dir_name,'result.dat')):
                return self.parse_check_output(file(pjoin(dir_name,\
                                                  'result.dat')),format='tuple')  
            else:
                logging.warning("Error while looking for file %s"%str(os.path\
                                           .join(dir_name,'result.dat')))
                return ((0.0, 0.0, 0.0, 0.0, 0), [])
        except IOError:
            logging.warning("Error while executing ./check in %s" % shell_name)
            return ((0.0, 0.0, 0.0, 0.0, 0), [])

    @classmethod
    def parse_check_output(cls,output,format='tuple'):
        """Parse the output string and return a pair where first four values are 
        the finite, born, single and double pole of the ME and the fourth is the
        GeV exponent and the second value is a list of 4 momenta for all particles 
        involved. Return the answer in two possible formats, 'tuple' or 'dict'."""

        res_dict = {'res_p':[],
                    'born':0.0,
                    'finite':0.0,
                    '1eps':0.0,
                    '2eps':0.0,
                    'gev_pow':0,
                    'export_format':'Default',
                    'accuracy':0.0,
                    'return_code':0,
                    'Split_Orders_Names':[],
                    'Loop_SO_Results':[],
                    'Born_SO_Results':[],
                    'Born_kept':[],
                    'Loop_kept':[]
                    }
        res_p = []
        
        # output is supposed to be a file, if it is its content directly then
        # I change it to be the list of line.
        if isinstance(output,file) or isinstance(output,list):
            text=output
        elif isinstance(output,str):
            text=output.split('\n')
        else:
            raise MadGraph5Error, 'Type for argument output not supported in'+\
                                                          ' parse_check_output.'
        for line in text:
            splitline=line.split()
            if len(splitline)==0:
                continue
            elif splitline[0]=='PS':
                res_p.append([float(s) for s in splitline[1:]])
            elif splitline[0]=='BORN':
                res_dict['born']=float(splitline[1])
            elif splitline[0]=='FIN':
                res_dict['finite']=float(splitline[1])
            elif splitline[0]=='1EPS':
                res_dict['1eps']=float(splitline[1])
            elif splitline[0]=='2EPS':
                res_dict['2eps']=float(splitline[1])
            elif splitline[0]=='EXP':
                res_dict['gev_pow']=int(splitline[1])
            elif splitline[0]=='Export_Format':
                res_dict['export_format']=splitline[1]
            elif splitline[0]=='ACC':
                res_dict['accuracy']=float(splitline[1])
            elif splitline[0]=='RETCODE':
                res_dict['return_code']=int(splitline[1])
            elif splitline[0]=='Split_Orders_Names':
                res_dict['Split_Orders_Names']=splitline[1:]
            elif splitline[0] in ['Born_kept', 'Loop_kept']:
                res_dict[splitline[0]] = [kept=='T' for kept in splitline[1:]]
            elif splitline[0] in ['Loop_SO_Results', 'Born_SO_Results']:
                # The value for this key of this dictionary is a list of elements
                # with format ([],{}) where the first list specifies the split
                # orders to which the dictionary in the second position corresponds 
                # to.
                res_dict[splitline[0]].append(\
                                         ([int(el) for el in splitline[1:]],{}))
            elif splitline[0]=='SO_Loop':
                res_dict['Loop_SO_Results'][-1][1][splitline[1]]=\
                                                             float(splitline[2])
            elif splitline[0]=='SO_Born':
                res_dict['Born_SO_Results'][-1][1][splitline[1]]=\
                                                             float(splitline[2])
        
        res_dict['res_p'] = res_p

        if format=='tuple':
            return ((res_dict['finite'],res_dict['born'],res_dict['1eps'],
                       res_dict['2eps'],res_dict['gev_pow']), res_dict['res_p'])
        else:
            return res_dict
    
    def setup_ward_check(self, working_dir, file_names, mp = False):
        """ Modify loop_matrix.f so to have one external massless gauge boson
        polarization vector turned into its momentum. It is not a pretty and 
        flexible solution but it works for this particular case."""
        
        shell_name = None
        directories = glob.glob(pjoin(working_dir,'P0_*'))
        if directories and os.path.isdir(directories[0]):
            shell_name = os.path.basename(directories[0])
        
        dir_name = pjoin(working_dir, shell_name)
        
        # Look, in order, for all the possible file names provided.
        ind=0
        while ind<len(file_names) and not os.path.isfile(pjoin(dir_name,
                                                              file_names[ind])):
            ind += 1
        if ind==len(file_names):
            raise Exception, "No helas calls output file found."
        
        helas_file_name=pjoin(dir_name,file_names[ind])
        file = open(pjoin(dir_name,helas_file_name), 'r')
        
        helas_calls_out=""
        original_file=""
        gaugeVectorRegExp=re.compile(\
         r"CALL (MP\_)?VXXXXX\(P\(0,(?P<p_id>\d+)\),((D)?CMPLX\()?ZERO((,KIND\=16)?\))?,"+
         r"NHEL\(\d+\),[\+\-]1\*IC\(\d+\),W\(1,(?P<wf_id>\d+(,H)?)\)\)")
        foundGauge=False
        # Now we modify the first massless gauge vector wavefunction
        for line in file:
            helas_calls_out+=line
            original_file+=line
            if line.find("INCLUDE 'coupl.inc'") != -1 or \
                             line.find("INCLUDE 'mp_coupl_same_name.inc'") !=-1:
                helas_calls_out+="      INTEGER WARDINT\n"
            if not foundGauge:
                res=gaugeVectorRegExp.search(line)
                if res!=None:
                    foundGauge=True
                    helas_calls_out+="      DO WARDINT=1,4\n"
                    helas_calls_out+="        W(WARDINT+4,"+res.group('wf_id')+")="
                    if not mp:
                        helas_calls_out+=\
                            "DCMPLX(P(WARDINT-1,"+res.group('p_id')+"),0.0D0)\n"
                    else:
                        helas_calls_out+="CMPLX(P(WARDINT-1,"+\
                                       res.group('p_id')+"),0.0E0_16,KIND=16)\n"
                    helas_calls_out+="      ENDDO\n"
        file.close()
        
        return pjoin(dir_name,helas_file_name), original_file, helas_calls_out

#===============================================================================
# Helper class LoopMatrixElementEvaluator
#===============================================================================
class LoopMatrixElementTimer(LoopMatrixElementEvaluator):
    """Class taking care of matrix element evaluation and running timing for 
       loop processes."""

    def __init__(self, *args, **kwargs):
        """ Same as the mother for now """
        LoopMatrixElementEvaluator.__init__(self,*args, **kwargs)

    @classmethod
    def make_and_run(cls, dir_name,checkRam=False):
        """ Compile the check program in the directory dir_name.
        Return the compilation and running time. """

        # Make sure to recreate the executable and modified source
        # (The time stamps are sometimes not actualized if it is too fast)
        if os.path.isfile(pjoin(dir_name,'check')):
            os.remove(pjoin(dir_name,'check'))
            os.remove(pjoin(dir_name,'check_sa.o'))
            os.remove(pjoin(dir_name,'loop_matrix.o'))            
        # Now run make
        devnull = open(os.devnull, 'w')
        start=time.time()
        retcode = subprocess.call(['make','check'],
                                   cwd=dir_name, stdout=devnull, stderr=devnull)
        compilation_time = time.time()-start
        if retcode != 0:
            logging.info("Error while executing make in %s" % dir_name)
            return None, None, None

        if not checkRam:
            start=time.time()
            retcode = subprocess.call('./check',
                                   cwd=dir_name, stdout=devnull, stderr=devnull)

            run_time = time.time()-start
            ram_usage = None
        else:
            ptimer = ProcessTimer(['./check'], cwd=dir_name, shell=False, \
                                 stdout=devnull, stderr=devnull, close_fds=True)
            try:
                ptimer.execute()
                #poll as often as possible; otherwise the subprocess might 
                # "sneak" in some extra memory usage while you aren't looking
                # Accuracy of .2 seconds is enough for the timing.
                while ptimer.poll():
                    time.sleep(.2)
            finally:
                #make sure that we don't leave the process dangling.
                ptimer.close()
            # Notice that ptimer.max_vms_memory is also available if needed.
            ram_usage = ptimer.max_rss_memory
            # Unfortunately the running time is less precise than with the
            # above version
            run_time = (ptimer.t1 - ptimer.t0)
            retcode = ptimer.p.returncode

        devnull.close()

        if retcode != 0:
            logging.warning("Error while executing ./check in %s" % dir_name)
            return None, None, None

        return compilation_time, run_time, ram_usage
    
    @classmethod
    def get_MadLoop_Params(cls,MLCardPath):
        """ Return a dictionary of the parameter of the MadLoopParamCard.
        The key is the name of the parameter and the value is the corresponding
        string read from the card."""
        
        return bannermod.MadLoopParam(MLCardPath)


    @classmethod
    def set_MadLoop_Params(cls,MLCardPath,params):
        """ Set the parameters in MadLoopParamCard to the values specified in
        the dictionary params.
        The key is the name of the parameter and the value is the corresponding
        string to write in the card."""
        
        MLcard = bannermod.MadLoopParam(MLCardPath)
        for key,value in params.items():
            MLcard.set(key, value, ifnotdefault=False)
        MLcard.write(MLCardPath, commentdefault=True) 

    @classmethod    
    def run_initialization(cls, run_dir=None, SubProc_dir=None, infos=None,\
                            req_files = ['HelFilter.dat','LoopFilter.dat'],
                            attempts = [3,15]):
        """ Run the initialization of the process in 'run_dir' with success 
        characterized by the creation of the files req_files in this directory.
        The directory containing the driving source code 'check_sa.f'.
        The list attempt gives the successive number of PS points the 
        initialization should be tried with before calling it failed.
        Returns the number of PS points which were necessary for the init.
        Notice at least run_dir or SubProc_dir must be provided.
        A negative attempt number given in input means that quadprec will be
        forced for initialisation."""
        
        # If the user does not want detailed info, then set the dictionary
        # to a dummy one.
        if infos is None:
            infos={}
        
        if SubProc_dir is None and run_dir is None:
            raise MadGraph5Error, 'At least one of [SubProc_dir,run_dir] must'+\
                                           ' be provided in run_initialization.'
        
        # If the user does not specify where is check_sa.f, then it is assumed
        # to be one levels above run_dir
        if SubProc_dir is None:
            SubProc_dir = os.path.abspath(pjoin(run_dir,os.pardir))
            
        if run_dir is None:
            directories =[ dir for dir in glob.glob(pjoin(SubProc_dir,\
                                             'P[0-9]*')) if os.path.isdir(dir) ]
            if directories:
                run_dir = directories[0]
            else:
                raise MadGraph5Error, 'Could not find a valid running directory'+\
                                                      ' in %s.'%str(SubProc_dir)

        # Use the presence of the file born_matrix.f to decide if it is a 
        # loop-induced process or not. It's not crucial, but just that because
        # of the dynamic adjustment of the ref scale used for deciding what are
        # the zero contributions, more points are neeeded for loop-induced.
        if not os.path.isfile(pjoin(run_dir,'born_matrix.f')):
            if len(attempts)>=1 and attempts[0]<8:
                attempts[0]=8
            if len(attempts)>=2 and attempts[1]<25:
                attempts[1]=25

        to_attempt = copy.copy(attempts)
        to_attempt.reverse()
        my_req_files = copy.copy(req_files)
        
        # Make sure that LoopFilter really is needed.
        MLCardPath = pjoin(SubProc_dir,os.pardir,'Cards','MadLoopParams.dat')
        if not os.path.isfile(MLCardPath):
            raise MadGraph5Error, 'Could not find MadLoopParams.dat at %s.'\
                                                                     %MLCardPath
        if not cls.get_MadLoop_Params(MLCardPath)['UseLoopFilter']:
            try:
                my_req_files.pop(my_req_files.index('LoopFilter.dat'))
            except ValueError:
                pass
        
        def need_init():
            """ True if init not done yet."""
            proc_prefix_file = open(pjoin(run_dir,'proc_prefix.txt'),'r')
            proc_prefix = proc_prefix_file.read()
            proc_prefix_file.close()
            return any([not os.path.exists(pjoin(run_dir,'MadLoop5_resources',
                            proc_prefix+fname)) for fname in my_req_files]) or \
                         not os.path.isfile(pjoin(run_dir,'check')) or \
                         not os.access(pjoin(run_dir,'check'), os.X_OK)
        
        # Check if this is a process without born by checking the presence of the
        # file born_matrix.f
        is_loop_induced = os.path.exists(pjoin(run_dir,'born_matrix.f'))
        
        # For loop induced processes, always attempt quadruple precision if
        # double precision attempts fail and the user didn't specify himself
        # quadruple precision initializations attempts
        if not any(attempt<0 for attempt in to_attempt):
            to_attempt = [-attempt for attempt in to_attempt] + to_attempt
        use_quad_prec = 1
        curr_attempt = 1
        while to_attempt!=[] and need_init():
            curr_attempt = to_attempt.pop()
            # if the attempt is a negative number it means we must force 
            # quadruple precision at initialization time
            MLCard = bannermod.MadLoopParam(pjoin(SubProc_dir,'MadLoopParams.dat'))    
            if curr_attempt < 0:
                use_quad_prec = -1
                # In quadruple precision we can lower the ZeroThres threshold
                MLCard.set('CTModeInit',4)
                MLCard.set('ZeroThres',1e-11)
            else:
                # Restore the default double precision intialization params
                MLCard.set('CTModeInit',1)
                MLCard.set('ZeroThres',1e-9)
            # Plus one because the filter are written on the next PS point after
            curr_attempt = abs(curr_attempt+1)
            MLCard.set('MaxAttempts',curr_attempt) 
            MLCard.write(pjoin(SubProc_dir,'MadLoopParams.dat'))

            # initialization is performed.
            cls.fix_PSPoint_in_check(run_dir, read_ps = False, 
                                                         npoints = curr_attempt)
            compile_time, run_time, ram_usage = cls.make_and_run(run_dir)
            if compile_time==None:
                logging.error("Failed at running the process in %s."%run_dir)
                attempts = None
                return None
            # Only set process_compilation time for the first compilation.
            if 'Process_compilation' not in infos.keys() or \
                                             infos['Process_compilation']==None:
                infos['Process_compilation'] = compile_time
            infos['Initialization'] = run_time
        
        if need_init():
            return None
        else:
            return use_quad_prec*(curr_attempt-1)

    def skip_loop_evaluation_setup(self, dir_name, skip=True):
        """ Edit loop_matrix.f in order to skip the loop evaluation phase.
        Notice this only affects the double precision evaluation which is
        normally fine as we do not make the timing check on mp."""

        file = open(pjoin(dir_name,'loop_matrix.f'), 'r')
        loop_matrix = file.read()
        file.close()
        
        file = open(pjoin(dir_name,'loop_matrix.f'), 'w')
        loop_matrix = re.sub(r"SKIPLOOPEVAL=\S+\)","SKIPLOOPEVAL=%s)"%('.TRUE.' 
                                           if skip else '.FALSE.'), loop_matrix)
        file.write(loop_matrix)
        file.close()

    def boot_time_setup(self, dir_name, bootandstop=True):
        """ Edit loop_matrix.f in order to set the flag which stops the
        execution after booting the program (i.e. reading the color data)."""

        file = open(pjoin(dir_name,'loop_matrix.f'), 'r')
        loop_matrix = file.read()
        file.close()
        
        file = open(pjoin(dir_name,'loop_matrix.f'), 'w')        
        loop_matrix = re.sub(r"BOOTANDSTOP=\S+\)","BOOTANDSTOP=%s)"%('.TRUE.' 
                                    if bootandstop else '.FALSE.'), loop_matrix)
        file.write(loop_matrix)
        file.close()

    def setup_process(self, matrix_element, export_dir, reusing = False,
                                      param_card = None,MLOptions={},clean=True):
        """ Output the matrix_element in argument and perform the initialization
        while providing some details about the output in the dictionary returned. 
        Returns None if anything fails"""
                
        infos={'Process_output': None,
               'HELAS_MODEL_compilation' : None,
               'dir_path' : None,
               'Initialization' : None,
               'Process_compilation' : None}

        if not reusing and clean:
            if os.path.isdir(export_dir):
                clean_up(self.output_path)
                if os.path.isdir(export_dir):
                    raise InvalidCmd(\
                            "The directory %s already exist. Please remove it."\
                                                            %str(export_dir))
        else:
            if not os.path.isdir(export_dir):
                raise InvalidCmd(\
                    "Could not find the directory %s to reuse."%str(export_dir))                           
        

        if not reusing and clean:
            model = matrix_element['processes'][0].get('model')
            # I do the import here because there is some cyclic import of export_v4
            # otherwise
            import madgraph.loop.loop_exporters as loop_exporters
            if self.loop_optimized_output:
                exporter_class=loop_exporters.LoopProcessOptimizedExporterFortranSA
            else:
                exporter_class=loop_exporters.LoopProcessExporterFortranSA
    
            MLoptions = {'clean': True, 
                       'complex_mass': self.cmass_scheme,
                       'export_format':'madloop', 
                       'mp':True,
                       'SubProc_prefix':'P',
        'compute_color_flows':not matrix_element['processes'][0].get('has_born'),
          'loop_dir': pjoin(self.mg_root,'Template','loop_material'),
                       'cuttools_dir': self.cuttools_dir,
                       'fortran_compiler':self.cmd.options['fortran_compiler'],
                       'output_dependencies':self.cmd.options['output_dependencies']}
    
            MLoptions.update(self.tir_dir)

            start=time.time()
            FortranExporter = exporter_class(self.mg_root, export_dir, MLoptions)
            FortranModel = helas_call_writers.FortranUFOHelasCallWriter(model)
            FortranExporter.copy_v4template(modelname=model.get('name'))
            FortranExporter.generate_subprocess_directory_v4(matrix_element, FortranModel)
            wanted_lorentz = list(set(matrix_element.get_used_lorentz()))
            wanted_couplings = list(set([c for l in matrix_element.get_used_couplings() \
                                                                for c in l]))
            FortranExporter.convert_model_to_mg4(self.full_model,wanted_lorentz,wanted_couplings)
            infos['Process_output'] = time.time()-start
            start=time.time()
            FortranExporter.finalize_v4_directory(None,"",False,False,'gfortran')
            infos['HELAS_MODEL_compilation'] = time.time()-start
        
        # Copy the parameter card if provided
        if param_card != None:
            if isinstance(param_card, str):
                cp(pjoin(param_card),\
                              pjoin(export_dir,'Cards','param_card.dat'))
            else:
                param_card.write(pjoin(export_dir,'Cards','param_card.dat'))
                
        # First Initialize filters (in later versions where this will be done
        # at generation time, it can be skipped)
        self.fix_PSPoint_in_check(pjoin(export_dir,'SubProcesses'),
                                                   read_ps = False, npoints = 4)
        self.fix_MadLoopParamCard(pjoin(export_dir,'Cards'),
                            mp = False, loop_filter = True,MLOptions=MLOptions)
        
        shell_name = None
        directories = glob.glob(pjoin(export_dir, 'SubProcesses','P0_*'))
        if directories and os.path.isdir(directories[0]):
            shell_name = os.path.basename(directories[0])
        dir_name = pjoin(export_dir, 'SubProcesses', shell_name)
        infos['dir_path']=dir_name

        attempts = [3,15]
        # remove check and check_sa.o for running initialization again
        try:
            os.remove(pjoin(dir_name,'check'))
            os.remove(pjoin(dir_name,'check_sa.o'))
        except OSError:
            pass
        
        nPS_necessary = self.run_initialization(dir_name,
                                pjoin(export_dir,'SubProcesses'),infos,\
                                req_files = ['HelFilter.dat','LoopFilter.dat'],
                                attempts = attempts)
        if attempts is None:
            logger.error("Could not compile the process %s,"%shell_name+\
                              " try to generate it via the 'generate' command.")
            return None
        if nPS_necessary is None:
            logger.error("Could not initialize the process %s"%shell_name+\
                                            " with %s PS points."%max(attempts))
            return None
        elif nPS_necessary > min(attempts):
            logger.warning("Could not initialize the process %s"%shell_name+\
              " with %d PS points. It needed %d."%(min(attempts),nPS_necessary))

        return infos

    def time_matrix_element(self, matrix_element, reusing = False,
                       param_card = None, keep_folder = False, options=None,
                       MLOptions = {}):
        """ Output the matrix_element in argument and give detail information
        about the timing for its output and running"""

        if options and 'split_orders' in options.keys():
            split_orders = options['split_orders']
        else:
            split_orders = -1

        assert ((not reusing and isinstance(matrix_element, \
                 helas_objects.HelasMatrixElement)) or (reusing and 
                              isinstance(matrix_element, base_objects.Process)))
        if not reusing:
            proc_name = matrix_element['processes'][0].shell_string()[2:]
        else:
            proc_name = matrix_element.shell_string()[2:]
        
        export_dir=pjoin(self.output_path,('SAVED' if keep_folder else '')+\
                                                temp_dir_prefix+"_%s"%proc_name)

        res_timings = self.setup_process(matrix_element,export_dir, \
                                    reusing, param_card,MLOptions = MLOptions)
        
        if res_timings == None:
            return None
        dir_name=res_timings['dir_path']

        def check_disk_usage(path):
            return subprocess.Popen("du -shc -L "+str(path), \
                stdout=subprocess.PIPE, shell=True).communicate()[0].split()[-2]
            # The above is compatible with python 2.6, not the neater version below
            #return subprocess.check_output(["du -shc %s"%path],shell=True).\
            #                                                         split()[-2]

        res_timings['du_source']=check_disk_usage(pjoin(\
                                                 export_dir,'Source','*','*.f'))
        res_timings['du_process']=check_disk_usage(pjoin(dir_name,'*.f'))
        res_timings['du_color']=check_disk_usage(pjoin(dir_name,'*.dat'))
        res_timings['du_exe']=check_disk_usage(pjoin(dir_name,'check'))

        if not res_timings['Initialization']==None:
            time_per_ps_estimate = (res_timings['Initialization']/4.0)/2.0
        else:
            # We cannot estimate from the initialization, so we run just a 3
            # PS point run to evaluate it.
            self.fix_PSPoint_in_check(pjoin(export_dir,'SubProcesses'),
                                  read_ps = False, npoints = 3, hel_config = -1, 
                                                      split_orders=split_orders)
            compile_time, run_time, ram_usage = self.make_and_run(dir_name)
            time_per_ps_estimate = run_time/3.0
        
        self.boot_time_setup(dir_name,bootandstop=True)
        compile_time, run_time, ram_usage = self.make_and_run(dir_name)
        res_timings['Booting_time'] = run_time
        self.boot_time_setup(dir_name,bootandstop=False)

        # Detect one contributing helicity
        contributing_hel=0
        n_contrib_hel=0
        proc_prefix_file = open(pjoin(dir_name,'proc_prefix.txt'),'r')
        proc_prefix = proc_prefix_file.read()
        proc_prefix_file.close()
        helicities = file(pjoin(dir_name,'MadLoop5_resources',
                                  '%sHelFilter.dat'%proc_prefix)).read().split()
        for i, hel in enumerate(helicities):
            if (self.loop_optimized_output and int(hel)>-10000) or hel=='T':
                if contributing_hel==0:
                    contributing_hel=i+1
                n_contrib_hel += 1
                    
        if contributing_hel==0:
            logger.error("Could not find a contributing helicity "+\
                                     "configuration for process %s."%proc_name)
            return None
        
        res_timings['n_contrib_hel']=n_contrib_hel
        res_timings['n_tot_hel']=len(helicities)
        
        # We aim at a 15 sec run
        target_pspoints_number = max(int(15.0/time_per_ps_estimate)+1,5)

        logger.info("Checking timing for process %s "%proc_name+\
                                    "with %d PS points."%target_pspoints_number)
        
        self.fix_PSPoint_in_check(pjoin(export_dir,'SubProcesses'),
                          read_ps = False, npoints = target_pspoints_number*2, \
                       hel_config = contributing_hel, split_orders=split_orders)
        compile_time, run_time, ram_usage = self.make_and_run(dir_name)
        if compile_time == None: return None
        res_timings['run_polarized_total']=\
               (run_time-res_timings['Booting_time'])/(target_pspoints_number*2)

        self.fix_PSPoint_in_check(pjoin(export_dir,'SubProcesses'),
             read_ps = False, npoints = target_pspoints_number, hel_config = -1,
                                                      split_orders=split_orders)
        compile_time, run_time, ram_usage = self.make_and_run(dir_name, 
                                                                  checkRam=True)
        if compile_time == None: return None
        res_timings['run_unpolarized_total']=\
                   (run_time-res_timings['Booting_time'])/target_pspoints_number
        res_timings['ram_usage'] = ram_usage
        
        if not self.loop_optimized_output:
            return res_timings
        
        # For the loop optimized output, we also check the time spent in
        # computing the coefficients of the loop numerator polynomials.
        
        # So we modify loop_matrix.f in order to skip the loop evaluation phase.
        self.skip_loop_evaluation_setup(dir_name,skip=True)

        self.fix_PSPoint_in_check(pjoin(export_dir,'SubProcesses'),
             read_ps = False, npoints = target_pspoints_number, hel_config = -1,
                                                      split_orders=split_orders)
        compile_time, run_time, ram_usage = self.make_and_run(dir_name)
        if compile_time == None: return None
        res_timings['run_unpolarized_coefs']=\
                   (run_time-res_timings['Booting_time'])/target_pspoints_number
        
        self.fix_PSPoint_in_check(pjoin(export_dir,'SubProcesses'),
                          read_ps = False, npoints = target_pspoints_number*2, \
                       hel_config = contributing_hel, split_orders=split_orders)
        compile_time, run_time, ram_usage = self.make_and_run(dir_name)
        if compile_time == None: return None
        res_timings['run_polarized_coefs']=\
               (run_time-res_timings['Booting_time'])/(target_pspoints_number*2)    

        # Restitute the original file.
        self.skip_loop_evaluation_setup(dir_name,skip=False)
        
        return res_timings

#===============================================================================
# Global helper function run_multiprocs
#===============================================================================

    def check_matrix_element_stability(self, matrix_element,options=None,
                          infos_IN = None, param_card = None, keep_folder = False,
                          MLOptions = {}):
        """ Output the matrix_element in argument, run in for nPoints and return
        a dictionary containing the stability information on each of these points.
        If infos are provided, then the matrix element output is skipped and 
        reused from a previous run and the content of infos.
        """
        
        if not options:
            reusing = False
            nPoints = 100
            split_orders = -1
        else:
            reusing = options['reuse']
            nPoints = options['npoints']
            split_orders = options['split_orders']
        
        assert ((not reusing and isinstance(matrix_element, \
                 helas_objects.HelasMatrixElement)) or (reusing and 
                              isinstance(matrix_element, base_objects.Process)))            

        # Helper functions
        def format_PS_point(ps, rotation=0):
            """ Write out the specified PS point to the file dir_path/PS.input
            while rotating it if rotation!=0. We consider only rotations of 90
            but one could think of having rotation of arbitrary angle too.
            The first two possibilities, 1 and 2 are a rotation and boost 
            along the z-axis so that improve_ps can still work.
            rotation=0  => No rotation
            rotation=1  => Z-axis pi/2 rotation
            rotation=2  => Z-axis pi/4 rotation
            rotation=3  => Z-axis boost            
            rotation=4 => (x'=z,y'=-x,z'=-y)
            rotation=5 => (x'=-z,y'=y,z'=x)"""
            if rotation==0:
                p_out=copy.copy(ps)
            elif rotation==1:
                p_out = [[pm[0],-pm[2],pm[1],pm[3]] for pm in ps]
            elif rotation==2:
                sq2 = math.sqrt(2.0)
                p_out = [[pm[0],(pm[1]-pm[2])/sq2,(pm[1]+pm[2])/sq2,pm[3]] for pm in ps]
            elif rotation==3:
                p_out = boost_momenta(ps, 3)     
            # From this point the transformations will prevent the
            # improve_ps script of MadLoop to work.      
            elif rotation==4:
                p_out=[[pm[0],pm[3],-pm[1],-pm[2]] for pm in ps]
            elif rotation==5:
                p_out=[[pm[0],-pm[3],pm[2],pm[1]] for pm in ps]
            else:
                raise MadGraph5Error("Rotation id %i not implemented"%rotation)
            
            return '\n'.join([' '.join(['%.16E'%pi for pi in p]) for p in p_out])
        
        def pick_PS_point(proc, options):
            """ Randomly generate a PS point and make sure it is eligible. Then
            return it. Users can edit the cuts here if they want."""
            def Pt(pmom):
                """ Computes the pt of a 4-momentum"""
                return math.sqrt(pmom[1]**2+pmom[2]**2)
            def DeltaR(p1,p2):
                """ Computes the DeltaR between two 4-momenta"""
                # First compute pseudo-rapidities
                p1_vec=math.sqrt(p1[1]**2+p1[2]**2+p1[3]**2)
                p2_vec=math.sqrt(p2[1]**2+p2[2]**2+p2[3]**2)    
                eta1=0.5*math.log((p1_vec+p1[3])/(p1_vec-p1[3]))
                eta2=0.5*math.log((p2_vec+p2[3])/(p2_vec-p2[3]))
                # Then azimutal angle phi
                phi1=math.atan2(p1[2],p1[1])
                phi2=math.atan2(p2[2],p2[1])
                dphi=abs(phi2-phi1)
                # Take the wraparound factor into account
                dphi=abs(abs(dphi-math.pi)-math.pi)
                # Now return deltaR
                return math.sqrt(dphi**2+(eta2-eta1)**2)

            def pass_cuts(p):
                """ Defines the cut a PS point must pass"""
                for i, pmom in enumerate(p[2:]):
                    # Pt > 50 GeV
                    if Pt(pmom)<50.0:
                        return False
                    # Delta_R ij > 0.5
                    for pmom2 in p[3+i:]:
                        if DeltaR(pmom,pmom2)<0.5:
                            return False
                return True
            p, w_rambo = self.get_momenta(proc, options)
            if options['events']:
                return p
            # For 2>1 process, we don't check the cuts of course
            while (not pass_cuts(p) and  len(p)>3):
                p, w_rambo = self.get_momenta(proc, options)
                
            # For a 2>1 process, it would always be the same PS point,
            # so here we bring in so boost along the z-axis, just for the sake
            # of it.
            if len(p)==3:
                p = boost_momenta(p,3,random.uniform(0.0,0.99))
            return p
        
        # Start loop on loop libraries        
        # Accuracy threshold of double precision evaluations above which the
        # PS points is also evaluated in quadruple precision
        accuracy_threshold=1.0e-1
        
        # Number of lorentz transformations to consider for the stability test
        # (along with the loop direction test which is performed by default)
        num_rotations = 1
        
        if "MLReductionLib" not in MLOptions:
            tools=[1]
        else:
            tools=MLOptions["MLReductionLib"]
            tools=list(set(tools)) # remove the duplication ones
        # not self-contained tir libraries
        tool_var={'pjfry':2,'golem':4}
        for tool in ['pjfry','golem']:
            tool_dir='%s_dir'%tool
            if not tool_dir in self.tir_dir:
                continue
            tool_libpath=self.tir_dir[tool_dir]
            tool_libname="lib%s.a"%tool
            if (not isinstance(tool_libpath,str)) or (not os.path.exists(tool_libpath)) \
                or (not os.path.isfile(pjoin(tool_libpath,tool_libname))):
                if tool_var[tool] in tools:
                    tools.remove(tool_var[tool])
        if not tools:
            return None
        # Normally, this should work for loop-induced processes as well
        if not reusing:
            process = matrix_element['processes'][0]
        else:
            process = matrix_element
        proc_name = process.shell_string()[2:]
        export_dir=pjoin(self.mg_root,("SAVED" if keep_folder else "")+\
                                                temp_dir_prefix+"_%s"%proc_name)
        
        tools_name={1:'CutTools',2:'PJFry++',3:'IREGI',4:'Golem95'}
        return_dict={}
        return_dict['Stability']={}
        infos_save={'Process_output': None,
               'HELAS_MODEL_compilation' : None,
               'dir_path' : None,
               'Initialization' : None,
               'Process_compilation' : None} 

        for tool in tools:
            tool_name=tools_name[tool]
            # Each evaluations is performed in different ways to assess its stability.
            # There are two dictionaries, one for the double precision evaluation
            # and the second one for quadruple precision (if it was needed).
            # The keys are the name of the evaluation method and the value is the 
            # float returned.
            DP_stability = []
            QP_stability = []
            # The unstable point encountered are stored in this list
            Unstable_PS_points = []
            # The exceptional PS points are those which stay unstable in quad prec.
            Exceptional_PS_points = []
        
            MLoptions={}
            MLoptions["MLReductionLib"]=tool
            clean=(tool==tools[0])
            if infos_IN==None or (tool_name not in infos_IN):
                infos=infos_IN
            else:
                infos=infos_IN[tool_name]

            if not infos:
                infos = self.setup_process(matrix_element,export_dir, \
                                            reusing, param_card,MLoptions,clean)
                if not infos:
                    return None
            
            if clean:
                infos_save['Process_output']=infos['Process_output']
                infos_save['HELAS_MODEL_compilation']=infos['HELAS_MODEL_compilation']
                infos_save['dir_path']=infos['dir_path']
                infos_save['Process_compilation']=infos['Process_compilation']
            else:
                if not infos['Process_output']:
                    infos['Process_output']=infos_save['Process_output']
                if not infos['HELAS_MODEL_compilation']:
                    infos['HELAS_MODEL_compilation']=infos_save['HELAS_MODEL_compilation']
                if not infos['dir_path']:
                    infos['dir_path']=infos_save['dir_path']
                if not infos['Process_compilation']:
                    infos['Process_compilation']=infos_save['Process_compilation']
                    
            dir_path=infos['dir_path']

            # Reuse old stability runs if present
            savefile='SavedStabilityRun_%s%%s.pkl'%tools_name[tool]
            data_i = 0
            
            if reusing:
                # Possibly add additional data than the main one in 0
                data_i=0
                while os.path.isfile(pjoin(dir_path,savefile%('_%d'%data_i))):
                    pickle_path = pjoin(dir_path,savefile%('_%d'%data_i))
                    saved_run = save_load_object.load_from_file(pickle_path)
                    if data_i>0:
                        logger.info("Loading additional data stored in %s."%
                                                               str(pickle_path))
                        logger.info("Loaded data moved to %s."%str(pjoin(
                                   dir_path,'LOADED_'+savefile%('_%d'%data_i))))
                        shutil.move(pickle_path,
                               pjoin(dir_path,'LOADED_'+savefile%('%d'%data_i)))
                    DP_stability.extend(saved_run['DP_stability'])
                    QP_stability.extend(saved_run['QP_stability'])
                    Unstable_PS_points.extend(saved_run['Unstable_PS_points'])
                    Exceptional_PS_points.extend(saved_run['Exceptional_PS_points'])
                    data_i += 1
                                        
            return_dict['Stability'][tool_name] = {'DP_stability':DP_stability,
                              'QP_stability':QP_stability,
                              'Unstable_PS_points':Unstable_PS_points,
                              'Exceptional_PS_points':Exceptional_PS_points}

            if nPoints==0:
                if len(return_dict['Stability'][tool_name]['DP_stability'])!=0:
                    # In case some data was combined, overwrite the pickle
                    if data_i>1:
                        save_load_object.save_to_file(pjoin(dir_path,
                             savefile%'_0'),return_dict['Stability'][tool_name])
                    continue
                else:
                    logger.info("ERROR: Not reusing a directory and the number"+\
                                             " of point for the check is zero.")
                    return None

            logger.info("Checking stability of process %s "%proc_name+\
                "with %d PS points by %s."%(nPoints,tool_name))
            if infos['Initialization'] != None:
                time_per_ps_estimate = (infos['Initialization']/4.0)/2.0
                sec_needed = int(time_per_ps_estimate*nPoints*4)
            else:
                sec_needed = 0
            
            progress_bar = None
            time_info = False
            if sec_needed>5:
                time_info = True
                logger.info("This check should take about "+\
                            "%s to run. Started on %s."%(\
                            str(datetime.timedelta(seconds=sec_needed)),\
                            datetime.datetime.now().strftime("%d-%m-%Y %H:%M")))
            if logger.getEffectiveLevel()<logging.WARNING and \
                (sec_needed>5 or (reusing and infos['Initialization'] == None)):
                widgets = ['Stability check:', pbar.Percentage(), ' ', 
                                            pbar.Bar(),' ', pbar.ETA(), ' ']
                progress_bar = pbar.ProgressBar(widgets=widgets, maxval=nPoints, 
                                                              fd=sys.stdout)
            self.fix_PSPoint_in_check(pjoin(export_dir,'SubProcesses'),
            read_ps = True, npoints = 1, hel_config = -1, split_orders=split_orders)
            # Recompile (Notice that the recompilation is only necessary once) for
            # the change above to take effect.
            # Make sure to recreate the executable and modified sources
            try:
                os.remove(pjoin(dir_path,'check'))
                os.remove(pjoin(dir_path,'check_sa.o'))
            except OSError:
                pass
            # Now run make
            devnull = open(os.devnull, 'w')
            retcode = subprocess.call(['make','check'],
                                   cwd=dir_path, stdout=devnull, stderr=devnull)
            devnull.close()    
            if retcode != 0:
                logging.info("Error while executing make in %s" % dir_path)
                return None
                

            # First create the stability check fortran driver executable if not 
            # already present.
            if not os.path.isfile(pjoin(dir_path,'StabilityCheckDriver.f')):
                # Use the presence of the file born_matrix.f to check if this output
                # is a loop_induced one or not.
                if os.path.isfile(pjoin(dir_path,'born_matrix.f')):
                    checkerName = 'StabilityCheckDriver.f'
                else:
                    checkerName = 'StabilityCheckDriver_loop_induced.f'

                with open(pjoin(self.mg_root,'Template','loop_material','Checks',
                                                checkerName),'r') as checkerFile:
                    with open(pjoin(dir_path,'proc_prefix.txt')) as proc_prefix:
                        checkerToWrite = checkerFile.read()%{'proc_prefix':
                                                                 proc_prefix.read()}
                checkerFile = open(pjoin(dir_path,'StabilityCheckDriver.f'),'w')
                checkerFile.write(checkerToWrite)
                checkerFile.close()                
                #cp(pjoin(self.mg_root,'Template','loop_material','Checks',\
                #    checkerName),pjoin(dir_path,'StabilityCheckDriver.f'))
        
            # Make sure to recompile the possibly modified files (time stamps can be
            # off).
            if os.path.isfile(pjoin(dir_path,'StabilityCheckDriver')):
                os.remove(pjoin(dir_path,'StabilityCheckDriver'))
            if os.path.isfile(pjoin(dir_path,'loop_matrix.o')):
                os.remove(pjoin(dir_path,'loop_matrix.o'))
            misc.compile(arg=['StabilityCheckDriver'], cwd=dir_path, \
                                              mode='fortran', job_specs = False)

            # Now for 2>1 processes, because the HelFilter was setup in for always
            # identical PS points with vec(p_1)=-vec(p_2), it is best not to remove
            # the helicityFilter double check
            if len(process['legs'])==3:
              self.fix_MadLoopParamCard(dir_path, mp=False,
                              loop_filter=False, DoubleCheckHelicityFilter=True)

            StabChecker = subprocess.Popen([pjoin(dir_path,'StabilityCheckDriver')], 
                        stdin=subprocess.PIPE, stdout=subprocess.PIPE, stderr=subprocess.PIPE, 
                                                                   cwd=dir_path)
            start_index = len(DP_stability)
            if progress_bar!=None:
                    progress_bar.start()

            # Flag to know if the run was interrupted or not
            interrupted = False
            # Flag to know wheter the run for one specific PS point got an IOError
            # and must be retried
            retry = 0
            # We do not use a for loop because we want to manipulate the updater.
            i=start_index
            if options and 'events' in options and options['events']:
                # it is necessary to reuse the events from lhe file
                import MadSpin.decay as madspin
                fsock = open(options['events'])
                self.event_file = madspin.Event(fsock)
            while i<(start_index+nPoints):
                # To be added to the returned statistics  
                qp_dict={}
                dp_dict={}
                UPS = None
                EPS = None
                # Pick an eligible PS point with rambo, if not already done
                if retry==0:
                    p = pick_PS_point(process, options)
#               print "I use P_%i="%i,p
                try:
                    if progress_bar!=None:
                        progress_bar.update(i+1-start_index)
                    # Write it in the input file
                    PSPoint = format_PS_point(p,0)
                    dp_res=[]
                    dp_res.append(self.get_me_value(StabChecker,PSPoint,1,
                                                     split_orders=split_orders))
                    dp_dict['CTModeA']=dp_res[-1]
                    dp_res.append(self.get_me_value(StabChecker,PSPoint,2,
                                                     split_orders=split_orders))
                    dp_dict['CTModeB']=dp_res[-1]
                    for rotation in range(1,num_rotations+1):
                        PSPoint = format_PS_point(p,rotation)
                        dp_res.append(self.get_me_value(StabChecker,PSPoint,1,
                                                     split_orders=split_orders))
                        dp_dict['Rotation%i'%rotation]=dp_res[-1]
                        # Make sure all results make sense
                    if any([not res for res in dp_res]):
                        return None
                    dp_accuracy =((max(dp_res)-min(dp_res))/
                                                   abs(sum(dp_res)/len(dp_res)))
                    dp_dict['Accuracy'] = dp_accuracy
                    if dp_accuracy>accuracy_threshold:
                        if tool==1:
                            # Only CutTools can use QP
                            UPS = [i,p]
                            qp_res=[]
                            PSPoint = format_PS_point(p,0)
                            qp_res.append(self.get_me_value(StabChecker,PSPoint,4,
                                                         split_orders=split_orders))
                            qp_dict['CTModeA']=qp_res[-1]
                            qp_res.append(self.get_me_value(StabChecker,PSPoint,5,
                                                         split_orders=split_orders))
                            qp_dict['CTModeB']=qp_res[-1]
                            for rotation in range(1,num_rotations+1):
                                PSPoint = format_PS_point(p,rotation)
                                qp_res.append(self.get_me_value(StabChecker,PSPoint,4,
                                                         split_orders=split_orders))
                                qp_dict['Rotation%i'%rotation]=qp_res[-1]
                            # Make sure all results make sense
                            if any([not res for res in qp_res]):
                                return None
                        
                            qp_accuracy = ((max(qp_res)-min(qp_res))/
                                                   abs(sum(qp_res)/len(qp_res)))
                            qp_dict['Accuracy']=qp_accuracy
                            if qp_accuracy>accuracy_threshold:
                                EPS = [i,p]
                        else:
                            # Simply consider the point as a UPS when not using
                            # CutTools
                            UPS = [i,p]

                except KeyboardInterrupt:
                    interrupted = True
                    break
                except IOError, e:
                    if e.errno == errno.EINTR:
                        if retry==100:
                            logger.error("Failed hundred times consecutively because"+
                                               " of system call interruptions.")
                            raise
                        else:
                            logger.debug("Recovered from a system call interruption."+\
                                        "PSpoint #%i, Attempt #%i."%(i,retry+1))
                            # Sleep for half a second. Safety measure.
                            time.sleep(0.5)                        
                        # We will retry this PS point
                        retry = retry+1
                        # Make sure the MadLoop process is properly killed
                        try:
                            StabChecker.kill()
                        except Exception: 
                            pass
                        StabChecker = subprocess.Popen(\
                               [pjoin(dir_path,'StabilityCheckDriver')], 
                               stdin=subprocess.PIPE, stdout=subprocess.PIPE, 
                                           stderr=subprocess.PIPE, cwd=dir_path)
                        continue
                    else:
                        raise
                
                # Successfully processed a PS point so,
                #  > reset retry
                retry = 0
                #  > Update the while loop counter variable
                i=i+1
            
                # Update the returned statistics
                DP_stability.append(dp_dict)
                QP_stability.append(qp_dict)
                if not EPS is None:
                    Exceptional_PS_points.append(EPS)
                if not UPS is None:
                    Unstable_PS_points.append(UPS)

            if progress_bar!=None:
                progress_bar.finish()
            if time_info:
                logger.info('Finished check on %s.'%datetime.datetime.now().strftime(\
                                                              "%d-%m-%Y %H:%M"))

            # Close the StabChecker process.
            if not interrupted:
                StabChecker.stdin.write('y\n')
            else:
                StabChecker.kill()
        
            #return_dict = {'DP_stability':DP_stability,
            #           'QP_stability':QP_stability,
            #           'Unstable_PS_points':Unstable_PS_points,
            #           'Exceptional_PS_points':Exceptional_PS_points}
        
            # Save the run for possible future use
            save_load_object.save_to_file(pjoin(dir_path,savefile%'_0'),\
                                          return_dict['Stability'][tool_name])

            if interrupted:
                break
        
        return_dict['Process'] =  matrix_element.get('processes')[0] if not \
                                                     reusing else matrix_element
        return return_dict

    @classmethod
    def get_me_value(cls, StabChecker, PSpoint, mode, hel=-1, mu_r=-1.0,
                                                               split_orders=-1):
        """ This version of get_me_value is simplified for the purpose of this
        class. No compilation is necessary. The CT mode can be specified."""

        # Reset the stdin with EOF character without closing it.
        StabChecker.stdin.write('\x1a')
        StabChecker.stdin.write('1\n')
        StabChecker.stdin.write('%d\n'%mode)   
        StabChecker.stdin.write('%s\n'%PSpoint)
        StabChecker.stdin.write('%.16E\n'%mu_r) 
        StabChecker.stdin.write('%d\n'%hel)
        StabChecker.stdin.write('%d\n'%split_orders)
        try:
            while True:
                output = StabChecker.stdout.readline()  
                if output==' ##TAG#RESULT_START#TAG##\n':
                    break
            res = ""
            while True:
                output = StabChecker.stdout.readline()
                if output==' ##TAG#RESULT_STOP#TAG##\n':
                    break
                else:
                    res += output
            return cls.parse_check_output(res,format='tuple')[0][0]
        except IOError as e:
            logging.warning("Error while running MadLoop. Exception = %s"%str(e))
            raise e 

def evaluate_helicities(process, param_card = None, mg_root="", 
                                                          cmass_scheme = False):
    """ Perform a python evaluation of the matrix element independently for
    all possible helicity configurations for a fixed number of points N and 
    returns the average for each in the format [[hel_config, eval],...].
    This is used to determine what are the vanishing and dependent helicity 
    configurations at generation time and accordingly setup the output.
    This is not yet implemented at LO."""
    
    # Make sure this function is employed with a single process at LO
    assert isinstance(process,base_objects.Process)
    assert process.get('perturbation_couplings')==[]
    
    N_eval=50
    
    evaluator = MatrixElementEvaluator(process.get('model'), param_card,
                                            auth_skipping = False, reuse = True)
    
    amplitude = diagram_generation.Amplitude(process)
    matrix_element = helas_objects.HelasMatrixElement(amplitude,gen_color=False)
    
    cumulative_helEvals = []
    # Fill cumulative hel progressively with several evaluations of the ME.
    for i in range(N_eval):
        p, w_rambo = evaluator.get_momenta(process) 
        helEvals = evaluator.evaluate_matrix_element(\
                matrix_element, p = p, output = 'helEvals')['helEvals']
        if cumulative_helEvals==[]:
            cumulative_helEvals=copy.copy(helEvals)
        else:
            cumulative_helEvals = [[h[0],h[1]+helEvals[i][1]] for i, h in \
                                                 enumerate(cumulative_helEvals)]
            
    # Now normalize with the total number of evaluations
    cumulative_helEvals = [[h[0],h[1]/N_eval] for h in cumulative_helEvals]
    
    # As we are not in the context of a check command, so we clean the added
    # globals right away
    clean_added_globals(ADDED_GLOBAL)
    
    return cumulative_helEvals
    
def run_multiprocs_no_crossings(function, multiprocess, stored_quantities,
                                opt=None, options=None):
    """A wrapper function for running an iteration of a function over
    a multiprocess, without having to first create a process list
    (which makes a big difference for very large multiprocesses.
    stored_quantities is a dictionary for any quantities that we want
    to reuse between runs."""
    
    model = multiprocess.get('model')
    isids = [leg.get('ids') for leg in multiprocess.get('legs') \
              if not leg.get('state')]
    fsids = [leg.get('ids') for leg in multiprocess.get('legs') \
             if leg.get('state')]
    # Create dictionary between isids and antiids, to speed up lookup
    id_anti_id_dict = {}
    for id in set(tuple(sum(isids+fsids, []))):
        id_anti_id_dict[id] = model.get_particle(id).get_anti_pdg_code()
        id_anti_id_dict[model.get_particle(id).get_anti_pdg_code()] = id        
    sorted_ids = []
    results = []
    for is_prod in apply(itertools.product, isids):
        for fs_prod in apply(itertools.product, fsids):

            # Check if we have already checked the process
            if check_already_checked(is_prod, fs_prod, sorted_ids,
                                     multiprocess, model, id_anti_id_dict):
                continue
            # Generate process based on the selected ids
            process = multiprocess.get_process_with_legs(base_objects.LegList(\
                            [base_objects.Leg({'id': id, 'state':False}) for \
                             id in is_prod] + \
                            [base_objects.Leg({'id': id, 'state':True}) for \
                             id in fs_prod]))

            if opt is not None:
                if isinstance(opt, dict):
                    try:
                        value = opt[process.base_string()]
                    except Exception:
                        continue
                    result = function(process, stored_quantities, value, options=options)
                else:
                    result = function(process, stored_quantities, opt, options=options)
            else:
                result = function(process, stored_quantities, options=options)
                        
            if result:
                results.append(result)
            
    return results

#===============================================================================
# Helper function check_already_checked
#===============================================================================

def check_already_checked(is_ids, fs_ids, sorted_ids, process, model,
                          id_anti_id_dict = {}):
    """Check if process already checked, if so return True, otherwise add
    process and antiprocess to sorted_ids."""

    # Check if process is already checked
    if id_anti_id_dict:
        is_ids = [id_anti_id_dict[id] for id in \
                  is_ids]
    else:
        is_ids = [model.get_particle(id).get_anti_pdg_code() for id in \
                  is_ids]        

    ids = array.array('i', sorted(is_ids + list(fs_ids)) + \
                      [process.get('id')])

    if ids in sorted_ids:
        # We have already checked (a crossing of) this process
        return True

    # Add this process to tested_processes
    sorted_ids.append(ids)

    # Skip adding antiprocess below, since might be relevant too
    return False

#===============================================================================
# Generate a loop matrix element
#===============================================================================
def generate_loop_matrix_element(process_definition, reuse, output_path=None,
                                                         cmd = FakeInterface()):
    """ Generate a loop matrix element from the process definition, and returns
    it along with the timing information dictionary.
    If reuse is True, it reuses the already output directory if found."""

    assert isinstance(process_definition,base_objects.ProcessDefinition)
    assert process_definition.get('perturbation_couplings')!=[]
    
    if not output_path is None:
        root_path = output_path
    else:
        root_path = cmd._mgme_dir
    # By default, set all entries to None
    timing = {'Diagrams_generation': None,
              'n_loops': None,
              'HelasDiagrams_generation': None,
              'n_loop_groups': None,
              'n_loop_wfs': None,
              'loop_wfs_ranks': None}
    
    if any(len(l.get('ids'))>1 for l in process_definition.get('legs')):
        raise InvalidCmd("This check can only be performed on single "+
                         " processes. (i.e. without multiparticle labels).")

    isids = [leg.get('ids')[0] for leg in process_definition.get('legs') \
              if not leg.get('state')]
    fsids = [leg.get('ids')[0] for leg in process_definition.get('legs') \
             if leg.get('state')]

    # Now generate a process based on the ProcessDefinition given in argument.
    process = process_definition.get_process(isids,fsids)
    
    proc_dir = pjoin(root_path,"SAVED"+temp_dir_prefix+"_%s"%(
                               '_'.join(process.shell_string().split('_')[1:])))
    if reuse and os.path.isdir(proc_dir):
        logger.info("Reusing directory %s"%str(proc_dir))
        # If reusing, return process instead of matrix element
        return timing, process
    
    logger.info("Generating p%s"%process_definition.nice_string()[1:])

    start=time.time()
    amplitude = loop_diagram_generation.LoopAmplitude(process)
    # Make sure to disable loop_optimized_output when considering loop induced 
    # processes
    loop_optimized_output = cmd.options['loop_optimized_output']
    timing['Diagrams_generation']=time.time()-start
    timing['n_loops']=len(amplitude.get('loop_diagrams'))
    start=time.time()
    
    matrix_element = loop_helas_objects.LoopHelasMatrixElement(amplitude,
                        optimized_output = loop_optimized_output,gen_color=True)
    # Here, the alohaModel used for analytica computations and for the aloha
    # subroutine output will be different, so that some optimization is lost.
    # But that is ok for the check functionality.
    matrix_element.compute_all_analytic_information()
    timing['HelasDiagrams_generation']=time.time()-start
    
    if loop_optimized_output:
        timing['n_loop_groups']=len(matrix_element.get('loop_groups'))
        lwfs=[l for ldiag in matrix_element.get_loop_diagrams() for l in \
                                                ldiag.get('loop_wavefunctions')]
        timing['n_loop_wfs']=len(lwfs)
        timing['loop_wfs_ranks']=[]
        for rank in range(0,max([l.get_analytic_info('wavefunction_rank') \
                                                             for l in lwfs])+1):
            timing['loop_wfs_ranks'].append(\
                len([1 for l in lwfs if \
                               l.get_analytic_info('wavefunction_rank')==rank]))
    
    return timing, matrix_element

#===============================================================================
# check profile for loop process (timings + stability in one go)
#===============================================================================
def check_profile(process_definition, param_card = None,cuttools="",tir={},
             options = {}, cmd = FakeInterface(),output_path=None,MLOptions={}):
    """For a single loop process, check both its timings and then its stability
    in one go without regenerating it."""

    if 'reuse' not in options:
        keep_folder=False
    else:
        keep_folder = options['reuse']

    model=process_definition.get('model')

    timing1, matrix_element = generate_loop_matrix_element(process_definition,
                                    keep_folder,output_path=output_path,cmd=cmd)
    reusing = isinstance(matrix_element, base_objects.Process)
    options['reuse'] = reusing
    myProfiler = LoopMatrixElementTimer(cuttools_dir=cuttools,tir_dir=tir,
                                  model=model, output_path=output_path, cmd=cmd)

    if not myProfiler.loop_optimized_output:
        MLoptions={}
    else:
        MLoptions=MLOptions
    timing2 = myProfiler.time_matrix_element(matrix_element, reusing, 
                            param_card, keep_folder=keep_folder,options=options,
                            MLOptions = MLoptions)
    
    if timing2 == None:
        return None, None

    # The timing info is made of the merged two dictionaries
    timing = dict(timing1.items()+timing2.items())
    stability = myProfiler.check_matrix_element_stability(matrix_element,                                            
                            options=options, infos_IN=timing,param_card=param_card,
                                                      keep_folder = keep_folder,
                                                      MLOptions = MLoptions)
    if stability == None:
        return None, None
    else:
        timing['loop_optimized_output']=myProfiler.loop_optimized_output
        stability['loop_optimized_output']=myProfiler.loop_optimized_output
        return timing, stability

#===============================================================================
# check_timing for loop processes
#===============================================================================
def check_stability(process_definition, param_card = None,cuttools="",tir={}, 
                               options=None,nPoints=100, output_path=None,
                               cmd = FakeInterface(), MLOptions = {}):
    """For a single loop process, give a detailed summary of the generation and
    execution timing."""
    
    if "reuse" in options:
        reuse=options['reuse']
    else:
        reuse=False

    reuse=options['reuse']
    keep_folder = reuse
    model=process_definition.get('model')

    
    timing, matrix_element = generate_loop_matrix_element(process_definition,
                                        reuse, output_path=output_path, cmd=cmd)
    reusing = isinstance(matrix_element, base_objects.Process)
    options['reuse'] = reusing
    myStabilityChecker = LoopMatrixElementTimer(cuttools_dir=cuttools,tir_dir=tir,
                                    output_path=output_path,model=model,cmd=cmd)

    if not myStabilityChecker.loop_optimized_output:
        MLoptions = {}
    else:
        MLoptions = MLOptions
        if "MLReductionLib" not in MLOptions:
            MLoptions["MLReductionLib"] = []
            if cuttools:
                MLoptions["MLReductionLib"].extend([1])
            if "iregi_dir" in tir:
                MLoptions["MLReductionLib"].extend([3])
            if "pjfry_dir" in tir:
                MLoptions["MLReductionLib"].extend([2])
            if "golem_dir" in tir:
                MLoptions["MLReductionLib"].extend([4])

    stability = myStabilityChecker.check_matrix_element_stability(matrix_element, 
                        options=options,param_card=param_card, 
                                                        keep_folder=keep_folder,
                                                        MLOptions=MLoptions)
    
    if stability == None:
        return None
    else:
        stability['loop_optimized_output']=myStabilityChecker.loop_optimized_output
        return stability

#===============================================================================
# check_timing for loop processes
#===============================================================================
def check_timing(process_definition, param_card= None, cuttools="",tir={},
                           output_path=None, options={}, cmd = FakeInterface(),
                                                                MLOptions = {}):                 
    """For a single loop process, give a detailed summary of the generation and
    execution timing."""

    if 'reuse' not in options:
        keep_folder = False
    else:
        keep_folder = options['reuse']
    model=process_definition.get('model')
    timing1, matrix_element = generate_loop_matrix_element(process_definition,
                                  keep_folder, output_path=output_path, cmd=cmd)
    reusing = isinstance(matrix_element, base_objects.Process)
    options['reuse'] = reusing
    myTimer = LoopMatrixElementTimer(cuttools_dir=cuttools,model=model,tir_dir=tir,
                                               output_path=output_path, cmd=cmd)

    if not myTimer.loop_optimized_output:
        MLoptions = {}
    else:
        MLoptions = MLOptions
    timing2 = myTimer.time_matrix_element(matrix_element, reusing, param_card,
                                     keep_folder = keep_folder, options=options,
                                     MLOptions = MLoptions)
    
    if timing2 == None:
        return None
    else:    
        # Return the merged two dictionaries
        res = dict(timing1.items()+timing2.items())
        res['loop_optimized_output']=myTimer.loop_optimized_output
        return res

#===============================================================================
# check_processes
#===============================================================================
def check_processes(processes, param_card = None, quick = [],cuttools="",tir={},
          options=None, reuse = False, output_path=None, cmd = FakeInterface()):
    """Check processes by generating them with all possible orderings
    of particles (which means different diagram building and Helas
    calls), and comparing the resulting matrix element values."""

    cmass_scheme = cmd.options['complex_mass_scheme']
    if isinstance(processes, base_objects.ProcessDefinition):
        # Generate a list of unique processes
        # Extract IS and FS ids
        multiprocess = processes
        model = multiprocess.get('model')

        # Initialize matrix element evaluation
        if multiprocess.get('perturbation_couplings')==[]:
            evaluator = MatrixElementEvaluator(model,
               auth_skipping = True, reuse = False, cmd = cmd)
        else:
            evaluator = LoopMatrixElementEvaluator(cuttools_dir=cuttools,tir_dir=tir, 
                            model=model, auth_skipping = True,
                            reuse = False, output_path=output_path, cmd = cmd)
       
        results = run_multiprocs_no_crossings(check_process,
                                              multiprocess,
                                              evaluator,
                                              quick,
                                              options)

        if "used_lorentz" not in evaluator.stored_quantities:
            evaluator.stored_quantities["used_lorentz"] = []
            
        if multiprocess.get('perturbation_couplings')!=[] and not reuse:
            # Clean temporary folders created for the running of the loop processes
            clean_up(output_path)
            
        return results, evaluator.stored_quantities["used_lorentz"]

    elif isinstance(processes, base_objects.Process):
        processes = base_objects.ProcessList([processes])
    elif isinstance(processes, base_objects.ProcessList):
        pass
    else:
        raise InvalidCmd("processes is of non-supported format")

    if not processes:
        raise InvalidCmd("No processes given")

    model = processes[0].get('model')

    # Initialize matrix element evaluation
    if processes[0].get('perturbation_couplings')==[]:
        evaluator = MatrixElementEvaluator(model, param_card,
               auth_skipping = True, reuse = False, cmd = cmd)
    else:
        evaluator = LoopMatrixElementEvaluator(cuttools_dir=cuttools, tir_dir=tir,
                                               model=model,param_card=param_card,
                                           auth_skipping = True, reuse = False,
                                           output_path=output_path, cmd = cmd)

    # Keep track of tested processes, matrix elements, color and already
    # initiated Lorentz routines, to reuse as much as possible
    sorted_ids = []
    comparison_results = []

    # Check process by process
    for process in processes:
        
        # Check if we already checked process        
        if check_already_checked([l.get('id') for l in process.get('legs') if \
                                  not l.get('state')],
                                 [l.get('id') for l in process.get('legs') if \
                                  l.get('state')],
                                 sorted_ids, process, model):
            continue
        # Get process result
        res = check_process(process, evaluator, quick, options)
        if res:
            comparison_results.append(res)

    if "used_lorentz" not in evaluator.stored_quantities:
        evaluator.stored_quantities["used_lorentz"] = []
    
    if processes[0].get('perturbation_couplings')!=[] and not reuse:
        # Clean temporary folders created for the running of the loop processes
        clean_up(output_path)    
    
    return comparison_results, evaluator.stored_quantities["used_lorentz"]

def check_process(process, evaluator, quick, options):
    """Check the helas calls for a process by generating the process
    using all different permutations of the process legs (or, if
    quick, use a subset of permutations), and check that the matrix
    element is invariant under this."""

    model = process.get('model')

    # Ensure that leg numbers are set
    for i, leg in enumerate(process.get('legs')):
        leg.set('number', i+1)

    logger.info("Checking crossings of %s" % \
                process.nice_string().replace('Process:', 'process'))

    process_matrix_elements = []

    # For quick checks, only test twp permutations with leg "1" in
    # each position
    if quick:
        leg_positions = [[] for leg in process.get('legs')]
        quick = range(1,len(process.get('legs')) + 1)

    values = []

    # Now, generate all possible permutations of the legs
    number_checked=0
    for legs in itertools.permutations(process.get('legs')):
        
        order = [l.get('number') for l in legs]
        if quick:
            found_leg = True
            for num in quick:
                # Only test one permutation for each position of the
                # specified legs
                leg_position = legs.index([l for l in legs if \
                                           l.get('number') == num][0])

                if not leg_position in leg_positions[num-1]:
                    found_leg = False
                    leg_positions[num-1].append(leg_position)

            if found_leg:
                continue
        
        # Further limit the total number of permutations checked to 3 for
        # loop processes.
        if quick and process.get('perturbation_couplings') and number_checked >3:
            continue

        legs = base_objects.LegList(legs)

        if order != range(1,len(legs) + 1):
            logger.info("Testing permutation: %s" % \
                        order)
        
        newproc = copy.copy(process)
        newproc.set('legs',legs)

        # Generate the amplitude for this process
        try:
            if newproc.get('perturbation_couplings')==[]:
                amplitude = diagram_generation.Amplitude(newproc)
            else:
                # Change the cutting method every two times.
                loop_base_objects.cutting_method = 'optimal' if \
                                            number_checked%2 == 0 else 'default'
                amplitude = loop_diagram_generation.LoopAmplitude(newproc)
        except InvalidCmd:
            result=False
        else:
            result = amplitude.get('diagrams')
        # Make sure to re-initialize the cutting method to the original one.
        loop_base_objects.cutting_method = 'optimal'
        
        if not result:
            # This process has no diagrams; go to next process
            logging.info("No diagrams for %s" % \
                         process.nice_string().replace('Process', 'process'))
            break

        if order == range(1,len(legs) + 1):
            # Generate phase space point to use
            p, w_rambo = evaluator.get_momenta(process, options)

        # Generate the HelasMatrixElement for the process
        if not isinstance(amplitude,loop_diagram_generation.LoopAmplitude):
            matrix_element = helas_objects.HelasMatrixElement(amplitude,
                                                          gen_color=False)
        else:
            matrix_element = loop_helas_objects.LoopHelasMatrixElement(amplitude,
                               optimized_output=evaluator.loop_optimized_output)

        # The loop diagrams are always the same in the basis, so that the
        # LoopHelasMatrixElement always look alike. One needs to consider
        # the crossing no matter what then.
        if amplitude.get('process').get('has_born'):
            # But the born diagrams will change depending on the order of the
            # particles in the process definition
            if matrix_element in process_matrix_elements:
                # Exactly the same matrix element has been tested
                # for other permutation of same process
                continue

        process_matrix_elements.append(matrix_element)

        res = evaluator.evaluate_matrix_element(matrix_element, p = p, 
                                                                options=options)
        if res == None:
            break

        values.append(res[0])
        number_checked += 1

        # Check if we failed badly (1% is already bad) - in that
        # case done for this process
        if abs(max(values)) + abs(min(values)) > 0 and \
               2 * abs(max(values) - min(values)) / \
               (abs(max(values)) + abs(min(values))) > 0.01:
            break
    
    # Check if process was interrupted
    if not values:
        return None

    # Done with this process. Collect values, and store
    # process and momenta
    diff = 0
    if abs(max(values)) + abs(min(values)) > 0:
        diff = 2* abs(max(values) - min(values)) / \
               (abs(max(values)) + abs(min(values)))

    # be more tolerant with loop processes
    if process.get('perturbation_couplings'):
        passed = diff < 1.e-5
    else:
        passed = diff < 1.e-8        

    return {"process": process,
            "momenta": p,
            "values": values,
            "difference": diff,
            "passed": passed}

def clean_up(mg_root):
    """Clean-up the possible left-over outputs from 'evaluate_matrix element' of
    the LoopMatrixEvaluator (when its argument proliferate is set to true). """
    
    if mg_root is None:
        pass
    
    directories = glob.glob(pjoin(mg_root, '%s*'%temp_dir_prefix))
    if directories != []:
        logger.debug("Cleaning temporary %s* check runs."%temp_dir_prefix)
    for dir in directories:
        # For safety make sure that the directory contains a folder SubProcesses
        if os.path.isdir(pjoin(dir,'SubProcesses')):
            shutil.rmtree(dir)

def format_output(output,format):
    """ Return a string for 'output' with the specified format. If output is 
    None, it returns 'NA'."""
    
    if output!=None:
        return format%output
    else:
        return 'NA'

def output_profile(myprocdef, stability, timing, output_path, reusing=False):
    """Present the results from a timing and stability consecutive check"""

    opt = timing['loop_optimized_output']

    text = 'Timing result for the '+('optimized' if opt else 'default')+\
                                                                    ' output:\n'
    text += output_timings(myprocdef,timing)

    text += '\nStability result for the '+('optimized' if opt else 'default')+\
                                                                    ' output:\n'
    text += output_stability(stability,output_path, reusing=reusing)

    mode = 'optimized' if opt else 'default'
    logFilePath =  pjoin(output_path, 'profile_%s_%s.log'\
                                    %(mode,stability['Process'].shell_string()))        
    logFile = open(logFilePath, 'w')
    logFile.write(text)
    logFile.close()
    logger.info('Log of this profile check was output to file %s'\
                                                              %str(logFilePath))
    return text

def output_stability(stability, output_path, reusing=False):
    """Present the result of a stability check in a nice format.
    The full info is printed out in 'Stability_result_<proc_shell_string>.dat'
    under the MadGraph5_aMC@NLO root folder (output_path)"""
    
    def accuracy(eval_list):
        """ Compute the accuracy from different evaluations."""
        return (2.0*(max(eval_list)-min(eval_list))/
                                             abs(max(eval_list)+min(eval_list)))
    
    def best_estimate(eval_list):
        """ Returns the best estimate from different evaluations."""
        return (max(eval_list)+min(eval_list))/2.0
    
    def loop_direction_test_power(eval_list):
        """ Computes the loop direction test power P is computed as follow:
          P = accuracy(loop_dir_test) / accuracy(all_test)
        So that P is large if the loop direction test is effective.
        The tuple returned is (log(median(P)),log(min(P)),frac)
        where frac is the fraction of events with powers smaller than -3
        which means events for which the reading direction test shows an
        accuracy three digits higher than it really is according to the other
        tests."""
        powers=[]
        for eval in eval_list:
            loop_dir_evals = [eval['CTModeA'],eval['CTModeB']]
            # CTModeA is the reference so we keep it in too
            other_evals = [eval[key] for key in eval.keys() if key not in \
                                                         ['CTModeB','Accuracy']]
            if accuracy(other_evals)!=0.0 and accuracy(loop_dir_evals)!=0.0:
                powers.append(accuracy(loop_dir_evals)/accuracy(other_evals))
        
        n_fail=0
        for p in powers:
            if (math.log(p)/math.log(10))<-3:
                n_fail+=1
                
        if len(powers)==0:
            return (None,None,None)

        return (math.log(median(powers))/math.log(10),
                math.log(min(powers))/math.log(10),
                n_fail/len(powers))
        
    def test_consistency(dp_eval_list, qp_eval_list):
        """ Computes the consistency test C from the DP and QP evaluations.
          C = accuracy(all_DP_test) / abs(best_QP_eval-best_DP_eval)
        So a consistent test would have C as close to one as possible.
        The tuple returned is (log(median(C)),log(min(C)),log(max(C)))"""
        consistencies = []
        for dp_eval, qp_eval in zip(dp_eval_list,qp_eval_list):
            dp_evals = [dp_eval[key] for key in dp_eval.keys() \
                                                             if key!='Accuracy']
            qp_evals = [qp_eval[key] for key in qp_eval.keys() \
                                                             if key!='Accuracy']
            if (abs(best_estimate(qp_evals)-best_estimate(dp_evals)))!=0.0 and \
               accuracy(dp_evals)!=0.0:
                consistencies.append(accuracy(dp_evals)/(abs(\
                              best_estimate(qp_evals)-best_estimate(dp_evals))))

        if len(consistencies)==0:
            return (None,None,None)

        return (math.log(median(consistencies))/math.log(10),
                math.log(min(consistencies))/math.log(10),
                math.log(max(consistencies))/math.log(10))
    
    def median(orig_list):
        """ Find the median of a sorted float list. """
        list=copy.copy(orig_list)
        list.sort()
        if len(list)%2==0:
            return (list[int((len(list)/2)-1)]+list[int(len(list)/2)])/2.0
        else:
            return list[int((len(list)-1)/2)]

    # Define shortcut
    f = format_output   
        
    opt = stability['loop_optimized_output']

    mode = 'optimized' if opt else 'default'
    process = stability['Process']
    res_str = "Stability checking for %s (%s mode)\n"\
                                           %(process.nice_string()[9:],mode)

    logFile = open(pjoin(output_path, 'stability_%s_%s.log'\
                                           %(mode,process.shell_string())), 'w')

    logFile.write('Stability check results\n\n')
    logFile.write(res_str)
    data_plot_dict={}
    accuracy_dict={}
    nPSmax=0
    max_acc=0.0
    min_acc=1.0
    if stability['Stability']:
        toolnames= stability['Stability'].keys()
        toolnamestr="     |     ".join(tn+
                                ''.join([' ']*(10-len(tn))) for tn in toolnames)
        DP_stability = [[eval['Accuracy'] for eval in stab['DP_stability']] \
                        for key,stab in stability['Stability'].items()]
        med_dp_stab_str="     |     ".join([f(median(dp_stab),'%.2e  ') for dp_stab in  DP_stability])
        min_dp_stab_str="     |     ".join([f(min(dp_stab),'%.2e  ') for dp_stab in  DP_stability])
        max_dp_stab_str="     |     ".join([f(max(dp_stab),'%.2e  ') for dp_stab in  DP_stability])
        UPS = [stab['Unstable_PS_points'] for key,stab in stability['Stability'].items()]
        res_str_i  = "\n= Tool (DoublePrec for CT).......   %s\n"%toolnamestr
        len_PS=["%i"%len(evals)+\
             ''.join([' ']*(10-len("%i"%len(evals)))) for evals in DP_stability]
        len_PS_str="     |     ".join(len_PS)
        res_str_i += "|= Number of PS points considered   %s\n"%len_PS_str        
        res_str_i += "|= Median accuracy...............   %s\n"%med_dp_stab_str
        res_str_i += "|= Max accuracy..................   %s\n"%min_dp_stab_str
        res_str_i += "|= Min accuracy..................   %s\n"%max_dp_stab_str
        pmedminlist=[]
        pfraclist=[]
        for key,stab in stability['Stability'].items():
            (pmed,pmin,pfrac)=loop_direction_test_power(stab['DP_stability'])
            ldtest_str = "%s,%s"%(f(pmed,'%.1f'),f(pmin,'%.1f'))
            pfrac_str = f(pfrac,'%.2e')
            pmedminlist.append(ldtest_str+''.join([' ']*(10-len(ldtest_str))))
            pfraclist.append(pfrac_str+''.join([' ']*(10-len(pfrac_str))))
        pmedminlist_str="     |     ".join(pmedminlist)
        pfraclist_str="     |     ".join(pfraclist)
        res_str_i += "|= Overall DP loop_dir test power   %s\n"%pmedminlist_str
        res_str_i += "|= Fraction of evts with power<-3   %s\n"%pfraclist_str
        len_UPS=["%i"%len(upup)+\
                        ''.join([' ']*(10-len("%i"%len(upup)))) for upup in UPS]
        len_UPS_str="     |     ".join(len_UPS)
        res_str_i += "|= Number of Unstable PS points     %s\n"%len_UPS_str
        res_str_i += \
            """
= Legend for the statistics of the stability tests. (all log below ar log_10)
The loop direction test power P is computed as follow:
    P = accuracy(loop_dir_test) / accuracy(all_other_test)
    So that log(P) is positive if the loop direction test is effective.
  The tuple printed out is (log(median(P)),log(min(P)))
  The consistency test C is computed when QP evaluations are available:
     C = accuracy(all_DP_test) / abs(best_QP_eval-best_DP_eval)
  So a consistent test would have log(C) as close to zero as possible.
  The tuple printed out is (log(median(C)),log(min(C)),log(max(C)))\n"""
        res_str+=res_str_i
    for key in stability['Stability'].keys():
        toolname=key
        stab=stability['Stability'][key]
        DP_stability = [eval['Accuracy'] for eval in stab['DP_stability']]
        # Remember that an evaluation which did not require QP has an empty dictionary
        QP_stability = [eval['Accuracy'] if eval!={} else -1.0 for eval in \
                                                      stab['QP_stability']]
        nPS = len(DP_stability)
        if nPS>nPSmax:nPSmax=nPS
        UPS = stab['Unstable_PS_points']
        UPS_stability_DP = [DP_stability[U[0]] for U in UPS]
        UPS_stability_QP = [QP_stability[U[0]] for U in UPS]
        EPS = stab['Exceptional_PS_points']
        EPS_stability_DP = [DP_stability[E[0]] for E in EPS]
        EPS_stability_QP = [QP_stability[E[0]] for E in EPS]
        res_str_i = ""
        
        if len(UPS)>0:
            res_str_i = "\nDetails of the %d/%d UPS encountered by %s\n"\
                                                        %(len(UPS),nPS,toolname)
            prefix = 'DP' if toolname=='CutTools' else '' 
            res_str_i += "|= %s Median inaccuracy.......... %s\n"\
                                    %(prefix,f(median(UPS_stability_DP),'%.2e'))
            res_str_i += "|= %s Max accuracy............... %s\n"\
                                       %(prefix,f(min(UPS_stability_DP),'%.2e'))
            res_str_i += "|= %s Min accuracy............... %s\n"\
                                       %(prefix,f(max(UPS_stability_DP),'%.2e'))
            (pmed,pmin,pfrac)=loop_direction_test_power(\
                                 [stab['DP_stability'][U[0]] for U in UPS])
            if toolname=='CutTools':
                res_str_i += "|= UPS DP loop_dir test power.... %s,%s\n"\
                                                %(f(pmed,'%.1f'),f(pmin,'%.1f'))
                res_str_i += "|= UPS DP fraction with power<-3. %s\n"\
                                                                %f(pfrac,'%.2e')
                res_str_i += "|= QP Median accuracy............ %s\n"\
                                             %f(median(UPS_stability_QP),'%.2e')
                res_str_i += "|= QP Max accuracy............... %s\n"\
                                                %f(min(UPS_stability_QP),'%.2e')
                res_str_i += "|= QP Min accuracy............... %s\n"\
                                                %f(max(UPS_stability_QP),'%.2e')
                (pmed,pmin,pfrac)=loop_direction_test_power(\
                                     [stab['QP_stability'][U[0]] for U in UPS])
                res_str_i += "|= UPS QP loop_dir test power.... %s,%s\n"\
                                                %(f(pmed,'%.1f'),f(pmin,'%.1f'))
                res_str_i += "|= UPS QP fraction with power<-3. %s\n"%f(pfrac,'%.2e')
                (pmed,pmin,pmax)=test_consistency(\
                                     [stab['DP_stability'][U[0]] for U in UPS],
                                     [stab['QP_stability'][U[0]] for U in UPS])
                res_str_i += "|= DP vs QP stab test consistency %s,%s,%s\n"\
                                     %(f(pmed,'%.1f'),f(pmin,'%.1f'),f(pmax,'%.1f'))
            if len(EPS)==0:    
                res_str_i += "= Number of Exceptional PS points : 0\n"
        if len(EPS)>0:
            res_str_i = "\nDetails of the %d/%d EPS encountered by %s\n"\
                                                        %(len(EPS),nPS,toolname)
            res_str_i += "|= DP Median accuracy............ %s\n"\
                                             %f(median(EPS_stability_DP),'%.2e')
            res_str_i += "|= DP Max accuracy............... %s\n"\
                                                %f(min(EPS_stability_DP),'%.2e')
            res_str_i += "|= DP Min accuracy............... %s\n"\
                                                %f(max(EPS_stability_DP),'%.2e')
            pmed,pmin,pfrac=loop_direction_test_power(\
                                 [stab['DP_stability'][E[0]] for E in EPS])
            res_str_i += "|= EPS DP loop_dir test power.... %s,%s\n"\
                                                %(f(pmed,'%.1f'),f(pmin,'%.1f'))
            res_str_i += "|= EPS DP fraction with power<-3. %s\n"\
                                                                %f(pfrac,'%.2e')
            res_str_i += "|= QP Median accuracy............ %s\n"\
                                             %f(median(EPS_stability_QP),'%.2e')
            res_str_i += "|= QP Max accuracy............... %s\n"\
                                                %f(min(EPS_stability_QP),'%.2e')
            res_str_i += "|= QP Min accuracy............... %s\n"\
                                                %f(max(EPS_stability_QP),'%.2e')
            pmed,pmin,pfrac=loop_direction_test_power(\
                                 [stab['QP_stability'][E[0]] for E in EPS])
            res_str_i += "|= EPS QP loop_dir test power.... %s,%s\n"\
                                                %(f(pmed,'%.1f'),f(pmin,'%.1f'))
            res_str_i += "|= EPS QP fraction with power<-3. %s\n"%f(pfrac,'%.2e')

        logFile.write(res_str_i)

        if len(EPS)>0:
            logFile.write('\nFull details of the %i EPS encountered by %s.\n'\
                                                           %(len(EPS),toolname))
            for i, eps in enumerate(EPS):
                logFile.write('\nEPS #%i\n'%(i+1))
                logFile.write('\n'.join(['  '+' '.join(['%.16E'%pi for pi in p]) \
                                                              for p in eps[1]]))
                logFile.write('\n  DP accuracy :  %.3e\n'%DP_stability[eps[0]])
                logFile.write('  QP accuracy :  %.3e\n'%QP_stability[eps[0]])
        if len(UPS)>0:
            logFile.write('\nFull details of the %i UPS encountered by %s.\n'\
                                                           %(len(UPS),toolname))
            for i, ups in enumerate(UPS):
                logFile.write('\nUPS #%i\n'%(i+1))
                logFile.write('\n'.join(['  '+' '.join(['%.16E'%pi for pi in p]) \
                                                              for p in ups[1]]))
                logFile.write('\n  DP accuracy :  %.3e\n'%DP_stability[ups[0]])
                logFile.write('  QP accuracy :  %.3e\n'%QP_stability[ups[0]])

        logFile.write('\nData entries for the stability plot.\n')
        logFile.write('First row is a maximal accuracy delta, second is the '+\
                  'fraction of events with DP accuracy worse than delta.\n\n')
    # Set the x-range so that it spans [10**-17,10**(min_digit_accuracy)]
        if max(DP_stability)>0.0:
            min_digit_acc=int(math.log(max(DP_stability))/math.log(10))
            if min_digit_acc>=0:
                min_digit_acc = min_digit_acc+1
            accuracies=[10**(-17+(i/5.0)) for i in range(5*(17+min_digit_acc)+1)]
        else:
            res_str_i += '\nPerfect accuracy over all the trial PS points. No plot'+\
                                                              ' is output then.'
            logFile.write('Perfect accuracy over all the trial PS points.')
            res_str +=res_str_i
            continue

        accuracy_dict[toolname]=accuracies
        if max(accuracies) > max_acc: max_acc=max(accuracies)
        if min(accuracies) < min_acc: min_acc=min(accuracies)
        data_plot=[]
        for acc in accuracies:
            data_plot.append(float(len([d for d in DP_stability if d>acc]))\
                                                      /float(len(DP_stability)))
        data_plot_dict[toolname]=data_plot
        
        logFile.writelines('%.3e  %.3e\n'%(accuracies[i], data_plot[i]) for i in \
                                                         range(len(accuracies)))
        logFile.write('\nList of accuracies recorded for the %i evaluations with %s\n'\
                                                                %(nPS,toolname))
        logFile.write('First row is DP, second is QP (if available).\n\n')
        logFile.writelines('%.3e  '%DP_stability[i]+('NA\n' if QP_stability[i]==-1.0 \
                             else '%.3e\n'%QP_stability[i]) for i in range(nPS))
        res_str+=res_str_i
    logFile.close()
    res_str += "\n= Stability details of the run are output to the file"+\
                          " stability_%s_%s.log\n"%(mode,process.shell_string())
                          
    # Bypass the plotting if the madgraph logger has a FileHandler (like it is
    # done in the check command acceptance test) because in this case it makes
    # no sense to plot anything.
    if any(isinstance(handler,logging.FileHandler) for handler in \
                                        logging.getLogger('madgraph').handlers):
        return res_str

    try:
        import matplotlib.pyplot as plt
        colorlist=['b','r','g','y']
        for i,key in enumerate(data_plot_dict.keys()):
            color=colorlist[i]
            data_plot=data_plot_dict[key]
            accuracies=accuracy_dict[key]
            plt.plot(accuracies, data_plot, color=color, marker='', linestyle='-',\
                     label=key)
        plt.axis([min_acc,max_acc,\
                               10**(-int(math.log(nPSmax-0.5)/math.log(10))-1), 1])
        plt.yscale('log')
        plt.xscale('log')
        plt.title('Stability plot for %s (%s mode, %d points)'%\
                                           (process.nice_string()[9:],mode,nPSmax))
        plt.ylabel('Fraction of events')
        plt.xlabel('Maximal precision')
        plt.legend()
        if not reusing:
            logger.info('Some stability statistics will be displayed once you '+\
                                                        'close the plot window')
            plt.show()
        else:
            fig_output_file = str(pjoin(output_path, 
                     'stability_plot_%s_%s.png'%(mode,process.shell_string())))
            logger.info('Stability plot output to file %s. '%fig_output_file)
            plt.savefig(fig_output_file)
        return res_str
    except Exception as e:
        if isinstance(e, ImportError):
            res_str += "\n= Install matplotlib to get a "+\
                               "graphical display of the results of this check."
        else:
            res_str += "\n= Could not produce the stability plot because of "+\
                                                "the following error: %s"%str(e)
        return res_str
  
def output_timings(process, timings):
    """Present the result of a timings check in a nice format """
    
    # Define shortcut
    f = format_output
    loop_optimized_output = timings['loop_optimized_output']
    
    res_str = "%s \n"%process.nice_string()
    try:
        gen_total = timings['HELAS_MODEL_compilation']+\
                    timings['HelasDiagrams_generation']+\
                    timings['Process_output']+\
                    timings['Diagrams_generation']+\
                    timings['Process_compilation']+\
                    timings['Initialization']
    except TypeError:
        gen_total = None
    res_str += "\n= Generation time total...... ========== %s\n"%f(gen_total,'%.3gs')
    res_str += "|= Diagrams generation....... %s\n"\
                                       %f(timings['Diagrams_generation'],'%.3gs')
    res_str += "|= Helas Diagrams generation. %s\n"\
                                  %f(timings['HelasDiagrams_generation'],'%.3gs')
    res_str += "|= Process output............ %s\n"\
                                            %f(timings['Process_output'],'%.3gs')
    res_str += "|= HELAS+model compilation... %s\n"\
                                   %f(timings['HELAS_MODEL_compilation'],'%.3gs')
    res_str += "|= Process compilation....... %s\n"\
                                       %f(timings['Process_compilation'],'%.3gs')
    res_str += "|= Initialization............ %s\n"\
                                            %f(timings['Initialization'],'%.3gs')

    res_str += "\n= Helicity sum time / PSpoint ========== %.3gms\n"\
                                    %(timings['run_unpolarized_total']*1000.0)
    if loop_optimized_output:
        coef_time=timings['run_unpolarized_coefs']*1000.0
        loop_time=(timings['run_unpolarized_total']-\
                                        timings['run_unpolarized_coefs'])*1000.0
        total=coef_time+loop_time
        res_str += "|= Coefs. computation time... %.3gms (%d%%)\n"\
                                  %(coef_time,int(round(100.0*coef_time/total)))
        res_str += "|= Loop evaluation (OPP) time %.3gms (%d%%)\n"\
                                  %(loop_time,int(round(100.0*loop_time/total)))
    res_str += "\n= One helicity time / PSpoint ========== %.3gms\n"\
                                    %(timings['run_polarized_total']*1000.0)
    if loop_optimized_output:
        coef_time=timings['run_polarized_coefs']*1000.0
        loop_time=(timings['run_polarized_total']-\
                                        timings['run_polarized_coefs'])*1000.0
        total=coef_time+loop_time        
        res_str += "|= Coefs. computation time... %.3gms (%d%%)\n"\
                                  %(coef_time,int(round(100.0*coef_time/total)))
        res_str += "|= Loop evaluation (OPP) time %.3gms (%d%%)\n"\
                                  %(loop_time,int(round(100.0*loop_time/total)))
    res_str += "\n= Miscellaneous ========================\n"
    res_str += "|= Number of hel. computed... %s/%s\n"\
                %(f(timings['n_contrib_hel'],'%d'),f(timings['n_tot_hel'],'%d'))
    res_str += "|= Number of loop diagrams... %s\n"%f(timings['n_loops'],'%d')
    if loop_optimized_output:
        res_str += "|= Number of loop groups..... %s\n"\
                                               %f(timings['n_loop_groups'],'%d')
        res_str += "|= Number of loop wfs........ %s\n"\
                                                  %f(timings['n_loop_wfs'],'%d')
        if timings['loop_wfs_ranks']!=None:
            for i, r in enumerate(timings['loop_wfs_ranks']):
                res_str += "||= # of loop wfs of rank %d.. %d\n"%(i,r)
    res_str += "|= Loading time (Color data). ~%.3gms\n"\
                                               %(timings['Booting_time']*1000.0)
    res_str += "|= Maximum RAM usage (rss)... %s\n"\
                                  %f(float(timings['ram_usage']/1000.0),'%.3gMb')                                            
    res_str += "\n= Output disk size =====================\n"
    res_str += "|= Source directory sources.. %s\n"%f(timings['du_source'],'%sb')
    res_str += "|= Process sources........... %s\n"%f(timings['du_process'],'%sb')    
    res_str += "|= Color and helicity data... %s\n"%f(timings['du_color'],'%sb')
    res_str += "|= Executable size........... %s\n"%f(timings['du_exe'],'%sb')
    
    return res_str

def output_comparisons(comparison_results):
    """Present the results of a comparison in a nice list format
       mode short: return the number of fail process
    """    
    proc_col_size = 17
    pert_coupl = comparison_results[0]['process']['perturbation_couplings']
    if pert_coupl:
        process_header = "Process [virt="+" ".join(pert_coupl)+"]"
    else:
        process_header = "Process"

    if len(process_header) + 1 > proc_col_size:
        proc_col_size = len(process_header) + 1

    for proc in comparison_results:
        if len(proc['process'].base_string()) + 1 > proc_col_size:
            proc_col_size = len(proc['process'].base_string()) + 1

    col_size = 18

    pass_proc = 0
    fail_proc = 0
    no_check_proc = 0

    failed_proc_list = []
    no_check_proc_list = []

    res_str = fixed_string_length(process_header, proc_col_size) + \
              fixed_string_length("Min element", col_size) + \
              fixed_string_length("Max element", col_size) + \
              fixed_string_length("Relative diff.", col_size) + \
              "Result"

    for result in comparison_results:
        proc = result['process'].base_string()
        values = result['values']
        
        if len(values) <= 1:
            res_str += '\n' + fixed_string_length(proc, proc_col_size) + \
                   "    * No permutations, process not checked *" 
            no_check_proc += 1
            no_check_proc_list.append(result['process'].nice_string())
            continue

        passed = result['passed']

        res_str += '\n' + fixed_string_length(proc, proc_col_size) + \
                   fixed_string_length("%1.10e" % min(values), col_size) + \
                   fixed_string_length("%1.10e" % max(values), col_size) + \
                   fixed_string_length("%1.10e" % result['difference'],
                                       col_size)
        if passed:
            pass_proc += 1
            res_str += "Passed"
        else:
            fail_proc += 1
            failed_proc_list.append(result['process'].nice_string())
            res_str += "Failed"

    res_str += "\nSummary: %i/%i passed, %i/%i failed" % \
                (pass_proc, pass_proc + fail_proc,
                 fail_proc, pass_proc + fail_proc)

    if fail_proc != 0:
        res_str += "\nFailed processes: %s" % ', '.join(failed_proc_list)
    if no_check_proc != 0:
        res_str += "\nNot checked processes: %s" % ', '.join(no_check_proc_list)

    return res_str

def fixed_string_length(mystr, length):
    """Helper function to fix the length of a string by cutting it 
    or adding extra space."""
    
    if len(mystr) > length:
        return mystr[0:length]
    else:
        return mystr + " " * (length - len(mystr))
    

#===============================================================================
# check_gauge
#===============================================================================
def check_gauge(processes, param_card = None,cuttools="", tir={}, reuse = False, 
                         options=None, output_path=None, cmd = FakeInterface()):
    """Check gauge invariance of the processes by using the BRS check.
    For one of the massless external bosons (e.g. gluon or photon), 
    replace the polarization vector (epsilon_mu) with its momentum (p_mu)
    """
    cmass_scheme = cmd.options['complex_mass_scheme']
    if isinstance(processes, base_objects.ProcessDefinition):
        # Generate a list of unique processes
        # Extract IS and FS ids
        multiprocess = processes

        model = multiprocess.get('model')        
        # Initialize matrix element evaluation
        if multiprocess.get('perturbation_couplings')==[]:
            evaluator = MatrixElementEvaluator(model, param_card,cmd= cmd,
                                           auth_skipping = True, reuse = False)
        else:
            evaluator = LoopMatrixElementEvaluator(cuttools_dir=cuttools,tir_dir=tir,
                                           cmd=cmd,model=model, param_card=param_card,
                                           auth_skipping = False, reuse = False,
                                           output_path=output_path)

        if not cmass_scheme and multiprocess.get('perturbation_couplings')==[]:
            # Set all widths to zero for gauge check
            logger.info('Set All width to zero for non complex mass scheme checks')
            for particle in evaluator.full_model.get('particles'):
                if particle.get('width') != 'ZERO':
                    evaluator.full_model.get('parameter_dict')[particle.get('width')] = 0.
        results = run_multiprocs_no_crossings(check_gauge_process,
                                           multiprocess,
                                           evaluator,
                                           options=options
                                           )
        
        if multiprocess.get('perturbation_couplings')!=[] and not reuse:
            # Clean temporary folders created for the running of the loop processes
            clean_up(output_path)
        
        return results

    elif isinstance(processes, base_objects.Process):
        processes = base_objects.ProcessList([processes])
    elif isinstance(processes, base_objects.ProcessList):
        pass
    else:
        raise InvalidCmd("processes is of non-supported format")

    assert processes, "No processes given"

    model = processes[0].get('model')

    # Initialize matrix element evaluation
    if processes[0].get('perturbation_couplings')==[]:
        evaluator = MatrixElementEvaluator(model, param_card,
                                       auth_skipping = True, reuse = False, 
                                       cmd = cmd)
    else:
        evaluator = LoopMatrixElementEvaluator(cuttools_dir=cuttools,tir_dir=tir,
                                           model=model, param_card=param_card,
                                           auth_skipping = False, reuse = False,
                                           output_path=output_path, cmd = cmd)
    comparison_results = []
    comparison_explicit_flip = []

    # For each process, make sure we have set up leg numbers:
    for process in processes:
        # Check if we already checked process
        #if check_already_checked([l.get('id') for l in process.get('legs') if \
        #                          not l.get('state')],
        ##                         [l.get('id') for l in process.get('legs') if \
        #                          l.get('state')],
        #                         sorted_ids, process, model):
        #    continue
        
        # Get process result
        result = check_gauge_process(process, evaluator,options=options)
        if result:
            comparison_results.append(result)

    if processes[0].get('perturbation_couplings')!=[] and not reuse:
        # Clean temporary folders created for the running of the loop processes
        clean_up(output_path)
            
    return comparison_results


def check_gauge_process(process, evaluator, options=None):
    """Check gauge invariance for the process, unless it is already done."""

    model = process.get('model')

    # Check that there are massless vector bosons in the process
    found_gauge = False
    for i, leg in enumerate(process.get('legs')):
        part = model.get_particle(leg.get('id'))
        if part.get('spin') == 3 and part.get('mass').lower() == 'zero':
            found_gauge = True
            break
    if not found_gauge:
        logger.info("No ward identity for %s" % \
                process.nice_string().replace('Process', 'process'))
        # This process can't be checked
        return None

    for i, leg in enumerate(process.get('legs')):
        leg.set('number', i+1)

    logger.info("Checking ward identities for %s" % \
                process.nice_string().replace('Process', 'process'))

    legs = process.get('legs')
    # Generate a process with these legs
    # Generate the amplitude for this process
    try:
        if process.get('perturbation_couplings')==[]:
            amplitude = diagram_generation.Amplitude(process)
        else:
            amplitude = loop_diagram_generation.LoopAmplitude(process)
    except InvalidCmd:
        logging.info("No diagrams for %s" % \
                         process.nice_string().replace('Process', 'process'))
        return None    
    if not amplitude.get('diagrams'):
        # This process has no diagrams; go to next process
        logging.info("No diagrams for %s" % \
                         process.nice_string().replace('Process', 'process'))
        return None
    # Generate the HelasMatrixElement for the process
    if not isinstance(amplitude,loop_diagram_generation.LoopAmplitude):
        matrix_element = helas_objects.HelasMatrixElement(amplitude,
                                                      gen_color = False)
    else:
        matrix_element = loop_helas_objects.LoopHelasMatrixElement(amplitude,
                               optimized_output=evaluator.loop_optimized_output)

    #p, w_rambo = evaluator.get_momenta(process)

    #MLOptions = {'ImprovePS':True,'ForceMP':True}

    #brsvalue = evaluator.evaluate_matrix_element(matrix_element, p=p, gauge_check = True,
    #                                             output='jamp',MLOptions=MLOptions)
    brsvalue = evaluator.evaluate_matrix_element(matrix_element, gauge_check = True,
                                                 output='jamp', options=options)

    if not isinstance(amplitude,loop_diagram_generation.LoopAmplitude):
        matrix_element = helas_objects.HelasMatrixElement(amplitude,
                                                      gen_color = False)
          
    mvalue = evaluator.evaluate_matrix_element(matrix_element, gauge_check = False,
                                               output='jamp', options=options)
    
    if mvalue and mvalue['m2']:
        return {'process':process,'value':mvalue,'brs':brsvalue}

def output_gauge(comparison_results, output='text'):
    """Present the results of a comparison in a nice list format"""

    proc_col_size = 17
    
    pert_coupl = comparison_results[0]['process']['perturbation_couplings']
    
    # Of course, be more tolerant for loop processes
    if pert_coupl:
        threshold=1e-5
    else:
        threshold=1e-10
        
    if pert_coupl:
        process_header = "Process [virt="+" ".join(pert_coupl)+"]"
    else:
        process_header = "Process"

    if len(process_header) + 1 > proc_col_size:
        proc_col_size = len(process_header) + 1

    for one_comp in comparison_results:
        proc = one_comp['process'].base_string()
        mvalue = one_comp['value']
        brsvalue = one_comp['brs']
        if len(proc) + 1 > proc_col_size:
            proc_col_size = len(proc) + 1

    col_size = 18

    pass_proc = 0
    fail_proc = 0

    failed_proc_list = []
    no_check_proc_list = []

    res_str = fixed_string_length(process_header, proc_col_size) + \
              fixed_string_length("matrix", col_size) + \
              fixed_string_length("BRS", col_size) + \
              fixed_string_length("ratio", col_size) + \
              "Result"

    for  one_comp in comparison_results:
        proc = one_comp['process'].base_string()
        mvalue = one_comp['value']
        brsvalue = one_comp['brs']
        ratio = (abs(brsvalue['m2'])/abs(mvalue['m2']))
        res_str += '\n' + fixed_string_length(proc, proc_col_size) + \
                    fixed_string_length("%1.10e" % mvalue['m2'], col_size)+ \
                    fixed_string_length("%1.10e" % brsvalue['m2'], col_size)+ \
                    fixed_string_length("%1.10e" % ratio, col_size)
         
        if ratio > threshold:
            fail_proc += 1
            proc_succeed = False
            failed_proc_list.append(proc)
            res_str += "Failed"
        else:
            pass_proc += 1
            proc_succeed = True
            res_str += "Passed"

        #check all the JAMP
        # loop over jamp
        # This is not available for loop processes where the jamp list returned
        # is empty.
        if len(mvalue['jamp'])!=0:
            for k in range(len(mvalue['jamp'][0])):
                m_sum = 0
                brs_sum = 0
                # loop over helicity
                for j in range(len(mvalue['jamp'])):
                    #values for the different lorentz boost
                    m_sum += abs(mvalue['jamp'][j][k])**2
                    brs_sum += abs(brsvalue['jamp'][j][k])**2                                            
                        
                # Compare the different helicity  
                if not m_sum:
                    continue
                ratio = abs(brs_sum) / abs(m_sum)
    
                tmp_str = '\n' + fixed_string_length('   JAMP %s'%k , proc_col_size) + \
                       fixed_string_length("%1.10e" % m_sum, col_size) + \
                       fixed_string_length("%1.10e" % brs_sum, col_size) + \
                       fixed_string_length("%1.10e" % ratio, col_size)        
                       
                if ratio > 1e-15:
                    if not len(failed_proc_list) or failed_proc_list[-1] != proc:
                        fail_proc += 1
                        pass_proc -= 1
                        failed_proc_list.append(proc)
                    res_str += tmp_str + "Failed"
                elif not proc_succeed:
                     res_str += tmp_str + "Passed"


    res_str += "\nSummary: %i/%i passed, %i/%i failed" % \
                (pass_proc, pass_proc + fail_proc,
                 fail_proc, pass_proc + fail_proc)

    if fail_proc != 0:
        res_str += "\nFailed processes: %s" % ', '.join(failed_proc_list)

    if output=='text':
        return res_str
    else:
        return fail_proc
#===============================================================================
# check_lorentz
#===============================================================================
def check_lorentz(processes, param_card = None,cuttools="", tir={}, options=None, \
                 reuse = False, output_path=None, cmd = FakeInterface()):
    """ Check if the square matrix element (sum over helicity) is lorentz 
        invariant by boosting the momenta with different value."""

    cmass_scheme = cmd.options['complex_mass_scheme']
    if isinstance(processes, base_objects.ProcessDefinition):
        # Generate a list of unique processes
        # Extract IS and FS ids
        multiprocess = processes
        model = multiprocess.get('model')
        # Initialize matrix element evaluation
        if multiprocess.get('perturbation_couplings')==[]:
            evaluator = MatrixElementEvaluator(model,
                                cmd= cmd, auth_skipping = False, reuse = True)
        else:
            evaluator = LoopMatrixElementEvaluator(cuttools_dir=cuttools,tir_dir=tir,
                     model=model, auth_skipping = False, reuse = True,
                                             output_path=output_path, cmd = cmd)

        if not cmass_scheme and processes.get('perturbation_couplings')==[]:
            # Set all widths to zero for lorentz check
            logger.info('Set All width to zero for non complex mass scheme checks')
            for particle in evaluator.full_model.get('particles'):
                if particle.get('width') != 'ZERO':
                    evaluator.full_model.get('parameter_dict')[\
                                                     particle.get('width')] = 0.

        results = run_multiprocs_no_crossings(check_lorentz_process,
                                           multiprocess,
                                           evaluator,
                                           options=options)
        
        if multiprocess.get('perturbation_couplings')!=[] and not reuse:
            # Clean temporary folders created for the running of the loop processes
            clean_up(output_path)
        
        return results
        
    elif isinstance(processes, base_objects.Process):
        processes = base_objects.ProcessList([processes])
    elif isinstance(processes, base_objects.ProcessList):
        pass
    else:
        raise InvalidCmd("processes is of non-supported format")

    assert processes, "No processes given"

    model = processes[0].get('model')

    # Initialize matrix element evaluation
    if processes[0].get('perturbation_couplings')==[]:
        evaluator = MatrixElementEvaluator(model, param_card,
                                       auth_skipping = False, reuse = True, 
                                       cmd=cmd)
    else:
        evaluator = LoopMatrixElementEvaluator(cuttools_dir=cuttools, tir_dir=tir,
                                               model=model,param_card=param_card,
                                           auth_skipping = False, reuse = True,
                                           output_path=output_path, cmd = cmd)

    comparison_results = []

    # For each process, make sure we have set up leg numbers:
    for process in processes:
        # Check if we already checked process
        #if check_already_checked([l.get('id') for l in process.get('legs') if \
        #                          not l.get('state')],
        #                         [l.get('id') for l in process.get('legs') if \
        #                          l.get('state')],
        #                         sorted_ids, process, model):
        #    continue
        
        # Get process result
        result = check_lorentz_process(process, evaluator,options=options)
        if result:
            comparison_results.append(result)

    if processes[0].get('perturbation_couplings')!=[] and not reuse:
        # Clean temporary folders created for the running of the loop processes
        clean_up(output_path)

    return comparison_results


def check_lorentz_process(process, evaluator,options=None):
    """Check gauge invariance for the process, unless it is already done."""

    amp_results = []
    model = process.get('model')

    for i, leg in enumerate(process.get('legs')):
        leg.set('number', i+1)

    logger.info("Checking lorentz transformations for %s" % \
                process.nice_string().replace('Process:', 'process'))

    legs = process.get('legs')
    # Generate a process with these legs
    # Generate the amplitude for this process
    try:
        if process.get('perturbation_couplings')==[]:
            amplitude = diagram_generation.Amplitude(process)
        else:
            amplitude = loop_diagram_generation.LoopAmplitude(process)
    except InvalidCmd:
        logging.info("No diagrams for %s" % \
                         process.nice_string().replace('Process', 'process'))
        return None
    
    if not amplitude.get('diagrams'):
        # This process has no diagrams; go to next process
        logging.info("No diagrams for %s" % \
                         process.nice_string().replace('Process', 'process'))
        return None

     # Generate the HelasMatrixElement for the process
    p, w_rambo = evaluator.get_momenta(process, options)

    # Generate the HelasMatrixElement for the process
    if not isinstance(amplitude, loop_diagram_generation.LoopAmplitude):
        matrix_element = helas_objects.HelasMatrixElement(amplitude,
                                                      gen_color = True)
    else:
        matrix_element = loop_helas_objects.LoopHelasMatrixElement(amplitude,
                                       optimized_output = evaluator.loop_optimized_output)

    MLOptions = {'ImprovePS':True,'ForceMP':True}
    if not isinstance(amplitude, loop_diagram_generation.LoopAmplitude):
        data = evaluator.evaluate_matrix_element(matrix_element, p=p, output='jamp',
                                                 auth_skipping = True, options=options)
    else:
        data = evaluator.evaluate_matrix_element(matrix_element, p=p, output='jamp',
                auth_skipping = True, PS_name = 'original', MLOptions=MLOptions,
                                                              options = options)

    if data and data['m2']:
        if not isinstance(amplitude, loop_diagram_generation.LoopAmplitude):
            results = [data]
        else:
            results = [('Original evaluation',data)]
    else:
        return  {'process':process, 'results':'pass'}

    # The boosts are not precise enough for the loop evaluations and one need the
    # fortran improve_ps function of MadLoop to work. So we only consider the
    # boosts along the z directions for loops or simple rotations.
    if not isinstance(amplitude, loop_diagram_generation.LoopAmplitude):
        for boost in range(1,4):
            boost_p = boost_momenta(p, boost)
            results.append(evaluator.evaluate_matrix_element(matrix_element,
                                                    p=boost_p,output='jamp'))
    else:
        # We only consider the rotations around the z axis so to have the
        boost_p = boost_momenta(p, 3)
        results.append(('Z-axis boost',
            evaluator.evaluate_matrix_element(matrix_element, options=options,
            p=boost_p, PS_name='zBoost', output='jamp',MLOptions = MLOptions)))
        # We add here also the boost along x and y for reference. In the output
        # of the check, it is now clearly stated that MadLoop improve_ps script
        # will not work for them. The momenta read from event file are not
        # precise enough so these x/yBoost checks are omitted.
        if not options['events']:
            boost_p = boost_momenta(p, 1)
            results.append(('X-axis boost',
                evaluator.evaluate_matrix_element(matrix_element, options=options,
                p=boost_p, PS_name='xBoost', output='jamp',MLOptions = MLOptions)))
            boost_p = boost_momenta(p, 2)
            results.append(('Y-axis boost',
                evaluator.evaluate_matrix_element(matrix_element,options=options,
                p=boost_p, PS_name='yBoost', output='jamp',MLOptions = MLOptions)))
        # We only consider the rotations around the z axis so to have the 
        # improve_ps fortran routine work.
        rot_p = [[pm[0],-pm[2],pm[1],pm[3]] for pm in p]
        results.append(('Z-axis pi/2 rotation',
            evaluator.evaluate_matrix_element(matrix_element,options=options,
            p=rot_p, PS_name='Rotation1', output='jamp',MLOptions = MLOptions)))
        # Now a pi/4 rotation around the z-axis
        sq2 = math.sqrt(2.0)
        rot_p = [[pm[0],(pm[1]-pm[2])/sq2,(pm[1]+pm[2])/sq2,pm[3]] for pm in p]
        results.append(('Z-axis pi/4 rotation',
            evaluator.evaluate_matrix_element(matrix_element,options=options,
            p=rot_p, PS_name='Rotation2', output='jamp',MLOptions = MLOptions)))
            
        
    return {'process': process, 'results': results}

#===============================================================================
# check_gauge
#===============================================================================
def check_unitary_feynman(processes_unit, processes_feynm, param_card=None, 
                               options=None, tir={}, output_path=None,
                               cuttools="", reuse=False, cmd = FakeInterface()):
    """Check gauge invariance of the processes by flipping
       the gauge of the model
    """
    
    mg_root = cmd._mgme_dir
    
    cmass_scheme = cmd.options['complex_mass_scheme']
    
    if isinstance(processes_unit, base_objects.ProcessDefinition):
        # Generate a list of unique processes
        # Extract IS and FS ids
        multiprocess_unit = processes_unit
        model = multiprocess_unit.get('model')

        # Initialize matrix element evaluation
        # For the unitary gauge, open loops should not be used
        loop_optimized_bu = cmd.options['loop_optimized_output']
        cmd.options['loop_optimized_output'] = False
        aloha.unitary_gauge = True
        if processes_unit.get('perturbation_couplings')==[]:
            evaluator = MatrixElementEvaluator(model, param_card,
                                       cmd=cmd,auth_skipping = False, reuse = True)
        else:
            evaluator = LoopMatrixElementEvaluator(cuttools_dir=cuttools,tir_dir=tir,
                                           cmd=cmd, model=model,
                                           param_card=param_card,
                                           auth_skipping = False, 
                                           output_path=output_path,
                                           reuse = False)
        if not cmass_scheme and multiprocess_unit.get('perturbation_couplings')==[]:
            logger.info('Set All width to zero for non complex mass scheme checks')
            for particle in evaluator.full_model.get('particles'):
                if particle.get('width') != 'ZERO':
                    evaluator.full_model.get('parameter_dict')[particle.get('width')] = 0.

        output_u = run_multiprocs_no_crossings(get_value,
                                           multiprocess_unit,
                                           evaluator,
                                           options=options)
        
        clean_added_globals(ADDED_GLOBAL)
       # Clear up previous run if checking loop output
        if processes_unit.get('perturbation_couplings')!=[]:
            clean_up(output_path)

        momentum = {}
        for data in output_u:
            momentum[data['process']] = data['p']
        
        multiprocess_feynm = processes_feynm
        model = multiprocess_feynm.get('model')

        # Initialize matrix element evaluation
        aloha.unitary_gauge = False
        # We could use the default output as well for Feynman, but it provides
        # an additional check
        cmd.options['loop_optimized_output'] = True
        if processes_feynm.get('perturbation_couplings')==[]:
            evaluator = MatrixElementEvaluator(model, param_card,
                                       cmd= cmd, auth_skipping = False, reuse = False)
        else:
            evaluator = LoopMatrixElementEvaluator(cuttools_dir=cuttools,tir_dir=tir,
                                           cmd= cmd, model=model,
                                           param_card=param_card,
                                           auth_skipping = False, 
                                           output_path=output_path,
                                           reuse = False)

        if not cmass_scheme and multiprocess_feynm.get('perturbation_couplings')==[]:
            # Set all widths to zero for gauge check
            for particle in evaluator.full_model.get('particles'):
                if particle.get('width') != 'ZERO':
                    evaluator.full_model.get('parameter_dict')[particle.get('width')] = 0.

        output_f = run_multiprocs_no_crossings(get_value, multiprocess_feynm,
                                                            evaluator, momentum,
                                                            options=options)  
        output = [processes_unit]        
        for data in output_f:
            local_dico = {}
            local_dico['process'] = data['process']
            local_dico['value_feynm'] = data['value']
            local_dico['value_unit'] = [d['value'] for d in output_u 
                                      if d['process'] == data['process']][0]
            output.append(local_dico)
        
        if processes_feynm.get('perturbation_couplings')!=[] and not reuse:
            # Clean temporary folders created for the running of the loop processes
            clean_up(output_path)

        # Reset the original global variable loop_optimized_output.
        cmd.options['loop_optimized_output'] = loop_optimized_bu

        return output
#    elif isinstance(processes, base_objects.Process):
#        processes = base_objects.ProcessList([processes])
#    elif isinstance(processes, base_objects.ProcessList):
#        pass
    else:
        raise InvalidCmd("processes is of non-supported format")

def get_value(process, evaluator, p=None, options=None):
    """Return the value/momentum for a phase space point"""
    
    for i, leg in enumerate(process.get('legs')):
        leg.set('number', i+1)

    logger.info("Checking %s in %s gauge" % \
        ( process.nice_string().replace('Process:', 'process'),
                               'unitary' if aloha.unitary_gauge else 'feynman'))

    legs = process.get('legs')
    # Generate a process with these legs
    # Generate the amplitude for this process
    try:
        if process.get('perturbation_couplings')==[]:
            amplitude = diagram_generation.Amplitude(process)
        else:
            amplitude = loop_diagram_generation.LoopAmplitude(process)
    except InvalidCmd:
        logging.info("No diagrams for %s" % \
                         process.nice_string().replace('Process', 'process'))
        return None
    
    if not amplitude.get('diagrams'):
        # This process has no diagrams; go to next process
        logging.info("No diagrams for %s" % \
                         process.nice_string().replace('Process', 'process'))
        return None
    
    if not p:
        # Generate phase space point to use
        p, w_rambo = evaluator.get_momenta(process, options)
        
    # Generate the HelasMatrixElement for the process
    if not isinstance(amplitude, loop_diagram_generation.LoopAmplitude):
        matrix_element = helas_objects.HelasMatrixElement(amplitude,
                                                      gen_color = True)
    else:
        matrix_element = loop_helas_objects.LoopHelasMatrixElement(amplitude, 
           gen_color = True, optimized_output = evaluator.loop_optimized_output)

    mvalue = evaluator.evaluate_matrix_element(matrix_element, p=p,
                                                  output='jamp',options=options)
    
    if mvalue and mvalue['m2']:
        return {'process':process.base_string(),'value':mvalue,'p':p}

def output_lorentz_inv_loop(comparison_results, output='text'):
    """Present the results of a comparison in a nice list format for loop 
    processes. It detail the results from each lorentz transformation performed.
    """

    process = comparison_results[0]['process']
    results = comparison_results[0]['results']
    # Rotations do not change the reference vector for helicity projection,
    # the loop ME are invarariant under them with a relatively good accuracy.
    threshold_rotations = 1e-6
    # This is typically not the case for the boosts when one cannot really 
    # expect better than 1e-5. It turns out that this is even true in 
    # quadruple precision, for an unknown reason so far.
    threshold_boosts =  1e-3
    res_str = "%s" % process.base_string()
    
    transfo_col_size = 17
    col_size = 18
    transfo_name_header = 'Transformation name'

    if len(transfo_name_header) + 1 > transfo_col_size:
        transfo_col_size = len(transfo_name_header) + 1
    
    for transfo_name, value in results:
        if len(transfo_name) + 1 > transfo_col_size:
            transfo_col_size = len(transfo_name) + 1
        
    res_str += '\n' + fixed_string_length(transfo_name_header, transfo_col_size) + \
      fixed_string_length("Value", col_size) + \
      fixed_string_length("Relative diff.", col_size) + "Result"
    
    ref_value = results[0]
    res_str += '\n' + fixed_string_length(ref_value[0], transfo_col_size) + \
                   fixed_string_length("%1.10e" % ref_value[1]['m2'], col_size)
    # Now that the reference value has been recuperated, we can span all the 
    # other evaluations
    all_pass = True
    for res in results[1:]:
        threshold = threshold_boosts if 'BOOST' in res[0].upper() else \
                                                             threshold_rotations
        rel_diff = abs((ref_value[1]['m2']-res[1]['m2'])\
                                       /((ref_value[1]['m2']+res[1]['m2'])/2.0))
        this_pass = rel_diff <= threshold
        if not this_pass: 
            all_pass = False
        res_str += '\n' + fixed_string_length(res[0], transfo_col_size) + \
                   fixed_string_length("%1.10e" % res[1]['m2'], col_size) + \
                   fixed_string_length("%1.10e" % rel_diff, col_size) + \
                   ("Passed" if this_pass else "Failed")
    if all_pass:
        res_str += '\n' + 'Summary: passed'
    else:
        res_str += '\n' + 'Summary: failed'
    
    return res_str

def output_lorentz_inv(comparison_results, output='text'):
    """Present the results of a comparison in a nice list format
        if output='fail' return the number of failed process -- for test-- 
    """

    # Special output for loop processes
    if comparison_results[0]['process']['perturbation_couplings']!=[]:
        return output_lorentz_inv_loop(comparison_results, output)

    proc_col_size = 17

    threshold=1e-10
    process_header = "Process"

    if len(process_header) + 1 > proc_col_size:
        proc_col_size = len(process_header) + 1
    
    for proc, values in comparison_results:
        if len(proc) + 1 > proc_col_size:
            proc_col_size = len(proc) + 1

    col_size = 18

    pass_proc = 0
    fail_proc = 0
    no_check_proc = 0

    failed_proc_list = []
    no_check_proc_list = []

    res_str = fixed_string_length(process_header, proc_col_size) + \
              fixed_string_length("Min element", col_size) + \
              fixed_string_length("Max element", col_size) + \
              fixed_string_length("Relative diff.", col_size) + \
              "Result"

    for one_comp in comparison_results:
        proc = one_comp['process'].base_string()
        data = one_comp['results']
        
        if data == 'pass':
            no_check_proc += 1
            no_check_proc_list.append(proc)
            continue

        values = [data[i]['m2'] for i in range(len(data))]
        
        min_val = min(values)
        max_val = max(values)
        diff = (max_val - min_val) / abs(max_val) 
        
        res_str += '\n' + fixed_string_length(proc, proc_col_size) + \
                   fixed_string_length("%1.10e" % min_val, col_size) + \
                   fixed_string_length("%1.10e" % max_val, col_size) + \
                   fixed_string_length("%1.10e" % diff, col_size)
                   
        if diff < threshold:
            pass_proc += 1
            proc_succeed = True
            res_str += "Passed"
        else:
            fail_proc += 1
            proc_succeed = False
            failed_proc_list.append(proc)
            res_str += "Failed"

        #check all the JAMP
        # loop over jamp
        # Keep in mind that this is not available for loop processes where the
        # jamp list is empty
        if len(data[0]['jamp'])!=0:
            for k in range(len(data[0]['jamp'][0])):
                sum = [0] * len(data)
                # loop over helicity
                for j in range(len(data[0]['jamp'])):
                    #values for the different lorentz boost
                    values = [abs(data[i]['jamp'][j][k])**2 for i in range(len(data))]
                    sum = [sum[i] + values[i] for i in range(len(values))]
    
                # Compare the different lorentz boost  
                min_val = min(sum)
                max_val = max(sum)
                if not max_val:
                    continue
                diff = (max_val - min_val) / max_val 
            
                tmp_str = '\n' + fixed_string_length('   JAMP %s'%k , proc_col_size) + \
                           fixed_string_length("%1.10e" % min_val, col_size) + \
                           fixed_string_length("%1.10e" % max_val, col_size) + \
                           fixed_string_length("%1.10e" % diff, col_size)
                       
                if diff > 1e-10:
                    if not len(failed_proc_list) or failed_proc_list[-1] != proc:
                        fail_proc += 1
                        pass_proc -= 1
                        failed_proc_list.append(proc)
                    res_str += tmp_str + "Failed"
                elif not proc_succeed:
                 res_str += tmp_str + "Passed" 
            
            
        
    res_str += "\nSummary: %i/%i passed, %i/%i failed" % \
                (pass_proc, pass_proc + fail_proc,
                 fail_proc, pass_proc + fail_proc)

    if fail_proc != 0:
        res_str += "\nFailed processes: %s" % ', '.join(failed_proc_list)
    if no_check_proc:
        res_str += "\nNot checked processes: %s" % ', '.join(no_check_proc_list)
    
    if output == 'text':
        return res_str        
    else: 
        return fail_proc

def output_unitary_feynman(comparison_results, output='text'):
    """Present the results of a comparison in a nice list format
        if output='fail' return the number of failed process -- for test-- 
    """
    
    proc_col_size = 17
    
    # We use the first element of the comparison_result list to store the
    # process definition object
    pert_coupl = comparison_results[0]['perturbation_couplings']
    comparison_results = comparison_results[1:]
    
    if pert_coupl:
        process_header = "Process [virt="+" ".join(pert_coupl)+"]"
    else:
        process_header = "Process"
    
    if len(process_header) + 1 > proc_col_size:
        proc_col_size = len(process_header) + 1
    
    for data in comparison_results:
        proc = data['process']
        if len(proc) + 1 > proc_col_size:
            proc_col_size = len(proc) + 1

    pass_proc = 0
    fail_proc = 0
    no_check_proc = 0

    failed_proc_list = []
    no_check_proc_list = []

    col_size = 18

    res_str = fixed_string_length(process_header, proc_col_size) + \
              fixed_string_length("Unitary", col_size) + \
              fixed_string_length("Feynman", col_size) + \
              fixed_string_length("Relative diff.", col_size) + \
              "Result"

    for one_comp in comparison_results:
        proc = one_comp['process']
        data = [one_comp['value_unit'], one_comp['value_feynm']]
        
        
        if data[0] == 'pass':
            no_check_proc += 1
            no_check_proc_list.append(proc)
            continue
        
        values = [data[i]['m2'] for i in range(len(data))]
        
        min_val = min(values)
        max_val = max(values)
        diff = (max_val - min_val) / max_val 
        
        res_str += '\n' + fixed_string_length(proc, proc_col_size) + \
                   fixed_string_length("%1.10e" % values[0], col_size) + \
                   fixed_string_length("%1.10e" % values[1], col_size) + \
                   fixed_string_length("%1.10e" % diff, col_size)
                   
        if diff < 1e-8:
            pass_proc += 1
            proc_succeed = True
            res_str += "Passed"
        else:
            fail_proc += 1
            proc_succeed = False
            failed_proc_list.append(proc)
            res_str += "Failed"

        #check all the JAMP
        # loop over jamp
        # This is not available for loop processes where the jamp list returned
        # is empty.
        if len(data[0]['jamp'])>0:
            for k in range(len(data[0]['jamp'][0])):
                sum = [0, 0]
                # loop over helicity
                for j in range(len(data[0]['jamp'])):
                    #values for the different lorentz boost
                    values = [abs(data[i]['jamp'][j][k])**2 for i in range(len(data))]
                    sum = [sum[i] + values[i] for i in range(len(values))]
    
                # Compare the different lorentz boost  
                min_val = min(sum)
                max_val = max(sum)
                if not max_val:
                    continue
                diff = (max_val - min_val) / max_val 
            
                tmp_str = '\n' + fixed_string_length('   JAMP %s'%k , col_size) + \
                           fixed_string_length("%1.10e" % sum[0], col_size) + \
                           fixed_string_length("%1.10e" % sum[1], col_size) + \
                           fixed_string_length("%1.10e" % diff, col_size)
                       
                if diff > 1e-10:
                    if not len(failed_proc_list) or failed_proc_list[-1] != proc:
                        fail_proc += 1
                        pass_proc -= 1
                        failed_proc_list.append(proc)
                    res_str += tmp_str + "Failed"
                elif not proc_succeed:
                     res_str += tmp_str + "Passed" 
                
            
        
    res_str += "\nSummary: %i/%i passed, %i/%i failed" % \
                (pass_proc, pass_proc + fail_proc,
                 fail_proc, pass_proc + fail_proc)

    if fail_proc != 0:
        res_str += "\nFailed processes: %s" % ', '.join(failed_proc_list)
    if no_check_proc:
        res_str += "\nNot checked processes: %s" % ', '.join(no_check_proc_list)
    
    
    if output == 'text':
        return res_str        
    else: 
        return fail_proc



<|MERGE_RESOLUTION|>--- conflicted
+++ resolved
@@ -759,14 +759,9 @@
                                    not os.path.basename(dir_path)=='check_sa.f':
             file_path = pjoin(dir_path,'check_sa.f')
             if not os.path.isfile(file_path):
-<<<<<<< HEAD
-                directories = glob.glob(pjoin(dir_path,'P*'))
-                if len(directories)>0 and os.path.isdir(directories[0]):
-=======
                 directories = [d for d in glob.glob(pjoin(dir_path,'P*_*')) \
                          if (re.search(r'.*P\d+_\w*$', d) and os.path.isdir(d))]
                 if len(directories)>0:
->>>>>>> 8f03aff7
                      file_path = pjoin(directories[0],'check_sa.f')
         if not os.path.isfile(file_path):
             raise MadGraph5Error('Could not find the location of check_sa.f'+\

--- conflicted
+++ resolved
@@ -635,15 +635,11 @@
                        'mp':True,
               'loop_dir': os.path.join(self.mg_root,'Template','loop_material'),
                        'cuttools_dir': self.cuttools_dir,
-<<<<<<< HEAD
-                       'fortran_compiler': self.cmd.options['fortran_compiler']}
-            
-            MLoptions.update(self.tir_dir)
-=======
                        'fortran_compiler': self.cmd.options['fortran_compiler'],
                        'output_dependencies': self.cmd.options['output_dependencies']}
->>>>>>> 668d42ae
-                        
+
+            MLoptions.update(self.tir_dir)
+            
             FortranExporter = exporter_class(\
                 self.mg_root, export_dir, MLoptions)
             FortranModel = helas_call_writers.FortranUFOHelasCallWriter(model)

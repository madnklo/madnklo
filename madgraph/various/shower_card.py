################################################################################
#
# Copyright (c) 2011 The MadGraph5_aMC@NLO Development team and Contributors
#
# This file is a part of the MadGraph5_aMC@NLO project, an application which 
# automatically generates Feynman diagrams and matrix elements for arbitrary
# high-energy processes in the Standard Model and beyond.
#
# It is subject to the MadGraph5_aMC@NLO license which should accompany this 
# distribution.
#
# For more information, visit madgraph.phys.ucl.ac.be and amcatnlo.web.cern.ch
#
################################################################################
"""A File for splitting"""

import sys
import re
import os

pjoin = os.path.join

class ShowerCardError(Exception):
    pass

class ShowerCard(dict):
    """ """
    true = ['.true.', 't', 'true', '1']
    false = ['.false.', 'f', 'false', '0']
    logical_vars = ['ue_enabled', 'hadronize', 'b_stable', 'pi_stable', 'wp_stable', 
                    'wm_stable', 'z_stable', 'h_stable', 'tap_stable', 'tam_stable', 
                    'mup_stable', 'mum_stable', 'is_4lep', 'is_bbar', 'combine_td']
    string_vars = ['extralibs', 'extrapaths', 'includepaths', 'analyse']
    for i in range(1,100):
        dmstring='dm_'+str(i)
        string_vars.append(dmstring)
<<<<<<< HEAD
    int_vars = ['maxprint', 'nevents', 'pdfcode', 'rnd_seed', 'rnd_seed2', 'njmax',
                'modbos_1', 'modbos_2']
    float_vars = ['maxerrs', 'lambda_5', 'b_mass', 'qcut']
=======
    int_vars = ['nsplit_jobs', 'maxprint', 'nevents', 'pdfcode', 'rnd_seed', 'rnd_seed2']
    float_vars = ['maxerrs', 'lambda_5', 'b_mass']
>>>>>>> 503bb31e

    # names_dict has the following structure:
    # var : {PYTHIA6: varpy6, HERWIG6: varhw6, HERWIGPP: varhwpp, PYTHIA8: varpy8}
    # where varpy, varhw6 and varhwpp are mc_dependent names
    # if a mc is not there, that variable is not supposed to be
    # used / written for thar mc
    names_dict = {\
            'ue_enabled' : {'HERWIG6':'lhsoft', 'PYTHIA6': 'mstp_81', 'HERWIGPP': 'ue_hwpp', 'PYTHIA8': 'ue_py8'},
            'pdfcode' : {'HERWIG6':'pdfcode', 'PYTHIA6': 'pdfcode', 'HERWIGPP': 'pdfcode', 'PYTHIA8': 'pdfcode'},
            'nevents' : {'HERWIG6':'nevents', 'PYTHIA6': 'nevents', 'HERWIGPP': 'nevents', 'PYTHIA8': 'nevents'},
            'hadronize' : {'PYTHIA6': 'mstp_111', 'HERWIGPP': 'hadronize_hwpp', 'PYTHIA8': 'hadronize_py8'},
            'b_stable' : {'HERWIG6':'b_stable_hw', 'PYTHIA6': 'b_stable_py', 'HERWIGPP': 'b_stable_hwpp', 'PYTHIA8': 'b_stable_py8'},
            'pi_stable' : {'HERWIG6':'pi_stable_hw', 'PYTHIA6': 'pi_stable_py', 'HERWIGPP': 'pi_stable_hwpp', 'PYTHIA8': 'pi_stable_py8'},
            'wp_stable' : {'HERWIG6':'wp_stable_hw', 'PYTHIA6': 'wp_stable_py', 'HERWIGPP': 'wp_stable_hwpp', 'PYTHIA8': 'wp_stable_py8'},
            'wm_stable' : {'HERWIG6':'wm_stable_hw', 'PYTHIA6': 'wm_stable_py', 'HERWIGPP': 'wm_stable_hwpp', 'PYTHIA8': 'wm_stable_py8'},
            'z_stable' : {'HERWIG6':'z_stable_hw', 'PYTHIA6': 'z_stable_py', 'HERWIGPP': 'z_stable_hwpp', 'PYTHIA8': 'z_stable_py8'},
            'h_stable' : {'HERWIG6':'h_stable_hw', 'PYTHIA6': 'h_stable_py', 'HERWIGPP': 'h_stable_hwpp', 'PYTHIA8': 'h_stable_py8'},
            'tap_stable' : {'HERWIG6':'taup_stable_hw', 'PYTHIA6': 'taup_stable_py', 'HERWIGPP': 'taup_stable_hwpp', 'PYTHIA8': 'taup_stable_py8'},
            'tam_stable' : {'HERWIG6':'taum_stable_hw', 'PYTHIA6': 'taum_stable_py', 'HERWIGPP': 'taum_stable_hwpp', 'PYTHIA8': 'taum_stable_py8'},
            'mup_stable' : {'HERWIG6':'mup_stable_hw', 'PYTHIA6': 'mup_stable_py', 'HERWIGPP': 'mup_stable_hwpp', 'PYTHIA8': 'mup_stable_py8'},
            'mum_stable' : {'HERWIG6':'mum_stable_hw', 'PYTHIA6': 'mum_stable_py', 'HERWIGPP': 'mum_stable_hwpp', 'PYTHIA8': 'mum_stable_py8'},
            'is_4lep' : {'PYTHIA6':'is_4l_py'},
            'is_bbar' : {'HERWIG6':'is_bb_hw'},
            'maxprint' : {'HERWIG6':'maxpr_hw', 'PYTHIA6': 'maxpr_py', 'HERWIGPP': 'maxpr_hwpp', 'PYTHIA8': 'maxpr_py8'},
            'rnd_seed' : {'HERWIG6':'rndevseed1_hw', 'PYTHIA6': 'rndevseed_py', 'HERWIGPP': 'rndevseed_hwpp', 'PYTHIA8': 'rndevseed_py8'},
            'rnd_seed2' : {'HERWIG6':'rndevseed2_hw'},
            'maxerrs' : {'HERWIG6':'err_fr_hw', 'PYTHIA6': 'err_fr_py', 'HERWIGPP': 'err_fr_hwpp', 'PYTHIA8': 'err_fr_py8'},
            'lambda_5' : {'HERWIG6':'lambdaherw', 'PYTHIA6': 'lambdapyth', 'HERWIGPP': 'lambdaherw', 'PYTHIA8': 'lambdapyth'},
            'b_mass' : {'HERWIG6':'b_mass', 'PYTHIA6': 'b_mass', 'HERWIGPP': 'b_mass', 'PYTHIA8': 'b_mass'},
            'analyse' : {'HERWIG6':'hwuti', 'PYTHIA6':'pyuti', 'HERWIGPP':'hwpputi', 'PYTHIA8':'py8uti'},
            'qcut' : {'PYTHIA8':'qcut'},
            'njmax' : {'PYTHIA8':'njmax'}}
    
    stdhep_dict = {'HERWIG6':'mcatnlo_hwan_stdhep.o', 'PYTHIA6':'mcatnlo_pyan_stdhep.o'}
    
    def __init__(self, card=None, testing=False):
        """ if testing, card is the content"""
        self.testing = testing
        dict.__init__(self)
        self.keylist = self.keys()
            
        if card:
            self.read_card(card)

    
    def read_card(self, card_path):
        """read the shower_card, if testing card_path is the content"""
        if not self.testing:
            content = open(card_path).read()
        else:
            content = card_path
        lines = [l for l in content.split('\n') \
                    if '=' in l and not l.startswith('#')] 
        for l in lines:
            args =  l.split('#')[0].split('=')
            key = args[0].strip().lower()
            value = args[1].strip()
            #key
            if key in self.logical_vars:
                if value.lower() in self.true:
                    self[key] = True
                elif value.lower() in self.false:
                    self[key] = False
                else:
                    raise ShowerCardError('%s is not a valid value for %s' % \
                            (value, key))
            elif key in self.string_vars:
                if value.lower() == 'none':
                    self[key] = ''
                else:
                    self[key] = value
            elif key in self.int_vars:
                try:
                    self[key] = int(value)
                except ValueError:
                    raise ShowerCardError('%s is not a valid value for %s. An integer number is expected' % \
                            (key, value))
            elif key in self.float_vars:
                try:
                    self[key] = float(value)
                except ValueError:
                    raise ShowerCardError('%s is not a valid value for %s. A floating point number is expected' % \
                            (key, value))
            else:
                raise ShowerCardError('Unknown entry: %s = %s' % (key, value))
            self.keylist.append(key)



    def write_card(self, shower, card_path):
        """write the shower_card for shower in card_path.
        if self.testing, card_path takes the value of the string"""

        shower = shower.upper()
        if shower.startswith('PYTHIA6'):
            self.shower = 'PYTHIA6'
        else:
            self.shower = shower
        lines = []
        bool_dict = {True: '.true.', False: '.false.'}
        bool_dict_num = {True: '1', False: '0'}
        for key in self.keylist:
            value = self[key]
            if key in self.logical_vars:
                # deal with special case for pythia:
                if key in ['ue_enabled', 'hadronize'] and self.shower == 'PYTHIA6':
                    value = bool_dict_num[value]
                else:
                    value = bool_dict[value]
            elif key in self.string_vars:
                # deal in a special way with analyse
                if key == 'analyse':
                    if value is None or not value:
                        try:
                            value = self.stdhep_dict[self.shower]
                        except KeyError:
                            pass
                    try:
                        line = '%s="%s"' % (self.names_dict[key][self.shower].upper(), value)
                        lines.append(line)
                        continue
                    except KeyError:
                        continue
                if value is None or not value:
                    value = ''
                else:
                    value = '"%s"' % value

                line = '%s=%s' % (key.upper(), value)
                lines.append(line)
                continue
            elif key in self.int_vars:
                value = '%d' % value
            elif key in self.float_vars:
                value = '%4.3f' % value
            else:
                raise ShowerCardError('Unknown key: %s = %s' % (key, value))
            try:
                line = '%s=%s' % (self.names_dict[key][self.shower].upper(), value.upper())
                lines.append(line)
            except KeyError:
                pass

        if self.testing:
            return ('\n'.join(lines) + '\n')
        else:
            open(card_path, 'w').write(('\n'.join(lines) + '\n'))
<|MERGE_RESOLUTION|>--- conflicted
+++ resolved
@@ -34,14 +34,8 @@
     for i in range(1,100):
         dmstring='dm_'+str(i)
         string_vars.append(dmstring)
-<<<<<<< HEAD
-    int_vars = ['maxprint', 'nevents', 'pdfcode', 'rnd_seed', 'rnd_seed2', 'njmax',
-                'modbos_1', 'modbos_2']
+    int_vars = ['nsplit_jobs', 'maxprint', 'nevents', 'pdfcode', 'rnd_seed', 'rnd_seed2', 'njmax']
     float_vars = ['maxerrs', 'lambda_5', 'b_mass', 'qcut']
-=======
-    int_vars = ['nsplit_jobs', 'maxprint', 'nevents', 'pdfcode', 'rnd_seed', 'rnd_seed2']
-    float_vars = ['maxerrs', 'lambda_5', 'b_mass']
->>>>>>> 503bb31e
 
     # names_dict has the following structure:
     # var : {PYTHIA6: varpy6, HERWIG6: varhw6, HERWIGPP: varhwpp, PYTHIA8: varpy8}

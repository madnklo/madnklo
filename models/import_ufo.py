--- conflicted
+++ resolved
@@ -67,11 +67,7 @@
 
     return model_path
 
-<<<<<<< HEAD
 def import_model(model_name, decay=False, restrict=True):
-=======
-def import_model(model_name, decay=False, restrict_file=None):
->>>>>>> 42d21ff3
     """ a practical and efficient way to import a model"""
     
     # check if this is a valid path or if this include restriction file       
@@ -92,19 +88,12 @@
             restrict_file = None
     else:
         restrict_name = ""
-<<<<<<< HEAD
+        # Check if by default we need some restrictions
+        restrict_name = ""
         if restrict and os.path.exists(os.path.join(model_path,'restrict_default.dat')):
             restrict_file = os.path.join(model_path,'restrict_default.dat')
         else:
             restrict_file = None
-=======
-        # Check if by default we need some restrictions
-        if not restrict_file:  
-            if os.path.exists(os.path.join(model_path,'restrict_default.dat')):
-                restrict_file = os.path.join(model_path,'restrict_default.dat')
-            else:
-                restrict_file = None
->>>>>>> 42d21ff3
     
     #import the FULL model
     model = import_full_model(model_path, decay) 

--- conflicted
+++ resolved
@@ -113,10 +113,7 @@
 
         # Modify the mother class of the object in order to allow restriction
         model = RestrictModel(model)
-<<<<<<< HEAD
-        model.restrict_model(restrict_file, rm_parameter=not decay)
-    
-=======
+        
         if model_name == 'mssm':
             keep_external=True
         else:
@@ -124,7 +121,6 @@
         model.restrict_model(restrict_file, rm_parameter=not decay,
                                             keep_external=keep_external)
         
->>>>>>> 2ce6f056
     return model
 
 _import_once = []
@@ -606,15 +602,10 @@
             
         lorentz = [helas.name for helas in lorentz] 
         # Import color information:
-<<<<<<< HEAD
-        colors = [self.treat_color(color_obj, interaction_info, color_info) for color_obj in \
-                                    interaction_info.color]
-=======
         colors = [self.treat_color(color_obj, interaction_info, color_info) 
                                     for color_obj in interaction_info.color]
         
         
->>>>>>> 2ce6f056
         order_to_int={}
 
         for key, couplings in interaction_info.couplings.items():
@@ -664,9 +655,6 @@
                     pass
             if abs(total) > 1e-12:
                 logger.info('The model has interaction violating the charge: %s' % charge)
-<<<<<<< HEAD
-            self.conservecharge.discard(charge)
-=======
                 self.conservecharge.discard(charge)
         
         
@@ -725,31 +713,6 @@
         self.model['lorentz'].append(new)
         self.model.create_lorentz_dict()
         return name
-
-        
-        
-        
-        
-        
-        
-        
-        
-        
-        
-        
-    
-
-                
-                
-                
-        
-        
-        
-        
-           
-   
-   
->>>>>>> 2ce6f056
     
     _pat_T = re.compile(r'T\((?P<first>\d*),(?P<second>\d*)\)')
     _pat_id = re.compile(r'Identity\((?P<first>\d*),(?P<second>\d*)\)')
@@ -1432,10 +1395,6 @@
                         used.add(use)
         else:
             used = set([i for i in special_parameters if i])
-<<<<<<< HEAD
-=======
-        
->>>>>>> 2ce6f056
         
         # simplify the regular expression
         re_str = '|'.join([param for param in special_parameters 
@@ -1460,12 +1419,7 @@
                     # check the presence of zero/one parameter
                     for use in  re_pat.findall(parameter.expr):
                         used.add(use)
-<<<<<<< HEAD
-
-
-=======
-                        
->>>>>>> 2ce6f056
+        
         # modify the object for those which are still used
         for param in used:
             if not param:

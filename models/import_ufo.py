################################################################################
#
# Copyright (c) 2009 The MadGraph Development team and Contributors
#
# This file is a part of the MadGraph 5 project, an application which 
# automatically generates Feynman diagrams and matrix elements for arbitrary
# high-energy processes in the Standard Model and beyond.
#
# It is subject to the MadGraph license which should accompany this 
# distribution.
#
# For more information, please visit: http://madgraph.phys.ucl.ac.be
#
################################################################################
""" How to import a UFO model to the MG5 format """


import fractions
import logging
import os
import re
import sys

from madgraph import MadGraph5Error, MG5DIR
import madgraph.core.base_objects as base_objects
import madgraph.core.color_algebra as color
import madgraph.iolibs.files as files
import madgraph.iolibs.save_load_object as save_load_object
from madgraph.core.color_algebra import *

import aloha.create_aloha as create_aloha

import models as ufomodels

logger = logging.getLogger('models.import_ufo')



def import_model(model_name):
    """ a practical and efficient way to import one of those models """

    # Check for a valid directory
    if os.path.isdir(model_name):
        model_path = model_name
    elif os.path.isdir(os.path.join(MG5DIR, 'models', model_name)):
        model_path = os.path.join(MG5DIR, 'models', model_name)
    else:
        raise MadGraph5Error("Path %s is not a valid pathname" % model_name)
            
    # Check the validity of the model
    files_list_prov = ['couplings.py','lorentz.py','parameters.py',
                       'particles.py', 'vertices.py']
    files_list = []
    for filename in files_list_prov:
        filepath = os.path.join(model_path, filename)
        if not os.path.isfile(filepath):
            raise MadGraph5Error,  "%s directory is not a valid UFO model: \n %s is missing" % \
                                                         (model_path, filename)
        files_list.append(filepath)
        
    # use pickle files if defined and up-to-date
    if files.is_uptodate(os.path.join(model_path, 'model.pkl'), files_list):
        try:
            model = save_load_object.load_from_file( \
                                          os.path.join(model_path, 'model.pkl'))
        except Exception:
            logger.info('failed to load model from pickle file. Try importing UFO from File')
        else:
            return model

    # Load basic information
    ufo_model = ufomodels.load_model(model_name)
    ufo2mg5_converter = UFOMG5Converter(ufo_model)
    model = ufo2mg5_converter.load_model()
    model.set('name', os.path.split(model_name)[-1])
 
    # Load Abstract Helas routine from Aloha
    #abstract_model = create_aloha.AbstractALOHAModel(model_name)
    #abstract_model.compute_all(save=False)
    #model.set('lorentz', abstract_model)
    
    # Load the Parameter/Coupling in a convinient format.
    parameters, couplings = OrganizeModelExpression(ufo_model).main()
    model.set('parameters', parameters)
    model.set('couplings', couplings)
    model.set('functions', ufo_model.all_functions)
    
    # save in a pickle files to fasten future usage
    save_load_object.save_to_file(os.path.join(model_path, 'model.pkl'), model) 
 
    return model
    

class UFOMG5Converter(object):
    """Convert a UFO model to the MG5 format"""

    use_lower_part_names = False

    def __init__(self, model, auto=False):
        """ initialize empty list for particles/interactions """
        
        self.particles = base_objects.ParticleList()
        self.interactions = base_objects.InteractionList()
        self.model = base_objects.Model()
        self.model.set('particles', self.particles)
        self.model.set('interactions', self.interactions)
        
        self.ufomodel = model
        
        if auto:
            self.load_model()

    def load_model(self):
        """load the different of the model first particles then interactions"""

        logger.info('load particles')
        # Check if multiple particles have the same name but different case.
        # Otherwise, we can use lowercase particle names.
        if len(set([p.name for p in self.ufomodel.all_particles] + \
                   [p.antiname for p in self.ufomodel.all_particles])) == \
           len(set([p.name.lower() for p in self.ufomodel.all_particles] + \
                   [p.antiname.lower() for p in self.ufomodel.all_particles])):
            self.use_lower_part_names = True

        for particle_info in self.ufomodel.all_particles:            
            self.add_particle(particle_info)
            
        logger.info('load vertices')
        for interaction_info in self.ufomodel.all_vertices:
            self.add_interaction(interaction_info)
        
        return self.model
        
    
    def add_particle(self, particle_info):
        """ convert and add a particle in the particle list """
        
        # MG5 have only one entry for particle and anti particles.
        #UFO has two. use the color to avoid duplictions
        if particle_info.pdg_code < 0:
            return
        
        # MG5 doesn't use ghost (use unitary gauges)
        if particle_info.spin < 0:
            return 
        # MG5 doesn't use goldstone boson 
        if hasattr(particle_info, 'GoldstoneBoson'):
            if particle_info.GoldstoneBoson:
                return
               
        # Initialize a particles
        particle = base_objects.Particle()

        nb_property = 0   #basic check that the UFO information is complete
        # Loop over the element defining the UFO particles
        for key,value in particle_info.__dict__.items():
            # Check if we use it in the MG5 definition of a particles
            if key in base_objects.Particle.sorted_keys:
                nb_property +=1
                if key in ['name', 'antiname']:
                    if self.use_lower_part_names:
                        particle.set(key, value.lower())
                    else:
                        particle.set(key, value)
                elif key == 'charge':
                    particle.set(key, float(value))
                else:
                    particle.set(key, value)
            
        assert(12 == nb_property) #basic check that all the information is there         
        
        # Identify self conjugate particles
        if particle_info.name == particle_info.antiname:
            particle.set('self_antipart', True)
            
        # Add the particles to the list
        self.particles.append(particle)


    def add_interaction(self, interaction_info):
        """add an interaction in the MG5 model. interaction_info is the 
        UFO vertices information."""
        
        # Import particles content:
        particles = [self.model.get_particle(particle.pdg_code) \
                                    for particle in interaction_info.particles]

        if None in particles:
            # Interaction with a ghost/goldstone
            return 
            
        particles = base_objects.ParticleList(particles)
        
        # Import Lorentz content:
        lorentz = [helas.name for helas in interaction_info.lorentz]
        
        # Import color information:
        colors = [self.treat_color(color_obj, interaction_info) for color_obj in \
                                    interaction_info.color]
        
        order_to_int={}
        
        for key, coupling in interaction_info.couplings.items():
            order = tuple(coupling.order.items())
            if order in order_to_int:
                order_to_int[order].get('couplings')[key] = coupling.name
            else:
                # Initialize a new interaction with a new id tag
                interaction = base_objects.Interaction({'id':len(self.interactions)+1})                
                interaction.set('particles', particles)              
                interaction.set('lorentz', lorentz)
                interaction.set('couplings', {key: coupling.name})
                interaction.set('orders', coupling.order)            
                interaction.set('color', colors)
                order_to_int[order] = interaction
                # add to the interactions
                self.interactions.append(interaction)


    
    _pat_T = re.compile(r'T\((?P<first>\d*),(?P<second>\d*)\)')
    _pat_id = re.compile(r'Identity\((?P<first>\d*),(?P<second>\d*)\)')
    
    def treat_color(self, data_string, interaction_info):
        """ convert the string to ColorStirng"""
        
        #original = copy.copy(data_string)
        #data_string = p.sub('color.T(\g<first>,\g<second>)', data_string)
        
        
        output = []
        factor = 1
        for term in data_string.split('*'):
            pattern = self._pat_id.search(term)
            if pattern:
<<<<<<< HEAD
                particle = interaction_info.particles[int(pattern.group('second'))-1]
                if particle.color > 0 :
=======
                particle = interaction_info.particles[int(pattern.group('first'))-1]
                if particle.color == -3 :
>>>>>>> b9aab1e3
                    output.append(self._pat_id.sub('color.T(\g<second>,\g<first>)', term))
                elif particle.color == 3:
                    output.append(self._pat_id.sub('color.T(\g<first>,\g<second>)', term))
                elif particle.color == 8:
                    output.append(self._pat_id.sub('color.Tr(\g<first>,\g<second>)', term))
                    factor *= 2
                else:
                    raise MadGraph5Error, \
                          "Unknown use of Identity for particle with color %d" \
                          % particle.color
            else:
                output.append(term)
        data_string = '*'.join(output)

        # Change convention for summed indices
        p = re.compile(r'''\'\w(?P<number>\d+)\'''')
        data_string = p.sub('-\g<number>', data_string)
         
        # Compute how change indices to match MG5 convention
        info = [(i+1,part.color) for i,part in enumerate(interaction_info.particles) 
                 if part.color!=1]
        order = sorted(info, lambda p1, p2:p1[1] - p2[1])
        new_indices={}
        for i,(j, pcolor) in enumerate(order):
            new_indices[j]=i
                        
#            p = re.compile(r'''(?P<prefix>[^-@])(?P<nb>%s)(?P<postfix>\D)''' % j)
#            data_string = p.sub('\g<prefix>@%s\g<postfix>' % i, data_string)
#        data_string = data_string.replace('@','')                    

        output = data_string.split('*')
        output = color.ColorString([eval(data) \
                                              for data in output if data !='1'])
        output.coeff = fractions.Fraction(factor)
        for col_obj in output:
            col_obj.replace_indices(new_indices)
        
        return output
      
class OrganizeModelExpression:
    """Organize the couplings/parameters of a model"""
    
    track_dependant = ['aS','aEWM1'] # list of variable from which we track 
                                   #dependencies those variables should be define
                                   #as external parameters
    
    # regular expression to shorten the expressions
    complex_number = re.compile(r'''complex\((?P<real>[^,\(\)]+),(?P<imag>[^,\(\)]+)\)''')
    expo_expr = re.compile(r'''(?P<expr>[\w.]+)\s*\*\*\s*(?P<expo>\d+)''')
    cmath_expr = re.compile(r'''cmath.(?P<operation>\w+)\((?P<expr>\w+)\)''')
    #operation is usualy sqrt / sin / cos / tan
    conj_expr = re.compile(r'''complexconjugate\((?P<expr>\w+)\)''')
    
    #RE expression for is_event_dependent
    separator = re.compile(r'''[+,\-*/()]''')    
    
    def __init__(self, model):
    
        self.model = model  # UFOMODEL
        self.params = {}     # depend on -> ModelVariable
        self.couplings = {}  # depend on -> ModelVariable
        self.all_expr = {} # variable_name -> ModelVariable
    
    def main(self):
        """Launch the actual computation and return the associate 
        params/couplings."""
        
        self.analyze_parameters()
        self.analyze_couplings()
        return self.params, self.couplings


    def analyze_parameters(self):
        """ separate the parameters needed to be recomputed events by events and
        the others"""
        
        for param in self.model.all_parameters:
            if param.nature == 'external':
                parameter = base_objects.ParamCardVariable(param.name, param.value, \
                                               param.lhablock, param.lhacode)
                
            else:
                expr = self.shorten_expr(param.value)
                depend_on = self.find_dependencies(expr)
                parameter = base_objects.ModelVariable(param.name, expr, param.type, depend_on)
            
            self.add_parameter(parameter)

            
    def add_parameter(self, parameter):
        """ add consistently the parameter in params and all_expr.
        avoid duplication """
        
        assert isinstance(parameter, base_objects.ModelVariable)
        
        if parameter.name in self.all_expr.keys():
            return
        
        self.all_expr[parameter.name] = parameter
        try:
            self.params[parameter.depend].append(parameter)
        except:
            self.params[parameter.depend] = [parameter]
            
    def add_coupling(self, coupling):
        """ add consistently the coupling in couplings and all_expr.
        avoid duplication """
        
        assert isinstance(coupling, base_objects.ModelVariable)
        
        if coupling.name in self.all_expr.keys():
            return
        
        self.all_expr[coupling.value] = coupling
        try:
            self.coupling[coupling.depend].append(coupling)
        except:
            self.coupling[coupling.depend] = [coupling]            
                
                

    def analyze_couplings(self):
        """creates the shortcut for all special function/parameter
        separate the couplings dependent of track variables of the others"""
        
        for coupling in self.model.all_couplings:
            
            # shorten expression, find dependencies, create short object
            expr = self.shorten_expr(coupling.value)
            depend_on = self.find_dependencies(expr)
            parameter = base_objects.ModelVariable(coupling.name, expr, 'complex', depend_on)
            
            # Add consistently in the couplings/all_expr
            try:
                self.couplings[depend_on].append(parameter)
            except KeyError:
                self.couplings[depend_on] = [parameter]
            self.all_expr[coupling.value] = parameter
            

    def find_dependencies(self, expr):
        """check if an expression should be evaluated points by points or not
        """
        depend_on = set()

        # Treat predefined result
        #if name in self.track_dependant:  
        #    return tuple()
        
        # Split the different part of the expression in order to say if a 
        #subexpression is dependent of one of tracked variable
        expr = self.separator.sub(' ',expr)
        
        # look for each subexpression
        for subexpr in expr.split():
            if subexpr in self.track_dependant:
                depend_on.add(subexpr)
                
            elif subexpr in self.all_expr.keys() and self.all_expr[subexpr].depend:
                [depend_on.add(value) for value in self.all_expr[subexpr].depend 
                                if  self.all_expr[subexpr].depend != ('external',)]

        if depend_on:
            return tuple(depend_on)
        else:
            return tuple()


    def shorten_expr(self, expr):
        """ apply the rules of contraction and fullfill
        self.params with dependent part"""

        expr = self.complex_number.sub(self.shorten_complex, expr)
        expr = self.expo_expr.sub(self.shorten_expo, expr)
        expr = self.cmath_expr.sub(self.shorten_cmath, expr)
        expr = self.conj_expr.sub(self.shorten_conjugate, expr)
        return expr
    

    def shorten_complex(self, matchobj):
        """add the short expression, and return the nice string associate"""
        
        real = float(matchobj.group('real'))
        imag = float(matchobj.group('imag'))
        if real == 0 and imag ==1:
            new_param = base_objects.ModelVariable('complexi', 'complex(0,1)', 'complex')
            self.add_parameter(new_param)
            return 'complexi'
        else:
            return 'complex(%s, %s)' % (real, imag)
        
        
    def shorten_expo(self, matchobj):
        """add the short expression, and return the nice string associate"""
        
        expr = matchobj.group('expr')
        exponent = matchobj.group('expo')
        output = '%s__exp__%s' % (expr, exponent)
        old_expr = '%s**%s' % (expr,exponent)

        if expr.startswith('cmath'):
            return old_expr
        
        if expr.isdigit():
            output = '_' + output #prevent to start with a number
            new_param = base_objects.ModelVariable(output, old_expr,'real')
        else:
            depend_on = self.find_dependencies(expr)
            type = self.search_type(expr)
            new_param = base_objects.ModelVariable(output, old_expr, type, depend_on)
        self.add_parameter(new_param)
        return output
        
    def shorten_cmath(self, matchobj):
        """add the short expression, and return the nice string associate"""
        
        expr = matchobj.group('expr')
        operation = matchobj.group('operation')
        output = '%s__%s' % (operation, expr)
        old_expr = ' cmath.%s(%s) ' %  (operation, expr)
        if expr.isdigit():
            new_param = base_objects.ModelVariable(output, old_expr , 'real')
        else:
            depend_on = self.find_dependencies(expr)
            type = self.search_type(expr)
            new_param = base_objects.ModelVariable(output, old_expr, type, depend_on)
        self.add_parameter(new_param)
        
        return output        
        
    def shorten_conjugate(self, matchobj):
        """add the short expression, and retrun the nice string associate"""
        
        expr = matchobj.group('expr')
        output = 'conjg__%s' % (expr)
        old_expr = ' complexconjugate(%s) ' % expr
        depend_on = self.find_dependencies(expr)
        type = 'complex'
        new_param = base_objects.ModelVariable(output, old_expr, type, depend_on)
        self.add_parameter(new_param)  
                    
        return output            
    

     
    def search_type(self, expr, dep=''):
        """return the type associate to the expression if define"""
        
        try:
            return self.all_expr[expr].type
        except:
            return 'complex'
            
            
        
        
    <|MERGE_RESOLUTION|>--- conflicted
+++ resolved
@@ -233,13 +233,8 @@
         for term in data_string.split('*'):
             pattern = self._pat_id.search(term)
             if pattern:
-<<<<<<< HEAD
-                particle = interaction_info.particles[int(pattern.group('second'))-1]
-                if particle.color > 0 :
-=======
                 particle = interaction_info.particles[int(pattern.group('first'))-1]
                 if particle.color == -3 :
->>>>>>> b9aab1e3
                     output.append(self._pat_id.sub('color.T(\g<second>,\g<first>)', term))
                 elif particle.color == 3:
                     output.append(self._pat_id.sub('color.T(\g<first>,\g<second>)', term))

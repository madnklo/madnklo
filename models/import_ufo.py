################################################################################
#
# Copyright (c) 2009 The MadGraph Development team and Contributors
#
# This file is a part of the MadGraph 5 project, an application which 
# automatically generates Feynman diagrams and matrix elements for arbitrary
# high-energy processes in the Standard Model and beyond.
#
# It is subject to the MadGraph license which should accompany this 
# distribution.
#
# For more information, please visit: http://madgraph.phys.ucl.ac.be
#
################################################################################
""" How to import a UFO model to the MG5 format """


import fractions
import logging
import os
import re
import sys

from madgraph import MadGraph5Error, MG5DIR
import madgraph.core.base_objects as base_objects
import madgraph.core.color_algebra as color
import madgraph.iolibs.files as files
import madgraph.iolibs.save_load_object as save_load_object
from madgraph.core.color_algebra import *


import aloha.create_aloha as create_aloha

import models as ufomodels
import models.model_reader as model_reader
logger = logging.getLogger('models.import_ufo')
logger_mod = logging.getLogger('madgraph.model')

root_path = os.path.dirname(os.path.realpath( __file__ ))
sys.path.append(root_path)

class UFOImportError(MadGraph5Error):
    """ a error class for wrong import of UFO model""" 

def find_ufo_path(model_name):
    """ find the path to a model """

    # Check for a valid directory
    if model_name.startswith('./') and os.path.isdir(model_name):
        model_path = model_name
    elif os.path.isdir(os.path.join(MG5DIR, 'models', model_name)):
        model_path = os.path.join(MG5DIR, 'models', model_name)
    elif os.path.isdir(model_name):
        model_path = model_name
    else:
        raise UFOImportError("Path %s is not a valid pathname" % model_name)

    return model_path

def import_model(model_name):
    """ a practical and efficient way to import a model"""
        
    # check if this is a valid path or if this include restriction file       
    try:
        model_path = find_ufo_path(model_name)
    except UFOImportError:
        if '-' not in model_name:
            raise
        split = model_name.split('-')
        model_name = '-'.join([text for text in split[:-1]])
        model_path = find_ufo_path(model_name)
            
        restrict_file = os.path.join(model_path, 'restrict_%s.dat'% split[-1])
        #if restriction is full, then we by pass restriction (avoid default)
        if split[-1] == 'full':
            restrict_file = None
    else:
        # Check if by default we need some restrictions
        if os.path.exists(os.path.join(model_path,'restrict_default.dat')):
            restrict_file = os.path.join(model_path,'restrict_default.dat')
        else:
            restrict_file = None
            
    #import the FULL model
    model = import_full_model(model_path) 

    #restrict it if needed       
    if restrict_file:
        # but doing this in silence
        old_level = logger_mod.level
        if old_level < 30:
            logger_mod.setLevel(30) # WARNING
        
        # Modify the mother class of the object in order to allow restriction
        model = RestrictModel(model)
        model.restrict_model(restrict_file)
        
        # put logger in normal mode
        logger_mod.setLevel(old_level) 
    
    return model

def import_full_model(model_path):
    """ a practical and efficient way to import one of those models 
        (no restriction file use)"""

    assert model_path == find_ufo_path(model_path)
            
    # Check the validity of the model
    files_list_prov = ['couplings.py','lorentz.py','parameters.py',
                       'particles.py', 'vertices.py']
    files_list = []
    for filename in files_list_prov:
        filepath = os.path.join(model_path, filename)
        if not os.path.isfile(filepath):
            raise UFOImportError,  "%s directory is not a valid UFO model: \n %s is missing" % \
                                                         (model_path, filename)
        files_list.append(filepath)
        
    # use pickle files if defined and up-to-date
    if files.is_uptodate(os.path.join(model_path, 'model.pkl'), files_list):
        try:
            model = save_load_object.load_from_file( \
                                          os.path.join(model_path, 'model.pkl'))
        except Exception, error:
            print error
            logger.info('failed to load model from pickle file. Try importing UFO from File')
        else:
            return model

    # Load basic information
    ufo_model = ufomodels.load_model(model_path)
    ufo2mg5_converter = UFOMG5Converter(ufo_model)
    model = ufo2mg5_converter.load_model()
    
    if model_path[-1] == '/': model_path = model_path[:-1] #avoid empty name
    model.set('name', os.path.split(model_path)[-1])
 
    # Load the Parameter/Coupling in a convinient format.
    parameters, couplings = OrganizeModelExpression(ufo_model).main()
    model.set('parameters', parameters)
    model.set('couplings', couplings)
    model.set('functions', ufo_model.all_functions)
    
    # save in a pickle files to fasten future usage
    save_load_object.save_to_file(os.path.join(model_path, 'model.pkl'), model) 
 
    #if default and os.path.exists(os.path.join(model_path, 'restrict_default.dat')):
    #    restrict_file = os.path.join(model_path, 'restrict_default.dat') 
    #    model = import_ufo.RestrictModel(model)
    #    model.restrict_model(restrict_file)
    return model
    

class UFOMG5Converter(object):
    """Convert a UFO model to the MG5 format"""

    use_lower_part_names = False

    def __init__(self, model, auto=False):
        """ initialize empty list for particles/interactions """
        
        self.particles = base_objects.ParticleList()
        self.interactions = base_objects.InteractionList()
        self.model = base_objects.Model()
        self.model.set('particles', self.particles)
        self.model.set('interactions', self.interactions)
        
        self.ufomodel = model
        
        if auto:
            self.load_model()

    def load_model(self):
        """load the different of the model first particles then interactions"""

        logger.info('load particles')
        # Check if multiple particles have the same name but different case.
        # Otherwise, we can use lowercase particle names.
        if len(set([p.name for p in self.ufomodel.all_particles] + \
                   [p.antiname for p in self.ufomodel.all_particles])) == \
           len(set([p.name.lower() for p in self.ufomodel.all_particles] + \
                   [p.antiname.lower() for p in self.ufomodel.all_particles])):
            self.use_lower_part_names = True

        for particle_info in self.ufomodel.all_particles:            
            self.add_particle(particle_info)
            
        logger.info('load vertices')
        for interaction_info in self.ufomodel.all_vertices:
            self.add_interaction(interaction_info)
        
        return self.model
        
    
    def add_particle(self, particle_info):
        """ convert and add a particle in the particle list """
        
        # MG5 have only one entry for particle and anti particles.
        #UFO has two. use the color to avoid duplictions
        if particle_info.pdg_code < 0:
            return
        
        # MG5 doesn't use ghost (use unitary gauges)
        if particle_info.spin < 0:
            return 
        
        # MG5 doesn't use goldstone boson 
        if hasattr(particle_info, 'GoldstoneBoson'):
            if particle_info.GoldstoneBoson:
                return
               
        # Initialize a particles
        particle = base_objects.Particle()

        nb_property = 0   #basic check that the UFO information is complete
        # Loop over the element defining the UFO particles
        for key,value in particle_info.__dict__.items():
            # Check if we use it in the MG5 definition of a particles
            if key in base_objects.Particle.sorted_keys:
                nb_property +=1
                if key in ['name', 'antiname']:
                    if self.use_lower_part_names:
                        particle.set(key, value.lower())
                    else:
                        particle.set(key, value)
                elif key == 'charge':
                    particle.set(key, float(value))
<<<<<<< HEAD
                elif key in ['charge','width']:
=======
                elif key in ['mass','width']:
>>>>>>> bebc88e0
                    particle.set(key, str(value))
                else:
                    particle.set(key, value)
            
        assert(12 == nb_property) #basic check that all the information is there         
        
        # Identify self conjugate particles
        if particle_info.name == particle_info.antiname:
            particle.set('self_antipart', True)
            
        # Add the particles to the list
        self.particles.append(particle)


    def add_interaction(self, interaction_info):
        """add an interaction in the MG5 model. interaction_info is the 
        UFO vertices information."""
        
        # Import particles content:
        particles = [self.model.get_particle(particle.pdg_code) \
                                    for particle in interaction_info.particles]

        if None in particles:
            # Interaction with a ghost/goldstone
            return 
            
        particles = base_objects.ParticleList(particles)
        
        # Import Lorentz content:
        lorentz = [helas.name for helas in interaction_info.lorentz]
        
        # Import color information:
        colors = [self.treat_color(color_obj, interaction_info) for color_obj in \
                                    interaction_info.color]
        
        order_to_int={}
        
        for key, couplings in interaction_info.couplings.items():
            if not isinstance(couplings, list):
                couplings = [couplings]
            for coupling in couplings:
                order = tuple(coupling.order.items())
                if order in order_to_int:
                    order_to_int[order].get('couplings')[key] = coupling.name
                else:
                    # Initialize a new interaction with a new id tag
                    interaction = base_objects.Interaction({'id':len(self.interactions)+1})                
                    interaction.set('particles', particles)              
                    interaction.set('lorentz', lorentz)
                    interaction.set('couplings', {key: coupling.name})
                    interaction.set('orders', coupling.order)            
                    interaction.set('color', colors)
                    order_to_int[order] = interaction
                    # add to the interactions
                    self.interactions.append(interaction)

    
    _pat_T = re.compile(r'T\((?P<first>\d*),(?P<second>\d*)\)')
    _pat_id = re.compile(r'Identity\((?P<first>\d*),(?P<second>\d*)\)')
    
    def treat_color(self, data_string, interaction_info):
        """ convert the string to ColorString"""
        
        #original = copy.copy(data_string)
        #data_string = p.sub('color.T(\g<first>,\g<second>)', data_string)
        
        
        output = []
        factor = 1
        for term in data_string.split('*'):
            pattern = self._pat_id.search(term)
            if pattern:
                particle = interaction_info.particles[int(pattern.group('first'))-1]
                particle2 = interaction_info.particles[int(pattern.group('second'))-1]
                if particle.color == particle2.color and particle.color in [-6, -3, 3, 6]:
                    error_msg = 'UFO model have inconsistency in the format:\n'
                    error_msg += 'interactions for  particles %s has color information %s\n'
                    error_msg += ' but both fermion are in the same representation %s'
                    raise UFOFormatError, error_msg % (', '.join([p.name for p in interaction_info.particles]),data_string, particle.color)

                if particle.color == -3 :
                    output.append(self._pat_id.sub('color.T(\g<second>,\g<first>)', term))
                elif particle.color == 3:
                    output.append(self._pat_id.sub('color.T(\g<first>,\g<second>)', term))
                elif particle.color == -6 :
                    output.append(self._pat_id.sub('color.T6(\g<second>,\g<first>)', term))
                elif particle.color == 6:
                    output.append(self._pat_id.sub('color.T6(\g<first>,\g<second>)', term))
                elif particle.color == 8:
                    output.append(self._pat_id.sub('color.Tr(\g<first>,\g<second>)', term))
                    factor *= 2
                else:
                    raise MadGraph5Error, \
                          "Unknown use of Identity for particle with color %d" \
                          % particle.color
            else:
                output.append(term)
        data_string = '*'.join(output)

        # Change convention for summed indices
        p = re.compile(r'''\'\w(?P<number>\d+)\'''')
        data_string = p.sub('-\g<number>', data_string)
         
        # Shift indices by -1
        new_indices = {}
        new_indices = dict([(j,i) for (i,j) in \
                           enumerate(range(1,
                                    len(interaction_info.particles)+1))])

                        
        output = data_string.split('*')
        output = color.ColorString([eval(data) \
                                    for data in output if data !='1'])
        output.coeff = fractions.Fraction(factor)
        for col_obj in output:
            col_obj.replace_indices(new_indices)

        return output
      
class OrganizeModelExpression:
    """Organize the couplings/parameters of a model"""
    
    track_dependant = ['aS','aEWM1'] # list of variable from which we track 
                                   #dependencies those variables should be define
                                   #as external parameters
    
    # regular expression to shorten the expressions
    complex_number = re.compile(r'''complex\((?P<real>[^,\(\)]+),(?P<imag>[^,\(\)]+)\)''')
    expo_expr = re.compile(r'''(?P<expr>[\w.]+)\s*\*\*\s*(?P<expo>\d+)''')
    cmath_expr = re.compile(r'''cmath.(?P<operation>\w+)\((?P<expr>\w+)\)''')
    #operation is usualy sqrt / sin / cos / tan
    conj_expr = re.compile(r'''complexconjugate\((?P<expr>\w+)\)''')
    
    #RE expression for is_event_dependent
    separator = re.compile(r'''[+,\-*/()]''')    
    
    def __init__(self, model):
    
        self.model = model  # UFOMODEL
        self.params = {}     # depend on -> ModelVariable
        self.couplings = {}  # depend on -> ModelVariable
        self.all_expr = {} # variable_name -> ModelVariable
    
    def main(self):
        """Launch the actual computation and return the associate 
        params/couplings."""
        
        self.analyze_parameters()
        self.analyze_couplings()
        return self.params, self.couplings


    def analyze_parameters(self):
        """ separate the parameters needed to be recomputed events by events and
        the others"""
        
        for param in self.model.all_parameters:
            if param.nature == 'external':
                parameter = base_objects.ParamCardVariable(param.name, param.value, \
                                               param.lhablock, param.lhacode)
                
            else:
                expr = self.shorten_expr(param.value)
                depend_on = self.find_dependencies(expr)
                parameter = base_objects.ModelVariable(param.name, expr, param.type, depend_on)
            
            self.add_parameter(parameter)

            
    def add_parameter(self, parameter):
        """ add consistently the parameter in params and all_expr.
        avoid duplication """
        
        assert isinstance(parameter, base_objects.ModelVariable)
        
        if parameter.name in self.all_expr.keys():
            return
        
        self.all_expr[parameter.name] = parameter
        try:
            self.params[parameter.depend].append(parameter)
        except:
            self.params[parameter.depend] = [parameter]
            
    def add_coupling(self, coupling):
        """ add consistently the coupling in couplings and all_expr.
        avoid duplication """
        
        assert isinstance(coupling, base_objects.ModelVariable)
        
        if coupling.name in self.all_expr.keys():
            return
        
        self.all_expr[coupling.value] = coupling
        try:
            self.coupling[coupling.depend].append(coupling)
        except:
            self.coupling[coupling.depend] = [coupling]            
                
                

    def analyze_couplings(self):
        """creates the shortcut for all special function/parameter
        separate the couplings dependent of track variables of the others"""
        
        for coupling in self.model.all_couplings:
            
            # shorten expression, find dependencies, create short object
            expr = self.shorten_expr(coupling.value)
            depend_on = self.find_dependencies(expr)
            parameter = base_objects.ModelVariable(coupling.name, expr, 'complex', depend_on)
            
            # Add consistently in the couplings/all_expr
            try:
                self.couplings[depend_on].append(parameter)
            except KeyError:
                self.couplings[depend_on] = [parameter]
            self.all_expr[coupling.value] = parameter
            

    def find_dependencies(self, expr):
        """check if an expression should be evaluated points by points or not
        """
        depend_on = set()

        # Treat predefined result
        #if name in self.track_dependant:  
        #    return tuple()
        
        # Split the different part of the expression in order to say if a 
        #subexpression is dependent of one of tracked variable
        expr = self.separator.sub(' ',expr)
        
        # look for each subexpression
        for subexpr in expr.split():
            if subexpr in self.track_dependant:
                depend_on.add(subexpr)
                
            elif subexpr in self.all_expr.keys() and self.all_expr[subexpr].depend:
                [depend_on.add(value) for value in self.all_expr[subexpr].depend 
                                if  self.all_expr[subexpr].depend != ('external',)]

        if depend_on:
            return tuple(depend_on)
        else:
            return tuple()


    def shorten_expr(self, expr):
        """ apply the rules of contraction and fullfill
        self.params with dependent part"""

        expr = self.complex_number.sub(self.shorten_complex, expr)
        expr = self.expo_expr.sub(self.shorten_expo, expr)
        expr = self.cmath_expr.sub(self.shorten_cmath, expr)
        expr = self.conj_expr.sub(self.shorten_conjugate, expr)
        return expr
    

    def shorten_complex(self, matchobj):
        """add the short expression, and return the nice string associate"""
        
        real = float(matchobj.group('real'))
        imag = float(matchobj.group('imag'))
        if real == 0 and imag ==1:
            new_param = base_objects.ModelVariable('complexi', 'complex(0,1)', 'complex')
            self.add_parameter(new_param)
            return 'complexi'
        else:
            return 'complex(%s, %s)' % (real, imag)
        
        
    def shorten_expo(self, matchobj):
        """add the short expression, and return the nice string associate"""
        
        expr = matchobj.group('expr')
        exponent = matchobj.group('expo')
        output = '%s__exp__%s' % (expr, exponent)
        old_expr = '%s**%s' % (expr,exponent)

        if expr.startswith('cmath'):
            return old_expr
        
        if expr.isdigit():
            output = '_' + output #prevent to start with a number
            new_param = base_objects.ModelVariable(output, old_expr,'real')
        else:
            depend_on = self.find_dependencies(expr)
            type = self.search_type(expr)
            new_param = base_objects.ModelVariable(output, old_expr, type, depend_on)
        self.add_parameter(new_param)
        return output
        
    def shorten_cmath(self, matchobj):
        """add the short expression, and return the nice string associate"""
        
        expr = matchobj.group('expr')
        operation = matchobj.group('operation')
        output = '%s__%s' % (operation, expr)
        old_expr = ' cmath.%s(%s) ' %  (operation, expr)
        if expr.isdigit():
            new_param = base_objects.ModelVariable(output, old_expr , 'real')
        else:
            depend_on = self.find_dependencies(expr)
            type = self.search_type(expr)
            new_param = base_objects.ModelVariable(output, old_expr, type, depend_on)
        self.add_parameter(new_param)
        
        return output        
        
    def shorten_conjugate(self, matchobj):
        """add the short expression, and retrun the nice string associate"""
        
        expr = matchobj.group('expr')
        output = 'conjg__%s' % (expr)
        old_expr = ' complexconjugate(%s) ' % expr
        depend_on = self.find_dependencies(expr)
        type = 'complex'
        new_param = base_objects.ModelVariable(output, old_expr, type, depend_on)
        self.add_parameter(new_param)  
                    
        return output            
    

     
    def search_type(self, expr, dep=''):
        """return the type associate to the expression if define"""
        
        try:
            return self.all_expr[expr].type
        except:
            return 'complex'
            
class RestrictModel(model_reader.ModelReader):
    """ A class for restricting a model for a given param_card.
    Two rules apply:
     - Vertex with zero couplings are throw away
     - external parameter with zero input are changed into internal parameter."""
     
    def restrict_model(self, param_card):
        """apply the model restriction following param_card"""
        
        # compute the value of all parameters
        self.set_parameters_and_couplings(param_card)
        
        # deal with couplings
        zero_couplings = self.detect_zero_couplings()
        self.remove_couplings(zero_couplings)
        
        # deal with parameters
        zero_parameters = self.detect_zero_parameters()
        self.put_parameters_to_zero(zero_parameters)
        
        # deal with identical parameters
        iden_parameters = self.detect_identical_parameters()
        for iden_param in iden_parameters:
            self.merge_identical_parameters(iden_param)
        

    def detect_zero_couplings(self):
        """return a list with the name of all vanishing couplings"""
        
        zero_coupling = []
        
        for name, value in self['coupling_dict'].items():
            if value == 0:
                zero_coupling.append(name)
        return zero_coupling
    
    
    def detect_zero_parameters(self):
        """ return the list of (name of) parameter which are zero """
        
        null_parameters = []
        for name, value in self['parameter_dict'].items():
            if value == 0 and name != 'ZERO':
                null_parameters.append(name)
        return null_parameters
    
    def detect_identical_parameters(self):
        """ return the list of tuple of name of parameter with the same 
        input value """

        # Extract external parameters
        external_parameters = self['parameters'][('external',)]
        
        # define usefull variable to detect identical input
        block_value_to_var={} #(lhablok, value): list_of_var
        mult_param = set([])       # key of the previous dict with more than one
                              #parameter.
                              
        #detect identical parameter and remove the duplicate parameter
        for param in external_parameters[:]:
            value = self['parameter_dict'][param.name]
            if value == 0:
                continue
            key = (param.lhablock, value) 
            if key in block_value_to_var:
                block_value_to_var[key].append(param)
                mult_param.add(key)
                #remove the duplicate parameter
                #external_parameters.remove(param)
            else: 
                block_value_to_var[key] = [param]        
        
        output=[]  
        for key in mult_param:
            output.append(block_value_to_var[key])
            
        return output
            
    def merge_identical_parameters(self, parameters):
        """ merge the identical parameters given in argument """
            
        logger_mod.info('Parameters set to identical values: %s '% \
                        ', '.join([obj.name for obj in parameters]))
        
        # Extract external parameters
        external_parameters = self['parameters'][('external',)]
        for i, obj in enumerate(parameters):
            # Keeped intact the first one and store information
            if i == 0:
                obj.info = 'set of param :' + \
                                     ', '.join([param.name for param in parameters])
                expr = obj.name
                continue
            # delete the old parameters
            external_parameters.remove(obj)
            # replace by the new one pointing of the first obj of the class
            new_param = base_objects.ModelVariable(obj.name, expr, 'real')
            self['parameters'][()].insert(0, new_param)
        
    
    def remove_couplings(self, zero_couplings):
        """ remove the interactions associated to couplings"""
        
        # clean the interactions
        for interaction in self['interactions'][:]:
            modified = False
            for key, coupling in interaction['couplings'].items()[:]:
                if coupling in zero_couplings:
                    modified = True
                    del interaction['couplings'][key]
                    
            if modified: 
                part_name = [part['name'] for part in interaction['particles']]
                orders = ['%s=%s' % (order,value) 
                               for order,value in interaction['orders'].items()]                    
            if not interaction['couplings']:
                logger_mod.info('remove interactions: %s at order: %s' % \
                                (' '.join(part_name),', '.join(orders)))
                self['interactions'].remove(interaction)
            elif modified:
                logger_mod.info('modify interactions: %s at order: %s' % \
                                (' '.join(part_name),', '.join(orders)))                
        #clean the coupling list:
        for name, data in self['couplings'].items():
            for coupling in data[:]:
                if coupling.name in zero_couplings:
                    data.remove(coupling)
        
    def put_parameters_to_zero(self, zero_parameters):
        """ Remove all instance of the parameters in the model and replace it by 
        zero when needed."""
        
        # treat specific cases for masses and width
        for particle in self['particles']:
            if particle['mass'] in zero_parameters:
                particle['mass'] = 'ZERO'
            if particle['width'] in zero_parameters:
                particle['width'] = 'ZERO'
        for pdg, particle in self['particle_dict'].items():
            if particle['mass'] in zero_parameters:
                particle['mass'] = 'ZERO'
            if particle['width'] in zero_parameters:
                particle['width'] = 'ZERO'            
        
        # check if the parameters is still usefull:
        used = set()
        # check in coupling
        for name, coupling_list in self['couplings'].items():
            for coupling in coupling_list:
                for param in zero_parameters:
                    if param in coupling.expr:
                        used.add(param)
                        
        zero_param_info = {}
        # check in parameters
        for dep, param_list in self['parameters'].items():
            for tag, parameter in enumerate(param_list):
                # update information concerning zero_parameters

                if parameter.name in zero_parameters:
                    zero_param_info[parameter.name]= {'dep': dep, 'tag': tag, 
                                                               'obj': parameter}
                    continue
                # Bypass all external parameter
                if isinstance(parameter, base_objects.ParamCardVariable):
                    continue

                # check the presence of zero parameter
                for zero_param in zero_parameters:
                    if zero_param in parameter.expr:
                        used.add(zero_param)

        # modify the object for those which are still used
        for param in used:
            data = self['parameters'][zero_param_info[param]['dep']]
            data.remove(zero_param_info[param]['obj'])
            tag = zero_param_info[param]['tag']
            data = self['parameters'][()]
            data.insert(0, base_objects.ModelVariable(param, '0.0', 'real'))
        
        # remove completely useless parameters
        for param in zero_parameters:
            #by pass parameter still in use
            if param in used:
                logger_mod.info('put parameter to zero: %s' % param)
                continue 
            logger_mod.info('remove parameters: %s' % param)
            data = self['parameters'][zero_param_info[param]['dep']]
            data.remove(zero_param_info[param]['obj'])
            
        
                
                
        
        
        
         
      
    
      
        
        
    <|MERGE_RESOLUTION|>--- conflicted
+++ resolved
@@ -226,11 +226,7 @@
                         particle.set(key, value)
                 elif key == 'charge':
                     particle.set(key, float(value))
-<<<<<<< HEAD
-                elif key in ['charge','width']:
-=======
                 elif key in ['mass','width']:
->>>>>>> bebc88e0
                     particle.set(key, str(value))
                 else:
                     particle.set(key, value)

##
##
## Feynrules Header
##
##
##
##
##

import cmath
import re


class UFOError(Exception):
        """Exception raised if when inconsistencies are detected in the UFO model."""
        pass

class UFOBaseClass(object):
    """The class from which all FeynRules classes are derived."""

    require_args = []

    def __init__(self, *args, **options):
        assert(len(self.require_args) == len (args))
    
        for i, name in enumerate(self.require_args):
            setattr(self, name, args[i])
    
        for (option, value) in options.items():
            setattr(self, option, value)

    def get(self, name):
        return getattr(self, name)
    
    def set(self, name, value):
        setattr(self, name, value)
        
    def get_all(self):
        """Return a dictionary containing all the information of the object"""
        return self.__dict__

    def __str__(self):
        return self.name

    def nice_string(self):
        """ return string with the full information """
        return '\n'.join(['%s \t: %s' %(name, value) for name, value in self.__dict__.items()])

    def __repr__(self):
        replacements = [
            ('+','__plus__'),
            ('-','__minus__'),
            ('@','__at__'),
            ('!','__exclam__'),
            ('?','__quest__'),
            ('*','__star__'),
            ('~','__tilde__')
            ]
        text = self.name
        for orig,sub in replacements:
            text = text.replace(orig,sub)
        return text



all_particles = []

    

class Particle(UFOBaseClass):
    """A standard Particle""" 

    require_args=['pdg_code', 'name', 'antiname', 'spin', 'color', 'mass', 'width', 'texname', 'antitexname', 'charge']

    require_args_all = ['pdg_code', 'name', 'antiname', 'spin', 'color', 'mass', 'width', 'texname', 'antitexname', 'charge', 'loop_particles', 'counterterm','line', 'propagating', 'goldstoneboson']

    def __init__(self, pdg_code, name, antiname, spin, color, mass, width, texname,
                 antitexname, charge , loop_particles=None, counterterm=None, line=None, propagating=True, goldstoneboson=False, **options):

        args= (pdg_code, name, antiname, spin, color, mass, width, texname,
                 antitexname, float(charge))

        UFOBaseClass.__init__(self, *args,  **options)

        global all_particles
        all_particles.append(self)

        self.propagating = propagating
        self.goldstoneboson= goldstoneboson

        self.selfconjugate = (name == antiname)
        if 1: #not line:
            self.line = self.find_line_type()
        else:
            self.line = line

    def find_line_type(self):
        """ find how we draw a line if not defined
        valid output: dashed/straight/wavy/curly/double/swavy/scurly
        """
        
        spin = self.spin
        color = self.color
        
        #use default
        if spin == 1:
            return 'dashed'
        elif spin == 2:
            if not self.selfconjugate:
                return 'straight'
            elif color == 1:
                return 'swavy'
            else:
                return 'scurly'
        elif spin == 3:
            if color == 1:
                return 'wavy'
            
            else:
                return 'curly'
        elif spin == 5:
            return 'double'
        elif spin == -1:
            return 'dashed' #            return 'dotted' ## not suported yet
        else:
            return 'dashed' # not supported yet

    def anti(self):
        # We do not copy the UV wavefunction renormalization as it is defined for the particle only.
        if self.selfconjugate:
            raise Exception('%s has no anti particle.' % self.name) 
        outdic = {}
        for k,v in self.__dict__.iteritems():
            if k not in self.require_args_all:                
                outdic[k] = -v
        if self.color in [1,8]:
            newcolor = self.color
        else:
            newcolor = -self.color
                
        return Particle(-self.pdg_code, self.antiname, self.name, self.spin, newcolor, self.mass, self.width,
                        self.antitexname, self.texname, -self.charge, self.line, self.propagating, self.goldstoneboson, **outdic)



all_parameters = []

class Parameter(UFOBaseClass):

    require_args=['name', 'nature', 'type', 'value', 'texname']

    def __init__(self, name, nature, type, value, texname, lhablock=None, lhacode=None):

        args = (name,nature,type,value,texname)

        UFOBaseClass.__init__(self, *args)

        args=(name,nature,type,value,texname)

        global all_parameters
        all_parameters.append(self)

        if (lhablock is None or lhacode is None)  and nature == 'external':
            raise Exception('Need LHA information for external parameter "%s".' % name)
        self.lhablock = lhablock
        self.lhacode = lhacode

all_CTparameters = []

class CTParameter(UFOBaseClass):

    require_args=['name', 'nature,', 'type', 'value', 'texname']

    def __init__(self, name, type, value, texname):

        args = (name,'internal',type,value,texname)

        UFOBaseClass.__init__(self, *args)

        args=(name,'internal',type,value,texname)

        self.nature='interal'

        global all_CTparameters
        all_CTparameters.append(self)

    def finite(self):
        try:
            return self.value[0]
        except KeyError:
            return 'ZERO'
    
    def pole(self, x):
        try:
            return self.value[-x]
        except KeyError:
            return 'ZERO'

all_vertices = []

class Vertex(UFOBaseClass):

    require_args=['name', 'particles', 'color', 'lorentz', 'couplings']

    def __init__(self, name, particles, color, lorentz, couplings, **opt):
 
        args = (name, particles, color, lorentz, couplings)

        UFOBaseClass.__init__(self, *args, **opt)

        args=(particles,color,lorentz,couplings)
        
        global all_vertices
        all_vertices.append(self)

all_CTvertices = []

class CTVertex(UFOBaseClass):

    require_args=['name', 'particles', 'color', 'lorentz', 'couplings', 'type', 'loop_particles']

    def __init__(self, name, particles, color, lorentz, couplings, type, loop_particles, **opt):
 
        args = (name, particles, color, lorentz, couplings, type, loop_particles)

        UFOBaseClass.__init__(self, *args, **opt)

        args=(particles,color,lorentz,couplings, type, loop_particles)
        
        global all_CTvertices
        all_CTvertices.append(self)

all_couplings = []

class Coupling(UFOBaseClass):

    require_args=['name', 'value', 'order']

    require_args_all=['name', 'value', 'order', 'loop_particles', 'counterterm']

    def __init__(self, name, value, order, loop_particles=None, counterterm=None, **opt):

        args =(name, value, order)	
        UFOBaseClass.__init__(self, *args, **opt)
        global all_couplings
        all_couplings.append(self)
   
    def value(self):
        return self.pole(0)

    def pole(self, x):
        """ the self.value attribute can be a dictionary directly specifying the Laurent serie using normal
        parameter or just a string which can possibly contain CTparameter defining the Laurent serie."""
        
        if isinstance(self.value,dict):
            if -x in self.value.keys():
                return self.value[-x]
            else:
                return 'ZERO'
        else:
            if x==0:
                return self.value
            else:
                return 'ZERO'
<<<<<<< HEAD
        else:
            tempvalue = self.value
            for i,ctpar in enumerate(CTparam):
                    #if ctpar.pole(x)=='ZERO':
                #   return 'ZERO'
                    #else:
                def substitution(matchedObj):
                    return matchedObj.group('first')+"("+ctpar.pole(x)+")"+matchedObj.group('second')
                pattern=re.compile(r"(?P<first>\A|\*|\+|\-|\(|\s)(?P<name>"+ctpar.name+r")(?P<second>\Z|\*|\+|\-|\)|/|\\|\s)")
                tempvalue2 = tempvalue
                tempvalue = pattern.sub(substitution,tempvalue)
                num = numbermatch[i]-1		
                while tempvalue2 != tempvalue or num > 0:
                      tempvalue2 = tempvalue
                      tempvalue = pattern.sub(substitution,tempvalue)
                      num = num - 1
            #for param in CTparam:
            #	pattern=re.compile(r"(?P<first>\A|\*|\+|\-|\()(?P<name>"+param.name+r")(?P<second>\Z|\*|\+|\-|#\)|/|\\)")
            #	numberOfMatches=len(pattern.findall(tempvalue))
            #	if numberOfMatches > 0: raise UFOError,"There is some problem with the substitution of #"+param.name+"."  
            return tempvalue
=======
>>>>>>> 1f5a0609

all_lorentz = []

class Lorentz(UFOBaseClass):

    require_args=['name','spins','structure']
    
    def __init__(self, name, spins, structure='external', **opt):
        args = (name, spins, structure)
        UFOBaseClass.__init__(self, *args, **opt)

        global all_lorentz
        all_lorentz.append(self)


all_functions = []

class Function(object):

    def __init__(self, name, arguments, expression):

        global all_functions
        all_functions.append(self)

        self.name = name
        self.arguments = arguments
        self.expr = expression
    
    def __call__(self, *opt):

        for i, arg in enumerate(self.arguments):
            exec('%s = %s' % (arg, opt[i] ))

        return eval(self.expr)

all_orders = []

class CouplingOrder(object):

    def __init__(self, name, expansion_order, hierarchy, perturbative_expansion = 0):
        
        global all_orders
        all_orders.append(self)

        self.name = name
        self.expansion_order = expansion_order
        self.hierarchy = hierarchy
        self.perturbative_expansion = perturbative_expansion

all_decays = []

class Decay(UFOBaseClass):
    require_args = ['particle','partial_widths']

    def __init__(self, particle, partial_widths, **opt):
        args = (particle, partial_widths)
        UFOBaseClass.__init__(self, *args, **opt)

        global all_decays
        all_decays.append(self)

        # Add the information directly to the particle
        particle.partial_widths = partial_widths<|MERGE_RESOLUTION|>--- conflicted
+++ resolved
@@ -262,30 +262,6 @@
                 return self.value
             else:
                 return 'ZERO'
-<<<<<<< HEAD
-        else:
-            tempvalue = self.value
-            for i,ctpar in enumerate(CTparam):
-                    #if ctpar.pole(x)=='ZERO':
-                #   return 'ZERO'
-                    #else:
-                def substitution(matchedObj):
-                    return matchedObj.group('first')+"("+ctpar.pole(x)+")"+matchedObj.group('second')
-                pattern=re.compile(r"(?P<first>\A|\*|\+|\-|\(|\s)(?P<name>"+ctpar.name+r")(?P<second>\Z|\*|\+|\-|\)|/|\\|\s)")
-                tempvalue2 = tempvalue
-                tempvalue = pattern.sub(substitution,tempvalue)
-                num = numbermatch[i]-1		
-                while tempvalue2 != tempvalue or num > 0:
-                      tempvalue2 = tempvalue
-                      tempvalue = pattern.sub(substitution,tempvalue)
-                      num = num - 1
-            #for param in CTparam:
-            #	pattern=re.compile(r"(?P<first>\A|\*|\+|\-|\()(?P<name>"+param.name+r")(?P<second>\Z|\*|\+|\-|#\)|/|\\)")
-            #	numberOfMatches=len(pattern.findall(tempvalue))
-            #	if numberOfMatches > 0: raise UFOError,"There is some problem with the substitution of #"+param.name+"."  
-            return tempvalue
-=======
->>>>>>> 1f5a0609
 
 all_lorentz = []
 

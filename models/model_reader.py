--- conflicted
+++ resolved
@@ -86,20 +86,13 @@
                                             and not k.startswith('decay_table')]
             
             if set(key) != set(parameter_dict.keys()):
-<<<<<<< HEAD
-=======
                 fail = True    
->>>>>>> a11b3185
                 msg = '''Invalid restriction card (not same block)
     %s != %s.
     Missing block: %s
     Unknown block : %s''' % (set(key), set(parameter_dict.keys()),
                              ','.join(set(parameter_dict.keys()).difference(set(key))),
                              ','.join(set(key).difference(set(parameter_dict.keys()))))
-<<<<<<< HEAD
-                
-                raise MadGraph5Error, msg
-=======
                 # FOR MSSM allow for automatic conversion to correct format 
                 try:
                     param_card = param_card.input_path
@@ -115,7 +108,6 @@
                 if fail:
                     raise MadGraph5Error, msg
                 
->>>>>>> a11b3185
             for block in key:
                 if block not in parameter_dict:
                     continue

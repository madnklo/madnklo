--- conflicted
+++ resolved
@@ -303,35 +303,6 @@
              LeptonNumber = 0,
              Y = 0)
 
-<<<<<<< HEAD
-phi0 = Particle(pdg_code = 250,
-                name = 'phi0',
-                antiname = 'phi0',
-                spin = 1,
-                color = 1,
-                mass = Param.MZ,
-                width = Param.ZERO,
-                texname = 'phi0',
-                antitexname = 'phi0',
-                GoldstoneBoson = True,
-                charge = 0,
-                GhostNumber = 0,
-                LeptonNumber = 0)
-
-phi__plus__ = Particle(pdg_code = 251,
-                       name = 'phi+',
-                       antiname = 'phi-',
-                       spin = 1,
-                       color = 1,
-                       mass = Param.MW,
-                       width = Param.WW,
-                       texname = '\\phi^+',
-                       antitexname = '\\phi^+',
-                       GoldstoneBoson = True,
-                       charge = 1,
-                       GhostNumber = 0,
-                       LeptonNumber = 0)
-=======
 G0 = Particle(pdg_code = 250,
               name = 'G0',
               antiname = 'G0',
@@ -361,7 +332,6 @@
                      GhostNumber = 0,
                      LeptonNumber = 0,
                      Y = 0)
->>>>>>> cf523f64
 
 G__minus__ = G__plus__.anti()
 

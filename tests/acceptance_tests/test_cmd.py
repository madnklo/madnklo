################################################################################
#
# Copyright (c) 2009 The MadGraph5_aMC@NLO Development team and Contributors
#
# This file is a part of the MadGraph5_aMC@NLO project, an application which 
# automatically generates Feynman diagrams and matrix elements for arbitrary
# high-energy processes in the Standard Model and beyond.
#
# It is subject to the MadGraph5_aMC@NLO license which should accompany this 
# distribution.
#
# For more information, visit madgraph.phys.ucl.ac.be and amcatnlo.web.cern.ch
#
################################################################################
import subprocess
import unittest
import os
import re
import shutil
import sys
import logging

pjoin = os.path.join

logger = logging.getLogger('test_cmd')

import tests.unit_tests.iolibs.test_file_writers as test_file_writers

import madgraph.interface.master_interface as Cmd
import madgraph.interface.launch_ext_program as launch_ext
import madgraph.various.misc as misc
_file_path = os.path.split(os.path.dirname(os.path.realpath(__file__)))[0]
_pickle_path =os.path.join(_file_path, 'input_files')

from madgraph import MG4DIR, MG5DIR, MadGraph5Error, InvalidCmd

#===============================================================================
# TestCmd
#===============================================================================
class TestCmdShell1(unittest.TestCase):
    """this treats all the command not related to MG_ME"""

    def setUp(self):
        """ basic building of the class to test """
        
        self.cmd = Cmd.MasterCmd()
    
    @staticmethod
    def join_path(*path):
        """join path and treat spaces"""     
        combine = os.path.join(*path)
        return combine.replace(' ','\ ')        
    
    def do(self, line):
        """ exec a line in the cmd under test """        
        self.cmd.exec_cmd(line)
        
    def test_generate(self):
        """command 'generate' works"""
        
        self.do('import model sm')
        self.cmd._curr_model.pass_particles_name_in_mg_default()
        self.do('generate e+ e- > e+ e-')
        self.assertTrue(self.cmd._curr_amps)
        self.do('define P Z u')
        self.do('define J P g')
        self.do('add process e+ e- > J')
        self.assertEqual(len(self.cmd._curr_amps), 2)
        self.do('add process mu+ mu- > P, Z > mu+ mu-')
        self.assertEqual(len(self.cmd._curr_amps), 3)
        self.do('generate e+ e- > Z > e+ e-')
        self.assertEqual(len(self.cmd._curr_amps), 1)
        self.assertEqual(len(self.cmd._curr_amps[0].get('diagrams')), 1)
        # Test the "or" functionality for propagators
        self.do('define V z|a')
        self.do('generate e+ e- > V > e+ e-')
        self.assertEqual(len(self.cmd._curr_amps), 1)
        self.assertEqual(len(self.cmd._curr_amps[0].get('diagrams')), 2)
        self.do('generate e+ e- > z | a > e+ e-')
        self.assertEqual(len(self.cmd._curr_amps), 1)
        self.assertEqual(len(self.cmd._curr_amps[0].get('diagrams')), 2)
        self.assertRaises(MadGraph5Error, self.do, 'generate a V > e+ e-')
        self.assertRaises(MadGraph5Error, self.do, 'generate e+ e+|e- > e+ e-')
        self.assertRaises(MadGraph5Error, self.do, 'generate e+ e- > V a')
        self.assertRaises(MadGraph5Error, self.do, 'generate e+ e- > e+ e- / V')
        self.do('define V2 = w+ V')
        self.assertEqual(self.cmd._multiparticles['v2'],
                         [[24, 23], [24, 22]])
        
        self.do('generate e+ ve > V2 > e+ ve mu+ mu-')
        self.assertEqual(len(self.cmd._curr_amps[0].get('diagrams')), 8)
        
    def test_draw(self):
        """ command 'draw' works """

        self.do('set group_subprocesses False')
        self.do('import model_v4 sm')
        self.do('generate e+ e- > e+ e-')
        self.do('display diagrams .')
        self.assertTrue(os.path.exists('./diagrams_0_epem_epem.eps'))
        os.remove('./diagrams_0_epem_epem.eps')
        
        self.do('generate g g > g g')
        self.do('display diagrams .')
        self.assertTrue(os.path.exists('diagrams_0_gg_gg.eps'))
        os.remove('diagrams_0_gg_gg.eps')
        self.do('set group_subprocesses True')
        
    def test_config(self):
        """check that configuration file is at default value"""
        self.maxDiff=None
        self.cmd.options = {} #reset to None
        config = self.cmd.set_configuration(MG5DIR+'/input/.mg5_configuration_default.txt', final=False)
        config =dict(config)
        del config['stdout_level']
#        for key in config.keys():
#            if key.endswith('_path') and key != 'cluster_temp_path':
#                del config[key]
        expected = {'web_browser': None, 
                    'text_editor': None, 
                    'cluster_queue': None,
                    'nb_core': None,
                    'run_mode': 2,
                    'pythia-pgs_path': './pythia-pgs', 
                    'td_path': './td', 
                    'delphes_path': './Delphes', 
                    'cluster_type': 'condor', 
                    'cluster_status_update': (600, 30),
                    'madanalysis_path': './MadAnalysis', 
                    'cluster_temp_path': None, 
                    'fortran_compiler': None, 
                    'exrootanalysis_path': './ExRootAnalysis', 
                    'eps_viewer': None, 
                    'automatic_html_opening': True, 
                    'pythia8_path': './pythia8',
                    'group_subprocesses': 'Auto',
                    'complex_mass_scheme': False,
                    'gauge': 'unitary',
                    'lhapdf': 'lhapdf-config',  
                    'loop_optimized_output': True,
                    'fastjet': 'fastjet-config',
                    'timeout': 60,
                    'ignore_six_quark_processes': False,
                    'OLP': 'MadLoop',
                    'auto_update': 7,
                    'cluster_nb_retry': 1,
                    'cluster_retry_wait': 300,
<<<<<<< HEAD
                    'syscalc_path':'./SysCalc'
=======
                    'syscalc_path':'./SysCalc',
                    'hepmc_path': './hepmc',
                    'hwpp_path': './herwigPP',
                    'thepeg_path': './thepeg'
>>>>>>> 94fd1f7c
                    }

        self.assertEqual(config, expected)
        
        #text_editor = 'vi'
        #if 'EDITOR' in os.environ and os.environ['EDITOR']:
        #    text_editor = os.environ['EDITOR']
        
        #if sys.platform == 'darwin':
        #    self.assertEqual(launch_ext.open_file.web_browser, None)
        #    self.assertEqual(launch_ext.open_file.text_editor, text_editor)
        #    self.assertEqual(launch_ext.open_file.eps_viewer, None)
        #else:
        #    self.assertEqual(launch_ext.open_file.web_browser, 'firefox')
        #    self.assertEqual(launch_ext.open_file.text_editor, text_editor)
        #    self.assertEqual(launch_ext.open_file.eps_viewer, 'gv')
                        
class TestCmdShell2(unittest.TestCase,
                    test_file_writers.CheckFileCreate):
    """Test all command line related to MG_ME"""

    def setUp(self):
        """ basic building of the class to test """
        
        self.cmd = Cmd.MasterCmd()
        if  MG4DIR:
            logger.debug("MG_ME dir: " + MG4DIR)
            self.out_dir = os.path.join(MG4DIR, 'AUTO_TEST_MG5')
        else:
            raise Exception, 'NO MG_ME dir for this test'   
        if os.path.exists(self.out_dir):
            shutil.rmtree(self.out_dir)
        
    def tearDown(self):
        """ basic destruction after have run """
        if os.path.exists(self.out_dir):
            shutil.rmtree(self.out_dir)

    
    join_path = TestCmdShell1.join_path

    def do(self, line):
        """ exec a line in the cmd under test """        
        self.cmd.exec_cmd(line)
    
    
    def test_output_madevent_directory(self):
        """Test outputting a MadEvent directory"""

        if os.path.isdir(self.out_dir):
            shutil.rmtree(self.out_dir)
        
        self.do('import model_v4 sm')
        self.do('set group_subprocesses False')
        self.do('generate e+ e- > e+ e-')
#        self.do('load processes %s' % self.join_path(_pickle_path,'e+e-_e+e-.pkl'))
        self.do('output %s -nojpeg' % self.out_dir)
        self.assertTrue(os.path.exists(self.out_dir))
        self.assertTrue(os.path.exists(os.path.join(self.out_dir,
                                               'SubProcesses', 'P0_epem_epem')))
        self.assertTrue(os.path.exists(os.path.join(self.out_dir,
                                                 'Cards', 'proc_card_mg5.dat')))
        self.assertFalse(os.path.exists(os.path.join(self.out_dir,
                                                    'Cards',
                                                    'ident_card.dat')))
        self.assertTrue(os.path.exists(os.path.join(self.out_dir,
                                                 'Cards', 'run_card_default.dat')))
        self.assertTrue(os.path.exists(os.path.join(self.out_dir,
                                                 'Cards', 'plot_card_default.dat')))
        self.assertTrue(os.path.exists(os.path.join(self.out_dir,
                                                    'Source',
                                                    'maxconfigs.inc')))
        self.assertTrue(os.path.exists(os.path.join(self.out_dir,
                                                    'SubProcesses',
                                                    'P0_epem_epem',
                                                    'maxconfigs.inc')))
        self.assertTrue(os.path.exists(os.path.join(self.out_dir,
                                                    'SubProcesses',
                                                    'P0_epem_epem',
                                                    'get_color.f')))
        self.assertFalse(os.path.exists(os.path.join(self.out_dir,
                                                    'SubProcesses',
                                                    'P0_epem_epem',
                                                    'matrix1.jpg')))
        self.assertTrue(os.path.exists(os.path.join(self.out_dir,
                                                    'madevent.tar.gz')))
        self.do('output %s -f' % self.out_dir)
        self.do('set group_subprocesses True')
        self.assertTrue(os.path.exists(os.path.join(self.out_dir,
                                                    'SubProcesses',
                                                    'P0_epem_epem',
                                                    'matrix1.jpg')))

        # Test the tar file
        os.mkdir(os.path.join(self.out_dir, 'temp'))
        devnull = open(os.devnull,'w')
        subprocess.call(['tar', 'xzf', os.path.join(os.path.pardir,
                                                    "madevent.tar.gz")],
                        stdout=devnull, stderr=devnull, 
                        cwd=os.path.join(self.out_dir, 'temp'))

        # Check that the Source directory compiles
        status = subprocess.call(['make'],
                                 stdout=devnull, stderr=devnull, 
                                 cwd=os.path.join(self.out_dir, 'temp', 'Source'))
        self.assertEqual(status, 0)
        self.assertTrue(os.path.exists(os.path.join(self.out_dir, 'temp',
                                               'lib', 'libdhelas.a')))
        self.assertTrue(os.path.exists(os.path.join(self.out_dir, 'temp',
                                               'lib', 'libmodel.a')))
        self.assertTrue(os.path.exists(os.path.join(self.out_dir, 'temp',
                                               'lib', 'libgeneric.a')))
        self.assertTrue(os.path.exists(os.path.join(self.out_dir, 'temp',
                                               'lib', 'libcernlib.a')))
        self.assertTrue(os.path.exists(os.path.join(self.out_dir, 'temp',
                                               'lib', 'libdsample.a')))
        self.assertTrue(os.path.exists(os.path.join(self.out_dir, 'temp',
                                               'lib', 'libpdf.a')))
        # Check that gensym compiles
        status = subprocess.call(['make', 'gensym'],
                                 stdout=devnull, stderr=devnull, 
                                 cwd=os.path.join(self.out_dir, 'temp', 'SubProcesses',
                                                  'P0_epem_epem'))
        self.assertEqual(status, 0)
        self.assertTrue(os.path.exists(os.path.join(self.out_dir, 'temp',
                                                    'SubProcesses',
                                                    'P0_epem_epem',
                                                    'gensym')))
        # Check that gensym runs
        proc = subprocess.Popen('./gensym', 
                                 stdout=devnull, stderr=devnull, stdin=subprocess.PIPE,
                                 cwd=os.path.join(self.out_dir, 'temp', 'SubProcesses',
                                                  'P0_epem_epem'), shell=True)
        proc.communicate('100 2 0.1 .false.\n')
        self.assertEqual(proc.returncode, 0)
        # Check that madevent compiles
        status = subprocess.call(['make', 'madevent'],
                                 stdout=devnull, stderr=devnull, 
                                 cwd=os.path.join(self.out_dir, 'temp', 'SubProcesses',
                                                  'P0_epem_epem'))
        self.assertEqual(status, 0)
        self.assertTrue(os.path.exists(os.path.join(self.out_dir, 'temp',
                                                    'SubProcesses',
                                                    'P0_epem_epem',
                                                    'madevent')))

    def test_invalid_operations_for_add(self):
        """Test that errors are raised appropriately for add"""

        self.assertRaises(InvalidCmd,
                          self.do, 'add process')
        self.assertRaises(InvalidCmd,
                          self.do, 'add wrong wrong')

    def test_invalid_operations_for_generate(self):
        """Test that errors are raised appropriately for generate"""

        self.assertRaises(MadGraph5Error,
                          self.do, 'generate')
        self.assertRaises(MadGraph5Error,
                          self.do, 'generate q q > q q')
        self.assertRaises(MadGraph5Error,
                          self.do, 'generate u u~ >')
        self.assertRaises(MadGraph5Error,
                          self.do, 'generate > u u~')
        self.assertRaises(MadGraph5Error,
                          self.do, 'generate a|z > b b~')

    def test_invalid_operations_for_output(self):
        """Test that errors are raised appropriately for output"""

        self.assertRaises(InvalidCmd,
                          self.do, 'output')

    def test_check_generate_optimize(self):
        """Test that errors are raised appropriately for output"""

        # Invalid since forbiddent by the optimize option
        self.assertRaises(InvalidCmd,
                          self.do, 'generate a > e+ e- --optimize')

        self.assertRaises(InvalidCmd,
                          self.do, 'generate b > t w- --optimize')

        # Invalid since optimize is not allowed for cross-section
        self.assertRaises(InvalidCmd,
                          self.do, 'generate  p p > e+ e- --optimize') 
        
        # check that --optimize filter correctly
        self.do('generate t > all all --optimize')
        self.assertEqual(len(self.cmd._curr_amps), 1)
              
               

    def test_read_madgraph4_proc_card(self):
        """Test reading a madgraph4 proc_card.dat"""
        os.system('cp -rf %s %s' % (os.path.join(MG5DIR,'Template','LO'),
                                    self.out_dir))
        os.system('cp -rf %s %s' % (
                            self.join_path(_pickle_path,'simple_v4_proc_card.dat'),
                            os.path.join(self.out_dir,'Cards','proc_card.dat')))
    
        self.cmd = Cmd.MasterCmd()
        pwd = os.getcwd()
        os.chdir(self.out_dir)
        try:
            self.do('import proc_v4 %s' % os.path.join('Cards','proc_card.dat'))
        except:
            os.chdir(pwd)
            raise
        os.chdir(pwd)
        self.assertTrue(os.path.exists(os.path.join(self.out_dir,
                                              'SubProcesses', 'P1_ll_vlvl')))
        self.assertTrue(os.path.exists(os.path.join(self.out_dir,
                                                 'Cards', 'proc_card_mg5.dat')))
        self.assertTrue(os.path.exists(os.path.join(self.out_dir,
                                                    'SubProcesses',
                                                    'P1_ll_vlvl',
                                                    'matrix1.ps')))
        self.assertTrue(os.path.exists(os.path.join(self.out_dir,
                                                    'madevent.tar.gz')))
        


    def test_output_standalone_directory(self):
        """Test command 'output' with path"""
        
        if os.path.isdir(self.out_dir):
            shutil.rmtree(self.out_dir)

        self.do('set group_subprocesses False')
        self.do('import model_v4 sm')
        self.do('generate e+ e- > e+ e-')
        self.do('output standalone %s' % self.out_dir)
        self.do('set group_subprocesses True')
        self.assertTrue(os.path.exists(self.out_dir))
        self.assertTrue(os.path.isfile(os.path.join(self.out_dir, 'lib', 'libdhelas.a')))
        self.assertTrue(os.path.isfile(os.path.join(self.out_dir, 'lib', 'libmodel.a')))
        self.assertTrue(os.path.exists(os.path.join(self.out_dir,
                                               'SubProcesses', 'P0_epem_epem')))
        self.assertTrue(os.path.exists(os.path.join(self.out_dir,
                                               'Cards', 'proc_card_mg5.dat')))
    
    def test_custom_propa(self):
        """check that using custom propagator is working"""
        
        if os.path.isdir(self.out_dir):
            shutil.rmtree(self.out_dir)

        path = os.path.join(MG5DIR, 'tests', 'input_files', 'sm_with_custom_propa')
        self.do('import model %s' % path)
        self.do('generate g g > t t~')
        self.do('output standalone %s ' % self.out_dir)        
        
        files = ['aloha_file.inc', 'aloha_functions.f','FFV1_0.f', 'FFV1_1.f',
                 'FFV1_2.f', 'makefile', 'VVV1PV2_1.f'] 

        for f in files:
            self.assertTrue(os.path.isfile(os.path.join(self.out_dir,
                                                        'Source', 'DHELAS',
                                                        f)), 
                            '%s file is not in aloha directory' % f)

        devnull = open(os.devnull,'w')
        # Check that the Model and Aloha output compile
        subprocess.call(['make'],
                        stdout=devnull, stderr=devnull, 
                        cwd=os.path.join(self.out_dir, 'Source'))
        self.assertTrue(os.path.exists(os.path.join(self.out_dir,
                                               'lib', 'libdhelas.a')))
        self.assertTrue(os.path.exists(os.path.join(self.out_dir,
                                               'lib', 'libmodel.a')))
        # Check that check_sa.f compiles
        subprocess.call(['make', 'check'],
                        stdout=devnull, stderr=devnull, 
                        cwd=os.path.join(self.out_dir, 'SubProcesses',
                                         'P0_gg_ttx'))
        self.assertTrue(os.path.exists(os.path.join(self.out_dir,
                                                    'SubProcesses', 'P0_gg_ttx',
                                                    'check')))
        # Check that the output of check is correct 
        logfile = os.path.join(self.out_dir,'SubProcesses', 'P0_gg_ttx',
                               'check.log')
        subprocess.call('./check', 
                        stdout=open(logfile, 'w'), stderr=devnull,
                        cwd=os.path.join(self.out_dir, 'SubProcesses',
                                         'P0_gg_ttx'), shell=True)
        log_output = open(logfile, 'r').read()
        me_re = re.compile('Matrix element\s*=\s*(?P<value>[\d\.eE\+-]+)\s*GeV',
                           re.IGNORECASE)
        me_groups = me_re.search(log_output)
        self.assertTrue(me_groups)
        self.assertAlmostEqual(float(me_groups.group('value')), 0.592626100)
        
    
    
    def test_ufo_aloha(self):
        """Test the import of models and the export of Helas Routine """

        if os.path.isdir(self.out_dir):
            shutil.rmtree(self.out_dir)

        self.do('import model sm')
        self.do('generate e+ e- > e+ e-')
        self.do('output standalone %s ' % self.out_dir)
        # Check that the needed ALOHA subroutines are generated
        files = ['aloha_file.inc', 
                 #'FFS1C1_2.f', 'FFS1_0.f',
                 'FFV1_0.f', 'FFV1P0_3.f',
                 'FFV2_0.f', 'FFV2_3.f',
                 'FFV4_0.f', 'FFV4_3.f',
                 'makefile', 'aloha_functions.f']
        for f in files:
            self.assertTrue(os.path.isfile(os.path.join(self.out_dir,
                                                        'Source', 'DHELAS',
                                                        f)), 
                            '%s file is not in aloha directory' % f)
        # Check that unwanted ALOHA subroutines are not generated
        notfiles = ['FFV1_1.f', 'FFV1_2.f', 'FFV2_1.f', 'FFV2_2.f',
                    'FFV1_3.f','FFV2P0_3.f','FFV4P0_3.f'
                    'FFV4_1.f', 'FFV4_2.f', 
                    'VVV1_0.f', 'VVV1_1.f', 'VVV1_2.f', 'VVV1_3.f']
        for f in notfiles:
            self.assertFalse(os.path.isfile(os.path.join(self.out_dir,
                                                        'Source', 'DHELAS',
                                                        f)))
        devnull = open(os.devnull,'w')
        # Check that the Model and Aloha output compile
        subprocess.call(['make'],
                        stdout=devnull, stderr=devnull, 
                        cwd=os.path.join(self.out_dir, 'Source'))
        self.assertTrue(os.path.exists(os.path.join(self.out_dir,
                                               'lib', 'libdhelas.a')))
        self.assertTrue(os.path.exists(os.path.join(self.out_dir,
                                               'lib', 'libmodel.a')))
        # Check that check_sa.f compiles
        subprocess.call(['make', 'check'],
                        stdout=devnull, stderr=devnull, 
                        cwd=os.path.join(self.out_dir, 'SubProcesses',
                                         'P0_epem_epem'))
        self.assertTrue(os.path.exists(os.path.join(self.out_dir,
                                                    'SubProcesses', 'P0_epem_epem',
                                                    'check')))
        # Check that the output of check is correct 
        logfile = os.path.join(self.out_dir,'SubProcesses', 'P0_epem_epem',
                               'check.log')
        subprocess.call('./check', 
                        stdout=open(logfile, 'w'), stderr=devnull,
                        cwd=os.path.join(self.out_dir, 'SubProcesses',
                                         'P0_epem_epem'), shell=True)
        log_output = open(logfile, 'r').read()
        me_re = re.compile('Matrix element\s*=\s*(?P<value>[\d\.eE\+-]+)\s*GeV',
                           re.IGNORECASE)
        me_groups = me_re.search(log_output)
        self.assertTrue(me_groups)
        self.assertAlmostEqual(float(me_groups.group('value')), 1.953735e-2)
    
    def test_standalone_cpp(self):
        """test that standalone cpp is working"""

        if os.path.isdir(self.out_dir):
            shutil.rmtree(self.out_dir)

        self.do('import model mssm-full')
        self.do('generate g g > go go QED=2')
        self.do('output standalone_cpp %s ' % self.out_dir)
        devnull = open(os.devnull,'w')
    
        logfile = os.path.join(self.out_dir,'SubProcesses', 'P0_Sigma_mssm_full_gg_gogo',
                               'check.log')
        # Check that check_sa.cc compiles
        subprocess.call(['make'],
                        stdout=devnull, stderr=devnull, 
                        cwd=os.path.join(self.out_dir, 'SubProcesses',
                                         'P0_Sigma_mssm_full_gg_gogo'))
        
        subprocess.call('./check', 
                        stdout=open(logfile, 'w'), stderr=subprocess.STDOUT,
                        cwd=os.path.join(self.out_dir, 'SubProcesses',
                                         'P0_Sigma_mssm_full_gg_gogo'), shell=True)
    
        log_output = open(logfile, 'r').read()
        me_re = re.compile('Matrix element\s*=\s*(?P<value>[\d\.eE\+-]+)\s*GeV',
                           re.IGNORECASE)
        me_groups = me_re.search(log_output)
        
        self.assertTrue(me_groups)
        self.assertAlmostEqual(float(me_groups.group('value')), 5.8183784340260782)
    
        
    def test_v4_heft(self):
        """Test standalone directory for UFO HEFT model"""

        if os.path.isdir(self.out_dir):
            shutil.rmtree(self.out_dir)

        self.do('import model_v4 heft')
        self.do('generate g g > h g g')
        self.do('output standalone %s ' % self.out_dir)

        devnull = open(os.devnull,'w')
        # Check that the Model and Aloha output compile
        subprocess.call(['make'],
                        stdout=devnull, stderr=devnull, 
                        cwd=os.path.join(self.out_dir, 'Source'))
        self.assertTrue(os.path.exists(os.path.join(self.out_dir,
                                               'lib', 'libdhelas.a')))
        self.assertTrue(os.path.exists(os.path.join(self.out_dir,
                                               'lib', 'libmodel.a')))
        # Check that check_sa.f compiles
        subprocess.call(['make', 'check'],
                        stdout=devnull, stderr=devnull, 
                        cwd=os.path.join(self.out_dir, 'SubProcesses',
                                         'P0_gg_hgg'))
        self.assertTrue(os.path.exists(os.path.join(self.out_dir,
                                                    'SubProcesses', 'P0_gg_hgg',
                                                    'check')))
        # Check that the output of check is correct 
        logfile = os.path.join(self.out_dir,'SubProcesses', 'P0_gg_hgg',
                               'check.log')
        subprocess.call('./check', 
                        stdout=open(logfile, 'w'), stderr=subprocess.STDOUT,
                        cwd=os.path.join(self.out_dir, 'SubProcesses',
                                         'P0_gg_hgg'), shell=True)
        log_output = open(logfile, 'r').read()
        me_re = re.compile('Matrix element\s*=\s*(?P<value>[\d\.eE\+-]+)\s*GeV',
                           re.IGNORECASE)
        me_groups = me_re.search(log_output)
        
        self.assertTrue(me_groups)
        self.assertAlmostEqual(float(me_groups.group('value')), 1.10908942e-06)
        
    def test_madevent_ufo_aloha(self):
        """Test MadEvent output with UFO/ALOHA"""

        if os.path.isdir(self.out_dir):
            shutil.rmtree(self.out_dir)

        self.do('import model sm')
        self.do('set group_subprocesses False')
        self.do('generate e+ e- > e+ e-')
        self.do('output %s ' % self.out_dir)
        # Check that the needed ALOHA subroutines are generated
        files = ['aloha_file.inc', 
                 #'FFS1C1_2.f', 'FFS1_0.f',
                 'FFV1_0.f', 'FFV1P0_3.f',
                 'FFV2_0.f', 'FFV2_3.f',
                 'FFV4_0.f', 'FFV4_3.f',
                 'makefile', 'aloha_functions.f']
        for f in files:
            self.assertTrue(os.path.isfile(os.path.join(self.out_dir,
                                                        'Source', 'DHELAS',
                                                        f)), 
                            '%s file is not in aloha directory' % f)
        
        #check the content of FFV1P0_0.f
        self.check_aloha_file()
        self.assertTrue(os.path.exists(os.path.join(self.out_dir,
                                                    'Cards',
                                                    'ident_card.dat')))
        self.assertTrue(os.path.exists(os.path.join(self.out_dir,
                                                 'Cards', 'run_card_default.dat')))
        self.assertTrue(os.path.exists(os.path.join(self.out_dir,
                                                 'Cards', 'plot_card_default.dat')))
        devnull = open(os.devnull,'w')
        # Check that the Source directory compiles
        status = subprocess.call(['make'],
                                 stdout=devnull, 
                                 cwd=os.path.join(self.out_dir, 'Source'))
        self.assertEqual(status, 0)
        self.assertTrue(os.path.exists(os.path.join(self.out_dir,
                                               'lib', 'libdhelas.a')))
        self.assertTrue(os.path.exists(os.path.join(self.out_dir,
                                               'lib', 'libmodel.a')))
        self.assertTrue(os.path.exists(os.path.join(self.out_dir,
                                               'lib', 'libgeneric.a')))
        self.assertTrue(os.path.exists(os.path.join(self.out_dir,
                                               'lib', 'libcernlib.a')))
        self.assertTrue(os.path.exists(os.path.join(self.out_dir,
                                               'lib', 'libdsample.a')))
        self.assertTrue(os.path.exists(os.path.join(self.out_dir,
                                               'lib', 'libpdf.a')))
        # Check that gensym compiles
        status = subprocess.call(['make', 'gensym'],
                                 stdout=devnull, 
                                 cwd=os.path.join(self.out_dir, 'SubProcesses',
                                                  'P0_epem_epem'))
        self.assertEqual(status, 0)
        self.assertTrue(os.path.exists(os.path.join(self.out_dir,
                                                    'SubProcesses',
                                                    'P0_epem_epem',
                                                    'gensym')))
        # Check that gensym runs
        proc = subprocess.Popen('./gensym', 
                                 stdout=devnull, stdin=subprocess.PIPE,
                                 cwd=os.path.join(self.out_dir, 'SubProcesses',
                                                  'P0_epem_epem'), shell=True)
        proc.communicate('100 2 0.1 .false.\n')
        
        self.assertEqual(proc.returncode, 0)
        # Check that madevent compiles
        status = subprocess.call(['make', 'madevent'],
                                 stdout=devnull, 
                                 cwd=os.path.join(self.out_dir, 'SubProcesses',
                                                  'P0_epem_epem'))
        self.assertEqual(status, 0)
        self.assertTrue(os.path.exists(os.path.join(self.out_dir,
                                                    'SubProcesses',
                                                    'P0_epem_epem',
                                                    'madevent')))
        
        
    def check_aloha_file(self):
        """check the content of aloha file FFV1P0_3.f and FFV2_3.f"""
        
        ffv1p0 = """C     This File is Automatically generated by ALOHA 
C     The process calculated in this file is: 
C     Gamma(3,2,1)
C     
      SUBROUTINE FFV1P0_3(F1, F2, COUP, M3, W3,V3)
      IMPLICIT NONE
      COMPLEX*16 CI
      PARAMETER (CI=(0D0,1D0))
      COMPLEX*16 F2(*)
      COMPLEX*16 V3(6)
      REAL*8 W3
      REAL*8 P3(0:3)
      REAL*8 M3
      COMPLEX*16 F1(*)
      COMPLEX*16 DENOM
      COMPLEX*16 COUP
      V3(1) = +F1(1)+F2(1)
      V3(2) = +F1(2)+F2(2)
      P3(0) = -DBLE(V3(1))
      P3(1) = -DBLE(V3(2))
      P3(2) = -DIMAG(V3(2))
      P3(3) = -DIMAG(V3(1))
      DENOM = COUP/(P3(0)**2-P3(1)**2-P3(2)**2-P3(3)**2 - M3 * (M3 
     $ -CI* W3))
      V3(3)= DENOM*-CI*(F1(3)*F2(5)+F1(4)*F2(6)+F1(5)*F2(3)+F1(6)
     $ *F2(4))
      V3(4)= DENOM*-CI*(F1(5)*F2(4)+F1(6)*F2(3)-F1(3)*F2(6)-F1(4)
     $ *F2(5))
      V3(5)= DENOM*-CI*(-CI*(F1(3)*F2(6)+F1(6)*F2(3))+CI*(F1(4)*F2(5)
     $ +F1(5)*F2(4)))
      V3(6)= DENOM*-CI*(F1(4)*F2(6)+F1(5)*F2(3)-F1(3)*F2(5)-F1(6)
     $ *F2(4))
      END


"""
        text = open(os.path.join(self.out_dir,'Source', 'DHELAS', 'FFV1P0_3.f')).read()
        
        self.assertFalse('OM3' in text)
        self.assertEqual(ffv1p0.split('\n'), text.split('\n'))
        

        ffv2 = """C     This File is Automatically generated by ALOHA 
C     The process calculated in this file is: 
C     Gamma(3,2,-1)*ProjM(-1,1)
C     
      SUBROUTINE FFV2_3(F1, F2, COUP, M3, W3,V3)
      IMPLICIT NONE
      COMPLEX*16 CI
      PARAMETER (CI=(0D0,1D0))
      COMPLEX*16 DENOM
      COMPLEX*16 V3(6)
      COMPLEX*16 TMP1
      REAL*8 W3
      REAL*8 P3(0:3)
      REAL*8 M3
      COMPLEX*16 F1(*)
      COMPLEX*16 F2(*)
      REAL*8 OM3
      COMPLEX*16 COUP
      OM3 = 0D0
      IF (M3.NE.0D0) OM3=1D0/M3**2
      V3(1) = +F1(1)+F2(1)
      V3(2) = +F1(2)+F2(2)
      P3(0) = -DBLE(V3(1))
      P3(1) = -DBLE(V3(2))
      P3(2) = -DIMAG(V3(2))
      P3(3) = -DIMAG(V3(1))
      TMP1 = (F1(3)*(F2(5)*(P3(0)+P3(3))+F2(6)*(P3(1)+CI*(P3(2))))
     $ +F1(4)*(F2(5)*(P3(1)-CI*(P3(2)))+F2(6)*(P3(0)-P3(3))))
      DENOM = COUP/(P3(0)**2-P3(1)**2-P3(2)**2-P3(3)**2 - M3 * (M3 
     $ -CI* W3))
      V3(3)= DENOM*-CI*(F1(3)*F2(5)+F1(4)*F2(6)-P3(0)*OM3*TMP1)
      V3(4)= DENOM*-CI*(-F1(3)*F2(6)-F1(4)*F2(5)-P3(1)*OM3*TMP1)
      V3(5)= DENOM*-CI*(-CI*(F1(3)*F2(6))+CI*(F1(4)*F2(5))-P3(2)*OM3
     $ *TMP1)
      V3(6)= DENOM*-CI*(F1(4)*F2(6)-F1(3)*F2(5)-P3(3)*OM3*TMP1)
      END


C     This File is Automatically generated by ALOHA 
C     The process calculated in this file is: 
C     Gamma(3,2,-1)*ProjM(-1,1)
C     
      SUBROUTINE FFV2_4_3(F1, F2, COUP1, COUP2, M3, W3,V3)
      IMPLICIT NONE
      COMPLEX*16 CI
      PARAMETER (CI=(0D0,1D0))
      COMPLEX*16 DENOM
      COMPLEX*16 V3(6)
      REAL*8 W3
      REAL*8 P3(0:3)
      REAL*8 M3
      COMPLEX*16 F1(*)
      COMPLEX*16 COUP1
      COMPLEX*16 F2(*)
      COMPLEX*16 COUP2
      REAL*8 OM3
      INTEGER*4 I
      COMPLEX*16 VTMP(6)
      CALL FFV2_3(F1,F2,COUP1,M3,W3,V3)
      CALL FFV4_3(F1,F2,COUP2,M3,W3,VTMP)
      DO I = 3, 6
        V3(I) = V3(I) + VTMP(I)
      ENDDO
      END


"""
        text = open(os.path.join(self.out_dir,'Source', 'DHELAS', 'FFV2_3.f')).read()
        self.assertTrue('OM3' in text)
        self.assertEqual(ffv2, text)        
        
        
        
        
    def test_define_order(self):
        """Test the reordering of particles in the define"""

        self.do('import model sm')
        self.do('define p = u c~ g d s b~ b h')
        self.assertEqual(self.cmd._multiparticles['p'],
                         [21, 2, 1, 3, -4, 5, -5, 25])
        self.do('import model sm-no_masses')
        self.do('define p = u c~ g d s b~ b h')
        self.assertEqual(self.cmd._multiparticles['p'],
                         [21, 2, 1, 3, 5, -4, -5, 25])

    def test_madevent_decay_chain(self):
        """Test decay chain output"""

        if os.path.isdir(self.out_dir):
            shutil.rmtree(self.out_dir)

        self.do('import model sm')
        self.do('define p = u u~ d d~')
        self.do('set group_subprocesses False')
        self.do('generate p p > w+, w+ > l+ vl @1')
        self.do('output madevent %s ' % self.out_dir)
        devnull = open(os.devnull,'w')
        # Check that all subprocess directories have been created
        self.assertTrue(os.path.exists(os.path.join(self.out_dir,
                                                    'SubProcesses',
                                                    'P1_dxu_wp_wp_epve')))
        self.assertTrue(os.path.exists(os.path.join(self.out_dir,
                                                    'SubProcesses',
                                                    'P1_udx_wp_wp_epve')))
        # Check that the Source directory compiles
        status = subprocess.call(['make'],
                                 stdout=devnull, 
                                 cwd=os.path.join(self.out_dir, 'Source'))

        self.assertEqual(status, 0)
        self.assertTrue(os.path.exists(os.path.join(self.out_dir,
                                               'lib', 'libdhelas.a')))
        self.assertTrue(os.path.exists(os.path.join(self.out_dir,
                                               'lib', 'libmodel.a')))
        self.assertTrue(os.path.exists(os.path.join(self.out_dir,
                                               'lib', 'libgeneric.a')))
        self.assertTrue(os.path.exists(os.path.join(self.out_dir,
                                               'lib', 'libcernlib.a')))
        self.assertTrue(os.path.exists(os.path.join(self.out_dir,
                                               'lib', 'libdsample.a')))
        self.assertTrue(os.path.exists(os.path.join(self.out_dir,
                                               'lib', 'libpdf.a')))
        # Check that gensym compiles
        status = subprocess.call(['make', 'gensym'],
                                 stdout=devnull, 
                                 cwd=os.path.join(self.out_dir, 'SubProcesses',
                                                  'P1_udx_wp_wp_epve'))
        self.assertEqual(status, 0)
        self.assertTrue(os.path.exists(os.path.join(self.out_dir,
                                                    'SubProcesses',
                                                    'P1_udx_wp_wp_epve',
                                                    'gensym')))
        # Check that gensym runs
        proc = subprocess.Popen('./gensym',
                                  stdin=subprocess.PIPE, 
                                 stdout=devnull,
                                 cwd=os.path.join(self.out_dir, 'SubProcesses',
                                                  'P1_udx_wp_wp_epve'),
                                 shell=True)
        proc.communicate('100 4 0.1 .false.\n')
        
        self.assertEqual(proc.returncode, 0)
        # Check that madevent compiles
        status = subprocess.call(['make', 'madevent'],
                                 stdout=devnull, 
                                 cwd=os.path.join(self.out_dir, 'SubProcesses',
                                                  'P1_udx_wp_wp_epve'))
        self.assertEqual(status, 0)
        self.assertTrue(os.path.exists(os.path.join(self.out_dir,
                                                    'SubProcesses',
                                                    'P1_udx_wp_wp_epve',
                                                    'madevent')))
        
    def test_complex_mass_SA(self):
        """ Test that the complex_mass compile in fortran """
        
        self.do('import model sm')
        self.do('set complex_mass_scheme')
        self.do('generate e+ e- > e+ e-')
        self.do('output standalone %s ' % self.out_dir)
        misc.compile(cwd=os.path.join(self.out_dir,'SubProcesses', 'P0_epem_epem'))
        p = subprocess.Popen(['./check'], cwd=os.path.join(self.out_dir,'SubProcesses', 'P0_epem_epem'),
                            stdout=subprocess.PIPE)
        #output = p.stdout.read()
        for line in p.stdout:
            if 'Matrix element' in line:
                value = line.split('=')[1]
                value = value. split('GeV')[0]
                value = eval(value)
                self.assertAlmostEqual(value, 0.019538610404713896)

    def test_load_feynman(self):
        """ Test that feynman gauge assignment works """
        
        self.do('import model sm')
        # check that the model is correctly loaded (has some goldstone)
        nb_goldstone = 0
        for part in self.cmd._curr_model['particles']:
            if part.get('pdg_code') in [250, 251]:
                nb_goldstone += 1
        self.assertEqual(nb_goldstone, 0)
        self.do('set gauge Feynman')
        self.do('import model sm')
        # check that the model is correctly loaded (has some goldstone)
        nb_goldstone = 0
        for part in self.cmd._curr_model['particles']:
            if part.get('pdg_code') in [250, 251]:
                nb_goldstone += 1
        self.assertEqual(nb_goldstone, 2)
        

    def test_madevent_subproc_group(self):
        """Test MadEvent output using the SubProcess group functionality"""

        if os.path.isdir(self.out_dir):
            shutil.rmtree(self.out_dir)

        self.do('import model sm')
        self.do('define p = g u d u~ d~')
        self.do('set group_subprocesses True')
        self.do('generate g g > p p @2')
        self.do('output madevent %s ' % self.out_dir)
        self.do('set group_subprocesses False')
        devnull = open(os.devnull,'w')
        # Check that all subprocess directories have been created
        self.assertTrue(os.path.exists(os.path.join(self.out_dir,
                                                    'SubProcesses',
                                                    'P2_gg_gg')))
        self.assertTrue(os.path.exists(os.path.join(self.out_dir,
                                                    'SubProcesses',
                                                    'P2_gg_qq')))
        self.assertTrue(os.path.exists(os.path.join(self.out_dir,
                                                    'SubProcesses',
                                                    'P2_gg_qq',
                                                    'matrix11.jpg')))
        self.assertTrue(os.path.exists(os.path.join(self.out_dir,
                                                    'HTML',
                                                    'card.jpg')))
        # Check that the run_config.inc file has been modified correctly
        run_config = open(os.path.join(self.out_dir, 'Source',
                                       'run_config.inc')).read()
        self.assertTrue(run_config.find("ChanPerJob=2"))
        generate_events = open(os.path.join(self.out_dir, 'bin',
                                       'generate_events')).read()
        self.assertTrue(generate_events.find(\
                                            "$dirbin/refine $a $mode $n 1 $t"))
        # Check that the maxconfigs.inc file has been created properly
        self.assertTrue(os.path.exists(os.path.join(self.out_dir,
                                                    'Source',
                                                    'maxconfigs.inc')))
        self.assertTrue(os.path.exists(os.path.join(self.out_dir,
                                                    'SubProcesses',
                                                    'P2_gg_qq',
                                                    'maxconfigs.inc')))
        self.assertTrue(os.path.exists(os.path.join(self.out_dir,
                                                    'SubProcesses',
                                                    'P2_gg_qq',
                                                    'get_color.f')))
        # Check that the Source directory compiles
        status = subprocess.call(['make'],
                                 stdout=devnull, 
                                 cwd=os.path.join(self.out_dir, 'Source'))
        self.assertEqual(status, 0)
        self.assertTrue(os.path.exists(os.path.join(self.out_dir,
                                               'lib', 'libdhelas.a')))
        self.assertTrue(os.path.exists(os.path.join(self.out_dir,
                                               'lib', 'libmodel.a')))
        self.assertTrue(os.path.exists(os.path.join(self.out_dir,
                                               'lib', 'libgeneric.a')))
        self.assertTrue(os.path.exists(os.path.join(self.out_dir,
                                               'lib', 'libcernlib.a')))
        self.assertTrue(os.path.exists(os.path.join(self.out_dir,
                                               'lib', 'libdsample.a')))
        self.assertTrue(os.path.exists(os.path.join(self.out_dir,
                                               'lib', 'libpdf.a')))
        # Check that combine_events, gen_ximprove, combine_runs 
        # compile
        status = subprocess.call(['make', '../bin/internal/combine_events'],
                                 stdout=devnull, 
                                 cwd=os.path.join(self.out_dir, 'Source'))
        self.assertEqual(status, 0)
        self.assertTrue(os.path.exists(os.path.join(self.out_dir,
                                               'bin','internal', 'combine_events')))
        status = subprocess.call(['make', '../bin/internal/gen_ximprove'],
                                 stdout=devnull, 
                                 cwd=os.path.join(self.out_dir, 'Source'))
        self.assertEqual(status, 0)
        self.assertTrue(os.path.exists(os.path.join(self.out_dir,
                                               'bin','internal', 'gen_ximprove')))
        # Check that gensym compiles
        status = subprocess.call(['make', 'gensym'],
                                 stdout=devnull, 
                                 cwd=os.path.join(self.out_dir, 'SubProcesses',
                                                  'P2_gg_qq'))
        self.assertEqual(status, 0)
        self.assertTrue(os.path.exists(os.path.join(self.out_dir,
                                                    'SubProcesses',
                                                    'P2_gg_qq',
                                                    'gensym')))
        # Check that gensym runs
        proc = subprocess.Popen('./gensym', 
                                 stdout=devnull, stdin=subprocess.PIPE,
                                 cwd=os.path.join(self.out_dir, 'SubProcesses',
                                                  'P2_gg_qq'), shell=True)
        proc.communicate('100 4 0.1 .false.\n')
        self.assertEqual(proc.returncode, 0)
        # Check that madevent compiles
        status = subprocess.call(['make', 'madevent'],
                                 stdout=devnull, 
                                 cwd=os.path.join(self.out_dir, 'SubProcesses',
                                                  'P2_gg_qq'))
        self.assertEqual(status, 0)
        self.assertTrue(os.path.exists(os.path.join(self.out_dir,
                                                    'SubProcesses',
                                                    'P2_gg_qq',
                                                    'madevent')))
        
    def test_madevent_subproc_group_symmetry(self):
        """Check that symmetry.f gives right output"""

        if os.path.isdir(self.out_dir):
            shutil.rmtree(self.out_dir)

        self.do('import model mssm')
        self.do('define q = u d u~ d~')
        self.do('set group_subprocesses True')
        self.do('generate u u~ > g > go go, go > q q n1 / ur dr')
        self.do('output %s ' % self.out_dir)
        self.do('set group_subprocesses False')
        devnull = open(os.devnull,'w')
        # Check that all subprocess directories have been created
        self.assertTrue(os.path.exists(os.path.join(self.out_dir,
                                                    'SubProcesses',
                                                    'P0_qq_gogo_go_qqn1_go_qqn1')))
        
        # Check the contents of the symfact.dat file
        self.assertEqual(open(os.path.join(self.out_dir,
                                           'SubProcesses',
                                           'P0_qq_gogo_go_qqn1_go_qqn1',
                                           'symfact_orig.dat')).read().split('\n'),
                         """ 1   1
 2  -1
 3  -1
 4  -1
 5   1
 6  -5
 7  -5
 8  -5
 9   1
10  -9
11  -9
12  -9
""".split('\n'))

        # Compile the Source directory
        status = subprocess.call(['make'],
                                 stdout=devnull, 
                                 cwd=os.path.join(self.out_dir, 'Source'))
        self.assertEqual(status, 0)

        # Compile gensym
        status = subprocess.call(['make', 'gensym'],
                                 stdout=devnull, 
                                 cwd=os.path.join(self.out_dir, 'SubProcesses',
                                                  'P0_qq_gogo_go_qqn1_go_qqn1'))
        # Run gensym
        proc = subprocess.Popen('./gensym', 
                                 stdout=devnull, stdin=subprocess.PIPE,
                                 cwd=os.path.join(self.out_dir, 'SubProcesses',
                                                  'P0_qq_gogo_go_qqn1_go_qqn1'), shell=True)
        proc.communicate('100 4 0.1 .false.\n')
        self.assertEqual(proc.returncode, 0)

        # Check the new contents of the symfact.dat file
        self.assertEqual(open(os.path.join(self.out_dir,
                                           'SubProcesses',
                                           'P0_qq_gogo_go_qqn1_go_qqn1',
                                           'symfact.dat')).read(),
                         """   1   1
   2  -1
   3  -1
   4  -1
   5   1
   6  -5
   7  -5
   8  -5
   9   1
  10  -9
  11  -9
  12  -9
""")
        
    def test_madevent_subproc_group_decay_chain(self):
        """Test decay chain output using the SubProcess group functionality"""

        if os.path.isdir(self.out_dir):
            shutil.rmtree(self.out_dir)

        self.do('import model sm')
        self.do('define p = g u d u~ d~')
        self.do('set group_subprocesses True')
        self.do('generate p p > w+, w+ > l+ vl @1')
        self.do('add process p p > w+ p, w+ > l+ vl @2')
        self.do('output madevent %s -nojpeg' % self.out_dir)
        self.do('set group_subprocesses False')
        devnull = open(os.devnull,'w')
        # Check that all subprocess directories have been created
        self.assertTrue(os.path.exists(os.path.join(self.out_dir,
                                                    'SubProcesses',
                                                    'P2_gq_wpq_wp_lvl')))
        self.assertTrue(os.path.exists(os.path.join(self.out_dir,
                                                    'SubProcesses',
                                                    'P2_gq_wpq_wp_lvl')))
        self.assertTrue(os.path.exists(os.path.join(self.out_dir,
                                                    'SubProcesses',
                                                    'P2_qq_wpg_wp_lvl')))
        goal_subproc_mg = \
"""P2_gq_wpq_wp_lvl
P2_qq_wpg_wp_lvl
P1_qq_wp_wp_lvl
"""
        self.assertFileContains(os.path.join(self.out_dir,
                                             'SubProcesses',
                                             'subproc.mg'),
                                goal_subproc_mg)
        # Check that the Source directory compiles
        status = subprocess.call(['make'],
                                 stdout=devnull, 
                                 cwd=os.path.join(self.out_dir, 'Source'))
        self.assertEqual(status, 0)
        self.assertTrue(os.path.exists(os.path.join(self.out_dir,
                                               'lib', 'libdhelas.a')))
        self.assertTrue(os.path.exists(os.path.join(self.out_dir,
                                               'lib', 'libmodel.a')))
        self.assertTrue(os.path.exists(os.path.join(self.out_dir,
                                               'lib', 'libgeneric.a')))
        self.assertTrue(os.path.exists(os.path.join(self.out_dir,
                                               'lib', 'libcernlib.a')))
        self.assertTrue(os.path.exists(os.path.join(self.out_dir,
                                               'lib', 'libdsample.a')))
        self.assertTrue(os.path.exists(os.path.join(self.out_dir,
                                               'lib', 'libpdf.a')))
        # Check that gensym compiles
        status = subprocess.call(['make', 'gensym'],
                                 stdout=devnull, 
                                 cwd=os.path.join(self.out_dir, 'SubProcesses',
                                                  'P2_qq_wpg_wp_lvl'))
        self.assertEqual(status, 0)
        self.assertTrue(os.path.exists(os.path.join(self.out_dir,
                                                    'SubProcesses',
                                                    'P2_qq_wpg_wp_lvl',
                                                    'gensym')))
        # Check that gensym runs
        proc = subprocess.Popen('./gensym', 
                                 stdout=devnull, stdin=subprocess.PIPE,
                                 cwd=os.path.join(self.out_dir, 'SubProcesses',
                                                  'P2_qq_wpg_wp_lvl'),
                                 shell=True)
        proc.communicate('100 4 0.1 .false.\n')
        self.assertEqual(proc.returncode, 0)
        # Check that madevent compiles
        status = subprocess.call(['make', 'madevent'],
                                 stdout=devnull, 
                                 cwd=os.path.join(self.out_dir, 'SubProcesses',
                                                  'P2_qq_wpg_wp_lvl'))
        self.assertEqual(status, 0)
        self.assertTrue(os.path.exists(os.path.join(self.out_dir,
                                                    'SubProcesses',
                                                    'P2_qq_wpg_wp_lvl',
                                                    'madevent')))
        
    def test_ungroup_decay(self):
        """Test group_subprocesses=False for decay process"""

        if os.path.isdir(self.out_dir):
            shutil.rmtree(self.out_dir)

        self.do('import model sm')
        self.do('set group_subprocesses False')
        self.do('generate w+ > l+ vl')
        self.do('add process w+ > j j')
        self.do('output %s ' % self.out_dir)
        # Check that all subprocesses have separate directories
        directories = ['P0_wp_epve','P0_wp_udx']
        for d in directories:
            self.assertTrue(os.path.isdir(os.path.join(self.out_dir,
                                                       'SubProcesses',
                                                       d)))
        self.do('set group_subprocesses True')
        self.do('generate w+ > l+ vl')
        self.do('add process w+ > j j')
        self.do('output %s -f' % self.out_dir)
        # Check that all subprocesses are combined
        directories = ['P0_wp_lvl','P0_wp_qq']
        for d in directories:
            self.assertTrue(os.path.isdir(os.path.join(self.out_dir,
                                                       'SubProcesses',
                                                       d)))
        
    def test_madevent_triplet_diquarks(self):
        """Test MadEvent output of triplet diquarks"""

        self.do('import model triplet_diquarks')
        self.do('set group_subprocesses False')
        self.do('generate u t > trip~ > u t g')
        self.do('output %s ' % self.out_dir)

        devnull = open(os.devnull,'w')
        # Check that the Source directory compiles
        status = subprocess.call(['make'],
                                 stdout=devnull, 
                                 cwd=os.path.join(self.out_dir, 'Source'))
        self.assertEqual(status, 0)
        self.assertTrue(os.path.exists(os.path.join(self.out_dir,
                                               'lib', 'libdhelas.a')))
        self.assertTrue(os.path.exists(os.path.join(self.out_dir,
                                               'lib', 'libmodel.a')))
        self.assertTrue(os.path.exists(os.path.join(self.out_dir,
                                               'lib', 'libgeneric.a')))
        self.assertTrue(os.path.exists(os.path.join(self.out_dir,
                                               'lib', 'libcernlib.a')))
        self.assertTrue(os.path.exists(os.path.join(self.out_dir,
                                               'lib', 'libdsample.a')))
        self.assertTrue(os.path.exists(os.path.join(self.out_dir,
                                               'lib', 'libpdf.a')))
        # Check that gensym compiles
        status = subprocess.call(['make', 'gensym'],
                                 stdout=devnull, 
                                 cwd=os.path.join(self.out_dir, 'SubProcesses',
                                                  'P0_ut_tripx_utg'))
        self.assertEqual(status, 0)
        self.assertTrue(os.path.exists(os.path.join(self.out_dir,
                                                    'SubProcesses',
                                                    'P0_ut_tripx_utg',
                                                    'gensym')))
        # Check that gensym runs
        proc = subprocess.Popen('./gensym', 
                                 stdout=devnull, stdin=subprocess.PIPE,
                                 cwd=os.path.join(self.out_dir, 'SubProcesses',
                                                  'P0_ut_tripx_utg'), shell=True)
        proc.communicate('100 4 0.1 .false.\n')
        self.assertEqual(proc.returncode, 0)
        
        # Check that madevent compiles
        status = subprocess.call(['make', 'madevent'],
                                 stdout=devnull, 
                                 cwd=os.path.join(self.out_dir, 'SubProcesses',
                                                  'P0_ut_tripx_utg'))
        self.assertEqual(status, 0)
        self.assertTrue(os.path.exists(os.path.join(self.out_dir,
                                                    'SubProcesses',
                                                    'P0_ut_tripx_utg',
                                                    'madevent')))
        
    def test_leshouche_sextet_diquarks(self):
        """Test leshouche.inc output of sextet diquarks"""

        if os.path.isdir(self.out_dir):
            shutil.rmtree(self.out_dir)

        devnull = open(os.devnull,'w')

        # Test sextet production
        self.do('import model sextet_diquarks')
        self.do('set group_subprocesses False')
        self.do('generate u u > six g')
        self.do('output %s ' % self.out_dir)
        
        # Check that leshouche.inc exists
        self.assertTrue(os.path.exists(os.path.join(self.out_dir,
                                                    'SubProcesses',
                                                    'P0_uu_sixg',
                                                    'leshouche.inc')))        
        # Test sextet decay
        self.do('generate six > u u g')
        self.do('output %s -f' % self.out_dir)

        # Check that leshouche.inc exists
        self.assertTrue(os.path.exists(os.path.join(self.out_dir,
                                                    'SubProcesses',
                                                    'P0_six_uug',
                                                    'leshouche.inc')))        

        # Test sextet production
        self.do('generate u g > six u~')
        self.do('output %s -f' % self.out_dir)
        
        # Check that leshouche.inc exists
        self.assertTrue(os.path.exists(os.path.join(self.out_dir,
                                                    'SubProcesses',
                                                    'P0_ug_sixux',
                                                    'leshouche.inc')))
    def test_ufo_standard_sm(self):
        """ check that we can use standard MG4 name """
        self.do('import model sm')
        self.do('generate mu+ mu- > ta+ ta-')       

    def test_save_load(self):
        """ check that we can use standard MG4 name """
        
        self.do('import model sm')
        self.assertEqual(len(self.cmd._curr_model.get('particles')), 17)
        self.assertEqual(len(self.cmd._curr_model.get('interactions')), 56)
        self.do('save model /tmp/model.pkl')
        self.do('import model mssm-full')
        self.do('load model /tmp/model.pkl')
        self.assertEqual(len(self.cmd._curr_model.get('particles')), 17)
        self.assertEqual(len(self.cmd._curr_model.get('interactions')), 56)
        self.do('generate mu+ mu- > ta+ ta-') 
        self.assertEqual(len(self.cmd._curr_amps), 1)
        nicestring = """Process: mu+ mu- > ta+ ta- WEIGHTED=4
2 diagrams:
1  ((1(13),2(-13)>1(22),id:35),(3(-15),4(15),1(22),id:36)) (QCD=0,QED=2,WEIGHTED=4)
2  ((1(13),2(-13)>1(23),id:41),(3(-15),4(15),1(23),id:42)) (QCD=0,QED=2,WEIGHTED=4)"""

        self.assertEqual(self.cmd._curr_amps[0].nice_string().split('\n'), nicestring.split('\n'))
        self.do('save processes /tmp/model.pkl')
        self.do('generate e+ e- > e+ e-')
        self.do('load processes /tmp/model.pkl')
        self.assertEqual(len(self.cmd._curr_amps), 1)
        self.assertEqual(self.cmd._curr_amps[0].nice_string(), nicestring)
        
        os.remove('/tmp/model.pkl')
        
    def test_pythia8_output(self):
        """Test Pythia 8 output"""

        if os.path.isdir(self.out_dir):
            shutil.rmtree(self.out_dir)
        # Create out_dir and out_dir/include
        os.makedirs(os.path.join(self.out_dir,'include'))
        # Touch the file Pythia.h, which is needed to verify that this is a Pythia dir
        py_h_file = open(os.path.join(self.out_dir,'include','Pythia.h'), 'w')
        py_h_file.close()

        self.do('import model sm')
        self.do('define p g u d u~ d~')
        self.do('define j g u d u~ d~')
        self.do('generate p p > w+ j @2')
        self.do('output pythia8 %s' % self.out_dir)
        # Check that the needed files are generated
        files = ['Processes_sm/Sigma_sm_gq_wpq.h', 'Processes_sm/Sigma_sm_gq_wpq.cc',
                 'Processes_sm/Sigma_sm_qq_wpg.h', 'Processes_sm/Sigma_sm_qq_wpg.cc',
                 'Processes_sm/HelAmps_sm.h', 'Processes_sm/HelAmps_sm.cc',
                 'Processes_sm/Parameters_sm.h',
                 'Processes_sm/Parameters_sm.cc', 'Processes_sm/Makefile',
                 'examples/main_sm_1.cc', 'examples/Makefile_sm_1']
        for f in files:
            self.assertTrue(os.path.isfile(os.path.join(self.out_dir, f)), 
                            '%s file is not in directory' % f)
        self.do('generate u u~ > a a a a')
        self.assertRaises(MadGraph5Error,
                          self.do,
                          'output pythia8 %s' % self.out_dir)
        self.do('generate u u~ > w+ w-, w+ > e+ ve, w- > e- ve~ @1')
        self.assertRaises(MadGraph5Error,
                          self.do,
                          'output pythia8 %s' % self.out_dir)

    def test_standalone_cpp_output(self):
        """Test the C++ standalone output"""

        if os.path.isdir(self.out_dir):
            shutil.rmtree(self.out_dir)

        self.do('import model sm')
        self.do('generate e+ e- > e+ e- @2')
        self.do('output standalone_cpp %s' % self.out_dir)

        # Check that all needed src files are generated
        files = ['HelAmps_sm.h', 'HelAmps_sm.cc', 'Makefile',
                 'Parameters_sm.h', 'Parameters_sm.cc',
                 'rambo.h', 'rambo.cc', 'read_slha.h', 'read_slha.cc']

        for f in files:
            self.assertTrue(os.path.isfile(os.path.join(self.out_dir,
                                                       'src',
                                                        f)), 
                            '%s file is not in aloha directory' % f)

        devnull = open(os.devnull,'w')
        # Check that the Model and Aloha output has compiled
        self.assertTrue(os.path.exists(os.path.join(self.out_dir,
                                               'lib', 'libmodel_sm.a')))
        # Check that check_sa.cpp compiles
        subprocess.call(['make', 'check'],
                        stdout=devnull, stderr=devnull, 
                        cwd=os.path.join(self.out_dir, 'SubProcesses',
                                         'P2_Sigma_sm_epem_epem'))


        self.assertTrue(os.path.exists(os.path.join(self.out_dir,
                                                    'SubProcesses',
                                                    'P2_Sigma_sm_epem_epem',
                                                    'check')))

        # Check that the output of check is correct 
        logfile = os.path.join(self.out_dir, 'SubProcesses',
                               'P2_Sigma_sm_epem_epem', 'check.log')

        subprocess.call('./check', 
                        stdout=open(logfile, 'w'), stderr=devnull,
                        cwd=os.path.join(self.out_dir, 'SubProcesses',
                                         'P2_Sigma_sm_epem_epem'), shell=True)

        log_output = open(logfile, 'r').read()
        me_re = re.compile('Matrix element\s*=\s*(?P<value>[\d\.e\+-]+)\s*GeV',
                           re.IGNORECASE)
        me_groups = me_re.search(log_output)
        self.assertTrue(me_groups)
        self.assertAlmostEqual(float(me_groups.group('value')), 0.019455844550069087)
        
    def test_import_banner_command(self):
        """check that the import banner command works"""
        
        cwd = os.getcwd()
        os.chdir(MG5DIR)
        self.do('import banner %s --no_launch' % pjoin(MG5DIR, 'tests', 'input_files', 'tt_banner.txt'))
        
        # check that the output exists:
        self.assertTrue(os.path.exists(self.out_dir))
        
        # check that the Cards have been modified
        run_card = open(pjoin(self.out_dir,'Cards','run_card.dat')).read()
        self.assertTrue("'tt'     = run_tag" in run_card)
        self.assertTrue("200       = nevents" in run_card)
        os.chdir(cwd)
        <|MERGE_RESOLUTION|>--- conflicted
+++ resolved
@@ -145,14 +145,10 @@
                     'auto_update': 7,
                     'cluster_nb_retry': 1,
                     'cluster_retry_wait': 300,
-<<<<<<< HEAD
-                    'syscalc_path':'./SysCalc'
-=======
                     'syscalc_path':'./SysCalc',
                     'hepmc_path': './hepmc',
                     'hwpp_path': './herwigPP',
                     'thepeg_path': './thepeg'
->>>>>>> 94fd1f7c
                     }
 
         self.assertEqual(config, expected)

################################################################################
#
# Copyright (c) 2009 The MadGraph Development team and Contributors
#
# This file is a part of the MadGraph 5 project, an application which 
# automatically generates Feynman diagrams and matrix elements for arbitrary
# high-energy processes in the Standard Model and beyond.
#
# It is subject to the MadGraph license which should accompany this 
# distribution.
#
# For more information, please visit: http://madgraph.phys.ucl.ac.be
#
################################################################################
import subprocess
import unittest
import os
import re
import shutil
import sys
import logging

logger = logging.getLogger('test_cmd')

import tests.unit_tests.iolibs.test_file_writers as test_file_writers

import madgraph.interface.cmd_interface as Cmd
import madgraph.interface.launch_ext_program as launch_ext
_file_path = os.path.split(os.path.dirname(os.path.realpath(__file__)))[0]
_pickle_path =os.path.join(_file_path, 'input_files')

from madgraph import MG4DIR, MG5DIR, MadGraph5Error, InvalidCmd

#===============================================================================
# TestCmd
#===============================================================================
class TestCmdShell1(unittest.TestCase):
    """this treats all the command not related to MG_ME"""

    def setUp(self):
        """ basic building of the class to test """
        
        self.cmd = Cmd.MadGraphCmdShell()
    
    @staticmethod
    def join_path(*path):
        """join path and treat spaces"""     
        combine = os.path.join(*path)
        return combine.replace(' ','\ ')        
    
    def do(self, line):
        """ exec a line in the cmd under test """        
        self.cmd.exec_cmd(line)
        
    def test_generate(self):
        """command 'generate' works"""
        
        self.do('load model %s' % self.join_path(_pickle_path, 'sm.pkl'))
        self.cmd._curr_model.pass_particles_name_in_mg_default()
        self.do('generate e+ e- > e+ e-')
        self.assertTrue(self.cmd._curr_amps)
        self.do('define P Z u')
        self.do('define J P g')
        self.do('add process e+ e- > J')
        self.assertEqual(len(self.cmd._curr_amps), 2)
        self.do('add process mu+ mu- > P, Z>mu+ mu-')
        self.assertEqual(len(self.cmd._curr_amps), 3)
        self.do('generate e+ e- > Z > e+ e-')
        self.assertEqual(len(self.cmd._curr_amps), 1)
        self.assertEqual(len(self.cmd._curr_amps[0].get('diagrams')), 1)
        # Test the "or" functionality for propagators
        self.do('define V z|a')
        self.do('generate e+ e- > V > e+ e-')
        self.assertEqual(len(self.cmd._curr_amps), 1)
        self.assertEqual(len(self.cmd._curr_amps[0].get('diagrams')), 2)
        self.do('generate e+ e- > z|a > e+ e-')
        self.assertEqual(len(self.cmd._curr_amps), 1)
        self.assertEqual(len(self.cmd._curr_amps[0].get('diagrams')), 2)
        self.assertRaises(MadGraph5Error, self.do, 'generate a V > e+ e-')
        self.assertRaises(MadGraph5Error, self.do, 'generate e+ e+|e- > e+ e-')
        self.assertRaises(MadGraph5Error, self.do, 'generate e+ e- > V a')
        self.assertRaises(MadGraph5Error, self.do, 'generate e+ e- > e+ e- / V')
        self.do('define V2 = w+ V')
        self.assertEqual(self.cmd._multiparticles['v2'],
                         [[24, 23], [24, 22]])
        
        self.do('generate e+ ve > V2 > e+ ve mu+ mu-')
        self.assertEqual(len(self.cmd._curr_amps[0].get('diagrams')), 8)

    def test_draw(self):
        """ command 'draw' works """

        self.do('load processes %s' % self.join_path(_pickle_path,'e+e-_e+e-.pkl'))
        self.do('display diagrams .')
        self.assertTrue(os.path.exists('./diagrams_0_epem_epem.eps'))
        os.remove('./diagrams_0_epem_epem.eps')
        
        self.do('generate g g > g g')
        self.do('display diagrams .')
        self.assertTrue(os.path.exists('diagrams_0_gg_gg.eps'))
        os.remove('diagrams_0_gg_gg.eps')
        
    def test_config(self):
        """check that configuration file is at default value"""
        
        config = self.cmd.set_configuration(MG5DIR+'/input/mg5_configuration.txt')
        expected = {'pythia8_path': './pythia8',
                    'symmetry_max_time': '600',
                    'web_browser': None,
                    'text_editor': None,
                    'eps_viewer': None}
        
        self.assertEqual(config, expected)
        
        text_editor = 'vi'
        if os.environ['EDITOR']:
            text_editor = os.environ['EDITOR']
        
        if sys.platform == 'darwin':
<<<<<<< HEAD
            expected = {'pythia8_path': './pythia8',
                        'web_browser': None,
                        'text_editor': 'vi',
                        'eps_viewer': None}
        else:
            expected = {'pythia8_path': './pythia8',
                        'web_browser': 'firefox',
                        'text_editor': 'vi',
                        'eps_viewer': 'gv'}            

        self.assertEqual(config, expected)
=======
            self.assertEqual(launch_ext.open_file.web_browser, None)
            self.assertEqual(launch_ext.open_file.text_editor, text_editor)
            self.assertEqual(launch_ext.open_file.web_browser, None)
        else:
            self.assertEqual(launch_ext.open_file.web_browser, 'firefox')
            self.assertEqual(launch_ext.open_file.text_editor, text_editor)
            self.assertEqual(launch_ext.open_file.web_browser, 'gv')            
>>>>>>> 46875725

class TestCmdShell2(unittest.TestCase,
                    test_file_writers.CheckFileCreate):
    """Test all command line related to MG_ME"""

    def setUp(self):
        """ basic building of the class to test """
        
        self.cmd = Cmd.MadGraphCmdShell()
        if  MG4DIR:
            logger.debug("MG_ME dir: " + MG4DIR)
            self.out_dir = os.path.join(MG4DIR, 'AUTO_TEST_MG5')
        else:
            raise Exception, 'NO MG_ME dir for this test'   
        if os.path.exists(self.out_dir):
            shutil.rmtree(self.out_dir)
        
    def tearDown(self):
        """ basic destruction after have run """
        if os.path.exists(self.out_dir):
            shutil.rmtree(self.out_dir)

    
    join_path = TestCmdShell1.join_path

    def do(self, line):
        """ exec a line in the cmd under test """        
        self.cmd.exec_cmd(line)
    
    
    def test_output_madevent_directory(self):
        """Test outputting a MadEvent directory"""

        if os.path.isdir(self.out_dir):
            shutil.rmdir(self.out_dir)
            
        self.do('load processes %s' % self.join_path(_pickle_path,'e+e-_e+e-.pkl'))
        self.do('output %s -nojpeg' % self.out_dir)
        self.assertTrue(os.path.exists(self.out_dir))
        self.assertTrue(os.path.exists(os.path.join(self.out_dir,
                                               'SubProcesses', 'P0_epem_epem')))
        self.assertTrue(os.path.exists(os.path.join(self.out_dir,
                                                 'Cards', 'proc_card_mg5.dat')))
        self.assertFalse(os.path.exists(os.path.join(self.out_dir,
                                                    'Cards',
                                                    'ident_card.dat')))
        self.assertTrue(os.path.exists(os.path.join(self.out_dir,
                                                    'Source',
                                                    'maxconfigs.inc')))
        self.assertTrue(os.path.exists(os.path.join(self.out_dir,
                                                    'SubProcesses',
                                                    'P0_epem_epem',
                                                    'maxconfigs.inc')))
        self.assertFalse(os.path.exists(os.path.join(self.out_dir,
                                                    'SubProcesses',
                                                    'P0_epem_epem',
                                                    'matrix1.jpg')))
        self.assertTrue(os.path.exists(os.path.join(self.out_dir,
                                                    'madevent.tar.gz')))
        self.do('output %s -f' % self.out_dir)
        self.assertTrue(os.path.exists(os.path.join(self.out_dir,
                                                    'SubProcesses',
                                                    'P0_epem_epem',
                                                    'matrix1.jpg')))

        # Test the tar file
        os.mkdir(os.path.join(self.out_dir, 'temp'))
        devnull = open(os.devnull,'w')
        subprocess.call(['tar', 'xzf', os.path.join(os.path.pardir,
                                                    "madevent.tar.gz")],
                        stdout=devnull, stderr=devnull, 
                        cwd=os.path.join(self.out_dir, 'temp'))

        # Check that the Source directory compiles
        status = subprocess.call(['make'],
                                 stdout=devnull, stderr=devnull, 
                                 cwd=os.path.join(self.out_dir, 'temp', 'Source'))
        self.assertEqual(status, 0)
        self.assertTrue(os.path.exists(os.path.join(self.out_dir, 'temp',
                                               'lib', 'libdhelas3.a')))
        self.assertTrue(os.path.exists(os.path.join(self.out_dir, 'temp',
                                               'lib', 'libmodel.a')))
        self.assertTrue(os.path.exists(os.path.join(self.out_dir, 'temp',
                                               'lib', 'libgeneric.a')))
        self.assertTrue(os.path.exists(os.path.join(self.out_dir, 'temp',
                                               'lib', 'libcernlib.a')))
        self.assertTrue(os.path.exists(os.path.join(self.out_dir, 'temp',
                                               'lib', 'libdsample.a')))
        self.assertTrue(os.path.exists(os.path.join(self.out_dir, 'temp',
                                               'lib', 'libpdf.a')))
        # Check that gensym compiles
        status = subprocess.call(['make', 'gensym'],
                                 stdout=devnull, stderr=devnull, 
                                 cwd=os.path.join(self.out_dir, 'temp', 'SubProcesses',
                                                  'P0_epem_epem'))
        self.assertEqual(status, 0)
        self.assertTrue(os.path.exists(os.path.join(self.out_dir, 'temp',
                                                    'SubProcesses',
                                                    'P0_epem_epem',
                                                    'gensym')))
        # Check that gensym runs
        status = subprocess.call('./gensym', 
                                 stdout=devnull, stderr=devnull,
                                 cwd=os.path.join(self.out_dir, 'temp', 'SubProcesses',
                                                  'P0_epem_epem'), shell=True)
        self.assertEqual(status, 0)
        # Check that madevent compiles
        status = subprocess.call(['make', 'madevent'],
                                 stdout=devnull, stderr=devnull, 
                                 cwd=os.path.join(self.out_dir, 'temp', 'SubProcesses',
                                                  'P0_epem_epem'))
        self.assertEqual(status, 0)
        self.assertTrue(os.path.exists(os.path.join(self.out_dir, 'temp',
                                                    'SubProcesses',
                                                    'P0_epem_epem',
                                                    'madevent')))

    def test_invalid_operations_for_add(self):
        """Test that errors are raised appropriately for add"""

        self.assertRaises(InvalidCmd,
                          self.do, 'add process')
        self.assertRaises(InvalidCmd,
                          self.do, 'add wrong wrong')

    def test_invalid_operations_for_generate(self):
        """Test that errors are raised appropriately for generate"""

        self.assertRaises(MadGraph5Error,
                          self.do, 'generate')
        self.assertRaises(MadGraph5Error,
                          self.do, 'generate q q > q q')
        self.assertRaises(MadGraph5Error,
                          self.do, 'generate u u~ >')
        self.assertRaises(MadGraph5Error,
                          self.do, 'generate > u u~')
        self.assertRaises(MadGraph5Error,
                          self.do, 'generate a|z > b b~')

    def test_invalid_operations_for_output(self):
        """Test that errors are raised appropriately for output"""

        self.assertRaises(InvalidCmd,
                          self.do, 'output')

    def test_read_madgraph4_proc_card(self):
        """Test reading a madgraph4 proc_card.dat"""
        os.system('cp -rf %s %s' % (os.path.join(MG4DIR,'Template'),
                                    self.out_dir))
        os.system('cp -rf %s %s' % (
                            self.join_path(_pickle_path,'simple_v4_proc_card.dat'),
                            os.path.join(self.out_dir,'Cards','proc_card.dat')))
    
        self.cmd = Cmd.MadGraphCmdShell()
        pwd = os.getcwd()
        os.chdir(self.out_dir)
        self.do('import proc_v4 %s' % os.path.join('Cards','proc_card.dat'))
        os.chdir(pwd)

        self.assertTrue(os.path.exists(os.path.join(self.out_dir,
                                              'SubProcesses', 'P1_emep_vevex')))
        self.assertTrue(os.path.exists(os.path.join(self.out_dir,
                                                 'Cards', 'proc_card_mg5.dat')))
        self.assertFalse(os.path.exists(os.path.join(self.out_dir,
                                                    'SubProcesses',
                                                    'P0_epem_epem',
                                                    'matrix1.jpg')))

        self.assertTrue(os.path.exists(os.path.join(self.out_dir,
                                                    'madevent.tar.gz')))


    def test_output_standalone_directory(self):
        """Test command 'output' with path"""
        
        if os.path.isdir(self.out_dir):
            shutil.rmdir(self.out_dir)

        self.do('load processes %s' % self.join_path(_pickle_path,'e+e-_e+e-.pkl'))
        self.do('output standalone %s' % self.out_dir)
        self.assertTrue(os.path.exists(self.out_dir))
        self.assertTrue(os.path.isfile(os.path.join(self.out_dir, 'lib', 'libdhelas3.a')))
        self.assertTrue(os.path.isfile(os.path.join(self.out_dir, 'lib', 'libmodel.a')))
        self.assertTrue(os.path.exists(os.path.join(self.out_dir,
                                               'SubProcesses', 'P0_epem_epem')))
        self.assertTrue(os.path.exists(os.path.join(self.out_dir,
                                               'Cards', 'proc_card_mg5.dat')))
        
    def test_ufo_aloha(self):
        """Test the import of models and the export of Helas Routine """

        if os.path.isdir(self.out_dir):
            shutil.rmdir(self.out_dir)

        self.do('import model sm')
        self.do('generate e+ e->e+ e-')
        self.do('output standalone %s ' % self.out_dir)
        # Check that the needed ALOHA subroutines are generated
        files = ['aloha_file.inc', 
                 #'FFS1C1_2.f', 'FFS1_0.f',
                 'FFV1_0.f', 'FFV1_3.f',
                 'FFV2_0.f', 'FFV2_3.f',
                 'FFV4_0.f', 'FFV4_3.f',
                 'makefile', 'aloha_functions.f']
        for f in files:
            self.assertTrue(os.path.isfile(os.path.join(self.out_dir,
                                                        'Source', 'DHELAS',
                                                        f)), 
                            '%s file is not in aloha directory' % f)
        # Check that unwanted ALOHA subroutines are not generated
        notfiles = ['FFV1_1.f', 'FFV1_2.f', 'FFV2_1.f', 'FFV2_2.f',
                    'FFV4_1.f', 'FFV4_2.f', 
                    'VVV1_0.f', 'VVV1_1.f', 'VVV1_2.f', 'VVV1_3.f']
        for f in notfiles:
            self.assertFalse(os.path.isfile(os.path.join(self.out_dir,
                                                        'Source', 'DHELAS',
                                                        f)))
        devnull = open(os.devnull,'w')
        # Check that the Model and Aloha output compile
        subprocess.call(['make'],
                        stdout=devnull, stderr=devnull, 
                        cwd=os.path.join(self.out_dir, 'Source'))
        self.assertTrue(os.path.exists(os.path.join(self.out_dir,
                                               'lib', 'libdhelas3.a')))
        self.assertTrue(os.path.exists(os.path.join(self.out_dir,
                                               'lib', 'libmodel.a')))
        # Check that check_sa.f compiles
        subprocess.call(['make', 'check'],
                        stdout=devnull, stderr=devnull, 
                        cwd=os.path.join(self.out_dir, 'SubProcesses',
                                         'P0_epem_epem'))
        self.assertTrue(os.path.exists(os.path.join(self.out_dir,
                                                    'SubProcesses', 'P0_epem_epem',
                                                    'check')))
        # Check that the output of check is correct 
        logfile = os.path.join(self.out_dir,'SubProcesses', 'P0_epem_epem',
                               'check.log')
        subprocess.call('./check', 
                        stdout=open(logfile, 'w'), stderr=devnull,
                        cwd=os.path.join(self.out_dir, 'SubProcesses',
                                         'P0_epem_epem'), shell=True)
        log_output = open(logfile, 'r').read()
        me_re = re.compile('Matrix element\s*=\s*(?P<value>[\d\.eE\+-]+)\s*GeV',
                           re.IGNORECASE)
        me_groups = me_re.search(log_output)
        self.assertTrue(me_groups)
        self.assertAlmostEqual(float(me_groups.group('value')), 1.953735e-2)
        
    def test_v4_heft(self):
        """Test the import of models and the export of Helas Routine """

        if os.path.isdir(self.out_dir):
            shutil.rmdir(self.out_dir)

        self.do('import model_v4 heft')
        self.do('generate g g > h g g')
        self.do('output standalone %s ' % self.out_dir)

        devnull = open(os.devnull,'w')
        # Check that the Model and Aloha output compile
        subprocess.call(['make'],
                        stdout=devnull, stderr=devnull, 
                        cwd=os.path.join(self.out_dir, 'Source'))
        self.assertTrue(os.path.exists(os.path.join(self.out_dir,
                                               'lib', 'libdhelas3.a')))
        self.assertTrue(os.path.exists(os.path.join(self.out_dir,
                                               'lib', 'libmodel.a')))
        # Check that check_sa.f compiles
        subprocess.call(['make', 'check'],
                        stdout=devnull, stderr=devnull, 
                        cwd=os.path.join(self.out_dir, 'SubProcesses',
                                         'P0_gg_hgg'))
        self.assertTrue(os.path.exists(os.path.join(self.out_dir,
                                                    'SubProcesses', 'P0_gg_hgg',
                                                    'check')))
        # Check that the output of check is correct 
        logfile = os.path.join(self.out_dir,'SubProcesses', 'P0_gg_hgg',
                               'check.log')
        subprocess.call('./check', 
                        stdout=open(logfile, 'w'), stderr=devnull,
                        cwd=os.path.join(self.out_dir, 'SubProcesses',
                                         'P0_gg_hgg'), shell=True)
        log_output = open(logfile, 'r').read()
        me_re = re.compile('Matrix element\s*=\s*(?P<value>[\d\.eE\+-]+)\s*GeV',
                           re.IGNORECASE)
        me_groups = me_re.search(log_output)
        self.assertTrue(me_groups)
        self.assertAlmostEqual(float(me_groups.group('value')), 1.10908942e-06)
        
    def test_madevent_ufo_aloha(self):
        """Test MadEvent output with UFO/ALOHA"""

        if os.path.isdir(self.out_dir):
            shutil.rmdir(self.out_dir)

        self.do('import model sm')
        self.do('set group_subprocesses False')
        self.do('generate e+ e->e+ e-')
        self.do('output %s ' % self.out_dir)
        # Check that the needed ALOHA subroutines are generated
        files = ['aloha_file.inc', 
                 #'FFS1C1_2.f', 'FFS1_0.f',
                 'FFV1_0.f', 'FFV1_3.f',
                 'FFV2_0.f', 'FFV2_3.f',
                 'FFV4_0.f', 'FFV4_3.f',
                 'makefile', 'aloha_functions.f']
        for f in files:
            self.assertTrue(os.path.isfile(os.path.join(self.out_dir,
                                                        'Source', 'DHELAS',
                                                        f)), 
                            '%s file is not in aloha directory' % f)
        self.assertTrue(os.path.exists(os.path.join(self.out_dir,
                                                    'Cards',
                                                    'ident_card.dat')))
        devnull = open(os.devnull,'w')
        # Check that the Source directory compiles
        status = subprocess.call(['make'],
                                 stdout=devnull, 
                                 cwd=os.path.join(self.out_dir, 'Source'))
        self.assertEqual(status, 0)
        self.assertTrue(os.path.exists(os.path.join(self.out_dir,
                                               'lib', 'libdhelas3.a')))
        self.assertTrue(os.path.exists(os.path.join(self.out_dir,
                                               'lib', 'libmodel.a')))
        self.assertTrue(os.path.exists(os.path.join(self.out_dir,
                                               'lib', 'libgeneric.a')))
        self.assertTrue(os.path.exists(os.path.join(self.out_dir,
                                               'lib', 'libcernlib.a')))
        self.assertTrue(os.path.exists(os.path.join(self.out_dir,
                                               'lib', 'libdsample.a')))
        self.assertTrue(os.path.exists(os.path.join(self.out_dir,
                                               'lib', 'libpdf.a')))
        # Check that gensym compiles
        status = subprocess.call(['make', 'gensym'],
                                 stdout=devnull, 
                                 cwd=os.path.join(self.out_dir, 'SubProcesses',
                                                  'P0_epem_epem'))
        self.assertEqual(status, 0)
        self.assertTrue(os.path.exists(os.path.join(self.out_dir,
                                                    'SubProcesses',
                                                    'P0_epem_epem',
                                                    'gensym')))
        # Check that gensym runs
        status = subprocess.call('./gensym', 
                                 stdout=devnull,
                                 cwd=os.path.join(self.out_dir, 'SubProcesses',
                                                  'P0_epem_epem'), shell=True)
        self.assertEqual(status, 0)
        # Check that madevent compiles
        status = subprocess.call(['make', 'madevent'],
                                 stdout=devnull, 
                                 cwd=os.path.join(self.out_dir, 'SubProcesses',
                                                  'P0_epem_epem'))
        self.assertEqual(status, 0)
        self.assertTrue(os.path.exists(os.path.join(self.out_dir,
                                                    'SubProcesses',
                                                    'P0_epem_epem',
                                                    'madevent')))
        
    def test_madevent_decay_chain(self):
        """Test decay chain output"""

        if os.path.isdir(self.out_dir):
            shutil.rmdir(self.out_dir)

        self.do('import model sm')
        self.do('define p = u d u~ d~')
        self.do('set group_subprocesses False')
        self.do('generate p p > w+, w+ > l+ vl @1')
        self.do('output madevent %s ' % self.out_dir)
        devnull = open(os.devnull,'w')
        # Check that all subprocess directories have been created
        self.assertTrue(os.path.exists(os.path.join(self.out_dir,
                                                    'SubProcesses',
                                                    'P1_dxu_wp_wp_epve')))
        self.assertTrue(os.path.exists(os.path.join(self.out_dir,
                                                    'SubProcesses',
                                                    'P1_udx_wp_wp_epve')))
        # Check that the Source directory compiles
        status = subprocess.call(['make'],
                                 stdout=devnull, 
                                 cwd=os.path.join(self.out_dir, 'Source'))
        self.assertEqual(status, 0)
        self.assertTrue(os.path.exists(os.path.join(self.out_dir,
                                               'lib', 'libdhelas3.a')))
        self.assertTrue(os.path.exists(os.path.join(self.out_dir,
                                               'lib', 'libmodel.a')))
        self.assertTrue(os.path.exists(os.path.join(self.out_dir,
                                               'lib', 'libgeneric.a')))
        self.assertTrue(os.path.exists(os.path.join(self.out_dir,
                                               'lib', 'libcernlib.a')))
        self.assertTrue(os.path.exists(os.path.join(self.out_dir,
                                               'lib', 'libdsample.a')))
        self.assertTrue(os.path.exists(os.path.join(self.out_dir,
                                               'lib', 'libpdf.a')))
        # Check that gensym compiles
        status = subprocess.call(['make', 'gensym'],
                                 stdout=devnull, 
                                 cwd=os.path.join(self.out_dir, 'SubProcesses',
                                                  'P1_udx_wp_wp_epve'))
        self.assertEqual(status, 0)
        self.assertTrue(os.path.exists(os.path.join(self.out_dir,
                                                    'SubProcesses',
                                                    'P1_udx_wp_wp_epve',
                                                    'gensym')))
        # Check that gensym runs
        status = subprocess.call('./gensym', 
                                 stdout=devnull,
                                 cwd=os.path.join(self.out_dir, 'SubProcesses',
                                                  'P1_udx_wp_wp_epve'),
                                 shell=True)
        self.assertEqual(status, 0)
        # Check that madevent compiles
        status = subprocess.call(['make', 'madevent'],
                                 stdout=devnull, 
                                 cwd=os.path.join(self.out_dir, 'SubProcesses',
                                                  'P1_udx_wp_wp_epve'))
        self.assertEqual(status, 0)
        self.assertTrue(os.path.exists(os.path.join(self.out_dir,
                                                    'SubProcesses',
                                                    'P1_udx_wp_wp_epve',
                                                    'madevent')))
        
    def test_madevent_subproc_group(self):
        """Test MadEvent output using the SubProcess group functionality"""

        if os.path.isdir(self.out_dir):
            shutil.rmdir(self.out_dir)

        self.do('import model sm')
        self.do('define p = g u d u~ d~')
        self.do('set group_subprocesses True')
        self.do('generate g g > p p @2')
        self.do('output madevent %s ' % self.out_dir)
        self.do('set group_subprocesses False')
        devnull = open(os.devnull,'w')
        # Check that all subprocess directories have been created
        self.assertTrue(os.path.exists(os.path.join(self.out_dir,
                                                    'SubProcesses',
                                                    'P2_gg_gg')))
        self.assertTrue(os.path.exists(os.path.join(self.out_dir,
                                                    'SubProcesses',
                                                    'P2_gg_qq')))
        self.assertTrue(os.path.exists(os.path.join(self.out_dir,
                                                    'SubProcesses',
                                                    'P2_gg_qq',
                                                    'matrix11.jpg')))
        self.assertTrue(os.path.exists(os.path.join(self.out_dir,
                                                    'HTML',
                                                    'card.jpg')))
        # Check that the run_config.inc file has been modified correctly
        run_config = open(os.path.join(self.out_dir, 'Source',
                                       'run_config.inc')).read()
        self.assertTrue(run_config.find("ChanPerJob=2"))
        generate_events = open(os.path.join(self.out_dir, 'bin',
                                       'generate_events')).read()
        self.assertTrue(generate_events.find(\
                                            "$dirbin/refine $a $mode $n 1 $t"))
        # Check that the maxconfigs.inc file has been created properly
        self.assertTrue(os.path.exists(os.path.join(self.out_dir,
                                                    'Source',
                                                    'maxconfigs.inc')))
        self.assertTrue(os.path.exists(os.path.join(self.out_dir,
                                                    'SubProcesses',
                                                    'P2_gg_qq',
                                                    'maxconfigs.inc')))
        # Check that the Source directory compiles
        status = subprocess.call(['make'],
                                 stdout=devnull, 
                                 cwd=os.path.join(self.out_dir, 'Source'))
        self.assertEqual(status, 0)
        self.assertTrue(os.path.exists(os.path.join(self.out_dir,
                                               'lib', 'libdhelas3.a')))
        self.assertTrue(os.path.exists(os.path.join(self.out_dir,
                                               'lib', 'libmodel.a')))
        self.assertTrue(os.path.exists(os.path.join(self.out_dir,
                                               'lib', 'libgeneric.a')))
        self.assertTrue(os.path.exists(os.path.join(self.out_dir,
                                               'lib', 'libcernlib.a')))
        self.assertTrue(os.path.exists(os.path.join(self.out_dir,
                                               'lib', 'libdsample.a')))
        self.assertTrue(os.path.exists(os.path.join(self.out_dir,
                                               'lib', 'libpdf.a')))
        # Check that combine_events, gen_ximprove, combine_runs and sum_html
        # compile
        status = subprocess.call(['make', '../bin/combine_events'],
                                 stdout=devnull, 
                                 cwd=os.path.join(self.out_dir, 'Source'))
        self.assertEqual(status, 0)
        self.assertTrue(os.path.exists(os.path.join(self.out_dir,
                                               'bin', 'combine_events')))
        status = subprocess.call(['make', '../bin/gen_ximprove'],
                                 stdout=devnull, 
                                 cwd=os.path.join(self.out_dir, 'Source'))
        self.assertEqual(status, 0)
        self.assertTrue(os.path.exists(os.path.join(self.out_dir,
                                               'bin', 'gen_ximprove')))
        status = subprocess.call(['make', '../bin/combine_runs'],
                                 stdout=devnull, 
                                 cwd=os.path.join(self.out_dir, 'Source'))
        self.assertEqual(status, 0)
        self.assertTrue(os.path.exists(os.path.join(self.out_dir,
                                               'bin', 'combine_runs')))
        status = subprocess.call(['make', '../bin/sum_html'],
                                 stdout=devnull, 
                                 cwd=os.path.join(self.out_dir, 'Source'))
        self.assertEqual(status, 0)
        self.assertTrue(os.path.exists(os.path.join(self.out_dir,
                                               'bin', 'sum_html')))
        # Check that gensym compiles
        status = subprocess.call(['make', 'gensym'],
                                 stdout=devnull, 
                                 cwd=os.path.join(self.out_dir, 'SubProcesses',
                                                  'P2_gg_qq'))
        self.assertEqual(status, 0)
        self.assertTrue(os.path.exists(os.path.join(self.out_dir,
                                                    'SubProcesses',
                                                    'P2_gg_qq',
                                                    'gensym')))
        # Check that gensym runs
        status = subprocess.call('./gensym', 
                                 stdout=devnull,
                                 cwd=os.path.join(self.out_dir, 'SubProcesses',
                                                  'P2_gg_qq'), shell=True)
        self.assertEqual(status, 0)
        # Check that madevent compiles
        status = subprocess.call(['make', 'madevent'],
                                 stdout=devnull, 
                                 cwd=os.path.join(self.out_dir, 'SubProcesses',
                                                  'P2_gg_qq'))
        self.assertEqual(status, 0)
        self.assertTrue(os.path.exists(os.path.join(self.out_dir,
                                                    'SubProcesses',
                                                    'P2_gg_qq',
                                                    'madevent')))
        
    def test_madevent_subproc_group_symmetry(self):
        """Check that symmetry.f gives right output"""

        if os.path.isdir(self.out_dir):
            shutil.rmdir(self.out_dir)

        self.do('import model mssm')
        self.do('define q = u d u~ d~')
        self.do('set group_subprocesses True')
        self.do('generate u u~ > g > go go, go > q q n1 / ur dr')
        self.do('output %s ' % self.out_dir)
        self.do('set group_subprocesses False')
        devnull = open(os.devnull,'w')
        # Check that all subprocess directories have been created
        self.assertTrue(os.path.exists(os.path.join(self.out_dir,
                                                    'SubProcesses',
                                                    'P0_qq_gogo_go_qqn1_go_qqn1')))
        # Check the contents of the symfact.dat file
        self.assertEqual(open(os.path.join(self.out_dir,
                                           'SubProcesses',
                                           'P0_qq_gogo_go_qqn1_go_qqn1',
                                           'symfact.dat')).read(),
                         """ 1    1
 2    1
 3    1
 4    1
 5    -2
 6    1
 7    1
 8    1
 9    1
 10   1
 11   1
 12   1
 13   1
 14   1
 15   -12
 16   1
""")

        # Compile the Source directory
        status = subprocess.call(['make'],
                                 stdout=devnull, 
                                 cwd=os.path.join(self.out_dir, 'Source'))
        self.assertEqual(status, 0)

        # Compile gensym
        status = subprocess.call(['make', 'gensym'],
                                 stdout=devnull, 
                                 cwd=os.path.join(self.out_dir, 'SubProcesses',
                                                  'P0_qq_gogo_go_qqn1_go_qqn1'))
        # Run gensym
        status = subprocess.call('./gensym', 
                                 stdout=devnull,
                                 cwd=os.path.join(self.out_dir, 'SubProcesses',
                                                  'P0_qq_gogo_go_qqn1_go_qqn1'), shell=True)
        self.assertEqual(status, 0)
        # Check the new contents of the symfact.dat file
        self.assertEqual(open(os.path.join(self.out_dir,
                                           'SubProcesses',
                                           'P0_qq_gogo_go_qqn1_go_qqn1',
                                           'symfact.dat')).read(),
                         """1.030     1
2.030     1
3.030     1
4.030     1
     5    -2
6.030     1
7.030     1
8.030     1
11.030     1
12.030     1
    15   -12
16.030     1
""")
        
    def test_madevent_subproc_group_decay_chain(self):
        """Test decay chain output using the SubProcess group functionality"""

        if os.path.isdir(self.out_dir):
            shutil.rmdir(self.out_dir)

        self.do('import model sm')
        self.do('define p = g u d u~ d~')
        self.do('set group_subprocesses True')
        self.do('generate p p > w+, w+ > l+ vl @1')
        self.do('add process p p > w+ p, w+ > l+ vl @2')
        self.do('output madevent %s -nojpeg' % self.out_dir)
        self.do('set group_subprocesses False')
        devnull = open(os.devnull,'w')
        # Check that all subprocess directories have been created
        self.assertTrue(os.path.exists(os.path.join(self.out_dir,
                                                    'SubProcesses',
                                                    'P2_gq_wpq_wp_lvl')))
        self.assertTrue(os.path.exists(os.path.join(self.out_dir,
                                                    'SubProcesses',
                                                    'P2_gq_wpq_wp_lvl')))
        self.assertTrue(os.path.exists(os.path.join(self.out_dir,
                                                    'SubProcesses',
                                                    'P2_qq_wpg_wp_lvl')))
        goal_subproc_mg = \
"""P2_gq_wpq_wp_lvl
P2_qq_wpg_wp_lvl
P1_qq_wp_wp_lvl
"""
        self.assertFileContains(os.path.join(self.out_dir,
                                             'SubProcesses',
                                             'subproc.mg'),
                                goal_subproc_mg)
        # Check that the Source directory compiles
        status = subprocess.call(['make'],
                                 stdout=devnull, 
                                 cwd=os.path.join(self.out_dir, 'Source'))
        self.assertEqual(status, 0)
        self.assertTrue(os.path.exists(os.path.join(self.out_dir,
                                               'lib', 'libdhelas3.a')))
        self.assertTrue(os.path.exists(os.path.join(self.out_dir,
                                               'lib', 'libmodel.a')))
        self.assertTrue(os.path.exists(os.path.join(self.out_dir,
                                               'lib', 'libgeneric.a')))
        self.assertTrue(os.path.exists(os.path.join(self.out_dir,
                                               'lib', 'libcernlib.a')))
        self.assertTrue(os.path.exists(os.path.join(self.out_dir,
                                               'lib', 'libdsample.a')))
        self.assertTrue(os.path.exists(os.path.join(self.out_dir,
                                               'lib', 'libpdf.a')))
        # Check that gensym compiles
        status = subprocess.call(['make', 'gensym'],
                                 stdout=devnull, 
                                 cwd=os.path.join(self.out_dir, 'SubProcesses',
                                                  'P2_qq_wpg_wp_lvl'))
        self.assertEqual(status, 0)
        self.assertTrue(os.path.exists(os.path.join(self.out_dir,
                                                    'SubProcesses',
                                                    'P2_qq_wpg_wp_lvl',
                                                    'gensym')))
        # Check that gensym runs
        status = subprocess.call('./gensym', 
                                 stdout=devnull,
                                 cwd=os.path.join(self.out_dir, 'SubProcesses',
                                                  'P2_qq_wpg_wp_lvl'),
                                 shell=True)
        self.assertEqual(status, 0)
        # Check that madevent compiles
        status = subprocess.call(['make', 'madevent'],
                                 stdout=devnull, 
                                 cwd=os.path.join(self.out_dir, 'SubProcesses',
                                                  'P2_qq_wpg_wp_lvl'))
        self.assertEqual(status, 0)
        self.assertTrue(os.path.exists(os.path.join(self.out_dir,
                                                    'SubProcesses',
                                                    'P2_qq_wpg_wp_lvl',
                                                    'madevent')))
        
    def test_madevent_triplet_diquarks(self):
        """Test MadEvent output of triplet diquarks"""

        self.do('import model triplet_diquarks')
        self.do('set group_subprocesses False')
        self.do('generate u t > trip~ > u t g')
        self.do('output %s ' % self.out_dir)

        devnull = open(os.devnull,'w')
        # Check that the Source directory compiles
        status = subprocess.call(['make'],
                                 stdout=devnull, 
                                 cwd=os.path.join(self.out_dir, 'Source'))
        self.assertEqual(status, 0)
        self.assertTrue(os.path.exists(os.path.join(self.out_dir,
                                               'lib', 'libdhelas3.a')))
        self.assertTrue(os.path.exists(os.path.join(self.out_dir,
                                               'lib', 'libmodel.a')))
        self.assertTrue(os.path.exists(os.path.join(self.out_dir,
                                               'lib', 'libgeneric.a')))
        self.assertTrue(os.path.exists(os.path.join(self.out_dir,
                                               'lib', 'libcernlib.a')))
        self.assertTrue(os.path.exists(os.path.join(self.out_dir,
                                               'lib', 'libdsample.a')))
        self.assertTrue(os.path.exists(os.path.join(self.out_dir,
                                               'lib', 'libpdf.a')))
        # Check that gensym compiles
        status = subprocess.call(['make', 'gensym'],
                                 stdout=devnull, 
                                 cwd=os.path.join(self.out_dir, 'SubProcesses',
                                                  'P0_ut_tripx_utg'))
        self.assertEqual(status, 0)
        self.assertTrue(os.path.exists(os.path.join(self.out_dir,
                                                    'SubProcesses',
                                                    'P0_ut_tripx_utg',
                                                    'gensym')))
        # Check that gensym runs
        status = subprocess.call('./gensym', 
                                 stdout=devnull,
                                 cwd=os.path.join(self.out_dir, 'SubProcesses',
                                                  'P0_ut_tripx_utg'), shell=True)
        self.assertEqual(status, 0)
        # Check that madevent compiles
        status = subprocess.call(['make', 'madevent'],
                                 stdout=devnull, 
                                 cwd=os.path.join(self.out_dir, 'SubProcesses',
                                                  'P0_ut_tripx_utg'))
        self.assertEqual(status, 0)
        self.assertTrue(os.path.exists(os.path.join(self.out_dir,
                                                    'SubProcesses',
                                                    'P0_ut_tripx_utg',
                                                    'madevent')))
        
    def test_leshouche_sextet_diquarks(self):
        """Test leshouche.inc output of sextet diquarks"""

        if os.path.isdir(self.out_dir):
            shutil.rmdir(self.out_dir)

        devnull = open(os.devnull,'w')

        # Test sextet production
        self.do('import model sextet_diquarks')
        self.do('set group_subprocesses False')
        self.do('generate u u > six g')
        self.do('output %s ' % self.out_dir)
        
        # Check that leshouche.inc exists
        self.assertTrue(os.path.exists(os.path.join(self.out_dir,
                                                    'SubProcesses',
                                                    'P0_uu_sixg',
                                                    'leshouche.inc')))        
        # Test sextet decay
        self.do('generate six > u u g')
        self.do('output %s -f' % self.out_dir)

        # Check that leshouche.inc exists
        self.assertTrue(os.path.exists(os.path.join(self.out_dir,
                                                    'SubProcesses',
                                                    'P0_six_uug',
                                                    'leshouche.inc')))        

        # Test sextet production
        self.do('generate u g > six u~')
        self.do('output %s -f' % self.out_dir)
        
        # Check that leshouche.inc exists
        self.assertTrue(os.path.exists(os.path.join(self.out_dir,
                                                    'SubProcesses',
                                                    'P0_ug_sixux',
                                                    'leshouche.inc')))
    def test_ufo_standard_sm(self):
        """ check that we can use standard MG4 name """
        self.do('import model sm')
        self.do('generate mu+ mu- > ta+ ta-')       
        
    def test_pythia8_output(self):
        """Test Pythia 8 output"""

        if os.path.isdir(self.out_dir):
            shutil.rmdir(self.out_dir)

        # Create out_dir and out_dir/include
        os.makedirs(os.path.join(self.out_dir,'include'))
        # Touch the file Pythia.h, which is needed to verify that this is a Pythia dir
        py_h_file = open(os.path.join(self.out_dir,'include','Pythia.h'), 'w')
        py_h_file.close()

        self.do('import model sm')
        self.do('define p g u d u~ d~')
        self.do('define j g u d u~ d~')
        self.do('generate p p > w+ j @2')
        self.do('output pythia8 %s' % self.out_dir)
        # Check that the needed files are generated
        files = ['Processes_sm/Sigma_sm_gq_wpq.h', 'Processes_sm/Sigma_sm_gq_wpq.cc',
                 'Processes_sm/Sigma_sm_qq_wpg.h', 'Processes_sm/Sigma_sm_qq_wpg.cc',
                 'Processes_sm/HelAmps_sm.h', 'Processes_sm/HelAmps_sm.cc',
                 'Processes_sm/Parameters_sm.h',
                 'Processes_sm/Parameters_sm.cc', 'Processes_sm/Makefile',
                 'examples/main_sm_1.cc', 'examples/Makefile_sm_1']
        for f in files:
            self.assertTrue(os.path.isfile(os.path.join(self.out_dir, f)), 
                            '%s file is not in directory' % f)

    def test_standalone_cpp_output(self):
        """Test the C++ standalone output"""

        if os.path.isdir(self.out_dir):
            shutil.rmdir(self.out_dir)

        self.do('import model sm')
        self.do('generate e+ e- > e+ e- @2')
        self.do('output standalone_cpp %s' % self.out_dir)

        # Check that all needed src files are generated
        files = ['HelAmps_sm.h', 'HelAmps_sm.cc', 'Makefile',
                 'Parameters_sm.h', 'Parameters_sm.cc',
                 'rambo.h', 'rambo.cc', 'read_slha.h', 'read_slha.cc']

        for f in files:
            self.assertTrue(os.path.isfile(os.path.join(self.out_dir,
                                                       'src',
                                                        f)), 
                            '%s file is not in aloha directory' % f)

        devnull = open(os.devnull,'w')
        # Check that the Model and Aloha output has compiled
        self.assertTrue(os.path.exists(os.path.join(self.out_dir,
                                               'lib', 'libmodel_sm.a')))
        # Check that check_sa.cpp compiles
        subprocess.call(['make', 'check'],
                        stdout=devnull, stderr=devnull, 
                        cwd=os.path.join(self.out_dir, 'SubProcesses',
                                         'P2_Sigma_sm_epem_epem'))

        self.assertTrue(os.path.exists(os.path.join(self.out_dir,
                                                    'SubProcesses',
                                                    'P2_Sigma_sm_epem_epem',
                                                    'check')))

        # Check that the output of check is correct 
        logfile = os.path.join(self.out_dir, 'SubProcesses',
                               'P2_Sigma_sm_epem_epem', 'check.log')

        subprocess.call('./check', 
                        stdout=open(logfile, 'w'), stderr=devnull,
                        cwd=os.path.join(self.out_dir, 'SubProcesses',
                                         'P2_Sigma_sm_epem_epem'), shell=True)

        log_output = open(logfile, 'r').read()
        me_re = re.compile('Matrix element\s*=\s*(?P<value>[\d\.e\+-]+)\s*GeV',
                           re.IGNORECASE)
        me_groups = me_re.search(log_output)
        self.assertTrue(me_groups)
        self.assertAlmostEqual(float(me_groups.group('value')), 1.953735e-2)
        <|MERGE_RESOLUTION|>--- conflicted
+++ resolved
@@ -113,23 +113,10 @@
         self.assertEqual(config, expected)
         
         text_editor = 'vi'
-        if os.environ['EDITOR']:
+        if 'EDITOR' in os.environ and os.environ['EDITOR']:
             text_editor = os.environ['EDITOR']
         
         if sys.platform == 'darwin':
-<<<<<<< HEAD
-            expected = {'pythia8_path': './pythia8',
-                        'web_browser': None,
-                        'text_editor': 'vi',
-                        'eps_viewer': None}
-        else:
-            expected = {'pythia8_path': './pythia8',
-                        'web_browser': 'firefox',
-                        'text_editor': 'vi',
-                        'eps_viewer': 'gv'}            
-
-        self.assertEqual(config, expected)
-=======
             self.assertEqual(launch_ext.open_file.web_browser, None)
             self.assertEqual(launch_ext.open_file.text_editor, text_editor)
             self.assertEqual(launch_ext.open_file.web_browser, None)
@@ -137,8 +124,6 @@
             self.assertEqual(launch_ext.open_file.web_browser, 'firefox')
             self.assertEqual(launch_ext.open_file.text_editor, text_editor)
             self.assertEqual(launch_ext.open_file.web_browser, 'gv')            
->>>>>>> 46875725
-
 class TestCmdShell2(unittest.TestCase,
                     test_file_writers.CheckFileCreate):
     """Test all command line related to MG_ME"""

################################################################################
#
# Copyright (c) 2009 The MadGraph Development team and Contributors
#
# This file is a part of the MadGraph 5 project, an application which 
# automatically generates Feynman diagrams and matrix elements for arbitrary
# high-energy processes in the Standard Model and beyond.
#
# It is subject to the MadGraph license which should accompany this 
# distribution.
#
# For more information, please visit: http://madgraph.phys.ucl.ac.be
#
################################################################################
import subprocess
import unittest
import os
import re
import shutil
import sys
import logging

pjoin = os.path.join

logger = logging.getLogger('test_cmd')

import tests.unit_tests.iolibs.test_file_writers as test_file_writers

import madgraph.interface.master_interface as Cmd
import madgraph.interface.launch_ext_program as launch_ext
import madgraph.various.misc as misc
_file_path = os.path.split(os.path.dirname(os.path.realpath(__file__)))[0]
_pickle_path =os.path.join(_file_path, 'input_files')

from madgraph import MG4DIR, MG5DIR, MadGraph5Error, InvalidCmd

#===============================================================================
# TestCmd
#===============================================================================
class TestCmdShell1(unittest.TestCase):
    """this treats all the command not related to MG_ME"""

    def setUp(self):
        """ basic building of the class to test """
        
        self.cmd = Cmd.MasterCmd()
    
    @staticmethod
    def join_path(*path):
        """join path and treat spaces"""     
        combine = os.path.join(*path)
        return combine.replace(' ','\ ')        
    
    def do(self, line):
        """ exec a line in the cmd under test """        
        self.cmd.exec_cmd(line)
        
    def test_generate(self):
        """command 'generate' works"""
        
        self.do('load model %s' % self.join_path(_pickle_path, 'sm.pkl'))
        self.cmd._curr_model.pass_particles_name_in_mg_default()
        self.do('generate e+ e- > e+ e-')
        self.assertTrue(self.cmd._curr_amps)
        self.do('define P Z u')
        self.do('define J P g')
        self.do('add process e+ e- > J')
        self.assertEqual(len(self.cmd._curr_amps), 2)
        self.do('add process mu+ mu- > P, Z > mu+ mu-')
        self.assertEqual(len(self.cmd._curr_amps), 3)
        self.do('generate e+ e- > Z > e+ e-')
        self.assertEqual(len(self.cmd._curr_amps), 1)
        self.assertEqual(len(self.cmd._curr_amps[0].get('diagrams')), 1)
        # Test the "or" functionality for propagators
        self.do('define V z|a')
        self.do('generate e+ e- > V > e+ e-')
        self.assertEqual(len(self.cmd._curr_amps), 1)
        self.assertEqual(len(self.cmd._curr_amps[0].get('diagrams')), 2)
        self.do('generate e+ e- > z | a > e+ e-')
        self.assertEqual(len(self.cmd._curr_amps), 1)
        self.assertEqual(len(self.cmd._curr_amps[0].get('diagrams')), 2)
        self.assertRaises(MadGraph5Error, self.do, 'generate a V > e+ e-')
        self.assertRaises(MadGraph5Error, self.do, 'generate e+ e+|e- > e+ e-')
        self.assertRaises(MadGraph5Error, self.do, 'generate e+ e- > V a')
        self.assertRaises(MadGraph5Error, self.do, 'generate e+ e- > e+ e- / V')
        self.do('define V2 = w+ V')
        self.assertEqual(self.cmd._multiparticles['v2'],
                         [[24, 23], [24, 22]])
        
        self.do('generate e+ ve > V2 > e+ ve mu+ mu-')
        self.assertEqual(len(self.cmd._curr_amps[0].get('diagrams')), 8)
        
    def test_draw(self):
        """ command 'draw' works """

        self.do('set group_subprocesses False')
        self.do('import model_v4 sm')
        self.do('generate e+ e- > e+ e-')
        self.do('display diagrams .')
        self.assertTrue(os.path.exists('./diagrams_0_epem_epem.eps'))
        os.remove('./diagrams_0_epem_epem.eps')
        
        self.do('generate g g > g g')
        self.do('display diagrams .')
        self.assertTrue(os.path.exists('diagrams_0_gg_gg.eps'))
        os.remove('diagrams_0_gg_gg.eps')
        self.do('set group_subprocesses True')
        
    def test_config(self):
        """check that configuration file is at default value"""
        self.maxDiff=None
        config = self.cmd.set_configuration(MG5DIR+'/input/.mg5_configuration_default.txt', final=False)
        config =dict(config)
        del config['stdout_level']
        expected = {'web_browser': None, 
                    'text_editor': None, 
                    'cluster_queue': 'madgraph',
                    'nb_core': None,
                    'run_mode': 2,
                    'pythia-pgs_path': './pythia-pgs', 
                    'td_path': './td', 
                    'delphes_path': './Delphes', 
                    'cluster_type': 'condor', 
                    'madanalysis_path': './MadAnalysis', 
                    'fortran_compiler': None, 
                    'exrootanalysis_path': './ExRootAnalysis', 
                    'eps_viewer': None, 
                    'automatic_html_opening': True, 
                    'pythia8_path': None,
                    'group_subprocesses': 'Auto',
                    'complex_mass_scheme': False,
                    'gauge': 'unitary',
<<<<<<< HEAD
                    'lhapdf': 'lhapdf-config',  
                    'fks_mode': 'real',
                    'loop_optimized_output': False,
                    'fastjet': 'fastjet-config',
                    'timeout': '20',
                    'ignore_six_quark_processes': False
=======
                    'timeout': 20,
                    'auto_update': 7
>>>>>>> 55c2d250
                    }

        self.assertEqual(config, expected)
        
        #text_editor = 'vi'
        #if 'EDITOR' in os.environ and os.environ['EDITOR']:
        #    text_editor = os.environ['EDITOR']
        
        #if sys.platform == 'darwin':
        #    self.assertEqual(launch_ext.open_file.web_browser, None)
        #    self.assertEqual(launch_ext.open_file.text_editor, text_editor)
        #    self.assertEqual(launch_ext.open_file.eps_viewer, None)
        #else:
        #    self.assertEqual(launch_ext.open_file.web_browser, 'firefox')
        #    self.assertEqual(launch_ext.open_file.text_editor, text_editor)
        #    self.assertEqual(launch_ext.open_file.eps_viewer, 'gv')
                        
class TestCmdShell2(unittest.TestCase,
                    test_file_writers.CheckFileCreate):
    """Test all command line related to MG_ME"""

    def setUp(self):
        """ basic building of the class to test """
        
        self.cmd = Cmd.MasterCmd()
        if  MG4DIR:
            logger.debug("MG_ME dir: " + MG4DIR)
            self.out_dir = os.path.join(MG4DIR, 'AUTO_TEST_MG5')
        else:
            raise Exception, 'NO MG_ME dir for this test'   
        if os.path.exists(self.out_dir):
            shutil.rmtree(self.out_dir)
        
    def tearDown(self):
        """ basic destruction after have run """
        if os.path.exists(self.out_dir):
            shutil.rmtree(self.out_dir)

    
    join_path = TestCmdShell1.join_path

    def do(self, line):
        """ exec a line in the cmd under test """        
        self.cmd.exec_cmd(line)
    
    
    def test_output_madevent_directory(self):
        """Test outputting a MadEvent directory"""

        if os.path.isdir(self.out_dir):
            shutil.rmdir(self.out_dir)
        
        self.do('import model_v4 sm')
        self.do('set group_subprocesses False')
        self.do('generate e+ e- > e+ e-')
#        self.do('load processes %s' % self.join_path(_pickle_path,'e+e-_e+e-.pkl'))
        self.do('output %s -nojpeg' % self.out_dir)
        self.assertTrue(os.path.exists(self.out_dir))
        self.assertTrue(os.path.exists(os.path.join(self.out_dir,
                                               'SubProcesses', 'P0_epem_epem')))
        self.assertTrue(os.path.exists(os.path.join(self.out_dir,
                                                 'Cards', 'proc_card_mg5.dat')))
        self.assertFalse(os.path.exists(os.path.join(self.out_dir,
                                                    'Cards',
                                                    'ident_card.dat')))
        self.assertTrue(os.path.exists(os.path.join(self.out_dir,
                                                 'Cards', 'run_card_default.dat')))
        self.assertTrue(os.path.exists(os.path.join(self.out_dir,
                                                 'Cards', 'plot_card_default.dat')))
        self.assertTrue(os.path.exists(os.path.join(self.out_dir,
                                                    'Source',
                                                    'maxconfigs.inc')))
        self.assertTrue(os.path.exists(os.path.join(self.out_dir,
                                                    'SubProcesses',
                                                    'P0_epem_epem',
                                                    'maxconfigs.inc')))
        self.assertTrue(os.path.exists(os.path.join(self.out_dir,
                                                    'SubProcesses',
                                                    'P0_epem_epem',
                                                    'get_color.f')))
        self.assertFalse(os.path.exists(os.path.join(self.out_dir,
                                                    'SubProcesses',
                                                    'P0_epem_epem',
                                                    'matrix1.jpg')))
        self.assertTrue(os.path.exists(os.path.join(self.out_dir,
                                                    'madevent.tar.gz')))
        self.do('output %s -f' % self.out_dir)
        self.do('set group_subprocesses True')
        self.assertTrue(os.path.exists(os.path.join(self.out_dir,
                                                    'SubProcesses',
                                                    'P0_epem_epem',
                                                    'matrix1.jpg')))

        # Test the tar file
        os.mkdir(os.path.join(self.out_dir, 'temp'))
        devnull = open(os.devnull,'w')
        subprocess.call(['tar', 'xzf', os.path.join(os.path.pardir,
                                                    "madevent.tar.gz")],
                        stdout=devnull, stderr=devnull, 
                        cwd=os.path.join(self.out_dir, 'temp'))

        # Check that the Source directory compiles
        status = subprocess.call(['make'],
                                 stdout=devnull, stderr=devnull, 
                                 cwd=os.path.join(self.out_dir, 'temp', 'Source'))
        self.assertEqual(status, 0)
        self.assertTrue(os.path.exists(os.path.join(self.out_dir, 'temp',
                                               'lib', 'libdhelas.a')))
        self.assertTrue(os.path.exists(os.path.join(self.out_dir, 'temp',
                                               'lib', 'libmodel.a')))
        self.assertTrue(os.path.exists(os.path.join(self.out_dir, 'temp',
                                               'lib', 'libgeneric.a')))
        self.assertTrue(os.path.exists(os.path.join(self.out_dir, 'temp',
                                               'lib', 'libcernlib.a')))
        self.assertTrue(os.path.exists(os.path.join(self.out_dir, 'temp',
                                               'lib', 'libdsample.a')))
        self.assertTrue(os.path.exists(os.path.join(self.out_dir, 'temp',
                                               'lib', 'libpdf.a')))
        # Check that gensym compiles
        status = subprocess.call(['make', 'gensym'],
                                 stdout=devnull, stderr=devnull, 
                                 cwd=os.path.join(self.out_dir, 'temp', 'SubProcesses',
                                                  'P0_epem_epem'))
        self.assertEqual(status, 0)
        self.assertTrue(os.path.exists(os.path.join(self.out_dir, 'temp',
                                                    'SubProcesses',
                                                    'P0_epem_epem',
                                                    'gensym')))
        # Check that gensym runs
        proc = subprocess.Popen('./gensym', 
                                 stdout=devnull, stderr=devnull, stdin=subprocess.PIPE,
                                 cwd=os.path.join(self.out_dir, 'temp', 'SubProcesses',
                                                  'P0_epem_epem'), shell=True)
        proc.communicate('100 2 0.1 .false.\n')
        self.assertEqual(proc.returncode, 0)
        # Check that madevent compiles
        status = subprocess.call(['make', 'madevent'],
                                 stdout=devnull, stderr=devnull, 
                                 cwd=os.path.join(self.out_dir, 'temp', 'SubProcesses',
                                                  'P0_epem_epem'))
        self.assertEqual(status, 0)
        self.assertTrue(os.path.exists(os.path.join(self.out_dir, 'temp',
                                                    'SubProcesses',
                                                    'P0_epem_epem',
                                                    'madevent')))

    def test_invalid_operations_for_add(self):
        """Test that errors are raised appropriately for add"""

        self.assertRaises(InvalidCmd,
                          self.do, 'add process')
        self.assertRaises(InvalidCmd,
                          self.do, 'add wrong wrong')

    def test_invalid_operations_for_generate(self):
        """Test that errors are raised appropriately for generate"""

        self.assertRaises(MadGraph5Error,
                          self.do, 'generate')
        self.assertRaises(MadGraph5Error,
                          self.do, 'generate q q > q q')
        self.assertRaises(MadGraph5Error,
                          self.do, 'generate u u~ >')
        self.assertRaises(MadGraph5Error,
                          self.do, 'generate > u u~')
        self.assertRaises(MadGraph5Error,
                          self.do, 'generate a|z > b b~')

    def test_invalid_operations_for_output(self):
        """Test that errors are raised appropriately for output"""

        self.assertRaises(InvalidCmd,
                          self.do, 'output')

    def test_read_madgraph4_proc_card(self):
        """Test reading a madgraph4 proc_card.dat"""
        os.system('cp -rf %s %s' % (os.path.join(MG4DIR,'Template'),
                                    self.out_dir))
        os.system('cp -rf %s %s' % (
                            self.join_path(_pickle_path,'simple_v4_proc_card.dat'),
                            os.path.join(self.out_dir,'Cards','proc_card.dat')))
    
        self.cmd = Cmd.MasterCmd()
        pwd = os.getcwd()
        os.chdir(self.out_dir)
        self.do('import proc_v4 %s' % os.path.join('Cards','proc_card.dat'))
        os.chdir(pwd)

        self.assertTrue(os.path.exists(os.path.join(self.out_dir,
                                              'SubProcesses', 'P1_ll_vlvl')))
        self.assertTrue(os.path.exists(os.path.join(self.out_dir,
                                                 'Cards', 'proc_card_mg5.dat')))
        self.assertTrue(os.path.exists(os.path.join(self.out_dir,
                                                    'SubProcesses',
                                                    'P1_ll_vlvl',
                                                    'matrix1.ps')))
        self.assertTrue(os.path.exists(os.path.join(self.out_dir,
                                                    'madevent.tar.gz')))


    def test_output_standalone_directory(self):
        """Test command 'output' with path"""
        
        if os.path.isdir(self.out_dir):
            shutil.rmdir(self.out_dir)

        self.do('set group_subprocesses False')
        self.do('import model_v4 sm')
        self.do('generate e+ e- > e+ e-')
        self.do('output standalone %s' % self.out_dir)
        self.do('set group_subprocesses True')
        self.assertTrue(os.path.exists(self.out_dir))
        self.assertTrue(os.path.isfile(os.path.join(self.out_dir, 'lib', 'libdhelas.a')))
        self.assertTrue(os.path.isfile(os.path.join(self.out_dir, 'lib', 'libmodel.a')))
        self.assertTrue(os.path.exists(os.path.join(self.out_dir,
                                               'SubProcesses', 'P0_epem_epem')))
        self.assertTrue(os.path.exists(os.path.join(self.out_dir,
                                               'Cards', 'proc_card_mg5.dat')))
        
    def test_ufo_aloha(self):
        """Test the import of models and the export of Helas Routine """

        if os.path.isdir(self.out_dir):
            shutil.rmdir(self.out_dir)

        self.do('import model sm')
        self.do('generate e+ e- > e+ e-')
        self.do('output standalone %s ' % self.out_dir)
        # Check that the needed ALOHA subroutines are generated
        files = ['aloha_file.inc', 
                 #'FFS1C1_2.f', 'FFS1_0.f',
                 'FFV1_0.f', 'FFV1_3.f',
                 'FFV2_0.f', 'FFV2_3.f',
                 'FFV4_0.f', 'FFV4_3.f',
                 'makefile', 'aloha_functions.f']
        for f in files:
            self.assertTrue(os.path.isfile(os.path.join(self.out_dir,
                                                        'Source', 'DHELAS',
                                                        f)), 
                            '%s file is not in aloha directory' % f)
        # Check that unwanted ALOHA subroutines are not generated
        notfiles = ['FFV1_1.f', 'FFV1_2.f', 'FFV2_1.f', 'FFV2_2.f',
                    'FFV4_1.f', 'FFV4_2.f', 
                    'VVV1_0.f', 'VVV1_1.f', 'VVV1_2.f', 'VVV1_3.f']
        for f in notfiles:
            self.assertFalse(os.path.isfile(os.path.join(self.out_dir,
                                                        'Source', 'DHELAS',
                                                        f)))
        devnull = open(os.devnull,'w')
        # Check that the Model and Aloha output compile
        subprocess.call(['make'],
                        stdout=devnull, stderr=devnull, 
                        cwd=os.path.join(self.out_dir, 'Source'))
        self.assertTrue(os.path.exists(os.path.join(self.out_dir,
                                               'lib', 'libdhelas.a')))
        self.assertTrue(os.path.exists(os.path.join(self.out_dir,
                                               'lib', 'libmodel.a')))
        # Check that check_sa.f compiles
        subprocess.call(['make', 'check'],
                        stdout=devnull, stderr=devnull, 
                        cwd=os.path.join(self.out_dir, 'SubProcesses',
                                         'P0_epem_epem'))
        self.assertTrue(os.path.exists(os.path.join(self.out_dir,
                                                    'SubProcesses', 'P0_epem_epem',
                                                    'check')))
        # Check that the output of check is correct 
        logfile = os.path.join(self.out_dir,'SubProcesses', 'P0_epem_epem',
                               'check.log')
        subprocess.call('./check', 
                        stdout=open(logfile, 'w'), stderr=devnull,
                        cwd=os.path.join(self.out_dir, 'SubProcesses',
                                         'P0_epem_epem'), shell=True)
        log_output = open(logfile, 'r').read()
        me_re = re.compile('Matrix element\s*=\s*(?P<value>[\d\.eE\+-]+)\s*GeV',
                           re.IGNORECASE)
        me_groups = me_re.search(log_output)
        self.assertTrue(me_groups)
        self.assertAlmostEqual(float(me_groups.group('value')), 1.953735e-2)
        
    def test_v4_heft(self):
        """Test standalone directory for UFO HEFT model"""

        if os.path.isdir(self.out_dir):
            shutil.rmdir(self.out_dir)

        self.do('import model_v4 heft')
        self.do('generate g g > h g g')
        self.do('output standalone %s ' % self.out_dir)

        devnull = open(os.devnull,'w')
        # Check that the Model and Aloha output compile
        subprocess.call(['make'],
                        stdout=devnull, stderr=devnull, 
                        cwd=os.path.join(self.out_dir, 'Source'))
        self.assertTrue(os.path.exists(os.path.join(self.out_dir,
                                               'lib', 'libdhelas.a')))
        self.assertTrue(os.path.exists(os.path.join(self.out_dir,
                                               'lib', 'libmodel.a')))
        # Check that check_sa.f compiles
        subprocess.call(['make', 'check'],
                        stdout=devnull, stderr=devnull, 
                        cwd=os.path.join(self.out_dir, 'SubProcesses',
                                         'P0_gg_hgg'))
        self.assertTrue(os.path.exists(os.path.join(self.out_dir,
                                                    'SubProcesses', 'P0_gg_hgg',
                                                    'check')))
        # Check that the output of check is correct 
        logfile = os.path.join(self.out_dir,'SubProcesses', 'P0_gg_hgg',
                               'check.log')
        subprocess.call('./check', 
                        stdout=open(logfile, 'w'), stderr=subprocess.STDOUT,
                        cwd=os.path.join(self.out_dir, 'SubProcesses',
                                         'P0_gg_hgg'), shell=True)
        log_output = open(logfile, 'r').read()
        me_re = re.compile('Matrix element\s*=\s*(?P<value>[\d\.eE\+-]+)\s*GeV',
                           re.IGNORECASE)
        me_groups = me_re.search(log_output)
        
        self.assertTrue(me_groups)
        self.assertAlmostEqual(float(me_groups.group('value')), 1.10908942e-06)
        
    def test_madevent_ufo_aloha(self):
        """Test MadEvent output with UFO/ALOHA"""

        if os.path.isdir(self.out_dir):
            shutil.rmdir(self.out_dir)

        self.do('import model sm')
        self.do('set group_subprocesses False')
        self.do('generate e+ e- > e+ e-')
        self.do('output %s ' % self.out_dir)
        # Check that the needed ALOHA subroutines are generated
        files = ['aloha_file.inc', 
                 #'FFS1C1_2.f', 'FFS1_0.f',
                 'FFV1_0.f', 'FFV1_3.f',
                 'FFV2_0.f', 'FFV2_3.f',
                 'FFV4_0.f', 'FFV4_3.f',
                 'makefile', 'aloha_functions.f']
        for f in files:
            self.assertTrue(os.path.isfile(os.path.join(self.out_dir,
                                                        'Source', 'DHELAS',
                                                        f)), 
                            '%s file is not in aloha directory' % f)
        self.assertTrue(os.path.exists(os.path.join(self.out_dir,
                                                    'Cards',
                                                    'ident_card.dat')))
        self.assertTrue(os.path.exists(os.path.join(self.out_dir,
                                                 'Cards', 'run_card_default.dat')))
        self.assertTrue(os.path.exists(os.path.join(self.out_dir,
                                                 'Cards', 'plot_card_default.dat')))
        devnull = open(os.devnull,'w')
        # Check that the Source directory compiles
        status = subprocess.call(['make'],
                                 stdout=devnull, 
                                 cwd=os.path.join(self.out_dir, 'Source'))
        self.assertEqual(status, 0)
        self.assertTrue(os.path.exists(os.path.join(self.out_dir,
                                               'lib', 'libdhelas.a')))
        self.assertTrue(os.path.exists(os.path.join(self.out_dir,
                                               'lib', 'libmodel.a')))
        self.assertTrue(os.path.exists(os.path.join(self.out_dir,
                                               'lib', 'libgeneric.a')))
        self.assertTrue(os.path.exists(os.path.join(self.out_dir,
                                               'lib', 'libcernlib.a')))
        self.assertTrue(os.path.exists(os.path.join(self.out_dir,
                                               'lib', 'libdsample.a')))
        self.assertTrue(os.path.exists(os.path.join(self.out_dir,
                                               'lib', 'libpdf.a')))
        # Check that gensym compiles
        status = subprocess.call(['make', 'gensym'],
                                 stdout=devnull, 
                                 cwd=os.path.join(self.out_dir, 'SubProcesses',
                                                  'P0_epem_epem'))
        self.assertEqual(status, 0)
        self.assertTrue(os.path.exists(os.path.join(self.out_dir,
                                                    'SubProcesses',
                                                    'P0_epem_epem',
                                                    'gensym')))
        # Check that gensym runs
        proc = subprocess.Popen('./gensym', 
                                 stdout=devnull, stdin=subprocess.PIPE,
                                 cwd=os.path.join(self.out_dir, 'SubProcesses',
                                                  'P0_epem_epem'), shell=True)
        proc.communicate('100 2 0.1 .false.\n')
        
        self.assertEqual(proc.returncode, 0)
        # Check that madevent compiles
        status = subprocess.call(['make', 'madevent'],
                                 stdout=devnull, 
                                 cwd=os.path.join(self.out_dir, 'SubProcesses',
                                                  'P0_epem_epem'))
        self.assertEqual(status, 0)
        self.assertTrue(os.path.exists(os.path.join(self.out_dir,
                                                    'SubProcesses',
                                                    'P0_epem_epem',
                                                    'madevent')))
        
    def test_define_order(self):
        """Test the reordering of particles in the define"""

        self.do('import model sm')
        self.do('define p = u c~ g d s b~ b h')
        self.assertEqual(self.cmd._multiparticles['p'],
                         [21, 2, 1, 3, -4, 5, -5, 25])
        self.do('import model sm-no_masses')
        self.do('define p = u c~ g d s b~ b h')
        self.assertEqual(self.cmd._multiparticles['p'],
                         [21, 2, 1, 3, 5, -4, -5, 25])
        
    def test_madevent_decay_chain(self):
        """Test decay chain output"""

        if os.path.isdir(self.out_dir):
            shutil.rmdir(self.out_dir)

        self.do('import model sm')
        self.do('define p = u u~ d d~')
        self.do('set group_subprocesses False')
        self.do('generate p p > w+, w+ > l+ vl @1')
        self.do('output madevent %s ' % self.out_dir)
        devnull = open(os.devnull,'w')
        # Check that all subprocess directories have been created
        self.assertTrue(os.path.exists(os.path.join(self.out_dir,
                                                    'SubProcesses',
                                                    'P1_dxu_wp_wp_epve')))
        self.assertTrue(os.path.exists(os.path.join(self.out_dir,
                                                    'SubProcesses',
                                                    'P1_udx_wp_wp_epve')))
        # Check that the Source directory compiles
        status = subprocess.call(['make'],
                                 stdout=devnull, 
                                 cwd=os.path.join(self.out_dir, 'Source'))

        self.assertEqual(status, 0)
        self.assertTrue(os.path.exists(os.path.join(self.out_dir,
                                               'lib', 'libdhelas.a')))
        self.assertTrue(os.path.exists(os.path.join(self.out_dir,
                                               'lib', 'libmodel.a')))
        self.assertTrue(os.path.exists(os.path.join(self.out_dir,
                                               'lib', 'libgeneric.a')))
        self.assertTrue(os.path.exists(os.path.join(self.out_dir,
                                               'lib', 'libcernlib.a')))
        self.assertTrue(os.path.exists(os.path.join(self.out_dir,
                                               'lib', 'libdsample.a')))
        self.assertTrue(os.path.exists(os.path.join(self.out_dir,
                                               'lib', 'libpdf.a')))
        # Check that gensym compiles
        status = subprocess.call(['make', 'gensym'],
                                 stdout=devnull, 
                                 cwd=os.path.join(self.out_dir, 'SubProcesses',
                                                  'P1_udx_wp_wp_epve'))
        self.assertEqual(status, 0)
        self.assertTrue(os.path.exists(os.path.join(self.out_dir,
                                                    'SubProcesses',
                                                    'P1_udx_wp_wp_epve',
                                                    'gensym')))
        # Check that gensym runs
        proc = subprocess.Popen('./gensym',
                                  stdin=subprocess.PIPE, 
                                 stdout=devnull,
                                 cwd=os.path.join(self.out_dir, 'SubProcesses',
                                                  'P1_udx_wp_wp_epve'),
                                 shell=True)
        proc.communicate('100 4 0.1 .false.\n')
        
        self.assertEqual(proc.returncode, 0)
        # Check that madevent compiles
        status = subprocess.call(['make', 'madevent'],
                                 stdout=devnull, 
                                 cwd=os.path.join(self.out_dir, 'SubProcesses',
                                                  'P1_udx_wp_wp_epve'))
        self.assertEqual(status, 0)
        self.assertTrue(os.path.exists(os.path.join(self.out_dir,
                                                    'SubProcesses',
                                                    'P1_udx_wp_wp_epve',
                                                    'madevent')))
        
    def test_complex_mass_SA(self):
        """ Test that the complex_mass compile in fortran """
        
        self.do('import model sm')
        self.do('set complex_mass_scheme')
        self.do('generate e+ e- > e+ e-')
        self.do('output standalone %s ' % self.out_dir)
        misc.compile(cwd=os.path.join(self.out_dir,'SubProcesses', 'P0_epem_epem'))
        p = subprocess.Popen(['./check'], cwd=os.path.join(self.out_dir,'SubProcesses', 'P0_epem_epem'),
                            stdout=subprocess.PIPE)
        #output = p.stdout.read()
        for line in p.stdout:
            if 'Matrix element' in line:
                value = line.split('=')[1]
                value = value. split('GeV')[0]
                value = eval(value)
                self.assertAlmostEqual(value, 1.951829785476705e-2)

    def test_load_feynman(self):
        """ Test that feynman gauge assignment works """
        
        self.do('import model sm')
        # check that the model is correctly loaded (has some goldstone)
        nb_goldstone = 0
        for part in self.cmd._curr_model['particles']:
            if part.get('pdg_code') in [250, 251]:
                nb_goldstone += 1
        self.assertEqual(nb_goldstone, 0)
        self.do('set gauge Feynman')
<<<<<<< HEAD
=======
        self.do('import model sm')
>>>>>>> 55c2d250
        # check that the model is correctly loaded (has some goldstone)
        nb_goldstone = 0
        for part in self.cmd._curr_model['particles']:
            if part.get('pdg_code') in [250, 251]:
                nb_goldstone += 1
        self.assertEqual(nb_goldstone, 2)
        

    def test_madevent_subproc_group(self):
        """Test MadEvent output using the SubProcess group functionality"""

        if os.path.isdir(self.out_dir):
            shutil.rmdir(self.out_dir)

        self.do('import model sm')
        self.do('define p = g u d u~ d~')
        self.do('set group_subprocesses True')
        self.do('generate g g > p p @2')
        self.do('output madevent %s ' % self.out_dir)
        self.do('set group_subprocesses False')
        devnull = open(os.devnull,'w')
        # Check that all subprocess directories have been created
        self.assertTrue(os.path.exists(os.path.join(self.out_dir,
                                                    'SubProcesses',
                                                    'P2_gg_gg')))
        self.assertTrue(os.path.exists(os.path.join(self.out_dir,
                                                    'SubProcesses',
                                                    'P2_gg_qq')))
        self.assertTrue(os.path.exists(os.path.join(self.out_dir,
                                                    'SubProcesses',
                                                    'P2_gg_qq',
                                                    'matrix11.jpg')))
        self.assertTrue(os.path.exists(os.path.join(self.out_dir,
                                                    'HTML',
                                                    'card.jpg')))
        # Check that the run_config.inc file has been modified correctly
        run_config = open(os.path.join(self.out_dir, 'Source',
                                       'run_config.inc')).read()
        self.assertTrue(run_config.find("ChanPerJob=2"))
        generate_events = open(os.path.join(self.out_dir, 'bin',
                                       'generate_events')).read()
        self.assertTrue(generate_events.find(\
                                            "$dirbin/refine $a $mode $n 1 $t"))
        # Check that the maxconfigs.inc file has been created properly
        self.assertTrue(os.path.exists(os.path.join(self.out_dir,
                                                    'Source',
                                                    'maxconfigs.inc')))
        self.assertTrue(os.path.exists(os.path.join(self.out_dir,
                                                    'SubProcesses',
                                                    'P2_gg_qq',
                                                    'maxconfigs.inc')))
        self.assertTrue(os.path.exists(os.path.join(self.out_dir,
                                                    'SubProcesses',
                                                    'P2_gg_qq',
                                                    'get_color.f')))
        # Check that the Source directory compiles
        status = subprocess.call(['make'],
                                 stdout=devnull, 
                                 cwd=os.path.join(self.out_dir, 'Source'))
        self.assertEqual(status, 0)
        self.assertTrue(os.path.exists(os.path.join(self.out_dir,
                                               'lib', 'libdhelas.a')))
        self.assertTrue(os.path.exists(os.path.join(self.out_dir,
                                               'lib', 'libmodel.a')))
        self.assertTrue(os.path.exists(os.path.join(self.out_dir,
                                               'lib', 'libgeneric.a')))
        self.assertTrue(os.path.exists(os.path.join(self.out_dir,
                                               'lib', 'libcernlib.a')))
        self.assertTrue(os.path.exists(os.path.join(self.out_dir,
                                               'lib', 'libdsample.a')))
        self.assertTrue(os.path.exists(os.path.join(self.out_dir,
                                               'lib', 'libpdf.a')))
        # Check that combine_events, gen_ximprove, combine_runs 
        # compile
        status = subprocess.call(['make', '../bin/internal/combine_events'],
                                 stdout=devnull, 
                                 cwd=os.path.join(self.out_dir, 'Source'))
        self.assertEqual(status, 0)
        self.assertTrue(os.path.exists(os.path.join(self.out_dir,
                                               'bin','internal', 'combine_events')))
        status = subprocess.call(['make', '../bin/internal/gen_ximprove'],
                                 stdout=devnull, 
                                 cwd=os.path.join(self.out_dir, 'Source'))
        self.assertEqual(status, 0)
        self.assertTrue(os.path.exists(os.path.join(self.out_dir,
                                               'bin','internal', 'gen_ximprove')))
        status = subprocess.call(['make', '../bin/internal/combine_runs'],
                                 stdout=devnull, 
                                 cwd=os.path.join(self.out_dir, 'Source'))
        self.assertEqual(status, 0)
        self.assertTrue(os.path.exists(os.path.join(self.out_dir,
                                               'bin','internal', 'combine_runs')))
        # Check that gensym compiles
        status = subprocess.call(['make', 'gensym'],
                                 stdout=devnull, 
                                 cwd=os.path.join(self.out_dir, 'SubProcesses',
                                                  'P2_gg_qq'))
        self.assertEqual(status, 0)
        self.assertTrue(os.path.exists(os.path.join(self.out_dir,
                                                    'SubProcesses',
                                                    'P2_gg_qq',
                                                    'gensym')))
        # Check that gensym runs
        proc = subprocess.Popen('./gensym', 
                                 stdout=devnull, stdin=subprocess.PIPE,
                                 cwd=os.path.join(self.out_dir, 'SubProcesses',
                                                  'P2_gg_qq'), shell=True)
        proc.communicate('100 4 0.1 .false.\n')
        self.assertEqual(proc.returncode, 0)
        # Check that madevent compiles
        status = subprocess.call(['make', 'madevent'],
                                 stdout=devnull, 
                                 cwd=os.path.join(self.out_dir, 'SubProcesses',
                                                  'P2_gg_qq'))
        self.assertEqual(status, 0)
        self.assertTrue(os.path.exists(os.path.join(self.out_dir,
                                                    'SubProcesses',
                                                    'P2_gg_qq',
                                                    'madevent')))
        
    def test_madevent_subproc_group_symmetry(self):
        """Check that symmetry.f gives right output"""

        if os.path.isdir(self.out_dir):
            shutil.rmdir(self.out_dir)

        self.do('import model mssm')
        self.do('define q = u d u~ d~')
        self.do('set group_subprocesses True')
        self.do('generate u u~ > g > go go, go > q q n1 / ur dr')
        self.do('output %s ' % self.out_dir)
        self.do('set group_subprocesses False')
        devnull = open(os.devnull,'w')
        # Check that all subprocess directories have been created
        self.assertTrue(os.path.exists(os.path.join(self.out_dir,
                                                    'SubProcesses',
                                                    'P0_qq_gogo_go_qqn1_go_qqn1')))
        
        # Check the contents of the symfact.dat file
        self.assertEqual(open(os.path.join(self.out_dir,
                                           'SubProcesses',
                                           'P0_qq_gogo_go_qqn1_go_qqn1',
                                           'symfact.dat')).read(),
                         """ 1    1
 2    -1
 3    -1
 4    -1
 5    1
 6    -5
 7    -5
 8    -5
 9    1
 10   -9
 11   -9
 12   -9
""")

        # Compile the Source directory
        status = subprocess.call(['make'],
                                 stdout=devnull, 
                                 cwd=os.path.join(self.out_dir, 'Source'))
        self.assertEqual(status, 0)

        # Compile gensym
        status = subprocess.call(['make', 'gensym'],
                                 stdout=devnull, 
                                 cwd=os.path.join(self.out_dir, 'SubProcesses',
                                                  'P0_qq_gogo_go_qqn1_go_qqn1'))
        # Run gensym
        proc = subprocess.Popen('./gensym', 
                                 stdout=devnull, stdin=subprocess.PIPE,
                                 cwd=os.path.join(self.out_dir, 'SubProcesses',
                                                  'P0_qq_gogo_go_qqn1_go_qqn1'), shell=True)
        proc.communicate('100 4 0.1 .false.\n')
        self.assertEqual(proc.returncode, 0)

        # Check the new contents of the symfact.dat file
        self.assertEqual(open(os.path.join(self.out_dir,
                                           'SubProcesses',
                                           'P0_qq_gogo_go_qqn1_go_qqn1',
                                           'symfact.dat')).read(),
                         """   1   1
   2  -1
   3  -1
   4  -1
   5   1
   6  -5
   7  -5
   8  -5
   9   1
  10  -9
  11  -9
  12  -9
""")
        
    def test_madevent_subproc_group_decay_chain(self):
        """Test decay chain output using the SubProcess group functionality"""

        if os.path.isdir(self.out_dir):
            shutil.rmdir(self.out_dir)

        self.do('import model sm')
        self.do('define p = g u d u~ d~')
        self.do('set group_subprocesses True')
        self.do('generate p p > w+, w+ > l+ vl @1')
        self.do('add process p p > w+ p, w+ > l+ vl @2')
        self.do('output madevent %s -nojpeg' % self.out_dir)
        self.do('set group_subprocesses False')
        devnull = open(os.devnull,'w')
        # Check that all subprocess directories have been created
        self.assertTrue(os.path.exists(os.path.join(self.out_dir,
                                                    'SubProcesses',
                                                    'P2_gq_wpq_wp_lvl')))
        self.assertTrue(os.path.exists(os.path.join(self.out_dir,
                                                    'SubProcesses',
                                                    'P2_gq_wpq_wp_lvl')))
        self.assertTrue(os.path.exists(os.path.join(self.out_dir,
                                                    'SubProcesses',
                                                    'P2_qq_wpg_wp_lvl')))
        goal_subproc_mg = \
"""P2_gq_wpq_wp_lvl
P2_qq_wpg_wp_lvl
P1_qq_wp_wp_lvl
"""
        self.assertFileContains(os.path.join(self.out_dir,
                                             'SubProcesses',
                                             'subproc.mg'),
                                goal_subproc_mg)
        # Check that the Source directory compiles
        status = subprocess.call(['make'],
                                 stdout=devnull, 
                                 cwd=os.path.join(self.out_dir, 'Source'))
        self.assertEqual(status, 0)
        self.assertTrue(os.path.exists(os.path.join(self.out_dir,
                                               'lib', 'libdhelas.a')))
        self.assertTrue(os.path.exists(os.path.join(self.out_dir,
                                               'lib', 'libmodel.a')))
        self.assertTrue(os.path.exists(os.path.join(self.out_dir,
                                               'lib', 'libgeneric.a')))
        self.assertTrue(os.path.exists(os.path.join(self.out_dir,
                                               'lib', 'libcernlib.a')))
        self.assertTrue(os.path.exists(os.path.join(self.out_dir,
                                               'lib', 'libdsample.a')))
        self.assertTrue(os.path.exists(os.path.join(self.out_dir,
                                               'lib', 'libpdf.a')))
        # Check that gensym compiles
        status = subprocess.call(['make', 'gensym'],
                                 stdout=devnull, 
                                 cwd=os.path.join(self.out_dir, 'SubProcesses',
                                                  'P2_qq_wpg_wp_lvl'))
        self.assertEqual(status, 0)
        self.assertTrue(os.path.exists(os.path.join(self.out_dir,
                                                    'SubProcesses',
                                                    'P2_qq_wpg_wp_lvl',
                                                    'gensym')))
        # Check that gensym runs
        proc = subprocess.Popen('./gensym', 
                                 stdout=devnull, stdin=subprocess.PIPE,
                                 cwd=os.path.join(self.out_dir, 'SubProcesses',
                                                  'P2_qq_wpg_wp_lvl'),
                                 shell=True)
        proc.communicate('100 4 0.1 .false.\n')
        self.assertEqual(proc.returncode, 0)
        # Check that madevent compiles
        status = subprocess.call(['make', 'madevent'],
                                 stdout=devnull, 
                                 cwd=os.path.join(self.out_dir, 'SubProcesses',
                                                  'P2_qq_wpg_wp_lvl'))
        self.assertEqual(status, 0)
        self.assertTrue(os.path.exists(os.path.join(self.out_dir,
                                                    'SubProcesses',
                                                    'P2_qq_wpg_wp_lvl',
                                                    'madevent')))
        
    def test_ungroup_decay(self):
        """Test group_subprocesses=False for decay process"""

        if os.path.isdir(self.out_dir):
            shutil.rmdir(self.out_dir)

        self.do('import model sm')
        self.do('set group_subprocesses False')
        self.do('generate w+ > l+ vl')
        self.do('add process w+ > j j')
        self.do('output %s ' % self.out_dir)
        # Check that all subprocesses have separate directories
        directories = ['P0_wp_epve','P0_wp_udx']
        for d in directories:
            self.assertTrue(os.path.isdir(os.path.join(self.out_dir,
                                                       'SubProcesses',
                                                       d)))
        self.do('set group_subprocesses True')
        self.do('generate w+ > l+ vl')
        self.do('add process w+ > j j')
        self.do('output %s -f' % self.out_dir)
        # Check that all subprocesses are combined
        directories = ['P0_wp_lvl','P0_wp_qq']
        for d in directories:
            self.assertTrue(os.path.isdir(os.path.join(self.out_dir,
                                                       'SubProcesses',
                                                       d)))
        
    def test_madevent_triplet_diquarks(self):
        """Test MadEvent output of triplet diquarks"""

        self.do('import model triplet_diquarks')
        self.do('set group_subprocesses False')
        self.do('generate u t > trip~ > u t g')
        self.do('output %s ' % self.out_dir)

        devnull = open(os.devnull,'w')
        # Check that the Source directory compiles
        status = subprocess.call(['make'],
                                 stdout=devnull, 
                                 cwd=os.path.join(self.out_dir, 'Source'))
        self.assertEqual(status, 0)
        self.assertTrue(os.path.exists(os.path.join(self.out_dir,
                                               'lib', 'libdhelas.a')))
        self.assertTrue(os.path.exists(os.path.join(self.out_dir,
                                               'lib', 'libmodel.a')))
        self.assertTrue(os.path.exists(os.path.join(self.out_dir,
                                               'lib', 'libgeneric.a')))
        self.assertTrue(os.path.exists(os.path.join(self.out_dir,
                                               'lib', 'libcernlib.a')))
        self.assertTrue(os.path.exists(os.path.join(self.out_dir,
                                               'lib', 'libdsample.a')))
        self.assertTrue(os.path.exists(os.path.join(self.out_dir,
                                               'lib', 'libpdf.a')))
        # Check that gensym compiles
        status = subprocess.call(['make', 'gensym'],
                                 stdout=devnull, 
                                 cwd=os.path.join(self.out_dir, 'SubProcesses',
                                                  'P0_ut_tripx_utg'))
        self.assertEqual(status, 0)
        self.assertTrue(os.path.exists(os.path.join(self.out_dir,
                                                    'SubProcesses',
                                                    'P0_ut_tripx_utg',
                                                    'gensym')))
        # Check that gensym runs
        proc = subprocess.Popen('./gensym', 
                                 stdout=devnull, stdin=subprocess.PIPE,
                                 cwd=os.path.join(self.out_dir, 'SubProcesses',
                                                  'P0_ut_tripx_utg'), shell=True)
        proc.communicate('100 4 0.1 .false.\n')
        self.assertEqual(proc.returncode, 0)
        
        # Check that madevent compiles
        status = subprocess.call(['make', 'madevent'],
                                 stdout=devnull, 
                                 cwd=os.path.join(self.out_dir, 'SubProcesses',
                                                  'P0_ut_tripx_utg'))
        self.assertEqual(status, 0)
        self.assertTrue(os.path.exists(os.path.join(self.out_dir,
                                                    'SubProcesses',
                                                    'P0_ut_tripx_utg',
                                                    'madevent')))
        
    def test_leshouche_sextet_diquarks(self):
        """Test leshouche.inc output of sextet diquarks"""

        if os.path.isdir(self.out_dir):
            shutil.rmdir(self.out_dir)

        devnull = open(os.devnull,'w')

        # Test sextet production
        self.do('import model sextet_diquarks')
        self.do('set group_subprocesses False')
        self.do('generate u u > six g')
        self.do('output %s ' % self.out_dir)
        
        # Check that leshouche.inc exists
        self.assertTrue(os.path.exists(os.path.join(self.out_dir,
                                                    'SubProcesses',
                                                    'P0_uu_sixg',
                                                    'leshouche.inc')))        
        # Test sextet decay
        self.do('generate six > u u g')
        self.do('output %s -f' % self.out_dir)

        # Check that leshouche.inc exists
        self.assertTrue(os.path.exists(os.path.join(self.out_dir,
                                                    'SubProcesses',
                                                    'P0_six_uug',
                                                    'leshouche.inc')))        

        # Test sextet production
        self.do('generate u g > six u~')
        self.do('output %s -f' % self.out_dir)
        
        # Check that leshouche.inc exists
        self.assertTrue(os.path.exists(os.path.join(self.out_dir,
                                                    'SubProcesses',
                                                    'P0_ug_sixux',
                                                    'leshouche.inc')))
    def test_ufo_standard_sm(self):
        """ check that we can use standard MG4 name """
        self.do('import model sm')
        self.do('generate mu+ mu- > ta+ ta-')       

    def test_save_load(self):
        """ check that we can use standard MG4 name """
        
        self.do('import model sm')
        self.assertEqual(len(self.cmd._curr_model.get('particles')), 17)
        self.assertEqual(len(self.cmd._curr_model.get('interactions')), 56)
        self.do('save model /tmp/model.pkl')
        self.do('import model mssm-full')
        self.do('load model /tmp/model.pkl')
        self.assertEqual(len(self.cmd._curr_model.get('particles')), 17)
        self.assertEqual(len(self.cmd._curr_model.get('interactions')), 56)
        self.do('generate mu+ mu- > ta+ ta-') 
        self.assertEqual(len(self.cmd._curr_amps), 1)
        nicestring = """Process: mu+ mu- > ta+ ta- WEIGHTED=4
2 diagrams:
1  ((1(13),2(-13)>1(22),id:34),(3(-15),4(15),1(22),id:35)) (QCD=0,QED=2,WEIGHTED=4)
2  ((1(13),2(-13)>1(23),id:40),(3(-15),4(15),1(23),id:41)) (QCD=0,QED=2,WEIGHTED=4)"""

        self.assertEqual(self.cmd._curr_amps[0].nice_string().split('\n'), nicestring.split('\n'))
        self.do('save processes /tmp/model.pkl')
        self.do('generate e+ e- > e+ e-')
        self.do('load processes /tmp/model.pkl')
        self.assertEqual(len(self.cmd._curr_amps), 1)
        self.assertEqual(self.cmd._curr_amps[0].nice_string(), nicestring)
        
        os.remove('/tmp/model.pkl')
        
    def test_pythia8_output(self):
        """Test Pythia 8 output"""

        if os.path.isdir(self.out_dir):
            shutil.rmdir(self.out_dir)
        # Create out_dir and out_dir/include
        os.makedirs(os.path.join(self.out_dir,'include'))
        # Touch the file Pythia.h, which is needed to verify that this is a Pythia dir
        py_h_file = open(os.path.join(self.out_dir,'include','Pythia.h'), 'w')
        py_h_file.close()

        self.do('import model sm')
        self.do('define p g u d u~ d~')
        self.do('define j g u d u~ d~')
        self.do('generate p p > w+ j @2')
        self.do('output pythia8 %s' % self.out_dir)
        # Check that the needed files are generated
        files = ['Processes_sm/Sigma_sm_gq_wpq.h', 'Processes_sm/Sigma_sm_gq_wpq.cc',
                 'Processes_sm/Sigma_sm_qq_wpg.h', 'Processes_sm/Sigma_sm_qq_wpg.cc',
                 'Processes_sm/HelAmps_sm.h', 'Processes_sm/HelAmps_sm.cc',
                 'Processes_sm/Parameters_sm.h',
                 'Processes_sm/Parameters_sm.cc', 'Processes_sm/Makefile',
                 'examples/main_sm_1.cc', 'examples/Makefile_sm_1']
        for f in files:
            self.assertTrue(os.path.isfile(os.path.join(self.out_dir, f)), 
                            '%s file is not in directory' % f)
        self.do('generate u u~ > a a a a')
        self.assertRaises(MadGraph5Error,
                          self.do,
                          'output pythia8 %s' % self.out_dir)
        self.do('generate u u~ > w+ w-, w+ > e+ ve, w- > e- ve~ @1')
        self.assertRaises(MadGraph5Error,
                          self.do,
                          'output pythia8 %s' % self.out_dir)

    def test_standalone_cpp_output(self):
        """Test the C++ standalone output"""

        if os.path.isdir(self.out_dir):
            shutil.rmdir(self.out_dir)

        self.do('import model sm')
        self.do('generate e+ e- > e+ e- @2')
        self.do('output standalone_cpp %s' % self.out_dir)

        # Check that all needed src files are generated
        files = ['HelAmps_sm.h', 'HelAmps_sm.cc', 'Makefile',
                 'Parameters_sm.h', 'Parameters_sm.cc',
                 'rambo.h', 'rambo.cc', 'read_slha.h', 'read_slha.cc']

        for f in files:
            self.assertTrue(os.path.isfile(os.path.join(self.out_dir,
                                                       'src',
                                                        f)), 
                            '%s file is not in aloha directory' % f)

        devnull = open(os.devnull,'w')
        # Check that the Model and Aloha output has compiled
        self.assertTrue(os.path.exists(os.path.join(self.out_dir,
                                               'lib', 'libmodel_sm.a')))
        # Check that check_sa.cpp compiles
        subprocess.call(['make', 'check'],
                        stdout=devnull, stderr=devnull, 
                        cwd=os.path.join(self.out_dir, 'SubProcesses',
                                         'P2_Sigma_sm_epem_epem'))


        self.assertTrue(os.path.exists(os.path.join(self.out_dir,
                                                    'SubProcesses',
                                                    'P2_Sigma_sm_epem_epem',
                                                    'check')))

        # Check that the output of check is correct 
        logfile = os.path.join(self.out_dir, 'SubProcesses',
                               'P2_Sigma_sm_epem_epem', 'check.log')

        subprocess.call('./check', 
                        stdout=open(logfile, 'w'), stderr=devnull,
                        cwd=os.path.join(self.out_dir, 'SubProcesses',
                                         'P2_Sigma_sm_epem_epem'), shell=True)

        log_output = open(logfile, 'r').read()
        me_re = re.compile('Matrix element\s*=\s*(?P<value>[\d\.e\+-]+)\s*GeV',
                           re.IGNORECASE)
        me_groups = me_re.search(log_output)
        self.assertTrue(me_groups)
        self.assertAlmostEqual(float(me_groups.group('value')), 1.953735e-2)
        
    def test_import_banner_command(self):
        """check that the import banner command works"""
        
        cwd = os.getcwd()
        os.chdir(MG5DIR)
        self.do('import banner %s --no_launch' % pjoin(MG5DIR, 'tests', 'input_files', 'tt_banner.txt'))
        
        # check that the output exists:
        self.assertTrue(os.path.exists(self.out_dir))
        
        # check that the Cards have been modified
        run_card = open(pjoin(self.out_dir,'Cards','run_card.dat')).read()
        self.assertTrue("'tt'     = run_tag" in run_card)
        self.assertTrue("200       = nevents" in run_card)
        os.chdir(cwd)
        <|MERGE_RESOLUTION|>--- conflicted
+++ resolved
@@ -130,17 +130,13 @@
                     'group_subprocesses': 'Auto',
                     'complex_mass_scheme': False,
                     'gauge': 'unitary',
-<<<<<<< HEAD
                     'lhapdf': 'lhapdf-config',  
                     'fks_mode': 'real',
                     'loop_optimized_output': False,
                     'fastjet': 'fastjet-config',
-                    'timeout': '20',
+                    'timeout': 20,
                     'ignore_six_quark_processes': False
-=======
-                    'timeout': 20,
                     'auto_update': 7
->>>>>>> 55c2d250
                     }
 
         self.assertEqual(config, expected)
@@ -647,10 +643,7 @@
                 nb_goldstone += 1
         self.assertEqual(nb_goldstone, 0)
         self.do('set gauge Feynman')
-<<<<<<< HEAD
-=======
-        self.do('import model sm')
->>>>>>> 55c2d250
+        self.do('import model sm')
         # check that the model is correctly loaded (has some goldstone)
         nb_goldstone = 0
         for part in self.cmd._curr_model['particles']:

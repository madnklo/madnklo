--- conflicted
+++ resolved
@@ -605,11 +605,9 @@
                                                     'SubProcesses',
                                                     'P0_ut_tripx_utg',
                                                     'madevent')))
-<<<<<<< HEAD
-=======
         
     def test_leshouche_sextet_diquarks(self):
-        """Test MadEvent output of triplet diquarks"""
+        """Test leshouche.inc output of sextet diquarks"""
 
         if os.path.isdir(self.out_dir):
             shutil.rmdir(self.out_dir)
@@ -618,6 +616,7 @@
 
         # Test sextet production
         self.do('import model sextet_diquarks')
+        self.do('set group_subprocesses_output False')
         self.do('generate u u > six g')
         self.do('output %s ' % self.out_dir)
         
@@ -637,7 +636,6 @@
                                                     'leshouche.inc')))        
 
         # Test sextet production
-        self.do('import model sextet_diquarks')
         self.do('generate u g > six u~')
         self.do('output %s -f' % self.out_dir)
         
@@ -645,9 +643,7 @@
         self.assertTrue(os.path.exists(os.path.join(self.out_dir,
                                                     'SubProcesses',
                                                     'P0_ug_sixux',
-                                                    'leshouche.inc')))        
->>>>>>> cfdc437c
-
+                                                    'leshouche.inc')))
     def test_ufo_standard_sm(self):
         """ check that we can use standard MG4 name """
         self.do('import model sm')

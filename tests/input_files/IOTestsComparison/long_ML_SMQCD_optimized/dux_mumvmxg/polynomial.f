--- conflicted
+++ resolved
@@ -4,8 +4,6 @@
       SUBROUTINE ML5_0_CREATE_LOOP_COEFS(LOOP_WF,RANK,LCUT_SIZE
      $ ,LOOP_GROUP_NUMBER,SYMFACT,MULTIPLIER,COLOR_ID,HELCONFIG)
       IMPLICIT NONE
-      INCLUDE 'coef_specs.inc'
-      INCLUDE 'polynomial_specs.inc'
 C     
 C     CONSTANTS 
 C     
@@ -17,11 +15,8 @@
       PARAMETER (IMAG1=(ZERO,ONE))
       COMPLEX*16 CMPLX_ZERO
       PARAMETER (CMPLX_ZERO=(ZERO,ZERO))
-<<<<<<< HEAD
-=======
-      INCLUDE 'loop_max_coefs.inc'
-      INCLUDE 'coef_specs.inc'
->>>>>>> ad79d7aa
+      INCLUDE 'loop_max_coefs.inc'
+      INCLUDE 'coef_specs.inc'
       INTEGER    NCOLORROWS
       PARAMETER (NCOLORROWS=39)
       INTEGER    NLOOPGROUPS
@@ -47,7 +42,7 @@
 C     FUNCTIONS
 C     
       INTEGER ML5_0_ML5SOINDEX_FOR_BORN_AMP, ML5_0_ML5SOINDEX_FOR_LOOP_
-     $ AMP, ML5_0_ML5SQSOINDEX
+     $AMP, ML5_0_ML5SQSOINDEX
 C     
 C     GLOBAL VARIABLES
 C     
@@ -82,19 +77,19 @@
      $   ,KIND=8)
         IF(CF_D(COLOR_ID,I).LT.0) CFTOT=CFTOT*IMAG1
         CONST(ML5_0_ML5SOINDEX_FOR_BORN_AMP(I))=CONST(ML5_0_ML5SOINDEX_
-     $   FOR_BORN_AMP(I))+CFTOT*CONJG(AMP(I))
+     $FOR_BORN_AMP(I))+CFTOT*CONJG(AMP(I))
       ENDDO
 
       DO I=1,NAMPSO
         IF (CONST(I).NE.CMPLX_ZERO) THEN
           CONST(I)=(CONST(I)*MULTIPLIER)/SYMFACT
-          IF (.NOT.CHECKPHASE.AND.HELDOUBLECHECKED.AND.HELPICKED.EQ.
-     $     -1) THEN
+          IF (.NOT.CHECKPHASE.AND.HELDOUBLECHECKED.AND.HELPICKED.EQ.-1)
+     $      THEN
             CONST(I)=CONST(I)*GOODHEL(HELCONFIG)
           ENDIF
           CALL ML5_0_MERGE_WL(LOOP_WF,RANK,LCUT_SIZE,CONST(I)
      $     ,LOOPCOEFS(0,ML5_0_ML5SQSOINDEX(I,ML5_0_ML5SOINDEX_FOR_LOOP_
-     $     AMP(COLOR_ID)),LOOP_GROUP_NUMBER))
+     $AMP(COLOR_ID)),LOOP_GROUP_NUMBER))
         ENDIF
       ENDDO
 
@@ -108,8 +103,6 @@
       SUBROUTINE MP_ML5_0_CREATE_LOOP_COEFS(LOOP_WF,RANK,LCUT_SIZE
      $ ,LOOP_GROUP_NUMBER,SYMFACT,MULTIPLIER,COLOR_ID,HELCONFIG)
       IMPLICIT NONE
-      INCLUDE 'coef_specs.inc'
-      INCLUDE 'polynomial_specs.inc'
 C     
 C     CONSTANTS 
 C     
@@ -121,11 +114,8 @@
       PARAMETER (IMAG1=(ZERO,ONE))
       COMPLEX*32 CMPLX_ZERO
       PARAMETER (CMPLX_ZERO=(ZERO,ZERO))
-<<<<<<< HEAD
-=======
-      INCLUDE 'loop_max_coefs.inc'
-      INCLUDE 'coef_specs.inc'
->>>>>>> ad79d7aa
+      INCLUDE 'loop_max_coefs.inc'
+      INCLUDE 'coef_specs.inc'
       INTEGER    NCOLORROWS
       PARAMETER (NCOLORROWS=39)
       INTEGER    NLOOPGROUPS
@@ -151,7 +141,7 @@
 C     FUNCTIONS
 C     
       INTEGER ML5_0_ML5SOINDEX_FOR_BORN_AMP, ML5_0_ML5SOINDEX_FOR_LOOP_
-     $ AMP, ML5_0_ML5SQSOINDEX
+     $AMP, ML5_0_ML5SQSOINDEX
 C     
 C     GLOBAL VARIABLES
 C     
@@ -186,19 +176,19 @@
      $   ,KIND=16)
         IF(CF_D(COLOR_ID,I).LT.0) CFTOT=CFTOT*IMAG1
         CONST(ML5_0_ML5SOINDEX_FOR_BORN_AMP(I))=CONST(ML5_0_ML5SOINDEX_
-     $   FOR_BORN_AMP(I))+CFTOT*CONJG(AMP(I))
+     $FOR_BORN_AMP(I))+CFTOT*CONJG(AMP(I))
       ENDDO
 
       DO I=1,NAMPSO
         IF (CONST(I).NE.CMPLX_ZERO) THEN
           CONST(I)=(CONST(I)*MULTIPLIER)/SYMFACT
-          IF (.NOT.CHECKPHASE.AND.HELDOUBLECHECKED.AND.HELPICKED.EQ.
-     $     -1) THEN
+          IF (.NOT.CHECKPHASE.AND.HELDOUBLECHECKED.AND.HELPICKED.EQ.-1)
+     $      THEN
             CONST(I)=CONST(I)*GOODHEL(HELCONFIG)
           ENDIF
           CALL MP_ML5_0_MERGE_WL(LOOP_WF,RANK,LCUT_SIZE,CONST(I)
      $     ,LOOPCOEFS(0,ML5_0_ML5SQSOINDEX(I,ML5_0_ML5SOINDEX_FOR_LOOP_
-     $     AMP(COLOR_ID)),LOOP_GROUP_NUMBER))
+     $AMP(COLOR_ID)),LOOP_GROUP_NUMBER))
         ENDIF
       ENDDO
 
@@ -208,11 +198,7 @@
 
       SUBROUTINE ML5_0_EVAL_POLY(C,R,Q,OUT)
       INCLUDE 'coef_specs.inc'
-<<<<<<< HEAD
-      INCLUDE 'polynomial_specs.inc'
-=======
-      INCLUDE 'loop_max_coefs.inc'
->>>>>>> ad79d7aa
+      INCLUDE 'loop_max_coefs.inc'
       COMPLEX*16 C(0:LOOPMAXCOEFS-1)
       INTEGER R
       COMPLEX*16 Q(0:3)
@@ -224,28 +210,24 @@
       ENDIF
       IF (R.GE.2) THEN
         OUT=OUT+C(5)*Q(0)*Q(0)+C(6)*Q(0)*Q(1)+C(7)*Q(1)*Q(1)+C(8)*Q(0)
-     $   *Q(2)+C(9)*Q(1)*Q(2)+C(10)*Q(2)*Q(2)+C(11)*Q(0)*Q(3)
-     $   +C(12)*Q(1)*Q(3)+C(13)*Q(2)*Q(3)+C(14)*Q(3)*Q(3)
+     $   *Q(2)+C(9)*Q(1)*Q(2)+C(10)*Q(2)*Q(2)+C(11)*Q(0)*Q(3)+C(12)
+     $   *Q(1)*Q(3)+C(13)*Q(2)*Q(3)+C(14)*Q(3)*Q(3)
       ENDIF
       IF (R.GE.3) THEN
         OUT=OUT+C(15)*Q(0)*Q(0)*Q(0)+C(16)*Q(0)*Q(0)*Q(1)+C(17)*Q(0)
-     $   *Q(1)*Q(1)+C(18)*Q(1)*Q(1)*Q(1)+C(19)*Q(0)*Q(0)*Q(2)
-     $   +C(20)*Q(0)*Q(1)*Q(2)+C(21)*Q(1)*Q(1)*Q(2)+C(22)*Q(0)*Q(2)
-     $   *Q(2)+C(23)*Q(1)*Q(2)*Q(2)+C(24)*Q(2)*Q(2)*Q(2)+C(25)*Q(0)
-     $   *Q(0)*Q(3)+C(26)*Q(0)*Q(1)*Q(3)+C(27)*Q(1)*Q(1)*Q(3)
-     $   +C(28)*Q(0)*Q(2)*Q(3)+C(29)*Q(1)*Q(2)*Q(3)+C(30)*Q(2)*Q(2)
-     $   *Q(3)+C(31)*Q(0)*Q(3)*Q(3)+C(32)*Q(1)*Q(3)*Q(3)+C(33)*Q(2)
-     $   *Q(3)*Q(3)+C(34)*Q(3)*Q(3)*Q(3)
+     $   *Q(1)*Q(1)+C(18)*Q(1)*Q(1)*Q(1)+C(19)*Q(0)*Q(0)*Q(2)+C(20)
+     $   *Q(0)*Q(1)*Q(2)+C(21)*Q(1)*Q(1)*Q(2)+C(22)*Q(0)*Q(2)*Q(2)
+     $   +C(23)*Q(1)*Q(2)*Q(2)+C(24)*Q(2)*Q(2)*Q(2)+C(25)*Q(0)*Q(0)
+     $   *Q(3)+C(26)*Q(0)*Q(1)*Q(3)+C(27)*Q(1)*Q(1)*Q(3)+C(28)*Q(0)
+     $   *Q(2)*Q(3)+C(29)*Q(1)*Q(2)*Q(3)+C(30)*Q(2)*Q(2)*Q(3)+C(31)
+     $   *Q(0)*Q(3)*Q(3)+C(32)*Q(1)*Q(3)*Q(3)+C(33)*Q(2)*Q(3)*Q(3)
+     $   +C(34)*Q(3)*Q(3)*Q(3)
       ENDIF
       END
 
       SUBROUTINE MP_ML5_0_EVAL_POLY(C,R,Q,OUT)
       INCLUDE 'coef_specs.inc'
-<<<<<<< HEAD
-      INCLUDE 'polynomial_specs.inc'
-=======
-      INCLUDE 'loop_max_coefs.inc'
->>>>>>> ad79d7aa
+      INCLUDE 'loop_max_coefs.inc'
       COMPLEX*32 C(0:LOOPMAXCOEFS-1)
       INTEGER R
       COMPLEX*32 Q(0:3)
@@ -257,28 +239,24 @@
       ENDIF
       IF (R.GE.2) THEN
         OUT=OUT+C(5)*Q(0)*Q(0)+C(6)*Q(0)*Q(1)+C(7)*Q(1)*Q(1)+C(8)*Q(0)
-     $   *Q(2)+C(9)*Q(1)*Q(2)+C(10)*Q(2)*Q(2)+C(11)*Q(0)*Q(3)
-     $   +C(12)*Q(1)*Q(3)+C(13)*Q(2)*Q(3)+C(14)*Q(3)*Q(3)
+     $   *Q(2)+C(9)*Q(1)*Q(2)+C(10)*Q(2)*Q(2)+C(11)*Q(0)*Q(3)+C(12)
+     $   *Q(1)*Q(3)+C(13)*Q(2)*Q(3)+C(14)*Q(3)*Q(3)
       ENDIF
       IF (R.GE.3) THEN
         OUT=OUT+C(15)*Q(0)*Q(0)*Q(0)+C(16)*Q(0)*Q(0)*Q(1)+C(17)*Q(0)
-     $   *Q(1)*Q(1)+C(18)*Q(1)*Q(1)*Q(1)+C(19)*Q(0)*Q(0)*Q(2)
-     $   +C(20)*Q(0)*Q(1)*Q(2)+C(21)*Q(1)*Q(1)*Q(2)+C(22)*Q(0)*Q(2)
-     $   *Q(2)+C(23)*Q(1)*Q(2)*Q(2)+C(24)*Q(2)*Q(2)*Q(2)+C(25)*Q(0)
-     $   *Q(0)*Q(3)+C(26)*Q(0)*Q(1)*Q(3)+C(27)*Q(1)*Q(1)*Q(3)
-     $   +C(28)*Q(0)*Q(2)*Q(3)+C(29)*Q(1)*Q(2)*Q(3)+C(30)*Q(2)*Q(2)
-     $   *Q(3)+C(31)*Q(0)*Q(3)*Q(3)+C(32)*Q(1)*Q(3)*Q(3)+C(33)*Q(2)
-     $   *Q(3)*Q(3)+C(34)*Q(3)*Q(3)*Q(3)
+     $   *Q(1)*Q(1)+C(18)*Q(1)*Q(1)*Q(1)+C(19)*Q(0)*Q(0)*Q(2)+C(20)
+     $   *Q(0)*Q(1)*Q(2)+C(21)*Q(1)*Q(1)*Q(2)+C(22)*Q(0)*Q(2)*Q(2)
+     $   +C(23)*Q(1)*Q(2)*Q(2)+C(24)*Q(2)*Q(2)*Q(2)+C(25)*Q(0)*Q(0)
+     $   *Q(3)+C(26)*Q(0)*Q(1)*Q(3)+C(27)*Q(1)*Q(1)*Q(3)+C(28)*Q(0)
+     $   *Q(2)*Q(3)+C(29)*Q(1)*Q(2)*Q(3)+C(30)*Q(2)*Q(2)*Q(3)+C(31)
+     $   *Q(0)*Q(3)*Q(3)+C(32)*Q(1)*Q(3)*Q(3)+C(33)*Q(2)*Q(3)*Q(3)
+     $   +C(34)*Q(3)*Q(3)*Q(3)
       ENDIF
       END
 
       SUBROUTINE ML5_0_ADD_COEFS(A,RA,B,RB)
       INCLUDE 'coef_specs.inc'
-<<<<<<< HEAD
-      INCLUDE 'polynomial_specs.inc'
-=======
-      INCLUDE 'loop_max_coefs.inc'
->>>>>>> ad79d7aa
+      INCLUDE 'loop_max_coefs.inc'
       INTEGER I
       COMPLEX*16 A(0:LOOPMAXCOEFS-1),B(0:LOOPMAXCOEFS-1)
       INTEGER RA,RB
@@ -293,11 +271,7 @@
 
       SUBROUTINE MP_ML5_0_ADD_COEFS(A,RA,B,RB)
       INCLUDE 'coef_specs.inc'
-<<<<<<< HEAD
-      INCLUDE 'polynomial_specs.inc'
-=======
-      INCLUDE 'loop_max_coefs.inc'
->>>>>>> ad79d7aa
+      INCLUDE 'loop_max_coefs.inc'
       INTEGER I
       COMPLEX*32 A(0:LOOPMAXCOEFS-1),B(0:LOOPMAXCOEFS-1)
       INTEGER RA,RB
@@ -312,11 +286,7 @@
 
       SUBROUTINE ML5_0_MERGE_WL(WL,R,LCUT_SIZE,CONST,OUT)
       INCLUDE 'coef_specs.inc'
-<<<<<<< HEAD
-      INCLUDE 'polynomial_specs.inc'
-=======
-      INCLUDE 'loop_max_coefs.inc'
->>>>>>> ad79d7aa
+      INCLUDE 'loop_max_coefs.inc'
       INTEGER I,J
       COMPLEX*16 WL(MAXLWFSIZE,0:LOOPMAXCOEFS-1,MAXLWFSIZE)
       INTEGER R,LCUT_SIZE
@@ -335,11 +305,7 @@
 
       SUBROUTINE MP_ML5_0_MERGE_WL(WL,R,LCUT_SIZE,CONST,OUT)
       INCLUDE 'coef_specs.inc'
-<<<<<<< HEAD
-      INCLUDE 'polynomial_specs.inc'
-=======
-      INCLUDE 'loop_max_coefs.inc'
->>>>>>> ad79d7aa
+      INCLUDE 'loop_max_coefs.inc'
       INTEGER I,J
       COMPLEX*32 WL(MAXLWFSIZE,0:LOOPMAXCOEFS-1,MAXLWFSIZE)
       INTEGER R,LCUT_SIZE
@@ -359,11 +325,7 @@
       SUBROUTINE ML5_0_UPDATE_WL_0_1(A,LCUT_SIZE,B,IN_SIZE,OUT_SIZE
      $ ,OUT)
       INCLUDE 'coef_specs.inc'
-<<<<<<< HEAD
-      INCLUDE 'polynomial_specs.inc'
-=======
-      INCLUDE 'loop_max_coefs.inc'
->>>>>>> ad79d7aa
+      INCLUDE 'loop_max_coefs.inc'
       INTEGER I,J,K
       COMPLEX*16 A(MAXLWFSIZE,0:LOOPMAXCOEFS-1,MAXLWFSIZE)
       COMPLEX*16 B(MAXLWFSIZE,0:VERTEXMAXCOEFS-1,MAXLWFSIZE)
@@ -389,11 +351,7 @@
       SUBROUTINE MP_ML5_0_UPDATE_WL_0_1(A,LCUT_SIZE,B,IN_SIZE,OUT_SIZE
      $ ,OUT)
       INCLUDE 'coef_specs.inc'
-<<<<<<< HEAD
-      INCLUDE 'polynomial_specs.inc'
-=======
-      INCLUDE 'loop_max_coefs.inc'
->>>>>>> ad79d7aa
+      INCLUDE 'loop_max_coefs.inc'
       INTEGER I,J,K
       COMPLEX*32 A(MAXLWFSIZE,0:LOOPMAXCOEFS-1,MAXLWFSIZE)
       COMPLEX*32 B(MAXLWFSIZE,0:VERTEXMAXCOEFS-1,MAXLWFSIZE)
@@ -419,11 +377,7 @@
       SUBROUTINE ML5_0_UPDATE_WL_2_0(A,LCUT_SIZE,B,IN_SIZE,OUT_SIZE
      $ ,OUT)
       INCLUDE 'coef_specs.inc'
-<<<<<<< HEAD
-      INCLUDE 'polynomial_specs.inc'
-=======
-      INCLUDE 'loop_max_coefs.inc'
->>>>>>> ad79d7aa
+      INCLUDE 'loop_max_coefs.inc'
       INTEGER I,J,K
       COMPLEX*16 A(MAXLWFSIZE,0:LOOPMAXCOEFS-1,MAXLWFSIZE)
       COMPLEX*16 B(MAXLWFSIZE,0:VERTEXMAXCOEFS-1,MAXLWFSIZE)
@@ -459,11 +413,7 @@
       SUBROUTINE MP_ML5_0_UPDATE_WL_2_0(A,LCUT_SIZE,B,IN_SIZE,OUT_SIZE
      $ ,OUT)
       INCLUDE 'coef_specs.inc'
-<<<<<<< HEAD
-      INCLUDE 'polynomial_specs.inc'
-=======
-      INCLUDE 'loop_max_coefs.inc'
->>>>>>> ad79d7aa
+      INCLUDE 'loop_max_coefs.inc'
       INTEGER I,J,K
       COMPLEX*32 A(MAXLWFSIZE,0:LOOPMAXCOEFS-1,MAXLWFSIZE)
       COMPLEX*32 B(MAXLWFSIZE,0:VERTEXMAXCOEFS-1,MAXLWFSIZE)
@@ -499,11 +449,7 @@
       SUBROUTINE ML5_0_UPDATE_WL_0_0(A,LCUT_SIZE,B,IN_SIZE,OUT_SIZE
      $ ,OUT)
       INCLUDE 'coef_specs.inc'
-<<<<<<< HEAD
-      INCLUDE 'polynomial_specs.inc'
-=======
-      INCLUDE 'loop_max_coefs.inc'
->>>>>>> ad79d7aa
+      INCLUDE 'loop_max_coefs.inc'
       INTEGER I,J,K
       COMPLEX*16 A(MAXLWFSIZE,0:LOOPMAXCOEFS-1,MAXLWFSIZE)
       COMPLEX*16 B(MAXLWFSIZE,0:VERTEXMAXCOEFS-1,MAXLWFSIZE)
@@ -525,11 +471,7 @@
       SUBROUTINE MP_ML5_0_UPDATE_WL_0_0(A,LCUT_SIZE,B,IN_SIZE,OUT_SIZE
      $ ,OUT)
       INCLUDE 'coef_specs.inc'
-<<<<<<< HEAD
-      INCLUDE 'polynomial_specs.inc'
-=======
-      INCLUDE 'loop_max_coefs.inc'
->>>>>>> ad79d7aa
+      INCLUDE 'loop_max_coefs.inc'
       INTEGER I,J,K
       COMPLEX*32 A(MAXLWFSIZE,0:LOOPMAXCOEFS-1,MAXLWFSIZE)
       COMPLEX*32 B(MAXLWFSIZE,0:VERTEXMAXCOEFS-1,MAXLWFSIZE)
@@ -551,11 +493,7 @@
       SUBROUTINE ML5_0_UPDATE_WL_1_1(A,LCUT_SIZE,B,IN_SIZE,OUT_SIZE
      $ ,OUT)
       INCLUDE 'coef_specs.inc'
-<<<<<<< HEAD
-      INCLUDE 'polynomial_specs.inc'
-=======
-      INCLUDE 'loop_max_coefs.inc'
->>>>>>> ad79d7aa
+      INCLUDE 'loop_max_coefs.inc'
       INTEGER I,J,K
       COMPLEX*16 A(MAXLWFSIZE,0:LOOPMAXCOEFS-1,MAXLWFSIZE)
       COMPLEX*16 B(MAXLWFSIZE,0:VERTEXMAXCOEFS-1,MAXLWFSIZE)
@@ -591,11 +529,7 @@
       SUBROUTINE MP_ML5_0_UPDATE_WL_1_1(A,LCUT_SIZE,B,IN_SIZE,OUT_SIZE
      $ ,OUT)
       INCLUDE 'coef_specs.inc'
-<<<<<<< HEAD
-      INCLUDE 'polynomial_specs.inc'
-=======
-      INCLUDE 'loop_max_coefs.inc'
->>>>>>> ad79d7aa
+      INCLUDE 'loop_max_coefs.inc'
       INTEGER I,J,K
       COMPLEX*32 A(MAXLWFSIZE,0:LOOPMAXCOEFS-1,MAXLWFSIZE)
       COMPLEX*32 B(MAXLWFSIZE,0:VERTEXMAXCOEFS-1,MAXLWFSIZE)
@@ -631,11 +565,7 @@
       SUBROUTINE ML5_0_UPDATE_WL_2_1(A,LCUT_SIZE,B,IN_SIZE,OUT_SIZE
      $ ,OUT)
       INCLUDE 'coef_specs.inc'
-<<<<<<< HEAD
-      INCLUDE 'polynomial_specs.inc'
-=======
-      INCLUDE 'loop_max_coefs.inc'
->>>>>>> ad79d7aa
+      INCLUDE 'loop_max_coefs.inc'
       INTEGER I,J,K
       COMPLEX*16 A(MAXLWFSIZE,0:LOOPMAXCOEFS-1,MAXLWFSIZE)
       COMPLEX*16 B(MAXLWFSIZE,0:VERTEXMAXCOEFS-1,MAXLWFSIZE)
@@ -661,47 +591,47 @@
      $       +A(K,8,I)*B(J,0,K)
             OUT(J,9,I)=OUT(J,9,I)+A(K,2,I)*B(J,3,K)+A(K,3,I)*B(J,2,K)
      $       +A(K,9,I)*B(J,0,K)
-            OUT(J,10,I)=OUT(J,10,I)+A(K,3,I)*B(J,3,K)+A(K,10,I)
-     $       *B(J,0,K)
-            OUT(J,11,I)=OUT(J,11,I)+A(K,1,I)*B(J,4,K)+A(K,4,I)
-     $       *B(J,1,K)+A(K,11,I)*B(J,0,K)
-            OUT(J,12,I)=OUT(J,12,I)+A(K,2,I)*B(J,4,K)+A(K,4,I)
-     $       *B(J,2,K)+A(K,12,I)*B(J,0,K)
-            OUT(J,13,I)=OUT(J,13,I)+A(K,3,I)*B(J,4,K)+A(K,4,I)
-     $       *B(J,3,K)+A(K,13,I)*B(J,0,K)
-            OUT(J,14,I)=OUT(J,14,I)+A(K,4,I)*B(J,4,K)+A(K,14,I)
-     $       *B(J,0,K)
+            OUT(J,10,I)=OUT(J,10,I)+A(K,3,I)*B(J,3,K)+A(K,10,I)*B(J,0
+     $       ,K)
+            OUT(J,11,I)=OUT(J,11,I)+A(K,1,I)*B(J,4,K)+A(K,4,I)*B(J,1,K)
+     $       +A(K,11,I)*B(J,0,K)
+            OUT(J,12,I)=OUT(J,12,I)+A(K,2,I)*B(J,4,K)+A(K,4,I)*B(J,2,K)
+     $       +A(K,12,I)*B(J,0,K)
+            OUT(J,13,I)=OUT(J,13,I)+A(K,3,I)*B(J,4,K)+A(K,4,I)*B(J,3,K)
+     $       +A(K,13,I)*B(J,0,K)
+            OUT(J,14,I)=OUT(J,14,I)+A(K,4,I)*B(J,4,K)+A(K,14,I)*B(J,0
+     $       ,K)
             OUT(J,15,I)=OUT(J,15,I)+A(K,5,I)*B(J,1,K)
             OUT(J,16,I)=OUT(J,16,I)+A(K,5,I)*B(J,2,K)+A(K,6,I)*B(J,1,K)
             OUT(J,17,I)=OUT(J,17,I)+A(K,6,I)*B(J,2,K)+A(K,7,I)*B(J,1,K)
             OUT(J,18,I)=OUT(J,18,I)+A(K,7,I)*B(J,2,K)
             OUT(J,19,I)=OUT(J,19,I)+A(K,5,I)*B(J,3,K)+A(K,8,I)*B(J,1,K)
-            OUT(J,20,I)=OUT(J,20,I)+A(K,6,I)*B(J,3,K)+A(K,8,I)
-     $       *B(J,2,K)+A(K,9,I)*B(J,1,K)
+            OUT(J,20,I)=OUT(J,20,I)+A(K,6,I)*B(J,3,K)+A(K,8,I)*B(J,2,K)
+     $       +A(K,9,I)*B(J,1,K)
             OUT(J,21,I)=OUT(J,21,I)+A(K,7,I)*B(J,3,K)+A(K,9,I)*B(J,2,K)
-            OUT(J,22,I)=OUT(J,22,I)+A(K,8,I)*B(J,3,K)+A(K,10,I)
-     $       *B(J,1,K)
-            OUT(J,23,I)=OUT(J,23,I)+A(K,9,I)*B(J,3,K)+A(K,10,I)
-     $       *B(J,2,K)
+            OUT(J,22,I)=OUT(J,22,I)+A(K,8,I)*B(J,3,K)+A(K,10,I)*B(J,1
+     $       ,K)
+            OUT(J,23,I)=OUT(J,23,I)+A(K,9,I)*B(J,3,K)+A(K,10,I)*B(J,2
+     $       ,K)
             OUT(J,24,I)=OUT(J,24,I)+A(K,10,I)*B(J,3,K)
-            OUT(J,25,I)=OUT(J,25,I)+A(K,5,I)*B(J,4,K)+A(K,11,I)
-     $       *B(J,1,K)
-            OUT(J,26,I)=OUT(J,26,I)+A(K,6,I)*B(J,4,K)+A(K,11,I)
-     $       *B(J,2,K)+A(K,12,I)*B(J,1,K)
-            OUT(J,27,I)=OUT(J,27,I)+A(K,7,I)*B(J,4,K)+A(K,12,I)
-     $       *B(J,2,K)
-            OUT(J,28,I)=OUT(J,28,I)+A(K,8,I)*B(J,4,K)+A(K,11,I)
-     $       *B(J,3,K)+A(K,13,I)*B(J,1,K)
-            OUT(J,29,I)=OUT(J,29,I)+A(K,9,I)*B(J,4,K)+A(K,12,I)
-     $       *B(J,3,K)+A(K,13,I)*B(J,2,K)
-            OUT(J,30,I)=OUT(J,30,I)+A(K,10,I)*B(J,4,K)+A(K,13,I)
-     $       *B(J,3,K)
-            OUT(J,31,I)=OUT(J,31,I)+A(K,11,I)*B(J,4,K)+A(K,14,I)
-     $       *B(J,1,K)
-            OUT(J,32,I)=OUT(J,32,I)+A(K,12,I)*B(J,4,K)+A(K,14,I)
-     $       *B(J,2,K)
-            OUT(J,33,I)=OUT(J,33,I)+A(K,13,I)*B(J,4,K)+A(K,14,I)
-     $       *B(J,3,K)
+            OUT(J,25,I)=OUT(J,25,I)+A(K,5,I)*B(J,4,K)+A(K,11,I)*B(J,1
+     $       ,K)
+            OUT(J,26,I)=OUT(J,26,I)+A(K,6,I)*B(J,4,K)+A(K,11,I)*B(J,2
+     $       ,K)+A(K,12,I)*B(J,1,K)
+            OUT(J,27,I)=OUT(J,27,I)+A(K,7,I)*B(J,4,K)+A(K,12,I)*B(J,2
+     $       ,K)
+            OUT(J,28,I)=OUT(J,28,I)+A(K,8,I)*B(J,4,K)+A(K,11,I)*B(J,3
+     $       ,K)+A(K,13,I)*B(J,1,K)
+            OUT(J,29,I)=OUT(J,29,I)+A(K,9,I)*B(J,4,K)+A(K,12,I)*B(J,3
+     $       ,K)+A(K,13,I)*B(J,2,K)
+            OUT(J,30,I)=OUT(J,30,I)+A(K,10,I)*B(J,4,K)+A(K,13,I)*B(J,3
+     $       ,K)
+            OUT(J,31,I)=OUT(J,31,I)+A(K,11,I)*B(J,4,K)+A(K,14,I)*B(J,1
+     $       ,K)
+            OUT(J,32,I)=OUT(J,32,I)+A(K,12,I)*B(J,4,K)+A(K,14,I)*B(J,2
+     $       ,K)
+            OUT(J,33,I)=OUT(J,33,I)+A(K,13,I)*B(J,4,K)+A(K,14,I)*B(J,3
+     $       ,K)
             OUT(J,34,I)=OUT(J,34,I)+A(K,14,I)*B(J,4,K)
           ENDDO
         ENDDO
@@ -711,11 +641,7 @@
       SUBROUTINE MP_ML5_0_UPDATE_WL_2_1(A,LCUT_SIZE,B,IN_SIZE,OUT_SIZE
      $ ,OUT)
       INCLUDE 'coef_specs.inc'
-<<<<<<< HEAD
-      INCLUDE 'polynomial_specs.inc'
-=======
-      INCLUDE 'loop_max_coefs.inc'
->>>>>>> ad79d7aa
+      INCLUDE 'loop_max_coefs.inc'
       INTEGER I,J,K
       COMPLEX*32 A(MAXLWFSIZE,0:LOOPMAXCOEFS-1,MAXLWFSIZE)
       COMPLEX*32 B(MAXLWFSIZE,0:VERTEXMAXCOEFS-1,MAXLWFSIZE)
@@ -741,47 +667,47 @@
      $       +A(K,8,I)*B(J,0,K)
             OUT(J,9,I)=OUT(J,9,I)+A(K,2,I)*B(J,3,K)+A(K,3,I)*B(J,2,K)
      $       +A(K,9,I)*B(J,0,K)
-            OUT(J,10,I)=OUT(J,10,I)+A(K,3,I)*B(J,3,K)+A(K,10,I)
-     $       *B(J,0,K)
-            OUT(J,11,I)=OUT(J,11,I)+A(K,1,I)*B(J,4,K)+A(K,4,I)
-     $       *B(J,1,K)+A(K,11,I)*B(J,0,K)
-            OUT(J,12,I)=OUT(J,12,I)+A(K,2,I)*B(J,4,K)+A(K,4,I)
-     $       *B(J,2,K)+A(K,12,I)*B(J,0,K)
-            OUT(J,13,I)=OUT(J,13,I)+A(K,3,I)*B(J,4,K)+A(K,4,I)
-     $       *B(J,3,K)+A(K,13,I)*B(J,0,K)
-            OUT(J,14,I)=OUT(J,14,I)+A(K,4,I)*B(J,4,K)+A(K,14,I)
-     $       *B(J,0,K)
+            OUT(J,10,I)=OUT(J,10,I)+A(K,3,I)*B(J,3,K)+A(K,10,I)*B(J,0
+     $       ,K)
+            OUT(J,11,I)=OUT(J,11,I)+A(K,1,I)*B(J,4,K)+A(K,4,I)*B(J,1,K)
+     $       +A(K,11,I)*B(J,0,K)
+            OUT(J,12,I)=OUT(J,12,I)+A(K,2,I)*B(J,4,K)+A(K,4,I)*B(J,2,K)
+     $       +A(K,12,I)*B(J,0,K)
+            OUT(J,13,I)=OUT(J,13,I)+A(K,3,I)*B(J,4,K)+A(K,4,I)*B(J,3,K)
+     $       +A(K,13,I)*B(J,0,K)
+            OUT(J,14,I)=OUT(J,14,I)+A(K,4,I)*B(J,4,K)+A(K,14,I)*B(J,0
+     $       ,K)
             OUT(J,15,I)=OUT(J,15,I)+A(K,5,I)*B(J,1,K)
             OUT(J,16,I)=OUT(J,16,I)+A(K,5,I)*B(J,2,K)+A(K,6,I)*B(J,1,K)
             OUT(J,17,I)=OUT(J,17,I)+A(K,6,I)*B(J,2,K)+A(K,7,I)*B(J,1,K)
             OUT(J,18,I)=OUT(J,18,I)+A(K,7,I)*B(J,2,K)
             OUT(J,19,I)=OUT(J,19,I)+A(K,5,I)*B(J,3,K)+A(K,8,I)*B(J,1,K)
-            OUT(J,20,I)=OUT(J,20,I)+A(K,6,I)*B(J,3,K)+A(K,8,I)
-     $       *B(J,2,K)+A(K,9,I)*B(J,1,K)
+            OUT(J,20,I)=OUT(J,20,I)+A(K,6,I)*B(J,3,K)+A(K,8,I)*B(J,2,K)
+     $       +A(K,9,I)*B(J,1,K)
             OUT(J,21,I)=OUT(J,21,I)+A(K,7,I)*B(J,3,K)+A(K,9,I)*B(J,2,K)
-            OUT(J,22,I)=OUT(J,22,I)+A(K,8,I)*B(J,3,K)+A(K,10,I)
-     $       *B(J,1,K)
-            OUT(J,23,I)=OUT(J,23,I)+A(K,9,I)*B(J,3,K)+A(K,10,I)
-     $       *B(J,2,K)
+            OUT(J,22,I)=OUT(J,22,I)+A(K,8,I)*B(J,3,K)+A(K,10,I)*B(J,1
+     $       ,K)
+            OUT(J,23,I)=OUT(J,23,I)+A(K,9,I)*B(J,3,K)+A(K,10,I)*B(J,2
+     $       ,K)
             OUT(J,24,I)=OUT(J,24,I)+A(K,10,I)*B(J,3,K)
-            OUT(J,25,I)=OUT(J,25,I)+A(K,5,I)*B(J,4,K)+A(K,11,I)
-     $       *B(J,1,K)
-            OUT(J,26,I)=OUT(J,26,I)+A(K,6,I)*B(J,4,K)+A(K,11,I)
-     $       *B(J,2,K)+A(K,12,I)*B(J,1,K)
-            OUT(J,27,I)=OUT(J,27,I)+A(K,7,I)*B(J,4,K)+A(K,12,I)
-     $       *B(J,2,K)
-            OUT(J,28,I)=OUT(J,28,I)+A(K,8,I)*B(J,4,K)+A(K,11,I)
-     $       *B(J,3,K)+A(K,13,I)*B(J,1,K)
-            OUT(J,29,I)=OUT(J,29,I)+A(K,9,I)*B(J,4,K)+A(K,12,I)
-     $       *B(J,3,K)+A(K,13,I)*B(J,2,K)
-            OUT(J,30,I)=OUT(J,30,I)+A(K,10,I)*B(J,4,K)+A(K,13,I)
-     $       *B(J,3,K)
-            OUT(J,31,I)=OUT(J,31,I)+A(K,11,I)*B(J,4,K)+A(K,14,I)
-     $       *B(J,1,K)
-            OUT(J,32,I)=OUT(J,32,I)+A(K,12,I)*B(J,4,K)+A(K,14,I)
-     $       *B(J,2,K)
-            OUT(J,33,I)=OUT(J,33,I)+A(K,13,I)*B(J,4,K)+A(K,14,I)
-     $       *B(J,3,K)
+            OUT(J,25,I)=OUT(J,25,I)+A(K,5,I)*B(J,4,K)+A(K,11,I)*B(J,1
+     $       ,K)
+            OUT(J,26,I)=OUT(J,26,I)+A(K,6,I)*B(J,4,K)+A(K,11,I)*B(J,2
+     $       ,K)+A(K,12,I)*B(J,1,K)
+            OUT(J,27,I)=OUT(J,27,I)+A(K,7,I)*B(J,4,K)+A(K,12,I)*B(J,2
+     $       ,K)
+            OUT(J,28,I)=OUT(J,28,I)+A(K,8,I)*B(J,4,K)+A(K,11,I)*B(J,3
+     $       ,K)+A(K,13,I)*B(J,1,K)
+            OUT(J,29,I)=OUT(J,29,I)+A(K,9,I)*B(J,4,K)+A(K,12,I)*B(J,3
+     $       ,K)+A(K,13,I)*B(J,2,K)
+            OUT(J,30,I)=OUT(J,30,I)+A(K,10,I)*B(J,4,K)+A(K,13,I)*B(J,3
+     $       ,K)
+            OUT(J,31,I)=OUT(J,31,I)+A(K,11,I)*B(J,4,K)+A(K,14,I)*B(J,1
+     $       ,K)
+            OUT(J,32,I)=OUT(J,32,I)+A(K,12,I)*B(J,4,K)+A(K,14,I)*B(J,2
+     $       ,K)
+            OUT(J,33,I)=OUT(J,33,I)+A(K,13,I)*B(J,4,K)+A(K,14,I)*B(J,3
+     $       ,K)
             OUT(J,34,I)=OUT(J,34,I)+A(K,14,I)*B(J,4,K)
           ENDDO
         ENDDO

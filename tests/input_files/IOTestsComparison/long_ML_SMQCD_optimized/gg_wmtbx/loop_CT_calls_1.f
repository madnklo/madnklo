      SUBROUTINE ML5_0_LOOP_CT_CALLS_1(P,NHEL,H,IC)
C     
      IMPLICIT NONE
      INCLUDE 'coef_specs.inc'
      INCLUDE 'polynomial_specs.inc'
C     
C     CONSTANTS
C     
      INTEGER    NEXTERNAL
      PARAMETER (NEXTERNAL=5)
      INTEGER    NCOMB
      PARAMETER (NCOMB=48)
      INTEGER NBORNAMPS
      PARAMETER (NBORNAMPS=8)
      INTEGER    NLOOPS, NLOOPGROUPS, NCTAMPS
      PARAMETER (NLOOPS=144, NLOOPGROUPS=77, NCTAMPS=252)
      INTEGER    NLOOPAMPS
      PARAMETER (NLOOPAMPS=396)
      INTEGER    NWAVEFUNCS,NLOOPWAVEFUNCS
      PARAMETER (NWAVEFUNCS=28,NLOOPWAVEFUNCS=267)
<<<<<<< HEAD
=======
      INCLUDE 'loop_max_coefs.inc'
      INCLUDE 'coef_specs.inc'
>>>>>>> ad79d7aa
      REAL*8     ZERO
      PARAMETER (ZERO=0D0)
      REAL*16     MP__ZERO
      PARAMETER (MP__ZERO=0.0E0_16)
C     These are constants related to the split orders
      INTEGER    NSO, NSQUAREDSO, NAMPSO
      PARAMETER (NSO=0, NSQUAREDSO=0, NAMPSO=0)
C     
C     ARGUMENTS
C     
      REAL*8 P(0:3,NEXTERNAL)
      INTEGER NHEL(NEXTERNAL), IC(NEXTERNAL)
      INTEGER H
C     
C     LOCAL VARIABLES
C     
      INTEGER I,J,K
      COMPLEX*16 COEFS(MAXLWFSIZE,0:VERTEXMAXCOEFS-1,MAXLWFSIZE)

      LOGICAL DUMMYFALSE
      DATA DUMMYFALSE/.FALSE./
C     
C     GLOBAL VARIABLES
C     
      INCLUDE 'coupl.inc'
      INCLUDE 'mp_coupl.inc'

      INTEGER HELOFFSET
      INTEGER GOODHEL(NCOMB)
      LOGICAL GOODAMP(NSQUAREDSO,NLOOPGROUPS)
      COMMON/ML5_0_FILTERS/GOODAMP,GOODHEL,HELOFFSET

      LOGICAL CHECKPHASE
      LOGICAL HELDOUBLECHECKED
      COMMON/ML5_0_INIT/CHECKPHASE, HELDOUBLECHECKED

      INTEGER SQSO_TARGET
      COMMON/ML5_0_SOCHOICE/SQSO_TARGET

      LOGICAL UVCT_REQ_SO_DONE,MP_UVCT_REQ_SO_DONE,CT_REQ_SO_DONE
     $ ,MP_CT_REQ_SO_DONE,LOOP_REQ_SO_DONE,MP_LOOP_REQ_SO_DONE
     $ ,CTCALL_REQ_SO_DONE,FILTER_SO
      COMMON/ML5_0_SO_REQS/UVCT_REQ_SO_DONE,MP_UVCT_REQ_SO_DONE
     $ ,CT_REQ_SO_DONE,MP_CT_REQ_SO_DONE,LOOP_REQ_SO_DONE,MP_LOOP_REQ_S
     $ O_DONE,CTCALL_REQ_SO_DONE,FILTER_SO

      INTEGER I_SO
      COMMON/ML5_0_I_SO/I_SO
      INTEGER I_LIB
      COMMON/ML5_0_I_LIB/I_LIB

      COMPLEX*16 AMP(NBORNAMPS)
      COMMON/ML5_0_AMPS/AMP
      COMPLEX*16 W(20,NWAVEFUNCS)
      COMMON/ML5_0_W/W

      COMPLEX*16 WL(MAXLWFSIZE,0:LOOPMAXCOEFS-1,MAXLWFSIZE,0:NLOOPWAVEF
     $ UNCS)
      COMPLEX*16 PL(0:3,0:NLOOPWAVEFUNCS)
      COMMON/ML5_0_WL/WL,PL

      COMPLEX*16 AMPL(3,NCTAMPS)
      COMMON/ML5_0_AMPL/AMPL

C     
C     ----------
C     BEGIN CODE
C     ----------

C     The target squared split order contribution is already reached
C      if true.
      IF (FILTER_SO.AND.CTCALL_REQ_SO_DONE) THEN
        GOTO 1001
      ENDIF

C     CutTools call for loop numbers 1,2,117,118,139,140,133,134,135,13
C     6,137,138
      CALL ML5_0_LOOP_2(6,13,DCMPLX(ZERO),DCMPLX(ZERO),2,I_SO,1)
C     CutTools call for loop numbers 3,4,5,6,119,120,141,142,143,144
      CALL ML5_0_LOOP_3(1,2,13,DCMPLX(ZERO),DCMPLX(ZERO),DCMPLX(ZERO)
     $ ,3,I_SO,2)
C     CutTools call for loop numbers 7,29,55
      CALL ML5_0_LOOP_2(7,15,DCMPLX(ZERO),DCMPLX(MDL_MB),1,I_SO,3)
C     CutTools call for loop numbers 8,11
      CALL ML5_0_LOOP_2(6,13,DCMPLX(MDL_MB),DCMPLX(MDL_MB),2,I_SO,4)
C     CutTools call for loop numbers 9
      CALL ML5_0_LOOP_3(5,6,7,DCMPLX(MDL_MB),DCMPLX(MDL_MB),DCMPLX(ZERO
     $ ),2,I_SO,5)
C     CutTools call for loop numbers 10,69,70,71
      CALL ML5_0_LOOP_3(5,6,7,DCMPLX(ZERO),DCMPLX(ZERO),DCMPLX(MDL_MB)
     $ ,2,I_SO,6)
C     CutTools call for loop numbers 12,32,58
      CALL ML5_0_LOOP_3(3,4,15,DCMPLX(MDL_MT),DCMPLX(ZERO),DCMPLX(MDL_M
     $ B),2,I_SO,7)
C     CutTools call for loop numbers 13
      CALL ML5_0_LOOP_4(3,4,5,6,DCMPLX(MDL_MT),DCMPLX(ZERO),DCMPLX(MDL_
     $ MB),DCMPLX(MDL_MB),3,I_SO,8)
C     CutTools call for loop numbers 14
      CALL ML5_0_LOOP_4(3,5,4,6,DCMPLX(MDL_MB),DCMPLX(ZERO),DCMPLX(MDL_
     $ MT),DCMPLX(MDL_MT),3,I_SO,9)
C     CutTools call for loop numbers 15,21,51
      CALL ML5_0_LOOP_3(3,5,16,DCMPLX(MDL_MB),DCMPLX(ZERO),DCMPLX(MDL_M
     $ T),2,I_SO,10)
C     CutTools call for loop numbers 16,78,79,80
      CALL ML5_0_LOOP_4(3,4,6,5,DCMPLX(MDL_MT),DCMPLX(ZERO),DCMPLX(ZERO
     $ ),DCMPLX(MDL_MB),3,I_SO,11)
C     CutTools call for loop numbers 17,56
      CALL ML5_0_LOOP_2(10,17,DCMPLX(ZERO),DCMPLX(MDL_MB),1,I_SO,12)
C     CutTools call for loop numbers 18
      CALL ML5_0_LOOP_3(3,9,10,DCMPLX(MDL_MT),DCMPLX(ZERO),DCMPLX(MDL_M
     $ B),2,I_SO,13)
C     CutTools call for loop numbers 19,61
      CALL ML5_0_LOOP_3(2,5,17,DCMPLX(MDL_MB),DCMPLX(ZERO),DCMPLX(MDL_M
     $ B),2,I_SO,14)
C     CutTools call for loop numbers 20
      CALL ML5_0_LOOP_4(2,3,9,5,DCMPLX(MDL_MB),DCMPLX(MDL_MT)
     $ ,DCMPLX(ZERO),DCMPLX(MDL_MB),3,I_SO,15)
C     CutTools call for loop numbers 22
      CALL ML5_0_LOOP_4(2,5,3,9,DCMPLX(ZERO),DCMPLX(MDL_MB),DCMPLX(MDL_
     $ MT),DCMPLX(ZERO),3,I_SO,16)
C     CutTools call for loop numbers 23
      CALL ML5_0_LOOP_4(2,3,5,9,DCMPLX(MDL_MT),DCMPLX(MDL_MB)
     $ ,DCMPLX(ZERO),DCMPLX(MDL_MT),3,I_SO,17)
C     CutTools call for loop numbers 24,65
      CALL ML5_0_LOOP_3(2,5,17,DCMPLX(ZERO),DCMPLX(MDL_MB),DCMPLX(ZERO
     $ ),2,I_SO,18)
C     CutTools call for loop numbers 25,30
      CALL ML5_0_LOOP_2(11,19,DCMPLX(ZERO),DCMPLX(MDL_MB),1,I_SO,19)
C     CutTools call for loop numbers 26
      CALL ML5_0_LOOP_3(3,12,11,DCMPLX(MDL_MT),DCMPLX(ZERO),DCMPLX(MDL_
     $ MB),2,I_SO,20)
C     CutTools call for loop numbers 27
      CALL ML5_0_LOOP_3(2,7,11,DCMPLX(MDL_MB),DCMPLX(ZERO),DCMPLX(MDL_M
     $ B),2,I_SO,21)
C     CutTools call for loop numbers 28
      CALL ML5_0_LOOP_4(2,3,4,11,DCMPLX(MDL_MB),DCMPLX(MDL_MT)
     $ ,DCMPLX(ZERO),DCMPLX(MDL_MB),3,I_SO,22)
C     CutTools call for loop numbers 31
      CALL ML5_0_LOOP_3(2,7,11,DCMPLX(ZERO),DCMPLX(MDL_MB),DCMPLX(ZERO
     $ ),2,I_SO,23)
C     CutTools call for loop numbers 33
      CALL ML5_0_LOOP_4(2,3,11,4,DCMPLX(MDL_MT),DCMPLX(MDL_MB)
     $ ,DCMPLX(ZERO),DCMPLX(MDL_MT),3,I_SO,24)
C     CutTools call for loop numbers 34
      CALL ML5_0_LOOP_4(2,4,3,11,DCMPLX(ZERO),DCMPLX(MDL_MT),DCMPLX(MDL
     $ _MB),DCMPLX(ZERO),3,I_SO,25)
C     CutTools call for loop numbers 35,45
      CALL ML5_0_LOOP_3(1,5,19,DCMPLX(MDL_MB),DCMPLX(ZERO),DCMPLX(MDL_M
     $ B),2,I_SO,26)
C     CutTools call for loop numbers 36
      CALL ML5_0_LOOP_4(1,3,12,5,DCMPLX(MDL_MB),DCMPLX(MDL_MT)
     $ ,DCMPLX(ZERO),DCMPLX(MDL_MB),3,I_SO,27)
C     CutTools call for loop numbers 37
      CALL ML5_0_LOOP_3(1,7,10,DCMPLX(MDL_MB),DCMPLX(ZERO),DCMPLX(MDL_M
     $ B),2,I_SO,28)
C     CutTools call for loop numbers 38
      CALL ML5_0_LOOP_4(1,3,4,10,DCMPLX(MDL_MB),DCMPLX(MDL_MT)
     $ ,DCMPLX(ZERO),DCMPLX(MDL_MB),3,I_SO,29)
C     CutTools call for loop numbers 39
      CALL ML5_0_LOOP_5(1,2,3,4,5,DCMPLX(MDL_MB),DCMPLX(MDL_MB)
     $ ,DCMPLX(MDL_MT),DCMPLX(ZERO),DCMPLX(MDL_MB),4,I_SO,30)
C     CutTools call for loop numbers 40,42,43,47
      CALL ML5_0_LOOP_3(1,2,13,DCMPLX(MDL_MB),DCMPLX(MDL_MB),DCMPLX(MDL
     $ _MB),3,I_SO,31)
C     CutTools call for loop numbers 41
      CALL ML5_0_LOOP_4(1,2,7,5,DCMPLX(MDL_MB),DCMPLX(MDL_MB)
     $ ,DCMPLX(ZERO),DCMPLX(MDL_MB),3,I_SO,32)
C     CutTools call for loop numbers 44
      CALL ML5_0_LOOP_4(1,2,5,7,DCMPLX(MDL_MB),DCMPLX(MDL_MB)
     $ ,DCMPLX(ZERO),DCMPLX(MDL_MB),3,I_SO,33)
C     CutTools call for loop numbers 46
      CALL ML5_0_LOOP_4(1,5,2,7,DCMPLX(MDL_MB),DCMPLX(ZERO),DCMPLX(ZERO
     $ ),DCMPLX(MDL_MB),3,I_SO,34)
C     CutTools call for loop numbers 48
      CALL ML5_0_LOOP_5(1,2,5,4,3,DCMPLX(MDL_MB),DCMPLX(MDL_MB)
     $ ,DCMPLX(ZERO),DCMPLX(MDL_MT),DCMPLX(MDL_MB),4,I_SO,35)
C     CutTools call for loop numbers 49
      CALL ML5_0_LOOP_5(1,3,2,4,5,DCMPLX(MDL_MB),DCMPLX(MDL_MT)
     $ ,DCMPLX(MDL_MT),DCMPLX(ZERO),DCMPLX(MDL_MB),4,I_SO,36)
C     CutTools call for loop numbers 50
      CALL ML5_0_LOOP_5(1,3,4,2,5,DCMPLX(MDL_MB),DCMPLX(MDL_MT)
     $ ,DCMPLX(ZERO),DCMPLX(ZERO),DCMPLX(MDL_MB),4,I_SO,37)
C     CutTools call for loop numbers 52
      CALL ML5_0_LOOP_4(1,3,5,12,DCMPLX(MDL_MT),DCMPLX(MDL_MB)
     $ ,DCMPLX(ZERO),DCMPLX(MDL_MT),3,I_SO,38)
C     CutTools call for loop numbers 53
      CALL ML5_0_LOOP_4(1,5,3,12,DCMPLX(ZERO),DCMPLX(MDL_MB),DCMPLX(MDL
     $ _MT),DCMPLX(ZERO),3,I_SO,39)
C     CutTools call for loop numbers 54,66
      CALL ML5_0_LOOP_3(1,5,19,DCMPLX(ZERO),DCMPLX(MDL_MB),DCMPLX(ZERO
     $ ),2,I_SO,40)
C     CutTools call for loop numbers 57
      CALL ML5_0_LOOP_3(1,7,10,DCMPLX(ZERO),DCMPLX(MDL_MB),DCMPLX(ZERO
     $ ),2,I_SO,41)
C     CutTools call for loop numbers 59
      CALL ML5_0_LOOP_4(1,3,10,4,DCMPLX(MDL_MT),DCMPLX(MDL_MB)
     $ ,DCMPLX(ZERO),DCMPLX(MDL_MT),3,I_SO,42)
C     CutTools call for loop numbers 60
      CALL ML5_0_LOOP_4(1,4,3,10,DCMPLX(ZERO),DCMPLX(MDL_MT),DCMPLX(MDL
     $ _MB),DCMPLX(ZERO),3,I_SO,43)
C     CutTools call for loop numbers 62
      CALL ML5_0_LOOP_4(1,5,2,7,DCMPLX(ZERO),DCMPLX(MDL_MB),DCMPLX(MDL_
     $ MB),DCMPLX(ZERO),3,I_SO,44)
C     CutTools call for loop numbers 63
      CALL ML5_0_LOOP_5(1,3,2,5,4,DCMPLX(MDL_MT),DCMPLX(MDL_MB)
     $ ,DCMPLX(MDL_MB),DCMPLX(ZERO),DCMPLX(MDL_MT),4,I_SO,45)
C     CutTools call for loop numbers 64
      CALL ML5_0_LOOP_5(1,4,3,2,5,DCMPLX(ZERO),DCMPLX(MDL_MT)
     $ ,DCMPLX(MDL_MB),DCMPLX(MDL_MB),DCMPLX(ZERO),4,I_SO,46)
C     CutTools call for loop numbers 67
      CALL ML5_0_LOOP_4(1,2,7,5,DCMPLX(ZERO),DCMPLX(ZERO),DCMPLX(MDL_MB
     $ ),DCMPLX(ZERO),3,I_SO,47)
C     CutTools call for loop numbers 68
      CALL ML5_0_LOOP_4(1,2,5,7,DCMPLX(ZERO),DCMPLX(ZERO),DCMPLX(MDL_MB
     $ ),DCMPLX(ZERO),3,I_SO,48)
C     CutTools call for loop numbers 72
      CALL ML5_0_LOOP_5(1,3,5,2,4,DCMPLX(MDL_MT),DCMPLX(MDL_MB)
     $ ,DCMPLX(ZERO),DCMPLX(ZERO),DCMPLX(MDL_MT),4,I_SO,49)
C     CutTools call for loop numbers 73
      CALL ML5_0_LOOP_5(1,2,4,5,3,DCMPLX(MDL_MT),DCMPLX(MDL_MT)
     $ ,DCMPLX(ZERO),DCMPLX(MDL_MB),DCMPLX(MDL_MT),4,I_SO,50)
C     CutTools call for loop numbers 74
      CALL ML5_0_LOOP_5(1,4,2,3,5,DCMPLX(ZERO),DCMPLX(MDL_MT)
     $ ,DCMPLX(MDL_MT),DCMPLX(MDL_MB),DCMPLX(ZERO),4,I_SO,51)
C     CutTools call for loop numbers 75
      CALL ML5_0_LOOP_5(1,2,4,3,5,DCMPLX(ZERO),DCMPLX(ZERO),DCMPLX(MDL_
     $ MT),DCMPLX(MDL_MB),DCMPLX(ZERO),4,I_SO,52)
C     CutTools call for loop numbers 76
      CALL ML5_0_LOOP_5(1,2,3,5,4,DCMPLX(MDL_MT),DCMPLX(MDL_MT)
     $ ,DCMPLX(MDL_MB),DCMPLX(ZERO),DCMPLX(MDL_MT),4,I_SO,53)
C     CutTools call for loop numbers 77
      CALL ML5_0_LOOP_5(1,2,5,3,4,DCMPLX(ZERO),DCMPLX(ZERO),DCMPLX(MDL_
     $ MB),DCMPLX(MDL_MT),DCMPLX(ZERO),4,I_SO,54)
C     CutTools call for loop numbers 81,83
      CALL ML5_0_LOOP_2(6,13,DCMPLX(MDL_MT),DCMPLX(MDL_MT),2,I_SO,55)
C     CutTools call for loop numbers 82,88,104
      CALL ML5_0_LOOP_2(8,16,DCMPLX(ZERO),DCMPLX(MDL_MT),1,I_SO,56)
C     CutTools call for loop numbers 84
      CALL ML5_0_LOOP_3(4,6,8,DCMPLX(MDL_MT),DCMPLX(MDL_MT),DCMPLX(ZERO
     $ ),2,I_SO,57)
C     CutTools call for loop numbers 85,114,115,116
      CALL ML5_0_LOOP_3(4,6,8,DCMPLX(ZERO),DCMPLX(ZERO),DCMPLX(MDL_MT)
     $ ,2,I_SO,58)
C     CutTools call for loop numbers 86,89
      CALL ML5_0_LOOP_2(9,25,DCMPLX(ZERO),DCMPLX(MDL_MT),1,I_SO,59)
C     CutTools call for loop numbers 87
      CALL ML5_0_LOOP_3(2,9,8,DCMPLX(MDL_MT),DCMPLX(ZERO),DCMPLX(MDL_MT
     $ ),2,I_SO,60)
C     CutTools call for loop numbers 90
      CALL ML5_0_LOOP_3(2,9,8,DCMPLX(ZERO),DCMPLX(MDL_MT),DCMPLX(ZERO)
     $ ,2,I_SO,61)
C     CutTools call for loop numbers 91,105
      CALL ML5_0_LOOP_2(12,27,DCMPLX(ZERO),DCMPLX(MDL_MT),1,I_SO,62)
C     CutTools call for loop numbers 92,108
      CALL ML5_0_LOOP_3(2,4,27,DCMPLX(MDL_MT),DCMPLX(ZERO),DCMPLX(MDL_M
     $ T),2,I_SO,63)
C     CutTools call for loop numbers 93,110
      CALL ML5_0_LOOP_3(2,4,27,DCMPLX(ZERO),DCMPLX(MDL_MT),DCMPLX(ZERO
     $ ),2,I_SO,64)
C     CutTools call for loop numbers 94
      CALL ML5_0_LOOP_3(1,12,8,DCMPLX(MDL_MT),DCMPLX(ZERO),DCMPLX(MDL_M
     $ T),2,I_SO,65)
C     CutTools call for loop numbers 95,103
      CALL ML5_0_LOOP_3(1,4,25,DCMPLX(MDL_MT),DCMPLX(ZERO),DCMPLX(MDL_M
     $ T),2,I_SO,66)
C     CutTools call for loop numbers 96,97,99,100
      CALL ML5_0_LOOP_3(1,2,13,DCMPLX(MDL_MT),DCMPLX(MDL_MT),DCMPLX(MDL
     $ _MT),3,I_SO,67)
C     CutTools call for loop numbers 98
      CALL ML5_0_LOOP_4(1,2,4,8,DCMPLX(MDL_MT),DCMPLX(MDL_MT)
     $ ,DCMPLX(ZERO),DCMPLX(MDL_MT),3,I_SO,68)
C     CutTools call for loop numbers 101
      CALL ML5_0_LOOP_4(1,2,8,4,DCMPLX(MDL_MT),DCMPLX(MDL_MT)
     $ ,DCMPLX(ZERO),DCMPLX(MDL_MT),3,I_SO,69)
C     CutTools call for loop numbers 102
      CALL ML5_0_LOOP_4(1,4,2,8,DCMPLX(MDL_MT),DCMPLX(ZERO),DCMPLX(ZERO
     $ ),DCMPLX(MDL_MT),3,I_SO,70)
C     CutTools call for loop numbers 106
      CALL ML5_0_LOOP_3(1,12,8,DCMPLX(ZERO),DCMPLX(MDL_MT),DCMPLX(ZERO
     $ ),2,I_SO,71)
C     CutTools call for loop numbers 107,111
      CALL ML5_0_LOOP_3(1,4,25,DCMPLX(ZERO),DCMPLX(MDL_MT),DCMPLX(ZERO
     $ ),2,I_SO,72)
C     CutTools call for loop numbers 109
      CALL ML5_0_LOOP_4(1,4,2,8,DCMPLX(ZERO),DCMPLX(MDL_MT),DCMPLX(MDL_
     $ MT),DCMPLX(ZERO),3,I_SO,73)
C     CutTools call for loop numbers 112
      CALL ML5_0_LOOP_4(1,2,8,4,DCMPLX(ZERO),DCMPLX(ZERO),DCMPLX(MDL_MT
     $ ),DCMPLX(ZERO),3,I_SO,74)
C     CutTools call for loop numbers 113
      CALL ML5_0_LOOP_4(1,2,4,8,DCMPLX(ZERO),DCMPLX(ZERO),DCMPLX(MDL_MT
     $ ),DCMPLX(ZERO),3,I_SO,75)
C     CutTools call for loop numbers 121,122,123,124,125,126
      CALL ML5_0_LOOP_2_3(1,2,1,13,2,DCMPLX(ZERO),DCMPLX(ZERO),1,I_SO
     $ ,76)
C     CutTools call for loop numbers 127,128,129,130,131,132
      CALL ML5_0_LOOP_2_3(1,2,2,13,1,DCMPLX(ZERO),DCMPLX(ZERO),1,I_SO
     $ ,77)

      GOTO 1001
 5000 CONTINUE
      CTCALL_REQ_SO_DONE=.TRUE.
 1001 CONTINUE
      END
<|MERGE_RESOLUTION|>--- conflicted
+++ resolved
@@ -1,8 +1,6 @@
       SUBROUTINE ML5_0_LOOP_CT_CALLS_1(P,NHEL,H,IC)
 C     
       IMPLICIT NONE
-      INCLUDE 'coef_specs.inc'
-      INCLUDE 'polynomial_specs.inc'
 C     
 C     CONSTANTS
 C     
@@ -18,11 +16,8 @@
       PARAMETER (NLOOPAMPS=396)
       INTEGER    NWAVEFUNCS,NLOOPWAVEFUNCS
       PARAMETER (NWAVEFUNCS=28,NLOOPWAVEFUNCS=267)
-<<<<<<< HEAD
-=======
       INCLUDE 'loop_max_coefs.inc'
       INCLUDE 'coef_specs.inc'
->>>>>>> ad79d7aa
       REAL*8     ZERO
       PARAMETER (ZERO=0D0)
       REAL*16     MP__ZERO
@@ -66,8 +61,8 @@
      $ ,MP_CT_REQ_SO_DONE,LOOP_REQ_SO_DONE,MP_LOOP_REQ_SO_DONE
      $ ,CTCALL_REQ_SO_DONE,FILTER_SO
       COMMON/ML5_0_SO_REQS/UVCT_REQ_SO_DONE,MP_UVCT_REQ_SO_DONE
-     $ ,CT_REQ_SO_DONE,MP_CT_REQ_SO_DONE,LOOP_REQ_SO_DONE,MP_LOOP_REQ_S
-     $ O_DONE,CTCALL_REQ_SO_DONE,FILTER_SO
+     $ ,CT_REQ_SO_DONE,MP_CT_REQ_SO_DONE,LOOP_REQ_SO_DONE
+     $ ,MP_LOOP_REQ_SO_DONE,CTCALL_REQ_SO_DONE,FILTER_SO
 
       INTEGER I_SO
       COMMON/ML5_0_I_SO/I_SO
@@ -79,8 +74,8 @@
       COMPLEX*16 W(20,NWAVEFUNCS)
       COMMON/ML5_0_W/W
 
-      COMPLEX*16 WL(MAXLWFSIZE,0:LOOPMAXCOEFS-1,MAXLWFSIZE,0:NLOOPWAVEF
-     $ UNCS)
+      COMPLEX*16 WL(MAXLWFSIZE,0:LOOPMAXCOEFS-1,MAXLWFSIZE
+     $ ,0:NLOOPWAVEFUNCS)
       COMPLEX*16 PL(0:3,0:NLOOPWAVEFUNCS)
       COMMON/ML5_0_WL/WL,PL
 
@@ -109,75 +104,75 @@
 C     CutTools call for loop numbers 8,11
       CALL ML5_0_LOOP_2(6,13,DCMPLX(MDL_MB),DCMPLX(MDL_MB),2,I_SO,4)
 C     CutTools call for loop numbers 9
-      CALL ML5_0_LOOP_3(5,6,7,DCMPLX(MDL_MB),DCMPLX(MDL_MB),DCMPLX(ZERO
-     $ ),2,I_SO,5)
+      CALL ML5_0_LOOP_3(5,6,7,DCMPLX(MDL_MB),DCMPLX(MDL_MB)
+     $ ,DCMPLX(ZERO),2,I_SO,5)
 C     CutTools call for loop numbers 10,69,70,71
       CALL ML5_0_LOOP_3(5,6,7,DCMPLX(ZERO),DCMPLX(ZERO),DCMPLX(MDL_MB)
      $ ,2,I_SO,6)
 C     CutTools call for loop numbers 12,32,58
-      CALL ML5_0_LOOP_3(3,4,15,DCMPLX(MDL_MT),DCMPLX(ZERO),DCMPLX(MDL_M
-     $ B),2,I_SO,7)
+      CALL ML5_0_LOOP_3(3,4,15,DCMPLX(MDL_MT),DCMPLX(ZERO)
+     $ ,DCMPLX(MDL_MB),2,I_SO,7)
 C     CutTools call for loop numbers 13
-      CALL ML5_0_LOOP_4(3,4,5,6,DCMPLX(MDL_MT),DCMPLX(ZERO),DCMPLX(MDL_
-     $ MB),DCMPLX(MDL_MB),3,I_SO,8)
+      CALL ML5_0_LOOP_4(3,4,5,6,DCMPLX(MDL_MT),DCMPLX(ZERO)
+     $ ,DCMPLX(MDL_MB),DCMPLX(MDL_MB),3,I_SO,8)
 C     CutTools call for loop numbers 14
-      CALL ML5_0_LOOP_4(3,5,4,6,DCMPLX(MDL_MB),DCMPLX(ZERO),DCMPLX(MDL_
-     $ MT),DCMPLX(MDL_MT),3,I_SO,9)
+      CALL ML5_0_LOOP_4(3,5,4,6,DCMPLX(MDL_MB),DCMPLX(ZERO)
+     $ ,DCMPLX(MDL_MT),DCMPLX(MDL_MT),3,I_SO,9)
 C     CutTools call for loop numbers 15,21,51
-      CALL ML5_0_LOOP_3(3,5,16,DCMPLX(MDL_MB),DCMPLX(ZERO),DCMPLX(MDL_M
-     $ T),2,I_SO,10)
+      CALL ML5_0_LOOP_3(3,5,16,DCMPLX(MDL_MB),DCMPLX(ZERO)
+     $ ,DCMPLX(MDL_MT),2,I_SO,10)
 C     CutTools call for loop numbers 16,78,79,80
-      CALL ML5_0_LOOP_4(3,4,6,5,DCMPLX(MDL_MT),DCMPLX(ZERO),DCMPLX(ZERO
-     $ ),DCMPLX(MDL_MB),3,I_SO,11)
+      CALL ML5_0_LOOP_4(3,4,6,5,DCMPLX(MDL_MT),DCMPLX(ZERO)
+     $ ,DCMPLX(ZERO),DCMPLX(MDL_MB),3,I_SO,11)
 C     CutTools call for loop numbers 17,56
       CALL ML5_0_LOOP_2(10,17,DCMPLX(ZERO),DCMPLX(MDL_MB),1,I_SO,12)
 C     CutTools call for loop numbers 18
-      CALL ML5_0_LOOP_3(3,9,10,DCMPLX(MDL_MT),DCMPLX(ZERO),DCMPLX(MDL_M
-     $ B),2,I_SO,13)
+      CALL ML5_0_LOOP_3(3,9,10,DCMPLX(MDL_MT),DCMPLX(ZERO)
+     $ ,DCMPLX(MDL_MB),2,I_SO,13)
 C     CutTools call for loop numbers 19,61
-      CALL ML5_0_LOOP_3(2,5,17,DCMPLX(MDL_MB),DCMPLX(ZERO),DCMPLX(MDL_M
-     $ B),2,I_SO,14)
+      CALL ML5_0_LOOP_3(2,5,17,DCMPLX(MDL_MB),DCMPLX(ZERO)
+     $ ,DCMPLX(MDL_MB),2,I_SO,14)
 C     CutTools call for loop numbers 20
       CALL ML5_0_LOOP_4(2,3,9,5,DCMPLX(MDL_MB),DCMPLX(MDL_MT)
      $ ,DCMPLX(ZERO),DCMPLX(MDL_MB),3,I_SO,15)
 C     CutTools call for loop numbers 22
-      CALL ML5_0_LOOP_4(2,5,3,9,DCMPLX(ZERO),DCMPLX(MDL_MB),DCMPLX(MDL_
-     $ MT),DCMPLX(ZERO),3,I_SO,16)
+      CALL ML5_0_LOOP_4(2,5,3,9,DCMPLX(ZERO),DCMPLX(MDL_MB)
+     $ ,DCMPLX(MDL_MT),DCMPLX(ZERO),3,I_SO,16)
 C     CutTools call for loop numbers 23
       CALL ML5_0_LOOP_4(2,3,5,9,DCMPLX(MDL_MT),DCMPLX(MDL_MB)
      $ ,DCMPLX(ZERO),DCMPLX(MDL_MT),3,I_SO,17)
 C     CutTools call for loop numbers 24,65
-      CALL ML5_0_LOOP_3(2,5,17,DCMPLX(ZERO),DCMPLX(MDL_MB),DCMPLX(ZERO
-     $ ),2,I_SO,18)
+      CALL ML5_0_LOOP_3(2,5,17,DCMPLX(ZERO),DCMPLX(MDL_MB),DCMPLX(ZERO)
+     $ ,2,I_SO,18)
 C     CutTools call for loop numbers 25,30
       CALL ML5_0_LOOP_2(11,19,DCMPLX(ZERO),DCMPLX(MDL_MB),1,I_SO,19)
 C     CutTools call for loop numbers 26
-      CALL ML5_0_LOOP_3(3,12,11,DCMPLX(MDL_MT),DCMPLX(ZERO),DCMPLX(MDL_
-     $ MB),2,I_SO,20)
+      CALL ML5_0_LOOP_3(3,12,11,DCMPLX(MDL_MT),DCMPLX(ZERO)
+     $ ,DCMPLX(MDL_MB),2,I_SO,20)
 C     CutTools call for loop numbers 27
-      CALL ML5_0_LOOP_3(2,7,11,DCMPLX(MDL_MB),DCMPLX(ZERO),DCMPLX(MDL_M
-     $ B),2,I_SO,21)
+      CALL ML5_0_LOOP_3(2,7,11,DCMPLX(MDL_MB),DCMPLX(ZERO)
+     $ ,DCMPLX(MDL_MB),2,I_SO,21)
 C     CutTools call for loop numbers 28
       CALL ML5_0_LOOP_4(2,3,4,11,DCMPLX(MDL_MB),DCMPLX(MDL_MT)
      $ ,DCMPLX(ZERO),DCMPLX(MDL_MB),3,I_SO,22)
 C     CutTools call for loop numbers 31
-      CALL ML5_0_LOOP_3(2,7,11,DCMPLX(ZERO),DCMPLX(MDL_MB),DCMPLX(ZERO
-     $ ),2,I_SO,23)
+      CALL ML5_0_LOOP_3(2,7,11,DCMPLX(ZERO),DCMPLX(MDL_MB),DCMPLX(ZERO)
+     $ ,2,I_SO,23)
 C     CutTools call for loop numbers 33
       CALL ML5_0_LOOP_4(2,3,11,4,DCMPLX(MDL_MT),DCMPLX(MDL_MB)
      $ ,DCMPLX(ZERO),DCMPLX(MDL_MT),3,I_SO,24)
 C     CutTools call for loop numbers 34
-      CALL ML5_0_LOOP_4(2,4,3,11,DCMPLX(ZERO),DCMPLX(MDL_MT),DCMPLX(MDL
-     $ _MB),DCMPLX(ZERO),3,I_SO,25)
+      CALL ML5_0_LOOP_4(2,4,3,11,DCMPLX(ZERO),DCMPLX(MDL_MT)
+     $ ,DCMPLX(MDL_MB),DCMPLX(ZERO),3,I_SO,25)
 C     CutTools call for loop numbers 35,45
-      CALL ML5_0_LOOP_3(1,5,19,DCMPLX(MDL_MB),DCMPLX(ZERO),DCMPLX(MDL_M
-     $ B),2,I_SO,26)
+      CALL ML5_0_LOOP_3(1,5,19,DCMPLX(MDL_MB),DCMPLX(ZERO)
+     $ ,DCMPLX(MDL_MB),2,I_SO,26)
 C     CutTools call for loop numbers 36
       CALL ML5_0_LOOP_4(1,3,12,5,DCMPLX(MDL_MB),DCMPLX(MDL_MT)
      $ ,DCMPLX(ZERO),DCMPLX(MDL_MB),3,I_SO,27)
 C     CutTools call for loop numbers 37
-      CALL ML5_0_LOOP_3(1,7,10,DCMPLX(MDL_MB),DCMPLX(ZERO),DCMPLX(MDL_M
-     $ B),2,I_SO,28)
+      CALL ML5_0_LOOP_3(1,7,10,DCMPLX(MDL_MB),DCMPLX(ZERO)
+     $ ,DCMPLX(MDL_MB),2,I_SO,28)
 C     CutTools call for loop numbers 38
       CALL ML5_0_LOOP_4(1,3,4,10,DCMPLX(MDL_MB),DCMPLX(MDL_MT)
      $ ,DCMPLX(ZERO),DCMPLX(MDL_MB),3,I_SO,29)
@@ -185,8 +180,8 @@
       CALL ML5_0_LOOP_5(1,2,3,4,5,DCMPLX(MDL_MB),DCMPLX(MDL_MB)
      $ ,DCMPLX(MDL_MT),DCMPLX(ZERO),DCMPLX(MDL_MB),4,I_SO,30)
 C     CutTools call for loop numbers 40,42,43,47
-      CALL ML5_0_LOOP_3(1,2,13,DCMPLX(MDL_MB),DCMPLX(MDL_MB),DCMPLX(MDL
-     $ _MB),3,I_SO,31)
+      CALL ML5_0_LOOP_3(1,2,13,DCMPLX(MDL_MB),DCMPLX(MDL_MB)
+     $ ,DCMPLX(MDL_MB),3,I_SO,31)
 C     CutTools call for loop numbers 41
       CALL ML5_0_LOOP_4(1,2,7,5,DCMPLX(MDL_MB),DCMPLX(MDL_MB)
      $ ,DCMPLX(ZERO),DCMPLX(MDL_MB),3,I_SO,32)
@@ -194,8 +189,8 @@
       CALL ML5_0_LOOP_4(1,2,5,7,DCMPLX(MDL_MB),DCMPLX(MDL_MB)
      $ ,DCMPLX(ZERO),DCMPLX(MDL_MB),3,I_SO,33)
 C     CutTools call for loop numbers 46
-      CALL ML5_0_LOOP_4(1,5,2,7,DCMPLX(MDL_MB),DCMPLX(ZERO),DCMPLX(ZERO
-     $ ),DCMPLX(MDL_MB),3,I_SO,34)
+      CALL ML5_0_LOOP_4(1,5,2,7,DCMPLX(MDL_MB),DCMPLX(ZERO)
+     $ ,DCMPLX(ZERO),DCMPLX(MDL_MB),3,I_SO,34)
 C     CutTools call for loop numbers 48
       CALL ML5_0_LOOP_5(1,2,5,4,3,DCMPLX(MDL_MB),DCMPLX(MDL_MB)
      $ ,DCMPLX(ZERO),DCMPLX(MDL_MT),DCMPLX(MDL_MB),4,I_SO,35)
@@ -209,23 +204,23 @@
       CALL ML5_0_LOOP_4(1,3,5,12,DCMPLX(MDL_MT),DCMPLX(MDL_MB)
      $ ,DCMPLX(ZERO),DCMPLX(MDL_MT),3,I_SO,38)
 C     CutTools call for loop numbers 53
-      CALL ML5_0_LOOP_4(1,5,3,12,DCMPLX(ZERO),DCMPLX(MDL_MB),DCMPLX(MDL
-     $ _MT),DCMPLX(ZERO),3,I_SO,39)
+      CALL ML5_0_LOOP_4(1,5,3,12,DCMPLX(ZERO),DCMPLX(MDL_MB)
+     $ ,DCMPLX(MDL_MT),DCMPLX(ZERO),3,I_SO,39)
 C     CutTools call for loop numbers 54,66
-      CALL ML5_0_LOOP_3(1,5,19,DCMPLX(ZERO),DCMPLX(MDL_MB),DCMPLX(ZERO
-     $ ),2,I_SO,40)
+      CALL ML5_0_LOOP_3(1,5,19,DCMPLX(ZERO),DCMPLX(MDL_MB),DCMPLX(ZERO)
+     $ ,2,I_SO,40)
 C     CutTools call for loop numbers 57
-      CALL ML5_0_LOOP_3(1,7,10,DCMPLX(ZERO),DCMPLX(MDL_MB),DCMPLX(ZERO
-     $ ),2,I_SO,41)
+      CALL ML5_0_LOOP_3(1,7,10,DCMPLX(ZERO),DCMPLX(MDL_MB),DCMPLX(ZERO)
+     $ ,2,I_SO,41)
 C     CutTools call for loop numbers 59
       CALL ML5_0_LOOP_4(1,3,10,4,DCMPLX(MDL_MT),DCMPLX(MDL_MB)
      $ ,DCMPLX(ZERO),DCMPLX(MDL_MT),3,I_SO,42)
 C     CutTools call for loop numbers 60
-      CALL ML5_0_LOOP_4(1,4,3,10,DCMPLX(ZERO),DCMPLX(MDL_MT),DCMPLX(MDL
-     $ _MB),DCMPLX(ZERO),3,I_SO,43)
+      CALL ML5_0_LOOP_4(1,4,3,10,DCMPLX(ZERO),DCMPLX(MDL_MT)
+     $ ,DCMPLX(MDL_MB),DCMPLX(ZERO),3,I_SO,43)
 C     CutTools call for loop numbers 62
-      CALL ML5_0_LOOP_4(1,5,2,7,DCMPLX(ZERO),DCMPLX(MDL_MB),DCMPLX(MDL_
-     $ MB),DCMPLX(ZERO),3,I_SO,44)
+      CALL ML5_0_LOOP_4(1,5,2,7,DCMPLX(ZERO),DCMPLX(MDL_MB)
+     $ ,DCMPLX(MDL_MB),DCMPLX(ZERO),3,I_SO,44)
 C     CutTools call for loop numbers 63
       CALL ML5_0_LOOP_5(1,3,2,5,4,DCMPLX(MDL_MT),DCMPLX(MDL_MB)
      $ ,DCMPLX(MDL_MB),DCMPLX(ZERO),DCMPLX(MDL_MT),4,I_SO,45)
@@ -233,11 +228,11 @@
       CALL ML5_0_LOOP_5(1,4,3,2,5,DCMPLX(ZERO),DCMPLX(MDL_MT)
      $ ,DCMPLX(MDL_MB),DCMPLX(MDL_MB),DCMPLX(ZERO),4,I_SO,46)
 C     CutTools call for loop numbers 67
-      CALL ML5_0_LOOP_4(1,2,7,5,DCMPLX(ZERO),DCMPLX(ZERO),DCMPLX(MDL_MB
-     $ ),DCMPLX(ZERO),3,I_SO,47)
+      CALL ML5_0_LOOP_4(1,2,7,5,DCMPLX(ZERO),DCMPLX(ZERO)
+     $ ,DCMPLX(MDL_MB),DCMPLX(ZERO),3,I_SO,47)
 C     CutTools call for loop numbers 68
-      CALL ML5_0_LOOP_4(1,2,5,7,DCMPLX(ZERO),DCMPLX(ZERO),DCMPLX(MDL_MB
-     $ ),DCMPLX(ZERO),3,I_SO,48)
+      CALL ML5_0_LOOP_4(1,2,5,7,DCMPLX(ZERO),DCMPLX(ZERO)
+     $ ,DCMPLX(MDL_MB),DCMPLX(ZERO),3,I_SO,48)
 C     CutTools call for loop numbers 72
       CALL ML5_0_LOOP_5(1,3,5,2,4,DCMPLX(MDL_MT),DCMPLX(MDL_MB)
      $ ,DCMPLX(ZERO),DCMPLX(ZERO),DCMPLX(MDL_MT),4,I_SO,49)
@@ -248,49 +243,49 @@
       CALL ML5_0_LOOP_5(1,4,2,3,5,DCMPLX(ZERO),DCMPLX(MDL_MT)
      $ ,DCMPLX(MDL_MT),DCMPLX(MDL_MB),DCMPLX(ZERO),4,I_SO,51)
 C     CutTools call for loop numbers 75
-      CALL ML5_0_LOOP_5(1,2,4,3,5,DCMPLX(ZERO),DCMPLX(ZERO),DCMPLX(MDL_
-     $ MT),DCMPLX(MDL_MB),DCMPLX(ZERO),4,I_SO,52)
+      CALL ML5_0_LOOP_5(1,2,4,3,5,DCMPLX(ZERO),DCMPLX(ZERO)
+     $ ,DCMPLX(MDL_MT),DCMPLX(MDL_MB),DCMPLX(ZERO),4,I_SO,52)
 C     CutTools call for loop numbers 76
       CALL ML5_0_LOOP_5(1,2,3,5,4,DCMPLX(MDL_MT),DCMPLX(MDL_MT)
      $ ,DCMPLX(MDL_MB),DCMPLX(ZERO),DCMPLX(MDL_MT),4,I_SO,53)
 C     CutTools call for loop numbers 77
-      CALL ML5_0_LOOP_5(1,2,5,3,4,DCMPLX(ZERO),DCMPLX(ZERO),DCMPLX(MDL_
-     $ MB),DCMPLX(MDL_MT),DCMPLX(ZERO),4,I_SO,54)
+      CALL ML5_0_LOOP_5(1,2,5,3,4,DCMPLX(ZERO),DCMPLX(ZERO)
+     $ ,DCMPLX(MDL_MB),DCMPLX(MDL_MT),DCMPLX(ZERO),4,I_SO,54)
 C     CutTools call for loop numbers 81,83
       CALL ML5_0_LOOP_2(6,13,DCMPLX(MDL_MT),DCMPLX(MDL_MT),2,I_SO,55)
 C     CutTools call for loop numbers 82,88,104
       CALL ML5_0_LOOP_2(8,16,DCMPLX(ZERO),DCMPLX(MDL_MT),1,I_SO,56)
 C     CutTools call for loop numbers 84
-      CALL ML5_0_LOOP_3(4,6,8,DCMPLX(MDL_MT),DCMPLX(MDL_MT),DCMPLX(ZERO
-     $ ),2,I_SO,57)
+      CALL ML5_0_LOOP_3(4,6,8,DCMPLX(MDL_MT),DCMPLX(MDL_MT)
+     $ ,DCMPLX(ZERO),2,I_SO,57)
 C     CutTools call for loop numbers 85,114,115,116
       CALL ML5_0_LOOP_3(4,6,8,DCMPLX(ZERO),DCMPLX(ZERO),DCMPLX(MDL_MT)
      $ ,2,I_SO,58)
 C     CutTools call for loop numbers 86,89
       CALL ML5_0_LOOP_2(9,25,DCMPLX(ZERO),DCMPLX(MDL_MT),1,I_SO,59)
 C     CutTools call for loop numbers 87
-      CALL ML5_0_LOOP_3(2,9,8,DCMPLX(MDL_MT),DCMPLX(ZERO),DCMPLX(MDL_MT
-     $ ),2,I_SO,60)
+      CALL ML5_0_LOOP_3(2,9,8,DCMPLX(MDL_MT),DCMPLX(ZERO)
+     $ ,DCMPLX(MDL_MT),2,I_SO,60)
 C     CutTools call for loop numbers 90
       CALL ML5_0_LOOP_3(2,9,8,DCMPLX(ZERO),DCMPLX(MDL_MT),DCMPLX(ZERO)
      $ ,2,I_SO,61)
 C     CutTools call for loop numbers 91,105
       CALL ML5_0_LOOP_2(12,27,DCMPLX(ZERO),DCMPLX(MDL_MT),1,I_SO,62)
 C     CutTools call for loop numbers 92,108
-      CALL ML5_0_LOOP_3(2,4,27,DCMPLX(MDL_MT),DCMPLX(ZERO),DCMPLX(MDL_M
-     $ T),2,I_SO,63)
+      CALL ML5_0_LOOP_3(2,4,27,DCMPLX(MDL_MT),DCMPLX(ZERO)
+     $ ,DCMPLX(MDL_MT),2,I_SO,63)
 C     CutTools call for loop numbers 93,110
-      CALL ML5_0_LOOP_3(2,4,27,DCMPLX(ZERO),DCMPLX(MDL_MT),DCMPLX(ZERO
-     $ ),2,I_SO,64)
+      CALL ML5_0_LOOP_3(2,4,27,DCMPLX(ZERO),DCMPLX(MDL_MT),DCMPLX(ZERO)
+     $ ,2,I_SO,64)
 C     CutTools call for loop numbers 94
-      CALL ML5_0_LOOP_3(1,12,8,DCMPLX(MDL_MT),DCMPLX(ZERO),DCMPLX(MDL_M
-     $ T),2,I_SO,65)
+      CALL ML5_0_LOOP_3(1,12,8,DCMPLX(MDL_MT),DCMPLX(ZERO)
+     $ ,DCMPLX(MDL_MT),2,I_SO,65)
 C     CutTools call for loop numbers 95,103
-      CALL ML5_0_LOOP_3(1,4,25,DCMPLX(MDL_MT),DCMPLX(ZERO),DCMPLX(MDL_M
-     $ T),2,I_SO,66)
+      CALL ML5_0_LOOP_3(1,4,25,DCMPLX(MDL_MT),DCMPLX(ZERO)
+     $ ,DCMPLX(MDL_MT),2,I_SO,66)
 C     CutTools call for loop numbers 96,97,99,100
-      CALL ML5_0_LOOP_3(1,2,13,DCMPLX(MDL_MT),DCMPLX(MDL_MT),DCMPLX(MDL
-     $ _MT),3,I_SO,67)
+      CALL ML5_0_LOOP_3(1,2,13,DCMPLX(MDL_MT),DCMPLX(MDL_MT)
+     $ ,DCMPLX(MDL_MT),3,I_SO,67)
 C     CutTools call for loop numbers 98
       CALL ML5_0_LOOP_4(1,2,4,8,DCMPLX(MDL_MT),DCMPLX(MDL_MT)
      $ ,DCMPLX(ZERO),DCMPLX(MDL_MT),3,I_SO,68)
@@ -298,23 +293,23 @@
       CALL ML5_0_LOOP_4(1,2,8,4,DCMPLX(MDL_MT),DCMPLX(MDL_MT)
      $ ,DCMPLX(ZERO),DCMPLX(MDL_MT),3,I_SO,69)
 C     CutTools call for loop numbers 102
-      CALL ML5_0_LOOP_4(1,4,2,8,DCMPLX(MDL_MT),DCMPLX(ZERO),DCMPLX(ZERO
-     $ ),DCMPLX(MDL_MT),3,I_SO,70)
+      CALL ML5_0_LOOP_4(1,4,2,8,DCMPLX(MDL_MT),DCMPLX(ZERO)
+     $ ,DCMPLX(ZERO),DCMPLX(MDL_MT),3,I_SO,70)
 C     CutTools call for loop numbers 106
-      CALL ML5_0_LOOP_3(1,12,8,DCMPLX(ZERO),DCMPLX(MDL_MT),DCMPLX(ZERO
-     $ ),2,I_SO,71)
+      CALL ML5_0_LOOP_3(1,12,8,DCMPLX(ZERO),DCMPLX(MDL_MT),DCMPLX(ZERO)
+     $ ,2,I_SO,71)
 C     CutTools call for loop numbers 107,111
-      CALL ML5_0_LOOP_3(1,4,25,DCMPLX(ZERO),DCMPLX(MDL_MT),DCMPLX(ZERO
-     $ ),2,I_SO,72)
+      CALL ML5_0_LOOP_3(1,4,25,DCMPLX(ZERO),DCMPLX(MDL_MT),DCMPLX(ZERO)
+     $ ,2,I_SO,72)
 C     CutTools call for loop numbers 109
-      CALL ML5_0_LOOP_4(1,4,2,8,DCMPLX(ZERO),DCMPLX(MDL_MT),DCMPLX(MDL_
-     $ MT),DCMPLX(ZERO),3,I_SO,73)
+      CALL ML5_0_LOOP_4(1,4,2,8,DCMPLX(ZERO),DCMPLX(MDL_MT)
+     $ ,DCMPLX(MDL_MT),DCMPLX(ZERO),3,I_SO,73)
 C     CutTools call for loop numbers 112
-      CALL ML5_0_LOOP_4(1,2,8,4,DCMPLX(ZERO),DCMPLX(ZERO),DCMPLX(MDL_MT
-     $ ),DCMPLX(ZERO),3,I_SO,74)
+      CALL ML5_0_LOOP_4(1,2,8,4,DCMPLX(ZERO),DCMPLX(ZERO)
+     $ ,DCMPLX(MDL_MT),DCMPLX(ZERO),3,I_SO,74)
 C     CutTools call for loop numbers 113
-      CALL ML5_0_LOOP_4(1,2,4,8,DCMPLX(ZERO),DCMPLX(ZERO),DCMPLX(MDL_MT
-     $ ),DCMPLX(ZERO),3,I_SO,75)
+      CALL ML5_0_LOOP_4(1,2,4,8,DCMPLX(ZERO),DCMPLX(ZERO)
+     $ ,DCMPLX(MDL_MT),DCMPLX(ZERO),3,I_SO,75)
 C     CutTools call for loop numbers 121,122,123,124,125,126
       CALL ML5_0_LOOP_2_3(1,2,1,13,2,DCMPLX(ZERO),DCMPLX(ZERO),1,I_SO
      $ ,76)

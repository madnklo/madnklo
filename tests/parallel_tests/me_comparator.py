################################################################################
#
# Copyright (c) 2009 The MadGraph Development team and Contributors
#
# This file is a part of the MadGraph 5 project, an application which 
# automatically generates Feynman diagrams and matrix elements for arbitrary
# high-energy processes in the Standard Model and beyond.
#
# It is subject to the MadGraph license which should accompany this 
# distribution.
#
# For more information, please visit: http://madgraph.phys.ucl.ac.be
#
################################################################################
"""A set of objects to allow for easy comparisons of results from various ME
generators (e.g., MG v5 against v4, ...) and output nice reports in different
formats (txt, tex, ...).
"""

import datetime
import glob
import itertools
import logging
import os
import re
import shutil
import subprocess
import sys
import time

pjoin = os.path.join
# Get the grand parent directory (mg5 root) of the module real path 
# (tests/acceptance_tests) and add it to the current PYTHONPATH to allow
# for easy import of MG5 tools

_file_path = os.path.dirname(os.path.realpath(__file__))

import madgraph.iolibs.template_files as template_files
import madgraph.iolibs.save_load_object as save_load_object

import madgraph.interface.master_interface as cmd_interface
<<<<<<< HEAD
=======

import madgraph.various.misc as misc

>>>>>>> 1adf5096

from madgraph import MadGraph5Error, MG5DIR

class MERunner(object):
    """Base class to containing default function to setup, run and access results
    produced with a specific ME generator. 
    """

    temp_dir_name = ""

    proc_list = []
    res_list = []

    setup_flag = False

    name = 'None'
    model_dir = os.path.join(MG5DIR,'models')

    class MERunnerException(Exception):
        """Default Exception class for MERunner objects"""

    def setup(self):
        """Empty method to define all warming up operations to be executed before
        actually running the generator.
        """
        pass

    def run(self, proc_list, model, orders, energy):
        """Run the generator for a specific list of processes (see below for
           conventions) and store the result.
        """
        pass

    def get_result(self, proc_id):
        """Return the result (i.e., ME value for a particular PS point) for a 
        specific process identified with its id."""

        return self.proc_list[proc_id]

    def cleanup(self):
        """Perform some clean up procedure to leave the ME code directory in
        the same state as it was initially (e.g., remove temp dirs, ...)
        """
        pass

class MG4Runner(MERunner):
    """Runner object for the MG4 Matrix Element generator."""

    mg4_path = ""
    
    type='v4'
    name = 'MadGraph v4'
    compilator ='f77'
    if misc.which('gfortran'):
        compilator = 'gfortran'
    model = ''
    orders = {}
    energy = ""

    def setup(self, mg4_path, temp_dir=None):
        """Setup routine: create a temporary copy of Template and execute the
        proper script to use the standalone mode. the temp_dir variable
        can be given to specify the name of the process directory, otherwise
        a temporary one is created."""

        self.proc_list = []
        self.res_list = []

        self.setup_flag = False

        self.check_path(mg4_path)

        # Create a copy of Template
        if not os.path.isdir(os.path.join(mg4_path, "Template")) or \
               not os.path.isdir(os.path.join(mg4_path, "HELAS")):
            raise IOError, "Path %s is not a valid MG4 path" % str(mg4_path)

        self.mg4_path = os.path.abspath(mg4_path)

        if not temp_dir:
            i=0
            while os.path.exists(os.path.join(mg4_path, 
                                              "ptest_%s_%s" % (self.type, i))):
                i += 1
            temp_dir = "ptest_%s_%s" % (self.type, i)         

        if os.path.exists(os.path.join(mg4_path, temp_dir)):
            raise IOError, "Path %s for test already exist" % \
                                    str(os.path.join(mg4_path, temp_dir))

        shutil.copytree(os.path.join(mg4_path, 'Template'),
                        os.path.join(mg4_path, temp_dir))

        self.temp_dir_name = temp_dir

        # Execute the standalone script in it
        subprocess.call(os.path.join('bin', 'standalone'),
                        cwd=os.path.join(mg4_path, temp_dir),
                        stdout=open('/dev/null', 'w'), stderr=subprocess.STDOUT)

        # Set the setup flag to true to tell other routines everything is OK
        self.setup_flag = True

        # print some info
        logging.info("Temporary standalone directory %s successfully created" % \
                     temp_dir)

    def check_path(self, mg4_path):
        """Check the path for necessary directories"""

        if not os.path.isdir(os.path.join(mg4_path, "Template")) or \
               not os.path.isdir(os.path.join(mg4_path, "HELAS")):
            raise IOError, "Path %s is not a valid MG4 path" % str(mg4_path)

    def cleanup(self):
        """Clean up temporary directories"""

        #if not self.setup_flag:
        #    raise self.MERunnerException, \
        #            "MERunner setup should be called first"
        try:
            if os.path.isdir(os.path.join(self.mg4_path, self.temp_dir_name)):
                shutil.rmtree(os.path.join(self.mg4_path, self.temp_dir_name))
                logging.info("Temporary standalone directory %s successfully removed" % \
                     self.temp_dir_name)
        except:
            pass
            
    def run(self, proc_list, model, orders={}, energy=1000):
        """Execute MG4 on the list of processes mentioned in proc_list, using
        the specified model, the specified maximal coupling orders and a certain
        energy for incoming particles (for decay, incoming particle is at rest).
        """

        # Due to the limitation for the number of proc defined in proc_card,
        # work with bunches of fixed number of proc.

        bunch_size = 1000
        curr_index = 0

        self.proc_list = proc_list
        self.model = model
        self.orders = orders
        self.energy = energy

        dir_name = os.path.join(self.mg4_path, self.temp_dir_name)

        self.fix_energy_in_check(dir_name, energy)

        while (curr_index < len(proc_list)):

            temp_proc_list = proc_list[curr_index:min(curr_index + bunch_size,
                                                      len(proc_list))]
            # Create a proc_card.dat in the v4 format
            proc_card_file = open(os.path.join(dir_name, 'Cards', 'proc_card.dat'), 'w')
            proc_card_file.write(self.format_mg4_proc_card(temp_proc_list, model, orders))
            proc_card_file.close()

            logging.info("proc_card.dat file for %i processes successfully created in %s" % \
                         (len(temp_proc_list), os.path.join(dir_name, 'Cards')))

            # Run the newprocess script
            devnull = open(os.devnull, 'w')
            logging.info("Running newprocess script")
            subprocess.call(os.path.join('.','bin', 'newprocess'),
                            cwd=dir_name,
                            stdout=devnull, stderr=devnull
                            )

            # Get the ME value
            for i, proc in enumerate(temp_proc_list):
                self.res_list.append(self.get_me_value(proc, i))

            curr_index += bunch_size

        return self.res_list

    def format_mg4_proc_card(self, proc_list, model, orders):
        """Create a proc_card.dat string following v4 conventions. Does not
        support v5 decay chain format for the moment."""

        # TODO: fix the decay chain notation

        proc_card_template = template_files.mg4_proc_card.mg4_template
        process_template = template_files.mg4_proc_card.process_template

        proc_string = ""
        couplings = '\n'.join(["%s=%i" % (k, v) for k, v in orders.items()])
        for i, proc in enumerate(proc_list):
            proc_string += process_template.substitute({'process': proc + ' @%i' % i,
                                                        'coupling': couplings})

        return proc_card_template.substitute({'process': proc_string,
                                        'model': model,
                                        'multiparticle':''})

    def get_me_value(self, proc, proc_id):
        """Compile and run ./check, then parse the output and return the result
        for process with id = proc_id."""

        sys.stdout.write('.')
        sys.stdout.flush()
        working_dir = os.path.join(self.mg4_path, self.temp_dir_name)
         
        shell_name = None
        directories = glob.glob(os.path.join(working_dir, 'SubProcesses',
                                  'P%i_*' % proc_id))
        if directories and os.path.isdir(directories[0]):
            shell_name = os.path.basename(directories[0])

        # If directory doesn't exist, skip and return 0
        if not shell_name:
            logging.info("Directory hasn't been created for process %s" % (proc))
            return ((0.0, 0), [])

        logging.info("Working on process %s in dir %s" % (proc, shell_name))
        
        dir_name = os.path.join(working_dir, 'SubProcesses', shell_name)
        # Run make
        devnull = open(os.devnull, 'w')
        retcode = subprocess.call('make',
                        cwd=dir_name,
                        stdout=devnull, stderr=devnull)
                        
        if retcode != 0:
            logging.info("Error while executing make in %s" % shell_name)
            return ((0.0, 0), [])

        # Run ./check
        try:
            output = subprocess.Popen('./check',
                        cwd=dir_name,
                        stdout=subprocess.PIPE, stderr=subprocess.STDOUT).stdout
            return self.parse_check_output(output.read())
            output.close()
        except IOError:
            logging.warning("Error while executing ./check in %s" % shell_name)
            return ((0.0, 0), [])

    def parse_check_output(self, output):
        """Parse the output string and return a pair where first value is 
        the ME value and GeV exponent and the second value is a list of 4 
        momenta for all particles involved."""

        res_p = []
        value = 0.0
        gev_pow = 0
        momentum_pattern = re.compile(r"""\s*\d+\s+(?P<p0>-?\d*\.\d*E[+-]?\d*)\s+
                                                (?P<p1>-?\d*\.\d*E[+-]?\d*)\s+
                                                (?P<p2>-?\d*\.\d*E[+-]?\d*)\s+
                                                (?P<p3>-?\d*\.\d*E[+-]?\d*)""",
                                                re.IGNORECASE | re.VERBOSE)

        me_value_pattern = re.compile(r"\sMatrix\selement\s=\s*(?P<value>-?\d*\.\d*(E[+-]?\d*)?)\s*GeV\^\s*(?P<pow>-?\d+)",
                                      re.IGNORECASE | re.VERBOSE)
        for line in output.split('\n'):
            match_momentum = momentum_pattern.match(line)
            if match_momentum:
                res_p.append([float(s) for s in match_momentum.groups()])

            match_value = me_value_pattern.match(line)
            if match_value:
                value = float(match_value.group('value'))
                gev_pow = int(match_value.group('pow'))

        return ((value, gev_pow), res_p)

    def fix_energy_in_check(self, dir_name, energy):
        """Replace the hard coded collision energy in check_sa.f by the given
        energy, assuming a working dir dir_name"""

        file = open(os.path.join(dir_name, 'SubProcesses', 'check_sa.f'), 'r')
        check_sa = file.read()
        file.close()

        file = open(os.path.join(dir_name, 'SubProcesses', 'check_sa.f'), 'w')
        file.write(re.sub("SQRTS=1000d0", "SQRTS=%id0" % int(energy), check_sa))
        file.close()

class MG5Runner(MG4Runner):
    """Runner object for the MG5 Matrix Element generator."""

    mg5_path = ""

    name = 'MadGraph v5'
    type = 'v5'
        

    def setup(self, mg5_path, mg4_path, temp_dir=None):
        """Wrapper for the mg4 setup, also initializing the mg5 path variable"""

        self.mg4_path = os.path.abspath(mg4_path)

        if not temp_dir:
            i=0
            while os.path.exists(os.path.join(mg4_path, 
                                              "ptest_%s_%s" % (self.type, i))):
                i += 1
            temp_dir = "ptest_%s_%s" % (self.type, i)         

        self.temp_dir_name = temp_dir

    def run(self, proc_list, model, orders={}, energy=1000):
        """Execute MG5 on the list of processes mentioned in proc_list, using
        the specified model, the specified maximal coupling orders and a certain
        energy for incoming particles (for decay, incoming particle is at rest).
        """
        self.res_list = [] # ensure that to be void, and avoid pointer problem 
        self.proc_list = proc_list
        self.model = model
        self.orders = orders
        self.energy = energy
        self.non_zero = 0 

        dir_name = os.path.join(self.mg4_path, self.temp_dir_name)

        # Create a proc_card.dat in the v5 format
        proc_card_location = os.path.join(self.mg4_path, 'proc_card_%s.dat' % \
                                          self.temp_dir_name)
        proc_card_file = open(proc_card_location, 'w')
        proc_card_file.write(self.format_mg5_proc_card(proc_list, model, orders))
        proc_card_file.close()

        logging.info("proc_card.dat file for %i processes successfully created in %s" % \
                     (len(proc_list), os.path.join(dir_name, 'Cards')))

        # Run mg5
        logging.info("Running mg5")
        proc_card = open(proc_card_location, 'r').read()
        new_proc_list = []
        cmd = cmd_interface.MasterCmd()
        for line in proc_card.split('\n'):
            try:
                cmd.exec_cmd(line, errorhandling=False)
            except MadGraph5Error:
                pass
            else:
                if line.startswith('add'):
                    self.non_zero += 1
                    new_proc_list.append(line)

        if hasattr(self, 'store_proc_card'):
            self.new_proc_list = '\n'.join(new_proc_list)

        # Remove the temporary proc_card
        os.remove(proc_card_location)
        if self.non_zero:
            self.fix_energy_in_check(dir_name, energy)

            # Get the ME value
            for i, proc in enumerate(proc_list):
                value = self.get_me_value(proc, i)
                self.res_list.append(value)

            return self.res_list
        else:
            self.res_list = [((0.0, 0), [])] * len(proc_list)
            return self.res_list
        
        
    def format_mg5_proc_card(self, proc_list, model, orders):
        """Create a proc_card.dat string following v5 conventions."""

        v5_string = "import model_v4 %s\n" % os.path.join(self.model_dir, model)

        couplings = ' '.join(["%s=%i" % (k, v) for k, v in orders.items()])

        for i, proc in enumerate(proc_list):
            v5_string += 'add process ' + proc + ' ' + couplings + \
                         '@%i' % i + '\n'
        v5_string += "output standalone %s -f\n" % \
                     os.path.join(self.mg4_path, self.temp_dir_name)

        return v5_string

class MG5_UFO_Runner(MG5Runner):
    
    name = 'UFO-ALOHA-MG5'
    type = 'ufo'
    
    def format_mg5_proc_card(self, proc_list, model, orders):
        """Create a proc_card.dat string following v5 conventions."""

        v5_string = "import model %s \n" % os.path.join(self.model_dir, model)

        couplings = ' '.join(["%s=%i" % (k, v) for k, v in orders.items()])

        for i, proc in enumerate(proc_list):
            v5_string += 'add process ' + proc + ' ' + couplings + \
                         '@%i' % i + '\n'
        v5_string += "output standalone %s -f\n" % \
                     os.path.join(self.mg4_path, self.temp_dir_name)

        return v5_string

class MG5OldRunner(MG5Runner):
    """ """
    
    mg5_path = ""
    name = 'MadGraph5 Reference'
    type = 'ufo_ref'
    
    def setup(self, mg5_path, temp_dir=None):
        """ initializing the mg5 path variable"""
        self.mg5_path = os.path.abspath(mg5_path)

        if not temp_dir:
            i=0
            while os.path.exists(os.path.join(MG5DIR, 
                                              "ptest_%s_%s" % (self.type, i))):
                i += 1
            temp_dir = "ptest_%s_%s" % (self.type, i)         
        self.temp_dir_name = temp_dir    

    def run(self, proc_list, model, orders={}, energy=1000):
        """Execute MG5 on the list of processes mentioned in proc_list, using
        the specified model, the specified maximal coupling orders and a certain
        energy for incoming particles (for decay, incoming particle is at rest).
        """
        self.res_list = [] # ensure that to be void, and avoid pointer problem 
        self.proc_list = proc_list
        self.model = model
        self.orders = orders
        self.energy = energy

        dir_name = os.path.join(MG5DIR, self.temp_dir_name)

        # Create a proc_card.dat in the v5 format
        proc_card_location = os.path.join(self.mg4_path, 'proc_card_%s.dat' % \
                                          self.temp_dir_name)
        proc_card_file = open(proc_card_location, 'w')
        if not hasattr(self, 'pass_proc'):
            proc_card_file.write(self.format_mg5_proc_card(proc_list, model, orders))
        else:
            v5_string = "import model %s \n" % model
            proc_card_file.write(v5_string)
            proc_card_file.write(self.pass_proc)
            proc_card_file.write("\n output standalone %s -f\n" % dir_name)
        proc_card_file.close()

        logging.info("proc_card.dat file for %i processes successfully created in %s" % \
                     (len(proc_list), os.path.join(dir_name, 'Cards')))

        # Run mg5
        logging.info("Running mg5")

        devnull = open(os.devnull,'w') 
        if logging.root.level >=20:
            subprocess.call([pjoin(self.mg5_path,'bin','mg5'), proc_card_location],
                        stdout=devnull, stderr=devnull)
        else:       
            subprocess.call([pjoin(self.mg5_path,'bin','mg5'), proc_card_location])
                        
        
        # Remove the temporary proc_card
        os.remove(proc_card_location)
        try:
            self.fix_energy_in_check(dir_name, energy)
        except:
            return [((0.0, 0), [])] * len(proc_list)
        # Get the ME value
        for i, proc in enumerate(proc_list):
            value = self.get_me_value(proc, i)
            self.res_list.append(value)

        return self.res_list


class MG5_UFO_OldRunner(MG5OldRunner):
    
    name = 'UFO-ALOHA-MG5-REF'
    type = 'ufo_ref'
    
    def format_mg5_proc_card(self, proc_list, model, orders):
        """Create a proc_card.dat string following v5 conventions."""

        v5_string = "import model %s \n" % model

        couplings = ' '.join(["%s=%i" % (k, v) for k, v in orders.items()])

        for i, proc in enumerate(proc_list):
            v5_string += 'add process ' + proc + ' ' + couplings + \
                         '@%i' % i + '\n'
        v5_string += "output standalone %s -f\n" % \
                     os.path.join(self.mg4_path, self.temp_dir_name)

        return v5_string


class MG5_CPP_Runner(MG5Runner):
    """Runner object for the MG5 C++ Standalone output."""

    mg5_path = ""
    
    type='cpp'
    name = 'MG5-C++'
    compilator ='g++'

    def format_mg5_proc_card(self, proc_list, model, orders):
        """Create a proc_card.dat string following v5 conventions."""

        v5_string = "import model %s \n" % model

        couplings = ' '.join(["%s=%i" % (k, v) for k, v in orders.items()])

        for i, proc in enumerate(proc_list):
            v5_string += 'add process ' + proc + ' ' + couplings + \
                         '@%i' % i + '\n'
        v5_string += "output standalone_cpp %s -f\n" % \
                     os.path.join(self.mg4_path, self.temp_dir_name)

        return v5_string

    def fix_energy_in_check(self, dir_name, energy):
        """Replace the hard coded collision energy in check_sa.f by the given
        energy, assuming a working dir dir_name"""

        file = open(os.path.join(dir_name, 'SubProcesses', 'check_sa.cpp'), 'r')
        check_sa = file.read()
        file.close()

        file = open(os.path.join(dir_name, 'SubProcesses', 'check_sa.cpp'), 'w')
        file.write(re.sub("energy = 1000", "energy = %i" % int(energy),
                          check_sa))
        file.close()

class PickleRunner(MERunner):
    """Runner object for the stored comparison results."""

    name = 'Stored result'
    model = ''
    orders = {}
    energy = 1000

#    def run(self, proc_list, model, orders, energy):
    def run(self, **arg):
        """Simulate a run by simply returning res_list
        """

        return self.res_list

    @staticmethod
    def find_comparisons(pickle_path, model = "", orders={}, energy=0,
                         proc_list = []):
        """Find a stored comparison object which corresponds to the
        parameters given. If file given in pickle_path, simply return
        pickled PickleRunner."""

        if os.path.isfile(pickle_path):
            # File given. Simply return pickle object from file
            pickle_runner = save_load_object.load_from_file(pickle_path)
            if isinstance(pickle_runner, PickleRunner):
                return [pickle_runner]
            else:
                return []

        if os.path.isdir(pickle_path):
            # Directory given. Return list of comparisons which
            # correspond to the parameters given

            object_list = []
            # NOT YET FINISHED
            for pickle_file in glob.glob(os.path.join(pickle_path,"*")):
                # Ignore directories
                if os.path.isdir(pickle_file):
                    continue
                # try loading a PickleRunner from the file
                try:
                    pickle_runner = save_load_object.load_from_file(pickle_file)
                    if isinstance(pickle_runner, PickleRunner):
                        object_list.append(pickle_runner)
                        logging.info("Loaded comparison runner from file %s" % \
                                     pickle_file)
                except:
                    pass
                object_list = filter(lambda runner:\
                                  (not model or runner.model == model) and \
                                  (not orders or runner.orders == orders) and \
                                  (not energy or runner.energy == energy) and \
                                  (not proc_list or \
                                   runner.proc_list == proc_list),
                                     object_list)

            return object_list

        raise IOError, "Path %s is not valid pickle directory" % \
              str(pickle_path)

    @staticmethod
    def store_comparison(pickle_path, proc_list, model, name,
                         orders={}, energy=1000):
        """Store a comparison corresponding to the parameters given."""

        new_runner = PickleRunner()
        new_runner.proc_list = proc_list[0]
        new_runner.res_list = proc_list[1]
        new_runner.model = model
        new_runner.name = "Stored " + name
        new_runner.orders = orders
        new_runner.energy = energy

        save_load_object.save_to_file(pickle_path, new_runner)

        logging.info("Stored comparison object in %s" % pickle_path)

class MEComparator(object):
    """Base object to run comparison tests. Take standard MERunner objects and
    a list of proc as an input and return detailed comparison tables in various
    formats."""

    me_runners = []
    results = []
    proc_list = []

    def set_me_runners(self, *args):
        """Set the list of MERunner objects (properly set up!)."""

        self.me_runners = args

        for runner in self.me_runners:
            logging.info("Code %s added" % runner.name)

    def run_comparison(self, proc_list, model='sm', orders={}, energy=1000):
        """Run the codes and store results."""

        if isinstance(model, basestring):
            model= [model] * len(self.me_runners)

        self.results = []
        self.proc_list = proc_list

        logging.info(\
            "Running on %i processes with order: %s, in model %s @ %i GeV" % \
            (len(proc_list),
             ' '.join(["%s=%i" % (k, v) for k, v in orders.items()]),
             '/'.join([onemodel for onemodel in model]),
             energy))

        pass_proc = False
        for i,runner in enumerate(self.me_runners):
            cpu_time1 = time.time()
            logging.info("Now running %s" % runner.name)
            if pass_proc:
                runner.pass_proc = pass_proc 
            self.results.append(runner.run(proc_list, model[i], orders, energy))
            if hasattr(runner, 'new_proc_list'):
                pass_proc = runner.new_proc_list
            cpu_time2 = time.time()
            logging.info(" Done in %0.3f s" % (cpu_time2 - cpu_time1))
            logging.info(" (%i/%i with zero ME)" % \
                    (len([res for res in self.results[-1] if res[0][0] == 0.0]),
                     len(proc_list)))

    def cleanup(self):
        """Call cleanup for each MERunner."""

        for runner in self.me_runners:
            logging.info("Cleaning code %s runner" % runner.name)
            runner.cleanup()

    def _fixed_string_length(self, mystr, length):
        """Helper function to fix the length of a string by cutting it 
        or adding extra space."""

        if len(mystr) > length:
            return mystr[0:length]
        else:
            return mystr + " " * (length - len(mystr))

    def output_result(self, filename=None, tolerance=3e-06, skip_zero=True):
        """Output result as a nicely formated table. If filename is provided,
        write it to the file, else to the screen. Tolerance can be adjusted."""

        proc_col_size = 17

        for proc in self.proc_list:
            if len(proc) + 1 > proc_col_size:
                proc_col_size = len(proc) + 1
        
        col_size = 17

        pass_proc = 0
        fail_proc = 0

        failed_proc_list = []

        res_str = "\n" + self._fixed_string_length("Process", proc_col_size) + \
                ''.join([self._fixed_string_length(runner.name, col_size) for \
                           runner in self.me_runners]) + \
                  self._fixed_string_length("Relative diff.", col_size) + \
                  "Result"

        for i, proc in enumerate(self.proc_list):
            list_res = [res[i][0][0] for res in self.results]
            if max(list_res) == 0.0 and min(list_res) == 0.0:
                diff = 0.0
                if skip_zero:
                    continue
            else:
                diff = (max(list_res) - min(list_res)) / \
                       (max(list_res) + min(list_res))

            res_str += '\n' + self._fixed_string_length(proc, proc_col_size)+ \
                       ''.join([self._fixed_string_length("%1.10e" % res,
                                               col_size) for res in list_res])

            res_str += self._fixed_string_length("%1.10e" % diff, col_size)

            if diff < tolerance:
                pass_proc += 1
                res_str += "Pass"
            else:
                fail_proc += 1
                failed_proc_list.append(proc)
                res_str += "Fail"

        res_str += "\nSummary: %i/%i passed, %i/%i failed" % \
                    (pass_proc, pass_proc + fail_proc,
                     fail_proc, pass_proc + fail_proc)

        if fail_proc != 0:
            res_str += "\nFailed processes: %s" % ', '.join(failed_proc_list)

        logging.info(res_str)

        if filename:
            file = open(filename, 'w')
            file.write(res_str)
            file.write(str(failed_proc_list))
            file.close()

    def get_non_zero_processes(self):
        """Return a list of processes which have non zero ME for at least
        one generator."""

        non_zero_proc = []
        non_zero_res = []
        
        for i, proc in enumerate(self.proc_list):
            list_res = [res[i] for res in self.results]
            if sum([abs(res[0][0]) for res in list_res]) != 0.0:
                non_zero_proc.append(proc)
                non_zero_res.append(list_res[0])

        return non_zero_proc, non_zero_res

    def assert_processes(self, test_object, tolerance = 1e-06):
        """Run assert to check that all processes passed comparison""" 

        col_size = 17
        fail_proc = 0
        fail_str = "Failed for processes:"
        for i, proc in enumerate(self.proc_list):
            list_res = [res[i][0][0] for res in self.results]
            if max(list_res) == 0.0 and min(list_res) == 0.0:
                diff = 0.0
            else:
                diff = (max(list_res) - min(list_res)) / \
                       (max(list_res) + min(list_res))

            if diff >= tolerance:
                fail_str += self._fixed_string_length('\n' + proc, col_size) + \
                            ''.join([self._fixed_string_length("%1.10e" % res,
                                                               col_size) for \
                                     res in list_res])
                
                fail_str += self._fixed_string_length("%1.10e" % diff, col_size)

        test_object.assertEqual(fail_str, "Failed for processes:")

def create_proc_list(part_list, initial=2, final=2, charge_conservation=True):
    """Helper function to automatically create process lists starting from 
    a particle list."""

    proc_list = []
    res_list = []
    for product in itertools.product(part_list, repeat=initial + final):
        sorted_product = sorted(product[0:initial]) + sorted(product[initial:])
        if  sorted_product not in proc_list:
            proc_list.append(sorted_product)

    for proc in proc_list:
        #check charge conservation
        if charge_conservation:
            init_plus= ''.join(proc[:initial]).count('+')
            init_minus=''.join(proc[:initial]).count('-')
            final_plus=''.join(proc[initial:]).count('+')
            final_minus=''.join(proc[initial:]).count('-')
            if init_plus-init_minus-final_plus+final_minus:
                continue
        proc.insert(initial, '>')
        res_list.append(' '.join(proc))

    return res_list

def create_proc_list_enhanced(init_part_list, final_part_list_1,
                              final_part_list_2 = [], initial=2, final_1=2,
                              final_2=1, charge_conservation=True):
    """Helper function to automatically create process lists starting from 
    a particle list."""

    proc_list = []
    res_list = []
    for iprod in itertools.product(init_part_list, repeat=initial):
        for fprod1 in itertools.product(final_part_list_1, repeat=final_1):
            if final_part_list_2:
                for fprod2 in itertools.product(final_part_list_2,
                                                repeat=final_2):                
                    sorted_product = sorted(iprod) + sorted(fprod1 + fprod2)
                    if  sorted_product not in proc_list:
                        proc_list.append(sorted_product)
            else:
                sorted_product = sorted(iprod) + sorted(fprod1)

                if  sorted_product not in proc_list:
                    proc_list.append(sorted_product)

    for proc in proc_list:
        #check charge conservation
        if charge_conservation:
            init_plus= ''.join(proc[:initial]).count('+')
            init_minus=''.join(proc[:initial]).count('-')
            final_plus=''.join(proc[initial:]).count('+')
            final_minus=''.join(proc[initial:]).count('-')
            if init_plus-init_minus-final_plus+final_minus:
                continue
        proc.insert(initial, '>')
        res_list.append(' '.join(proc))

    return res_list


def create_proc_list_2_3(init_part_list1, 
                         init_part_list2, 
                         final_part_list_1,
                         final_part_list_2,
                         final_part_list_3,
                         charge_conservation=True):
    """Helper function to automatically create process lists starting from 
    a particle list."""

    proc_list = []
    res_list = []
    for i,a in enumerate(init_part_list1):
        for b in init_part_list2:
            for c in final_part_list_1:
                for d in final_part_list_2:
                    for e in final_part_list_3:
                        proc = [a,b,'>',c,d,e]
                        res_list.append(' '.join(proc))

    return res_list











<|MERGE_RESOLUTION|>--- conflicted
+++ resolved
@@ -39,12 +39,8 @@
 import madgraph.iolibs.save_load_object as save_load_object
 
 import madgraph.interface.master_interface as cmd_interface
-<<<<<<< HEAD
-=======
-
 import madgraph.various.misc as misc
 
->>>>>>> 1adf5096
 
 from madgraph import MadGraph5Error, MG5DIR
 

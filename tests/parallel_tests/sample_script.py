#! /usr/bin/env python
################################################################################
#
# Copyright (c) 2009 The MadGraph Development team and Contributors
#
# This file is a part of the MadGraph 5 project, an application which 
# automatically generates Feynman diagrams and matrix elements for arbitrary
# high-energy processes in the Standard Model and beyond.
#
# It is subject to the MadGraph license which should accompany this 
# distribution.
#
# For more information, please visit: http://madgraph.phys.ucl.ac.be
#
################################################################################

"""A sample script running a comparison between different ME generators using
objects and routines defined in me_comparator. To define your own test case, 
simply modify this script. Support for new ME generator is achieved through
inheritance of the MERunner class.
"""

import logging
import logging.config
import pydoc
import os
import sys

#Look for MG5/MG4 path
mg5_path = os.sep.join(os.path.realpath(__file__).split(os.sep)[:-3])
print mg5_path
sys.path.append(mg5_path)

import me_comparator
from madgraph import MG4DIR
mg4_path = MG4DIR



if '__main__' == __name__: 
    # Get full logging info
    logging.config.fileConfig(os.path.join(mg5_path, 'tests', '.mg5_logging.conf'))
    logging.root.setLevel(logging.INFO)
    logging.getLogger('madgraph').setLevel(logging.INFO)
    logging.getLogger('cmdprint').setLevel(logging.INFO)
    logging.getLogger('tutorial').setLevel(logging.ERROR)
        
    logging.basicConfig(level=logging.INFO)
#    my_proc_list = me_comparator.create_proc_list_enhanced(
##        ['w+', 'w-', 'z'],
##        initial=2, final_1=2)
    #my_proc_list = ['w+ w+ > h1 x1+ x1+', ' w+ w+ > h+ h+ h1', ' w+ w- > el+ el- h1', ' w+ w- > el+ el- h2', ' w+ w- > h1 h1 h1', ' w+ w- > h1 h1 h2', ' w+ w- > h1 h2 h2', ' w+ w- > h1 h3 h3', ' w+ w- > h+ h- h1', ' w+ w- > h2 h2 h2', ' w+ w- > h2 h3 h3', ' w+ w- > h+ h- h2', ' el+ w+ > el+ h1 w+', ' el+ w+ > el+ h2 w+', ' el+ w+ > el+ h+ h1', ' el+ w+ > el+ h+ h2', ' el+ w+ > el+ h+ h3', ' el- w+ > el- h1 w+', ' el- w+ > el- h2 w+', ' el- w+ > el- h+ h1', ' el- w+ > el- h+ h2', ' el- w+ > el- h+ h3', ' w+ x1+ > h1 w+ x1+', ' w+ x1+ > h+ h1 x1+', ' w+ x1+ > h+ h2 x1+', ' w+ x1+ > h+ h3 x1+', ' w+ x1- > h1 w+ x1-', ' w+ x1- > h1 w- x1+', ' w+ x1- > h+ h1 x1-', ' w+ x1- > h+ h2 x1-', ' w+ x1- > h+ h3 x1-', ' h1 w+ > h1 h1 w+', ' h1 w+ > h1 h2 w+', ' h1 w+ > w- x1+ x1+', ' h1 w+ > h+ h+ w-', ' h1 w+ > h+ x1+ x1-', ' h1 w+ > h+ h1 h1', ' h1 w+ > h+ h1 h2', ' h1 w+ > h+ h1 h3', ' h1 w+ > h+ h2 h3', ' h2 w+ > h1 h2 w+', ' h2 w+ > h2 h2 w+', ' h2 w+ > h+ x1+ x1-', ' h2 w+ > h+ h1 h2', ' h2 w+ > h+ h1 h3', ' h2 w+ > h+ h2 h2', ' h2 w+ > h+ h2 h3', ' h3 w+ > h1 h3 w+', ' h3 w+ > h2 h3 w+', ' h3 w+ > h+ x1+ x1-', ' h3 w+ > h+ h1 h3', ' h3 w+ > h+ h2 h3', ' h3 w+ > h+ h3 h3', ' h+ w+ > h1 w+ w+', ' h+ w+ > h+ h1 w+', ' h+ w+ > h+ h2 w+', ' h+ w+ > h+ h+ h1', ' h+ w+ > h+ h+ h2', ' h+ w+ > h+ h+ h3', ' h- w+ > h1 w+ w-', ' h- w+ > h- h1 w+', ' h- w+ > h- h2 w+', ' h- w+ > h+ h1 w-', ' h- w+ > h1 x1+ x1-', ' h- w+ > h2 x1+ x1-', ' h- w+ > h3 x1+ x1-', ' h- w+ > h1 h1 h3', ' h- w+ > h1 h2 h3', ' h- w+ > h1 h3 h3', ' h- w+ > h+ h- h1', ' h- w+ > h2 h2 h3', ' h- w+ > h2 h3 h3', ' h- w+ > h+ h- h2', ' h- w+ > h+ h- h3', ' w- w- > h1 x1- x1-', ' w- w- > h- h- h1', ' el+ w- > el+ h1 w-', ' el+ w- > el+ h2 w-', ' el+ w- > el+ h- h1', ' el+ w- > el+ h- h2', ' el+ w- > el+ h- h3', ' el- w- > el- h1 w-', ' el- w- > el- h2 w-', ' el- w- > el- h- h1', ' el- w- > el- h- h2', ' el- w- > el- h- h3', ' w- x1+ > h1 w+ x1-', ' w- x1+ > h1 w- x1+', ' w- x1+ > h- h1 x1+', ' w- x1+ > h- h2 x1+', ' w- x1+ > h- h3 x1+', ' w- x1- > h1 w- x1-', ' w- x1- > h- h1 x1-', ' w- x1- > h- h2 x1-', ' w- x1- > h- h3 x1-', ' h1 w- > w+ x1- x1-', ' h1 w- > h- h- w+', ' h1 w- > w- x1+ x1-', ' h1 w- > h1 h1 w-', ' h1 w- > h1 h2 w-', ' h1 w- > h- x1+ x1-', ' h1 w- > h- h1 h1', ' h1 w- > h- h1 h2', ' h1 w- > h- h1 h3', ' h1 w- > h- h2 h3', ' h2 w- > h1 h2 w-', ' h2 w- > h2 h2 w-', ' h2 w- > h- x1+ x1-', ' h2 w- > h- h1 h2', ' h2 w- > h- h1 h3', ' h2 w- > h- h2 h2', ' h2 w- > h- h2 h3', ' h3 w- > h1 h3 w-', ' h3 w- > h2 h3 w-', ' h3 w- > h- x1+ x1-', ' h3 w- > h- h1 h3', ' h3 w- > h- h2 h3', ' h3 w- > h- h3 h3', ' h+ w- > h1 w+ w-', ' h+ w- > h- h1 w+', ' h+ w- > h+ h1 w-', ' h+ w- > h+ h2 w-', ' h+ w- > h1 x1+ x1-', ' h+ w- > h2 x1+ x1-', ' h+ w- > h3 x1+ x1-', ' h+ w- > h1 h1 h3', ' h+ w- > h1 h2 h3', ' h+ w- > h1 h3 h3', ' h+ w- > h+ h- h1', ' h+ w- > h2 h2 h3', ' h+ w- > h2 h3 h3', ' h+ w- > h+ h- h2', ' h+ w- > h+ h- h3', ' h- w- > h1 w- w-', ' h- w- > h- h1 w-', ' h- w- > h- h2 w-', ' h- w- > h- h- h1', ' h- w- > h- h- h2', ' h- w- > h- h- h3', ' e- x1+ > e- h1 x1+', ' e- x1+ > e- h2 x1+', ' e- x1+ > e- h3 x1+', ' e+ x1- > e+ h1 x1-', ' e+ x1- > e+ h2 x1-', ' e+ x1- > e+ h3 x1-', ' el+ el+ > e+ e+ h2', ' el+ el- > h1 w+ w-', ' el+ el- > h2 w+ w-', ' el+ el- > h- h1 w+', ' el+ el- > h- h2 w+', ' el+ el- > h- h3 w+', ' el+ el- > h+ h1 w-', ' el+ el- > h+ h2 w-', ' el+ el- > h+ h3 w-', ' el+ el- > el+ el- h3', ' el+ h1 > el+ w+ w-', ' el+ h1 > el+ h- w+', ' el+ h1 > el+ h+ w-', ' el+ h1 > el+ h+ h-', ' el+ h2 > el+ w+ w-', ' el+ h2 > el+ h- w+', ' el+ h2 > el+ h+ w-', ' el+ h3 > el+ h- w+', ' el+ h3 > el+ h+ w-', ' el+ h+ > el+ h1 w+', ' el+ h+ > el+ h2 w+', ' el+ h+ > el+ h3 w+', ' el+ h- > el+ h1 w-', ' el+ h- > el+ h2 w-', ' el+ h- > el+ h3 w-', ' el- el- > e- e- h2', ' el- h1 > el- w+ w-', ' el- h1 > el- h- w+', ' el- h1 > el- h+ w-', ' el- h2 > el- w+ w-', ' el- h2 > el- h- w+', ' el- h2 > el- h+ w-', ' el- h3 > el- h- w+', ' el- h3 > el- h+ w-', ' el- h+ > el- h1 w+', ' el- h+ > el- h2 w+', ' el- h+ > el- h3 w+', ' el- h- > el- h1 w-', ' el- h- > el- h2 w-', ' el- h- > el- h3 w-', ' x1+ x1+ > h1 w+ w+', ' x1+ x1- > h1 w+ w-', ' h1 x1+ > w+ w+ x1-', ' h1 x1+ > w+ w- x1+', ' h1 x1+ > h- w+ x1+', ' h1 x1+ > h+ w- x1+', ' h2 x1+ > h- w+ x1+', ' h2 x1+ > h+ w- x1+', ' h3 x1+ > h- w+ x1+', ' h3 x1+ > h+ w- x1+', ' h+ x1+ > h1 w+ x1+', ' h+ x1+ > h2 w+ x1+', ' h+ x1+ > h3 w+ x1+', ' h- x1+ > h1 w- x1+', ' h- x1+ > h2 w- x1+', ' h- x1+ > h3 w- x1+', ' x1- x1- > h1 w- w-', ' h1 x1- > w+ w- x1-', ' h1 x1- > h- w+ x1-', ' h1 x1- > w- w- x1+', ' h1 x1- > h+ w- x1-', ' h2 x1- > h- w+ x1-', ' h2 x1- > h+ w- x1-', ' h3 x1- > h- w+ x1-', ' h3 x1- > h+ w- x1-', ' h+ x1- > h1 w+ x1-', ' h+ x1- > h2 w+ x1-', ' h+ x1- > h3 w+ x1-', ' h- x1- > h1 w- x1-', ' h- x1- > h2 w- x1-', ' h- x1- > h3 w- x1-', ' h1 h1 > h1 w+ w-', ' h1 h1 > h2 w+ w-', ' h1 h1 > h- h1 w+', ' h1 h1 > h- h2 w+', ' h1 h1 > h- h3 w+', ' h1 h1 > h+ h1 w-', ' h1 h1 > h+ h2 w-', ' h1 h1 > h+ h3 w-', ' h1 h1 > h+ h- h2', ' h1 h2 > h1 w+ w-', ' h1 h2 > h- h1 w+', ' h1 h2 > h- h3 w+', ' h1 h2 > h+ h1 w-', ' h1 h2 > h+ h3 w-', ' h1 h2 > el+ el- h2', ' h1 h3 > h- h1 w+', ' h1 h3 > h- h2 w+', ' h1 h3 > h+ h1 w-', ' h1 h3 > h+ h2 w-', ' h+ h1 > h- w+ w+', ' h+ h1 > h+ w+ w-', ' h+ h1 > w+ x1+ x1-', ' h+ h1 > h1 h3 w+', ' h+ h1 > h2 h3 w+', ' h+ h1 > h3 h3 w+', ' h+ h1 > h+ h- w+', ' h+ h1 > h+ h+ w-', ' h+ h1 > h+ h1 h2', ' h- h1 > h- w+ w-', ' h- h1 > h- h- w+', ' h- h1 > h+ w- w-', ' h- h1 > w- x1+ x1-', ' h- h1 > h1 h3 w-', ' h- h1 > h2 h3 w-', ' h- h1 > h3 h3 w-', ' h- h1 > h+ h- w-', ' h- h1 > h- h1 h2', ' h2 h2 > h1 w+ w-', ' h2 h2 > h2 w+ w-', ' h2 h2 > h- h1 w+', ' h2 h2 > h- h2 w+', ' h2 h2 > h- h3 w+', ' h2 h2 > h+ h1 w-', ' h2 h2 > h+ h2 w-', ' h2 h2 > h+ h3 w-', ' h2 h3 > h- h1 w+', ' h2 h3 > h- h2 w+', ' h2 h3 > h+ h1 w-', ' h2 h3 > h+ h2 w-', ' h+ h2 > h+ w+ w-', ' h+ h2 > w+ x1+ x1-', ' h+ h2 > h1 h3 w+', ' h+ h2 > h2 h3 w+', ' h+ h2 > h+ h- w+', ' h+ h2 > h+ h+ w-', ' h- h2 > h- w+ w-', ' h- h2 > h- h- w+', ' h- h2 > w- x1+ x1-', ' h- h2 > h1 h3 w-', ' h- h2 > h2 h3 w-', ' h- h2 > h+ h- w-', ' h3 h3 > h1 w+ w-', ' h3 h3 > h2 w+ w-', ' h3 h3 > h- h1 w+', ' h3 h3 > h- h2 w+', ' h3 h3 > h- h3 w+', ' h3 h3 > h+ h1 w-', ' h3 h3 > h+ h2 w-', ' h3 h3 > h+ h3 w-', ' h+ h3 > w+ x1+ x1-', ' h+ h3 > h1 h2 w+', ' h+ h3 > h1 h3 w+', ' h+ h3 > h2 h3 w+', ' h+ h3 > h+ h- w+', ' h+ h3 > h+ h+ w-', ' h- h3 > h- h- w+', ' h- h3 > w- x1+ x1-', ' h- h3 > h1 h2 w-', ' h- h3 > h1 h3 w-', ' h- h3 > h2 h3 w-', ' h- h3 > h+ h- w-', ' h+ h+ > h1 w+ w+', ' h+ h+ > h+ h1 w+', ' h+ h+ > h+ h2 w+', ' h+ h+ > h+ h3 w+', ' h+ h+ > h+ h+ h1', ' h+ h+ > h+ h+ h3', ' h+ h- > h1 w+ w-', ' h+ h- > h2 w+ w-', ' h+ h- > h- h1 w+', ' h+ h- > h- h2 w+', ' h+ h- > h- h3 w+', ' h+ h- > h+ h1 w-', ' h+ h- > h+ h2 w-', ' h+ h- > h+ h3 w-', ' h+ h- > el+ el- h2', ' h+ h- > h1 h1 h1', ' h- h- > h1 w- w-', ' h- h- > h- h1 w-', ' h- h- > h- h2 w-', ' h- h- > h- h3 w-', ' h- h- > h- h- h1', ' h- h- > h- h- h3']
    my_proc_list = ['e- x1+ > e- h1 x1+','e- x1+ > e- h2 x1+','e- x1+ > e- h3 x1+',
                    'e+ x1+ > e+ h1 x1+','e+ x1+ > e+ h2 x1+','e+ x1+ > e+ h3 x1+']
    my_proc_list += ['el+ h2 > el+ w+ w-']
                   
    my_proc_list = me_comparator.create_proc_list(['g', 'go'], initial=2,
                                                  final=2)

    my_proc_list = ['g g > h g g', 'g g > h > b b~ g', 'g g > h > a a g',
                    'g g > h g g g']

    my_proc_list += ['g g > h3 g g', 'g g > h3 > b b~ g', 'g g > h3 > a a g',
                    'g g > h3 g g g']

    # Create a MERunner object for MG4
    #my_mg4 = me_comparator.MG4Runner()
    #my_mg4.setup(mg4_path)

    # Create a MERunner object for MG5
    #my_mg5 = me_comparator.MG5Runner()
    #my_mg5.setup(mg5_path, mg4_path)

    # Create a MERunner object for UFO-ALOHA-MG5
    #my_mg5_ufo = me_comparator.MG5_UFO_Runner()
    #my_mg5_ufo.setup(mg5_path, mg4_path)

    # Create a MERunner object for C++
    my_mg5_cpp = me_comparator.MG5_CPP_Runner()
    my_mg5_cpp.setup(mg5_path, mg4_path)

    # Create and setup a comparator
    my_comp = me_comparator.MEComparator()
<<<<<<< HEAD
    my_comp.set_me_runners(my_mg4, my_mg5_ufo)
=======
    my_comp.set_me_runners(my_mg5_cpp, my_mg5)
>>>>>>> 687453e1

    # Run the actual comparison
    my_comp.run_comparison(my_proc_list,
                       model='heft', orders={'QED':4, 'QCD':4, 'HIG':1, 'HIW':1}, energy=1000)

    # Do some cleanup
    #my_comp.cleanup()

    filename = "mssm_results.log"

    # Print the output
<<<<<<< HEAD
    my_comp.output_result(filename='heft_results.log')

    
    pydoc.pager(file('heft_results.log','r').read())
=======
    my_comp.output_result(filename=filename)

    
    pydoc.pager(file(filename,'r').read())
>>>>>>> 687453e1

    # Print a list of non zero processes
    #print my_comp.get_non_zero_processes()
<|MERGE_RESOLUTION|>--- conflicted
+++ resolved
@@ -49,7 +49,6 @@
 #    my_proc_list = me_comparator.create_proc_list_enhanced(
 ##        ['w+', 'w-', 'z'],
 ##        initial=2, final_1=2)
-    #my_proc_list = ['w+ w+ > h1 x1+ x1+', ' w+ w+ > h+ h+ h1', ' w+ w- > el+ el- h1', ' w+ w- > el+ el- h2', ' w+ w- > h1 h1 h1', ' w+ w- > h1 h1 h2', ' w+ w- > h1 h2 h2', ' w+ w- > h1 h3 h3', ' w+ w- > h+ h- h1', ' w+ w- > h2 h2 h2', ' w+ w- > h2 h3 h3', ' w+ w- > h+ h- h2', ' el+ w+ > el+ h1 w+', ' el+ w+ > el+ h2 w+', ' el+ w+ > el+ h+ h1', ' el+ w+ > el+ h+ h2', ' el+ w+ > el+ h+ h3', ' el- w+ > el- h1 w+', ' el- w+ > el- h2 w+', ' el- w+ > el- h+ h1', ' el- w+ > el- h+ h2', ' el- w+ > el- h+ h3', ' w+ x1+ > h1 w+ x1+', ' w+ x1+ > h+ h1 x1+', ' w+ x1+ > h+ h2 x1+', ' w+ x1+ > h+ h3 x1+', ' w+ x1- > h1 w+ x1-', ' w+ x1- > h1 w- x1+', ' w+ x1- > h+ h1 x1-', ' w+ x1- > h+ h2 x1-', ' w+ x1- > h+ h3 x1-', ' h1 w+ > h1 h1 w+', ' h1 w+ > h1 h2 w+', ' h1 w+ > w- x1+ x1+', ' h1 w+ > h+ h+ w-', ' h1 w+ > h+ x1+ x1-', ' h1 w+ > h+ h1 h1', ' h1 w+ > h+ h1 h2', ' h1 w+ > h+ h1 h3', ' h1 w+ > h+ h2 h3', ' h2 w+ > h1 h2 w+', ' h2 w+ > h2 h2 w+', ' h2 w+ > h+ x1+ x1-', ' h2 w+ > h+ h1 h2', ' h2 w+ > h+ h1 h3', ' h2 w+ > h+ h2 h2', ' h2 w+ > h+ h2 h3', ' h3 w+ > h1 h3 w+', ' h3 w+ > h2 h3 w+', ' h3 w+ > h+ x1+ x1-', ' h3 w+ > h+ h1 h3', ' h3 w+ > h+ h2 h3', ' h3 w+ > h+ h3 h3', ' h+ w+ > h1 w+ w+', ' h+ w+ > h+ h1 w+', ' h+ w+ > h+ h2 w+', ' h+ w+ > h+ h+ h1', ' h+ w+ > h+ h+ h2', ' h+ w+ > h+ h+ h3', ' h- w+ > h1 w+ w-', ' h- w+ > h- h1 w+', ' h- w+ > h- h2 w+', ' h- w+ > h+ h1 w-', ' h- w+ > h1 x1+ x1-', ' h- w+ > h2 x1+ x1-', ' h- w+ > h3 x1+ x1-', ' h- w+ > h1 h1 h3', ' h- w+ > h1 h2 h3', ' h- w+ > h1 h3 h3', ' h- w+ > h+ h- h1', ' h- w+ > h2 h2 h3', ' h- w+ > h2 h3 h3', ' h- w+ > h+ h- h2', ' h- w+ > h+ h- h3', ' w- w- > h1 x1- x1-', ' w- w- > h- h- h1', ' el+ w- > el+ h1 w-', ' el+ w- > el+ h2 w-', ' el+ w- > el+ h- h1', ' el+ w- > el+ h- h2', ' el+ w- > el+ h- h3', ' el- w- > el- h1 w-', ' el- w- > el- h2 w-', ' el- w- > el- h- h1', ' el- w- > el- h- h2', ' el- w- > el- h- h3', ' w- x1+ > h1 w+ x1-', ' w- x1+ > h1 w- x1+', ' w- x1+ > h- h1 x1+', ' w- x1+ > h- h2 x1+', ' w- x1+ > h- h3 x1+', ' w- x1- > h1 w- x1-', ' w- x1- > h- h1 x1-', ' w- x1- > h- h2 x1-', ' w- x1- > h- h3 x1-', ' h1 w- > w+ x1- x1-', ' h1 w- > h- h- w+', ' h1 w- > w- x1+ x1-', ' h1 w- > h1 h1 w-', ' h1 w- > h1 h2 w-', ' h1 w- > h- x1+ x1-', ' h1 w- > h- h1 h1', ' h1 w- > h- h1 h2', ' h1 w- > h- h1 h3', ' h1 w- > h- h2 h3', ' h2 w- > h1 h2 w-', ' h2 w- > h2 h2 w-', ' h2 w- > h- x1+ x1-', ' h2 w- > h- h1 h2', ' h2 w- > h- h1 h3', ' h2 w- > h- h2 h2', ' h2 w- > h- h2 h3', ' h3 w- > h1 h3 w-', ' h3 w- > h2 h3 w-', ' h3 w- > h- x1+ x1-', ' h3 w- > h- h1 h3', ' h3 w- > h- h2 h3', ' h3 w- > h- h3 h3', ' h+ w- > h1 w+ w-', ' h+ w- > h- h1 w+', ' h+ w- > h+ h1 w-', ' h+ w- > h+ h2 w-', ' h+ w- > h1 x1+ x1-', ' h+ w- > h2 x1+ x1-', ' h+ w- > h3 x1+ x1-', ' h+ w- > h1 h1 h3', ' h+ w- > h1 h2 h3', ' h+ w- > h1 h3 h3', ' h+ w- > h+ h- h1', ' h+ w- > h2 h2 h3', ' h+ w- > h2 h3 h3', ' h+ w- > h+ h- h2', ' h+ w- > h+ h- h3', ' h- w- > h1 w- w-', ' h- w- > h- h1 w-', ' h- w- > h- h2 w-', ' h- w- > h- h- h1', ' h- w- > h- h- h2', ' h- w- > h- h- h3', ' e- x1+ > e- h1 x1+', ' e- x1+ > e- h2 x1+', ' e- x1+ > e- h3 x1+', ' e+ x1- > e+ h1 x1-', ' e+ x1- > e+ h2 x1-', ' e+ x1- > e+ h3 x1-', ' el+ el+ > e+ e+ h2', ' el+ el- > h1 w+ w-', ' el+ el- > h2 w+ w-', ' el+ el- > h- h1 w+', ' el+ el- > h- h2 w+', ' el+ el- > h- h3 w+', ' el+ el- > h+ h1 w-', ' el+ el- > h+ h2 w-', ' el+ el- > h+ h3 w-', ' el+ el- > el+ el- h3', ' el+ h1 > el+ w+ w-', ' el+ h1 > el+ h- w+', ' el+ h1 > el+ h+ w-', ' el+ h1 > el+ h+ h-', ' el+ h2 > el+ w+ w-', ' el+ h2 > el+ h- w+', ' el+ h2 > el+ h+ w-', ' el+ h3 > el+ h- w+', ' el+ h3 > el+ h+ w-', ' el+ h+ > el+ h1 w+', ' el+ h+ > el+ h2 w+', ' el+ h+ > el+ h3 w+', ' el+ h- > el+ h1 w-', ' el+ h- > el+ h2 w-', ' el+ h- > el+ h3 w-', ' el- el- > e- e- h2', ' el- h1 > el- w+ w-', ' el- h1 > el- h- w+', ' el- h1 > el- h+ w-', ' el- h2 > el- w+ w-', ' el- h2 > el- h- w+', ' el- h2 > el- h+ w-', ' el- h3 > el- h- w+', ' el- h3 > el- h+ w-', ' el- h+ > el- h1 w+', ' el- h+ > el- h2 w+', ' el- h+ > el- h3 w+', ' el- h- > el- h1 w-', ' el- h- > el- h2 w-', ' el- h- > el- h3 w-', ' x1+ x1+ > h1 w+ w+', ' x1+ x1- > h1 w+ w-', ' h1 x1+ > w+ w+ x1-', ' h1 x1+ > w+ w- x1+', ' h1 x1+ > h- w+ x1+', ' h1 x1+ > h+ w- x1+', ' h2 x1+ > h- w+ x1+', ' h2 x1+ > h+ w- x1+', ' h3 x1+ > h- w+ x1+', ' h3 x1+ > h+ w- x1+', ' h+ x1+ > h1 w+ x1+', ' h+ x1+ > h2 w+ x1+', ' h+ x1+ > h3 w+ x1+', ' h- x1+ > h1 w- x1+', ' h- x1+ > h2 w- x1+', ' h- x1+ > h3 w- x1+', ' x1- x1- > h1 w- w-', ' h1 x1- > w+ w- x1-', ' h1 x1- > h- w+ x1-', ' h1 x1- > w- w- x1+', ' h1 x1- > h+ w- x1-', ' h2 x1- > h- w+ x1-', ' h2 x1- > h+ w- x1-', ' h3 x1- > h- w+ x1-', ' h3 x1- > h+ w- x1-', ' h+ x1- > h1 w+ x1-', ' h+ x1- > h2 w+ x1-', ' h+ x1- > h3 w+ x1-', ' h- x1- > h1 w- x1-', ' h- x1- > h2 w- x1-', ' h- x1- > h3 w- x1-', ' h1 h1 > h1 w+ w-', ' h1 h1 > h2 w+ w-', ' h1 h1 > h- h1 w+', ' h1 h1 > h- h2 w+', ' h1 h1 > h- h3 w+', ' h1 h1 > h+ h1 w-', ' h1 h1 > h+ h2 w-', ' h1 h1 > h+ h3 w-', ' h1 h1 > h+ h- h2', ' h1 h2 > h1 w+ w-', ' h1 h2 > h- h1 w+', ' h1 h2 > h- h3 w+', ' h1 h2 > h+ h1 w-', ' h1 h2 > h+ h3 w-', ' h1 h2 > el+ el- h2', ' h1 h3 > h- h1 w+', ' h1 h3 > h- h2 w+', ' h1 h3 > h+ h1 w-', ' h1 h3 > h+ h2 w-', ' h+ h1 > h- w+ w+', ' h+ h1 > h+ w+ w-', ' h+ h1 > w+ x1+ x1-', ' h+ h1 > h1 h3 w+', ' h+ h1 > h2 h3 w+', ' h+ h1 > h3 h3 w+', ' h+ h1 > h+ h- w+', ' h+ h1 > h+ h+ w-', ' h+ h1 > h+ h1 h2', ' h- h1 > h- w+ w-', ' h- h1 > h- h- w+', ' h- h1 > h+ w- w-', ' h- h1 > w- x1+ x1-', ' h- h1 > h1 h3 w-', ' h- h1 > h2 h3 w-', ' h- h1 > h3 h3 w-', ' h- h1 > h+ h- w-', ' h- h1 > h- h1 h2', ' h2 h2 > h1 w+ w-', ' h2 h2 > h2 w+ w-', ' h2 h2 > h- h1 w+', ' h2 h2 > h- h2 w+', ' h2 h2 > h- h3 w+', ' h2 h2 > h+ h1 w-', ' h2 h2 > h+ h2 w-', ' h2 h2 > h+ h3 w-', ' h2 h3 > h- h1 w+', ' h2 h3 > h- h2 w+', ' h2 h3 > h+ h1 w-', ' h2 h3 > h+ h2 w-', ' h+ h2 > h+ w+ w-', ' h+ h2 > w+ x1+ x1-', ' h+ h2 > h1 h3 w+', ' h+ h2 > h2 h3 w+', ' h+ h2 > h+ h- w+', ' h+ h2 > h+ h+ w-', ' h- h2 > h- w+ w-', ' h- h2 > h- h- w+', ' h- h2 > w- x1+ x1-', ' h- h2 > h1 h3 w-', ' h- h2 > h2 h3 w-', ' h- h2 > h+ h- w-', ' h3 h3 > h1 w+ w-', ' h3 h3 > h2 w+ w-', ' h3 h3 > h- h1 w+', ' h3 h3 > h- h2 w+', ' h3 h3 > h- h3 w+', ' h3 h3 > h+ h1 w-', ' h3 h3 > h+ h2 w-', ' h3 h3 > h+ h3 w-', ' h+ h3 > w+ x1+ x1-', ' h+ h3 > h1 h2 w+', ' h+ h3 > h1 h3 w+', ' h+ h3 > h2 h3 w+', ' h+ h3 > h+ h- w+', ' h+ h3 > h+ h+ w-', ' h- h3 > h- h- w+', ' h- h3 > w- x1+ x1-', ' h- h3 > h1 h2 w-', ' h- h3 > h1 h3 w-', ' h- h3 > h2 h3 w-', ' h- h3 > h+ h- w-', ' h+ h+ > h1 w+ w+', ' h+ h+ > h+ h1 w+', ' h+ h+ > h+ h2 w+', ' h+ h+ > h+ h3 w+', ' h+ h+ > h+ h+ h1', ' h+ h+ > h+ h+ h3', ' h+ h- > h1 w+ w-', ' h+ h- > h2 w+ w-', ' h+ h- > h- h1 w+', ' h+ h- > h- h2 w+', ' h+ h- > h- h3 w+', ' h+ h- > h+ h1 w-', ' h+ h- > h+ h2 w-', ' h+ h- > h+ h3 w-', ' h+ h- > el+ el- h2', ' h+ h- > h1 h1 h1', ' h- h- > h1 w- w-', ' h- h- > h- h1 w-', ' h- h- > h- h2 w-', ' h- h- > h- h3 w-', ' h- h- > h- h- h1', ' h- h- > h- h- h3']
     my_proc_list = ['e- x1+ > e- h1 x1+','e- x1+ > e- h2 x1+','e- x1+ > e- h3 x1+',
                     'e+ x1+ > e+ h1 x1+','e+ x1+ > e+ h2 x1+','e+ x1+ > e+ h3 x1+']
     my_proc_list += ['el+ h2 > el+ w+ w-']
@@ -57,23 +56,17 @@
     my_proc_list = me_comparator.create_proc_list(['g', 'go'], initial=2,
                                                   final=2)
 
-    my_proc_list = ['g g > h g g', 'g g > h > b b~ g', 'g g > h > a a g',
-                    'g g > h g g g']
-
-    my_proc_list += ['g g > h3 g g', 'g g > h3 > b b~ g', 'g g > h3 > a a g',
-                    'g g > h3 g g g']
-
     # Create a MERunner object for MG4
     #my_mg4 = me_comparator.MG4Runner()
     #my_mg4.setup(mg4_path)
 
     # Create a MERunner object for MG5
-    #my_mg5 = me_comparator.MG5Runner()
-    #my_mg5.setup(mg5_path, mg4_path)
+    my_mg5 = me_comparator.MG5Runner()
+    my_mg5.setup(mg5_path, mg4_path)
 
     # Create a MERunner object for UFO-ALOHA-MG5
-    #my_mg5_ufo = me_comparator.MG5_UFO_Runner()
-    #my_mg5_ufo.setup(mg5_path, mg4_path)
+    my_mg5_ufo = me_comparator.MG5_UFO_Runner()
+    my_mg5_ufo.setup(mg5_path, mg4_path)
 
     # Create a MERunner object for C++
     my_mg5_cpp = me_comparator.MG5_CPP_Runner()
@@ -81,15 +74,11 @@
 
     # Create and setup a comparator
     my_comp = me_comparator.MEComparator()
-<<<<<<< HEAD
-    my_comp.set_me_runners(my_mg4, my_mg5_ufo)
-=======
-    my_comp.set_me_runners(my_mg5_cpp, my_mg5)
->>>>>>> 687453e1
+    my_comp.set_me_runners(my_mg5_cpp, my_mg5_ufo, my_mg5)
 
     # Run the actual comparison
     my_comp.run_comparison(my_proc_list,
-                       model='heft', orders={'QED':4, 'QCD':4, 'HIG':1, 'HIW':1}, energy=1000)
+                       model='mssm', orders={'QED':4, 'QCD':4, 'HIG':1, 'HIW':1}, energy=2000)
 
     # Do some cleanup
     #my_comp.cleanup()
@@ -97,17 +86,8 @@
     filename = "mssm_results.log"
 
     # Print the output
-<<<<<<< HEAD
-    my_comp.output_result(filename='heft_results.log')
-
-    
-    pydoc.pager(file('heft_results.log','r').read())
-=======
     my_comp.output_result(filename=filename)
-
-    
     pydoc.pager(file(filename,'r').read())
->>>>>>> 687453e1
 
     # Print a list of non zero processes
     #print my_comp.get_non_zero_processes()

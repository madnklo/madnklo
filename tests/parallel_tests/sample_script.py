#! /usr/bin/env python
################################################################################
#
# Copyright (c) 2009 The MadGraph Development team and Contributors
#
# This file is a part of the MadGraph 5 project, an application which 
# automatically generates Feynman diagrams and matrix elements for arbitrary
# high-energy processes in the Standard Model and beyond.
#
# It is subject to the MadGraph license which should accompany this 
# distribution.
#
# For more information, please visit: http://madgraph.phys.ucl.ac.be
#
################################################################################

"""A sample script running a comparison between different ME generators using
objects and routines defined in me_comparator. To define your own test case, 
simply modify this script. Support for new ME generator is achieved through
inheritance of the MERunner class.
"""

import logging
import logging.config
import pydoc
import os
import sys

#Look for MG5/MG4 path
mg5_path = os.sep.join(os.path.realpath(__file__).split(os.sep)[:-3])
print mg5_path
sys.path.append(mg5_path)

import me_comparator
from madgraph import MG4DIR
mg4_path = MG4DIR



if '__main__' == __name__: 
    # Get full logging info
    logging.config.fileConfig(os.path.join(mg5_path, 'tests', '.mg5_logging.conf'))
    logging.root.setLevel(logging.INFO)
    logging.getLogger('madgraph').setLevel(logging.INFO)
    logging.getLogger('cmdprint').setLevel(logging.INFO)
    logging.getLogger('tutorial').setLevel(logging.ERROR)
        
    logging.basicConfig(level=logging.INFO)
    #my_proc_list = ['u u~ > g y $ g', 'u~ u > g y $ g ', 'y > u u~','Z >  u u~']
    #my_proc_list = ['t t > t t', 't t~ > t t~', 't t~ > z z', 't z > t z', 't~ t~ > t~ t~', 't~ z > t~ z', 'g g > y y', 'g y > g y', 'y y > g g', 'y y > z z', 'y y > a a', 'y z > t t~', 'y z > y z', 'a y > a y',' z z > t t~', 'z z > y y', 'a a > y y']
    my_proc_list = ['t t~ > t t~','t t~ > y > t t~','t t~ > t t~ / y', 't t~ > t t~ / a z h g', 'y > t t~', 'y > t t~ g', 't t~ > t t~ / z h g','t t~ > t t~ / a h g','t t~ > t t~ / z a g', 't t~ > t t~ / h ', 't t~ > t t~ / z','t t~ > z > t t~']
    #my_proc_list += ['t t~ > z > t t~','u u~ > z > u u~', 't t~ > t t~', 'u u > u u']
    #my_proc_list = [ 't t~ > y > t t~','z z > y > t t~','t t~ > y > z z',' u u~ > y > t t~', 't t~ > y > u u~']
    #my_proc_list = [' t t~ > t t~ y', 't t~ > t t~ g','g g > g g g','u u~ > y > u u~', 't t~ > y > t t~' ]
    #my_proc_list = me_comparator.create_proc_list(['u', 'u~','t','t~','g','y','a'], initial=2,
    #                                              final=2)
    #my_proc_list = [p+' /z' for p in my_proc_list]

    #my_proc_list += me_comparator.create_proc_list(['u', 'u~','t','t~','g','y','z','a'], initial=1,
    #                                              final=2)
    #my_proc_list = me_comparator.create_proc_list_enhanced(
    #    ['u', 'u~', 'd', 'd~', 'g'],['six', 'six~'],['g'],
    #    initial=2, final_1=1, final_2 = 1)

    #my_proc_list += me_comparator.create_proc_list(['w+','w-','z','a','x1+','x1-','n1'], initial=2,
    #                                              final=3)
    #my_proc_list += me_comparator.create_proc_list(['g','u','u~','go','ul','ul~','ur','ur~'], initial=2,
    #                                              final=3)

    # Create a MERunner object for MG4
    my_mg4 = me_comparator.MG4Runner()
    my_mg4.setup(mg4_path)

    # Create a MERunner object for MG5
    my_mg5 = me_comparator.MG5Runner()
    my_mg5.setup(mg5_path, mg4_path)

    # Create a MERunner object for UFO-ALOHA-MG5
    my_mg5_ufo = me_comparator.MG5_UFO_Runner()
    my_mg5_ufo.setup(mg5_path, mg4_path)

    # Create a MERunner object for C++
    my_mg5_cpp = me_comparator.MG5_CPP_Runner()
    my_mg5_cpp.setup(mg5_path, mg4_path)

    # Create and setup a comparator
    my_comp = me_comparator.MEComparator()
<<<<<<< HEAD
    my_comp.set_me_runners(my_mg5_ufo, my_mg4)

    # Run the actual comparison
    my_comp.run_comparison(my_proc_list,
                           model=['RS_UFO_GF2','RS'],
                           orders={'QED':4, 'QCD':4, 'QTD':4}, energy=2000)
=======
    my_comp.set_me_runners(my_mg4, my_mg5, my_mg5_ufo, my_mg5_cpp)

    # Run the actual comparison
    my_comp.run_comparison(my_proc_list,
                           model='mssm',
                           orders={'QED':4, 'QCD':4}, energy=2000)
>>>>>>> 6625ae02

    # Do some cleanup
    #my_comp.cleanup()
    filename='mssm_results2.log'

    filename='mssm_results.log'

    # Print the output
    my_comp.output_result(filename=filename)

    pydoc.pager(file(filename,'r').read())

    # Print a list of non zero processes
    #print my_comp.get_non_zero_processes()
<|MERGE_RESOLUTION|>--- conflicted
+++ resolved
@@ -48,12 +48,12 @@
     logging.basicConfig(level=logging.INFO)
     #my_proc_list = ['u u~ > g y $ g', 'u~ u > g y $ g ', 'y > u u~','Z >  u u~']
     #my_proc_list = ['t t > t t', 't t~ > t t~', 't t~ > z z', 't z > t z', 't~ t~ > t~ t~', 't~ z > t~ z', 'g g > y y', 'g y > g y', 'y y > g g', 'y y > z z', 'y y > a a', 'y z > t t~', 'y z > y z', 'a y > a y',' z z > t t~', 'z z > y y', 'a a > y y']
-    my_proc_list = ['t t~ > t t~','t t~ > y > t t~','t t~ > t t~ / y', 't t~ > t t~ / a z h g', 'y > t t~', 'y > t t~ g', 't t~ > t t~ / z h g','t t~ > t t~ / a h g','t t~ > t t~ / z a g', 't t~ > t t~ / h ', 't t~ > t t~ / z','t t~ > z > t t~']
+    my_proc_list = ['t t~ > t t~','e+ e- > e+ e-','w+ w- > w+ w-', 't t~ > t t~ / a z h g', 'y > t t~', 'y > t t~ g', 't t~ > t t~ / z h g','t t~ > t t~ / a h g','t t~ > t t~ / z a g', 't t~ > t t~ / h ', 't t~ > t t~ / z','t t~ > z > t t~']
     #my_proc_list += ['t t~ > z > t t~','u u~ > z > u u~', 't t~ > t t~', 'u u > u u']
     #my_proc_list = [ 't t~ > y > t t~','z z > y > t t~','t t~ > y > z z',' u u~ > y > t t~', 't t~ > y > u u~']
     #my_proc_list = [' t t~ > t t~ y', 't t~ > t t~ g','g g > g g g','u u~ > y > u u~', 't t~ > y > t t~' ]
-    #my_proc_list = me_comparator.create_proc_list(['u', 'u~','t','t~','g','y','a'], initial=2,
-    #                                              final=2)
+    my_proc_list = me_comparator.create_proc_list(['u', 'u~','t','t~','g','y','a'], initial=2,
+                                                  final=2)
     #my_proc_list = [p+' /z' for p in my_proc_list]
 
     #my_proc_list += me_comparator.create_proc_list(['u', 'u~','t','t~','g','y','z','a'], initial=1,
@@ -85,21 +85,12 @@
 
     # Create and setup a comparator
     my_comp = me_comparator.MEComparator()
-<<<<<<< HEAD
     my_comp.set_me_runners(my_mg5_ufo, my_mg4)
 
     # Run the actual comparison
     my_comp.run_comparison(my_proc_list,
                            model=['RS_UFO_GF2','RS'],
                            orders={'QED':4, 'QCD':4, 'QTD':4}, energy=2000)
-=======
-    my_comp.set_me_runners(my_mg4, my_mg5, my_mg5_ufo, my_mg5_cpp)
-
-    # Run the actual comparison
-    my_comp.run_comparison(my_proc_list,
-                           model='mssm',
-                           orders={'QED':4, 'QCD':4}, energy=2000)
->>>>>>> 6625ae02
 
     # Do some cleanup
     #my_comp.cleanup()

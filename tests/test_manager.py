--- conflicted
+++ resolved
@@ -150,12 +150,8 @@
         """ Find the different class instance derivated of TestCase """
 
         pyname = self.passin_pyformat(filename)
-<<<<<<< HEAD
         __import__(pyname)
         obj = sys.modules[pyname]
-=======
-        exec('import ' + pyname + ' as obj')
->>>>>>> 1eadd341
         #look at class
         for name in dir(obj):
             class_ = getattr(obj, name)

#!/usr/bin/env python 
################################################################################
#
# Copyright (c) 2009 The MadGraph Development team and Contributors
#
# This file is a part of the MadGraph 5 project, an application which 
# automatically generates Feynman diagrams and matrix elements for arbitrary
# high-energy processes in the Standard Model and beyond.
#
# It is subject to the MadGraph license which should accompany this 
# distribution.
#
# For more information, please visit: http://madgraph.phys.ucl.ac.be
#
################################################################################

""" Manager for running the test library 

   This library offer a simple way to launch test.
   
   To run a test/class of test/test file/module of test/...
   you just have to launch 
   test_manager.run(NAME)
   or 
   test_manager.run(LIST_OF_NAME)

   the NAME can contain regular expression (in python re standard format)
"""

import sys

if not sys.version_info[0] == 2 or sys.version_info[1] < 6:
    sys.exit('MadGraph 5 works only with python 2.6 or later (but not python 3.X).\n\
               Please upgrate your version of python.')

import inspect
import logging
import logging.config
import optparse
import os
import re
import unittest


#Add the ROOT dir to the current PYTHONPATH
root_path = os.path.split(os.path.dirname(os.path.realpath(__file__)))[0]
<<<<<<< HEAD
# Insert the path in the beginning to prevent the name conflict with
# python default module
sys.path.insert(0, root_path)
# Only for profiling with -m cProfile!
root_path = os.path.split(os.path.dirname(os.path.realpath(sys.argv[0])))[0]
sys.path.insert(0, root_path)
=======
sys.path.insert(0, root_path)
# Only for profiling with -m cProfile!
#root_path = os.path.split(os.path.dirname(os.path.realpath(sys.argv[0])))[0]
#sys.path.append(root_path)
>>>>>>> 72b06167

from madgraph import MG4DIR

#position of MG_ME
MGME_dir = MG4DIR

#===============================================================================
# run
#===============================================================================
def run(expression='', re_opt=0, package='./tests/unit_tests', verbosity=1):
    """ running the test associated to expression. By default, this launch all 
    test inherited from TestCase. Expression can be the name of directory, 
    module, class, function or event standard regular expression (in re format)
    """

    #init a test suite
    testsuite = unittest.TestSuite()
    collect = unittest.TestLoader()
    for test_fct in TestFinder(package=package, expression=expression, \
                                   re_opt=re_opt):
        data = collect.loadTestsFromName(test_fct)
        testsuite.addTest(data)
        
    return unittest.TextTestRunner(verbosity=verbosity).run(testsuite)

#===============================================================================
# TestFinder
#===============================================================================
class TestFinder(list):
    """ Class introspecting the test module to find the available test.
    The routine collect_dir looks in all module/file to find the different 
    functions in different test class. This produce a list, on which external 
    routines can loop on. 
        
    In order to authorize definition and loop on this object on the same time,
    i.e: for test in TestFinder([opt])-. At each time a loop is started, 
    we check if a collect_dir ran before, and run it if necessary.
    """

    search_class = unittest.TestCase

    class TestFinderError(Exception):
        """Error associated to the TestFinder class."""
        pass

    def __init__(self, package='tests/', expression='', re_opt=0):
        """ initialize global variable for the test """

        list.__init__(self)

        self.package = package
        self.rule = []
        if self.package[-1] != '/': 
            self.package += '/'
        self.restrict_to(expression, re_opt)
        self.launch_pos = ''

    def _check_if_obj_build(self):
        """ Check if a collect is already done 
            Uses to have smart __iter__ and __contain__ functions
        """
        if len(self) == 0:
            self.collect_dir(self.package, checking=True)

    def __iter__(self):
        """ Check that a collect was performed (do it if needed) """
        self._check_if_obj_build()
        return list.__iter__(self)

    def __contains__(self, value):
        """ Check that a collect was performed (do it if needed) """
        self._check_if_obj_build()
        return list.__contains__(self, value)

    def collect_dir(self, directory, checking=True):
        """ Find the file and the subpackage in this package """

        #ensures that we are at root position
        move = False
        if self.launch_pos == '':
            move = True
            self.go_to_root()

        for name in os.listdir(os.path.join(root_path,directory)):
            local_check = checking

            status = self.status_file(os.path.join(root_path, directory,name))
                                      #directory + '/' + name)
            if status is None:
                continue

            if checking:
                if self.check_valid(directory + '/' + name):
                    local_check = False    #since now perform all the test

            if status == 'file':
                self.collect_file(directory + '/' + name, local_check)
            elif status == "module":
                self.collect_dir(directory + '/' + name, local_check)

        if move:
            self.go_to_initpos()

    def collect_file(self, filename, checking=True):
        """ Find the different class instance derivated of TestCase """

        pyname = self.passin_pyformat(filename)
        __import__(pyname)
        obj = sys.modules[pyname]
        #look at class
        for name in dir(obj):
            class_ = getattr(obj, name)
            if inspect.isclass(class_) and \
                    issubclass(class_, unittest.TestCase):
                if checking:
                    if self.check_valid(name):
                        check_inside = False
                    else:
                        check_inside = True
                else:
                    check_inside = False


                self.collect_function(class_, checking=check_inside, \
                                          base=pyname)

    def collect_function(self, class_, checking=True, base=''):
        """
        Find the different test function in this class
        test functions should start with test
        """
        if not inspect.isclass(class_):
            raise self.TestFinderError, 'wrong input class_'
        if not issubclass(class_, unittest.TestCase):
            raise self.TestFinderError, 'wrong input class_'

        #devellop the name
        if base:
            base += '.' + class_.__name__
        else:
            base = class_.__name__

        candidate = [base + '.' + name for name in dir(class_) if \
                       name.startswith('test')\
                       and inspect.ismethod(eval('class_.' + name))]

        if not checking:
            self += candidate
        else:
            self += [name for name in candidate if self.check_valid(name)]

    def restrict_to(self, expression, re_opt=0):
        """ 
        store in global the expression to fill in order to be a valid test 
        """

        if isinstance(expression, list):
            pass
        elif isinstance(expression, basestring):
            if expression in '':
                expression = ['.*'] #made an re authorizing all regular name
            else:
                expression = [expression]
        else:
            raise self.TestFinderError, 'obj should be list or string'

        self.rule = []
        for expr in expression:
            #fix the beginning/end of the regular expression
            if not expr.startswith('^'):
                expr = '^' + expr 
            if not expr.endswith('$'):
                expr = expr + '$' 
            self.rule.append(re.compile(expr, re_opt))

    def check_valid(self, name):
        """ check if the name correspond to the rule """

        if not isinstance(name, basestring):
            raise self.TestFinderError, 'check valid take a string argument'

        for specific_format in self.format_possibility(name):
            for expr in self.rule:
                if expr.search(specific_format):
                    return True
        return False

    @staticmethod
    def status_file(name):
        """ check if a name is a module/a python file and return the status """
        if os.path.isfile(os.path.join(root_path, name)):
            if name.endswith('.py') and '__init__' not in name:
                return 'file'
        elif os.path.isdir(os.path.join(root_path, name)):
            if os.path.isfile(os.path.join(root_path, name , '__init__.py')):
                return 'module'

    @classmethod
    def passin_pyformat(cls, name):
        """ transform a relative position in a python import format """

        if not isinstance(name, basestring):
            raise cls.TestFinderError, 'collect_file takes a file position'

        name = name.replace('//', '/') #sanity
        #deal with begin/end
        if name.startswith('./'):
            name = name[2:]
        if not name.endswith('.py'):
            raise cls.TestFinderError, 'Python files should have .py extension'
        else:
            name = name[:-3]

        if name.startswith('/'):
            raise cls.TestFinderError, 'path must be relative'
        if '..' in name:
            raise cls.TestFinderError, 'relative position with \'..\' is' + \
                ' not supported for the moment'

        #replace '/' by points -> Python format
        name = name.replace('/', '.')

        #position
        return name

    def format_possibility(self, name):
        """ return the different string derivates from name in order to 
        scan all the different format authorizes for a restrict_to 
        format authorizes:
        1) full file position
        2) name of the file (with extension)
        3) full file position whithour extension
        4) name of the file (whithout extension)
        5) name of the file (but suppose name in python format)
        6) if name is a python file, try with a './' and with package pos
        """

        def add_to_possibility(possibility, val):
            """ add if not exist """
            if val not in possibility:
                possibility.append(val)
        #end local def

        #sanity
        if name.startswith('./'): 
            name = name[2:]
        name = name.replace('//', '/')
        # init with solution #
        out = [name]

        # add solution 2
        new_pos = name.split('/')[-1]
        add_to_possibility(out, new_pos)

        #remove extension and add solution3 and 6
        if name.endswith('.py'):
            add_to_possibility(out, './' + name)
            add_to_possibility(out, self.package + name)
            name = name[:-3]
        add_to_possibility(out, name)

        #add solution 4
        new_pos = name.split('/')[-1]
        add_to_possibility(out, new_pos)

        #add solution 5
        new_pos = name.split('.')[-1]
        add_to_possibility(out, new_pos)

        return out

    def go_to_root(self):
        """ 
        go to the root directory of the module.
        This ensures that the script works correctly whatever the position
        where is launched
        """
        #self.launch_pos = os.path.realpath(os.getcwd())
        #self.root_path = root_path
        #os.chdir(root_path)

    def go_to_initpos(self):
        """ 
        go to the root directory of the module.
        This ensures that the script works correctly whatever the position
        where is launched
        """
        #os.chdir(self.launch_pos)
        #self.launch_pos = ''

if __name__ == "__main__":

    usage = "usage: %prog [expression1]... [expressionN] [options] "
    parser = optparse.OptionParser(usage=usage)
    parser.add_option("-v", "--verbose", default=1,
                      help="defined the verbosity level [%default]")
    parser.add_option("-r", "--reopt", type="int", default=0,
                  help="regular expression tag [%default]")
    parser.add_option("-p", "--path", default='tests/unit_tests',
                  help="position to start the search (from root)  [%default]")
    parser.add_option("-l", "--logging", default='CRITICAL',
        help="logging level (DEBUG|INFO|WARNING|ERROR|CRITICAL) [%default]")

    (options, args) = parser.parse_args()
    if len(args) == 0:
        args = ''

    if options.path == 'U':
        options.path = 'tests/unit_tests'
    elif options.path == 'P':
        options.path = 'tests/parallel_tests'
    elif options.path == 'A':
        options.path = 'tests/acceptance_tests'


    try:
        logging.config.fileConfig(os.path.join(root_path,'tests','.mg5_logging.conf'))
        logging.root.setLevel(eval('logging.' + options.logging))
        logging.getLogger('madgraph').setLevel(eval('logging.' + options.logging))
        logging.getLogger('cmdprint').setLevel(eval('logging.' + options.logging))
        logging.getLogger('tutorial').setLevel('ERROR')
    except:
        pass

    #logging.basicConfig(level=vars(logging)[options.logging])
    run(args, re_opt=options.reopt, verbosity=options.verbose, \
            package=options.path)

#some example
#    run('iolibs')
#    run('test_test_manager.py')
#    run('./tests/unit_tests/bin/test_test_manager.py')
#    run('IOLibsMiscTest')
#    run('TestTestFinder')
#    run('test_check_valid_on_file')
#    run('test_collect_dir.*') # '.*' stands for all possible char (re format)
#    python tests/test_manager.py test_decay.py -l INFO|less
<|MERGE_RESOLUTION|>--- conflicted
+++ resolved
@@ -44,19 +44,10 @@
 
 #Add the ROOT dir to the current PYTHONPATH
 root_path = os.path.split(os.path.dirname(os.path.realpath(__file__)))[0]
-<<<<<<< HEAD
-# Insert the path in the beginning to prevent the name conflict with
-# python default module
-sys.path.insert(0, root_path)
-# Only for profiling with -m cProfile!
-root_path = os.path.split(os.path.dirname(os.path.realpath(sys.argv[0])))[0]
-sys.path.insert(0, root_path)
-=======
 sys.path.insert(0, root_path)
 # Only for profiling with -m cProfile!
 #root_path = os.path.split(os.path.dirname(os.path.realpath(sys.argv[0])))[0]
 #sys.path.append(root_path)
->>>>>>> 72b06167
 
 from madgraph import MG4DIR
 

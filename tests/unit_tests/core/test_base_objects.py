################################################################################
#
# Copyright (c) 2009 The MadGraph Development team and Contributors
#
# This file is a part of the MadGraph 5 project, an application which 
# automatically generates Feynman diagrams and matrix elements for arbitrary
# high-energy processes in the Standard Model and beyond.
#
# It is subject to the MadGraph license which should accompany this 
# distribution.
#
# For more information, please visit: http://madgraph.phys.ucl.ac.be
#
################################################################################
"""Unit test library for the various base objects of the core library"""

import copy
import os

import madgraph
import madgraph.core.base_objects as base_objects
import madgraph.core.color_algebra as color
import tests.unit_tests as unittest

#===============================================================================
# ParticleTest
#===============================================================================
class ParticleTest(unittest.TestCase):
    """Test class for the Particle object"""

    mydict = {}
    mypart = None

    def setUp(self):

        self.mydict = {'name':'t',
                      'antiname':'t~',
                      'spin':2,
                      'color':3,
                      'mass':'mt',
                      'width':'wt',
                      'texname':'t',
                      'antitexname':'\\overline{t}',
                      'line':'straight',
                      'charge':2. / 3.,
                      'pdg_code':6,
                      'propagating':True,
                      'is_part':True,
                      'ghost':False,
                      'self_antipart':False,
                      'counterterm':{('QCD',((1,2),(3,4))):{0:'GC_0',-1:'GC_1'}}}

        self.mypart = base_objects.Particle(self.mydict)

    def test_setget_particle_correct(self):
        "Test correct Particle object __init__, get and set"

        mypart2 = base_objects.Particle()

        # First fill mypart2 it using set
        for prop in self.mydict.keys():
            mypart2.set(prop, self.mydict[prop])

        # Check equality between Particle objects
        self.assertEqual(self.mypart, mypart2)

        # Check equality with initial dic using get
        for prop in self.mypart.keys():
            self.assertEqual(self.mypart.get(prop), self.mydict[prop])

    def test_setget_particle_exceptions(self):
        "Test error raising in Particle __init__, get and set"

        wrong_dict = self.mydict
        wrong_dict['wrongparam'] = 'wrongvalue'

        a_number = 0

        # Test init
        self.assertRaises(base_objects.Particle.PhysicsObjectError,
                          base_objects.Particle,
                          wrong_dict)
        self.assertRaises(AssertionError,
                          base_objects.Particle,
                          a_number)

        # Test get
        self.assertRaises(AssertionError,
                          self.mypart.get,
                          a_number)
        self.assertRaises(base_objects.Particle.PhysicsObjectError,
                          self.mypart.get,
                          'wrongparam')

        # Test set
        self.assertRaises(AssertionError,
                          self.mypart.set,
                          a_number, 0)
        self.assertRaises(base_objects.Particle.PhysicsObjectError,
                          self.mypart.set,
                          'wrongparam', 0)

    def test_values_for_prop(self):
        """Test filters for particle properties"""

        test_values = [
                       {'prop':'name',
                        'right_list':['h', 'e+', 'e-', 'u~',
                                      'k++', 'k--', 'T', 'u+~'],
                        'wrong_list':['', 'x ', 'e?', '{}', '$', 's/', '>', 
                                      '[]']},
                       {'prop':'spin',
                        'right_list':[1, 2, 3, 4, 5],
                        'wrong_list':[-1, 0, 'a', 6]},
                       {'prop':'color',
                        'right_list':[1, 3, 6, 8],
                        'wrong_list':[2, 0, 'a', 23, -1, -3, -6]},
                       {'prop':'mass',
                        'right_list':['me', 'zero', 'mm2'],
                        'wrong_list':['m+', '', ' ', 'm~']},
                       {'prop':'pdg_code',
                        'right_list':[1, 12, 80000000, -1],
                        'wrong_list':[1.2, 'a']},
                       {'prop':'line',
                        'right_list':['straight', 'wavy', 'curly', 'dashed'],
                        'wrong_list':[-1, 'wrong']},
                       {'prop':'charge',
                        'right_list':[1., -1., -2. / 3., 0.],
                        'wrong_list':[1, 'a']},
                       {'prop':'propagating',
                        'right_list':[True, False],
                        'wrong_list':[1, 'a', 'true', None]},
                       {'prop':'is_part',
                        'right_list':[True, False],
                        'wrong_list':[1, 'a', 'true', None]},
                       {'prop':'self_antipart',
                        'right_list':[True, False],
                        'wrong_list':[1, 'a', 'true', None]}
                       ]

        temp_part = self.mypart

        for test in test_values:
            for x in test['right_list']:
                self.assert_(temp_part.set(test['prop'], x))
            for x in test['wrong_list']:
                self.assertFalse(temp_part.set(test['prop'], x), '%s not allowd for %s ' %(x, test['prop']))

    def test_representation(self):
        """Test particle object string representation."""

        goal = "{\n"
        goal = goal + "    \'name\': \'t\',\n"
        goal = goal + "    \'antiname\': \'t~\',\n"
        goal = goal + "    \'spin\': 2,\n"
        goal = goal + "    \'color\': 3,\n"
        goal = goal + "    \'charge\': 0.67,\n"
        goal = goal + "    \'mass\': \'mt\',\n"
        goal = goal + "    \'width\': \'wt\',\n"
        goal = goal + "    \'pdg_code\': 6,\n"
        goal = goal + "    \'texname\': \'t\',\n"
        goal = goal + "    \'antitexname\': \'\\overline{t}\',\n"
        goal = goal + "    \'line\': \'straight\',\n"
        goal = goal + "    \'propagating\': True,\n"
        goal = goal + "    \'is_part\': True,\n"
        goal = goal + "    \'self_antipart\': False,\n"        
        goal = goal + "    \'ghost\': False,\n"
        goal = goal + "    \'counterterm\': {('QCD', ((1, 2), (3, 4))): {0: 'GC_0', -1: 'GC_1'}}\n}"

        self.assertEqual(goal, str(self.mypart))

    def test_get_pdg_code(self):
        """Test the get_pdg_code function of Particle"""

        test_part = copy.copy(self.mypart)
        self.assertEqual(test_part.get_pdg_code(), 6)
        test_part.set('is_part', False)
        self.assertEqual(test_part.get_pdg_code(), -6)
        test_part.set('self_antipart', True)
        self.assertEqual(test_part.get_pdg_code(), 6)

    def test_get_anti_pdg_code(self):
        """Test the get_anti_pdg_code function of Particle"""

        test_part = copy.copy(self.mypart)
        self.assertEqual(test_part.get_anti_pdg_code(), -6)
        test_part.set('is_part', False)
        self.assertEqual(test_part.get_anti_pdg_code(), 6)
        test_part.set('self_antipart', True)
        self.assertEqual(test_part.get_pdg_code(), 6)

    def test_get_helicity_states(self):
        """Test the get_anti_pdg_code function of Particle"""

        test_part = copy.copy(self.mypart)
        self.assertEqual(test_part.get_helicity_states(), [-1, 1])
        test_part.set('spin', 1)
        self.assertEqual(test_part.get_helicity_states(), [0])
        test_part.set('spin', 3)
        self.assertEqual(test_part.get_helicity_states(), [-1, 0, 1])
        test_part.set('mass', 'Zero')
        self.assertEqual(test_part.get_helicity_states(), [-1, 1])
        test_part.set('spin', 5)
        self.assertEqual(test_part.get_helicity_states(), [-2, -1, 1, 2])
        test_part.set('mass', 'M')
        self.assertEqual(test_part.get_helicity_states(), [-2, -1, 0, 1, 2])
        
    def test_particle_list(self):
        """Test particle list initialization, search and dict generation
        functions."""

        mylist = [self.mypart]
        mypartlist = base_objects.ParticleList(mylist)

        not_a_part = 1

        for part in mypartlist:
            self.assertEqual(part, self.mypart)

        self.assertRaises(AssertionError,
                          mypartlist.append,
                          not_a_part)
        # test particle search
        self.assertEqual(self.mypart,
                         mypartlist.get_copy(self.mypart['name']))
        anti_part = copy.copy(self.mypart)
        anti_part.set('is_part', False)
        self.assertEqual(anti_part,
                         mypartlist.get_copy(self.mypart['antiname']))
        self.assertEqual(None,
                         mypartlist.get_copy('none'))

        mydict = {6:self.mypart, -6:anti_part}

        self.assertEqual(mydict, mypartlist.generate_dict())

        my_ref_dict = {(6, -6):[0], (-6, 6):[0]}

        self.assertEqual(my_ref_dict, mypartlist.generate_ref_dict())


#===============================================================================
# InteractionTest
#===============================================================================
class InteractionTest(unittest.TestCase):
    """Test class for the interaction object."""

    mydict = {}
    myinter = None
    mypart = None

    def setUp(self):

        self.mypart = base_objects.Particle({'name':'t',
                      'antiname':'t~',
                      'spin':2,
                      'color':3,
                      'mass':'mt',
                      'width':'wt',
                      'texname':'t',
                      'antitexname':'\\overline{t}',
                      'line':'straight',
                      'charge':2. / 3.,
                      'pdg_code':6,
                      'propagating':True,
                      'is_part':True})

        self.mydict = {'id': 1,
                       'particles': base_objects.ParticleList([self.mypart] * 4),
                       'color': [color.ColorString([color.f(1, 2, 3)]),
                                 color.ColorString([color.d(1, 2, 3)])],
                       'lorentz':['L1', 'L2'],
                       'couplings':{(0, 0):'g00',
                                    (0, 1):'g01',
                                    (1, 0):'g10',
                                    (1, 1):'g11'},
                       'orders':{'QCD':1, 'QED':1},
                       'loop_particles':[[]],
                       'perturbation_type':'QCD',
                       'type':'base'}

        self.myinter = base_objects.Interaction(self.mydict)

    def test_setget_interaction_correct(self):
        "Test correct interaction object __init__, get and set"

        myinter2 = base_objects.Interaction()

        # First fill myinter2 it using set
        for prop in ['id', 'particles', 'color', 'lorentz', 'couplings',
                     'orders', 'type', 'loop_particles','perturbation_type']:
            myinter2.set(prop, self.mydict[prop])

        # Check equality between Interaction objects
        self.assertEqual(self.myinter, myinter2)

        # Check equality with initial dic using get
        for prop in self.myinter.keys():
            self.assertEqual(self.myinter.get(prop), self.mydict[prop])

    def test_setget_interaction_exceptions(self):
        "Test error raising in Interaction __init__, get and set"

        wrong_dict = self.mydict
        wrong_dict['wrongparam'] = 'wrongvalue'

        a_number = 0

        # Test init
        self.assertRaises(base_objects.Interaction.PhysicsObjectError,
                          base_objects.Interaction,
                          wrong_dict)
        self.assertRaises(AssertionError,
                          base_objects.Interaction,
                          a_number)

        # Test get
        self.assertRaises(AssertionError,
                          self.myinter.get,
                          a_number)
        self.assertRaises(base_objects.Interaction.PhysicsObjectError,
                          self.myinter.get,
                          'wrongparam')

        # Test set
        self.assertRaises(AssertionError,
                          self.myinter.set,
                          a_number, 0)
        self.assertRaises(base_objects.Interaction.PhysicsObjectError,
                          self.myinter.set,
                          'wrongparam', 0)

    def test_values_for_prop(self):
        """Test filters for interaction properties"""

        test_values = [
                       {'prop':'particles',
                        'right_list':[base_objects.ParticleList([]),
                                      base_objects.ParticleList([self.mypart] * 3)],
                        'wrong_list':[1, 'x ', [self.mypart, 1], [1, 2]]},
                       {'prop':'color',
                        'right_list':[[], [color.ColorString([color.f(1, 2, 3)]),
                                           color.ColorString([color.f(1, 2, 3)])]],
                        'wrong_list':[1, 'a', ['a', 1]]},
                       {'prop':'lorentz',
                        'right_list':[[], ['L1'], ['L1', 'L2']],
                        'wrong_list':[1, 'a', ['a', 1]]},
                       {'prop':'orders',
                        'right_list':[{}, {'QCD':2}, {'QED':1, 'QCD':1}],
                        'wrong_list':[1, 'a', {1:'a'}]},
                       # WARNING: Valid value should be defined with
                       # respect to the last status of myinter, i.e.
                       # the last good color and lorentz lists
                       {'prop':'couplings',
                        'right_list':[{(0, 0):'g00', (0, 1):'g01',
                                       (1, 0):'g10', (1, 1):'g11'}],
                        'wrong_list':[{(0):'g00', (0, 1):'g01',
                                       (1, 0):'g10', (1, 2):'g11'}]}
                       ]

        mytestinter = self.myinter

        for test in test_values:
            for x in test['right_list']:
                self.assert_(mytestinter.set(test['prop'], x))
            for x in test['wrong_list']:
                self.assertFalse(mytestinter.set(test['prop'], x))

    def test_representation(self):
        """Test interaction object string representation."""

        goal = "{\n"
        goal = goal + "    \'id\': %d,\n" % self.myinter['id']
        goal = goal + "    \'particles\': [%s],\n" % \
                            ','.join([str(self.mypart.get_pdg_code())]*4)
        goal = goal + "    \'color\': [1 f(1,2,3), 1 d(1,2,3)],\n"
        goal = goal + "    \'lorentz\': [\'L1\', \'L2\'],\n"
        goal = goal + "    \'couplings\': %s,\n" % \
                                    repr(self.myinter['couplings'])
        goal = goal + "    \'orders\': %s,\n" % repr(self.myinter['orders'])
        goal = goal + "    \'loop_particles\': [[]],\n"        
        goal = goal + "    \'type\': \'base\',\n"
        goal = goal + "    \'perturbation_type\': 'QCD'\n}"

        self.assertEqual(goal, str(self.myinter))

    def test_generating_dict_to_0(self):
        """Test the dictionary generation routine"""

        # Create a non trivial 4-interaction
        part1 = base_objects.Particle()
        part1.set('pdg_code', 1)
        part2 = base_objects.Particle()
        part2.set('pdg_code', 2)
        part2.set('is_part', False)
        part3 = base_objects.Particle()
        part3.set('pdg_code', 3)
        part4 = base_objects.Particle()
        part4.set('pdg_code', 4)
        part4.set('is_part', False)
        part4.set('self_antipart', True)

        myinter = base_objects.Interaction()
        myinter.set('particles', base_objects.ParticleList([part1,
                                                           part2,
                                                           part3,
                                                           part4]))
        ref_dict_to0 = {}
        ref_dict_to1 = {}

        myinter.generate_dict_entries(ref_dict_to0, ref_dict_to1)

        goal_ref_dict_to0 = { (-2, 1, 3, 4):[0]}

        self.assertEqual(ref_dict_to0, goal_ref_dict_to0)

        # Check it still work if I add a 3-interaction

        myinterlist = base_objects.InteractionList([myinter])

        add_inter = base_objects.Interaction()
        add_inter.set('particles', base_objects.ParticleList([part1,
                                                              part2,
                                                              part3]))
        myinterlist.append(add_inter)

        goal_ref_dict_to0[(-2, 1, 3)] = [0]

        self.assertEqual(myinterlist.generate_ref_dict()[0], goal_ref_dict_to0)

    def test_generating_dict_to_1(self):
        """Test the dictionary generation routine generate_ref_dict"""

        # Create a non trivial 4-interaction
        part1 = base_objects.Particle()
        part1.set('pdg_code', 1)
        part2 = base_objects.Particle()
        part2.set('pdg_code', 2)
        part2.set('is_part', False)
        part3 = base_objects.Particle()
        part3.set('pdg_code', 3)
        part4 = base_objects.Particle()
        part4.set('pdg_code', 4)
        part4.set('is_part', False)
        part4.set('self_antipart', True)

        myinter = base_objects.Interaction()
        myinter.set('particles', base_objects.ParticleList([part1,
                                                           part2,
                                                           part3,
                                                           part4]))
        ref_dict_to0 = {}
        ref_dict_to1 = {}

        myinter.generate_dict_entries(ref_dict_to0, ref_dict_to1)

        goal_ref_dict_to1 = {(-2, 3, 4):[(-1, 0)],
                            (1, 3, 4):[(2, 0)],
                            (-2, 1, 4):[(-3, 0)],
                            (-2, 1, 3):[(4, 0)]}

        self.assertEqual(ref_dict_to1, goal_ref_dict_to1)

        # Check it still work if I add a 3-interaction

        myinterlist = base_objects.InteractionList([myinter] * 10)

        add_inter = base_objects.Interaction()
        add_inter.set('particles', base_objects.ParticleList([part1,
                                                              part2,
                                                              part3]))
        myinterlist.append(add_inter)

        goal_ref_dict_to1[(-2, 1)] = [(-3, 0)]
        goal_ref_dict_to1[(1, 3)] = [(2, 0)]
        goal_ref_dict_to1[(-2, 3)] = [(-1, 0)]

        self.assertEqual(myinterlist.generate_ref_dict()[1], goal_ref_dict_to1)

    def test_interaction_list(self):
        """Test interaction list initialization"""

        # Create a dummy list of interactions with ids
        mylist = [copy.copy(inter) for inter in [self.myinter] * 3]
        for i in range(1, 4):
            mylist[i - 1].set('id', i)
        myinterlist = base_objects.InteractionList(mylist)

        # Check error raising
        not_a_inter = 1
        self.assertRaises(AssertionError,
                          myinterlist.append,
                          not_a_inter)

        # Check reference dict
        mydict = {}
        for i in range(1, 4):
            mydict[i] = myinterlist[i - 1]
        self.assertEqual(mydict, myinterlist.generate_dict())


#===============================================================================
# ModelTest
#===============================================================================
class ModelTest(unittest.TestCase):
    """Test class for the Model object"""

    mymodel = base_objects.Model()

    def setUp(self):

        self.myinterlist = base_objects.InteractionList()
        self.mypartlist = base_objects.ParticleList()

        # Create a model with gluon and top quark + a single interaction
        self.mypartlist.append(base_objects.Particle({'name':'t',
                  'antiname':'t~',
                  'spin':2,
                  'color':3,
                  'mass':'mt',
                  'width':'wt',
                  'texname':'t',
                  'antitexname':'\\overline{t}',
                  'line':'straight',
                  'charge':2. / 3.,
                  'pdg_code':6,
                  'propagating':True,
                  'self_antipart':False}))
        self.mypartlist.append(base_objects.Particle({'name':'g',
                      'antiname':'g',
                      'spin':3,
                      'color':8,
                      'mass':'zero',
                      'width':'zero',
                      'texname':'g',
                      'antitexname':'g',
                      'line':'curly',
                      'charge':0.,
                      'pdg_code':21,
                      'propagating':True,
                      'is_part':True,
                      'self_antipart':True}))

        antit = copy.copy(self.mypartlist[0])
        antit.set('is_part', False)

        self.myinterlist.append(base_objects.Interaction({
                      'id':1,
                      'particles': base_objects.ParticleList(\
                                            [self.mypartlist[0], \
                                             antit, \
                                             self.mypartlist[1]]),
                      'color': [color.ColorString([color.f(1, 2, 3),
                                                   color.d(1, 2, 3)])],
                      'lorentz':['L1'],
                      'couplings':{(0, 0):'GQQ'},
                      'orders':{'QCD':1}}))

        self.mymodel.set('interactions', self.myinterlist)
        self.mymodel.set('particles', self.mypartlist)
        self.mymodel.set('order_hierarchy', {'QCD': 1, 'QED': 2})

    def test_model_initialization(self):
        """Test the default Model class initialization"""
        mymodel = base_objects.Model()

        self.assertEqual(mymodel['particles'],
                         base_objects.ParticleList())
        self.assertEqual(mymodel['interactions'],
                         base_objects.InteractionList())

    def test_get_particle(self):
        """ test that get_particle is working """
        
        obj = self.mymodel.get_particle(6)
        self.assertEqual(obj['name'], 't')
        obj = self.mymodel.get_particle(7)
        self.assertEqual(obj, None)        

    def test_get_interaction(self):
        """ test that get_particle is working """
        
        obj = self.mymodel.get_interaction(1)
        self.assertEqual(obj['lorentz'], ['L1'])
        obj = self.mymodel.get_interaction(7)
        self.assertEqual(obj, None)  

    def test_setget_model_correct(self):
        """Test correct Model object get and set"""

        # Test the particles item
        mydict = {'name':'t',
                  'antiname':'t~',
                  'spin':2,
                  'color':3,
                  'mass':'mt',
                  'width':'wt',
                  'texname':'t',
                  'antitexname':'\\overline{t}',
                  'line':'straight',
                  'charge':2. / 3.,
                  'pdg_code':6,
                  'propagating':True}

        mypart = base_objects.Particle(mydict)
        mypartlist = base_objects.ParticleList([mypart])
        mymodel = base_objects.Model()
        mymodel.set('particles', mypartlist)

        self.assertEqual(mymodel.get('particles'), mypartlist)

    def test_setget_model_error(self):
        """Test error raising in Model object get and set"""

        mymodel = base_objects.Model()
        not_a_string = 1.

        # General
        self.assertRaises(AssertionError,
                          mymodel.get,
                          not_a_string)
        self.assertRaises(base_objects.Model.PhysicsObjectError,
                          mymodel.get,
                          'wrong_key')
        self.assertRaises(AssertionError,
                          mymodel.set,
                          not_a_string, None)
        self.assertRaises(base_objects.Model.PhysicsObjectError,
                          mymodel.set,
                          'wrong_subclass', None)

        # For each subclass
        self.assertRaises(AssertionError,
                          mymodel.set, 'particles', not_a_string)
        self.assertRaises(AssertionError,
                          mymodel.set, 'interactions', not_a_string)

    def test_dictionaries(self):
        """Test particle dictionary in Model"""

        antitop = copy.copy(self.mypartlist[0])
        antitop.set('is_part', False)
        mypartdict = {6:self.mypartlist[0], -6:antitop, 21:self.mypartlist[1]}
        self.assertEqual(mypartdict, self.mymodel.get('particle_dict'))

        myinterdict = {1:self.myinterlist[0]}
        self.assertEqual(myinterdict, self.mymodel.get('interaction_dict'))

        particles = copy.copy(self.mymodel.get('particles'))
        particles.append(base_objects.Particle({'name':'a',
                  'antiname':'a',
                  'spin':3,
                  'color':0,
                  'mass':'zero',
                  'width':'zero',
                  'texname':'\gamma',
                  'antitexname':'\gamma',
                  'line':'wavy',
                  'charge':0.,
                  'pdg_code':22,
                  'propagating':True,
                  'self_antipart':True}))
        self.mymodel.set('particles', particles)
        mypartdict[22] = particles[2]
        self.assertEqual(mypartdict, self.mymodel.get('particle_dict'))

        interactions = copy.copy(self.mymodel.get('interactions'))
        interactions.append(base_objects.Interaction({
                      'id':2,
                      'particles': base_objects.ParticleList(\
                                            [self.mypartlist[0], \
                                             antitop, \
                                             self.mymodel['particles'][2]]),
                      'color': [],
                      'lorentz':['L1'],
                      'couplings':{(0, 0):'GQED'},
                      'orders':{'QED':1}}))
        self.mymodel.set('interactions', interactions)
        myinterdict[2] = interactions[1]
        self.assertEqual(myinterdict, self.mymodel.get('interaction_dict'))
        
    def test_ref_dict_multiple_interactions(self):
        """Test ref_dicts with multiple interactions with same particles"""

        myinterlist = base_objects.InteractionList()
        mypartlist = base_objects.ParticleList()

        # Create a model with gluon and top quark + a single interaction
        mypartlist.append(base_objects.Particle({'name':'t',
                  'antiname':'t~',
                  'spin':2,
                  'color':3,
                  'mass':'mt',
                  'width':'wt',
                  'texname':'t',
                  'antitexname':'\\overline{t}',
                  'line':'straight',
                  'charge':2. / 3.,
                  'pdg_code':6,
                  'propagating':True,
                  'self_antipart':False}))
        mypartlist.append(base_objects.Particle({'name':'g',
                      'antiname':'g',
                      'spin':3,
                      'color':8,
                      'mass':'zero',
                      'width':'zero',
                      'texname':'g',
                      'antitexname':'g',
                      'line':'curly',
                      'charge':0.,
                      'pdg_code':21,
                      'propagating':True,
                      'is_part':True,
                      'self_antipart':True}))

        antit = copy.copy(mypartlist[0])
        antit.set('is_part', False)

        myinterlist.append(base_objects.Interaction({
                      'id':1,
                      'particles': base_objects.ParticleList(\
                                            [mypartlist[0], \
                                             antit, \
                                             mypartlist[1]]),
                      'color': [color.ColorString([color.f(1, 2, 3),
                                                   color.d(1, 2, 3)])],
                      'lorentz':['L1'],
                      'couplings':{(0, 0):'GQQ'},
                      'orders':{'QCD':1}}))

        myinterlist.append(base_objects.Interaction({
                      'id':2,
                      'particles': base_objects.ParticleList(\
                                            [mypartlist[0], \
                                             antit, \
                                             mypartlist[1]]),
                      'color': [color.ColorString([color.f(1, 2, 3),
                                                   color.d(1, 2, 3)])],
                      'lorentz':['L1'],
                      'couplings':{(0, 0):'GQQ2'},
                      'orders':{'QED':1}}))

        mymodel = base_objects.Model()
        mymodel.set('particles', mypartlist)
        mymodel.set('interactions', myinterlist)

        self.assertEqual(mymodel.get('ref_dict_to0'),
                         {(-6, 6, 21): [1, 2], (6, -6): [0],
                          (21, 21): [0], (-6, 6): [0]})

        self.assertEqual(mymodel.get('ref_dict_to1'),
                         {(-6, 21): [(-6, 1), (-6, 2)],
                          (-6, 6): [(21, 1), (21, 2)],
                          (6, 21): [(6, 1), (6, 2)]})

    def test_check_majoranas(self):
        """Test the check_majoranas function"""

        # By default, mymodel has no fermion flow clashes
        self.assertFalse(self.mymodel.get('got_majoranas'))

        # Add a Majorana particle
        self.mypartlist.append(base_objects.Particle({'name':'n1',
                  'antiname':'n1',
                  'spin':2,
                  'color':[],
                  'mass':'mn1',
                  'width':'wn1',
                  'line':'straight',
                  'charge':0.,
                  'pdg_code':1000022,
                  'propagating':True,
                  'self_antipart':True}))

        self.mymodel.set('particles', self.mypartlist)
        self.assertTrue(self.mymodel.get('got_majoranas'))

        # Remove the Majorana particle again
        self.mypartlist.pop(-1)
        self.mymodel.set('particles', self.mypartlist)
        self.assertFalse(self.mymodel.get('got_majoranas'))

        # Add a new set of particles
        self.mypartlist.append(base_objects.Particle({'name':'x1',
                  'antiname':'x1~',
                  'spin':2,
                  'color':[],
                  'mass':'mx1',
                  'width':'wx1',
                  'line':'straight',
                  'charge':0.,
                  'pdg_code':10024,
                  'propagating':True,
                  'self_antipart':False}))
        
        self.mypartlist.append(base_objects.Particle({'name':'x2',
                  'antiname':'x2~',
                  'spin':2,
                  'color':[],
                  'mass':'mx2',
                  'width':'wx2',
                  'line':'straight',
                  'charge':0.,
                  'pdg_code':10025,
                  'propagating':True,
                  'self_antipart':False}))

        self.mypartlist.append(base_objects.Particle({'name':'z',
                      'antiname':'z',
                      'spin':3,
                      'color':[],
                      'mass':'zero',
                      'width':'zero',
                      'line':'curly',
                      'charge':0.,
                      'pdg_code':32,
                      'propagating':True,
                      'is_part':True,
                      'self_antipart':True}))

        self.mymodel.set('particles', self.mypartlist)
        
        # Add a non-fermion clash 4-fermion interaction
        self.myinterlist.append(base_objects.Interaction({
                      'id':2,
                      'particles': base_objects.ParticleList(\
                                         [self.mymodel.get_particle(10024), \
                                          self.mymodel.get_particle(-10025), \
                                          self.mymodel.get_particle(10025), \
                                          self.mymodel.get_particle(-10024), \
                                          self.mymodel.get_particle(32)]),
                      'color': [color.ColorString([color.f(1, 2, 3),
                                                   color.d(1, 2, 3)])],
                      'lorentz':['L1'],
                      'couplings':{(0, 0):'GQQ'},
                      'orders':{'QCD':1}}))

        self.mymodel.set('interactions', self.myinterlist)
        self.assertFalse(self.mymodel.get('got_majoranas'))
        
        # Add a fermion clash 4-fermion interaction
        self.myinterlist.append(base_objects.Interaction({
                      'id':3,
                      'particles': base_objects.ParticleList(\
                                         [self.mymodel.get_particle(10024), \
                                          self.mymodel.get_particle(-10025), \
                                          self.mymodel.get_particle(10025), \
                                          self.mymodel.get_particle(10024), \
                                          self.mymodel.get_particle(32)]),
                      'color': [color.ColorString([color.f(1, 2, 3),
                                                   color.d(1, 2, 3)])],
                      'lorentz':['L1'],
                      'couplings':{(0, 0):'GQQ'},
                      'orders':{'QCD':1}}))

        self.mymodel.set('interactions', self.myinterlist)
        self.assertTrue(self.mymodel.get('got_majoranas'))


    def test_pass_in_standard_name(self):
        """Test if we can overwrite the name of the model following MG 
        convention"""
        
        model_name = [(part.get('name'), part.get('antiname')) \
                                          for part in self.mymodel['particles']]

        model2 = copy.copy(self.mymodel)
        
        # check that standard name are not modified
        model2.pass_particles_name_in_mg_default()
        model2_name = [(part.get('name'), part.get('antiname')) \
                                                for part in model2['particles']]
        self.assertEqual(set(model_name),set(model2_name))
        
        # add a particle with non conventional name
        particles = model2['particles']
        particles.append(base_objects.Particle({'name':'ee',
                  'antiname':'eex',
                  'pdg_code':1}))
        model2.set('particles', particles)

        model2.pass_particles_name_in_mg_default()

        model2_name = [(part.get('name'), part.get('antiname')) \
                                                for part in model2['particles']]        
        self.assertEqual(set(model_name + [('d','d~')]), set(model2_name))
        
        # add a particles with non conventional name with the conventional name
        #associtaed to another particle
        particles.append(base_objects.Particle({'name':'u',
                  'antiname':'d~',
                  'pdg_code':100}))
        particles.append(base_objects.Particle({'name':'ee',
                  'antiname':'eex',
                  'pdg_code':2}))
        model2.set('particles', particles)

        self.assertRaises(madgraph.MadGraph5Error, \
                                       model2.pass_particles_name_in_mg_default)

    def test_get_max_WEIGHTED(self):
        """Test get_max_WEIGHTED"""

        self.mymodel.get('interactions').append(\
            base_objects.Interaction({
                      'id':10,
                      'particles': base_objects.ParticleList(\
                                         [self.mymodel.get_particle(6), \
                                          self.mymodel.get_particle(-6), \
                                          self.mymodel.get_particle(21), \
                                          self.mymodel.get_particle(21), \
                                          self.mymodel.get_particle(21)]),
                      'couplings':{(0, 0):'GQQ'},
                      'orders':{'QCD':1, 'QED':5}}))


        self.assertEqual(self.mymodel.get_max_WEIGHTED(), 11./3)

        self.mymodel.get('interactions').pop(-1)

#===============================================================================
# ModelTest
#===============================================================================
class ModelTest2(unittest.TestCase):
    """Test class for the Model object from a correct load"""
    
    def setUp(self):
        """ """
        import madgraph.interface.master_interface as Cmd
        cmd = Cmd.MasterCmd() 
        cmd.do_import('model sm')
        self.model = cmd._curr_model
        
    def test_change_to_complex_mass_scheme(self):
        """Check that a model can be converted to complex mass scheme"""
        
        model = copy.deepcopy(self.model)
        model.change_mass_to_complex_scheme()
        
        # Check that the Width of the W is not anymore in the external parameter
        # and the yukawa
        self.assertEqual(len(self.model['parameters'][('external',)]) -3,
                         len(model['parameters'][('external',)]) )
        
        
#        # Check that the Width of the W is in internal parameter
#        WW = None
#        WComplex = None
#        MW = None
#        for param in model['parameters'][('aEWM1',)]:
#            if param.name not in ['CMASS_MW', 'WW', 'MW']:
#                continue
#            elif param.name == 'CMASS_MW':
#                WComplex = param
#                self.assertFalse(WW)
#            elif param.name == 'WW':
#                WW = param
#            elif param.name == 'MW': 
#                MW = param
#                self.assertFalse(WW)
#                self.assertFalse(WComplex)
#        self.assertTrue(WW)
#        self.assertTrue(MW)
#        self.assertTrue(WComplex)
#        # Check that WW and MW are the real/imaginary part
#        self.assertEqual(WW.expr, '-1 * im(CMASS_MW**2) / MW')
#        self.assertEqual(['cmath.sqrt(re(%s**2))' % WComplex.expr], [MW.expr])
        
        # Check that MZ has a complex_mass definition
        # and that the width and the mass are external
        found = 0
        for param in model['parameters'][('external',)]:
            if param.name in ['WZ','MZ','WW','MW']:
                self.assertEqual(param.type, 'real')
                found += 1
                
        self.assertEqual(found, 4)
        
        found=0
        for param in model['parameters'][tuple([])]:
            if param.name in ['CMASS_MZ']:
                self.assertEqual(param.expr, 'cmath.sqrt(MZ**2 - complex(0,1) * MZ * WZ)')
                found += 1
                self.assertEqual(param.type, 'complex')
            
            # check that other parameter are changed correctly
            if param.name in ['MZ__exp__2']:
                self.assertEqual(param.expr, 'CMASS_MZ**2')
                found += 1
        self.assertEqual(found, 2)
        
#===============================================================================
# LegTest
#===============================================================================
class LegTest(unittest.TestCase):
    """Test class for the Leg object"""

    mydict = {}
    myleg = None

    def setUp(self):

        self.mydict = {'id':3,
                      'number':5,
                      'state':True,
                      'from_group':False,
                      'onshell':None,                       
                      'loop_line':False}

        self.myleg = base_objects.Leg(self.mydict)

    def test_setget_leg_correct(self):
        "Test correct Leg object __init__, get and set"

        myleg2 = base_objects.Leg()

        for prop in self.mydict.keys():
            myleg2.set(prop, self.mydict[prop])

        self.assertEqual(self.myleg, myleg2)

        for prop in self.myleg.keys():
            self.assertEqual(self.myleg.get(prop), self.mydict[prop])

    def test_setget_leg_exceptions(self):
        "Test error raising in Leg __init__, get and set"

        wrong_dict = self.mydict
        wrong_dict['wrongparam'] = 'wrongvalue'

        a_number = 0

        # Test init
        self.assertRaises(base_objects.Leg.PhysicsObjectError,
                          base_objects.Leg,
                          wrong_dict)
        self.assertRaises(AssertionError,
                          base_objects.Leg,
                          a_number)

        # Test get
        self.assertRaises(AssertionError,
                          self.myleg.get,
                          a_number)
        self.assertRaises(base_objects.Leg.PhysicsObjectError,
                          self.myleg.get,
                          'wrongparam')

        # Test set
        self.assertRaises(AssertionError,
                          self.myleg.set,
                          a_number, 0)
        self.assertRaises(base_objects.Leg.PhysicsObjectError,
                          self.myleg.set,
                          'wrongparam', 0)

    def test_values_for_prop(self):
        """Test filters for leg properties"""

        test_values = [
                       {'prop':'id',
                        'right_list':[0, 3],
                        'wrong_list':['', 0.0]},
                       {'prop':'number',
                        'right_list':[1, 2, 3, 4, 5],
                        'wrong_list':['a', {}]},
                       {'prop':'state',
                        'right_list':[False, True],
                        'wrong_list':[1, 'wrong']}
                       ]

        temp_leg = self.myleg

        for test in test_values:
            for x in test['right_list']:
                self.assert_(temp_leg.set(test['prop'], x))
            for x in test['wrong_list']:
                self.assertFalse(temp_leg.set(test['prop'], x))

    def test_representation(self):
        """Test leg object string representation."""

        goal = "{\n"
        goal = goal + "    \'id\': 3,\n"
        goal = goal + "    \'number\': 5,\n"
        goal = goal + "    \'state\': True,\n"
        goal = goal + "    \'from_group\': False,\n" 
        goal = goal + "    \'loop_line\': False,\n"
        goal = goal + "    \'onshell\': None\n}"

        self.assertEqual(goal, str(self.myleg))

    def test_leg_list(self):
        """Test leg list initialization and counting functions
        for legs with 'from_group' = True"""

        mylist = [copy.copy(self.myleg) for dummy in range(1, 4) ]
        myleglist = base_objects.LegList(mylist)

        not_a_leg = 1

        for leg in myleglist:
            self.assertEqual(leg, self.myleg)

        self.assertRaises(AssertionError,
                          myleglist.append,
                          not_a_leg)

        # Test counting functions for number of from_group elements
        # that are True
        self.assertFalse(myleglist.minimum_one_from_group())
        myleglist[0].set('from_group', True)
        self.assertTrue(myleglist.minimum_one_from_group())
        self.assertFalse(myleglist.minimum_two_from_group())
        myleglist[1].set('from_group', True)
        self.assertTrue(myleglist.minimum_two_from_group())

        # Test can_combine_to_1
        ref_dict_to1 = {}
        self.assertFalse(myleglist.can_combine_to_1(ref_dict_to1))
        ref_dict_to1 = {(3, 3, 3):[3]}
        self.assertTrue(myleglist.can_combine_to_1(ref_dict_to1))
        myleglist[0].set('from_group', False)
        myleglist[1].set('from_group', False)
        self.assertFalse(myleglist.can_combine_to_1(ref_dict_to1))

        # Test can_combine_to_0
        ref_dict_to0 = {}
        myleglist[0].set('from_group', True)
        myleglist[1].set('from_group', True)
        myleglist[2].set('from_group', True)
        self.assertFalse(myleglist.can_combine_to_0(ref_dict_to0))
        ref_dict_to0 = {(3, 3, 3):0}
        self.assertTrue(myleglist.can_combine_to_0(ref_dict_to0))
        myleglist[0].set('from_group', False)
        myleglist[1].set('from_group', False)
        self.assertFalse(myleglist.can_combine_to_0(ref_dict_to0))
        myleglist[0].set('from_group', True)
        self.assertTrue(myleglist.can_combine_to_0(ref_dict_to0))

#===============================================================================
# MultiLegTest
#===============================================================================
class MultiLegTest(unittest.TestCase):
    """Test class for the MultiLeg object"""

    mydict = {}
    my_multi_leg = None

    def setUp(self):

        self.mydict = {'ids':[3, 2, 5],
                      'state':True}

        self.my_multi_leg = base_objects.MultiLeg(self.mydict)

    def test_setget_multi_leg_correct(self):
        "Test correct MultiLeg object __init__, get and set"

        my_multi_leg2 = base_objects.MultiLeg()

        for prop in self.mydict.keys():
            my_multi_leg2.set(prop, self.mydict[prop])

        self.assertEqual(self.my_multi_leg, my_multi_leg2)

        for prop in self.my_multi_leg.keys():
            self.assertEqual(self.my_multi_leg.get(prop), self.mydict[prop])

    def test_setget_multi_leg_exceptions(self):
        "Test error raising in MultiLeg __init__, get and set"

        wrong_dict = self.mydict
        wrong_dict['wrongparam'] = 'wrongvalue'

        a_number = 0

        # Test init
        self.assertRaises(base_objects.MultiLeg.PhysicsObjectError,
                          base_objects.MultiLeg,
                          wrong_dict)
        self.assertRaises(AssertionError,
                          base_objects.MultiLeg,
                          a_number)

        # Test get
        self.assertRaises(AssertionError,
                          self.my_multi_leg.get,
                          a_number)
        self.assertRaises(base_objects.MultiLeg.PhysicsObjectError,
                          self.my_multi_leg.get,
                          'wrongparam')

        # Test set
        self.assertRaises(AssertionError,
                          self.my_multi_leg.set,
                          a_number, 0)
        self.assertRaises(base_objects.MultiLeg.PhysicsObjectError,
                          self.my_multi_leg.set,
                          'wrongparam', 0)

    def test_values_for_prop(self):
        """Test filters for multi_leg properties"""

        test_values = [
                       {'prop':'ids',
                        'right_list':[[0], [3, 4, 5]],
                        'wrong_list':['', 1, 0.0]},
                       {'prop':'state',
                        'right_list':[False, True],
                        'wrong_list':[0, 'wrong']}
                       ]

        temp_multi_leg = self.my_multi_leg

        for test in test_values:
            for x in test['right_list']:
                self.assert_(temp_multi_leg.set(test['prop'], x))
            for x in test['wrong_list']:
                self.assertFalse(temp_multi_leg.set(test['prop'], x))

    def test_representation(self):
        """Test multi_leg object string representation."""

        goal = "{\n"
        goal = goal + "    \'ids\': [3, 2, 5],\n"
        goal = goal + "    \'state\': True\n}"

        self.assertEqual(goal, str(self.my_multi_leg))

    def test_multi_leg_list(self):
        """Test multi_leg list initialization and counting functions
        for multi_legs with 'from_group' = True"""

        mylist = [copy.copy(self.my_multi_leg) for dummy in range(1, 4) ]
        my_multi_leglist = base_objects.MultiLegList(mylist)

        not_a_multi_leg = 1

        for multi_leg in my_multi_leglist:
            self.assertEqual(multi_leg, self.my_multi_leg)

        self.assertRaises(AssertionError,
                          my_multi_leglist.append,
                          not_a_multi_leg)

#===============================================================================
# VertexTest
#===============================================================================
class VertexTest(unittest.TestCase):
    """Test class for the Vertex object"""

    mydict = {}
    myvertex = None
    myleglist = base_objects.LegList([base_objects.Leg({'id':3,
                                      'number':5,
                                      'state':True,
                                      'from_group':False})] * 10)

    def setUp(self):

        self.mydict = {'id':3,
                      'legs':self.myleglist}

        self.myvertex = base_objects.Vertex(self.mydict)

    def test_setget_vertex_correct(self):
        "Test correct Vertex object __init__, get and set"

        myvertex2 = base_objects.Vertex()

        for prop in self.mydict.keys():
            myvertex2.set(prop, self.mydict[prop])

        self.assertEqual(self.myvertex, myvertex2)

        for prop in self.myvertex.keys():
            self.assertEqual(self.myvertex.get(prop), self.mydict[prop])

    def test_setget_vertex_exceptions(self):
        "Test error raising in Vertex __init__, get and set"

        wrong_dict = self.mydict
        wrong_dict['wrongparam'] = 'wrongvalue'

        a_number = 0

        # Test init
        self.assertRaises(base_objects.Vertex.PhysicsObjectError,
                          base_objects.Vertex,
                          wrong_dict)
        self.assertRaises(AssertionError,
                          base_objects.Vertex,
                          a_number)

        # Test get
        self.assertRaises(AssertionError,
                          self.myvertex.get,
                          a_number)
        self.assertRaises(base_objects.Vertex.PhysicsObjectError,
                          self.myvertex.get,
                          'wrongparam')

        # Test set
        self.assertRaises(AssertionError,
                          self.myvertex.set,
                          a_number, 0)
        self.assertRaises(base_objects.Vertex.PhysicsObjectError,
                          self.myvertex.set,
                          'wrongparam', 0)

    def test_values_for_prop(self):
        """Test filters for vertex properties"""

        test_values = [
                       {'prop':'id',
                        'right_list':[0, 3],
                        'wrong_list':['', 0.0]},
                       {'prop':'legs',
                        'right_list':[self.myleglist],
                        'wrong_list':['a', {}]}
                       ]

        temp_vertex = self.myvertex

        for test in test_values:
            for x in test['right_list']:
                self.assert_(temp_vertex.set(test['prop'], x))
            for x in test['wrong_list']:
                self.assertFalse(temp_vertex.set(test['prop'], x))

    def test_representation(self):
        """Test vertex object string representation."""

        goal = "{\n"
        goal = goal + "    \'id\': 3,\n"
        goal = goal + "    \'legs\': %s\n}" % repr(self.myleglist)

        self.assertEqual(goal, str(self.myvertex))

    def test_vertex_list(self):
        """Test vertex list initialization"""

        mylist = [self.myvertex] * 10
        myvertexlist = base_objects.VertexList(mylist)

        not_a_vertex = 1

        for vertex in myvertexlist:
            self.assertEqual(vertex, self.myvertex)

        self.assertRaises(AssertionError,
                          myvertexlist.append,
                          not_a_vertex)

#===============================================================================
# DiagramTest
#===============================================================================
class DiagramTest(unittest.TestCase):
    """Test class for the Diagram object"""

    mydict = {}
    mydiagram = None
    myleglist = base_objects.LegList([base_objects.Leg({'id':3,
                                      'number':5,
                                      'state':True,
                                      'from_group':False})] * 10)
    myvertexlist = base_objects.VertexList([base_objects.Vertex({'id':3,
                                      'legs':myleglist})] * 10)

    def setUp(self):

        self.mydict = {'vertices':self.myvertexlist,
                       'orders':{}}

        self.mydiagram = base_objects.Diagram(self.mydict)

    def test_setget_diagram_correct(self):
        "Test correct Diagram object __init__, get and set"

        mydiagram2 = base_objects.Diagram()

        for prop in self.mydict.keys():
            mydiagram2.set(prop, self.mydict[prop])

        self.assertEqual(self.mydiagram, mydiagram2)

        for prop in self.mydiagram.keys():
            self.assertEqual(self.mydiagram.get(prop), self.mydict[prop])

    def test_setget_diagram_exceptions(self):
        "Test error raising in Diagram __init__, get and set"

        wrong_dict = self.mydict
        wrong_dict['wrongparam'] = 'wrongvalue'

        a_number = 0

        # Test init
        self.assertRaises(base_objects.Diagram.PhysicsObjectError,
                          base_objects.Diagram,
                          wrong_dict)
        self.assertRaises(AssertionError,
                          base_objects.Diagram,
                          a_number)

        # Test get
        self.assertRaises(AssertionError,
                          self.mydiagram.get,
                          a_number)
        self.assertRaises(base_objects.Diagram.PhysicsObjectError,
                          self.mydiagram.get,
                          'wrongparam')

        # Test set
        self.assertRaises(AssertionError,
                          self.mydiagram.set,
                          a_number, 0)
        self.assertRaises(base_objects.Diagram.PhysicsObjectError,
                          self.mydiagram.set,
                          'wrongparam', 0)

    def test_values_for_prop(self):
        """Test filters for diagram properties"""

        test_values = [{'prop':'vertices',
                        'right_list':[self.myvertexlist],
                        'wrong_list':['a', {}]}
                       ]

        temp_diagram = self.mydiagram

        for test in test_values:
            for x in test['right_list']:
                self.assert_(temp_diagram.set(test['prop'], x))
            for x in test['wrong_list']:
                self.assertFalse(temp_diagram.set(test['prop'], x))

    def test_representation(self):
        """Test diagram object string representation."""

        goal = "{\n"
        goal = goal + "    \'vertices\': %s,\n" % repr(self.myvertexlist)
        goal = goal + "    'orders': {}\n}"
        
        self.assertEqual(goal, str(self.mydiagram))

    def test_diagram_list(self):
        """Test Diagram list initialization"""

        mylist = [self.mydiagram] * 10
        mydiagramlist = base_objects.DiagramList(mylist)

        not_a_diagram = 1

        for diagram in mydiagramlist:
            self.assertEqual(diagram, self.mydiagram)

        self.assertRaises(AssertionError,
                          mydiagramlist.append,
                          not_a_diagram)

    def test_diagram_list_nice_string(self):
        """Test Diagram and Diagram list nice_string representation"""

        mylist = [self.mydiagram] * 10
        mydiagramlist = base_objects.DiagramList(mylist)

        goal_string1 = "  (" + "(5(3),5(3),5(3),5(3),5(3),5(3),5(3),5(3),5(3)>5(3),id:3),"*10
        goal_string1 = goal_string1[:-1] + ") ()\n"

        goal_string = ""
        for i in range(1,11):
            goal_string = goal_string + str(i) + goal_string1

        self.assertEqual(mydiagramlist.nice_string(),
                         "10 diagrams:\n" + goal_string[:-1])

#===============================================================================
# ProcessTest
#===============================================================================
class ProcessTest(unittest.TestCase):
    """Test class for the Process object"""

    mydict = {}
    myprocess = None
    myleglist = base_objects.LegList()

    mymodel = base_objects.Model()

    def setUp(self):

        mypartlist = base_objects.ParticleList([
                     base_objects.Particle({'name':'c',
                                             'antiname':'c~',
                                             'pdg_code':3})])

        self.mymodel.set('particles', mypartlist)

        self.myleglist = base_objects.LegList(\
            [copy.copy(base_objects.Leg({'id':3,
                                         'number':5,
                                         'state':True,
                                         'from_group':False})) for \
             dummy in range(5)])

        self.myleglist[0].set('state', False)
        self.myleglist[1].set('state', False)

        self.mydict = {'legs':self.myleglist,
                       'orders':{'QCD':5, 'QED':1},
                       'model':self.mymodel,
                       'id': 1,
                       'uid':0,
                       'required_s_channels':[],
                       'forbidden_s_channels':[],
                       'forbidden_onsh_s_channels':[],
                       'forbidden_particles':[],
                       'perturbation_couplings':[],
                       'is_decay_chain': False,
                       'decay_chains': base_objects.ProcessList(),
<<<<<<< HEAD
                       'squared_orders': {},
                       'has_born': True,
                       'overall_orders': {},
                       'NLO_mode':'tree'}
=======
                       'legs_with_decays': self.myleglist,
                       'overall_orders': {}}
>>>>>>> 9afbb318

        self.myprocess = base_objects.Process(self.mydict)

    def test_setget_process_correct(self):
        "Test correct Process object __init__, get and set"

        myprocess2 = base_objects.Process()

        for prop in self.mydict.keys():
            myprocess2.set(prop, self.mydict[prop])

        self.assertEqual(self.myprocess, myprocess2)

        for prop in self.myprocess.keys():
            self.assertEqual(self.myprocess.get(prop), self.mydict[prop])

    def test_setget_process_exceptions(self):
        "Test error raising in Process __init__, get and set"

        wrong_dict = self.mydict
        wrong_dict['wrongparam'] = 'wrongvalue'

        a_number = 0

        # Test init
        self.assertRaises(base_objects.Process.PhysicsObjectError,
                          base_objects.Process,
                          wrong_dict)
        self.assertRaises(AssertionError,
                          base_objects.Process,
                          a_number)

        # Test get
        self.assertRaises(AssertionError,
                          self.myprocess.get,
                          a_number)
        self.assertRaises(base_objects.Process.PhysicsObjectError,
                          self.myprocess.get,
                          'wrongparam')

        # Test set
        self.assertRaises(AssertionError,
                          self.myprocess.set,
                          a_number, 0)
        self.assertRaises(base_objects.Process.PhysicsObjectError,
                          self.myprocess.set,
                          'wrongparam', 0)

    def test_values_for_prop(self):
        """Test filters for process properties"""

        test_values = [{'prop':'legs',
                        'right_list':[self.myleglist],
                        'wrong_list':['a', {}]}
                       ]

        temp_process = self.myprocess

        for test in test_values:
            for x in test['right_list']:
                self.assert_(temp_process.set(test['prop'], x))
            for x in test['wrong_list']:
                self.assertFalse(temp_process.set(test['prop'], x))

    def test_representation(self):
        """Test process object string representation."""

        goal = "{\n"
        goal = goal + "    \'legs\': %s,\n" % repr(self.myleglist)
        goal = goal + "    \'orders\': %s,\n" % repr(self.myprocess['orders'])
        goal = goal + "    \'overall_orders\': %s,\n" % \
               repr(self.myprocess['overall_orders'])
        goal = goal + "    \'squared_orders\': %s,\n" % repr(self.myprocess['squared_orders'])
        goal = goal + "    \'model\': %s,\n" % repr(self.myprocess['model'])
        goal = goal + "    \'id\': 1,\n"
        goal = goal + "    \'required_s_channels\': [],\n"
        goal = goal + "    \'forbidden_onsh_s_channels\': [],\n"
        goal = goal + "    \'forbidden_s_channels\': [],\n"
        goal = goal + "    \'forbidden_particles\': [],\n"
        goal = goal + "    \'is_decay_chain\': False,\n"
        goal = goal + "    \'decay_chains\': [],\n"
<<<<<<< HEAD
        goal = goal + "    \'perturbation_couplings\': [],\n"
        goal = goal + "    \'has_born\': True,\n"
        goal = goal + "    \'NLO_mode\': 'tree'\n}"
=======
        goal = goal + "    \'legs_with_decays\': %s\n}" % repr(self.myleglist)
>>>>>>> 9afbb318

        for a, b in zip(goal.split('\n'), str(self.myprocess).split('\n')):
            self.assertEqual(a,b)
        self.assertEqual(goal, str(self.myprocess))

    def test_nice_string(self):
        """Test Process nice_string representation"""

        goal_str = "Process: c c > c c c QED=1 QCD=5 @1"

        self.assertEqual(goal_str, self.myprocess.nice_string())

    def test_input_string(self):
        """Test Process nice_string representation"""

        goal_str = "c c > c c c QED=1 QCD=5, (c > c c c c, c > c c c c)"

        decay = copy.copy(self.myprocess)
        decay.set('legs', copy.deepcopy(decay.get('legs')))
        decay.get('legs')[1].set('state', True)
        decay.set('is_decay_chain', True)
        decay.set('orders', {})
        decay2 = copy.copy(decay)
        self.myprocess.set('decay_chains', base_objects.ProcessList([decay]))
        decay.set('decay_chains', base_objects.ProcessList([decay2]))

        self.assertEqual(goal_str, self.myprocess.input_string())

    def test_shell_string(self):
        """Test Process shell_string representation"""

        self.myprocess.get('legs')[2].set('id', -3)
        self.myprocess.set('id', 2)
        goal_str = "2_cc_cxcc"

        self.assertEqual(goal_str, self.myprocess.shell_string())
    
    def test_long_shell_string(self):
        """Test Process nice_string representation"""

        goal_str = '1_cc_ccc_c_cccc_c_cccc_c_cccc_c_cccc_c_cccc_c_cccc_4'

        decay = copy.copy(self.myprocess)
        decay.set('legs', copy.deepcopy(decay.get('legs')))
        decay.get('legs')[1].set('state', True)
        decay.set('is_decay_chain', True)
        decay.set('orders', {})
        decay.set('forbidden_particles',[3])
        decay2 = copy.copy(decay)
        decay3 = copy.copy(decay)
        decay4 = copy.copy(decay)
        decay5 = copy.copy(decay)
        decay6 = copy.copy(decay)
        self.myprocess.set('uid',4)
        self.myprocess.set('decay_chains', base_objects.ProcessList([decay]))
        decay.set('decay_chains', base_objects.ProcessList([decay2]))
        decay2.set('decay_chains', base_objects.ProcessList([decay3]))
        decay3.set('decay_chains', base_objects.ProcessList([decay4]))
        decay4.set('decay_chains', base_objects.ProcessList([decay5]))
        decay5.set('decay_chains', base_objects.ProcessList([decay6]))
        self.assertTrue(len(self.myprocess.shell_string()) < 70)
        self.assertEqual(goal_str, self.myprocess.shell_string())
        
#===============================================================================
# ProcessDefinitionTest
#===============================================================================
class ProcessDefinitionTest(unittest.TestCase):
    """Test class for the ProcessDefinition object"""

    mydict = {}
    my_process_definition = None
    mymodel = base_objects.Model()
    my_multi_leglist = base_objects.MultiLegList()

    def setUp(self):

        mypartlist = base_objects.ParticleList([
                     base_objects.Particle({'name':'c',
                                             'antiname':'c~',
                                             'pdg_code':3})])

        self.mymodel.set('particles', mypartlist)

        self.my_multi_leglist = base_objects.MultiLegList(\
            [copy.copy(base_objects.MultiLeg({'ids':[3, 4, 5],
                                              'state':True})) for \
             dummy in range(5)])

        self.my_multi_leglist[0].set('state', False)
        self.my_multi_leglist[1].set('state', False)

        self.mydict = {'legs':self.my_multi_leglist,
                       'orders':{'QCD':5, 'QED':1},
                       'model':self.mymodel,
                       'id':3,
                       'uid':0,
                       'required_s_channels':[],
                       'forbidden_s_channels':[],
                       'forbidden_onsh_s_channels':[],
                       'forbidden_particles':[],
                       'perturbation_couplings':[],
                       'is_decay_chain': False,
                       'decay_chains': base_objects.ProcessList(),
                       'squared_orders':{},
                       'has_born': True,
                       'overall_orders':{},
                       'NLO_mode':'tree'}

        self.my_process_definition = base_objects.ProcessDefinition(self.mydict)

    def test_setget_process_definition_correct(self):
        "Test correct ProcessDefinition object __init__, get and set"

        my_process_definition2 = base_objects.ProcessDefinition()

        for prop in self.mydict.keys():
            my_process_definition2.set(prop, self.mydict[prop])

        self.assertEqual(self.my_process_definition, my_process_definition2)

        for prop in self.my_process_definition.keys():
            self.assertEqual(self.my_process_definition.get(prop), self.mydict[prop])

    def test_setget_process_definition_exceptions(self):
        "Test error raising in ProcessDefinition __init__, get and set"

        wrong_dict = self.mydict
        wrong_dict['wrongparam'] = 'wrongvalue'

        a_number = 0

        # Test init
        self.assertRaises(base_objects.ProcessDefinition.PhysicsObjectError,
                          base_objects.ProcessDefinition,
                          wrong_dict)
        self.assertRaises(AssertionError,
                          base_objects.ProcessDefinition,
                          a_number)

        # Test get
        self.assertRaises(AssertionError,
                          self.my_process_definition.get,
                          a_number)
        self.assertRaises(base_objects.ProcessDefinition.PhysicsObjectError,
                          self.my_process_definition.get,
                          'wrongparam')

        # Test set
        self.assertRaises(AssertionError,
                          self.my_process_definition.set,
                          a_number, 0)
        self.assertRaises(base_objects.ProcessDefinition.PhysicsObjectError,
                          self.my_process_definition.set,
                          'wrongparam', 0)

    def test_values_for_prop(self):
        """Test filters for process properties"""

        test_values = [{'prop':'legs',
                        'right_list':[self.my_multi_leglist],
                        'wrong_list':['a', {}]}
                       ]

        temp_process = self.my_process_definition

        for test in test_values:
            for x in test['right_list']:
                self.assert_(temp_process.set(test['prop'], x))
            for x in test['wrong_list']:
                self.assertFalse(temp_process.set(test['prop'], x))

    def test_representation(self):
        """Test process object string representation."""

        goal = "{\n"
        goal = goal + "    \'legs\': %s,\n" % repr(self.my_multi_leglist)
        goal = goal + "    \'orders\': %s,\n" % repr(self.my_process_definition['orders'])
        goal = goal + "    \'overall_orders\': %s,\n" % repr(self.my_process_definition['overall_orders'])
        goal = goal + "    \'squared_orders\': %s,\n" % repr(self.my_process_definition['squared_orders'])
        goal = goal + "    \'model\': %s,\n" % repr(self.my_process_definition['model'])
        goal = goal + "    \'id\': %s,\n" % repr(self.my_process_definition['id'])
        goal = goal + "    \'required_s_channels\': [],\n"
        goal = goal + "    \'forbidden_onsh_s_channels\': [],\n"
        goal = goal + "    \'forbidden_s_channels\': [],\n"
        goal = goal + "    \'forbidden_particles\': [],\n"
        goal = goal + "    \'is_decay_chain\': False,\n"
        goal = goal + "    \'decay_chains\': [],\n"
        goal = goal + "    \'perturbation_couplings\': [],\n"
        goal = goal + "    \'has_born\': True,\n"
        goal = goal + "    \'NLO_mode\': 'tree'\n}"        
        self.assertEqual(goal, str(self.my_process_definition))

#===============================================================================
# HelperTest
#===============================================================================
class HelperTest(unittest.TestCase):
    """Test class for helper functions"""


    def test_make_unique(self):
        """Test the make_unique function"""

        doubletlist = [4, 6, 2, 4, 6, 2, 2, 2]
        base_objects.make_unique(doubletlist)
        self.assertEqual(doubletlist,
                         [4, 6, 2])<|MERGE_RESOLUTION|>--- conflicted
+++ resolved
@@ -1520,15 +1520,11 @@
                        'perturbation_couplings':[],
                        'is_decay_chain': False,
                        'decay_chains': base_objects.ProcessList(),
-<<<<<<< HEAD
+                       'legs_with_decays': self.myleglist,
                        'squared_orders': {},
                        'has_born': True,
                        'overall_orders': {},
                        'NLO_mode':'tree'}
-=======
-                       'legs_with_decays': self.myleglist,
-                       'overall_orders': {}}
->>>>>>> 9afbb318
 
         self.myprocess = base_objects.Process(self.mydict)
 
@@ -1610,13 +1606,10 @@
         goal = goal + "    \'forbidden_particles\': [],\n"
         goal = goal + "    \'is_decay_chain\': False,\n"
         goal = goal + "    \'decay_chains\': [],\n"
-<<<<<<< HEAD
+        goal = goal + "    \'legs_with_decays\': %s,\n" % repr(self.myleglist)
         goal = goal + "    \'perturbation_couplings\': [],\n"
         goal = goal + "    \'has_born\': True,\n"
         goal = goal + "    \'NLO_mode\': 'tree'\n}"
-=======
-        goal = goal + "    \'legs_with_decays\': %s\n}" % repr(self.myleglist)
->>>>>>> 9afbb318
 
         for a, b in zip(goal.split('\n'), str(self.myprocess).split('\n')):
             self.assertEqual(a,b)

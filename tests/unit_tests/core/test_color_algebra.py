################################################################################
#
# Copyright (c) 2009 The MadGraph Development team and Contributors
#
# This file is a part of the MadGraph 5 project, an application which 
# automatically generates Feynman diagrams and matrix elements for arbitrary
# high-energy processes in the Standard Model and beyond.
#
# It is subject to the MadGraph license which should accompany this 
# distribution.
#
# For more information, please visit: http://madgraph.phys.ucl.ac.be
#
################################################################################

"""Unit test library for the color algebra related routines 
in the core library"""

import copy
import fractions

import madgraph.core.color_algebra as color
import tests.unit_tests as unittest

#
class ColorObjectTest(unittest.TestCase):
    """Test class for the ColorObject objects"""

    def test_standard(self):
        """Test the standard routines of ColorObject"""

        my_color_object = color.ColorObject(-1, 2, 3)
        my_color_object.append(4)

        self.assertEqual('ColorObject(-1,2,3,4)', str(my_color_object))


    def test_Tr_simplify(self):
        """Test simplification of trace objects"""

        # Test Tr(a)=0
        self.assertEqual(color.Tr(-1).simplify(),
                         color.ColorFactor([color.ColorString(coeff=0)]))

        # Test Tr()=Nc
        col_str = color.ColorString()
        col_str.Nc_power = 1
        self.assertEqual(color.Tr().simplify(), color.ColorFactor([col_str]))

        # Test cyclicity
        col_str = color.ColorString([color.Tr(1, 2, 3, 4, 5)])
        self.assertEqual(color.Tr(3, 4, 5, 1, 2).simplify(),
                         color.ColorFactor([col_str]))

        # Tr(a,x,b,x,c) = 1/2(Tr(a,c)Tr(b)-1/Nc Tr(a,b,c))
        col_str1 = color.ColorString([color.Tr(1, 2, 4), color.Tr(3)])
        col_str2 = color.ColorString([color.Tr(1, 2, 3, 4)])
        col_str1.coeff = fractions.Fraction(1, 2)
        col_str2.coeff = fractions.Fraction(-1, 2)
        col_str2.Nc_power = -1
        my_tr = color.Tr(1, 2, 100, 3, 100, 4)
        self.assertEqual(my_tr.simplify(),
                         color.ColorFactor([col_str1, col_str2]))

        my_tr = color.Tr(1, 2, 100, 100, 4)

        col_str1 = color.ColorString([color.Tr(1, 2, 4), color.Tr()])
        col_str2 = color.ColorString([color.Tr(1, 2, 4)])
        col_str1.coeff = fractions.Fraction(1, 2)
        col_str2.coeff = fractions.Fraction(-1, 2)
        col_str2.Nc_power = -1
        self.assertEqual(my_tr.simplify(),
                         color.ColorFactor([col_str1, col_str2]))

        my_tr = color.Tr(100, 100)
        col_str1 = color.ColorString([color.Tr(), color.Tr()])
        col_str2 = color.ColorString([color.Tr()])
        col_str1.coeff = fractions.Fraction(1, 2)
        col_str2.coeff = fractions.Fraction(-1, 2)
        col_str2.Nc_power = -1
        self.assertEqual(my_tr.simplify(),
                         color.ColorFactor([col_str1, col_str2]))

    def test_Tr_pair_simplify(self):
        """Test Tr object product simplification"""

        my_Tr1 = color.Tr(1, 2, 3)
        my_Tr2 = color.Tr(4, 2, 5)
        my_T = color.T(4, 2, 5, 101, 102)

        col_str1 = color.ColorString([color.Tr(1, 5, 4, 3)])
        col_str2 = color.ColorString([color.Tr(1, 3), color.Tr(4, 5)])
        col_str1.coeff = fractions.Fraction(1, 2)
        col_str2.coeff = fractions.Fraction(-1, 2)
        col_str2.Nc_power = -1
        self.assertEqual(my_Tr1.pair_simplify(my_Tr2),
                         color.ColorFactor([col_str1, col_str2]))

        col_str1 = color.ColorString([color.T(4, 3, 1, 5, 101, 102)])
        col_str2 = color.ColorString([color.Tr(1, 3), color.T(4, 5, 101, 102)])
        col_str1.coeff = fractions.Fraction(1, 2)
        col_str2.coeff = fractions.Fraction(-1, 2)
        col_str2.Nc_power = -1
        self.assertEqual(my_Tr1.pair_simplify(my_T),
                         color.ColorFactor([col_str1, col_str2]))


    def test_T_simplify(self):
        """Test T simplify"""

        # T(a,b,c,...,i,i) = Tr(a,b,c,...)
        self.assertEqual(color.T(1, 2, 3, 100, 100).simplify(),
                         color.ColorFactor([\
                                    color.ColorString([color.Tr(1, 2, 3)])]))

        # T(a,x,b,x,c,i,j) = 1/2(T(a,c,i,j)Tr(b)-1/Nc T(a,b,c,i,j))
        my_T = color.T(1, 2, 100, 3, 100, 4, 101, 102)
        col_str1 = color.ColorString([color.T(1, 2, 4, 101, 102), color.Tr(3)])
        col_str2 = color.ColorString([color.T(1, 2, 3, 4, 101, 102)])
        col_str1.coeff = fractions.Fraction(1, 2)
        col_str2.coeff = fractions.Fraction(-1, 2)
        col_str2.Nc_power = -1
        self.assertEqual(my_T.simplify(),
                         color.ColorFactor([col_str1, col_str2]))
        self.assertEqual(my_T.simplify(),
                         color.ColorFactor([col_str1, col_str2]))
    def test_T_pair_simplify(self):
        """Test T object products simplifications"""

        my_T1 = color.T(1, 2, 3, 101, 102)
        my_T2 = color.T(4, 5, 102, 103)
        self.assertEqual(my_T1.pair_simplify(my_T2),
                         color.ColorFactor([color.ColorString([\
                                        color.T(1, 2, 3, 4, 5, 101, 103)])]))

        my_T3 = color.T(4, 2, 5, 103, 104)
        col_str1 = color.ColorString([color.T(1, 5, 101, 104),
                                     color.T(4, 3, 103, 102)])
        col_str2 = color.ColorString([color.T(1, 3, 101, 102),
                                     color.T(4, 5, 103, 104)])
        col_str1.coeff = fractions.Fraction(1, 2)
        col_str2.coeff = fractions.Fraction(-1, 2)
        col_str2.Nc_power = -1
        self.assertEqual(my_T1.pair_simplify(my_T3),
                         color.ColorFactor([col_str1, col_str2]))

    def test_f_object(self):
        """Test the f color object"""
        # T should have exactly 3 indices!
        self.assertRaises(AssertionError,
                         color.f,
                         1, 2, 3, 4)

        # Simplify should always return the same ColorFactor
        my_f = color.f(1, 2, 3)
        col_str1 = color.ColorString([color.Tr(1, 2, 3)])
        col_str2 = color.ColorString([color.Tr(3, 2, 1)])
        col_str1.coeff = fractions.Fraction(-2, 1)
        col_str2.coeff = fractions.Fraction(2, 1)
        col_str1.is_imaginary = True
        col_str2.is_imaginary = True

        self.assertEqual(my_f.simplify(),
                         color.ColorFactor([col_str1, col_str2]))

    def test_d_object(self):
        """Test the d color object"""
        # T should have exactly 3 indices!
        self.assertRaises(AssertionError,
                         color.d,
                         1, 2)

        # Simplify should always return the same ColorFactor
        my_d = color.d(1, 2, 3)
        col_str1 = color.ColorString([color.Tr(1, 2, 3)])
        col_str2 = color.ColorString([color.Tr(3, 2, 1)])
        col_str1.coeff = fractions.Fraction(2, 1)
        col_str2.coeff = fractions.Fraction(2, 1)

        self.assertEqual(my_d.simplify(),
                         color.ColorFactor([col_str1, col_str2]))

    def test_epsilon_object(self):
        """Test the epsilon object"""

        # Espilon should have exactly 3 indices!
<<<<<<< HEAD
        self.assertRaises(ValueError,
=======
        self.assertRaises(AssertionError,
>>>>>>> 369d33d7
                         color.Epsilon,
                         1, 2)

        my_epsilon1 = color.Epsilon(2, 3, 1)
        my_epsilon2 = color.Epsilon(5, 1, 4)
        my_epsilon2 = my_epsilon2.complex_conjugate()

        my_goal_str1 = color.ColorString([color.T(2, 4), color.T(3, 5)])
        my_goal_str2 = color.ColorString([color.T(2, 5), color.T(3, 4)])
        my_goal_str2.coeff = fractions.Fraction(-1
                                              )
        self.assertEqual(my_epsilon1.pair_simplify(my_epsilon2),
                         color.ColorFactor([my_goal_str1, my_goal_str2]))

    def test_delta3_pair_simplify(self):
        """Test delta3 simplify"""

        self.assertEqual(color.K6(1,101,103).pair_simplify(color.T(101,102)),
                         color.ColorFactor([color.ColorString([color.K6(1,103,102)])]))
        self.assertEqual(color.K6(1,103,102).pair_simplify(color.T(102,101)),
                         color.ColorFactor([color.ColorString([color.K6(1,103,101)])]))
        self.assertEqual(color.K6Bar(1,101,103).pair_simplify(color.T(102,101)),
                         color.ColorFactor([color.ColorString([color.K6Bar(1,103,102)])]))
        self.assertEqual(color.K6Bar(1,103,101).pair_simplify(color.T(102,101)),
                         color.ColorFactor([color.ColorString([color.K6Bar(1,103,102)])]))

    def test_delta6_simplify(self):
        """Test delta6 simplify"""

        # delta6(i,i) = 1
        col_str1 = color.ColorString()
        col_str1.Nc_power = 2
        col_str1.coeff = fractions.Fraction(1, 2)
        col_str2 = color.ColorString()
        col_str2.Nc_power = 1
        col_str2.coeff = fractions.Fraction(1, 2)
        self.assertEqual(color.T6(1, 1).simplify(),
                         color.ColorFactor([col_str1, col_str2]))

    def test_K6_objects(self):
        """Test K6 product simplifications"""

        #K6(m,i,j)K6Bar(m,k,l) = 1/2(T(l,i)T(k,j)
        #                          + T(k,i)T(l,j)

        my_K6 = color.K6(1,101,102)
        my_K6Bar = color.K6Bar(1,103,104)

        col_str1 = color.ColorString([color.T(104,101),
                                      color.T(103,102)])
        col_str2 = color.ColorString([color.T(103,101),
                                      color.T(104,102)])
        col_str1.coeff = fractions.Fraction(1, 2)
        col_str2.coeff = fractions.Fraction(1, 2)

        self.assertEqual(my_K6.pair_simplify(my_K6Bar),
                         color.ColorFactor([col_str1, col_str2]))

        #K6(m,i,j)K6Bar(n,j,i) = delta6(m,n)

        my_K6 = color.K6(1,101,102)
        my_K6Bar = color.K6Bar(2,102,101)

        self.assertEqual(my_K6.pair_simplify(my_K6Bar),
                         color.ColorFactor([\
                         color.ColorString([color.T6(1,2)])]))

        #K6(m,i,j)K6Bar(n,i,j) = delta6(m,n).
        my_K6 = color.K6(1,101,102)
        my_K6Bar = color.K6Bar(2,101,102)

        self.assertEqual(my_K6.pair_simplify(my_K6Bar),
                         color.ColorFactor([\
                         color.ColorString([color.T6(1,2)])]))


    def test_T6_simplify(self):
        """Test T6 simplify"""

        # T6(a,i,j) = 2(K6(i,ii,jj)T(a,jj,kk)K6Bar(j,kk,ii))

        my_T6 = color.T6(1,101,102)

        color.T6.new_index = 10000

        k6 = color.K6(101, 10000, 10001)
        t = color.T(1, 10001, 10002)
        k6b = color.K6Bar(102, 10002, 10000)
        col_string = color.ColorString([k6, t, k6b])
        col_string.coeff = fractions.Fraction(2, 1)
        self.assertEqual(my_T6.simplify(), color.ColorFactor([col_string]))

        my_T6 = color.T6(1,101,102)

        k6 = color.K6(101, 10003, 10004)
        t = color.T(1, 10004, 10005)
        k6b = color.K6Bar(102, 10005, 10003)
        col_string = color.ColorString([k6, t, k6b])
        col_string.coeff = fractions.Fraction(2, 1)
        self.assertEqual(my_T6.simplify(), color.ColorFactor([col_string]))
        
class ColorStringTest(unittest.TestCase):
    """Test class for the ColorString objects"""

    my_col_string = color.ColorString()

    def setUp(self):
        """Initialize the ColorString test"""
        # Create a test color string

        test_f = color.f(1, 2, 3)
        test_d = color.d(4, 5, 6)

        self.my_col_string = color.ColorString([test_f, test_d],
                                               coeff=fractions.Fraction(2, 3),
                                               Nc_power= -2,
                                               is_imaginary=True)

    def test_representation(self):
        """Test ColorString representation"""

        self.assertEqual(str(self.my_col_string),
                         "2/3 I 1/Nc^2 f(1,2,3) d(4,5,6)")

    def test_product(self):
        """Test the product of two color strings"""
        test = copy.copy(self.my_col_string)
        test.product(self.my_col_string)
        self.assertEqual(str(test),
                         "-4/9 1/Nc^4 f(1,2,3) d(4,5,6) f(1,2,3) d(4,5,6)")


    def test_simplify(self):
        """Test the simplification of a string"""

        # Simplification of one term
        self.assertEqual(str(self.my_col_string.simplify()),
            '(4/3 1/Nc^2 Tr(1,2,3) d(4,5,6))+(-4/3 1/Nc^2 Tr(3,2,1) d(4,5,6))')

    def test_complex_conjugate(self):
        """Test the complex conjugation of a color string"""

        my_color_string = color.ColorString([color.T(3, 4, 102, 103),
                                             color.Tr(1, 2, 3)])
        my_color_string.is_imaginary = True

        self.assertEqual(str(my_color_string.complex_conjugate()),
                         '-1 I T(4,3,103,102) Tr(3,2,1)')

    def test_to_immutable(self):
        """Test the immutable representation of a color string structure"""

        self.assertEqual(self.my_col_string.to_immutable(),
                         (('d', (4, 5, 6)), ('f', (1, 2, 3))))

    def test_from_immutable(self):
        """Test the creation of a color string using its immutable rep"""

        test_str = copy.copy(self.my_col_string)
        test_str.from_immutable((('f', (1, 2, 3)), ('d', (4, 5, 6))))

        self.assertEqual(test_str, self.my_col_string)

    def test_replace_indices(self):
        """Test indices replacement"""

        repl_dict = {1:2, 2:3, 3:1}

        my_color_string = color.ColorString([color.T(1, 2, 3, 4),
                                             color.Tr(3, 2, 1)])

        my_color_string.replace_indices(repl_dict)
        self.assertEqual(str(my_color_string),
                         '1 T(2,3,1,4) Tr(1,3,2)')
        inv_repl_dict = dict([v, k] for k, v in repl_dict.items())
        my_color_string.replace_indices(inv_repl_dict)
        self.assertEqual(str(my_color_string),
                         '1 T(1,2,3,4) Tr(3,2,1)')

    def test_color_string_canonical(self):
        """Test the canonical representation of a immutable color string"""

        immutable1 = (('f', (2, 3, 4)), ('T', (4, 2, 5)))
        immutable2 = (('T', (3, 5)),)

        self.assertEqual(color.ColorString().to_canonical(immutable1 + \
                                                               immutable2)[0],
                         (('T', (2, 4)), ('T', (3, 1, 4)), ('f', (1, 2, 3))))

        self.assertEqual(color.ColorString().to_canonical(immutable1 + \
                                                               immutable2)[1],
                         {3:2, 5:4, 4:3, 2:1})

class ColorFactorTest(unittest.TestCase):
    """Test class for the ColorFactor objects"""

    def test_f_d_sum(self):
        """Test f and d sum with the right weights giving a Tr"""

        col_str1 = color.ColorString([color.d(1, 2, 3)])
        col_str1.coeff = fractions.Fraction(1, 4)
        col_str2 = color.ColorString([color.f(1, 2, 3)])
        col_str2.coeff = fractions.Fraction(1, 4)
        col_str2.is_imaginary = True

        my_color_factor = color.ColorFactor([col_str1, col_str2])

        self.assertEqual(str(my_color_factor.full_simplify()),
                         '(1 Tr(1,2,3))')

    def test_f_product(self):
        """Test the fully contracted product of two f's"""

        my_color_factor = color.ColorFactor([\
                    color.ColorString([color.f(1, 2, 3), color.f(1, 2, 3)])])

        self.assertEqual(str(my_color_factor.full_simplify()),
                         '(-1 Nc^1 )+(1 Nc^3 )')


    def test_d_product(self):
        """Test the fully contracted product of two d's"""

        my_color_factor = color.ColorFactor([\
                    color.ColorString([color.d(1, 2, 3), color.d(1, 2, 3)])])


        self.assertEqual(str(my_color_factor.full_simplify()),
                         '(-5 Nc^1 )+(4 1/Nc^1 )+(1 Nc^3 )')

    def test_f_d_product(self):
        """Test the fully contracted product of f and d"""

        my_color_factor = color.ColorFactor([\
                    color.ColorString([color.f(1, 2, 3), color.d(1, 2, 3)])])


        self.assertEqual(str(my_color_factor.full_simplify()), '')

    def test_three_f_chain(self):
        """Test a chain of three f's"""

        my_color_factor = color.ColorFactor([\
                    color.ColorString([color.f(1, 2, -1),
                                       color.f(-1, 3, -2),
                                       color.f(-2, 4, 5)])])

        self.assertEqual(str(my_color_factor.full_simplify()),
        "(2 I Tr(1,2,3,4,5))+(-2 I Tr(1,2,4,5,3))+(-2 I Tr(1,2,3,5,4))" + \
        "+(2 I Tr(1,2,5,4,3))+(-2 I Tr(1,3,4,5,2))+(2 I Tr(1,4,5,3,2))" + \
        "+(2 I Tr(1,3,5,4,2))+(-2 I Tr(1,5,4,3,2))")

    def test_Tr_product(self):
        """Test a non trivial product of two traces"""

        my_color_factor = color.ColorFactor([\
                    color.ColorString([color.Tr(1, 2, 3, 4, 5, 6, 7),
                                       color.Tr(1, 7, 6, 5, 4, 3, 2)])])

        self.assertEqual(str(my_color_factor.full_simplify()),
        "(1/128 Nc^7 )+(-7/128 Nc^5 )+(21/128 Nc^3 )+(-35/128 Nc^1 )" + \
        "+(35/128 1/Nc^1 )+(-21/128 1/Nc^3 )+(3/64 1/Nc^5 )")

    def test_T_f_product(self):
        """Test a non trivial T f f product"""

        my_color_factor = color.ColorFactor([\
                                    color.ColorString([color.T(-1000, 1, 2),
                                               color.f(-1, -1000, 5),
                                               color.f(-1, 4, 3)])])

        self.assertEqual(str(my_color_factor.full_simplify()),
        "(-1 T(5,4,3,1,2))+(1 T(5,3,4,1,2))+(1 T(4,3,5,1,2))+(-1 T(3,4,5,1,2))")


    def test_gluons(self):
        """Test simplification of chains of f"""

        my_col_fact = color.ColorFactor([color.ColorString([color.f(-3, 1, 2),
                                    color.f(-1, 3, 4),
                                    color.f(-1, 5, -3)
                                    ])])

        self.assertEqual(str(my_col_fact.full_simplify()),
        '(2 I Tr(1,2,3,4,5))+(-2 I Tr(1,2,5,3,4))+(-2 I Tr(1,2,4,3,5))+' + \
        '(2 I Tr(1,2,5,4,3))+(-2 I Tr(1,3,4,5,2))+(2 I Tr(1,5,3,4,2))+' + \
        '(2 I Tr(1,4,3,5,2))+(-2 I Tr(1,5,4,3,2))')


    def test_sextet_products(self):
        """Test non trivial product of sextet operators"""

        # T6[2, 101, 102] T6[2, 102, 103] = (-1 + Nc) (2 + Nc) delta6[101, 103])/Nc

        my_color_factor = color.ColorFactor([\
                    color.ColorString([color.T6(2, 101, 102),
                                       color.T6(2, 102, 103)])])

        col_str1 = color.ColorString([color.T6(101,103)])
        col_str1.Nc_power = 1
        col_str2 = copy.copy(col_str1)
        col_str2.Nc_power = 0
        col_str3 = copy.copy(col_str1)
        col_str3.Nc_power = -1
        col_str3.coeff = fractions.Fraction(-2, 1)

        self.assertEqual(my_color_factor.full_simplify(),
                         color.ColorFactor([col_str1, col_str2, col_str3]))

        # T6[2, 101, 102] T6[3, 102, 101] = 1/2 (2 + Nc) delta8[2, 3]

        my_color_factor = color.ColorFactor([\
                    color.ColorString([color.T6(2, 101, 102),
                                       color.T6(3, 102, 101)])])

        col_str1 = color.ColorString([color.Tr(2,3)])
        col_str1.Nc_power = 1
        col_str1.coeff = fractions.Fraction(1)
        col_str2 = copy.copy(col_str1)
        col_str2.Nc_power = 0
        col_str2.coeff = fractions.Fraction(2)

        self.assertEqual(my_color_factor.full_simplify(),
                         color.ColorFactor([col_str1, col_str2]))

        
        # K6[1, 101, 102] T[2, 102, 103] T[2, 103, 104] K6Bar[1, 104, 101]
        #                 = 1/4 (-1 + Nc) (1 + Nc)^2
        #                 = 1/4 (-1 - Nc + Nc^2 + Nc^3)

        my_color_factor = color.ColorFactor([\
                    color.ColorString([color.K6(1, 101, 102),
                                       color.T(2, 102, 103),
                                       color.T(2, 103, 104),
                                       color.K6Bar(1, 104, 101)])])

        col_str1 = color.ColorString()
        col_str1.Nc_power = 3
        col_str1.coeff = fractions.Fraction(1, 4)
        col_str2 = color.ColorString()
        col_str2.Nc_power = 2
        col_str2.coeff = fractions.Fraction(1, 4)
        col_str3 = color.ColorString()
        col_str3.Nc_power = 1
        col_str3.coeff = fractions.Fraction(-1, 4)
        col_str4 = color.ColorString()
        col_str4.Nc_power = 0
        col_str4.coeff = fractions.Fraction(-1, 4)

        self.assertEqual(my_color_factor.full_simplify(),
                         color.ColorFactor([col_str1, col_str3,
                                            col_str2, col_str4]))

        # T6[2, 101, 102] T6[2, 102, 103] K6[103, 99, 98] K6Bar[101, 98, 99]
        #                 = 1/2 (-1 + Nc) (1 + Nc) (2 + Nc)
        #                 = 1/2 (Nc^3 + 2 Nc^2 - Nc - 2)

        my_color_factor = color.ColorFactor([\
                    color.ColorString([color.T6(2, 101, 102),
                                       color.T6(2, 102, 103),
                                       color.K6(103,99, 98),
                                       color.K6Bar(101, 98, 99)])])

        col_str1 = color.ColorString()
        col_str1.Nc_power = 3
        col_str1.coeff = fractions.Fraction(1, 2)
        col_str2 = color.ColorString()
        col_str2.Nc_power = 2
        col_str2.coeff = fractions.Fraction(1, 1)
        col_str3 = color.ColorString()
        col_str3.Nc_power = 1
        col_str3.coeff = fractions.Fraction(-1, 2)
        col_str4 = color.ColorString()
        col_str4.Nc_power = 0
        col_str4.coeff = fractions.Fraction(-1, 1)

        self.assertEqual(my_color_factor.full_simplify(),
                         color.ColorFactor([col_str2, col_str1, 
                                            col_str3, col_str4]))

        # K6[103, 99, 98] T[80, 98, 100] K6Bar[103, 100, 97] T[80, 99, 97]
        #                 = -(1/4) + Nc^2/4

        my_color_factor = color.ColorFactor([\
                    color.ColorString([color.K6(103, 99, 98),
                                       color.T(80, 98, 100),
                                       color.K6Bar(103, 100, 97),
                                       color.T(80, 99, 97)])])

        col_str1 = color.ColorString()
        col_str1.Nc_power = 2
        col_str1.coeff = fractions.Fraction(1, 4)
        col_str2 = color.ColorString()
        col_str2.Nc_power = 0
        col_str2.coeff = fractions.Fraction(-1, 4)

        self.assertEqual(my_color_factor.full_simplify(),
                         color.ColorFactor([col_str1, col_str2]))
<|MERGE_RESOLUTION|>--- conflicted
+++ resolved
@@ -184,11 +184,7 @@
         """Test the epsilon object"""
 
         # Espilon should have exactly 3 indices!
-<<<<<<< HEAD
-        self.assertRaises(ValueError,
-=======
         self.assertRaises(AssertionError,
->>>>>>> 369d33d7
                          color.Epsilon,
                          1, 2)
 

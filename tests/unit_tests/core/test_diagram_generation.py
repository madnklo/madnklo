################################################################################
#
# Copyright (c) 2009 The MadGraph Development team and Contributors
#
# This file is a part of the MadGraph 5 project, an application which 
# automatically generates Feynman diagrams and matrix elements for arbitrary
# high-energy processes in the Standard Model and beyond.
#
# It is subject to the MadGraph license which should accompany this 
# distribution.
#
# For more information, please visit: http://madgraph.phys.ucl.ac.be
#
################################################################################

"""Unit test library for the various base objects of the core library"""

import copy
import itertools
import logging
import math
import unittest

import madgraph.core.base_objects as base_objects
import madgraph.core.diagram_generation as diagram_generation

#===============================================================================
# AmplitudeTest
#===============================================================================
class AmplitudeTest(unittest.TestCase):
    """Test class for routine functions of the Amplitude object"""

    mydict = {}
    myamplitude = None

    myleglist = base_objects.LegList([base_objects.Leg({'id':3,
                                      'number':5,
                                      'state':'final',
                                      'from_group':False})] * 10)
    myvertexlist = base_objects.VertexList([base_objects.Vertex({'id':3,
                                      'legs':myleglist})] * 10)


    mydiaglist = base_objects.DiagramList([base_objects.Diagram(\
                                        {'vertices':myvertexlist})] * 100)

    myprocess = base_objects.Process()

    def setUp(self):

        self.mydict = {'diagrams':self.mydiaglist, 'process':self.myprocess}

        self.myamplitude = diagram_generation.Amplitude(self.mydict)

    def test_setget_amplitude_correct(self):
        "Test correct Amplitude object __init__, get and set"

        myamplitude2 = diagram_generation.Amplitude()

        for prop in self.mydict.keys():
            myamplitude2.set(prop, self.mydict[prop])

        self.assertEqual(self.myamplitude, myamplitude2)

        for prop in self.myamplitude.keys():
            self.assertEqual(self.myamplitude.get(prop), self.mydict[prop])

    def test_setget_amplitude_exceptions(self):
        "Test error raising in Amplitude __init__, get and set"

        wrong_dict = self.mydict
        wrong_dict['wrongparam'] = 'wrongvalue'

        a_number = 0

        # Test init
        self.assertRaises(diagram_generation.Amplitude.PhysicsObjectError,
                          diagram_generation.Amplitude,
                          wrong_dict)
        self.assertRaises(diagram_generation.Amplitude.PhysicsObjectError,
                          diagram_generation.Amplitude,
                          a_number)

        # Test get
        self.assertRaises(diagram_generation.Amplitude.PhysicsObjectError,
                          self.myamplitude.get,
                          a_number)
        self.assertRaises(diagram_generation.Amplitude.PhysicsObjectError,
                          self.myamplitude.get,
                          'wrongparam')

        # Test set
        self.assertRaises(diagram_generation.Amplitude.PhysicsObjectError,
                          self.myamplitude.set,
                          a_number, 0)
        self.assertRaises(diagram_generation.Amplitude.PhysicsObjectError,
                          self.myamplitude.set,
                          'wrongparam', 0)

    def test_values_for_prop(self):
        """Test filters for amplitude properties"""

        test_values = [{'prop':'diagrams',
                        'right_list':[self.mydiaglist],
                        'wrong_list':['a', {}]}
                       ]

        temp_amplitude = self.myamplitude

        for test in test_values:
            for x in test['right_list']:
                self.assert_(temp_amplitude.set(test['prop'], x))
            for x in test['wrong_list']:
                self.assertFalse(temp_amplitude.set(test['prop'], x))

    def test_representation(self):
        """Test amplitude object string representation."""

        goal = "{\n"
        goal = goal + "    \'process\': %s,\n" % repr(self.myprocess)
        goal = goal + "    \'diagrams\': %s\n}" % repr(self.mydiaglist)

        self.assertEqual(goal, str(self.myamplitude))

#===============================================================================
# DiagramGenerationTest
#===============================================================================
class DiagramGenerationTest(unittest.TestCase):
    """Test class for all functions related to the diagram generation"""

    mypartlist = base_objects.ParticleList()
    myinterlist = base_objects.InteractionList()
    mymodel = base_objects.Model()
    myprocess = base_objects.Process()

    ref_dict_to0 = {}
    ref_dict_to1 = {}

    myamplitude = diagram_generation.Amplitude()

    def setUp(self):

        # A gluon
        self.mypartlist.append(base_objects.Particle({'name':'g',
                      'antiname':'g',
                      'spin':3,
                      'color':8,
                      'mass':'zero',
                      'width':'zero',
                      'texname':'g',
                      'antitexname':'g',
                      'line':'curly',
                      'charge':0.,
                      'pdg_code':21,
                      'propagating':True,
                      'is_part':True,
                      'self_antipart':True}))

        # A quark U and its antiparticle
        self.mypartlist.append(base_objects.Particle({'name':'u',
                      'antiname':'u~',
                      'spin':2,
                      'color':3,
                      'mass':'zero',
                      'width':'zero',
                      'texname':'u',
                      'antitexname':'\bar u',
                      'line':'straight',
                      'charge':2. / 3.,
                      'pdg_code':2,
                      'propagating':True,
                      'is_part':True,
                      'self_antipart':False}))
        antiu = copy.copy(self.mypartlist[1])
        antiu.set('is_part', False)

        # A quark D and its antiparticle
        self.mypartlist.append(base_objects.Particle({'name':'d',
                      'antiname':'d~',
                      'spin':2,
                      'color':3,
                      'mass':'zero',
                      'width':'zero',
                      'texname':'d',
                      'antitexname':'\bar d',
                      'line':'straight',
                      'charge':-1. / 3.,
                      'pdg_code':1,
                      'propagating':True,
                      'is_part':True,
                      'self_antipart':False}))
        antid = copy.copy(self.mypartlist[2])
        antid.set('is_part', False)

        # A photon
        self.mypartlist.append(base_objects.Particle({'name':'a',
                      'antiname':'a',
                      'spin':3,
                      'color':1,
                      'mass':'zero',
                      'width':'zero',
                      'texname':'\gamma',
                      'antitexname':'\gamma',
                      'line':'wavy',
                      'charge':0.,
                      'pdg_code':22,
                      'propagating':True,
                      'is_part':True,
                      'self_antipart':True}))

        # A electron and positron
        self.mypartlist.append(base_objects.Particle({'name':'e+',
                      'antiname':'e-',
                      'spin':2,
                      'color':1,
                      'mass':'zero',
                      'width':'zero',
                      'texname':'e^+',
                      'antitexname':'e^-',
                      'line':'straight',
                      'charge':-1.,
                      'pdg_code':11,
                      'propagating':True,
                      'is_part':True,
                      'self_antipart':False}))
        antie = copy.copy(self.mypartlist[4])
        antie.set('is_part', False)

        # 3 gluon vertiex
        self.myinterlist.append(base_objects.Interaction({
                      'id': 1,
                      'particles': base_objects.ParticleList(\
                                            [self.mypartlist[0]] * 3),
                      'color': ['C1'],
                      'lorentz':['L1'],
                      'couplings':{(0, 0):'G'},
                      'orders':{'QCD':1}}))

        # 4 gluon vertex
        self.myinterlist.append(base_objects.Interaction({
                      'id': 2,
                      'particles': base_objects.ParticleList(\
                                            [self.mypartlist[0]] * 4),
                      'color': ['C1'],
                      'lorentz':['L1'],
                      'couplings':{(0, 0):'G^2'},
                      'orders':{'QCD':2}}))

        # Gluon and photon couplings to quarks
        self.myinterlist.append(base_objects.Interaction({
                      'id': 3,
                      'particles': base_objects.ParticleList(\
                                            [self.mypartlist[1], \
                                             antiu, \
                                             self.mypartlist[0]]),
                      'color': ['C1'],
                      'lorentz':['L1'],
                      'couplings':{(0, 0):'GQQ'},
                      'orders':{'QCD':1}}))

        self.myinterlist.append(base_objects.Interaction({
                      'id': 4,
                      'particles': base_objects.ParticleList(\
                                            [self.mypartlist[1], \
                                             antiu, \
                                             self.mypartlist[3]]),
                      'color': ['C1'],
                      'lorentz':['L1'],
                      'couplings':{(0, 0):'GQED'},
                      'orders':{'QED':1}}))

        self.myinterlist.append(base_objects.Interaction({
                      'id': 5,
                      'particles': base_objects.ParticleList(\
                                            [self.mypartlist[2], \
                                             antid, \
                                             self.mypartlist[0]]),
                      'color': ['C1'],
                      'lorentz':['L1'],
                      'couplings':{(0, 0):'GQQ'},
                      'orders':{'QCD':1}}))

        self.myinterlist.append(base_objects.Interaction({
                      'id': 6,
                      'particles': base_objects.ParticleList(\
                                            [self.mypartlist[2], \
                                             antid, \
                                             self.mypartlist[3]]),
                      'color': ['C1'],
                      'lorentz':['L1'],
                      'couplings':{(0, 0):'GQED'},
                      'orders':{'QED':1}}))

        # Coupling of e to gamma

        self.myinterlist.append(base_objects.Interaction({
                      'id': 7,
                      'particles': base_objects.ParticleList(\
                                            [self.mypartlist[4], \
                                             antie, \
                                             self.mypartlist[3]]),
                      'color': ['C1'],
                      'lorentz':['L1'],
                      'couplings':{(0, 0):'GQED'},
                      'orders':{'QED':1}}))


        self.mymodel.set('particles', self.mypartlist)
        self.mymodel.set('interactions', self.myinterlist)

        self.ref_dict_to0 = self.myinterlist.generate_ref_dict()[0]
        self.ref_dict_to1 = self.myinterlist.generate_ref_dict()[1]


    def test_combine_legs_gluons(self):
        """Test combine_legs and merge_comb_legs: gg>gg"""

        # Four gluon legs with two initial state
        myleglist = base_objects.LegList([base_objects.Leg({'id':21,
                                              'number':num,
                                              'state':'final'}) \
                                              for num in range(1, 5)])
        myleglist[0].set('state', 'initial')
        myleglist[1].set('state', 'initial')

        l1 = myleglist[0]
        l2 = myleglist[1]
        l3 = myleglist[2]
        l4 = myleglist[3]

        # All possibilities for the first combination
        goal_combined_legs = [
                [(l1, l2), l3, l4], [(l1, l2), (l3, l4)],
                [(l1, l3), l2, l4], [(l1, l3), (l2, l4)],
                [(l1, l4), l2, l3], [(l1, l4), (l2, l3)],
                [l1, (l2, l3), l4], [l1, (l2, l4), l3], [l1, l2, (l3, l4)],
                [(l1, l2, l3), l4], [(l1, l2, l4), l3],
                [(l1, l3, l4), l2], [l1, (l2, l3, l4)]
                ]

        combined_legs = self.myamplitude.combine_legs(
                                              [leg for leg in myleglist],
                                                self.ref_dict_to1,
                                                3)
        self.assertEqual(combined_legs, goal_combined_legs)

        # Now test the reduction of legs for this
        reduced_list = self.myamplitude.merge_comb_legs(combined_legs,
                                                        self.ref_dict_to1)

        # Remaining legs should be from_group False
        l1.set('from_group', False)
        l2.set('from_group', False)
        l3.set('from_group', False)
        l4.set('from_group', False)

        # Define all possible legs obtained after merging combinations
        l12 = base_objects.Leg({'id':21,
                                'number':1,
                                'state':'final'})
        l13 = base_objects.Leg({'id':21,
                                'number':1,
                                'state':'initial'})
        l14 = base_objects.Leg({'id':21,
                                'number':1,
                                'state':'initial'})
        l23 = base_objects.Leg({'id':21,
                                'number':2,
                                'state':'initial'})
        l24 = base_objects.Leg({'id':21,
                                'number':2,
                                'state':'initial'})
        l34 = base_objects.Leg({'id':21,
                                'number':3,
                                'state':'final'})
        l123 = base_objects.Leg({'id':21,
                                'number':1,
                                'state':'final'})
        l124 = base_objects.Leg({'id':21,
                                'number':1,
                                'state':'final'})
        l134 = base_objects.Leg({'id':21,
                                'number':1,
                                'state':'initial'})
        l234 = base_objects.Leg({'id':21,
                                'number':2,
                                'state':'initial'})

        # Associated vertices
        vx12 = base_objects.Vertex({'legs':base_objects.LegList([l1, l2, l12]), 'id': 1})
        vx13 = base_objects.Vertex({'legs':base_objects.LegList([l1, l3, l13]), 'id': 1})
        vx14 = base_objects.Vertex({'legs':base_objects.LegList([l1, l4, l14]), 'id': 1})
        vx23 = base_objects.Vertex({'legs':base_objects.LegList([l2, l3, l23]), 'id': 1})
        vx24 = base_objects.Vertex({'legs':base_objects.LegList([l2, l4, l24]), 'id': 1})
        vx34 = base_objects.Vertex({'legs':base_objects.LegList([l3, l4, l34]), 'id': 1})
        vx123 = base_objects.Vertex(
            {'legs':base_objects.LegList([l1, l2, l3, l123]), 'id': 2})
        vx124 = base_objects.Vertex(
            {'legs':base_objects.LegList([l1, l2, l4, l124]), 'id': 2})
        vx134 = base_objects.Vertex(
            {'legs':base_objects.LegList([l1, l3, l4, l134]), 'id': 2})
        vx234 = base_objects.Vertex(
            {'legs':base_objects.LegList([l2, l3, l4, l234]), 'id': 2})

        # The final object which should be produced by merge_comb_legs
        goal_reduced_list = [\
                (base_objects.LegList([l12, l3, l4]), \
                 base_objects.VertexList([vx12])), \
                (base_objects.LegList([l12, l34]), \
                 base_objects.VertexList([vx12, \
                                          vx34])), \
                (base_objects.LegList([l13, l2, l4]), \
                 base_objects.VertexList([vx13])), \
                (base_objects.LegList([l13, l24]), \
                 base_objects.VertexList([vx13, \
                                          vx24])), \
                (base_objects.LegList([l14, l2, l3]), \
                 base_objects.VertexList([vx14])), \
                (base_objects.LegList([l14, l23]), \
                 base_objects.VertexList([vx14, \
                                          vx23])), \
                (base_objects.LegList([l1, l23, l4]), \
                 base_objects.VertexList([vx23])), \
                (base_objects.LegList([l1, l24, l3]), \
                 base_objects.VertexList([vx24])), \
                (base_objects.LegList([l1, l2, l34]), \
                 base_objects.VertexList([vx34])), \
                (base_objects.LegList([l123, l4]), \
                 base_objects.VertexList([vx123])), \
                (base_objects.LegList([l124, l3]), \
                 base_objects.VertexList([vx124])), \
                (base_objects.LegList([l134, l2]), \
                 base_objects.VertexList([vx134])), \
                (base_objects.LegList([l1, l234]), \
                 base_objects.VertexList([vx234])), \
                ]

        self.assertEqual(reduced_list, goal_reduced_list)

    def test_combine_legs_uux_ddx(self):
        """Test combine_legs and merge_comb_legs: uu~>dd~"""

        myleglist = base_objects.LegList()

        myleglist.append(base_objects.Leg({'id':-2,
                                         'number':1,
                                         'state':'initial'}))
        myleglist.append(base_objects.Leg({'id':2,
                                         'number':2,
                                         'state':'initial'}))
        myleglist.append(base_objects.Leg({'id':1,
                                         'number':3,
                                         'state':'final'}))
        myleglist.append(base_objects.Leg({'id':-1,
                                         'number':4,
                                         'state':'final'}))
        l1 = myleglist[0]
        l2 = myleglist[1]
        l3 = myleglist[2]
        l4 = myleglist[3]

        my_combined_legs = [\
                [(l1, l2), l3, l4], [(l1, l2), (l3, l4)], \
                [l1, l2, (l3, l4)] \
                ]

        combined_legs = self.myamplitude.combine_legs(
                                                  [leg for leg in myleglist],
                                                    self.ref_dict_to1, 3)
        self.assertEqual(combined_legs, my_combined_legs)

        reduced_list = self.myamplitude.merge_comb_legs(combined_legs,
                                                        self.ref_dict_to1)

        l1.set('from_group', False)
        l2.set('from_group', False)
        l3.set('from_group', False)
        l4.set('from_group', False)

        l12glue = base_objects.Leg({'id':21,
                                'number':1,
                                'state':'final'})
        l12phot = base_objects.Leg({'id':22,
                                'number':1,
                                'state':'final'})
        l34glue = base_objects.Leg({'id':21,
                                'number':3,
                                'state':'final'})
        l34phot = base_objects.Leg({'id':22,
                                'number':3,
                                'state':'final'})
        vx12glue = base_objects.Vertex(
            {'legs':base_objects.LegList([l1, l2, l12glue]), 'id':3})
        vx12phot = base_objects.Vertex(
            {'legs':base_objects.LegList([l1, l2, l12phot]), 'id':4})
        vx34glue = base_objects.Vertex(
            {'legs':base_objects.LegList([l3, l4, l34glue]), 'id':5})
        vx34phot = base_objects.Vertex(
            {'legs':base_objects.LegList([l3, l4, l34phot]), 'id':6})

        my_reduced_list = [\
                (base_objects.LegList([l12glue, l3, l4]),
                 base_objects.VertexList([vx12glue])),
                (base_objects.LegList([l12phot, l3, l4]),
                 base_objects.VertexList([vx12phot])),
                (base_objects.LegList([l12glue, l34glue]),
                 base_objects.VertexList([vx12glue, vx34glue])),
                (base_objects.LegList([l12glue, l34phot]),
                 base_objects.VertexList([vx12glue, vx34phot])),
                (base_objects.LegList([l12phot, l34glue]),
                 base_objects.VertexList([vx12phot, vx34glue])),
                (base_objects.LegList([l12phot, l34phot]),
                 base_objects.VertexList([vx12phot, vx34phot])),
                (base_objects.LegList([l1, l2, l34glue]),
                 base_objects.VertexList([vx34glue])),
                (base_objects.LegList([l1, l2, l34phot]),
                 base_objects.VertexList([vx34phot])),
                ]

        self.assertEqual(reduced_list, my_reduced_list)

    def test_combine_legs_uux_uuxuux(self):
        """Test combine_legs: uu~>uu~uu~"""

        myleglist = base_objects.LegList()

        myleglist.append(base_objects.Leg({'id':-2,
                                         'number':1,
                                         'state':'initial'}))
        myleglist.append(base_objects.Leg({'id':2,
                                         'number':2,
                                         'state':'initial'}))
        myleglist.append(base_objects.Leg({'id':2,
                                         'number':3,
                                         'state':'final'}))
        myleglist.append(base_objects.Leg({'id':-2,
                                         'number':4,
                                         'state':'final'}))
        myleglist.append(base_objects.Leg({'id':2,
                                         'number':5,
                                         'state':'final'}))
        myleglist.append(base_objects.Leg({'id':-2,
                                         'number':6,
                                         'state':'final'}))
        l1 = myleglist[0]
        l2 = myleglist[1]
        l3 = myleglist[2]
        l4 = myleglist[3]
        l5 = myleglist[4]
        l6 = myleglist[5]

        my_combined_legs = [\
                [(l1, l2), l3, l4, l5, l6], [(l1, l2), (l3, l4), l5, l6],
                [(l1, l2), (l3, l4), (l5, l6)], [(l1, l2), (l3, l6), l4, l5],
                [(l1, l2), (l3, l6), (l4, l5)], [(l1, l2), l3, (l4, l5), l6],
                [(l1, l2), l3, l4, (l5, l6)],
                [(l1, l3), l2, l4, l5, l6], [(l1, l3), (l2, l4), l5, l6],
                [(l1, l3), (l2, l4), (l5, l6)], [(l1, l3), (l2, l6), l4, l5],
                [(l1, l3), (l2, l6), (l4, l5)], [(l1, l3), l2, (l4, l5), l6],
                [(l1, l3), l2, l4, (l5, l6)],
                [(l1, l5), l2, l3, l4, l6], [(l1, l5), (l2, l4), l3, l6],
                [(l1, l5), (l2, l4), (l3, l6)], [(l1, l5), (l2, l6), l3, l4],
                [(l1, l5), (l2, l6), (l3, l4)], [(l1, l5), l2, (l3, l4), l6],
                [(l1, l5), l2, (l3, l6), l4],
                [l1, (l2, l4), l3, l5, l6], [l1, (l2, l4), (l3, l6), l5],
                [l1, (l2, l4), l3, (l5, l6)],
                [l1, (l2, l6), l3, l4, l5], [l1, (l2, l6), (l3, l4), l5],
                [l1, (l2, l6), l3, (l4, l5)],
                [l1, l2, (l3, l4), l5, l6], [l1, l2, (l3, l4), (l5, l6)],
                [l1, l2, (l3, l6), l4, l5], [l1, l2, (l3, l6), (l4, l5)],
                [l1, l2, l3, (l4, l5), l6],
                [l1, l2, l3, l4, (l5, l6)]
                ]

        combined_legs = self.myamplitude.combine_legs(
                                              [leg for leg in myleglist],
                                                self.ref_dict_to1, 3)
        self.assertEqual(combined_legs, my_combined_legs)


    def test_diagram_generation_gluons(self):
        """Test the number of diagram generated for gg>ng with n up to 4"""

        goal_ndiags = [1, 4, 25, 220, 2485, 34300]

        # Test 1,2,3 and 4 gluons in the final state
        for ngluon in range (1, 4):

            # Create the amplitude
            myleglist = base_objects.LegList([base_objects.Leg({'id':21,
                                              'state':'initial'})] * 2)

            myleglist.extend([base_objects.Leg({'id':21,
                                              'state':'final'})] * ngluon)

            myproc = base_objects.Process({'legs':myleglist,
                                                'orders':{'QCD':ngluon},
                                                'model':self.mymodel})

            self.myamplitude.set('process', myproc)

            # Call generate_diagram and output number of diagrams
            ndiags = len(self.myamplitude.generate_diagrams())

            logging.debug("Number of diagrams for %d gluons: %d" % (ngluon,
                                                            ndiags))

            self.assertEqual(ndiags, goal_ndiags[ngluon - 1])

    def test_diagram_generation_uux_gg(self):
        """Test the number of diagram generated for uu~>gg (s, t and u channels)
        """

        myleglist = base_objects.LegList()

        myleglist.append(base_objects.Leg({'id':-1,
                                         'state':'initial'}))
        myleglist.append(base_objects.Leg({'id':1,
                                         'state':'initial'}))
        myleglist.append(base_objects.Leg({'id':21,
                                         'state':'final'}))
        myleglist.append(base_objects.Leg({'id':21,
                                         'state':'final'}))

        myproc = base_objects.Process({'legs':myleglist,
                                       'model':self.mymodel})

        self.myamplitude.set('process', myproc)

        self.assertEqual(len(self.myamplitude.generate_diagrams()), 3)

    def test_diagram_generation_uux_uuxng(self):
        """Test the number of diagram generated for uu~>uu~+ng with n up to 2
        """
        goal_ndiags = [4, 18, 120, 1074, 12120]

        for ngluons in range(0, 3):

            myleglist = base_objects.LegList()

            myleglist.append(base_objects.Leg({'id':-1,
                                             'state':'initial'}))
            myleglist.append(base_objects.Leg({'id':1,
                                             'state':'initial'}))
            myleglist.append(base_objects.Leg({'id':-1,
                                             'state':'final'}))
            myleglist.append(base_objects.Leg({'id':1,
                                             'state':'final'}))
            myleglist.extend([base_objects.Leg({'id':21,
                                                 'state':'final'})] * ngluons)

            myproc = base_objects.Process({'legs':myleglist,
                                           'model':self.mymodel})

            self.myamplitude.set('process', myproc)

            self.assertEqual(len(self.myamplitude.generate_diagrams()),
                             goal_ndiags[ngluons])

    def test_diagram_generation_uux_ddxng(self):
        """Test the number of diagram generated for uu~>dd~+ng with n up to 2
        """
        goal_ndiags = [2, 9, 60, 537, 6060]

        for ngluons in range(0, 3):

            myleglist = base_objects.LegList()

            myleglist.append(base_objects.Leg({'id':-1,
                                             'state':'initial'}))
            myleglist.append(base_objects.Leg({'id':1,
                                             'state':'initial'}))
            myleglist.append(base_objects.Leg({'id':-2,
                                             'state':'final'}))
            myleglist.append(base_objects.Leg({'id':2,
                                             'state':'final'}))
            myleglist.extend([base_objects.Leg({'id':21,
                                                 'state':'final'})] * ngluons)

            myproc = base_objects.Process({'legs':myleglist,
                                           'model':self.mymodel})

            self.myamplitude.set('process', myproc)

            self.assertEqual(len(self.myamplitude.generate_diagrams()),
                             goal_ndiags[ngluons])

    def test_diagram_generation_diagrams_ddx_uuxg(self):
        """Test the vertex list output for dd~>uu~g (so far only 2
        diagrams, due to lack of time)
        """
        myleglist = base_objects.LegList()

        myleglist.append(base_objects.Leg({'id':1,
                                           'state':'initial',
                                           'number': 1}))
        myleglist.append(base_objects.Leg({'id':-1,
                                           'state':'initial',
                                           'number': 2}))
        myleglist.append(base_objects.Leg({'id':-2,
                                           'state':'final',
                                           'number': 3}))
        myleglist.append(base_objects.Leg({'id':2,
                                           'state':'final',
                                           'number': 4}))
        myleglist.append(base_objects.Leg({'id':21,
                                           'state':'final',
                                           'number': 5}))

        myproc = base_objects.Process({'legs':myleglist,
                                       'model':self.mymodel})

        self.myamplitude.set('process', myproc)

        mydiagrams = self.myamplitude.generate_diagrams()

        for leg in myleglist:
            leg.set('from_group', True)

        l1 = myleglist[0]
        l2 = myleglist[1]
        l3 = myleglist[2]
        l4 = myleglist[3]
        l5 = myleglist[4]

        l1.set('id',
               self.mymodel.get('particle_dict')[l1.get('id')].get_anti_pdg_code())
        l2.set('id',
               self.mymodel.get('particle_dict')[l2.get('id')].get_anti_pdg_code())

        l12glue = base_objects.Leg({'id':21,
                                    'number':1,
                                    'state':'final'})
        l34glue = base_objects.Leg({'id':21,
                                    'number':3,
                                    'state':'final'})
        l35 = base_objects.Leg({'id':-2,
                                'number':3,
                                'state':'final'})

        vx12glue = base_objects.Vertex(
            {'legs':base_objects.LegList([l1, l2, l12glue]), 'id':5})
        vx34glue = base_objects.Vertex(
            {'legs':base_objects.LegList([l3, l4, l34glue]), 'id':3})
        vx12glue34glue5 = base_objects.Vertex(
            {'legs':base_objects.LegList([l12glue, l34glue, l5]), 'id':1})
        vx35 = base_objects.Vertex(
            {'legs':base_objects.LegList([l3, l5, l35]), 'id':3})
        vx12glue354 = base_objects.Vertex(
            {'legs':base_objects.LegList([l12glue, l35, l4]), 'id':3})

        goaldiagrams = base_objects.DiagramList([\
            base_objects.Diagram({'vertices': base_objects.VertexList(\
            [vx12glue, vx34glue, vx12glue34glue5])}),
            base_objects.Diagram({'vertices': base_objects.VertexList(\
            [vx12glue, vx35, vx12glue354])})\
            ])

        for diagram in mydiagrams:
            for vertex in diagram.get('vertices'):
                for leg in vertex.get('legs'):
                    leg.set('from_group', True)

        self.assertEqual(goaldiagrams[0:2], mydiagrams[0:2])


    def test_diagram_generation_nodiag(self):
        """Test charge violating processes give 0 diagram
        """

        for nquarks in range(1, 5):

            myleglist = base_objects.LegList()

            myleglist.append(base_objects.Leg({'id':-1,
                                             'state':'initial'}))
            myleglist.append(base_objects.Leg({'id':1,
                                             'state':'initial'}))
            myleglist.append(base_objects.Leg({'id':-2,
                                             'state':'final'}))
            myleglist.append(base_objects.Leg({'id':2,
                                             'state':'final'}))
            myleglist.extend([base_objects.Leg({'id':1,
                                                'state':'final'})] * nquarks)

            myproc = base_objects.Process({'legs':myleglist,
                                           'model':self.mymodel})

            self.myamplitude.set('process', myproc)

            self.assertEqual(len(self.myamplitude.generate_diagrams()), 0)

    def test_diagram_generation_photons(self):
        """Test the number of diagram generated for uu~>na with n up to 6"""

        # Test up to 5 photons in the final state
        for nphot in range (1, 5):

            # Create the amplitude
            myleglist = base_objects.LegList()

            myleglist.append(base_objects.Leg({'id':-1,
                                             'state':'initial'}))
            myleglist.append(base_objects.Leg({'id':1,
                                             'state':'initial'}))

            myleglist.extend([base_objects.Leg({'id':22,
                                                'state':'final'})] * nphot)

            myproc = base_objects.Process({'legs':myleglist,
                                            'orders':{'QED':nphot},
                                            'model':self.mymodel})

            self.myamplitude.set('process', myproc)

            # Call generate_diagram and output number of diagrams
            ndiags = len(self.myamplitude.generate_diagrams())

            logging.debug("Number of diagrams for %d photons: %d" % (nphot,
                                                            ndiags))

            self.assertEqual(ndiags, math.factorial(nphot))

    def test_diagram_generation_electrons(self):
        """Test the number of diagram generated for e+e->n(e+e-) with n up to 3
        """

        goal_ndiags = [2, 36, 1728]
        for npairs in range (1, 3):

            # Create the amplitude
            myleglist = base_objects.LegList()

            myleglist.append(base_objects.Leg({'id':-11,
                                             'state':'initial'}))
            myleglist.append(base_objects.Leg({'id':11,
                                             'state':'initial'}))

            myleglist.extend([base_objects.Leg({'id':11,
                                                'state':'final'}),
                              base_objects.Leg({'id':-11,
                                                'state':'final'})] * npairs)

            myproc = base_objects.Process({'legs':myleglist,
                                            'orders':{'QED':npairs * 2},
                                            'model':self.mymodel})

            self.myamplitude.set('process', myproc)

            # Call generate_diagram and output number of diagrams
            ndiags = len(self.myamplitude.generate_diagrams())

            logging.debug("Number of diagrams for %d electron pairs: %d" % \
                          (npairs, ndiags))

            self.assertEqual(ndiags, goal_ndiags[npairs - 1])

    def test_expand_list(self):
        """Test the expand_list function"""

        mylist = [[1, 2], 3, [4, 5]]
        goal_list = [[1, 3, 4], [1, 3, 5], [2, 3, 4], [2, 3, 5]]

        self.assertEqual(diagram_generation.expand_list(mylist), goal_list)

        # Also test behavior with singlets like [1]
        mylist = [1, [2]]
        goal_list = [[1, 2]]

        self.assertEqual(diagram_generation.expand_list(mylist), goal_list)

        mylist = [[1]]

        self.assertEqual(diagram_generation.expand_list(mylist), mylist)

        mylist = [[1, 2], [3]]
        goal_list = [[1, 3], [2, 3]]

        self.assertEqual(diagram_generation.expand_list(mylist), goal_list)


    def test_expand_list_list(self):
        """Test the expand_list_list function"""

        mylist = [ [1, 2], [[3, 4], [5, 6]] ]
        goal_list = [[1, 2, 3, 4], [1, 2, 5, 6]]
        self.assertEqual(diagram_generation.expand_list_list(mylist), goal_list)

        mylist = [ [[1, 2], [3, 4]], [5] ]
        goal_list = [[1, 2, 5], [3, 4, 5]]
        self.assertEqual(diagram_generation.expand_list_list(mylist), goal_list)

        mylist = [ [[1, 2], [3, 4]], [[6, 7], [8, 9]] ]
        goal_list = [[1, 2, 6, 7], [1, 2, 8, 9], [3, 4, 6, 7], [3, 4, 8, 9]]
        self.assertEqual(diagram_generation.expand_list_list(mylist), goal_list)

        mylist = [ [[1, 2], [3, 4]], [5], [[6, 7], [8, 9]] ]
        goal_list = [[1, 2, 5, 6, 7], [1, 2, 5, 8, 9], [3, 4, 5, 6, 7],
                     [3, 4, 5, 8, 9]]
        self.assertEqual(diagram_generation.expand_list_list(mylist), goal_list)
<<<<<<< HEAD
        
=======

>>>>>>> 29b85af3
    def test_diagram_generation_ue_dve(self):
        """Test the number of diagram generated for ue->dve (t channel)
        """

        mypartlist = base_objects.ParticleList();
        myinterlist = base_objects.InteractionList();
        
        # A quark U and its antiparticle
        mypartlist.append(base_objects.Particle({'name':'u',
                      'antiname':'u~',
                      'spin':2,
                      'color':3,
                      'mass':'zero',
                      'width':'zero',
                      'texname':'u',
                      'antitexname':'\bar u',
                      'line':'straight',
                      'charge':2. / 3.,
                      'pdg_code':2,
                      'propagating':True,
                      'is_part':True,
                      'self_antipart':False}))
        u = mypartlist[len(mypartlist) - 1]
        antiu = copy.copy(u)
        antiu.set('is_part', False)

        # A quark D and its antiparticle
        mypartlist.append(base_objects.Particle({'name':'d',
                      'antiname':'d~',
                      'spin':2,
                      'color':3,
                      'mass':'zero',
                      'width':'zero',
                      'texname':'d',
                      'antitexname':'\bar d',
                      'line':'straight',
                      'charge':-1. / 3.,
                      'pdg_code':1,
                      'propagating':True,
                      'is_part':True,
                      'self_antipart':False}))
        d = mypartlist[len(mypartlist) - 1]
        antid = copy.copy(d)
        antid.set('is_part', False)

        # A electron and positron
        mypartlist.append(base_objects.Particle({'name':'e+',
                      'antiname':'e-',
                      'spin':2,
                      'color':1,
                      'mass':'zero',
                      'width':'zero',
                      'texname':'e^+',
                      'antitexname':'e^-',
                      'line':'straight',
                      'charge':-1.,
                      'pdg_code':11,
                      'propagating':True,
                      'is_part':True,
                      'self_antipart':False}))
        
        eminus = mypartlist[len(mypartlist) - 1]
        eplus = copy.copy(eminus)
        eplus.set('is_part', False)

        # nu_e
        mypartlist.append(base_objects.Particle({'name':'ve',
                      'antiname':'ve~',
                      'spin':2,
                      'color':0,
                      'mass':'zero',
                      'width':'zero',
                      'texname':'\nu_e',
                      'antitexname':'\bar\nu_e',
                      'line':'straight',
                      'charge':0.,
                      'pdg_code':12,
                      'propagating':True,
                      'is_part':True,
                      'self_antipart':False}))
        nue = mypartlist[len(mypartlist) - 1]
        nuebar = copy.copy(nue)
        nuebar.set('is_part', False)

        # W
        mypartlist.append(base_objects.Particle({'name':'w+',
                      'antiname':'w-',
                      'spin':3,
                      'color':0,
                      'mass':'WMASS',
                      'width':'WWIDTH',
                      'texname':'W^+',
                      'antitexname':'W^-',
                      'line':'waivy',
                      'charge':1.,
                      'pdg_code':24,
                      'propagating':True,
                      'is_part':True,
                      'self_antipart':False}))

        wplus = mypartlist[len(mypartlist) - 1]
        wminus = copy.copy(wplus)
        wminus.set('is_part', False)

        # Coupling of u and d to W

        myinterlist.append(base_objects.Interaction({
                      'id': 8,
                      'particles': base_objects.ParticleList(\
                                            [antid, \
                                             u, \
                                             wminus]),
                      'color': ['C1'],
                      'lorentz':['L1'],
                      'couplings':{(0, 0):'GQED'},
                      'orders':{'QED':1}}))

        # Coupling of d and u to W

        myinterlist.append(base_objects.Interaction({
                      'id': 9,
                      'particles': base_objects.ParticleList(\
                                            [antiu, \
                                             d, \
                                             wplus]),
                      'color': ['C1'],
                      'lorentz':['L1'],
                      'couplings':{(0, 0):'GQED'},
                      'orders':{'QED':1}}))

        # Coupling of e- and nu_e to W

        myinterlist.append(base_objects.Interaction({
                      'id': 10,
                      'particles': base_objects.ParticleList(\
                                            [nuebar, \
                                             eminus, \
                                             wplus]),
                      'color': ['C1'],
                      'lorentz':['L1'],
                      'couplings':{(0, 0):'GQED'},
                      'orders':{'QED':1}}))

        # Coupling of nu_e and e+ to W

        myinterlist.append(base_objects.Interaction({
                      'id': 11,
                      'particles': base_objects.ParticleList(\
                                            [eplus, \
                                             nue, \
                                             wminus]),
                      'color': ['C1'],
                      'lorentz':['L1'],
                      'couplings':{(0, 0):'GQED'},
                      'orders':{'QED':1}}))

        mymodel = base_objects.Model()
        mymodel.set('particles', mypartlist)
        mymodel.set('interactions', myinterlist)

        myleglist = base_objects.LegList()

        myleglist.append(base_objects.Leg({'id':2,
                                         'state':'initial'}))
        myleglist.append(base_objects.Leg({'id':11,
                                         'state':'initial'}))
        myleglist.append(base_objects.Leg({'id':1,
                                         'state':'final'}))
        myleglist.append(base_objects.Leg({'id':12,
                                         'state':'final'}))

        myproc = base_objects.Process({'legs':myleglist,
                                       'model':mymodel})

        myamplitude = diagram_generation.Amplitude()
        myamplitude.set('process', myproc)

        self.assertEqual(len(myamplitude.get('diagrams')), 1)
<<<<<<< HEAD
        
#===============================================================================
# Muliparticle test
#===============================================================================
class MultiparticleTest(unittest.TestCase):
    """Test class for processes with multiparticle labels"""

    mypartlist = base_objects.ParticleList()
    myinterlist = base_objects.InteractionList()
    mymodel = base_objects.Model()
    myprocess = base_objects.Process()

    def setUp(self):

        # A gluon
        self.mypartlist.append(base_objects.Particle({'name':'g',
                      'antiname':'g',
                      'spin':3,
                      'color':8,
                      'mass':'zero',
                      'width':'zero',
                      'texname':'g',
                      'antitexname':'g',
                      'line':'curly',
                      'charge':0.,
                      'pdg_code':21,
                      'propagating':True,
                      'is_part':True,
                      'self_antipart':True}))

        # A quark U and its antiparticle
        self.mypartlist.append(base_objects.Particle({'name':'u',
                      'antiname':'u~',
                      'spin':2,
                      'color':3,
                      'mass':'zero',
                      'width':'zero',
                      'texname':'u',
                      'antitexname':'\bar u',
                      'line':'straight',
                      'charge':2. / 3.,
                      'pdg_code':2,
                      'propagating':True,
                      'is_part':True,
                      'self_antipart':False}))
        antiu = copy.copy(self.mypartlist[1])
        antiu.set('is_part', False)

        # A quark D and its antiparticle
        self.mypartlist.append(base_objects.Particle({'name':'d',
                      'antiname':'d~',
                      'spin':2,
                      'color':3,
                      'mass':'zero',
                      'width':'zero',
                      'texname':'d',
                      'antitexname':'\bar d',
                      'line':'straight',
                      'charge':-1. / 3.,
                      'pdg_code':1,
                      'propagating':True,
                      'is_part':True,
                      'self_antipart':False}))
        antid = copy.copy(self.mypartlist[2])
        antid.set('is_part', False)

        # A photon
        self.mypartlist.append(base_objects.Particle({'name':'a',
                      'antiname':'a',
                      'spin':3,
                      'color':1,
                      'mass':'zero',
                      'width':'zero',
                      'texname':'\gamma',
                      'antitexname':'\gamma',
                      'line':'wavy',
                      'charge':0.,
                      'pdg_code':22,
                      'propagating':True,
                      'is_part':True,
                      'self_antipart':True}))

        # A electron and positron
        self.mypartlist.append(base_objects.Particle({'name':'e+',
                      'antiname':'e-',
                      'spin':2,
                      'color':1,
                      'mass':'zero',
                      'width':'zero',
                      'texname':'e^+',
                      'antitexname':'e^-',
                      'line':'straight',
                      'charge':-1.,
                      'pdg_code':11,
                      'propagating':True,
                      'is_part':True,
                      'self_antipart':False}))
        antie = copy.copy(self.mypartlist[4])
        antie.set('is_part', False)

        # 3 gluon vertiex
        self.myinterlist.append(base_objects.Interaction({
                      'id': 1,
                      'particles': base_objects.ParticleList(\
                                            [self.mypartlist[0]] * 3),
                      'color': ['C1'],
                      'lorentz':['L1'],
                      'couplings':{(0, 0):'G'},
                      'orders':{'QCD':1}}))

        # 4 gluon vertex
        self.myinterlist.append(base_objects.Interaction({
                      'id': 2,
                      'particles': base_objects.ParticleList(\
                                            [self.mypartlist[0]] * 4),
                      'color': ['C1'],
                      'lorentz':['L1'],
                      'couplings':{(0, 0):'G^2'},
                      'orders':{'QCD':2}}))

        # Gluon and photon couplings to quarks
        self.myinterlist.append(base_objects.Interaction({
                      'id': 3,
                      'particles': base_objects.ParticleList(\
                                            [self.mypartlist[1], \
                                             antiu, \
                                             self.mypartlist[0]]),
                      'color': ['C1'],
                      'lorentz':['L1'],
                      'couplings':{(0, 0):'GQQ'},
                      'orders':{'QCD':1}}))

        self.myinterlist.append(base_objects.Interaction({
                      'id': 4,
                      'particles': base_objects.ParticleList(\
                                            [self.mypartlist[1], \
                                             antiu, \
                                             self.mypartlist[3]]),
                      'color': ['C1'],
                      'lorentz':['L1'],
                      'couplings':{(0, 0):'GQED'},
                      'orders':{'QED':1}}))

        self.myinterlist.append(base_objects.Interaction({
                      'id': 5,
                      'particles': base_objects.ParticleList(\
                                            [self.mypartlist[2], \
                                             antid, \
                                             self.mypartlist[0]]),
                      'color': ['C1'],
                      'lorentz':['L1'],
                      'couplings':{(0, 0):'GQQ'},
                      'orders':{'QCD':1}}))

        self.myinterlist.append(base_objects.Interaction({
                      'id': 6,
                      'particles': base_objects.ParticleList(\
                                            [self.mypartlist[2], \
                                             antid, \
                                             self.mypartlist[3]]),
                      'color': ['C1'],
                      'lorentz':['L1'],
                      'couplings':{(0, 0):'GQED'},
                      'orders':{'QED':1}}))

        # Coupling of e to gamma

        self.myinterlist.append(base_objects.Interaction({
                      'id': 7,
                      'particles': base_objects.ParticleList(\
                                            [self.mypartlist[4], \
                                             antie, \
                                             self.mypartlist[3]]),
                      'color': ['C1'],
                      'lorentz':['L1'],
                      'couplings':{(0, 0):'GQED'},
                      'orders':{'QED':1}}))

        self.mymodel.set('particles', self.mypartlist)
        self.mymodel.set('interactions', self.myinterlist)

    def test_multiparticle_pp_nj(self):
        """Setting up and testing pp > nj based on multiparticle lists,
        using the amplitude functionality of MultiProcess
        (which makes partial use of crossing symmetries)
        """

        max_fs = 2 # 3

        p = [1, -1, 2, -2, 21]

        my_multi_leg = base_objects.MultiLeg({'ids': p, 'state': 'final'});

        goal_number_processes = [219,379]

        goal_valid_procs = []
        goal_valid_procs.append([([1, 1, 1, 1], 4),
                                 ([1, -1, 1, -1], 4),
                                 ([1, -1, 2, -2], 2),
                                 ([1, -1, 21, 21], 3),
                                 ([1, 2, 1, 2], 2),
                                 ([1, -2, 1, -2], 2),
                                 ([1, 21, 1, 21], 3),
                                 ([-1, 1, 1, -1], 4),
                                 ([-1, 1, 2, -2], 2),
                                 ([-1, 1, 21, 21], 3),
                                 ([-1, -1, -1, -1], 4),
                                 ([-1, 2, -1, 2], 2),
                                 ([-1, -2, -1, -2], 2),
                                 ([-1, 21, -1, 21], 3),
                                 ([2, 1, 1, 2], 2),
                                 ([2, -1, -1, 2], 2),
                                 ([2, 2, 2, 2], 4),
                                 ([2, -2, 1, -1], 2),
                                 ([2, -2, 2, -2], 4),
                                 ([2, -2, 21, 21], 3),
                                 ([2, 21, 2, 21], 3),
                                 ([-2, 1, 1, -2], 2),
                                 ([-2, -1, -1, -2], 2),
                                 ([-2, 2, 1, -1], 2),
                                 ([-2, 2, 2, -2], 4),
                                 ([-2, 2, 21, 21], 3),
                                 ([-2, -2, -2, -2], 4),
                                 ([-2, 21, -2, 21], 3),
                                 ([21, 1, 1, 21], 3),
                                 ([21, -1, -1, 21], 3),
                                 ([21, 2, 2, 21], 3),
                                 ([21, -2, -2, 21], 3),
                                 ([21, 21, 1, -1], 3),
                                 ([21, 21, 2, -2], 3),
                                 ([21, 21, 21, 21], 4)])
        goal_valid_procs.append([([1, 1, 1, 1, 21], 18),
                                 ([1, -1, 1, -1, 21], 18),
                                 ([1, -1, 2, -2, 21], 9),
                                 ([1, -1, 21, 21, 21], 16),
                                 ([1, 2, 1, 2, 21], 9),
                                 ([1, -2, 1, -2, 21], 9),
                                 ([1, 21, 1, 1, -1], 18),
                                 ([1, 21, 1, 2, -2], 9),
                                 ([1, 21, 1, 21, 21], 16),
                                 ([-1, 1, 1, -1, 21], 18),
                                 ([-1, 1, 2, -2, 21], 9),
                                 ([-1, 1, 21, 21, 21], 16),
                                 ([-1, -1, -1, -1, 21], 18),
                                 ([-1, 2, -1, 2, 21], 9),
                                 ([-1, -2, -1, -2, 21], 9),
                                 ([-1, 21, 1, -1, -1], 18),
                                 ([-1, 21, -1, 2, -2], 9),
                                 ([-1, 21, -1, 21, 21], 16),
                                 ([2, 1, 1, 2, 21], 9),
                                 ([2, -1, -1, 2, 21], 9),
                                 ([2, 2, 2, 2, 21], 18),
                                 ([2, -2, 1, -1, 21], 9),
                                 ([2, -2, 2, -2, 21], 18),
                                 ([2, -2, 21, 21, 21], 16),
                                 ([2, 21, 1, -1, 2], 9),
                                 ([2, 21, 2, 2, -2], 18),
                                 ([2, 21, 2, 21, 21], 16),
                                 ([-2, 1, 1, -2, 21], 9),
                                 ([-2, -1, -1, -2, 21], 9),
                                 ([-2, 2, 1, -1, 21], 9),
                                 ([-2, 2, 2, -2, 21], 18),
                                 ([-2, 2, 21, 21, 21], 16),
                                 ([-2, -2, -2, -2, 21], 18),
                                 ([-2, 21, 1, -1, -2], 9),
                                 ([-2, 21, 2, -2, -2], 18),
                                 ([-2, 21, -2, 21, 21], 16),
                                 ([21, 1, 1, 1, -1], 18),
                                 ([21, 1, 1, 2, -2], 9),
                                 ([21, 1, 1, 21, 21], 16),
                                 ([21, -1, 1, -1, -1], 18),
                                 ([21, -1, -1, 2, -2], 9),
                                 ([21, -1, -1, 21, 21], 16),
                                 ([21, 2, 1, -1, 2], 9),
                                 ([21, 2, 2, 2, -2], 18),
                                 ([21, 2, 2, 21, 21], 16),
                                 ([21, -2, 1, -1, -2], 9),
                                 ([21, -2, 2, -2, -2], 18),
                                 ([21, -2, -2, 21, 21], 16),
                                 ([21, 21, 1, -1, 21], 16),
                                 ([21, 21, 2, -2, 21], 16),
                                 ([21, 21, 21, 21, 21], 25)])


        for nfs in range(2, max_fs + 1):

            # Define the multiprocess
            my_multi_leglist = base_objects.MultiLegList([copy.copy(leg) for leg in [my_multi_leg] * (2 + nfs)])

            my_multi_leglist[0].set('state','initial')
            my_multi_leglist[1].set('state','initial')

            my_process_definition = base_objects.ProcessDefinition({'legs':my_multi_leglist,
                                                                    'model':self.mymodel})
            my_multiprocess = base_objects.MultiProcess(\
                {'process_definitions':\
                 base_objects.ProcessDefinitionList([my_process_definition])})

            nproc = 0

            # Calculate diagrams for all processes
            
            amplitudes = diagram_generation.AmplitudeList(my_multiprocess)

            if nfs <= 2:
                self.assertEqual(len(amplitudes),goal_number_processes[nfs - 2])
            
            amplitudes.generate_amplitudes()

            valid_procs = [([leg.get('id') for leg in \
                             amplitude.get('process').get('legs')],
                            len(amplitude.get('diagrams'))) \
                           for amplitude in amplitudes]

            valid_procs = filter(lambda item: item[1] > 0, valid_procs)

            if nfs <= 2:
                self.assertEqual(valid_procs, goal_valid_procs[nfs - 2])

            #print 'pp > ',nfs,'j (p,j = ', p, '):'
            #print 'Valid processes: ',len(filter(lambda item: item[1] > 0, valid_procs))
            #print 'Attempted processes: ',len(amplitudes)

    def test_multiparticle_pp_nj_with_full_crossing(self):
        """Setting up and testing pp > nj based on multiparticle lists.
        Make maximum use of crossing symmetries to minimize number of
        processes for which we generate amplitudes.
        """

        #print "Testing multiparticles with crossing checks"

        max_fs = 2 # 3

        p = [1, -1, 2, -2, 21]

        my_multi_leg = base_objects.MultiLeg({'ids': p, 'state': 'final'});

        goal_valid_procs = []
        goal_valid_procs.append([([1, 1, 1, 1], 4),
                                 ([1, -1, 1, -1], 4),
                                 ([1, -1, 2, -2], 2),
                                 ([1, -1, 21, 21], 3),
                                 ([1, 2, 1, 2], 2),
                                 ([1, -2, 1, -2], 2),
                                 ([1, 21, 1, 21], 3),
                                 ([-1, 1, 1, -1], 4),
                                 ([-1, 1, 2, -2], 2),
                                 ([-1, 1, 21, 21], 3),
                                 ([-1, -1, -1, -1], 4),
                                 ([-1, 2, -1, 2], 2),
                                 ([-1, -2, -1, -2], 2),
                                 ([-1, 21, -1, 21], 3),
                                 ([2, 1, 1, 2], 2),
                                 ([2, -1, -1, 2], 2),
                                 ([2, 2, 2, 2], 4),
                                 ([2, -2, 1, -1], 2),
                                 ([2, -2, 2, -2], 4),
                                 ([2, -2, 21, 21], 3),
                                 ([2, 21, 2, 21], 3),
                                 ([-2, 1, 1, -2], 2),
                                 ([-2, -1, -1, -2], 2),
                                 ([-2, 2, 1, -1], 2),
                                 ([-2, 2, 2, -2], 4),
                                 ([-2, 2, 21, 21], 3),
                                 ([-2, -2, -2, -2], 4),
                                 ([-2, 21, -2, 21], 3),
                                 ([21, 1, 1, 21], 3),
                                 ([21, -1, -1, 21], 3),
                                 ([21, 2, 2, 21], 3),
                                 ([21, -2, -2, 21], 3),
                                 ([21, 21, 1, -1], 3),
                                 ([21, 21, 2, -2], 3),
                                 ([21, 21, 21, 21], 4)])
        goal_valid_procs.append([([1, 1, 1, 1, 21], 18),
                                 ([1, -1, 1, -1, 21], 18),
                                 ([1, -1, 2, -2, 21], 9),
                                 ([1, -1, 21, 21, 21], 16),
                                 ([1, 2, 1, 2, 21], 9),
                                 ([1, -2, 1, -2, 21], 9),
                                 ([1, 21, 1, 1, -1], 18),
                                 ([1, 21, 1, 2, -2], 9),
                                 ([1, 21, 1, 21, 21], 16),
                                 ([-1, 1, 1, -1, 21], 18),
                                 ([-1, 1, 2, -2, 21], 9),
                                 ([-1, 1, 21, 21, 21], 16),
                                 ([-1, -1, -1, -1, 21], 18),
                                 ([-1, 2, -1, 2, 21], 9),
                                 ([-1, -2, -1, -2, 21], 9),
                                 ([-1, 21, 1, -1, -1], 18),
                                 ([-1, 21, -1, 2, -2], 9),
                                 ([-1, 21, -1, 21, 21], 16),
                                 ([2, 1, 1, 2, 21], 9),
                                 ([2, -1, -1, 2, 21], 9),
                                 ([2, 2, 2, 2, 21], 18),
                                 ([2, -2, 1, -1, 21], 9),
                                 ([2, -2, 2, -2, 21], 18),
                                 ([2, -2, 21, 21, 21], 16),
                                 ([2, 21, 1, -1, 2], 9),
                                 ([2, 21, 2, 2, -2], 18),
                                 ([2, 21, 2, 21, 21], 16),
                                 ([-2, 1, 1, -2, 21], 9),
                                 ([-2, -1, -1, -2, 21], 9),
                                 ([-2, 2, 1, -1, 21], 9),
                                 ([-2, 2, 2, -2, 21], 18),
                                 ([-2, 2, 21, 21, 21], 16),
                                 ([-2, -2, -2, -2, 21], 18),
                                 ([-2, 21, 1, -1, -2], 9),
                                 ([-2, 21, 2, -2, -2], 18),
                                 ([-2, 21, -2, 21, 21], 16),
                                 ([21, 1, 1, 1, -1], 18),
                                 ([21, 1, 1, 2, -2], 9),
                                 ([21, 1, 1, 21, 21], 16),
                                 ([21, -1, 1, -1, -1], 18),
                                 ([21, -1, -1, 2, -2], 9),
                                 ([21, -1, -1, 21, 21], 16),
                                 ([21, 2, 1, -1, 2], 9),
                                 ([21, 2, 2, 2, -2], 18),
                                 ([21, 2, 2, 21, 21], 16),
                                 ([21, -2, 1, -1, -2], 9),
                                 ([21, -2, 2, -2, -2], 18),
                                 ([21, -2, -2, 21, 21], 16),
                                 ([21, 21, 1, -1, 21], 16),
                                 ([21, 21, 2, -2, 21], 16),
                                 ([21, 21, 21, 21, 21], 25)])


        for nfs in range(2, max_fs + 1):

            # Define the multiprocess
            my_multi_leglist = base_objects.MultiLegList([copy.copy(leg) for leg in [my_multi_leg] * (2 + nfs)])

            my_multi_leglist[0].set('state','initial')
            my_multi_leglist[1].set('state','initial')

            my_process_definition = base_objects.ProcessDefinition({'legs':my_multi_leglist,
                                                                    'model':self.mymodel})
            my_multiprocess = base_objects.MultiProcess(\
                {'process_definitions':\
                 base_objects.ProcessDefinitionList([my_process_definition])})

            nproc = 0

            # Setup amplitudes

            amplitudes = diagram_generation.AmplitudeList(my_multiprocess)

            nproc = 0

            # Calculate diagrams for all processes,
            # making maximum use of crossing symmetry
            valid_procs = []
            # Check for crossed processes
            valid_procs_dict = {}
            failed_procs = []
            number_valid_procs_crossed = 0
            number_failed_procs_crossed = 0
            for amplitude in amplitudes:
                model = amplitude.get('process').get('model')
                legs = amplitude.get('process').get('legs')
                if tuple(sorted(legs.get_outgoing_id_list(model))) \
                       in valid_procs_dict:

                    amplitude_number = valid_procs_dict[tuple(sorted(legs.get_outgoing_id_list(model)))]
                    number_valid_procs_crossed = number_valid_procs_crossed + 1
                    valid_procs.append(([leg.get('id') for leg in \
                                         legs],
                                        len(amplitudes[amplitude_number].get('diagrams'))))
                elif tuple(sorted(legs.get_outgoing_id_list(model))) \
                            in failed_procs:
                    number_failed_procs_crossed = number_failed_procs_crossed + 1
                else:
                    if len(amplitude.get('diagrams')) > 0:
                        nproc = nproc + 1
                        valid_procs.append(([leg.get('id') for leg in \
                                             legs],
                                            len(amplitude.get('diagrams'))))
                        valid_procs_dict[tuple(sorted(legs.get_outgoing_id_list(model)))] = amplitudes.index(amplitude)
                    else:
                        failed_procs.append(tuple(sorted(legs.get_outgoing_id_list(model))))
            if nfs < 3:
                self.assertEqual(valid_procs, goal_valid_procs[nfs - 2])

            #print 'pp > ',nfs,'j, (p,j=', p,'):'
            #print 'Valid processes generated: ',nproc
            #print 'Valid crossings found: ',number_valid_procs_crossed
            #print 'Attempted processes: ',len(amplitudes)-number_failed_procs_crossed
            #print 'Failed crossings found: ',number_failed_procs_crossed
=======
>>>>>>> 29b85af3
<|MERGE_RESOLUTION|>--- conflicted
+++ resolved
@@ -898,11 +898,7 @@
         goal_list = [[1, 2, 5, 6, 7], [1, 2, 5, 8, 9], [3, 4, 5, 6, 7],
                      [3, 4, 5, 8, 9]]
         self.assertEqual(diagram_generation.expand_list_list(mylist), goal_list)
-<<<<<<< HEAD
-        
-=======
-
->>>>>>> 29b85af3
+
     def test_diagram_generation_ue_dve(self):
         """Test the number of diagram generated for ue->dve (t channel)
         """
@@ -1081,8 +1077,7 @@
         myamplitude.set('process', myproc)
 
         self.assertEqual(len(myamplitude.get('diagrams')), 1)
-<<<<<<< HEAD
-        
+
 #===============================================================================
 # Muliparticle test
 #===============================================================================
@@ -1569,5 +1564,3 @@
             #print 'Valid crossings found: ',number_valid_procs_crossed
             #print 'Attempted processes: ',len(amplitudes)-number_failed_procs_crossed
             #print 'Failed crossings found: ',number_failed_procs_crossed
-=======
->>>>>>> 29b85af3

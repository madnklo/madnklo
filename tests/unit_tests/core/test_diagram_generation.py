--- conflicted
+++ resolved
@@ -888,8 +888,173 @@
         goal_list = [[1, 2, 5, 6, 7], [1, 2, 5, 8, 9], [3, 4, 5, 6, 7],
                      [3, 4, 5, 8, 9]]
         self.assertEqual(diagram_generation.expand_list_list(mylist), goal_list)
-<<<<<<< HEAD
-
+        
+    def test_diagram_generation_ue_dve(self):
+        """Test the number of diagram generated for ue->dve (t channel)
+        """
+
+        mypartlist = base_objects.ParticleList();
+        myinterlist = base_objects.InteractionList();
+        
+        # A quark U and its antiparticle
+        mypartlist.append(base_objects.Particle({'name':'u',
+                      'antiname':'u~',
+                      'spin':2,
+                      'color':3,
+                      'mass':'zero',
+                      'width':'zero',
+                      'texname':'u',
+                      'antitexname':'\bar u',
+                      'line':'straight',
+                      'charge':2. / 3.,
+                      'pdg_code':2,
+                      'propagating':True,
+                      'is_part':True,
+                      'self_antipart':False}))
+        u = mypartlist[len(mypartlist) - 1]
+        antiu = copy.copy(u)
+        antiu.set('is_part', False)
+
+        # A quark D and its antiparticle
+        mypartlist.append(base_objects.Particle({'name':'d',
+                      'antiname':'d~',
+                      'spin':2,
+                      'color':3,
+                      'mass':'zero',
+                      'width':'zero',
+                      'texname':'d',
+                      'antitexname':'\bar d',
+                      'line':'straight',
+                      'charge':-1. / 3.,
+                      'pdg_code':1,
+                      'propagating':True,
+                      'is_part':True,
+                      'self_antipart':False}))
+        d = mypartlist[len(mypartlist) - 1]
+        antid = copy.copy(d)
+        antid.set('is_part', False)
+
+        # A electron and positron
+        mypartlist.append(base_objects.Particle({'name':'e+',
+                      'antiname':'e-',
+                      'spin':2,
+                      'color':1,
+                      'mass':'zero',
+                      'width':'zero',
+                      'texname':'e^+',
+                      'antitexname':'e^-',
+                      'line':'straight',
+                      'charge':-1.,
+                      'pdg_code':11,
+                      'propagating':True,
+                      'is_part':True,
+                      'self_antipart':False}))
+        
+        eminus = mypartlist[len(mypartlist) - 1]
+        eplus = copy.copy(eminus)
+        eplus.set('is_part', False)
+
+        # nu_e
+        mypartlist.append(base_objects.Particle({'name':'ve',
+                      'antiname':'ve~',
+                      'spin':2,
+                      'color':0,
+                      'mass':'zero',
+                      'width':'zero',
+                      'texname':'\nu_e',
+                      'antitexname':'\bar\nu_e',
+                      'line':'straight',
+                      'charge':0.,
+                      'pdg_code':12,
+                      'propagating':True,
+                      'is_part':True,
+                      'self_antipart':False}))
+        nue = mypartlist[len(mypartlist) - 1]
+        nuebar = copy.copy(nue)
+        nuebar.set('is_part', False)
+
+        # W
+        mypartlist.append(base_objects.Particle({'name':'w+',
+                      'antiname':'w-',
+                      'spin':3,
+                      'color':0,
+                      'mass':'WMASS',
+                      'width':'WWIDTH',
+                      'texname':'W^+',
+                      'antitexname':'W^-',
+                      'line':'waivy',
+                      'charge':1.,
+                      'pdg_code':24,
+                      'propagating':True,
+                      'is_part':True,
+                      'self_antipart':False}))
+
+        wplus = mypartlist[len(mypartlist) - 1]
+        wminus = copy.copy(wplus)
+        wminus.set('is_part', False)
+
+        # Coupling of u and d to W
+
+        myinterlist.append(base_objects.Interaction({
+                      'id': 8,
+                      'particles': base_objects.ParticleList(\
+                                            [antid, \
+                                             u, \
+                                             wminus]),
+                      'color': ['C1'],
+                      'lorentz':['L1'],
+                      'couplings':{(0, 0):'GQED'},
+                      'orders':{'QED':1}}))
+
+        # Coupling of d and u to W
+
+        myinterlist.append(base_objects.Interaction({
+                      'id': 9,
+                      'particles': base_objects.ParticleList(\
+                                            [antiu, \
+                                             d, \
+                                             wplus]),
+                      'color': ['C1'],
+                      'lorentz':['L1'],
+                      'couplings':{(0, 0):'GQED'},
+                      'orders':{'QED':1}}))
+
+        # Coupling of e- and nu_e to W
+
+        myinterlist.append(base_objects.Interaction({
+                      'id': 10,
+                      'particles': base_objects.ParticleList(\
+                                            [nuebar, \
+                                             eminus, \
+                                             wplus]),
+                      'color': ['C1'],
+                      'lorentz':['L1'],
+                      'couplings':{(0, 0):'GQED'},
+                      'orders':{'QED':1}}))
+
+        mymodel = base_objects.Model()
+        mymodel.set('particles', mypartlist)
+        mymodel.set('interactions', myinterlist)
+
+        myleglist = base_objects.LegList()
+
+        myleglist.append(base_objects.Leg({'id':2,
+                                         'state':'initial'}))
+        myleglist.append(base_objects.Leg({'id':11,
+                                         'state':'initial'}))
+        myleglist.append(base_objects.Leg({'id':1,
+                                         'state':'final'}))
+        myleglist.append(base_objects.Leg({'id':12,
+                                         'state':'final'}))
+
+        myproc = base_objects.Process({'legs':myleglist,
+                                       'model':mymodel})
+
+        myamplitude = diagram_generation.Amplitude()
+        myamplitude.set('process', myproc)
+
+        self.assertEqual(len(myamplitude.get('diagrams')), 1)
+        
 #===============================================================================
 # Muliparticle test
 #===============================================================================
@@ -921,17 +1086,6 @@
 
         # A quark U and its antiparticle
         self.mypartlist.append(base_objects.Particle({'name':'u',
-=======
-    def test_diagram_generation_ue_dve(self):
-        """Test the number of diagram generated for ue->dve (t channel)
-        """
-
-        mypartlist = base_objects.ParticleList();
-        myinterlist = base_objects.InteractionList();
-        
-        # A quark U and its antiparticle
-        mypartlist.append(base_objects.Particle({'name':'u',
->>>>>>> b22c9769
                       'antiname':'u~',
                       'spin':2,
                       'color':3,
@@ -945,20 +1099,11 @@
                       'propagating':True,
                       'is_part':True,
                       'self_antipart':False}))
-<<<<<<< HEAD
         antiu = copy.copy(self.mypartlist[1])
         antiu.set('is_part', False)
 
         # A quark D and its antiparticle
         self.mypartlist.append(base_objects.Particle({'name':'d',
-=======
-        u = mypartlist[len(mypartlist)-1]
-        antiu = copy.copy(u)
-        antiu.set('is_part', False)
-
-        # A quark D and its antiparticle
-        mypartlist.append(base_objects.Particle({'name':'d',
->>>>>>> b22c9769
                       'antiname':'d~',
                       'spin':2,
                       'color':3,
@@ -972,7 +1117,6 @@
                       'propagating':True,
                       'is_part':True,
                       'self_antipart':False}))
-<<<<<<< HEAD
         antid = copy.copy(self.mypartlist[2])
         antid.set('is_part', False)
 
@@ -994,14 +1138,6 @@
 
         # A electron and positron
         self.mypartlist.append(base_objects.Particle({'name':'e+',
-=======
-        d = mypartlist[len(mypartlist)-1]
-        antid = copy.copy(d)
-        antid.set('is_part', False)
-
-        # A electron and positron
-        mypartlist.append(base_objects.Particle({'name':'e+',
->>>>>>> b22c9769
                       'antiname':'e-',
                       'spin':2,
                       'color':1,
@@ -1015,7 +1151,6 @@
                       'propagating':True,
                       'is_part':True,
                       'self_antipart':False}))
-<<<<<<< HEAD
         antie = copy.copy(self.mypartlist[4])
         antie.set('is_part', False)
 
@@ -1057,66 +1192,11 @@
                                             [self.mypartlist[1], \
                                              antiu, \
                                              self.mypartlist[3]]),
-=======
-        
-        eminus = mypartlist[len(mypartlist)-1]
-        eplus = copy.copy(eminus)
-        eplus.set('is_part', False)
-
-        # nu_e
-        mypartlist.append(base_objects.Particle({'name':'ve',
-                      'antiname':'ve~',
-                      'spin':2,
-                      'color':0,
-                      'mass':'zero',
-                      'width':'zero',
-                      'texname':'\nu_e',
-                      'antitexname':'\bar\nu_e',
-                      'line':'straight',
-                      'charge':0.,
-                      'pdg_code':12,
-                      'propagating':True,
-                      'is_part':True,
-                      'self_antipart':False}))
-        nue = mypartlist[len(mypartlist)-1]
-        nuebar = copy.copy(nue)
-        nuebar.set('is_part', False)
-
-        # W
-        mypartlist.append(base_objects.Particle({'name':'w+',
-                      'antiname':'w-',
-                      'spin':3,
-                      'color':0,
-                      'mass':'WMASS',
-                      'width':'WWIDTH',
-                      'texname':'W^+',
-                      'antitexname':'W^-',
-                      'line':'waivy',
-                      'charge':1.,
-                      'pdg_code':24,
-                      'propagating':True,
-                      'is_part':True,
-                      'self_antipart':False}))
-
-        wplus = mypartlist[len(mypartlist)-1]
-        wminus = copy.copy(wplus)
-        wminus.set('is_part', False)
-
-        # Coupling of u and d to W
-
-        myinterlist.append(base_objects.Interaction({
-                      'id': 8,
-                      'particles': base_objects.ParticleList(\
-                                            [antid, \
-                                             u, \
-                                             wminus]),
->>>>>>> b22c9769
                       'color': ['C1'],
                       'lorentz':['L1'],
                       'couplings':{(0, 0):'GQED'},
                       'orders':{'QED':1}}))
 
-<<<<<<< HEAD
         self.myinterlist.append(base_objects.Interaction({
                       'id': 5,
                       'particles': base_objects.ParticleList(\
@@ -1134,22 +1214,11 @@
                                             [self.mypartlist[2], \
                                              antid, \
                                              self.mypartlist[3]]),
-=======
-        # Coupling of d and u to W
-
-        myinterlist.append(base_objects.Interaction({
-                      'id': 9,
-                      'particles': base_objects.ParticleList(\
-                                            [antiu, \
-                                             d, \
-                                             wplus]),
->>>>>>> b22c9769
                       'color': ['C1'],
                       'lorentz':['L1'],
                       'couplings':{(0, 0):'GQED'},
                       'orders':{'QED':1}}))
 
-<<<<<<< HEAD
         # Coupling of e to gamma
 
         self.myinterlist.append(base_objects.Interaction({
@@ -1158,22 +1227,11 @@
                                             [self.mypartlist[4], \
                                              antie, \
                                              self.mypartlist[3]]),
-=======
-        # Coupling of e- and nu_e to W
-
-        myinterlist.append(base_objects.Interaction({
-                      'id': 10,
-                      'particles': base_objects.ParticleList(\
-                                            [nuebar, \
-                                             eminus, \
-                                             wplus]),
->>>>>>> b22c9769
                       'color': ['C1'],
                       'lorentz':['L1'],
                       'couplings':{(0, 0):'GQED'},
                       'orders':{'QED':1}}))
 
-<<<<<<< HEAD
         self.mymodel.set('particles', self.mypartlist)
         self.mymodel.set('interactions', self.myinterlist)
 
@@ -1343,27 +1401,3 @@
             # print 'Attempted processes: ',len(amplitudes)
             # print 'Total parton combinations (before accounting for FS ordering: ',\
             #       len(islist)*len(fsall)
-=======
-        mymodel = base_objects.Model()
-        mymodel.set('particles', mypartlist)
-        mymodel.set('interactions', myinterlist)
-
-        myleglist = base_objects.LegList()
-
-        myleglist.append(base_objects.Leg({'id':2,
-                                         'state':'initial'}))
-        myleglist.append(base_objects.Leg({'id':11,
-                                         'state':'initial'}))
-        myleglist.append(base_objects.Leg({'id':1,
-                                         'state':'final'}))
-        myleglist.append(base_objects.Leg({'id':12,
-                                         'state':'final'}))
-
-        myproc = base_objects.Process({'legs':myleglist,
-                                       'model':mymodel})
-
-        myamplitude = diagram_generation.Amplitude()
-        myamplitude.set('process', myproc)
-
-        self.assertEqual(len(myamplitude.get('diagrams')), 1)
->>>>>>> b22c9769

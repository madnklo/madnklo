--- conflicted
+++ resolved
@@ -533,12 +533,9 @@
         self.mydiagrams = helas_objects.HelasDiagramList([helas_objects.HelasDiagram(mydict)] * 4)
         self.mydict = {'processes': base_objects.ProcessList(),
                        'diagrams': self.mydiagrams,
-<<<<<<< HEAD
-                       'identical_particle_factor': 0}
-=======
+                       'identical_particle_factor': 0,
                        'color_basis': color_amp.ColorBasis(),
                        'color_matrix':color_amp.ColorMatrix(color_amp.ColorBasis())}
->>>>>>> 72ea7ec6
         self.mymatrixelement = helas_objects.HelasMatrixElement(self.mydict)
 
         # Set up model

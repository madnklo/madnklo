################################################################################
#
# Copyright (c) 2009 The MadGraph Development team and Contributors
#
# This file is a part of the MadGraph 5 project, an application which 
# automatically generates Feynman diagrams and matrix elements for arbitrary
# high-energy processes in the Standard Model and beyond.
#
# It is subject to the MadGraph license which should accompany this 
# distribution.
#
# For more information, please visit: http://madgraph.phys.ucl.ac.be
#
################################################################################

"""Unit test library for the export realfks format routines"""

import StringIO
import copy
import fractions
import os 
import sys

root_path = os.path.split(os.path.dirname(os.path.realpath( __file__ )))[0]
sys.path.append(os.path.join(root_path, os.path.pardir, os.path.pardir))

import tests.unit_tests as unittest

import madgraph.various.misc as misc
import madgraph.iolibs.export_fks_born as export_fks_born
import madgraph.fks.fks_born as fks_born
import madgraph.fks.fks_born_helas_objects as fks_born_helas
import madgraph.iolibs.file_writers as writers
import madgraph.iolibs.files as files
import madgraph.iolibs.group_subprocs as group_subprocs
import madgraph.iolibs.helas_call_writers as helas_call_writers
import madgraph.iolibs.save_load_object as save_load_object        
import madgraph.core.base_objects as MG
import madgraph.core.helas_objects as helas_objects
import madgraph.core.diagram_generation as diagram_generation
import madgraph.core.color_algebra as color
import madgraph.various.diagram_symmetry as diagram_symmetry
import madgraph.various.process_checks as process_checks
import madgraph.core.color_amp as color_amp
import tests.unit_tests.core.test_helas_objects as test_helas_objects
import tests.unit_tests.iolibs.test_file_writers as test_file_writers
import tests.unit_tests.iolibs.test_helas_call_writers as \
                                            test_helas_call_writers
import models.import_ufo as import_ufo

_file_path = os.path.dirname(os.path.realpath(__file__))
_input_file_path = os.path.join(_file_path, os.path.pardir, os.path.pardir,
                                'input_files')
#===============================================================================
# IOImportV4Test
#===============================================================================
class IOExportBornFKSTest(unittest.TestCase,
                     test_file_writers.CheckFileCreate):
    """Test class for the export bornfks module"""

<<<<<<< HEAD
    mymatrixelement = helas_objects.HelasMatrixElement()
    created_files = ['test'
                    ]

    mymodel = import_ufo.import_model('sm')
    myfortranmodel = helas_call_writers.FortranUFOHelasCallWriter(mymodel)

    myleglist = MG.MultiLegList()

# we test g g > t t~
    myleglist.append(MG.MultiLeg({'ids':[21], 'state':False}))
    myleglist.append(MG.MultiLeg({'ids':[21], 'state':False}))
    myleglist.append(MG.MultiLeg({'ids':[6], 'state':True}))
    myleglist.append(MG.MultiLeg({'ids':[-6], 'state':True}))

    myproc = MG.ProcessDefinition({'legs': myleglist,
                         'model': mymodel,
                         'orders':{'QCD': 2, 'QED': 0},
                         'perturbation_couplings': ['QCD'],
                         'NLO_mode': 'real'})
    my_process_definitions = MG.ProcessDefinitionList([myproc])

    myfksmulti = fks_born.FKSMultiProcessFromBorn(\
            {'process_definitions': my_process_definitions})
    
    myfks_me = fks_born_helas.FKSHelasMultiProcessFromBorn(\
           myfksmulti)['matrix_elements'][0]

    def setUp(self):

        #self.myfortranmodel.downcase = False
=======

    def setUp(self):

        if not hasattr(self, 'myfks_me') or \
           not hasattr(self, 'myfortranmodel'):
            created_files = ['test']

            mymodel = import_ufo.import_model('sm')
            IOExportBornFKSTest.myfortranmodel = helas_call_writers.FortranUFOHelasCallWriter(mymodel)

            myleglist = MG.MultiLegList()
            
            myleglist.append(MG.MultiLeg({'ids':[2], 'state':False}))
            myleglist.append(MG.MultiLeg({'ids':[21], 'state':False}))
            myleglist.append(MG.MultiLeg({'ids':[2], 'state':True}))
            myleglist.append(MG.MultiLeg({'ids':[21], 'state':True}))

            myproc = MG.ProcessDefinition({'legs': myleglist,
                                 'model': mymodel,
                                 'orders':{'QCD': 2, 'QED': 0},
                                 'perturbation_couplings': ['QCD'],
                                 'NLO_mode': 'real'})
            my_process_definitions = MG.ProcessDefinitionList([myproc])

            myfksmulti = fks_born.FKSMultiProcessFromBorn(\
                    {'process_definitions': my_process_definitions})
            
            IOExportBornFKSTest.myfks_me = fks_born_helas.FKSHelasMultiProcessFromBorn(\
                    myfksmulti)['matrix_elements'][0]

>>>>>>> 6e7f22f5
        tearDown = test_file_writers.CheckFileCreate.clean_files


    def test_write_lh_order_B(self):
        """tests the correct writing of the B-LH order file"""

        goal = \
"""#OLE_order written by MadGraph 5

MatrixElementSquareType CHsummed
CorrectionType          QCD
IRregularisation        CDR
AlphasPower             2
AlphaPower              0
NJetSymmetrizeFinal     Yes

# process
21 21 -> 6 -6 
"""
        process_exporter = export_fks_born.ProcessExporterFortranFKS_born()
        process_exporter.write_lh_order(\
            self.give_pos('test'),\
            self.myfks_me)
        self.assertFileContains('test', goal)


    def test_write_real_me_wrapper_B(self):
        """tests the correct writing of the real_me_chooser file, 
        that chooses among the different real emissions"""

        goal = \
"""      SUBROUTINE SMATRIX_REAL(P, WGT)
      IMPLICIT NONE
      INCLUDE 'nexternal.inc'
      DOUBLE PRECISION P(0:3, NEXTERNAL)
      DOUBLE PRECISION WGT
      INTEGER NFKSPROCESS
      COMMON/C_NFKSPROCESS/NFKSPROCESS
      IF (NFKSPROCESS.EQ.1) THEN
        CALL SMATRIX_1(P, WGT)
      ELSEIF (NFKSPROCESS.EQ.2) THEN
        CALL SMATRIX_1(P, WGT)
      ELSEIF (NFKSPROCESS.EQ.3) THEN
        CALL SMATRIX_1(P, WGT)
      ELSEIF (NFKSPROCESS.EQ.4) THEN
        CALL SMATRIX_1(P, WGT)
      ELSEIF (NFKSPROCESS.EQ.5) THEN
        CALL SMATRIX_2(P, WGT)
      ELSEIF (NFKSPROCESS.EQ.6) THEN
        CALL SMATRIX_3(P, WGT)
      ELSEIF (NFKSPROCESS.EQ.7) THEN
        CALL SMATRIX_4(P, WGT)
      ELSEIF (NFKSPROCESS.EQ.8) THEN
        CALL SMATRIX_5(P, WGT)
      ELSE
        WRITE(*,*) 'ERROR: invalid n in real_matrix :', NFKSPROCESS
        STOP
      ENDIF

      RETURN
      END

"""
        process_exporter = export_fks_born.ProcessExporterFortranFKS_born()
        process_exporter.write_real_me_wrapper(\
            writers.FortranWriter(self.give_pos('test')),
            self.myfks_me,
            self.myfortranmodel)
        self.assertFileContains('test', goal)


    def test_write_pdf_wrapper_B(self):
        """tests the correct writing of the parton_lum_chooser file, 
        that chooses thepdfs for the different real emissions"""

        goal = \
"""      DOUBLE PRECISION FUNCTION DLUM()
      IMPLICIT NONE
      INTEGER NFKSPROCESS
      COMMON/C_NFKSPROCESS/NFKSPROCESS
      IF (NFKSPROCESS.EQ.1) THEN
        CALL DLUM_1(DLUM)
      ELSEIF (NFKSPROCESS.EQ.2) THEN
        CALL DLUM_1(DLUM)
      ELSEIF (NFKSPROCESS.EQ.3) THEN
        CALL DLUM_1(DLUM)
      ELSEIF (NFKSPROCESS.EQ.4) THEN
        CALL DLUM_1(DLUM)
      ELSEIF (NFKSPROCESS.EQ.5) THEN
        CALL DLUM_2(DLUM)
      ELSEIF (NFKSPROCESS.EQ.6) THEN
        CALL DLUM_3(DLUM)
      ELSEIF (NFKSPROCESS.EQ.7) THEN
        CALL DLUM_4(DLUM)
      ELSEIF (NFKSPROCESS.EQ.8) THEN
        CALL DLUM_5(DLUM)
      ELSE
        WRITE(*,*) 'ERROR: invalid n in dlum :', NFKSPROCESS
        STOP
      ENDIF

      RETURN
      END

"""
        process_exporter = export_fks_born.ProcessExporterFortranFKS_born()
        process_exporter.write_pdf_wrapper(\
            writers.FortranWriter(self.give_pos('test')),
            self.myfks_me,
            self.myfortranmodel)
        self.assertFileContains('test', goal)


    def test_write_leshouche_info_file_B(self):
        """tests the correct writing of fks_info.inc file, containing the 
        relevant informations for all the splittings"""

        goal = \
"""      INTEGER MAXPROC_USED, MAXFLOW_USED
      PARAMETER (MAXPROC_USED = 4)
      PARAMETER (MAXFLOW_USED = 6)
      INTEGER IDUP_D(8,5,MAXPROC_USED)
      INTEGER MOTHUP_D(8,2,5,MAXPROC_USED)
      INTEGER ICOLUP_D(8,2,5,MAXFLOW_USED)
      INTEGER ILH

      DATA (IDUP_D(1,ILH,1),ILH=1,5)/21,21,6,-6,21/
      DATA (MOTHUP_D(1,1,ILH,  1),ILH=1, 5)/  0,  0,  1,  1,  1/
      DATA (MOTHUP_D(1,2,ILH,  1),ILH=1, 5)/  0,  0,  2,  2,  2/
      DATA (ICOLUP_D(1,1,ILH,  1),ILH=1, 5)/501,502,501,  0,504/
      DATA (ICOLUP_D(1,2,ILH,  1),ILH=1, 5)/502,503,  0,504,503/
      DATA (ICOLUP_D(1,1,ILH,  2),ILH=1, 5)/501,504,501,  0,504/
      DATA (ICOLUP_D(1,2,ILH,  2),ILH=1, 5)/502,503,  0,503,502/
      DATA (ICOLUP_D(1,1,ILH,  3),ILH=1, 5)/503,501,501,  0,504/
      DATA (ICOLUP_D(1,2,ILH,  3),ILH=1, 5)/502,503,  0,504,502/
      DATA (ICOLUP_D(1,1,ILH,  4),ILH=1, 5)/504,501,501,  0,504/
      DATA (ICOLUP_D(1,2,ILH,  4),ILH=1, 5)/502,503,  0,502,503/
      DATA (ICOLUP_D(1,1,ILH,  5),ILH=1, 5)/504,502,501,  0,504/
      DATA (ICOLUP_D(1,2,ILH,  5),ILH=1, 5)/502,503,  0,503,501/
      DATA (ICOLUP_D(1,1,ILH,  6),ILH=1, 5)/503,504,501,  0,504/
      DATA (ICOLUP_D(1,2,ILH,  6),ILH=1, 5)/502,503,  0,502,501/

      DATA (IDUP_D(2,ILH,1),ILH=1,5)/21,21,6,-6,21/
      DATA (MOTHUP_D(2,1,ILH,  1),ILH=1, 5)/  0,  0,  1,  1,  1/
      DATA (MOTHUP_D(2,2,ILH,  1),ILH=1, 5)/  0,  0,  2,  2,  2/
      DATA (ICOLUP_D(2,1,ILH,  1),ILH=1, 5)/501,502,501,  0,504/
      DATA (ICOLUP_D(2,2,ILH,  1),ILH=1, 5)/502,503,  0,504,503/
      DATA (ICOLUP_D(2,1,ILH,  2),ILH=1, 5)/501,504,501,  0,504/
      DATA (ICOLUP_D(2,2,ILH,  2),ILH=1, 5)/502,503,  0,503,502/
      DATA (ICOLUP_D(2,1,ILH,  3),ILH=1, 5)/503,501,501,  0,504/
      DATA (ICOLUP_D(2,2,ILH,  3),ILH=1, 5)/502,503,  0,504,502/
      DATA (ICOLUP_D(2,1,ILH,  4),ILH=1, 5)/504,501,501,  0,504/
      DATA (ICOLUP_D(2,2,ILH,  4),ILH=1, 5)/502,503,  0,502,503/
      DATA (ICOLUP_D(2,1,ILH,  5),ILH=1, 5)/504,502,501,  0,504/
      DATA (ICOLUP_D(2,2,ILH,  5),ILH=1, 5)/502,503,  0,503,501/
      DATA (ICOLUP_D(2,1,ILH,  6),ILH=1, 5)/503,504,501,  0,504/
      DATA (ICOLUP_D(2,2,ILH,  6),ILH=1, 5)/502,503,  0,502,501/

      DATA (IDUP_D(3,ILH,1),ILH=1,5)/21,21,6,-6,21/
      DATA (MOTHUP_D(3,1,ILH,  1),ILH=1, 5)/  0,  0,  1,  1,  1/
      DATA (MOTHUP_D(3,2,ILH,  1),ILH=1, 5)/  0,  0,  2,  2,  2/
      DATA (ICOLUP_D(3,1,ILH,  1),ILH=1, 5)/501,502,501,  0,504/
      DATA (ICOLUP_D(3,2,ILH,  1),ILH=1, 5)/502,503,  0,504,503/
      DATA (ICOLUP_D(3,1,ILH,  2),ILH=1, 5)/501,504,501,  0,504/
      DATA (ICOLUP_D(3,2,ILH,  2),ILH=1, 5)/502,503,  0,503,502/
      DATA (ICOLUP_D(3,1,ILH,  3),ILH=1, 5)/503,501,501,  0,504/
      DATA (ICOLUP_D(3,2,ILH,  3),ILH=1, 5)/502,503,  0,504,502/
      DATA (ICOLUP_D(3,1,ILH,  4),ILH=1, 5)/504,501,501,  0,504/
      DATA (ICOLUP_D(3,2,ILH,  4),ILH=1, 5)/502,503,  0,502,503/
      DATA (ICOLUP_D(3,1,ILH,  5),ILH=1, 5)/504,502,501,  0,504/
      DATA (ICOLUP_D(3,2,ILH,  5),ILH=1, 5)/502,503,  0,503,501/
      DATA (ICOLUP_D(3,1,ILH,  6),ILH=1, 5)/503,504,501,  0,504/
      DATA (ICOLUP_D(3,2,ILH,  6),ILH=1, 5)/502,503,  0,502,501/

      DATA (IDUP_D(4,ILH,1),ILH=1,5)/21,21,6,-6,21/
      DATA (MOTHUP_D(4,1,ILH,  1),ILH=1, 5)/  0,  0,  1,  1,  1/
      DATA (MOTHUP_D(4,2,ILH,  1),ILH=1, 5)/  0,  0,  2,  2,  2/
      DATA (ICOLUP_D(4,1,ILH,  1),ILH=1, 5)/501,502,501,  0,504/
      DATA (ICOLUP_D(4,2,ILH,  1),ILH=1, 5)/502,503,  0,504,503/
      DATA (ICOLUP_D(4,1,ILH,  2),ILH=1, 5)/501,504,501,  0,504/
      DATA (ICOLUP_D(4,2,ILH,  2),ILH=1, 5)/502,503,  0,503,502/
      DATA (ICOLUP_D(4,1,ILH,  3),ILH=1, 5)/503,501,501,  0,504/
      DATA (ICOLUP_D(4,2,ILH,  3),ILH=1, 5)/502,503,  0,504,502/
      DATA (ICOLUP_D(4,1,ILH,  4),ILH=1, 5)/504,501,501,  0,504/
      DATA (ICOLUP_D(4,2,ILH,  4),ILH=1, 5)/502,503,  0,502,503/
      DATA (ICOLUP_D(4,1,ILH,  5),ILH=1, 5)/504,502,501,  0,504/
      DATA (ICOLUP_D(4,2,ILH,  5),ILH=1, 5)/502,503,  0,503,501/
      DATA (ICOLUP_D(4,1,ILH,  6),ILH=1, 5)/503,504,501,  0,504/
      DATA (ICOLUP_D(4,2,ILH,  6),ILH=1, 5)/502,503,  0,502,501/

      DATA (IDUP_D(5,ILH,1),ILH=1,5)/-1,21,6,-6,-1/
      DATA (MOTHUP_D(5,1,ILH,  1),ILH=1, 5)/  0,  0,  1,  1,  1/
      DATA (MOTHUP_D(5,2,ILH,  1),ILH=1, 5)/  0,  0,  2,  2,  2/
      DATA (ICOLUP_D(5,1,ILH,  1),ILH=1, 5)/  0,502,502,  0,  0/
      DATA (ICOLUP_D(5,2,ILH,  1),ILH=1, 5)/501,503,  0,501,503/
      DATA (ICOLUP_D(5,1,ILH,  2),ILH=1, 5)/  0,502,502,  0,  0/
      DATA (ICOLUP_D(5,2,ILH,  2),ILH=1, 5)/501,503,  0,503,501/
      DATA (ICOLUP_D(5,1,ILH,  3),ILH=1, 5)/  0,501,502,  0,  0/
      DATA (ICOLUP_D(5,2,ILH,  3),ILH=1, 5)/501,503,  0,503,502/
      DATA (ICOLUP_D(5,1,ILH,  4),ILH=1, 5)/  0,501,502,  0,  0/
      DATA (ICOLUP_D(5,2,ILH,  4),ILH=1, 5)/501,503,  0,502,503/
      DATA (IDUP_D(5,ILH,2),ILH=1,5)/-3,21,6,-6,-3/
      DATA (MOTHUP_D(5,1,ILH,  2),ILH=1, 5)/  0,  0,  1,  1,  1/
      DATA (MOTHUP_D(5,2,ILH,  2),ILH=1, 5)/  0,  0,  2,  2,  2/
      DATA (IDUP_D(5,ILH,3),ILH=1,5)/-2,21,6,-6,-2/
      DATA (MOTHUP_D(5,1,ILH,  3),ILH=1, 5)/  0,  0,  1,  1,  1/
      DATA (MOTHUP_D(5,2,ILH,  3),ILH=1, 5)/  0,  0,  2,  2,  2/
      DATA (IDUP_D(5,ILH,4),ILH=1,5)/-4,21,6,-6,-4/
      DATA (MOTHUP_D(5,1,ILH,  4),ILH=1, 5)/  0,  0,  1,  1,  1/
      DATA (MOTHUP_D(5,2,ILH,  4),ILH=1, 5)/  0,  0,  2,  2,  2/

      DATA (IDUP_D(6,ILH,1),ILH=1,5)/1,21,6,-6,1/
      DATA (MOTHUP_D(6,1,ILH,  1),ILH=1, 5)/  0,  0,  1,  1,  1/
      DATA (MOTHUP_D(6,2,ILH,  1),ILH=1, 5)/  0,  0,  2,  2,  2/
      DATA (ICOLUP_D(6,1,ILH,  1),ILH=1, 5)/503,501,501,  0,502/
      DATA (ICOLUP_D(6,2,ILH,  1),ILH=1, 5)/  0,503,  0,502,  0/
      DATA (ICOLUP_D(6,1,ILH,  2),ILH=1, 5)/502,501,501,  0,502/
      DATA (ICOLUP_D(6,2,ILH,  2),ILH=1, 5)/  0,503,  0,503,  0/
      DATA (ICOLUP_D(6,1,ILH,  3),ILH=1, 5)/503,502,501,  0,502/
      DATA (ICOLUP_D(6,2,ILH,  3),ILH=1, 5)/  0,503,  0,501,  0/
      DATA (ICOLUP_D(6,1,ILH,  4),ILH=1, 5)/501,502,501,  0,502/
      DATA (ICOLUP_D(6,2,ILH,  4),ILH=1, 5)/  0,503,  0,503,  0/
      DATA (IDUP_D(6,ILH,2),ILH=1,5)/3,21,6,-6,3/
      DATA (MOTHUP_D(6,1,ILH,  2),ILH=1, 5)/  0,  0,  1,  1,  1/
      DATA (MOTHUP_D(6,2,ILH,  2),ILH=1, 5)/  0,  0,  2,  2,  2/
      DATA (IDUP_D(6,ILH,3),ILH=1,5)/2,21,6,-6,2/
      DATA (MOTHUP_D(6,1,ILH,  3),ILH=1, 5)/  0,  0,  1,  1,  1/
      DATA (MOTHUP_D(6,2,ILH,  3),ILH=1, 5)/  0,  0,  2,  2,  2/
      DATA (IDUP_D(6,ILH,4),ILH=1,5)/4,21,6,-6,4/
      DATA (MOTHUP_D(6,1,ILH,  4),ILH=1, 5)/  0,  0,  1,  1,  1/
      DATA (MOTHUP_D(6,2,ILH,  4),ILH=1, 5)/  0,  0,  2,  2,  2/

      DATA (IDUP_D(7,ILH,1),ILH=1,5)/21,-1,6,-6,-1/
      DATA (MOTHUP_D(7,1,ILH,  1),ILH=1, 5)/  0,  0,  1,  1,  1/
      DATA (MOTHUP_D(7,2,ILH,  1),ILH=1, 5)/  0,  0,  2,  2,  2/
      DATA (ICOLUP_D(7,1,ILH,  1),ILH=1, 5)/501,  0,502,  0,  0/
      DATA (ICOLUP_D(7,2,ILH,  1),ILH=1, 5)/503,501,  0,503,502/
      DATA (ICOLUP_D(7,1,ILH,  2),ILH=1, 5)/501,  0,502,  0,  0/
      DATA (ICOLUP_D(7,2,ILH,  2),ILH=1, 5)/503,501,  0,502,503/
      DATA (ICOLUP_D(7,1,ILH,  3),ILH=1, 5)/502,  0,502,  0,  0/
      DATA (ICOLUP_D(7,2,ILH,  3),ILH=1, 5)/503,501,  0,503,501/
      DATA (ICOLUP_D(7,1,ILH,  4),ILH=1, 5)/502,  0,502,  0,  0/
      DATA (ICOLUP_D(7,2,ILH,  4),ILH=1, 5)/503,501,  0,501,503/
      DATA (IDUP_D(7,ILH,2),ILH=1,5)/21,-3,6,-6,-3/
      DATA (MOTHUP_D(7,1,ILH,  2),ILH=1, 5)/  0,  0,  1,  1,  1/
      DATA (MOTHUP_D(7,2,ILH,  2),ILH=1, 5)/  0,  0,  2,  2,  2/
      DATA (IDUP_D(7,ILH,3),ILH=1,5)/21,-2,6,-6,-2/
      DATA (MOTHUP_D(7,1,ILH,  3),ILH=1, 5)/  0,  0,  1,  1,  1/
      DATA (MOTHUP_D(7,2,ILH,  3),ILH=1, 5)/  0,  0,  2,  2,  2/
      DATA (IDUP_D(7,ILH,4),ILH=1,5)/21,-4,6,-6,-4/
      DATA (MOTHUP_D(7,1,ILH,  4),ILH=1, 5)/  0,  0,  1,  1,  1/
      DATA (MOTHUP_D(7,2,ILH,  4),ILH=1, 5)/  0,  0,  2,  2,  2/

      DATA (IDUP_D(8,ILH,1),ILH=1,5)/21,1,6,-6,1/
      DATA (MOTHUP_D(8,1,ILH,  1),ILH=1, 5)/  0,  0,  1,  1,  1/
      DATA (MOTHUP_D(8,2,ILH,  1),ILH=1, 5)/  0,  0,  2,  2,  2/
      DATA (ICOLUP_D(8,1,ILH,  1),ILH=1, 5)/501,503,501,  0,502/
      DATA (ICOLUP_D(8,2,ILH,  1),ILH=1, 5)/503,  0,  0,502,  0/
      DATA (ICOLUP_D(8,1,ILH,  2),ILH=1, 5)/501,502,501,  0,502/
      DATA (ICOLUP_D(8,2,ILH,  2),ILH=1, 5)/503,  0,  0,503,  0/
      DATA (ICOLUP_D(8,1,ILH,  3),ILH=1, 5)/502,503,501,  0,502/
      DATA (ICOLUP_D(8,2,ILH,  3),ILH=1, 5)/503,  0,  0,501,  0/
      DATA (ICOLUP_D(8,1,ILH,  4),ILH=1, 5)/502,501,501,  0,502/
      DATA (ICOLUP_D(8,2,ILH,  4),ILH=1, 5)/503,  0,  0,503,  0/
      DATA (IDUP_D(8,ILH,2),ILH=1,5)/21,3,6,-6,3/
      DATA (MOTHUP_D(8,1,ILH,  2),ILH=1, 5)/  0,  0,  1,  1,  1/
      DATA (MOTHUP_D(8,2,ILH,  2),ILH=1, 5)/  0,  0,  2,  2,  2/
      DATA (IDUP_D(8,ILH,3),ILH=1,5)/21,2,6,-6,2/
      DATA (MOTHUP_D(8,1,ILH,  3),ILH=1, 5)/  0,  0,  1,  1,  1/
      DATA (MOTHUP_D(8,2,ILH,  3),ILH=1, 5)/  0,  0,  2,  2,  2/
      DATA (IDUP_D(8,ILH,4),ILH=1,5)/21,4,6,-6,4/
      DATA (MOTHUP_D(8,1,ILH,  4),ILH=1, 5)/  0,  0,  1,  1,  1/
      DATA (MOTHUP_D(8,2,ILH,  4),ILH=1, 5)/  0,  0,  2,  2,  2/

"""
        process_exporter = export_fks_born.ProcessExporterFortranFKS_born()
        process_exporter.write_leshouche_info_file(\
            writers.FortranWriter(self.give_pos('test')),
            self.myfks_me,
            self.myfortranmodel)
        self.assertFileContains('test', goal)


    def test_write_fks_info_file_B(self):
        """tests the correct writing of fks_info.inc file, containing the 
        relevant informations for all the splittings"""

        goal = \
"""      INTEGER IPOS, JPOS
      INTEGER FKS_I_D(8), FKS_J_D(8)
      INTEGER FKS_J_FROM_I_D(8, NEXTERNAL, 0:NEXTERNAL)
      INTEGER PARTICLE_TYPE_D(8, NEXTERNAL), PDG_TYPE_D(8, NEXTERNAL)

      DATA FKS_I_D / 5, 5, 5, 5, 5, 5, 5, 5 /
      DATA FKS_J_D / 1, 2, 3, 4, 1, 1, 2, 2 /

      DATA (FKS_J_FROM_I_D(1, 5, JPOS), JPOS = 0, 4)  / 4, 1, 2, 3, 4 /

      DATA (FKS_J_FROM_I_D(2, 5, JPOS), JPOS = 0, 4)  / 4, 1, 2, 3, 4 /

      DATA (FKS_J_FROM_I_D(3, 5, JPOS), JPOS = 0, 4)  / 4, 1, 2, 3, 4 /

      DATA (FKS_J_FROM_I_D(4, 5, JPOS), JPOS = 0, 4)  / 4, 1, 2, 3, 4 /

      DATA (FKS_J_FROM_I_D(5, 5, JPOS), JPOS = 0, 2)  / 2, 1, 2 /

      DATA (FKS_J_FROM_I_D(6, 5, JPOS), JPOS = 0, 2)  / 2, 1, 2 /

      DATA (FKS_J_FROM_I_D(7, 5, JPOS), JPOS = 0, 2)  / 2, 1, 2 /

      DATA (FKS_J_FROM_I_D(8, 5, JPOS), JPOS = 0, 2)  / 2, 1, 2 /


C     
C     Particle type:
C     octet = 8, triplet = 3, singlet = 1
      DATA (PARTICLE_TYPE_D(1, IPOS), IPOS=1, NEXTERNAL) / 8, 8, 3, 
     $ -3, 8 /
      DATA (PARTICLE_TYPE_D(2, IPOS), IPOS=1, NEXTERNAL) / 8, 8, 3, 
     $ -3, 8 /
      DATA (PARTICLE_TYPE_D(3, IPOS), IPOS=1, NEXTERNAL) / 8, 8, 3, 
     $ -3, 8 /
      DATA (PARTICLE_TYPE_D(4, IPOS), IPOS=1, NEXTERNAL) / 8, 8, 3, 
     $ -3, 8 /
      DATA (PARTICLE_TYPE_D(5, IPOS), IPOS=1, NEXTERNAL) / -3, 8, 3, 
     $ -3, -3 /
      DATA (PARTICLE_TYPE_D(6, IPOS), IPOS=1, NEXTERNAL) / 3, 8, 3, 
     $ -3, 3 /
      DATA (PARTICLE_TYPE_D(7, IPOS), IPOS=1, NEXTERNAL) / 8, -3, 3, 
     $ -3, -3 /
      DATA (PARTICLE_TYPE_D(8, IPOS), IPOS=1, NEXTERNAL) / 8, 3, 3, 
     $ -3, 3 /

C     
C     Particle type according to PDG:
C     
      DATA (PDG_TYPE_D(1, IPOS), IPOS=1, NEXTERNAL) / 21, 21, 6, 
     $ -6, 21 /
      DATA (PDG_TYPE_D(2, IPOS), IPOS=1, NEXTERNAL) / 21, 21, 6, 
     $ -6, 21 /
      DATA (PDG_TYPE_D(3, IPOS), IPOS=1, NEXTERNAL) / 21, 21, 6, 
     $ -6, 21 /
      DATA (PDG_TYPE_D(4, IPOS), IPOS=1, NEXTERNAL) / 21, 21, 6, 
     $ -6, 21 /
      DATA (PDG_TYPE_D(5, IPOS), IPOS=1, NEXTERNAL) / -1, 21, 6, -6, 
     $ -1 /
      DATA (PDG_TYPE_D(6, IPOS), IPOS=1, NEXTERNAL) / 1, 21, 6, -6, 1 /
      DATA (PDG_TYPE_D(7, IPOS), IPOS=1, NEXTERNAL) / 21, -1, 6, -6, 
     $ -1 /
      DATA (PDG_TYPE_D(8, IPOS), IPOS=1, NEXTERNAL) / 21, 1, 6, -6, 1 /


"""
        process_exporter = export_fks_born.ProcessExporterFortranFKS_born()
        process_exporter.write_fks_info_file(\
            writers.FortranWriter(self.give_pos('test')),
            self.myfks_me,
            self.myfortranmodel)
        self.assertFileContains('test', goal)


    def test_write_sborn_sf_B(self):
        """Tests the correct writing of the sborn_sf file, containing the calls 
        to the different color linked borns."""
        
        goal = \
"""      SUBROUTINE SBORN_SF(P_BORN,M,N,WGT)
      IMPLICIT NONE
      INCLUDE 'nexternal.inc'
      DOUBLE PRECISION P_BORN(0:3,NEXTERNAL-1),WGT
      DOUBLE COMPLEX WGT1(2)
      INTEGER M,N

C     b_sf_001 links partons 1 and 2 
      IF (M.EQ.1 .AND. N.EQ.2) THEN
        CALL SB_SF_001(P_BORN,WGT)

C       b_sf_002 links partons 1 and 3 
      ELSEIF (M.EQ.1 .AND. N.EQ.3) THEN
        CALL SB_SF_002(P_BORN,WGT)

C       b_sf_003 links partons 1 and 4 
      ELSEIF (M.EQ.1 .AND. N.EQ.4) THEN
        CALL SB_SF_003(P_BORN,WGT)

C       b_sf_004 links partons 2 and 1 
      ELSEIF (M.EQ.2 .AND. N.EQ.1) THEN
        CALL SB_SF_004(P_BORN,WGT)

C       b_sf_005 links partons 2 and 3 
      ELSEIF (M.EQ.2 .AND. N.EQ.3) THEN
        CALL SB_SF_005(P_BORN,WGT)

C       b_sf_006 links partons 2 and 4 
      ELSEIF (M.EQ.2 .AND. N.EQ.4) THEN
        CALL SB_SF_006(P_BORN,WGT)

C       b_sf_007 links partons 3 and 1 
      ELSEIF (M.EQ.3 .AND. N.EQ.1) THEN
        CALL SB_SF_007(P_BORN,WGT)

C       b_sf_008 links partons 3 and 2 
      ELSEIF (M.EQ.3 .AND. N.EQ.2) THEN
        CALL SB_SF_008(P_BORN,WGT)

C       b_sf_009 links partons 3 and 3 
      ELSEIF (M.EQ.3 .AND. N.EQ.3) THEN
        CALL SB_SF_009(P_BORN,WGT)

C       b_sf_010 links partons 3 and 4 
      ELSEIF (M.EQ.3 .AND. N.EQ.4) THEN
        CALL SB_SF_010(P_BORN,WGT)

C       b_sf_011 links partons 4 and 1 
      ELSEIF (M.EQ.4 .AND. N.EQ.1) THEN
        CALL SB_SF_011(P_BORN,WGT)

C       b_sf_012 links partons 4 and 2 
      ELSEIF (M.EQ.4 .AND. N.EQ.2) THEN
        CALL SB_SF_012(P_BORN,WGT)

C       b_sf_013 links partons 4 and 3 
      ELSEIF (M.EQ.4 .AND. N.EQ.3) THEN
        CALL SB_SF_013(P_BORN,WGT)

C       b_sf_014 links partons 4 and 4 
      ELSEIF (M.EQ.4 .AND. N.EQ.4) THEN
        CALL SB_SF_014(P_BORN,WGT)

      ELSE
        WGT = 0D0
      ENDIF

      RETURN
      END
"""
        process_exporter = export_fks_born.ProcessExporterFortranFKS_born()

        process_exporter.write_sborn_sf(\
            writers.FortranWriter(self.give_pos('test')),
            self.myfks_me.color_links,
            self.myfortranmodel)

        #print open(self.give_pos('test')).read()
        self.assertFileContains('test', goal)


    def test_write_leshouche_file_B(self):
        """tests if the leshouche.inc file is correctly written for the born process
        """
        goal = \
"""      DATA (IDUP(I,1),I=1,4)/21,21,6,-6/
      DATA (MOTHUP(1,I,  1),I=1, 4)/  0,  0,  1,  1/
      DATA (MOTHUP(2,I,  1),I=1, 4)/  0,  0,  2,  2/
      DATA (ICOLUP(1,I,  1),I=1, 4)/501,502,501,  0/
      DATA (ICOLUP(2,I,  1),I=1, 4)/502,503,  0,503/
      DATA (ICOLUP(1,I,  2),I=1, 4)/503,501,501,  0/
      DATA (ICOLUP(2,I,  2),I=1, 4)/502,503,  0,502/
"""    
        process_exporter = export_fks_born.ProcessExporterFortranFKS_born()

        nflows = \
            process_exporter.write_leshouche_file(
                    writers.FortranWriter(self.give_pos('test')),
                    self.myfks_me.born_matrix_element,
                    self.myfortranmodel)  

        self.assertFileContains('test', goal) 


    def test_write_nexternal_file_B(self):
        """tests if the nexternal.inc file is correctly written.
        The real process used is uux_uxug (real_processes[5])
        """
        goal = \
"""      INTEGER    NEXTERNAL
      PARAMETER (NEXTERNAL=5)
      INTEGER    NINCOMING
      PARAMETER (NINCOMING=2)
"""
        process_exporter = export_fks_born.ProcessExporterFortranFKS_born()
        
        process_exporter.write_nexternal_file(
                    writers.FortranWriter(self.give_pos('test')),
                    5, 2)        

        self.assertFileContains('test', goal)  


    def test_write_pmass_file_B(self):
        """tests if the pmass.inc file is correctly written.
        The function called is the one of the FortranProcessExporterV4 class.
        """
        goal = \
"""      PMASS(1)=ZERO
      PMASS(2)=ZERO
      PMASS(3)=ABS(MT)
      PMASS(4)=ABS(MT)
      PMASS(5)=ZERO
"""
        process_exporter = export_fks_born.ProcessExporterFortranFKS_born()
        
        process_exporter.write_pmass_file(
                    writers.FortranWriter(self.give_pos('test')),
                    self.myfks_me.real_processes[0].matrix_element)        

        self.assertFileContains('test', goal) 


    def test_write_pdf_file_B(self):
        """tests if the parton_lum_x.f file containing the parton distributions 
        for a given real process is correctly written.
        The real process tested is gg > ttxg (real_processes[0])
        """
        goal = \
"""      SUBROUTINE DLUM_1(LUM)
C     ****************************************************            
C         
C     Generated by MadGraph 5 v. %(version)s, %(date)s
C     By the MadGraph Development Team
C     Please visit us at https://launchpad.net/madgraph5
C     RETURNS PARTON LUMINOSITIES FOR MADFKS                          
C        
C     
C     Process: g g > t t~ g WEIGHTED=3 QED=0 QCD=3 [ QCD ]
C     
C     ****************************************************            
C         
      IMPLICIT NONE
C     
C     CONSTANTS                                                       
C         
C     
      INCLUDE 'genps.inc'
      INCLUDE 'nexternal.inc'
      DOUBLE PRECISION       CONV
      PARAMETER (CONV=389379.66*1000)  !CONV TO PICOBARNS             
      REAL*8     PI
      PARAMETER (PI=3.1415926D0)
C     
C     ARGUMENTS                                                       
C         
C     
      DOUBLE PRECISION PP(0:3,NEXTERNAL), LUM
C     
C     LOCAL VARIABLES                                                 
C         
C     
      INTEGER I, ICROSS,ITYPE,LP
      DOUBLE PRECISION P1(0:3,NEXTERNAL)
      DOUBLE PRECISION U1,UB1,D1,DB1,C1,CB1,S1,SB1,B1,BB1
      DOUBLE PRECISION U2,UB2,D2,DB2,C2,CB2,S2,SB2,B2,BB2
      DOUBLE PRECISION G1,G2
      DOUBLE PRECISION A1,A2
      DOUBLE PRECISION XPQ(-7:7)
C     
C     EXTERNAL FUNCTIONS                                              
C         
C     
      DOUBLE PRECISION ALPHAS2,REWGT,PDG2PDF
C     
C     GLOBAL VARIABLES                                                
C         
C     
      INTEGER              IPROC
      DOUBLE PRECISION PD(0:MAXPROC)
      COMMON /SUBPROC/ PD, IPROC
      INCLUDE 'coupl.inc'
      INCLUDE 'run.inc'
      INTEGER IMIRROR
      COMMON/CMIRROR/IMIRROR
C     
C     DATA                                                            
C         
C     
      DATA U1,UB1,D1,DB1,C1,CB1,S1,SB1,B1,BB1/10*1D0/
      DATA U2,UB2,D2,DB2,C2,CB2,S2,SB2,B2,BB2/10*1D0/
      DATA A1,G1/2*1D0/
      DATA A2,G2/2*1D0/
      DATA ICROSS/1/
C     ----------                                                      
C         
C     BEGIN CODE                                                      
C         
C     ----------                                                      
C         
      LUM = 0D0
      IF (IMIRROR.EQ.2) THEN
        IF (ABS(LPP(2)) .GE. 1) THEN
          LP=SIGN(1,LPP(2))
          G1=PDG2PDF(ABS(LPP(2)),0*LP,XBK(2),DSQRT(Q2FACT(2)))
        ENDIF
        IF (ABS(LPP(1)) .GE. 1) THEN
          LP=SIGN(1,LPP(1))
          G2=PDG2PDF(ABS(LPP(1)),0*LP,XBK(1),DSQRT(Q2FACT(1)))
        ENDIF
        PD(0) = 0D0
        IPROC = 0
        IPROC=IPROC+1  ! g g > t t~ g
        PD(IPROC) = G1*G2
      ELSE
        IF (ABS(LPP(1)) .GE. 1) THEN
          LP=SIGN(1,LPP(1))
          G1=PDG2PDF(ABS(LPP(1)),0*LP,XBK(1),DSQRT(Q2FACT(1)))
        ENDIF
        IF (ABS(LPP(2)) .GE. 1) THEN
          LP=SIGN(1,LPP(2))
          G2=PDG2PDF(ABS(LPP(2)),0*LP,XBK(2),DSQRT(Q2FACT(2)))
        ENDIF
        PD(0) = 0D0
        IPROC = 0
        IPROC=IPROC+1  ! g g > t t~ g
        PD(IPROC) = G1*G2
      ENDIF
      DO I=1,IPROC
        LUM = LUM + PD(I) * CONV
      ENDDO
      RETURN
      END

""" % misc.get_pkg_info()

        process_exporter = export_fks_born.ProcessExporterFortranFKS_born()

        nflows = \
            process_exporter.write_pdf_file(
                    writers.FortranWriter(self.give_pos('test')),
                    self.myfks_me.real_processes[0].matrix_element, 1,
                    self.myfortranmodel)  

        self.assertFileContains('test', goal) 


    def test_write_matrix_element_fks_B(self):
        """tests if the matrix_x.f file containing the matrix element 
        for a given real process is correctly written.
        The real process tested is gg > ttxg (real_processes[0])
        """
        goal = \
"""      SUBROUTINE SMATRIX_1(P,ANS)
C     
C     Generated by MadGraph 5 v. %(version)s, %(date)s
C     By the MadGraph Development Team
C     Please visit us at https://launchpad.net/madgraph5
C     
C     MadGraph StandAlone Version
C     
C     Returns amplitude squared summed/avg over colors
C     and helicities
C     for the point in phase space P(0:3,NEXTERNAL)
C     
C     Process: g g > t t~ g WEIGHTED=3 QED=0 QCD=3 [ QCD ]
C     
      IMPLICIT NONE
C     
C     CONSTANTS
C     
      INCLUDE 'nexternal.inc'
      INTEGER                 NCOMB
      PARAMETER (             NCOMB=32)
C     
C     ARGUMENTS 
C     
      REAL*8 P(0:3,NEXTERNAL),ANS
C     
C     LOCAL VARIABLES 
C     
      INTEGER NHEL(NEXTERNAL,NCOMB),NTRY,T_IDENT(NCOMB)
      REAL*8 T,T_SAVE(NCOMB)
      SAVE T_SAVE,T_IDENT
      REAL*8 MATRIX_1
      INTEGER IHEL,IDEN, I
      INTEGER JC(NEXTERNAL)
      LOGICAL GOODHEL(NCOMB)
      DATA NTRY/0/
      DATA GOODHEL/NCOMB*.FALSE./
      DATA (NHEL(I,   1),I=1,5) /-1,-1,-1,-1,-1/
      DATA (NHEL(I,   2),I=1,5) /-1,-1,-1,-1, 1/
      DATA (NHEL(I,   3),I=1,5) /-1,-1,-1, 1,-1/
      DATA (NHEL(I,   4),I=1,5) /-1,-1,-1, 1, 1/
      DATA (NHEL(I,   5),I=1,5) /-1,-1, 1,-1,-1/
      DATA (NHEL(I,   6),I=1,5) /-1,-1, 1,-1, 1/
      DATA (NHEL(I,   7),I=1,5) /-1,-1, 1, 1,-1/
      DATA (NHEL(I,   8),I=1,5) /-1,-1, 1, 1, 1/
      DATA (NHEL(I,   9),I=1,5) /-1, 1,-1,-1,-1/
      DATA (NHEL(I,  10),I=1,5) /-1, 1,-1,-1, 1/
      DATA (NHEL(I,  11),I=1,5) /-1, 1,-1, 1,-1/
      DATA (NHEL(I,  12),I=1,5) /-1, 1,-1, 1, 1/
      DATA (NHEL(I,  13),I=1,5) /-1, 1, 1,-1,-1/
      DATA (NHEL(I,  14),I=1,5) /-1, 1, 1,-1, 1/
      DATA (NHEL(I,  15),I=1,5) /-1, 1, 1, 1,-1/
      DATA (NHEL(I,  16),I=1,5) /-1, 1, 1, 1, 1/
      DATA (NHEL(I,  17),I=1,5) / 1,-1,-1,-1,-1/
      DATA (NHEL(I,  18),I=1,5) / 1,-1,-1,-1, 1/
      DATA (NHEL(I,  19),I=1,5) / 1,-1,-1, 1,-1/
      DATA (NHEL(I,  20),I=1,5) / 1,-1,-1, 1, 1/
      DATA (NHEL(I,  21),I=1,5) / 1,-1, 1,-1,-1/
      DATA (NHEL(I,  22),I=1,5) / 1,-1, 1,-1, 1/
      DATA (NHEL(I,  23),I=1,5) / 1,-1, 1, 1,-1/
      DATA (NHEL(I,  24),I=1,5) / 1,-1, 1, 1, 1/
      DATA (NHEL(I,  25),I=1,5) / 1, 1,-1,-1,-1/
      DATA (NHEL(I,  26),I=1,5) / 1, 1,-1,-1, 1/
      DATA (NHEL(I,  27),I=1,5) / 1, 1,-1, 1,-1/
      DATA (NHEL(I,  28),I=1,5) / 1, 1,-1, 1, 1/
      DATA (NHEL(I,  29),I=1,5) / 1, 1, 1,-1,-1/
      DATA (NHEL(I,  30),I=1,5) / 1, 1, 1,-1, 1/
      DATA (NHEL(I,  31),I=1,5) / 1, 1, 1, 1,-1/
      DATA (NHEL(I,  32),I=1,5) / 1, 1, 1, 1, 1/
      DATA IDEN/256/
C     ----------
C     BEGIN CODE
C     ----------
      NTRY=NTRY+1
      DO IHEL=1,NEXTERNAL
        JC(IHEL) = +1
      ENDDO
      ANS = 0D0
      DO IHEL=1,NCOMB
        IF (GOODHEL(IHEL) .OR. NTRY .LT. 2) THEN
          IF (NTRY.LT.2) THEN
C           for the first ps-point, check for helicities that give
C           identical matrix elements
            T=MATRIX_1(P ,NHEL(1,IHEL),JC(1))
            T_SAVE(IHEL)=T
            T_IDENT(IHEL)=-1
            DO I=1,IHEL-1
              IF (T.EQ.0D0) EXIT
              IF (T_SAVE(I).EQ.0D0) CYCLE
              IF (ABS(T/T_SAVE(I)-1D0) .LT. 1D-12) THEN
C               WRITE (*,*) 'FOUND IDENTICAL',T,IHEL,T_SAVE(I),I
                T_IDENT(IHEL) = I
              ENDIF
            ENDDO
          ELSE
            IF (T_IDENT(IHEL).GT.0) THEN
C             if two helicity states are identical, dont recompute
              T=T_SAVE(T_IDENT(IHEL))
              T_SAVE(IHEL)=T
            ELSE
              T=MATRIX_1(P ,NHEL(1,IHEL),JC(1))
              T_SAVE(IHEL)=T
            ENDIF
          ENDIF
C         add to the sum of helicities
          ANS=ANS+T
          IF (T .NE. 0D0 .AND. .NOT.    GOODHEL(IHEL)) THEN
            GOODHEL(IHEL)=.TRUE.
          ENDIF
        ENDIF
      ENDDO
      ANS=ANS/DBLE(IDEN)
      END


      REAL*8 FUNCTION MATRIX_1(P,NHEL,IC)
C     
C     Generated by MadGraph 5 v. %(version)s, %(date)s
C     By the MadGraph Development Team
C     Please visit us at https://launchpad.net/madgraph5
C     
C     Returns amplitude squared summed/avg over colors
C     for the point with external lines W(0:6,NEXTERNAL)
C     
C     Process: g g > t t~ g WEIGHTED=3 QED=0 QCD=3 [ QCD ]
C     
      IMPLICIT NONE
C     
C     CONSTANTS
C     
      INTEGER    NGRAPHS
      PARAMETER (NGRAPHS=18)
      INCLUDE 'nexternal.inc'
      INTEGER    NWAVEFUNCS, NCOLOR
      PARAMETER (NWAVEFUNCS=18, NCOLOR=6)
      REAL*8     ZERO
      PARAMETER (ZERO=0D0)
      COMPLEX*16 IMAG1
      PARAMETER (IMAG1=(0D0,1D0))
C     
C     ARGUMENTS 
C     
      REAL*8 P(0:3,NEXTERNAL)
      INTEGER NHEL(NEXTERNAL), IC(NEXTERNAL)
C     
C     LOCAL VARIABLES 
C     
      INTEGER I,J
      COMPLEX*16 ZTEMP
      REAL*8 DENOM(NCOLOR), CF(NCOLOR,NCOLOR)
      COMPLEX*16 AMP(NGRAPHS), JAMP(NCOLOR)
      COMPLEX*16 W(18,NWAVEFUNCS)
      COMPLEX*16 DUM0,DUM1
      DATA DUM0, DUM1/(0D0, 0D0), (1D0, 0D0)/
C     
C     GLOBAL VARIABLES
C     
      INCLUDE 'coupl.inc'
C     
C     COLOR DATA
C     
      DATA DENOM(1)/9/
      DATA (CF(I,  1),I=  1,  6) /   64,   -8,   -8,    1,    1,   10/
C     1 T(1,2,5,3,4)
      DATA DENOM(2)/9/
      DATA (CF(I,  2),I=  1,  6) /   -8,   64,    1,   10,   -8,    1/
C     1 T(1,5,2,3,4)
      DATA DENOM(3)/9/
      DATA (CF(I,  3),I=  1,  6) /   -8,    1,   64,   -8,   10,    1/
C     1 T(2,1,5,3,4)
      DATA DENOM(4)/9/
      DATA (CF(I,  4),I=  1,  6) /    1,   10,   -8,   64,    1,   -8/
C     1 T(2,5,1,3,4)
      DATA DENOM(5)/9/
      DATA (CF(I,  5),I=  1,  6) /    1,   -8,   10,    1,   64,   -8/
C     1 T(5,1,2,3,4)
      DATA DENOM(6)/9/
      DATA (CF(I,  6),I=  1,  6) /   10,    1,    1,   -8,   -8,   64/
C     1 T(5,2,1,3,4)
C     ----------
C     BEGIN CODE
C     ----------
      CALL VXXXXX(P(0,1),ZERO,NHEL(1),-1*IC(1),W(1,1))
      CALL VXXXXX(P(0,2),ZERO,NHEL(2),-1*IC(2),W(1,2))
      CALL OXXXXX(P(0,3),MT,NHEL(3),+1*IC(3),W(1,3))
      CALL IXXXXX(P(0,4),MT,NHEL(4),-1*IC(4),W(1,4))
      CALL VXXXXX(P(0,5),ZERO,NHEL(5),+1*IC(5),W(1,5))
      CALL VVV1_1(W(1,1),W(1,2),GC_9,ZERO,ZERO,W(1,6))
      CALL FFV1_3(W(1,4),W(1,3),GC_10,ZERO,ZERO,W(1,7))
C     Amplitude(s) for diagram number 1
      CALL VVV1_0(W(1,6),W(1,7),W(1,5),GC_9,AMP(1))
      CALL FFV1_1(W(1,3),W(1,5),GC_10,MT,WT,W(1,8))
C     Amplitude(s) for diagram number 2
      CALL FFV1_0(W(1,4),W(1,8),W(1,6),GC_10,AMP(2))
      CALL FFV1_2(W(1,4),W(1,5),GC_10,MT,WT,W(1,9))
C     Amplitude(s) for diagram number 3
      CALL FFV1_0(W(1,9),W(1,3),W(1,6),GC_10,AMP(3))
      CALL FFV1_1(W(1,3),W(1,1),GC_10,MT,WT,W(1,10))
      CALL FFV1_2(W(1,4),W(1,2),GC_10,MT,WT,W(1,11))
C     Amplitude(s) for diagram number 4
      CALL FFV1_0(W(1,11),W(1,10),W(1,5),GC_10,AMP(4))
      CALL VVV1_1(W(1,2),W(1,5),GC_9,ZERO,ZERO,W(1,12))
C     Amplitude(s) for diagram number 5
      CALL FFV1_0(W(1,4),W(1,10),W(1,12),GC_10,AMP(5))
C     Amplitude(s) for diagram number 6
      CALL FFV1_0(W(1,9),W(1,10),W(1,2),GC_10,AMP(6))
      CALL FFV1_2(W(1,4),W(1,1),GC_10,MT,WT,W(1,13))
      CALL FFV1_1(W(1,3),W(1,2),GC_10,MT,WT,W(1,14))
C     Amplitude(s) for diagram number 7
      CALL FFV1_0(W(1,13),W(1,14),W(1,5),GC_10,AMP(7))
C     Amplitude(s) for diagram number 8
      CALL FFV1_0(W(1,13),W(1,3),W(1,12),GC_10,AMP(8))
C     Amplitude(s) for diagram number 9
      CALL FFV1_0(W(1,13),W(1,8),W(1,2),GC_10,AMP(9))
      CALL VVV1_1(W(1,1),W(1,5),GC_9,ZERO,ZERO,W(1,15))
C     Amplitude(s) for diagram number 10
      CALL FFV1_0(W(1,4),W(1,14),W(1,15),GC_10,AMP(10))
C     Amplitude(s) for diagram number 11
      CALL FFV1_0(W(1,11),W(1,3),W(1,15),GC_10,AMP(11))
C     Amplitude(s) for diagram number 12
      CALL VVV1_0(W(1,15),W(1,2),W(1,7),GC_9,AMP(12))
C     Amplitude(s) for diagram number 13
      CALL FFV1_0(W(1,9),W(1,14),W(1,1),GC_10,AMP(13))
C     Amplitude(s) for diagram number 14
      CALL FFV1_0(W(1,11),W(1,8),W(1,1),GC_10,AMP(14))
C     Amplitude(s) for diagram number 15
      CALL VVV1_0(W(1,1),W(1,12),W(1,7),GC_9,AMP(15))
      CALL VVVV1_1(W(1,1),W(1,2),W(1,5),GC_11,ZERO,ZERO,W(1,16))
      CALL VVVV3_1(W(1,1),W(1,2),W(1,5),GC_11,ZERO,ZERO,W(1,17))
      CALL VVVV4_1(W(1,1),W(1,2),W(1,5),GC_11,ZERO,ZERO,W(1,18))
C     Amplitude(s) for diagram number 16
      CALL FFV1_0(W(1,4),W(1,3),W(1,16),GC_10,AMP(16))
      CALL FFV1_0(W(1,4),W(1,3),W(1,17),GC_10,AMP(17))
      CALL FFV1_0(W(1,4),W(1,3),W(1,18),GC_10,AMP(18))
      JAMP(1)=-AMP(1)+IMAG1*AMP(3)+IMAG1*AMP(5)-AMP(6)+AMP(15)-AMP(18)
     $ +AMP(16)
      JAMP(2)=-AMP(4)-IMAG1*AMP(5)+IMAG1*AMP(11)+AMP(12)-AMP(15)
     $ -AMP(17)-AMP(16)
      JAMP(3)=+AMP(1)-IMAG1*AMP(3)+IMAG1*AMP(10)-AMP(12)-AMP(13)
     $ +AMP(18)+AMP(17)
      JAMP(4)=-AMP(7)+IMAG1*AMP(8)-IMAG1*AMP(10)+AMP(12)-AMP(15)
     $ -AMP(17)-AMP(16)
      JAMP(5)=+AMP(1)+IMAG1*AMP(2)-IMAG1*AMP(11)-AMP(12)-AMP(14)
     $ +AMP(18)+AMP(17)
      JAMP(6)=-AMP(1)-IMAG1*AMP(2)-IMAG1*AMP(8)-AMP(9)+AMP(15)-AMP(18)
     $ +AMP(16)

      MATRIX_1 = 0.D0
      DO I = 1, NCOLOR
        ZTEMP = (0.D0,0.D0)
        DO J = 1, NCOLOR
          ZTEMP = ZTEMP + CF(J,I)*JAMP(J)
        ENDDO
        MATRIX_1 = MATRIX_1+ZTEMP*DCONJG(JAMP(I))/DENOM(I)
      ENDDO
      END

""" % misc.get_pkg_info()

        process_exporter = export_fks_born.ProcessExporterFortranFKS_born()

        nflows = \
            process_exporter.write_matrix_element_fks(
                    writers.FortranWriter(self.give_pos('test')),
                    self.myfks_me.real_processes[0].matrix_element, 1,
                    self.myfortranmodel)  

        self.assertFileContains('test', goal) 



    def test_write_born_fks_B(self):
        """tests if the born.f file containing the born matrix element
        is correctly written
        """
        goal = \
"""      SUBROUTINE SBORN(P1,ANS)
C     
C     Generated by MadGraph 5 v. %(version)s, %(date)s
C     By the MadGraph Development Team
C     Please visit us at https://launchpad.net/madgraph5
C     
C     RETURNS AMPLITUDE SQUARED SUMMED/AVG OVER COLORS
C     AND HELICITIES
C     FOR THE POINT IN PHASE SPACE P1(0:3,NEXTERNAL-1)
C     
C     
C     BORN AMPLITUDE IS 
C     Process: g g > t t~ WEIGHTED=2 QED=0 QCD=2 [ QCD ]
C     
      IMPLICIT NONE
C     
C     CONSTANTS
C     
      INCLUDE 'genps.inc'
      INCLUDE 'nexternal.inc'
C     Include 'born_maxamps.inc'
      INTEGER                 NCOMB,     NCROSS
      PARAMETER (             NCOMB=  16, NCROSS=  1)
      INTEGER    THEL
      PARAMETER (THEL=NCOMB*NCROSS*8)
      INTEGER NGRAPHS
      PARAMETER (NGRAPHS=   3)
C     
C     ARGUMENTS 
C     
      REAL*8 P1(0:3,NEXTERNAL-1)
      COMPLEX*16 ANS(NCROSS*2)
C     
C     LOCAL VARIABLES 
C     
      REAL*8 P(0:3,NEXTERNAL-1)
      INTEGER NHEL(NEXTERNAL-1,NCOMB),NTRY(8)
      COMPLEX*16 T,T1
      REAL*8 BORN
      REAL*8 ZERO
      PARAMETER(ZERO=0D0)
      INTEGER IHEL,IDEN(NCROSS),IC(NEXTERNAL-1,NCROSS)
      INTEGER IPROC,JC(NEXTERNAL-1), I,L,K
      LOGICAL GOODHEL(NCOMB,NCROSS,8)
      INTEGER NGOOD(8),IGOOD(NCOMB,8),JHEL
      DATA NGOOD /8*0/
      SAVE IGOOD,JHEL
      REAL*8 HWGT
      REAL*8 XTOT, XTRY, XREJ, XR, YFRAC(0:NCOMB)
      INTEGER J, JJ
      LOGICAL WARNED
      REAL     XRAN1
      EXTERNAL XRAN1
C     
C     GLOBAL VARIABLES
C     
      DOUBLE PRECISION AMP2(MAXAMPS), JAMP2(0:MAXAMPS)
      COMMON/TO_AMPS/  AMP2,       JAMP2

      INCLUDE 'born_nhel.inc'
      DOUBLE COMPLEX SAVEAMP(NGRAPHS,MAX_BHEL)
      COMMON/TO_SAVEAMP/SAVEAMP
      DOUBLE PRECISION SAVEMOM(NEXTERNAL-1,2)
      COMMON/TO_SAVEMOM/SAVEMOM

      CHARACTER*79         HEL_BUFF(2)
      COMMON/TO_HELICITY/  HEL_BUFF

      REAL*8 POL(2)
      COMMON/TO_POLARIZATION/ POL

      INTEGER          ISUM_HEL
      LOGICAL                    MULTI_CHANNEL
      COMMON/TO_MATRIX/ISUM_HEL, MULTI_CHANNEL
      INTEGER MAPCONFIG(0:LMAXCONFIGS), ICONFIG
      COMMON/TO_MCONFIGS/MAPCONFIG, ICONFIG
      DATA NTRY /8*0/
      DATA XTRY, XREJ /0,0/
      SAVE YFRAC
      DATA JAMP2(0) /   2/
      DATA GOODHEL/THEL*.FALSE./
      DATA (NHEL(I,   1),I=1,4) /-1,-1,-1,-1/
      DATA (NHEL(I,   2),I=1,4) /-1,-1,-1, 1/
      DATA (NHEL(I,   3),I=1,4) /-1,-1, 1,-1/
      DATA (NHEL(I,   4),I=1,4) /-1,-1, 1, 1/
      DATA (NHEL(I,   5),I=1,4) /-1, 1,-1,-1/
      DATA (NHEL(I,   6),I=1,4) /-1, 1,-1, 1/
      DATA (NHEL(I,   7),I=1,4) /-1, 1, 1,-1/
      DATA (NHEL(I,   8),I=1,4) /-1, 1, 1, 1/
      DATA (NHEL(I,   9),I=1,4) / 1,-1,-1,-1/
      DATA (NHEL(I,  10),I=1,4) / 1,-1,-1, 1/
      DATA (NHEL(I,  11),I=1,4) / 1,-1, 1,-1/
      DATA (NHEL(I,  12),I=1,4) / 1,-1, 1, 1/
      DATA (NHEL(I,  13),I=1,4) / 1, 1,-1,-1/
      DATA (NHEL(I,  14),I=1,4) / 1, 1,-1, 1/
      DATA (NHEL(I,  15),I=1,4) / 1, 1, 1,-1/
      DATA (NHEL(I,  16),I=1,4) / 1, 1, 1, 1/
      DOUBLE PRECISION HEL_FAC
      INTEGER GET_HEL,SKIP(8)
      COMMON/CBORN/HEL_FAC,GET_HEL,SKIP
      LOGICAL CALCULATEDBORN
      COMMON/CCALCULATEDBORN/CALCULATEDBORN
      INTEGER GLU_IJ
      INTEGER NFKSPROCESS
      COMMON/C_NFKSPROCESS/NFKSPROCESS
      INTEGER IDEN_VALUES(8)
      DATA IDEN_VALUES /256, 256, 256, 256, 256, 256, 256, 256/
      INTEGER IJ_VALUES(8)
      DATA IJ_VALUES /1, 2, 3, 4, 1, 1, 2, 2/
C     ----------
C     BEGIN CODE
C     ----------
      IDEN(1)=IDEN_VALUES(NFKSPROCESS)
      GLU_IJ = IJ_VALUES(NFKSPROCESS)
      NTRY(NFKSPROCESS)=NTRY(NFKSPROCESS)+1
      IF (NTRY(NFKSPROCESS).LT.2) THEN
        SKIP(NFKSPROCESS)=1
        DO WHILE(NHEL(GLU_IJ ,SKIP(NFKSPROCESS)).NE.1)
          SKIP(NFKSPROCESS)=SKIP(NFKSPROCESS)+1
        ENDDO
        SKIP(NFKSPROCESS)=SKIP(NFKSPROCESS)-1
      ENDIF
      DO IPROC=1,NCROSS
        DO IHEL=1,NEXTERNAL-1
          JC(IHEL) = +1
        ENDDO

        DO IHEL=1,NGRAPHS
          AMP2(IHEL)=0D0
        ENDDO
        DO IHEL=1,INT(JAMP2(0))
          JAMP2(IHEL)=0D0
        ENDDO
        IF (CALCULATEDBORN) THEN
          DO J=1,NEXTERNAL-1
            IF (SAVEMOM(J,1).NE.P1(0,J) .OR. SAVEMOM(J,2).NE.P1(3
     $       ,J)) THEN
              CALCULATEDBORN=.FALSE.
              WRITE (*,*) 'momenta not the same in Born'
              STOP
            ENDIF
          ENDDO
        ENDIF
        IF (.NOT.CALCULATEDBORN) THEN
          DO J=1,NEXTERNAL-1
            SAVEMOM(J,1)=P1(0,J)
            SAVEMOM(J,2)=P1(3,J)
          ENDDO
          DO J=1,MAX_BHEL
            DO JJ=1,NGRAPHS
              SAVEAMP(JJ,J)=(0D0,0D0)
            ENDDO
          ENDDO
        ENDIF
        ANS(IPROC) = 0D0
        ANS(IPROC+1) = 0D0
        WRITE(HEL_BUFF(1),'(16i5)') (0,I=1,NEXTERNAL-1)
        IF (ISUM_HEL .EQ. 0 .OR. NTRY(NFKSPROCESS) .LT. 2) THEN
          HEL_FAC=1D0
          DO IHEL=1,NCOMB
            IF ((GOODHEL(IHEL,IPROC,NFKSPROCESS) .OR. NTRY(NFKSPROCESS
     $       ) .LT. 2).AND.NHEL(GLU_IJ ,IHEL).EQ.-1) THEN
              T=BORN(P1,NHEL(1,IHEL),IHEL,JC(1),T1)
              DO JJ=1,NINCOMING
                IF(POL(JJ).NE.1D0.AND.NHEL(JJ,IHEL).EQ.INT(SIGN(1D0
     $           ,POL(JJ)))) THEN
                  T=T*ABS(POL(JJ))
                  T1=T1*ABS(POL(JJ))
                ELSE IF(POL(JJ).NE.1D0)THEN
                  T=T*(2D0-ABS(POL(JJ)))
                  T1=T1*(2D0-ABS(POL(JJ)))
                ENDIF
              ENDDO
              ANS(IPROC)=ANS(IPROC)+T
              ANS(IPROC+1)=ANS(IPROC+1)+T1
              IF ( (T .NE. 0D0 .OR. T1 .NE. 0D0) .AND. .NOT. GOODHEL(IH
     $         EL,IPROC,NFKSPROCESS)) THEN
                GOODHEL(IHEL,IPROC,NFKSPROCESS)=.TRUE.
                NGOOD(NFKSPROCESS) = NGOOD(NFKSPROCESS) +1
                IGOOD(NGOOD(NFKSPROCESS),NFKSPROCESS) = IHEL
              ENDIF
            ENDIF
          ENDDO
          JHEL = 1
          ISUM_HEL=MIN(ISUM_HEL,NGOOD(NFKSPROCESS))
        ELSE  !RANDOM HELICITY
          DO J=1,ISUM_HEL
            HWGT = REAL(NGOOD(NFKSPROCESS))/REAL(ISUM_HEL)
            HEL_FAC=HWGT
            IF (GET_HEL.EQ.0) THEN
              JHEL=JHEL+1
              IF (JHEL .GT. NGOOD(NFKSPROCESS)) JHEL=1
              IHEL = IGOOD(JHEL,NFKSPROCESS)
              GET_HEL=IHEL
            ELSE
              IHEL=GET_HEL
            ENDIF
            IF(GOODHEL(IHEL,IPROC,NFKSPROCESS)) THEN
              T=BORN(P1,NHEL(1,IHEL),IHEL,JC(1),T1)
              DO JJ=1,NINCOMING
                IF(POL(JJ).NE.1D0.AND. NHEL(JJ,IHEL).EQ.INT(SIGN(1D0
     $           ,POL(JJ)))) THEN
                  T=T*ABS(POL(JJ))
                  T1=T1*ABS(POL(JJ))
                ELSE IF(POL(JJ).NE.1D0)THEN
                  T=T*(2D0-ABS(POL(JJ)))
                  T1=T1*(2D0-ABS(POL(JJ)))
                ENDIF
              ENDDO
              ANS(IPROC)=ANS(IPROC)+T*HWGT
              ANS(IPROC+1)=ANS(IPROC+1)+T1*HWGT
            ENDIF
          ENDDO
          IF (ISUM_HEL .EQ. 1) THEN
            WRITE(HEL_BUFF(1),'(16i5)')(NHEL(I,IHEL),I=1,NEXTERNAL-1)
            WRITE(HEL_BUFF(2),'(16i5)')(NHEL(I,IHEL+SKIP(NFKSPROCESS))
     $       ,I=1,NEXTERNAL-1)
          ENDIF
        ENDIF
        ANS(IPROC)=ANS(IPROC)/DBLE(IDEN(IPROC))
        ANS(IPROC+1)=ANS(IPROC+1)/DBLE(IDEN(IPROC))
      ENDDO
      CALCULATEDBORN=.TRUE.
      END


      REAL*8 FUNCTION BORN(P,NHEL,HELL,IC,BORNTILDE)
C     
C     Generated by MadGraph 5 v. %(version)s, %(date)s
C     By the MadGraph Development Team
C     Please visit us at https://launchpad.net/madgraph5
C     RETURNS AMPLITUDE SQUARED SUMMED/AVG OVER COLORS
C     FOR THE POINT WITH EXTERNAL LINES W(0:6,NEXTERNAL-1)

C     Process: g g > t t~ WEIGHTED=2 QED=0 QCD=2 [ QCD ]
C     
      IMPLICIT NONE
C     
C     CONSTANTS
C     
      INTEGER    NGRAPHS,    NEIGEN
      PARAMETER (NGRAPHS=   3,NEIGEN=  1)
      INCLUDE 'genps.inc'
      INCLUDE 'nexternal.inc'
C     INCLUDE 'born_maxamps.inc'
      INTEGER    NWAVEFUNCS, NCOLOR
      PARAMETER (NWAVEFUNCS=7, NCOLOR=2)
      REAL*8     ZERO
      PARAMETER (ZERO=0D0)
C     
C     ARGUMENTS 
C     
      REAL*8 P(0:3,NEXTERNAL-1)
      INTEGER NHEL(NEXTERNAL-1), IC(NEXTERNAL-1), HELL
      COMPLEX *16 BORNTILDE
C     
C     LOCAL VARIABLES 
C     
      INTEGER I,J
      COMPLEX*16 ZTEMP
      REAL*8 DENOM(NCOLOR), CF(NCOLOR,NCOLOR)
      COMPLEX*16 AMP(NGRAPHS), JAMP(NCOLOR)
      COMPLEX*16 W(18,NWAVEFUNCS)
      COMPLEX*16 IMAG1
      INTEGER IHEL, BACK_HEL
      PARAMETER (IMAG1 = (0D0,1D0))
      COMPLEX *16 JAMPH(-1:1, NCOLOR)
C     
C     GLOBAL VARIABLES
C     
      DOUBLE PRECISION AMP2(MAXAMPS), JAMP2(0:MAXAMPS)
      COMMON/TO_AMPS/  AMP2,       JAMP2
      INCLUDE 'born_nhel.inc'
      DOUBLE COMPLEX SAVEAMP(NGRAPHS,MAX_BHEL)
      COMMON/TO_SAVEAMP/SAVEAMP
      DOUBLE PRECISION HEL_FAC
      INTEGER GET_HEL,SKIP(8)
      COMMON/CBORN/HEL_FAC,GET_HEL,SKIP
      LOGICAL CALCULATEDBORN
      COMMON/CCALCULATEDBORN/CALCULATEDBORN
      INCLUDE 'coupl.inc'
      INTEGER GLU_IJ
      INTEGER NFKSPROCESS
      COMMON/C_NFKSPROCESS/NFKSPROCESS
      INTEGER IJ_VALUES(8)
      DATA IJ_VALUES /1, 2, 3, 4, 1, 1, 2, 2/
C     
C     COLOR DATA
C     
      DATA DENOM(1)/3/
      DATA (CF(I,  1),I=  1,  2) /   16,   -2/
C     1 T(1,2,3,4)
      DATA DENOM(2)/3/
      DATA (CF(I,  2),I=  1,  2) /   -2,   16/
C     1 T(2,1,3,4)
C     ----------
C     BEGIN CODE
C     ----------
      GLU_IJ = IJ_VALUES(NFKSPROCESS)
      BORN = 0D0
      BORNTILDE = (0D0,0D0)
      BACK_HEL = NHEL(GLU_IJ)
      DO IHEL=-1,1,2
        NHEL(GLU_IJ) = IHEL
        IF (.NOT. CALCULATEDBORN) THEN
          CALL VXXXXX(P(0,1),ZERO,NHEL(1),-1*IC(1),W(1,1))
          CALL VXXXXX(P(0,2),ZERO,NHEL(2),-1*IC(2),W(1,2))
          CALL OXXXXX(P(0,3),MT,NHEL(3),+1*IC(3),W(1,3))
          CALL IXXXXX(P(0,4),MT,NHEL(4),-1*IC(4),W(1,4))
          CALL VVV1_1(W(1,1),W(1,2),GC_9,ZERO,ZERO,W(1,5))
C         Amplitude(s) for diagram number 1
          CALL FFV1_0(W(1,4),W(1,3),W(1,5),GC_10,AMP(1))
          CALL FFV1_1(W(1,3),W(1,1),GC_10,MT,WT,W(1,6))
C         Amplitude(s) for diagram number 2
          CALL FFV1_0(W(1,4),W(1,6),W(1,2),GC_10,AMP(2))
          CALL FFV1_2(W(1,4),W(1,1),GC_10,MT,WT,W(1,7))
C         Amplitude(s) for diagram number 3
          CALL FFV1_0(W(1,7),W(1,3),W(1,2),GC_10,AMP(3))
          DO I=1,NGRAPHS
            IF(IHEL.EQ.-1)THEN
              SAVEAMP(I,HELL)=AMP(I)
            ELSEIF(IHEL.EQ.1)THEN
              SAVEAMP(I,HELL+SKIP(NFKSPROCESS))=AMP(I)
            ELSE
              WRITE(*,*) 'ERROR #1 in born.f'
              STOP
            ENDIF
          ENDDO
        ELSEIF (CALCULATEDBORN) THEN
          DO I=1,NGRAPHS
            IF(IHEL.EQ.-1)THEN
              AMP(I)=SAVEAMP(I,HELL)
            ELSEIF(IHEL.EQ.1)THEN
              AMP(I)=SAVEAMP(I,HELL+SKIP(NFKSPROCESS))
            ELSE
              WRITE(*,*) 'ERROR #1 in born.f'
              STOP
            ENDIF
          ENDDO
        ENDIF
        JAMP(1)=+IMAG1*AMP(1)-AMP(2)
        JAMP(2)=-IMAG1*AMP(1)-AMP(3)
        DO I = 1, NCOLOR
          ZTEMP = (0.D0,0.D0)
          DO J = 1, NCOLOR
            ZTEMP = ZTEMP + CF(J,I)*JAMP(J)
          ENDDO
          BORN =BORN+ZTEMP*DCONJG(JAMP(I))/DENOM(I)
        ENDDO
        DO I = 1, NGRAPHS
          AMP2(I)=AMP2(I)+AMP(I)*DCONJG(AMP(I))
        ENDDO
        DO I = 1, NCOLOR
          JAMP2(I)=JAMP2(I)+JAMP(I)*DCONJG(JAMP(I))
          JAMPH(IHEL,I)=JAMP(I)
        ENDDO

      ENDDO
      DO I = 1, NCOLOR
        ZTEMP = (0.D0,0.D0)
        DO J = 1, NCOLOR
          ZTEMP = ZTEMP + CF(J,I)*JAMPH(1,J)
        ENDDO
        BORNTILDE = BORNTILDE + ZTEMP*DCONJG(JAMPH(-1,I))/DENOM(I)
      ENDDO
      NHEL(GLU_IJ) = BACK_HEL
      END



"""  % misc.get_pkg_info()

        process_exporter = export_fks_born.ProcessExporterFortranFKS_born()

        nflows = \
            process_exporter.write_born_fks(
                    writers.FortranWriter(self.give_pos('test')),
                    self.myfks_me, 
                    self.myfortranmodel)  

        self.assertFileContains('test', goal) 


    def test_write_b_sf_fks_B(self):
        """Tests the correct writing of a b_sf_xxx.f file, containing one color
        linked born.
        """
        goal = \
"""      SUBROUTINE SB_SF_001(P1,ANS)
C     
C     Generated by MadGraph 5 v. %(version)s, %(date)s
C     By the MadGraph Development Team
C     Please visit us at https://launchpad.net/madgraph5
C     
C     RETURNS AMPLITUDE SQUARED SUMMED/AVG OVER COLORS
C     AND HELICITIES
C     FOR THE POINT IN PHASE SPACE P(0:3,NEXTERNAL-1)
C     
C     
C     BORN AMPLITUDE IS 
C     Process: g g > t t~ WEIGHTED=2 QED=0 QCD=2 [ QCD ]
C     spectators: 1 2 

C     
      IMPLICIT NONE
C     
C     CONSTANTS
C     
      INCLUDE 'nexternal.inc'
      INTEGER                 NCOMB,     NCROSS
      PARAMETER (             NCOMB=  16, NCROSS=  1)
      INTEGER    THEL
      PARAMETER (THEL=NCOMB*NCROSS*8)
      INTEGER NGRAPHS
      PARAMETER (NGRAPHS=   3)
C     
C     ARGUMENTS 
C     
      REAL*8 P1(0:3,NEXTERNAL-1),ANS(NCROSS)
C     
C     LOCAL VARIABLES 
C     
      REAL*8 P(0:3,NEXTERNAL-1)
      INTEGER NHEL(NEXTERNAL-1,NCOMB),NTRY(8)
      REAL*8 T
      REAL*8 B_SF_001
      REAL*8 ZERO
      PARAMETER(ZERO=0D0)
      INTEGER IHEL,IDEN(NCROSS),IC(NEXTERNAL-1,NCROSS)
      INTEGER IPROC,JC(NEXTERNAL-1), I,L,K
      LOGICAL GOODHEL(NCOMB,NCROSS,8)
      DATA NTRY /8*0/
      INTEGER NGOOD(8),IGOOD(NCOMB,8),JHEL
      DATA NGOOD /8*0/
      SAVE IGOOD,JHEL
      REAL*8 HWGT
      INTEGER J,JJ
      INCLUDE 'born_nhel.inc'
      DOUBLE PRECISION SAVEMOM(NEXTERNAL-1,2)
      COMMON/TO_SAVEMOM/SAVEMOM

      CHARACTER*79         HEL_BUFF(2)
      COMMON/TO_HELICITY/  HEL_BUFF

      DATA GOODHEL/THEL*.FALSE./
      DOUBLE PRECISION HEL_FAC
      INTEGER GET_HEL,SKIP(8)
      COMMON/CBORN/HEL_FAC,GET_HEL,SKIP
      LOGICAL CALCULATEDBORN
      COMMON/CCALCULATEDBORN/CALCULATEDBORN
      INTEGER NFKSPROCESS
      COMMON/C_NFKSPROCESS/NFKSPROCESS
      INTEGER IDEN_VALUES(8)
      DATA IDEN_VALUES /256, 256, 256, 256, 256, 256, 256, 256/
C     ----------
C     BEGIN CODE
C     ----------
      IDEN(1)=IDEN_VALUES(NFKSPROCESS)
      NTRY(NFKSPROCESS)=NTRY(NFKSPROCESS)+1
      DO IPROC=1,NCROSS
        DO IHEL=1,NEXTERNAL-1
          JC(IHEL) = +1
        ENDDO
        IF (CALCULATEDBORN) THEN
          DO J=1,NEXTERNAL-1
            IF (SAVEMOM(J,1).NE.P1(0,J) .OR. SAVEMOM(J,2).NE.P1(3
     $       ,J)) THEN
              CALCULATEDBORN=.FALSE.
              WRITE(*,*) 'Error in sb_sf: momenta not the same in the
     $          born'
              STOP
            ENDIF
          ENDDO
        ENDIF
        IF (.NOT.CALCULATEDBORN) THEN
          WRITE(*,*) 'Error in sb_sf: color_linked borns should be
     $      called only with calculatedborn = true'
          STOP
        ENDIF
        ANS(IPROC) = 0D0
        IF (GET_HEL .EQ. 0 .OR. NTRY(NFKSPROCESS) .LT. 2) THEN
          DO IHEL=1,NCOMB
            IF (GOODHEL(IHEL,IPROC,NFKSPROCESS) .OR. NTRY(NFKSPROCESS
     $       ) .LT. 2) THEN
              T=B_SF_001(P1,NHEL(1,IHEL),IHEL,JC(1))
              ANS(IPROC)=ANS(IPROC)+T
              IF (T .NE. 0D0 .AND. .NOT. GOODHEL(IHEL,IPROC,NFKSPROCESS
     $         )) THEN
                GOODHEL(IHEL,IPROC,NFKSPROCESS)=.TRUE.
                NGOOD(NFKSPROCESS) = NGOOD(NFKSPROCESS) +1
                IGOOD(NGOOD(NFKSPROCESS),NFKSPROCESS) = IHEL
              ENDIF
            ENDIF
          ENDDO
        ELSE  !RANDOM HELICITY
          HWGT = REAL(NGOOD(NFKSPROCESS))
          IHEL=GET_HEL
          T=B_SF_001(P1,NHEL(1,IHEL),IHEL,JC(1))
          ANS(IPROC)=ANS(IPROC)+T*HWGT
        ENDIF
        ANS(IPROC)=ANS(IPROC)/DBLE(IDEN(IPROC))
      ENDDO
      END


      REAL*8 FUNCTION B_SF_001(P,NHEL,HELL,IC)
C     
C     Generated by MadGraph 5 v. %(version)s, %(date)s
C     By the MadGraph Development Team
C     Please visit us at https://launchpad.net/madgraph5
C     RETURNS AMPLITUDE SQUARED SUMMED/AVG OVER COLORS
C     FOR THE POINT WITH EXTERNAL LINES W(0:6,NEXTERNAL-1)

C     Process: g g > t t~ WEIGHTED=2 QED=0 QCD=2 [ QCD ]
C     spectators: 1 2 

C     
      IMPLICIT NONE
C     
C     CONSTANTS
C     
      INTEGER    NGRAPHS,    NEIGEN
      PARAMETER (NGRAPHS=   3,NEIGEN=  1)
      INCLUDE 'nexternal.inc'
      INTEGER    NWAVEFUNCS, NCOLOR1, NCOLOR2
      PARAMETER (NWAVEFUNCS=7, NCOLOR1=2, NCOLOR2=3)
      REAL*8     ZERO
      PARAMETER (ZERO=0D0)
C     
C     ARGUMENTS 
C     
      REAL*8 P(0:3,NEXTERNAL-1)
      INTEGER NHEL(NEXTERNAL-1), IC(NEXTERNAL-1), HELL
C     
C     LOCAL VARIABLES 
C     
      INTEGER I,J
      COMPLEX*16 ZTEMP
      REAL*8 DENOM(NCOLOR1), CF(NCOLOR2,NCOLOR1)
      COMPLEX*16 AMP(NGRAPHS), JAMP1(NCOLOR1), JAMP2(NCOLOR2)
      COMPLEX*16 W(18,NWAVEFUNCS)
      COMPLEX*16 IMAG1
      PARAMETER (IMAG1 = (0D0,1D0))
C     
C     GLOBAL VARIABLES
C     
      INCLUDE 'born_nhel.inc'
      DOUBLE COMPLEX SAVEAMP(NGRAPHS,MAX_BHEL)
      COMMON/TO_SAVEAMP/SAVEAMP
      LOGICAL CALCULATEDBORN
      COMMON/CCALCULATEDBORN/CALCULATEDBORN
      INCLUDE 'coupl.inc'
C     
C     COLOR DATA
C     
      DATA DENOM(1)/3/
      DATA (CF(I,  1),I=  1,  3) /   16,   -2,    6/
      DATA DENOM(2)/3/
      DATA (CF(I,  2),I=  1,  3) /   -2,   16,    6/
C     ----------
C     BEGIN CODE
C     ----------

      IF (.NOT. CALCULATEDBORN) THEN
        WRITE(*,*) 'Error in b_sf: color_linked borns should be called
     $    only with calculatedborn = true'
        STOP
      ELSEIF (CALCULATEDBORN) THEN
        DO I=1,NGRAPHS
          AMP(I)=SAVEAMP(I,HELL)
        ENDDO
      ENDIF
      JAMP1(1)=+IMAG1*AMP(1)-AMP(2)
      JAMP1(2)=-IMAG1*AMP(1)-AMP(3)
      JAMP2(1)=+1D0/2D0*(-3D0*IMAG1*AMP(1)+3D0*AMP(2))
      JAMP2(2)=+1D0/2D0*(+3D0*IMAG1*AMP(1)+3D0*AMP(3))
      JAMP2(3)=+1D0/2D0*(+AMP(2)+AMP(3))
      B_SF_001 = 0.D0
      DO I = 1, NCOLOR1
        ZTEMP = (0.D0,0.D0)
        DO J = 1, NCOLOR2
          ZTEMP = ZTEMP + CF(J,I)*JAMP2(J)
        ENDDO
        B_SF_001 =B_SF_001+ZTEMP*DCONJG(JAMP1(I))/DENOM(I)
      ENDDO
      END



""" % misc.get_pkg_info()
        
        process_exporter = export_fks_born.ProcessExporterFortranFKS_born()

        process_exporter.write_b_sf_fks(\
            writers.FortranWriter(self.give_pos('test')),
            self.myfks_me, 0, self.myfortranmodel)

        #print open(self.give_pos('test')).read()
        self.assertFileContains('test', goal)


    def test_write_born_nhel_file_B(self):
        """tests if the born_nhel.inc file is correctly written"""
        goal = \
"""      INTEGER    MAX_BHEL, MAX_BCOL
      PARAMETER (MAX_BHEL=16)
      PARAMETER(MAX_BCOL=2)
"""        
        process_exporter = export_fks_born.ProcessExporterFortranFKS_born()

        calls, ncolor = \
            process_exporter.write_born_fks(
                    writers.FortranWriter(self.give_pos('test1')),
                    self.myfks_me,
                    self.myfortranmodel)    

        nflows = \
            process_exporter.write_leshouche_file(
                    writers.FortranWriter(self.give_pos('test2')),
                    self.myfks_me.born_matrix_element,
                    self.myfortranmodel)  
                
        process_exporter.write_born_nhel_file(
                    writers.FortranWriter(self.give_pos('test')),
                    self.myfks_me.born_matrix_element,
                    nflows,
                    self.myfortranmodel,
                    ncolor)  

        self.assertFileContains('test', goal) 


    def test_write_nfksconfigs_file_B(self):
        """tests if the nFKSconfigs.inc file is correctly written"""
        goal = \
"""      INTEGER FKS_CONFIGS
      PARAMETER (FKS_CONFIGS=8)


"""        
        process_exporter = export_fks_born.ProcessExporterFortranFKS_born()
        process_exporter.write_nfksconfigs_file(\
            writers.FortranWriter(self.give_pos('test')),
            self.myfks_me,
            self.myfortranmodel)
        self.assertFileContains('test', goal)


    def test_write_configs_file_born_B(self):
        """Tests if the configs.inc file is corretly written 
        for the born matrix element.
        """
        goal = \
"""C     Diagram 1
      DATA MAPCONFIG(   1)/   1/
      DATA (IFOREST(I, -1,   1),I=1,2)/  4,  3/
      DATA SPROP(  -1,   1)/      21/
C     Diagram 2
      DATA MAPCONFIG(   2)/   2/
      DATA (IFOREST(I, -1,   2),I=1,2)/  1,  3/
      DATA TPRID(  -1,   2)/       6/
      DATA (IFOREST(I, -2,   2),I=1,2)/ -1,  4/
C     Diagram 3
      DATA MAPCONFIG(   3)/   3/
      DATA (IFOREST(I, -1,   3),I=1,2)/  1,  4/
      DATA TPRID(  -1,   3)/       6/
      DATA (IFOREST(I, -2,   3),I=1,2)/ -1,  3/
C     Number of configs
      DATA MAPCONFIG(0)/   3/
"""
        process_exporter = export_fks_born.ProcessExporterFortranFKS_born()
        
        nconfigs, mapconfigs, s_and_t_channels = \
            process_exporter.write_configs_file(
                    writers.FortranWriter(self.give_pos('test')),
                    self.myfks_me.born_matrix_element,
                    self.myfortranmodel)

        self.assertFileContains('test', goal)    

    
    def test_write_props_file_born_B(self):
        """Tests if the props.inc file is corretly written 
        for the born matrix element.
        """
        goal = \
"""      PMASS( -1,   1)  = ZERO
      PWIDTH( -1,   1) = ZERO
      POW( -1,   1) = 2
      PMASS( -1,   2)  = ABS(MT)
      PWIDTH( -1,   2) = ABS(WT)
      POW( -1,   2) = 1
      PMASS( -1,   3)  = ABS(MT)
      PWIDTH( -1,   3) = ABS(WT)
      POW( -1,   3) = 1
"""
        process_exporter = export_fks_born.ProcessExporterFortranFKS_born()
        
        nconfigs, mapconfigs, s_and_t_channels = \
            process_exporter.write_configs_file(
                    writers.FortranWriter(self.give_pos('test1')),
                    self.myfks_me.born_matrix_element,
                    self.myfortranmodel)
        
        process_exporter.write_props_file(
                    writers.FortranWriter(self.give_pos('test')),
                    self.myfks_me.born_matrix_element,
                    self.myfortranmodel,
                    s_and_t_channels)        

        self.assertFileContains('test', goal)    


    def test_write_coloramps_file_B(self):
        """Tests if the coloramps.inc file is corretly written 
        for the born process
        """
        goal = \
"""      LOGICAL ICOLAMP(2,3,1)
      DATA(ICOLAMP(I,1,1),I=1,2)/.TRUE.,.TRUE./
      DATA(ICOLAMP(I,2,1),I=1,2)/.TRUE.,.FALSE./
      DATA(ICOLAMP(I,3,1),I=1,2)/.FALSE.,.TRUE./
"""
        process_exporter = export_fks_born.ProcessExporterFortranFKS_born()

        nconfigs, mapconfigs, s_and_t_channels = \
            process_exporter.write_configs_file(
                    writers.FortranWriter(self.give_pos('test1')),
                    self.myfks_me.born_matrix_element,
                    self.myfortranmodel)
        
        process_exporter.write_coloramps_file(
                    writers.FortranWriter(self.give_pos('test')),
                    mapconfigs,
                    self.myfks_me.born_matrix_element,
                    self.myfortranmodel)        

        self.assertFileContains('test', goal)    


    def test_write_decayBW_file_B(self):
        """Tests if the decayBW.inc file is correctly written 
        for the born process.
        """
        goal = \
"""      DATA GFORCEBW(-1,1)/.FALSE./
"""

        process_exporter = export_fks_born.ProcessExporterFortranFKS_born()

        nconfigs, mapconfigs, s_and_t_channels = \
            process_exporter.write_configs_file(
                    writers.FortranWriter(self.give_pos('test1')),
                    self.myfks_me.born_matrix_element,
                    self.myfortranmodel)

        process_exporter.write_decayBW_file(
                    writers.FortranWriter(self.give_pos('test')),
                    s_and_t_channels)        

        self.assertFileContains('test', goal)    




    def test_get_fks_j_from_i_lines_B(self):
        """Test that the lines corresponding to the fks_j_from_i array, to be 
        written in fks.inc. 
        """
        lines = ['DATA (FKS_J_FROM_I_D(2, 5, JPOS), JPOS = 0, 2)  / 2, 1, 2 /','']

        process_exporter = export_fks_born.ProcessExporterFortranFKS_born()
        self.assertEqual(lines, process_exporter.get_fks_j_from_i_lines(self.myfks_me.real_processes[1], 2))


    def test_get_color_data_lines_from_color_matrix_B(self):
        """tests if the color data lines are correctly extracted from a given
        color matrix. 
        The first color link is used.
        """
        
        goal = ["DATA DENOM(1)/3/",
                "DATA (CF(I,  1),I=  1,  3) /   16,   -2,    6/",
                "DATA DENOM(2)/3/",
                "DATA (CF(I,  2),I=  1,  3) /   -2,   16,    6/"
                ]
        process_exporter = export_fks_born.ProcessExporterFortranFKS_born()

        lines = process_exporter.get_color_data_lines_from_color_matrix(
                    self.myfks_me.color_links[0]['link_matrix'])
        
        for line, goalline in zip(lines, goal):
            self.assertEqual(line.upper(), goalline)        


    def test_den_factor_lines_B(self):
        """Tests if the den_factor lines for a given matrix element are correctly 
        returned.
        """
        
        goal = \
            ["INTEGER IDEN_VALUES(8)",
             "DATA IDEN_VALUES /256, 256, 256, 256, 256, 256, 256, 256/"]
        process_exporter = export_fks_born.ProcessExporterFortranFKS_born()

        self.assertEqual(goal,
                process_exporter.get_den_factor_lines(
                        self.myfks_me))


    def test_write_ij_lines_B(self):
        """Tests if the ij lines for a given matrix element are correctly 
        returned.
        """
        
        goal = \
            ["INTEGER IJ_VALUES(8)",
             "DATA IJ_VALUES /1, 2, 3, 4, 1, 1, 2, 2/"]
        process_exporter = export_fks_born.ProcessExporterFortranFKS_born()

        self.assertEqual(goal,
                process_exporter.get_ij_lines(
                        self.myfks_me))


        <|MERGE_RESOLUTION|>--- conflicted
+++ resolved
@@ -58,55 +58,23 @@
                      test_file_writers.CheckFileCreate):
     """Test class for the export bornfks module"""
 
-<<<<<<< HEAD
-    mymatrixelement = helas_objects.HelasMatrixElement()
-    created_files = ['test'
-                    ]
-
-    mymodel = import_ufo.import_model('sm')
-    myfortranmodel = helas_call_writers.FortranUFOHelasCallWriter(mymodel)
-
-    myleglist = MG.MultiLegList()
-
-# we test g g > t t~
-    myleglist.append(MG.MultiLeg({'ids':[21], 'state':False}))
-    myleglist.append(MG.MultiLeg({'ids':[21], 'state':False}))
-    myleglist.append(MG.MultiLeg({'ids':[6], 'state':True}))
-    myleglist.append(MG.MultiLeg({'ids':[-6], 'state':True}))
-
-    myproc = MG.ProcessDefinition({'legs': myleglist,
-                         'model': mymodel,
-                         'orders':{'QCD': 2, 'QED': 0},
-                         'perturbation_couplings': ['QCD'],
-                         'NLO_mode': 'real'})
-    my_process_definitions = MG.ProcessDefinitionList([myproc])
-
-    myfksmulti = fks_born.FKSMultiProcessFromBorn(\
-            {'process_definitions': my_process_definitions})
-    
-    myfks_me = fks_born_helas.FKSHelasMultiProcessFromBorn(\
-           myfksmulti)['matrix_elements'][0]
 
     def setUp(self):
-
-        #self.myfortranmodel.downcase = False
-=======
-
-    def setUp(self):
-
         if not hasattr(self, 'myfks_me') or \
            not hasattr(self, 'myfortranmodel'):
+
             created_files = ['test']
 
             mymodel = import_ufo.import_model('sm')
             IOExportBornFKSTest.myfortranmodel = helas_call_writers.FortranUFOHelasCallWriter(mymodel)
 
             myleglist = MG.MultiLegList()
-            
-            myleglist.append(MG.MultiLeg({'ids':[2], 'state':False}))
+
+        # we test g g > t t~
             myleglist.append(MG.MultiLeg({'ids':[21], 'state':False}))
-            myleglist.append(MG.MultiLeg({'ids':[2], 'state':True}))
-            myleglist.append(MG.MultiLeg({'ids':[21], 'state':True}))
+            myleglist.append(MG.MultiLeg({'ids':[21], 'state':False}))
+            myleglist.append(MG.MultiLeg({'ids':[6], 'state':True}))
+            myleglist.append(MG.MultiLeg({'ids':[-6], 'state':True}))
 
             myproc = MG.ProcessDefinition({'legs': myleglist,
                                  'model': mymodel,
@@ -119,9 +87,8 @@
                     {'process_definitions': my_process_definitions})
             
             IOExportBornFKSTest.myfks_me = fks_born_helas.FKSHelasMultiProcessFromBorn(\
-                    myfksmulti)['matrix_elements'][0]
-
->>>>>>> 6e7f22f5
+                   myfksmulti)['matrix_elements'][0]
+
         tearDown = test_file_writers.CheckFileCreate.clean_files
 
 
